# Release Notes for Craft CMS 3.x

<<<<<<< HEAD
## 3.6.0-RC2.1 - 2020-12-15

### Added
- Added `craft\helpers\App::phpSizeToBytes()`.

### Fixed
- Fixed a bug where most control panel checkbox fields had redundant legends. ([#7275](https://github.com/craftcms/cms/issues/7275))

## 3.6.0-RC2 - 2020-12-15

### Added
- Entries now begin life as “unpublished drafts” rather than “unsaved drafts”. They are no longer ephemeral; they will continue to exist until explicitly published or deleted. ([#5661](https://github.com/craftcms/cms/issues/5661), [#7216](https://github.com/craftcms/cms/issues/7216))
- It’s now possible to delete entries for a specific site, if their section’s propagation method is set to “Let each entry choose which sites it should be saved to”. ([#7190](https://github.com/craftcms/cms/issues/7190))
- User indexes can now include a “Groups” column. ([#7211](https://github.com/craftcms/cms/issues/7211))
- It’s now possible to set sites’ Name settings to environment variables.
- Added the `{% tag %}` Twig tag.
- Added the `withGroups` user query param.
- Added the `relatedToAssets`, `relatedToCategories`, `relatedToEntries`, `relatedToTags`, and `relatedToUsers` arguments to GraphQL queries. ([#7110](https://github.com/craftcms/cms/issues/7110))
- Added the `isUnpublishedDraft` GraphQL field.
- Added `craft\base\ElementInterface::getIsUnpublishedDraft()`.
- Added `craft\base\FieldInterface::includeInGqlSchema()`. ([#7244](https://github.com/craftcms/cms/pull/7244))
- Added `craft\console\Request::getSiteToken()`.
- Added `craft\controllers\BaseEntriesController::enforceDeleteEntryPermissions()`.
- Added `craft\events\CreateFieldLayoutFormEvent`.
- Added `craft\events\RegisterGqlArgumentHandlersEvent`.
- Added `craft\events\SearchEvent::$results`. ([#7237](https://github.com/craftcms/cms/issues/7237))
- Added `craft\gql\ArgumentManager`.
- Added `craft\gql\base\ArgumentHandler`.
- Added `craft\gql\base\ArgumentHandlerInterface`.
- Added `craft\gql\base\Generator`.
- Added `craft\gql\base\RelationArgumentHandler`.
- Added `craft\gql\ElementQueryConditionBuilder::setArgumentManager()`.
- Added `craft\gql\handlers\RelatedAssets`.
- Added `craft\gql\handlers\RelatedCategories`.
- Added `craft\gql\handlers\RelatedEntries`.
- Added `craft\gql\handlers\RelatedTags`.
- Added `craft\gql\handlers\RelatedUsers`.
- Added `craft\gql\types\input\criteria\Asset`.
- Added `craft\gql\types\input\criteria\Category`.
- Added `craft\gql\types\input\criteria\Entry`.
- Added `craft\gql\types\input\criteria\Tag`.
- Added `craft\gql\types\input\criteria\User`.
- Added `craft\helpers\Cp::checkboxFieldHtml()`.
- Added `craft\helpers\Cp::colorFieldHtml()`.
- Added `craft\helpers\Cp::editableTableFieldHtml()`.
- Added `craft\helpers\Cp::lightswitchFieldHtml()`.
- Added `craft\helpers\Cp::renderTemplate()`.
- Added `craft\helpers\Cp::selectFieldHtml()`.
- Added `craft\helpers\Cp::textareaFieldHtml()`.
- Added `craft\helpers\Cp::textFieldHtml()`.
- Added `craft\helpers\Diff`.
- Added `craft\models\FieldLayout::EVENT_CREATE_FORM`. ([#7258](https://github.com/craftcms/cms/issues/7258))
- Added `craft\models\Site::getName()`.
- Added `craft\models\Site::setBaseUrl()`.
- Added `craft\models\Site::setName()`.
- Added `craft\services\Drafts::EVENT_AFTER_APPLY_DRAFT`.
- Added `craft\services\Drafts::EVENT_BEFORE_APPLY_DRAFT`.
- Added `craft\services\Drafts::publishDraft()`.
- Added `craft\services\Globals::deleteSet()`.
- Added `craft\services\Globals::reset()`.
- Added `craft\test\ActiveFixture`.
- Added `craft\test\DbFixtureTrait`.
- Added `craft\test\fixtures\elements\BaseElementFixture`.
- Added `craft\test\TestSetup::SITE_URL`.
- Added `craft\web\Request::getSiteToken()`.

### Changed
- Improved the performance of project config change diffs. ([#7218](https://github.com/craftcms/cms/issues/7218))
- Improved the accessibility of info icons.
- The Settings → Plugin page now shows which developer created each plugin. ([#7254](https://github.com/craftcms/cms/issues/7254))
- Site URLs that are generated on the front-end of disabled sites now include the `siteToken` param, if one was passed to the current page. ([#7264](https://github.com/craftcms/cms/issues/7264))
- The `withoutKey` Twig filter can now accept an array, for removing multiple keys at once. ([#7230](https://github.com/craftcms/cms/issues/7230))
- The `_includes/forms/field.html` control panel template and `craft\helpers\Cp::fieldHtml()` now accept a `fieldset` variable/config key, which can be set to `true` to cause the resulting field to be a `<fieldset>` instead of a `<div>`, and the label to be a `<legend>` instead of a `<label>`.
- The `_includes/forms/field.html` control panel template and `craft\helpers\Cp::fieldHtml()` now accept an `instructionsPosition` variable/config key, which can be set to `'after'` to cause the field instructions to be rerdered after the input instead of before.
- The `_includes/forms/field.html` control panel template and `craft\helpers\Cp::fieldHtml()` now accept a `fieldLabel` variable/config key, which will take precedence over `label`.
- The `checkboxField` macro within the `_includes/forms.html` control panel template now returns a `<fieldset>` if a `fieldLabel` config key was passed.
- `craft\behaviors\EnvAttributeParserBehavior::$attributes` can now be set to an array with key/value pairs, where the key is the attribute name, and the value is the raw (unparsed) value, or a callable that returns the raw value.
- `craft\helpers\Cp::fieldHtml()` now accepts a control panel template path, prefixed with `template:`.
- `craft\helpers\Gql::isSchemaAwareOf()`, `extractAllowedEntitiesFromSchema()`, `canSchema()`, `extractEntityAllowedActions()`, `canMutateEntries()`, `canMutateTags()`, `canMutateGlobalSets()`, `canMutateCategories()`, `canMutateAssets()`, `canQueryEntries()`, `canQueryAssets()`, `canQueryCategories()`, `canQueryTags()`, `canQueryGlobalSets()`, and `canQueryUsers()` now have `$schema` arguments.
- `craft\models\Site::$baseUrl` is now a magic property, which returns the parsed base URL. ([#3964](https://github.com/craftcms/cms/issues/3964))
- `craft\models\Site::$name` is now a magic property, which returns the parsed site name. ([#3964](https://github.com/craftcms/cms/issues/3964))
- `craft\models\Site::getBaseUrl()` now has a `$parse` argument, which can be set to `false` to return the raw (unparsed) base URL.

### Deprecated
- Deprecated the `purgeUnsavedDraftsDuration` config setting.
- Deprecated the `siteName` config setting. Sites’ Name settings should be set to environment variables instead.
- Deprecated the `siteUrl` config setting. Sites’ Base URL settings should be set to aliases or environment variables instead. ([#3205](https://github.com/craftcms/cms/issues/3205))
- Deprecated the `isUnsavedDraft` GraphQL field.
- Deprecated `craft\base\Element::getIsUnsavedDraft()`. `getIsUnpublishedDraft()` should be used instead.
- Deprecated `craft\gql\base\Resolver::getArrayableArguments()`.
- Deprecated `craft\gql\base\Resolver::prepareArguments()`. 
- Deprecated `craft\services\Drafts::applyDraft()`. `publishDraft()` should be used instead.
- Deprecated `craft\services\Drafts::EVENT_AFTER_APPLY_DRAFT`. `EVENT_AFTER_PUBLISH_DRAFT` should be used instead.
- Deprecated `craft\services\Drafts::EVENT_BEFORE_APPLY_DRAFT`. `EVENT_BEFORE_PUBLISH_DRAFT` should be used instead.
- Deprecated `craft\services\Drafts::purgeUnsavedDrafts()`.
- Deprecated `craft\test\Fixture`. `craft\test\ActiveFixture` should be used instead.
- Deprecated `craft\web\View::renderTemplateMacro()`.

### Removed
- Removed `craft\test\fixtures\elements\ElementFixture`. `craft\test\fixtures\elements\BaseElementFixture` should be used instead.
- Removed `craft\test\fixtures\FieldLayoutFixture::deleteAllByFieldHandle()`.
- Removed `craft\test\fixtures\FieldLayoutFixture::extractTabsFromFieldLayout()`.
- Removed `craft\test\fixtures\FieldLayoutFixture::getTabsForFieldLayout()`.
- Removed `craft\test\fixtures\FieldLayoutFixture::linkFieldToLayout()`.

### Fixed
- Fixed a JavaScript error that occurred when opening an element selector modal. ([#7186](https://github.com/craftcms/cms/issues/7186))
- Fixed a bug where number strings were not correctly typecast to the right PHP numeric type when using the Number GraphQL type.
- Fixed a bug where it wasn’t possible to save a Global set with a predefined UID.
- Fixed a bug where `craft\helpers\Db::prepareValuesForDb()` would omit or JSON-encode `DateTime` objects, depending on the PHP version, rather than converting them to ISO-8601-formatted strings.
- Fixed a bug where info icons’ content was focusable before the icon was activated. ([#7257](https://github.com/craftcms/cms/issues/7257))

## 3.6.0-RC1 - 2020-11-24

> {warning} If you have a custom session driver, make sure you update it for Yii 2.0.29 compatibility.

### Added
- Volumes now have “Title Translation Method” and “Title Translation Key Format” settings, like entry types. ([#7135](https://github.com/craftcms/cms/issues/7135))
- Added the `disableGraphqlTransformDirective` config setting. ([#6466](https://github.com/craftcms/cms/issues/6466))
- Added the `enableGraphqlIntrospection` config setting. ([#6466](https://github.com/craftcms/cms/issues/6466))
- Added the `maxGraphqlComplexity` config setting. ([#6466](https://github.com/craftcms/cms/issues/6466))
- Added the `maxGraphqlDepth` config setting. ([#6466](https://github.com/craftcms/cms/issues/6466))
- Added the `maxGraphqlResults` config setting. ([#6466](https://github.com/craftcms/cms/issues/6466))
- Added the `rasterizeSvgThumbs` config setting. ([#7146](https://github.com/craftcms/cms/issues/7146))
- Added the `CRAFT_STREAM_LOG` PHP constant, which, if set to `true`, will send log output to `stderr` and `stdout`.
- Added `craft\base\ElementExporterInterface::isFormattable()`.
- Added `craft\base\VolumeTrait::$titleTranslationMethod`.
- Added `craft\base\VolumeTrait::$titleTranslationKeyFormat`.
- Added `craft\elements\db\ElementQueryInterface::afterPopulate()`.
- Added `craft\elements\db\ElementQueryInterface::createElement()`.
- Added `craft\elements\Entry::EVENT_DEFINE_ENTRY_TYPES`. ([#7136](https://github.com/craftcms/cms/issues/7136))
- Added `craft\elements\Entry::getAvailableEntryTypes()`.
- Added `craft\events\DefineEntryTypesEvent`.
- Added `craft\fieldlayoutelements\AssetTitleField`.
- Added `craft\helpers\Gql::eagerLoadComplexity()`.
- Added `craft\helpers\Gql::nPlus1Complexity()`.
- Added `craft\helpers\Gql::singleQueryComplexity()`.
- Added `craft\log\Dispatcher`.
- Added `craft\log\StreamLogTarget`.
- Added `craft\services\Gql::GRAPHQL_COMPLEXITY_CPU_HEAVY`.
- Added `craft\services\Gql::GRAPHQL_COMPLEXITY_EAGER_LOAD`.
- Added `craft\services\Gql::GRAPHQL_COMPLEXITY_NPLUS1`.
- Added `craft\services\Gql::GRAPHQL_COMPLEXITY_QUERY`.
- Added `craft\services\Gql::GRAPHQL_COMPLEXITY_SIMPLE_FIELD`.
- Added the `Craft.index()` JavaScript method.

### Changed
- It’s now possible to add new log targets by overriding `components.log.targets` in `config/app.php`, rather than the entire `log` component config.
- `craft\base\ElementExporterInterface::export()` can now return raw response data, or a resource, if `isFormattable()` returns `false`. If a resource is returned, it will be streamed to the browser. ([#7148](https://github.com/craftcms/cms/issues/7148))
- `craft\db\Connection::getPrimaryKeyName()`, `getForeignKeyName()`, and `getIndexName()` now generate completely random object names, rather than basing them on a table name, etc. ([#7153](https://github.com/craftcms/cms/issues/7153))
- `craft\services\Gql::getValidationRules()` now has an `$isIntrospectionQuery` argument.
- The `craft\services\Gql::EVENT_BEFORE_EXECUTE_GQL_QUERY` event can now modify the GraphQL query. ([#7072](https://github.com/craftcms/cms/pull/7072))
- GraphQL queries now support eager-loading for arguments provided as input objects.
- Updated Yii to 2.0.39.
- Updated Composer to 2.0.7.
- Updated LitEmoji to 2.x.
- Updated webonyx/graphql-php to 14.x.

### Deprecated
- Deprecated `craft\db\Connection::trimObjectName()`.
- Deprecated `craft\helpers\App::logConfig()`.
- Deprecated the `relatedToAll` GraphQL query argument.

### Removed
- Removed `craft\controllers\ElementIndexesController::actionCreateExportToken()`.
- Removed `craft\controllers\ExportController`.

### Fixed
- Fixed a PHP error that could occur on the System Report utility if Craft was installed using Composer 1.
- Fixed a PHP error that could occur on the System Report utility if the wrong `Composer\Semver\VersionParser\InstalledVersions` class was autoloaded.
- Fixed a bug where the `maxGraphqlResults` setting could cause no results to be returned via GraphQL.
- Fixed a bug where asset queries’ `withTransforms` param wasn’t being respected for eager-loaded assets. ([#6140](https://github.com/craftcms/cms/issues/6140))
- Fixed a bug where `craft\db\Connection::getPrimaryKeyName()`, `getForeignKeyName()`, and `getIndexName()` could generate non-unique object names. ([#7153](https://github.com/craftcms/cms/issues/7153))

## 3.6.0-beta.2 - 2020-11-04

### Added
- Craft now requires PHP 7.2.5 or later.

### Changed
- Updated the Symfony Yaml component to 5.x.

## 3.6.0-beta.1 - 2020-11-03

### Added
- Added the `users/list-admins` and `users/set-password` commands. ([#7067](https://github.com/craftcms/cms/issues/7067))
- Added `craft\console\Controller::passwordPrompt()`.

### Changed
- Renamed the `backup` and `restore` commands to `db/backup` and `db/restore`. ([#7023](https://github.com/craftcms/cms/issues/7023))
- Relational fields now include all related elements’ titles as search keywords, including disabled elements. ([#7079](https://github.com/craftcms/cms/issues/7079))
- `craft\services\Composer::install()` no longer has an `$allowlist` argument.
- Craft no longer reports PHP deprecation errors.
- Updated Guzzle to 7.x, for environments running PHP 7.2.5 or later, and where the `config.platform.php` value in `composer.json` is at least `7.2.5`. ([#6997](https://github.com/craftcms/cms/issues/6997))
- Updated Composer to 2.0.4.

### Deprecated
- Deprecated the `backup` and `restore` commands.
- Deprecated `craft\services\Composer::$disablePackagist`.
- Deprecated `craft\web\View::$minifyCss`.
- Deprecated `craft\web\View::$minifyJs`.

### Removed
- Removed Minify and jsmin-php.
- Removed `craft\services\Api::getComposerWhitelist()`.
=======
## 3.5.17.1 - 2020-12-17

### Fixed
- Fixed a bug where search keywords weren’t getting normalized based on the selected site when searching for elements in the control panel. ([#3145](https://github.com/craftcms/cms/issues/3145))
- Fixed a bug where element indexes’ custom header column headings weren’t translatable. ([#7272](https://github.com/craftcms/cms/issues/7272))
- Fixed a bug where the `gc` command would delete all soft-deleted items when `--interactive=0` was passed. ([#7280](https://github.com/craftcms/cms/issues/7280))
- Fixed an error that occurred when uploading a file directly to an Assets field within a new Matrix block. ([#7284](https://github.com/craftcms/cms/issues/7284))
>>>>>>> b0691706

## 3.5.17 - 2020-12-15

### Added
- Edit Section and Edit Entry Type pages now have a “Save and continue editing” Save menu option, and the <kbd>Ctrl</kbd>/<kbd>Command</kbd> + <kbd>S</kbd> keyboard shortcut is now assigned to that. ([#2872](https://github.com/craftcms/cms/issues/2872))
- Added the `fullSchema` option to the `graphql/dump-schema` and `graphql/print-schema` commands. ([#7226](https://github.com/craftcms/cms/issues/7226))

### Changed
- Improved accessibility throughout the control panel. ([#7231](https://github.com/craftcms/cms/pull/7231))
- The Username, First Name, Last Name, Email, and New Password fields on Edit User pages now prevent LastPass from autofilling them. ([#7177](https://github.com/craftcms/cms/issues/7177))
- Field layout elements’ settings HUDs now automatically set the focus on the first text input when opened. ([#7175](https://github.com/craftcms/cms/issues/7175))
- Field instructions within the details pane are now replaced with info icons. ([#7180](https://github.com/craftcms/cms/issues/7180))
- Panes with `overflow: auto` and no focusable content within them now have `tabindex="0"` attributes, so their content can be keyboard-scrollable on Chromium and WebKit-based browsers. ([#7236](https://github.com/craftcms/cms/issues/7236))
- The `generateTransformsBeforePageLoad` config setting is now automatically enabled when rendering emails. ([#7267](https://github.com/craftcms/cms/issues/7267))
- It’s now possible to pass arrays to relational fields’ element query params which begin with `':empty:'`, to fetch elements where the relational field is either empty or has a certain value. ([#7256](https://github.com/craftcms/cms/issues/7256))
- `users/set-password` requests now include a `status` key in JSON responses, set to the user’s status. ([#7239](https://github.com/craftcms/cms/issues/7239))

### Fixed
- Fixed a bug where `craft\base\Field::isFresh()` could return the wrong result.
- Fixed a bug where required Checkboxes, Dropdown, Multi-select, and Radio Button fields within Matrix blocks could cause validation errors. ([#7205](https://github.com/craftcms/cms/issues/7205))
- Fixed a bug where assets could be uploaded to a folder named after the primary site rather than the selected site, when uploaded via an Assets field in a global set, if the field had a dynamic upload path that contained `{site.handle}`. ([#7213](https://github.com/craftcms/cms/issues/7213))
- Fixed a PHP error that could occur when running functional tests. ([#7207](https://github.com/craftcms/cms/pull/7207))
- Fixed a bug where the plugin installer wasn’t always handling plugins’ post-install redirects correctly. ([#7204](https://github.com/craftcms/cms/issues/7204))
- Fixed a bug where the `siteName` and `siteUrl` config settings could get hard-coded into the project config when the project config was rebuilt. ([#7208](https://github.com/craftcms/cms/issues/7208))
- Fixed a bug where sites’ Name setting would show the `siteName` config setting value rather than the stored value, if it was set.
- Fixed a bug where `craft\elements\Asset::getSrcset()` would not respect some of the properties of the transform set on the asset. ([#7193](https://github.com/craftcms/cms/issues/7193))
- Fixed a bug where WebP images were not transformable, even if the server was configured for it. ([#7170](https://github.com/craftcms/cms/issues/7170)) 
- Fixed a bug where the image editor could save an image incorrectly, if the `upscaleImages` config setting was set to `false`.
- Fixed a bug where it wasn’t possible to install a plugin if it had a row in the `plugins` table, but it wasn’t in the project config. ([#7229](https://github.com/craftcms/cms/issues/7229))
- Fixed a bug where Craft wasn’t always respecting plugins’ `minVersionRequired`. ([#7191](https://github.com/craftcms/cms/issues/7191))
- Fixed a bug where `craft\elements\db\ElementQuery::getCriteria()` wasn’t including custom field criteria values. ([#7225](https://github.com/craftcms/cms/issues/7225))
- Fixed a MySQL deadlock error that could occur when running background jobs. ([#7179](https://github.com/craftcms/cms/issues/7179))
- Fixed a bug where Craft was responding to set-password requests for pending users as if they had been activated, even if something prevented them from being activated. ([#7239](https://github.com/craftcms/cms/issues/7239))
- Fixed a bug where the `|attr` Twig filter wasn’t removing `class` and `style` attributes when they were set to `false` or `null`. ([#7234](https://github.com/craftcms/cms/issues/7234))
- Fixed a bug where eager-loading would load incorrect elements in some cases when using GraphQL API.
- Fixed a bug where select inputs could bleed out of their container divs. ([#7183](https://github.com/craftcms/cms/issues/7183))
- Fixed a bug where Edit Entry pages would show “Save and add another” and “Save as a new entry” action options for users who didn’t have permission to create new entries in the section. ([#7232](https://github.com/craftcms/cms/issues/7232))
- Fixed a bug where some control panel SVG icons had conflicting IDs. ([#7247](https://github.com/craftcms/cms/pull/7247))
- Fixed a bug where it wasn’t possible to set multiple options on Checkboxes and Multi-select fields when saving elements via GraphQL mutations. ([#7197](https://github.com/craftcms/cms/issues/7197))
- Fixed a bug where users were able to delete entries if they had the “Delete other authors’ entries” permission but not the “Delete entries” permission. ([#7233](https://github.com/craftcms/cms/issues/7233))
- Fixed a bug where Checkboxes, Dropdown, Multi-select, and Radio Buttons fields’ values weren’t getting translated on element indexes. ([#7271](https://github.com/craftcms/cms/issues/7271))

## 3.5.16 - 2020-11-24

### Added
- It’s now possible to save image transforms that generate WebP files, on environments that support it.
- It's now possible to send a `X-Craft-Gql-Cache: no-cache` header with GraphQL API requests, to bypass the GraphQL cache. ([craftcms/gatsby-source-craft#8](https://github.com/craftcms/gatsby-source-craft/issues/8))
- Added the `setPasswordUrl` global Twig variable.
- Added `craft\gql\GqlEntityRegistry::getPrefix()`.
- Added `craft\gql\GqlEntityRegistry::setPrefix()`.
- Added `craft\helpers\StringHelper::idnToUtf8Email()`.
- Added `craft\test\Craft::deleteElement()`.

### Changed
- Improved the wording of the user deletion confirmation dialog. ([#5293](https://github.com/craftcms/cms/issues/5293))
- Improved the accessibility of element source toggles.
- The Settings → Users → Fields and Settings → Users → Settings pages no longer redirect the browser when saved. ([#7131](https://github.com/craftcms/cms/pull/7131))
- Editable table columns can now specify the `<textarea rows>` attribute value via a `rows` key on the column config. ([#7124](https://github.com/craftcms/cms/issues/7124))
- The GraphQL query `relatedTo` and `relatedToAll` arguments now also allow string values.
- Editable tables no longer show their heading row if there aren’t any data rows yet. ([#7158](https://github.com/craftcms/cms/issues/7158))
- Relational fields’ “Show the site menu” settings are no longer enabled by default.
- Relational fields’ element selection modals now always default to the source element’s site, if no target site is specified in the field’s settings. ([#7164](https://github.com/craftcms/cms/issues/7164))
- Controllers now run request and permission checks from `beforeAction()` rather than `init()`. ([#7168](https://github.com/craftcms/cms/issues/7168))
- Updated Imagine to 1.2.4.

### Deprecated
- Deprecated `craft\fields\BaseRelationField::inputSiteId()`.

### Fixed
- Fixed a bug where `craft\elements\Asset::getSrcset()` would not respect the format of the transform set on the asset. ([#6660](https://github.com/craftcms/cms/issues/6660))
- Fixed a bug where Craft could attempt to use the Imagick driver even if it wasn’t available.
- Fixed a PHP error that occurred if a test called `craft\test\fixtures\elements\ElementFixture::getModel()`. ([#7089](https://github.com/craftcms/cms/issues/7089))
- Fixed a bug where `1x` image transforms weren’t using the original image transform.
- Fixed a bug where sometimes Craft could not process an uploaded file if its extension was in uppercase.
- Fixed a bug where progress bar was not removed correctly when using the Asset Indexes utility. ([#7111](https://github.com/craftcms/cms/issues/7111))
- Fixed a PHP error that occurred if image size information could not be parsed from an image file. ([#6898](https://github.com/craftcms/cms/issues/6898))
- Fixed a bug where elements wouldn’t get fully saved if they were passed to `craft\services\Elements::saveElement()` from their `EVENT_AFTER_PROPAGATE` event. ([#7108](https://github.com/craftcms/cms/issues/7108))
- Fixed a bug where formatted dates could use the wrong timezone for certain format characters.
- Fixed a bug where it was possible to discard pending project config YAML changes, or rebuild the project config, when `allowAdminChanges` was disabled, from the Project Config utility. ([#7125](https://github.com/craftcms/cms/issues/7125))
- Fixed an error that occurred when attempting to backup the database when the database connection used a Unix socket. ([#7121](https://github.com/craftcms/cms/issues/7121))
- Fixed a bug where IDNA ASCII emails and usernames weren’t getting converted back to Unicode. ([#7103](https://github.com/craftcms/cms/issues/7103))
- Fixed a bug where IDs returned by the GraphQL API could not be re-used in `relatedTo` and `relatedToAll` arguments without type-casting. ([#7128](https://github.com/craftcms/cms/issues/7128))
- Fixed a bug where entry and asset Title fields didn’t always have the correct text orientation. ([#7152](https://github.com/craftcms/cms/issues/7152))
- Fixed a bug where element indexes weren’t scrolling back to the top when switching views or navigating to the next/previous page. ([#7154](https://github.com/craftcms/cms/issues/7154))
- Fixed a bug where `craft\events\UserGroupsAssignEvent::$removedGroupIds` was getting set to the wrong IDs.
- Fixed an error that could occur when attempting to delete an admin user when the `allowAdminChanges` config setting was disabled. ([#7157](https://github.com/craftcms/cms/issues/7157))
- Fixed a bug where template caches weren’t getting invalidated when global sets were saved. ([#7166](https://github.com/craftcms/cms/issues/7166))
- Fixed a bug where validation rules defined by fields’ `getElementValidationRules()` methods could lose their `isEmpty` and `on` keys.

## 3.5.15.1 - 2020-11-04

### Fixed
- Fixed a bug where error responses weren’t getting sent as HTML. ([#7092](https://github.com/craftcms/cms/issues/7092))
- Fixed a bug where the Updates utility wasn’t showing “Update” buttons. ([#7091](https://github.com/craftcms/cms/issues/7091))

## 3.5.15 - 2020-11-03

### Added
- Assets now have a `srcset` field available via GraphQL. ([#6660](https://github.com/craftcms/cms/issues/6660))
- Entries’ and categories’ `parent` GraphQL fields now support passing criteria arguments. ([#7036](https://github.com/craftcms/cms/issues/7036))
- It’s now possible to update user photos with base64-encoded images. ([#6520](https://github.com/craftcms/cms/issues/6520))
- The `restore` command now supports restoring zipped database backups. ([#7049](https://github.com/craftcms/cms/issues/7049))
- Added `craft\services\Updates::getAreMigrationsPending()`. ([#7068](https://github.com/craftcms/cms/issues/7068))
- Added `craft\helpers\FileHelper::getExtensionByMimeType()`.
- Added `craft\helpers\Update`.
- Added `craft\models\Update::$phpConstraint`.
- Added `craft\services\Composer::getConfig()`.

### Changed
- `aria-label` attributes are now used more consistently across the control panel. ([#6833](https://github.com/craftcms/cms/issues/6833))
- Craft no longer optimizes the class autoloader when running Composer commands internally, as [recommended](https://getcomposer.org/doc/articles/autoloader-optimization.md) for local development.
- The built-in updater will now warn if the latest eligible Craft CMS release requires a PHP version that is greater than what the environment is running, or what the `config.platform.php` setting is set to in `composer.json`.
- It’s now possible to query for assets ordered by their path. ([#7085](https://github.com/craftcms/cms/issues/7085))
- Updated Twig to 2.14, for environments running PHP 7.2.5 or later, and where the `config.platform.php` value in `composer.json` is at least `7.2.5`. ([#7044](https://github.com/craftcms/cms/issues/7044))

### Fixed
- Fixed a bug where `craft\events\UserGroupsAssignEvent::$groupIds` was getting set incorrectly for the `craft\services\Users::EVENT_BEFORE_ASSIGN_USER_TO_GROUPS` event. ([#7046](https://github.com/craftcms/cms/issues/7046))
- Fixed a bug where the `craft\base\Element::EVENT_SET_EAGER_LOADED_ELEMENTS` event was being triggered as a class-level event rather than an instance-level event. ([#7047](https://github.com/craftcms/cms/issues/7047))
- Fixed some errors when running PHP 8.
- Fixed an error when accessing `draftNotes` or `draftName` on a non-draft using the GraphQL API.
- Fixed a bug where it was possible for users to delete assets they weren’t permitted to delete from the Assets index page. ([#7059](https://github.com/craftcms/cms/issues/7059))
- Fixed a bug where Assets fields weren’t always creating volume subfolders properly.
- Fixed a bug where it wasn’t possible for logged-out visitors to preview disabled categories. ([#7060](https://github.com/craftcms/cms/issues/7060))
- Fixed a bug where Matrix fields were triggering the `blockDeleted` JavaScript event before the block was removed from the DOM. ([#7064](https://github.com/craftcms/cms/issues/7064))
- Fixed an error where dragging several assets at one could obscure the progress bar. ([#6982](https://github.com/craftcms/cms/issues/6982))
- Fixed a bug where job progress status labels weren’t getting styled properly in the control panel sidebar. ([#7070](https://github.com/craftcms/cms/issues/7070))
- Fixed a bug where it was possible to select assets located in subfolders within Assets fields that were restricted to a single folder, by ticking the “Search in subfolders” checkbox while searching. ([#7071](https://github.com/craftcms/cms/issues/7071))
- Fixed a bug where custom `Content-Type` headers were getting overridden if an `{% exit %}` tag was used. ([#7074](https://github.com/craftcms/cms/issues/7074))
- Fixed a bug where user photos’ filenames could be generated incorrectly when they were updated programatically.

## 3.5.14 - 2020-10-20

### Added
- Added the `ul()` and `ol()` Twig functions, which return the HTML for `<ul>` and `<ol>` tags for a passed-in array of strings.
- Added the `project-config/touch` command, which updates the `dateModified` value in `project.yaml`, even if the `dateModified` line is currently part of a Git conflict. ([#7002](https://github.com/craftcms/cms/issues/7002))
- Added the `setPasswordRequestPath` config setting. ([#7024](https://github.com/craftcms/cms/issues/7024))
- Added `craft\config\GeneralConfig::getSetPasswordRequestPath()`.
- Added `craft\helpers\ProjectConfig::touch()`.
- Added `craft\services\Assets::relocateUserPhoto()`.

### Changed
- Craft now ignores the requested template’s `.twig` file extension when determining the default `Content-Type` header value for the response. ([#7025](https://github.com/craftcms/cms/issues/7025))
- Date and Time fields’ Minute Increment settings now allow 5 and 10-minute increments. ([#7029](https://github.com/craftcms/cms/issues/7029))
- Tags field menus now support up and down arrow navigation. ([#7031](https://github.com/craftcms/cms/issues/7031))
- Tokenized user verification URLs no longer redirect to the user to the `postLoginRedirect`/`postCpLoginRedirect` when the token is invalid and the user is logged in, if they still have a verification token on their account. ([#7006](https://github.com/craftcms/cms/issues/7006))
- Craft now ensures user photos are saved in the right location when users are saved. ([#7034](https://github.com/craftcms/cms/issues/7034))
- Built-in class properties set to `craft\base\MemoizableArray` are now unset during serialization. ([#7038](https://github.com/craftcms/cms/issues/7038))
- Craft now passes `--column-inserts` flag to the `pg_dump` command by default when backing up a PostgreSQL database.

### Fixed
- Fixed a styling bug with the hamburger menu on pages with breadcrumbs. ([#7021](https://github.com/craftcms/cms/issues/7021))
- Fixed a bug where new entries weren’t assigned a UID in time if their URI format contained a `{uid}` token. ([#4364](https://github.com/craftcms/cms/issues/4364))
- Fixed a bug where entries that were deleted along with their section/entry type weren’t getting restored properly when the section/entry type was restored, if they weren’t live or didn’t exist for the primary site.
- Fixed an error that occurred when installing Craft, if an issue prevented Craft from using the existing project config data. ([#7027](https://github.com/craftcms/cms/issues/7027))
- Fixed a JavaScript error that occurred when selecting entries or categories that supported the “Create a new child entry/category” action.

## 3.5.13.2 - 2020-10-16

### Fixed
- Fixed a JavaScript error that could occur on element indexes for multi-site installs, resulting in no elements being shown. ([#7017](https://github.com/craftcms/cms/issues/7017))
- Fixed a bug where the `purgeUnsavedDraftsDuration` config setting didn’t actually accept non-integer values despite the docs claiming it did. ([#7019](https://github.com/craftcms/cms/issues/7019))

## 3.5.13.1 - 2020-10-15

### Fixed
- Fixed a bug where Checkboxes fields weren’t validating.

## 3.5.13 - 2020-10-15

### Added
- It’s now possible to disallow uploading files directly to Assets fields, as opposed to going through the selection modal. ([#6954](https://github.com/craftcms/cms/issues/6954))
- Reset Password pages are now discoverable by clients that support [.well-known/change-password URLs](https://w3c.github.io/webappsec-change-password-url/), [such as Google Chrome](https://security.googleblog.com/2020/10/new-password-protections-and-more-in.html).
- Craft now supports `/admin/edit/X` URLs to elements’ edit pages, where `X` is an element’s ID or UID, provided that the user has permission to edit the element. ([#7000](https://github.com/craftcms/cms/issues/7000))
- The System Report utility now lists all defined [aliases](https://craftcms.com/docs/3.x/config/#aliases). ([#6992](https://github.com/craftcms/cms/issues/6992))
- Added the `project-config/write` command, which write out the currently-loaded project config as YAML files to the `config/project/` folder, discarding any pending YAML changes.
- The `project-config/diff` command now has an `--invert` flag, which will treat the loaded project config as the source of truth, rather than the YAML files.
- Added the `dataUrl()` Twig function, which generates a base64-encoded [data URL](https://developer.mozilla.org/en-US/docs/Web/HTTP/Basics_of_HTTP/Data_URIs) for the passed-in file path or asset.
- Added `craft\controllers\EditController`.
- Added `craft\controllers\RedirectController`.
- Added `craft\controllers\UsersController::EVENT_AFTER_ASSIGN_GROUPS_AND_PERMISSIONS`. ([#6937](https://github.com/craftcms/cms/issues/6937))
- Added `craft\controllers\UsersController::EVENT_BEFORE_ASSIGN_GROUPS_AND_PERMISSIONS`. ([#6937](https://github.com/craftcms/cms/issues/6937))
- Added `craft\db\ActiveQuery`.
- Added `craft\elements\Asset::getDataUrl()`.
- Added `craft\events\UserGroupsAssignEvent::$newGroupIds`. ([#6937](https://github.com/craftcms/cms/issues/6937))
- Added `craft\events\UserGroupsAssignEvent::$removedGroupIds`. ([#6937](https://github.com/craftcms/cms/issues/6937))
- Added `craft\fields\Assets::$allowUploads`.
- Added `craft\helpers\Html::dataUrl()`.
- Added `craft\helpers\Html::dataUrlFromString()`.
- Added `craft\queue\jobs\PruneRevisions::$maxRevisions`. ([#6999](https://github.com/craftcms/cms/issues/6999))
- Added `craft\services\Elements::getElementByUid()`.
- Added `craft\services\Elements::getElementTypeByUid()`.
- Added `craft\services\ProjectConfig::$writeYamlAutomatically`, which can be set to `false` from `config/app.php` if you’d prefer Craft to not write project config YAML files to `config/project/` automatically when they are missing or changes are made.
- Added `craft\services\ProjectConfig::getDoesYamlExist()`.
- Added `craft\services\Sites::refreshSites()`.
- Added missing `rel="noopener"` to outbound links.

### Changed
- Improved color contrast throughout the control panel. ([#6951](https://github.com/craftcms/cms/pull/6951), [#6972](https://github.com/craftcms/cms/pull/6972))
- The control panel viewport is now scalable for mobile browsers. ([#6972](https://github.com/craftcms/cms/pull/6972))
- The “Share” button on Edit Entry and Edit Category pages has been renamed to “View”. ([#6963](https://github.com/craftcms/cms/issues/6963))
- Edit Entry pages now show validation errors for the `typeId` attribute. ([#6958](https://github.com/craftcms/cms/issues/6958))
- Table fields now support emoji characters. ([#7012](https://github.com/craftcms/cms/issues/7012))
- The `draftOf` entry query parameter can now be set to `'*'`, to match drafts of any source element, so long as they have one. ([#6632](https://github.com/craftcms/cms/issues/6632))
- `resave/*` commands now show a progress count in the output for each element. ([#6936](https://github.com/craftcms/cms/pull/6936))
- The `on` and `off` commands no longer update the `dateModified` project config value. ([#6729](https://github.com/craftcms/cms/issues/6729))
- It’s now possible to enable the Debug extension on a per-request basis when Dev Mode is enabled, by including a `X-Debug: enable` header on the request. ([#6978](https://github.com/craftcms/cms/issues/6978))
- The `disabledPlugins` config setting can now be set to `'*'` to disable **all** plugins. ([#5106](https://github.com/craftcms/cms/issues/5106))
- `*Field()` macros in the `_includes/forms.html` control panel template now define a default `id` value if none was provided.
- `craft\db\ActiveRecord::find()` now returns a `craft\db\ActiveQuery` object.
- `craft\helpers\ProjectConfig::diff()` now has an `$invert` argument.
- `craft\helpers\ProjectConfig::ensureAllSitesProcessed()` now has a `$force` argument.
- `craft\services\Fields::saveLayout()` now maintains existing field layout tab IDs.
- `craft\services\ProjectConfig::saveModifiedConfigData()` now has a `$writeYaml` argument.
- `craft\services\ProjectConfig::set()` now has an `$updateTimestamp` argument.

### Deprecated
- `craft\services\Fields::assembleLayoutFromPost()` now supports field layout data that was posted in the original (pre-3.5) format. ([barrelstrength/sprout-forms#521](https://github.com/barrelstrength/craft-sprout-forms/issues/521))

### Fixed
- Fixed an error that could occur when installing Craft with existing project config data. ([#6943](https://github.com/craftcms/cms/issues/6943))
- Fixed an error that occurred when propagating a Time field value to another site. ([#6950](https://github.com/craftcms/cms/issues/6950))
- Fixed an error that could occur when calling `craft\web\View::renderTemplate()` from a console request. ([#6945](https://github.com/craftcms/cms/issues/6945))
- Fixed a Twig error that would occur when rendering the `_includes/forms/elementSelect.html` template if no `limit` variable was passed. ([#6953](https://github.com/craftcms/cms/issues/6953))
- Fixed an error that could occur when updating to Craft 3.5, if any Assets fields had an upload location set to `{site.group}`. ([#6818](https://github.com/craftcms/cms/issues/6818))
- Fixed a bug where in some cases querying for Assets using GraphQL API could fail.
- Fixed a SQL error that could occur when joining two soft-deletable active record classes together. ([#6957](https://github.com/craftcms/cms/issues/6957))
- Fixed a bug where sub-fields queried via GraphQL could be aliased incorrectly. ([#6874](https://github.com/craftcms/cms/issues/6874))
- Fixed a bug where element selection modals could show no results if they were limited to a single source, and that source wasn’t available to the primary site. ([#6968](https://github.com/craftcms/cms/issues/6968))
- Fixed a bug where Matrix fields weren’t identifying themselves as translatable on the Fields index page. ([#6970](https://github.com/craftcms/cms/issues/6970))
- Fixed a bug where `craft\helpers\Html::modifyTagAttributes()` wasn’t working properly with custom elements with hyphenated names. ([#6973](https://github.com/craftcms/cms/issues/6973))
- Fixed a bug where elements that were eager-loaded via `ancestors`, `children`, and `descendants` handles weren’t getting loaded in the correct order by default. ([#6974](https://github.com/craftcms/cms/issues/6974))
- Fixed a bug where Assets fields could bleed out of view within element editor HUDs. ([#6975](https://github.com/craftcms/cms/issues/6975))
- Fixed an error that could occur when updating from Craft 2.
- Fixed a bug where the `on` and `off` commands were discarding any pending pending changes in the project config YAML files. ([#6984](https://github.com/craftcms/cms/issues/6984))
- Fixed a bug where `craft\helpers\Db::reset()` wasn’t closing the previous database connection. ([#6998](https://github.com/craftcms/cms/pull/6998))
- Fixed a bug where it wasn’t possible to access the selected preview target in `Craft.Preview` JavaScript events.
- Fixed a styling bug with Checkboxes fields. ([#7011](https://github.com/craftcms/cms/issues/7011))

## 3.5.12.1 - 2020-10-02

### Fixed
- Fixed a bug where `craft\helpers\StringHelper::toAscii()` and the `Craft.asciiString()` JavaScript method weren’t handling decomposed umlauted characters properly, such as macOS filenames. ([#6923](https://github.com/craftcms/cms/issues/6923))
- Fixed a JavaScript error that occurred when attempting to open or close Live Preview, after a file had been uploaded from an Assets field. ([#6940](https://github.com/craftcms/cms/issues/6940))
- Fixed a bug where deprecation warnings logged by the `getCsrfInput()`, `getFootHtml()`, `getHeadHtml()`, `round()`, and `svg()` Twig functions, and the `|ucwords` Twig filter, weren’t showing the template name and line number that the warning came from. ([#6927](https://github.com/craftcms/cms/issues/6927))
- Fixed some potential database timeout and sequence issues when running multiple suites of tests.
- Fixed a bug where the “Upload files” button within Assets fields was visible if the field limit was already reached on page load. ([#6939](https://github.com/craftcms/cms/issues/6939))

## 3.5.12 - 2020-10-01

### Added
- Added the “Time” field type. ([#6775](https://github.com/craftcms/cms/issues/6775), [#6842](https://github.com/craftcms/cms/issues/6842))
- Assets fields now have an “Upload files” button, which will upload files to the field’s default upload location, just like files uploaded via drag-n-drop. ([#2778](https://github.com/craftcms/cms/issues/2778))
- Added `craft\base\ElementInterface::getIsDeletable()`, which states whether the element can be deleted by the current user.
- Added `craft\elements\db\EagerLoadPlan::$all`.
- Added `craft\elements\db\EagerLoadPlan::$when`.
- Added `craft\errors\InvalidFieldException`.
- Added `craft\validators\DateTimeValidator::$max`.
- Added `craft\validators\DateTimeValidator::$min`.
- Added `craft\validators\DateTimeValidator::$tooEarly`.
- Added `craft\validators\DateTimeValidator::$tooLate`.
- Added `craft\validators\TimeValidator`.

### Changed
- “Date/Time” fields have been renamed to “Date”, and it’s no longer possible to create new Date fields that only display the time. ([#6842](https://github.com/craftcms/cms/issues/6842))
- Element editor HUDs will now close when clicked out of, or if the <kbd>Esc</kbd> key is pressed. If any content has changed, a confirmation dialog will be shown first. ([#6877](https://github.com/craftcms/cms/issues/6877))
- Entry indexes will now sort entries without a post date at the top when ordering by Post Date in descending order, and vise-versa. ([#6924](https://github.com/craftcms/cms/issues/6924))
- The field layout designer will now prompt for a tab name immediately when the “New Tab” button is clicked. ([#1956](https://github.com/craftcms/cms/issues/1956))
- It’s now possible to specify eager-loading plans as hashes with `path`, `criteria`, `count`, and `when` keys.
- The `users/save-user` action now includes a `csrfTokenValue` key in its JSON responses, if the user’s password was changed. ([#6283](https://github.com/craftcms/cms/issues/6283))
- “Delete” element actions will now only enable themselves if all of the selected elements’ `getIsDeletable()` methods returned `true`.
- Date/Time fields configured to only show the time no longer set the date to 1970-01-01. ([#6842](https://github.com/craftcms/cms/issues/6842))
- If a SQL error occurs when attempting to change a field’s content column type, Craft will now rename the old column (e.g. `field_fieldHandle_old`), and create a new column with the new type, rather than surfacing the SQL error. ([#3605](https://github.com/craftcms/cms/issues/3605), [#5266](https://github.com/craftcms/cms/issues/5266))
- `craft\gql\ElementQueryConditionBuilder::extractQueryConditions()` now returns an array of `craft\elements\db\EagerLoadPlan` objects. ([#6874](https://github.com/craftcms/cms/issues/6874), [#6811](https://github.com/craftcms/cms/issues/6811))
- `craft\helpers\DateTimeHelper::toDateTime()` now supports passing an array with a `time` key in the format of `HH:MM:SS`, rather than just `HH:MM`.
- `craft\services\TemplateCaches::deleteCachesByKey()` is no longer deprecated, and now has `$global` and `$siteId` arguments. ([#6932](https://github.com/craftcms/cms/issues/6932))
- `craft\web\View::hook()` now has an `$append` argument, which can be set to `false` to cause the hook method to be called before other methods.
- Callback methods passed to `craft\web\View::hook()` can now accept a `$handled` argument by reference, which can be set to `false` within the method body to prevent subsequent hook methods from getting triggered. ([#6912](https://github.com/craftcms/cms/issues/6912))
- Element types’ `sortOptions()` methods can now define the `orderBy` key as a callback method.
- The `_includes/forms/time.html` control panel template now supports passing `minTime`, `maxTime`, `disableTimeRanges`, and `forceRoundTime` variables, which map to the corresponding jquery.timepicker settings.

### Deprecated
- Deprecated `craft\errors\FieldNotFoundException`.

### Fixed
- Fixed a bug where `craft\services\Config::setDotEnvVar()` wasn’t surrounding values with quotes if they contained a `#` character. ([#6867](https://github.com/craftcms/cms/issues/6867))
- Fixed a bug where GraphQL API queries could produce an incorrect eager-loading plan. ([#6849](https://github.com/craftcms/cms/issues/6849))
- Fixed a bug where eager-loading elements wasn’t working if also eager-loading the count of related elements for the exact same path.
- Fixed a bug where the button to show all related elements for relational fields within element indexes was getting formatted with two decimal places on environments that didn’t have the Intl extension installed. ([#6869](https://github.com/craftcms/cms/issues/6869))
- Fixed a bug where element selection modals would show the source sidebar even if there was only one selectable source, if a source heading came before it. ([#6871](https://github.com/craftcms/cms/issues/6871))
- Fixed a bug where Plain Text fields with a limit set and line breaks allowed weren’t showing the remaining characters/bytes allowed indicator. ([#6872](https://github.com/craftcms/cms/issues/6872))
- Fixed a bug where it wasn’t possible to set an alias when eager-loading Matrix sub-fields.
- Fixed a bug where it was possible to initiate a file upload to an Assets field via drag-n-drop, even if the user didn’t have permission to upload files to the default field volume.
- Fixed a bug where Dashboard widget settings could receive focus even when not visible. ([#6885](https://github.com/craftcms/cms/issues/6885))
- Fixed a bug where Checkboxes, Dropdown, Multi-select, and Radio Button fields could show their default values in element indexes. ([#6891](https://github.com/craftcms/cms/issues/6891))
- Fixed a bug where Title fields were showing a translation indicator even on single-site Craft installs. ([#6503](https://github.com/craftcms/cms/issues/6503))
- Fixed a bug where it wasn’t possible to set date values using variables via GraphQL mutations.
- Fixed a bug where `craft\helpers\UrlHelper` was removing empty URL parameters. ([#6900](https://github.com/craftcms/cms/issues/6900))
- Fixed a bug where Checkboxes and Multi-select fields’ `getOptions()` methods were only returning the selected options. ([#6899](https://github.com/craftcms/cms/issues/6899))
- Fixed a bug where Project Config files were not being applied running tests even though it was configured in `codeception.yml`. ([#6879](https://github.com/craftcms/cms/issues/6879))
- Fixed a bug where Matrix block type settings weren’t saving properly if the Matrix field was nested within another Matrix field (via a Super Table or Neo field).
- Fixed a bug where it wasn’t possible for users to delete their own entries from Entry Edit pages, if they didn’t have the “Publish live changes” permission. ([#6908](https://github.com/craftcms/cms/issues/6908))
- Fixed a bug where it wasn’t possible for users to delete their own entries from the Entries index page, if they didn’t have the “Delete other authors’ entries” permission. ([#6908](https://github.com/craftcms/cms/issues/6908))
- Fixed a bug where components (such as fields) could be deleted if they were saved without any changes, and their corresponding config file was missing from the `config/project/` folder. ([#6913](https://github.com/craftcms/cms/issues/6913))
- Fixed a bug where the user account menu button could be clipped by the scrollbar. ([#6920](https://github.com/craftcms/cms/issues/6920))
- Fixed a bug where Date/Time fields’ Min Date and Max Date settings weren’t being enforced.
- Fixed a bug where it was possible to save a Date/Time field with a Max Date value that was set to an earlier date than the Min Date value.

### Security
- Fixed a bug where Plain Text fields with line breaks allowed weren’t HTML-encoding their values. ([#6935](https://github.com/craftcms/cms/issues/6935))

## 3.5.11.1 - 2020-09-18

### Changed
- Craft now disables read/write splitting for all POST requests.

### Fixed
- Fixed a bug where entries were getting a “Bad slug” validation error. ([#6866](https://github.com/craftcms/cms/issues/6866))

## 3.5.11 - 2020-09-18

### Added
- Number fields now have a “Preview Format” setting, which determines whether values should be displayed as decimal numbers, currency values, or without any formatting, on element indexes. ([#5873](https://github.com/craftcms/cms/issues/5873))
- Assets fields now have a “Preview Mode” setting, which can be set to “Show thumbnails only” to only display related assets’ thumbnails within element indexes. ([#6848](https://github.com/craftcms/cms/issues/6848))
- Edit Field pages now have a “Delete” menu option. ([#6846](https://github.com/craftcms/cms/issues/6846))
- Added `craft\fields\BaseRelationField::elementPreviewHtml()`.

### Changed
- Date/Time fields configured to only show the time now consistently set the date to 1970-01-01. ([#6842](https://github.com/craftcms/cms/issues/6842))
- It’s now possible for `craft\elements\db\ElementQuery::EVENT_AFTER_POPULATE_ELEMENT` event handlers to replace the element that should be returned by `createElement()`.
- `craft\helpers\elementHtml()` now has `$showStatus`, `$showThumb`, and `$showLabel` arguments.

### Fixed
- Fixed a bug where pending project config YAML changes could be unexpectedly applied rather than discarded when other project config changes were made.
- Fixed a bug where the wrong field values could be used when querying for elements via GraphQL, if an alias was used.
- Fixed an error that could occur on the Dashboard if there was a custom field with the handle of `author`.
- Fixed a 400 error that could occur when a route config’s `template` key was set to `null`.
- Fixed a bug where validation errors within element editor HUDs and detail pains were getting displayed beside the input instead of below it. ([#6853](https://github.com/craftcms/cms/issues/6853))
- Fixed styling issues with UI elements within field layout designers. ([#6854](https://github.com/craftcms/cms/issues/6854))
- Fixed a bug where GraphQL could return incorrect results in some cases.
- Fixed a bug where it wasn’t possible to set date values via GraphQL mutations.
- Fixed a SQL error that could occur when updating from Craft 2.

## 3.5.10.1 - 2020-09-15

### Fixed
- Fixed a bug where eager loading `children` would return incomplete results.

## 3.5.10 - 2020-09-15

### Added
- Edit Entry pages now have a field for entering revision notes, when editing the current revision.
- Edit Field pages now have a “Save and continue editing” Save menu option, and the <kbd>Ctrl</kbd>/<kbd>Command</kbd> + <kbd>S</kbd> keyboard shortcut is now assigned to that. ([#2872](https://github.com/craftcms/cms/issues/2872))
- Edit Section pages now have “Settings” and “Entry Types” tabs, providing quick access to edit a section’s entry types. ([#6826](https://github.com/craftcms/cms/issues/6826))
- New sections’ “Save” button is now labeled “Save and edit entry types”, and the browser is redirected to the section’s entry type index after save.
- Added the `|truncate` Twig filter. ([#6838](https://github.com/craftcms/cms/issues/6838))
- Added the `disallowRobots` config setting, which can be set to `true` for development and staging environments, indicating that front end pages should not be indexed, and links should not be followed, by web crawlers.
- Added `craft\fields\data\OptionData::$valid`.
- Added `craft\gql\ElementQueryConditionBuilder::setResolveInfo()`.
- Added `craft\web\Request::$generalConfig`.
- Added `craft\web\Request::$sites`.

### Changed
- The Username and Password inputs on the Login page now specify `aria-label` attributes.
- The account menu button now specifies `aria-label` and `title` attributes.
- The `_includes/forms/textarea.html` template now supports `disabled`, `inputAttributes`, `inputmode`, and `title` variables.
- The `_layouts/cp.html` control panel template now defines a `submitButton` block.
- `craft\helpers\Gql::getFieldNameWithAlias()` now has a `$context` argument to allow sharing context over a single GraphQL API call.
- Updated Yii to 2.0.38.
- Updated Twig to 2.13, for environments running PHP 7.1.3 or later, and where the `config.platform.php` value in `composer.json` is at least `7.1.3`.
- Updated Garnish to 0.1.37.
- Updated Vue to 2.6.12.

### Fixed
- Fixed a bug where all fields were showing as searchable on the Settings → Fields page on MySQL installs. ([#6808](https://github.com/craftcms/cms/issues/6808))
- Fixed a bug where Dropdown, Radio Buttons, Checkboxes, and Multi-select fields weren’t getting validation errors if an invalid value was posted to them. ([#6535](https://github.com/craftcms/cms/issues/6535))
- Fixed a bug where Craft wasn’t handling site requests properly if it was installed in a subfolder and the site’s base URL contained additional URI segments.
- Fixed a bug where Dropdown, Radio Buttons, Checkboxes, and Multi-select fields that had values that were empty, numeric or contained special characters, couldn't be used in GraphQL mutations. ([#6535](https://github.com/craftcms/cms/issues/6535))
- Fixed a bug where eager loading elements’ children across multiple levels wasn’t working. ([#6820](https://github.com/craftcms/cms/issues/6820))
- Fixed a bug where aliased fields would sometimes not be assigned correctly when using GraphQL API. ([#6811](https://github.com/craftcms/cms/issues/6811)))
- Removed `vue`, `vue-router` and `vuex` Plugin Store dependencies as they are already handled by Craft. ([#6732](https://github.com/craftcms/cms/pull/6732), [#6815](https://github.com/craftcms/cms/pull/6815))
- Fixed a bug where GraphQL API requests could return 400 responses on an empty cache.
- Fixed a bug where GraphQL API queries weren’t getting cached based on the current site.

### Security
- Fixed a bug where custom field labels weren’t getting HTML-encoded.

## 3.5.9 - 2020-09-08

### Added
- Added support for childless GraphQL schema components.
- Added `craft\migrations\Install::$applyProjectConfigYaml`.

### Changed
- The `craft\behaviors\CustomFieldBehavior` class is now saved to a file with a name based on the current field version, avoiding OPcache issues.
- Asset filenames are now automatically shortened if they are longer than 255 characters. ([#6766](https://github.com/craftcms/cms/issues/6766))
- Improved the style of up/down/right/left angles in the control panel.
- Built-in element types’ date sort options are now sorted in descending order by default when selected. ([#1153](https://github.com/craftcms/cms/issues/1153))
- It’s now possible for element sort options returned by `craft\base\ElementInterface::sortOptions()` and `craft\base\Element::defineSortOptions()` to include `defaultDir` keys, which specify the default sort direction that should be used when the option is selected. ([#1153](https://github.com/craftcms/cms/issues/1153))
- Replaced the icon that identifies translatable fields.
- The Settings → Fields page now identifies which fields are searchable and translatable. ([#5453](https://github.com/craftcms/cms/issues/5453))

### Fixed
- Fixed a bug where `update` commands weren’t working if there was no `config/license.key` file yet. ([#6777](https://github.com/craftcms/cms/issues/6777))
- Fixed a bug where it wasn’t possible for GraphQL resolvers to return arrays.
- Fixed an error that could occur when updating to Craft 3.5 if the `migrations` table had rows with broken `pluginId` foreign keys.
- Fixed an error that could occur when deleting a Matrix block type, if it contained nested block-based fields that had existing content. ([#6780](https://github.com/craftcms/cms/issues/6780))
- Fixed a bug where the `_includes/forms/select.html` template wasn’t always setting the `data-target-prefix` attribute if `toggle` was set.
- Fixed a bug where Number fields could return incorrect values via GraphQL. ([#6743](https://github.com/craftcms/cms/issues/6743))
- Fixe a bug where duplicating elements from their edit pages could result in the selected site’s content getting propagated to all other sites for the duplicated element. ([#6804](https://github.com/craftcms/cms/issues/6804))
- Fixed a 400 error that could occur when a section’s Template setting was blank.
- Fixed a bug where GraphQL queries for entry drafts weren’t getting invalidated when drafts were saved or deleted. ([#6792](https://github.com/craftcms/cms/issues/6792))
- Fixed an error that could occur when running the `project-config/apply` command, if there was a Single section that was enabled for a site that was disabled on the front end. ([#6799](https://github.com/craftcms/cms/issues/6799))
- Fixed a bug where the `tests/setup` command wasn’t working. ([#6790](https://github.com/craftcms/cms/issues/6790))

## 3.5.8 - 2020-09-01

### Added
- Added the “Retry Duration” general setting, which defines the number of seconds that the `Retry-After` header should be set to for 503 responses when the system is offline.
- Added the `off` and `on` commands, for toggling the system status. ([#6729](https://github.com/craftcms/cms/issues/6729))
- Added the `utils/update-usernames` command, for ensuring all usernames match users’ email addresses, if the `useEmailAsUsername` config setting is enabled. ([#6312](https://github.com/craftcms/cms/issues/6312))
- Added the `configure()` Twig function. ([#6731](https://github.com/craftcms/cms/pull/6731))
- Added `craft\base\MemoizableArray`.
- Added `craft\cache\FileCache`.
- Added `craft\helpers\ArrayHelper::whereIn()`.
- Added `craft\helpers\Cp::elementHtml()`.
- Added `craft\models\Site::getLocale()`.
- Added `craft\services\ProjectConfig::DIFF_CACHE_KEY`.
- Added `craft\services\Sites::getGroupByUid()`.

### Changed
- Improved the styling of Lightswitch fields that have ON/OFF labels. ([#6666](https://github.com/craftcms/cms/issues/6666))
- The “System Status” setting now has “Offline” and “Online” labels.
- Deprecation warnings can now contain Markdown formatting.
- The Project Config utility now loads the comparison data over Ajax, and will only show the first 20 lines by default. ([#6736](https://github.com/craftcms/cms/issues/6736))
- Improved the wording of version compatibility issues when applying project config YAML changes. ([#6755](https://github.com/craftcms/cms/issues/6755))
- The GraphQL API now supports `variables` and `operationName` query string parameters. ([#6728](https://github.com/craftcms/cms/issues/6728))
- Mutation GraphQL queries should now specify an `id` field when defining Matrix blocks, set to the existing Matrix block ID or a `newX` string.
- Improved system performance.
- `craft\helpers\ArrayHelper::where()` now has a `$keepKeys` argument, which defaults to `true`.
- `craft\helpers\ProjectConfig::diff()` now caches its results. ([#6736](https://github.com/craftcms/cms/issues/6736))
- `craft\services\Config::setDotEnvVar()` no longer surrounds the value with quotes unless it contains a space. ([craftcms/docker#5](https://github.com/craftcms/docker/issues/5))

### Deprecated
- Deprecated support for overriding volume settings via `config/volumes.php`. [Environment variables](https://craftcms.com/docs/3.x/config/#environmental-configuration) or [dependency injection](https://craftcms.com/knowledge-base/using-local-volumes-for-development) should be used instead.
- Mutating Matrix blocks via GraphQL without specifying an `id` field for each block is now deprecated.

### Fixed
- Fixed a bug where the required field indicator wasn’t visible within the field layout designer, for fields with overflowing labels or hidden labels. ([#6725](https://github.com/craftcms/cms/issues/6725))
- Fixed a bug where user group names were getting double-encoded within the User Groups setting on Edit User pages. ([#6727](https://github.com/craftcms/cms/issues/6727))
- Fixed a bug where aliasing fields via GraphQL could break eager loading in some cases.
- Fixed a bug where GraphQL API queries could break down when using complex fields that didn’t support eager loading. ([#6723](https://github.com/craftcms/cms/issues/6723))
- Fixed an error that could occur when accessing the “Globals” section in the control panel, for users that didn’t have permission to edit the first global set. ([#6730](https://github.com/craftcms/cms/pull/6730))
- Fixed a bug where various array-returning methods could return arrays with nonsequential keys beginning with `0`.
- Fixed a bug where entry drafts would get autosaved after creating new Matrix/Neo/Super Table blocks even if the `autosaveDrafts` config setting was disabled. ([#6704](https://github.com/craftcms/cms/issues/6704))
- Fixed a bug where field checkboxes in Quick Post widget settings were all disabled. ([#6738](https://github.com/craftcms/cms/issues/6738))
- Fixed a bug where assets uploaded by front-end entry forms weren’t getting saved with the `uploaderId` attribute. ([#6456](https://github.com/craftcms/cms/issues/6456))
- Fixed a bug where Live Preview wasn’t showing custom fields for categories.
- Fixed a bug where rebuilding the Project Config would not persist the new config data to the loaded project config.
- Fixed a JavaScript error that could occur when displaying certain prompts. ([#6753](https://github.com/craftcms/cms/issues/6753))
- Fixed a bug where the `system.schemaVersion` was not getting set when rebuilding the project config.
- Fixed a bug where all file caches were being saved inside a single subdirectory of `storage/runtime/cache/` based on the cache key prefix. ([#6746](https://github.com/craftcms/cms/issues/6746))
- Fixed a bug where field handles would get jumpy on hover if their increased size caused them to be too large to fit on the same line as the field name. ([#6742](https://github.com/craftcms/cms/issues/6742))
- Fixed a bug where the “Photo” field was shown on Edit User pages, even if the User Photos volume had been deleted. ([#6752](https://github.com/craftcms/cms/issues/6752))
- Fixed an error that occurred when passing an array to an entry query’s `typeId` param, with the first item set to `'not'`. ([#6754](https://github.com/craftcms/cms/issues/6754))
- Fixed a bug where element queries with the `siteId` param set to `*` would query for elements in soft-deleted sites. ([#6756](https://github.com/craftcms/cms/issues/6756))
- Fixed a bug where Title fields weren’t identifying themselves as required. ([#6763](https://github.com/craftcms/cms/issues/6763))
- Fixed a bug where inline JavaScript code could stop working if it contained the string `.js`. ([#6762](https://github.com/craftcms/cms/issues/6762))

## 3.5.7 - 2020-08-26

### Changed
- Improved the warning that is output for console commands if Craft can’t connect to the database, or isn’t installed yet. ([#6718](https://github.com/craftcms/cms/issues/6718))
- `craft\helpers\Console::outputWarning()` now has a `$center` argument.
- The GraphiQL IDE now automatically loads the query passed by the URL, if present. ([#6583](https://github.com/craftcms/cms/issues/6583))

### Fixed
- Fixed a bug where Table field settings were displaying validation errors for the “Table Columns” setting under the “Default Values” setting.
- Fixed a bug where Table fields were allowing columns to be defined with invalid handles. ([#6714](https://github.com/craftcms/cms/issues/6714))
- Fixed a bug where GraphQL schemas weren’t getting generated properly if there were any Table fields with empty column handles. ([#6714](https://github.com/craftcms/cms/issues/6714))
- Fixed a bug where it wasn’t possible to access entry drafts or revisions within Structure sections, if they were created before the section type was changed to Structure. ([#4866](https://github.com/craftcms/cms/issues/4866))
- Fixed a bug where the `_includes/forms/select.html` template wasn’t setting the `data-target-prefix` attribute properly. ([#6721](https://github.com/craftcms/cms/issues/6721))
- Fixed various SQL errors that could occur when running tests. ([#6549](https://github.com/craftcms/cms/issues/6549))

## 3.5.6 - 2020-08-25

### Added
- Added the `autosaveDrafts` config setting. ([#6704](https://github.com/craftcms/cms/issues/6704))
- It’s now possible to pass a CSS file URL to the `{% css %}` tag. ([#6672](https://github.com/craftcms/cms/issues/6672))
- It’s now possible to pass a JavaScript file URL to the `{% js %}` tag. ([#6671](https://github.com/craftcms/cms/issues/6671))
- The Project Config utility now shows a comparison of the pending project config YAML changes and the loaded project project config.
- The Project Config utility now has a “Discard changes” button, which will regenerate the project config YAML files based on the loaded project config, discarding any pending changes in them.
- The Project Config utility now has a “Download” button. ([#3979](https://github.com/craftcms/cms/issues/3979))
- Added the `app/health-check` action, which will return a 200 status code even if an update is pending.
- Added the `project-config/diff` command, which outputs a comparison of the pending project config YAML changes and the loaded project config.
- Added `craft\controllers\ProjectConfigController::actionDiscard()`.
- Added `craft\controllers\ProjectConfigController::actionDownload()`.
- Added `craft\controllers\ProjectConfigController::actionRebuild()`.
- Added `craft\fieldlayoutelements\BaseField::showLabel()`.
- Added `craft\helpers\ProjectConfig::diff()`.
- Added `craft\helpers\Template::css()`.
- Added `craft\helpers\Template::js()`.
- Added `craft\services\Content::$db`. ([#6549](https://github.com/craftcms/cms/issues/6549))
- Added `craft\services\Drafts::$db`. ([#6549](https://github.com/craftcms/cms/issues/6549))

### Changed
- All buttons in the control panel are now actual `<button>` elements. ([#6670](https://github.com/craftcms/cms/issues/6670))
- Title fields now get autofocused if they are positioned on the first tab. ([#6662](https://github.com/craftcms/cms/issues/6662))
- Element edit pages now remember the selected tab when switching to a different site/revision. ([#4018](https://github.com/craftcms/cms/issues/4018), [#4164](https://github.com/craftcms/cms/issues/4164))
- Craft now shows an alert at the top of the control panel if there are pending changes in the project config YAML files, rather than blocking access to the entire control panel.
- Craft no longer requires the installed Craft and plugin versions to be compatible with the versions listed in the project config YAML files, except when applying changes.
- The `install` command no longer prompts for a username if the `useEmailAsUsername` config setting is enabled. ([#6669](https://github.com/craftcms/cms/issues/6669))
- Spaces in asset URLs are now URL-encoded, avoiding parsing conflicts with `srcset` attributes. ([#6668](https://github.com/craftcms/cms/issues/6668))
- `graphql/api` requests now set the `Access-Control-Allow-Headers` header on non-preflight requests. ([#6674](https://github.com/craftcms/cms/issues/6674))
- The `_includes/forms/field.html` template now supports an `inputContainerAttributes` variable, rather than `inputAttributes`, as `inputAttributes` was conflicting with variables of the same name in `_includes/forms/text.html` and `_includes/forms/checkbox.html`.
- The `_includes/forms/select.html` template now supports an `inputAttributes` variable. ([#6696](https://github.com/craftcms/cms/issues/6696))

### Removed
- Removed `craft\controllers\ProjectConfigController::actionIgnore()`.
- Removed `craft\controllers\TemplatesController::actionConfigSyncKickoff()`.
- Removed `craft\controllers\TemplatesController::actionIncompatibleConfigAlert()`.
- Removed `craft\controllers\UtilitiesController::actionProjectConfigPerformAction()`.

### Fixed
- Fixed a bug where nested block content wasn’t getting updated properly when editing an entry draft, if the draft had been created since the initial page load. ([#6480](https://github.com/craftcms/cms/issues/6480))
- Fixed a bug where entry revision menus could show site group headings even if the user didn’t have permission to edit any sites within that group. ([#6615](https://github.com/craftcms/cms/issues/6615))
- Fixed a bug where entry revision menus weren’t showing the list of sites, if the entry was disabled across all of its sites. ([#6679](https://github.com/craftcms/cms/issues/6679))
- Fixed a bug where it was possible to trigger the “Clear Caches” and “Invalidate Data Caches” actions of the Caches utility, even if no options were selected. ([#6661](https://github.com/craftcms/cms/issues/6661))
- Fixed a bug where it was possible to select parent entries that didn’t belong to the same site. ([#6667](https://github.com/craftcms/cms/issues/6667))
- Fixed an error that could occur when selecting a parent entry if it didn’t belong to the primary site. ([#6667](https://github.com/craftcms/cms/issues/6667))
- Fixed a bug where it wasn’t possible to apply transform arguments to the `width` and `height` fields on assets via GraphQL. ([#6660](https://github.com/craftcms/cms/issues/6660))
- Fixed a bug where the “Save and continue editing” Save button option wasn’t working within Quick Post widgets.
- Fixed a bug where the “Select all” checkbox within admin tables wouldn’t select all rows. ([#6678](https://github.com/craftcms/cms/issues/6678))
- Fixed a bug where `craft\i18n\Formatter::asDatetime()` and `asTime()` were ignoring certain formatting characters that aren’t supported by ICU, if the format string began with `php:`. ([#6691](https://github.com/craftcms/cms/issues/6691))
- Fixed an error that could occur when downloading an asset. ([#6692](https://github.com/craftcms/cms/pull/6692))
- Fixed a bug where fields with hidden labels would refer to themselves as `__blank__` in validation errors. ([#6699](https://github.com/craftcms/cms/issues/6699))
- Fixed a bug where it wasn’t possible to pass lists to GraphQL directive arguments. ([#6693](https://github.com/craftcms/cms/issues/6693))
- Fixed a bug where asset indexing didn’t work properly if no files were found on the selected volumes. ([#6658](https://github.com/craftcms/cms/issues/6658))
- Fixed a bug where project config files could get deleted if the casing of a component’s handle was changed, on case-insensitive file systems. ([#6708](https://github.com/craftcms/cms/issues/6708))
- Fixed an error that could occur when applying project config changes from the Project Config utility, if the logged-in user wasn’t an admin.
- Fixed a bug where changes to the `dateModified` project config value weren’t getting applied.
- Fixed a bug where rebuilding the project config would pull in any pending changes in the YAML files unexpectedly.
- Fixed a bug where the “Localizing relations” job wouldn’t run if a relational field’s “Manage relations on a per-site basis” setting was enabled via the project config. ([#6711](https://github.com/craftcms/cms/issues/6711))
- Fixed a bug where autosuggest menus weren’t getting closed when the input was blurred via the keyboard. ([#6710](https://github.com/craftcms/cms/issues/6710))

## 3.5.5 - 2020-08-17

### Added
- Added the `useIframeResizer` config setting, which defaults to `false`. ([#6645](https://github.com/craftcms/cms/issues/6645))
- Added `craft\base\ElementInterface::getHasCheckeredThumb()`.
- Added `craft\base\ElementInterface::getHasRoundedThumb()`.

### Changed
- Email fields now set `inputmode="email"` on their input.
- URL fields now set `inputmode="url"` on their input.
- Number fields now set `inputmode="numeric"` or `inputmode="decimal"` on their input, depending on whether they allow decimals.
- Tightened up the top control panel headers.
- Element thumbnails no longer have checkered backgrounds, except for PNG, GIF, and SVG assets. ([#6646](https://github.com/craftcms/cms/pull/6646))
- User photos are now circular, except in thumbnail view. ([#6646](https://github.com/craftcms/cms/pull/6646))
- Setting the `previewIframeResizerOptions` config setting to `false` is no longer a way to disable iFrame Resizer, now that `useIframeResizer` exists. ([#6645](https://github.com/craftcms/cms/issues/6645))
- The `_includes/forms/text.html` control panel template now supports passing an `inputmode` variable.
- `craft\models\FieldLayout::setFields()` now accepts `null` to clear the currently memoized fields.

### Fixed
- Fixed a couple styling issues with element editor HUDs.
- Fixed a bug where the quality setting was being ignored for image transforms that were not in either JPG or PNG format. ([#6629](https://github.com/craftcms/cms/issues/6629))
- Fixed a bug where mail wouldn’t send if the `testToEmailAddress` config setting was set to `false`.
- Fixed a JavaScript error that could occur in Safari 12. ([#6635](https://github.com/craftcms/cms/issues/6635))
- Fixed a bug where `craft\services\Globals::getAllSets()`, `getEditableSets()`, `getSetById()`, and `getSetByHandle()` could return global sets in the wrong site, if the current site had been changed since the first time the global sets had been memoized. ([#6636](https://github.com/craftcms/cms/issues/6636))
- Fixed the styling of some control panel field instructions. ([#6640](https://github.com/craftcms/cms/issues/6640))
- Fixed a bug where field instructions weren’t getting escaped. ([#6642](https://github.com/craftcms/cms/issues/6642))
- Fixed a bug where the initial site created by the installer was still getting saved with its base URL set to `$DEFAULT_SITE_URL`, despite the base URL provided to the installer getting stored as an environment variable named `PRIMARY_SITE_URL`. ([#6650](https://github.com/craftcms/cms/issues/6650))
- Fixed a bug where it wasn’t possible to add a new custom field to a field layout and set a value on an element for that field in the same request. ([#6651](https://github.com/craftcms/cms/issues/6651))

## 3.5.4 - 2020-08-13

### Added
- It’s now possible to hide field labels from within field layout designers. ([#6608](https://github.com/craftcms/cms/issues/6608))
- Lightswitch fields now have an “ON Label” and “OFF Label” settings. ([#3741](https://github.com/craftcms/cms/issues/3741))
- Edit Category pages now support a <kbd>Shift</kbd> + <kbd>Ctrl</kbd>/<kbd>Command</kbd> + <kbd>S</kbd> keyboard shortcut for saving the category and creating a new one.
- Added the “Show field handles in edit forms” admin user preference. ([#6610](https://github.com/craftcms/cms/issues/6610))
- Added `craft\fields\Lightswitch::$offLabel`.
- Added `craft\fields\Lightswitch::$onLabel`.
- Added `craft\services\AssetTransforms::$db`. ([#6549](https://github.com/craftcms/cms/issues/6549))

### Changed
- All admin-only user preferences are now grouped under a single “Development” heading.
- Improved system performance.
- Stack traces within exception views now show source Twig templates rather than the compiled PHP classes.
- The “Enabled everywhere” entry status label has been renamed to “Enabled”. ([#6623](https://github.com/craftcms/cms/issues/6623))
- `error` is now a reserved handle. ([#6626](https://github.com/craftcms/cms/issues/6626))
- The `_includes/forms/checkbox.html` control panel template now supports an `inputAttributes` variable.
- The `_includes/forms/field.html` control panel template now supports overriding the heading HTML via a `heading` block.
- `craft\helpers\Db::idByUid()` now has a `$db` argument.
- `craft\helpers\Db::idsByUids()` now has a `$db` argument.
- `craft\helpers\Db::uidById()` now has a `$db` argument.
- `craft\helpers\Db::uidsByIds()` now has a `$db` argument.
- `craft\models\FieldLayout::createForm()` now supports passing a `namespace` key into the `$config` argument, to namespace the tab contents.

### Fixed
- Fixed an infinite redirect that could occur if Craft was installed within a subdirectory of the webroot. ([#6616](https://github.com/craftcms/cms/issues/6616))
- Fixed a bug where all Title fields within Quick Post widgets had the same input ID.
- Fixed a bug where Title fields weren’t showing change status badges when editing an entry draft.
- Fixed an error that could occur when using the `formatDateTime` GraphQL directive on environments that didn’t have the `Intl` PHP extension installed. ([#6614](https://github.com/craftcms/cms/issues/6614))
- Fixed a bug where template profiling was interfering with Twig’s ability to guess offending template lines in error reports.
- Fixed a bug where soft-deleted categories and entries within Structure sections had two “Delete permanently” actions. ([#6619](https://github.com/craftcms/cms/issues/6619))
- Fixed a bug where field handles were being displayed within element editor HUDs. ([#6620](https://github.com/craftcms/cms/issues/6620))

## 3.5.3 - 2020-08-11

### Added
- Fields in the control panel now always display their handle without needing to press the <kbd>Option</kbd>/<kbd>ALT</kbd> key, when Dev Mode is enabled, and they will be copied to the clipboard when clicked on. ([#6532](https://github.com/craftcms/cms/issues/6532))
- Added `craft\helpers\Gql::prepareTransformArguments()`.
- Added the `_includes/forms/copytextbtn.html` control panel template.

### Changed
- It’s now possible to change a revision’s creator and source via `craft\services\Revisions::EVENT_BEFORE_CREATE_REVISION`. ([#6600](https://github.com/craftcms/cms/pull/6600))

### Fixed
- Fixed a bug where it wasn’t possible to use the `transform` argument in some cases via the GraphQL API.
- Fixed a bug where Craft was routing requests based on the full requested URI rather than just the URI segments that came after `index.php`. ([#6579](https://github.com/craftcms/cms/issues/6579))
- Fixed a bug where `data-target-prefix` attributes that specified a class name were getting namespaced. ([#6604](https://github.com/craftcms/cms/issues/6604))
- Fixed a bug where `craft\helpers\Json::isJsonObject()` was returning `false` if the JSON string spanned multiple lines. ([#6607](https://github.com/craftcms/cms/issues/6607))
- Fixed a bug where the `limit` param wasn’t working when applied to eager-loaded elements. ([#6596](https://github.com/craftcms/cms/issues/6596))
- Fixed an error that would occur if Craft tried to make a database backup in a VM with Windows as the host OS.

## 3.5.2 - 2020-08-09

### Added
- Added `craft\db\Command::deleteDuplicates()`.
- Added `craft\db\Migration::deleteDuplicates()`.
- Added `craft\db\mysql\QueryBuilder::deleteDuplicates()`.
- Added `craft\db\pgsql\QueryBuilder::deleteDuplicates()`.

### Changed
- Live Preview now attempts to maintain the iframe scroll position between page reloads even if the `previewIframeResizerOptions` config setting is set to `false`. ([#6569](https://github.com/craftcms/cms/issues/6569))
- `language` and `localized` are now reserved field handles. ([#6564](https://github.com/craftcms/cms/issues/6564))
- `craft\base\Element::__get()` now prioritizes field handles over getter methods. ([#6564](https://github.com/craftcms/cms/issues/6564))
- Data caches stored in `storage/runtime/cache/` now get a cache key prefix based on the application ID.
- Craft now clears the schema cache before running each migration, in addition to after. ([#6552](https://github.com/craftcms/cms/issues/6552))
- Renamed `craft\base\ElementTrait::$elementSiteId` to `$siteSettingsId`. ([verbb/navigation#179](https://github.com/verbb/navigation/issues/179), [verbb/wishlist#56](https://github.com/verbb/wishlist/issues/56))

### Fixed
- Fixed a PHP error that occurred when setting a `relatedTo` param to an array that began with `'and'`. ([#6573](https://github.com/craftcms/cms/issues/6573))
- Fixed a SQL error that could occur when updating to Craft 3.5 if the `migrations` table contained duplicate migration rows. ([#6580](https://github.com/craftcms/cms/issues/6580))
- Fixed a PHP error that could occur during public registration. ([#6499](https://github.com/craftcms/cms/issues/6499))

## 3.5.1 - 2020-08-05

### Fixed
- Fixed an error where it wasn’t possible to create a GraphQL schema that had write-only access to a Single entry. ([#6554](https://github.com/craftcms/cms/issues/6554))
- Fixed a PHP error that could occur with certain versions of PHP. ([#6544](https://github.com/craftcms/cms/issues/6544))
- Fixed an error that could occur when updating to Craft 3.5. ([#6464](https://github.com/craftcms/cms/issues/6464))
- Fixed errors in fixtures that prevented them from being used in tests.

## 3.5.0 - 2020-08-04

> {warning} Read through the [Upgrading to Craft 3.5](https://craftcms.com/knowledge-base/upgrading-to-craft-3-5) guide before updating.

### Added
- It’s now possible to customize the labels and author instructions for all fields (including Title fields), from within field layout designers. ([#806](https://github.com/craftcms/cms/issues/806), [#841](https://github.com/craftcms/cms/issues/841))
- It’s now possible to set Title fields’ positions within field layout designers. ([#3953](https://github.com/craftcms/cms/issues/3953))
- It’s now possible to set field widths to 25%, 50%, 75%, or 100% (including Matrix sub-fields), and fields will be positioned next to each other when there’s room. ([#2644](https://github.com/craftcms/cms/issues/2644), [#6346](https://github.com/craftcms/cms/issues/6346))
- It’s now possible to add headings, tips, warnings, horizontal rules, and custom UI elements based on site templates, to field layouts. ([#1103](https://github.com/craftcms/cms/issues/1103), [#1138](https://github.com/craftcms/cms/issues/1138), [#4738](https://github.com/craftcms/cms/issues/4738))
- It’s now possible to search for fields from within field layout designers. ([#913](https://github.com/craftcms/cms/issues/913))
- Added the “Header Column Heading” element index source setting. ([#3814](https://github.com/craftcms/cms/issues/3814))
- Added the “Formatting Locale” user preference. ([#6363](https://github.com/craftcms/cms/issues/6363))
- Added the “Use shapes to represent statuses” user preference. ([#3293](https://github.com/craftcms/cms/issues/3293))
- Added the “Underline links” user preference. ([#6153](https://github.com/craftcms/cms/issues/6153))
- Added the “Suspend by default” user registration setting. ([#5830](https://github.com/craftcms/cms/issues/5830))
- Added the ability to disable sites on the front end. ([#3005](https://github.com/craftcms/cms/issues/3005))
- Entries within Structure sections and categories now have a “Delete (with descendants)” element action.
- Soft-deleted elements now have a “Delete permanently” element action. ([#4420](https://github.com/craftcms/cms/issues/4420))
- Entry types can now change the Title field’s translation method, similar to how custom fields’ translation methods. ([#2856](https://github.com/craftcms/cms/issues/2856))
- Entry draft forms no longer have a primary action, and the <kbd>Ctrl</kbd>/<kbd>Command</kbd> + <kbd>S</kbd> keyboard shortcut now forces a resave of the draft, rather than publishing it. ([#6199](https://github.com/craftcms/cms/issues/6199))
- Edit Entry pages now support a <kbd>Shift</kbd> + <kbd>Ctrl</kbd>/<kbd>Command</kbd> + <kbd>S</kbd> keyboard shortcut for saving the entry and creating a new one. ([#2851](https://github.com/craftcms/cms/issues/2851))
- Assets now have a “Copy URL” element action. ([#2944](https://github.com/craftcms/cms/issues/2944))
- Entry indexes can now show “Revision Notes” and “Last Edited By” columns. ([#5907](https://github.com/craftcms/cms/issues/5907))
- Sections now have a new Propagation Method option, which gives entries control over which sites they should be saved to. ([#5988](https://github.com/craftcms/cms/issues/5988))
- User groups can now have descriptions. ([#4893](https://github.com/craftcms/cms/issues/4893))
- It’s now possible to set a custom route that handles Set Password requests. ([#5722](https://github.com/craftcms/cms/issues/5722))
- Field labels now reveal their handles when the <kbd>Option</kbd>/<kbd>ALT</kbd> key is pressed. ([#5833](https://github.com/craftcms/cms/issues/5833))
- Added the Project Config utility, which can be used to perform project config actions, and view a dump of the stored project config. ([#4371](https://github.com/craftcms/cms/issues/4371))
- Added “GraphQL queries” and “Template caches” cache tag invalidation options to the Caches (formerly “Clear Caches”) utility. ([#6279](https://github.com/craftcms/cms/issues/6279))
- Added the `allowedGraphqlOrigins` config setting. ([#5933](https://github.com/craftcms/cms/issues/5933))
- Added the `brokenImagePath` config setting. ([#5877](https://github.com/craftcms/cms/issues/5877))
- Added the `cpHeadTags` config setting, making it possible to give the control panel a custom favicon. ([#4003](https://github.com/craftcms/cms/issues/4003))
- Added the `defaultCpLocale` config setting. ([#6363](https://github.com/craftcms/cms/issues/6363))
- Added the `enableBasicHttpAuth` config setting. ([#6421](https://github.com/craftcms/cms/issues/6421))
- Added the `gqlTypePrefix` config setting, making it possible to prefix all GraphQL types created by Craft. ([#5950](https://github.com/craftcms/cms/issues/5950))
- Added the `imageEditorRatios` config setting, making it possible to customize the list of available aspect ratios in the image editor. ([#6201](https://github.com/craftcms/cms/issues/6201))
- Added the `previewIframeResizerOptions` config setting. ([#6388](https://github.com/craftcms/cms/issues/6388))
- Added the `siteToken` config setting.
- Added the `install/check` command. ([#5810](https://github.com/craftcms/cms/issues/5810))
- Added the `invalidate-tags` command. ([#6279](https://github.com/craftcms/cms/issues/6279))
- Added the `plugin/install`, `plugin/uninstall`, `plugin/enable`, and `plugin/disable` commands. ([#5817](https://github.com/craftcms/cms/issues/5817))
- `{% cache %}` tags and GraphQL queries now use a new tag-based cache invalidation strategy. (No more “Deleting stale template caches” background jobs clogging up the queue!) ([#1507](https://github.com/craftcms/cms/issues/1507), [#1689](https://github.com/craftcms/cms/issues/1689))
- Added the `{% html %}` Twig tag, which makes it possible to register arbitrary HTML for inclusion in the `<head>`, beginning of `<body>`, or end of `<body>`. ([#5955](https://github.com/craftcms/cms/issues/5955))
- Added the `|diff` Twig filter.
- Added the `|explodeClass` Twig filter, which converts class names into an array.
- Added the `|explodeStyle` Twig filter, which converts CSS styles into an array of property/value pairs.
- Added the `|namespaceAttributes` Twig filter, which namespaces `id`, `for`, and other attributes, but not `name`.
- Added the `|push` Twig filter, which returns a new array with one or more items appended to it.
- Added the `|unshift` Twig filter, which returns a new array with one or more items prepended to it.
- Added the `|where` Twig filter.
- Added the `raw()` Twig function, which wraps the given string in a `Twig\Markup` object to prevent it from getting HTML-encoded.
- Added support for eager loading elements’ current revisions, via `currentRevision`.
- Added support for eager loading drafts’ and revisions’ creators, via `draftCreator` and `revisionCreator`.
- Added support for the `CRAFT_CP` PHP constant. ([#5122](https://github.com/craftcms/cms/issues/5122))
- Added support for [GraphQL mutations](https://craftcms.com/docs/3.x/graphql.html#mutations). ([#4835](https://github.com/craftcms/cms/issues/4835))
- Added the `drafts`, `draftOf`, `draftId`, `draftCreator`, `revisions`, `revisionOf`, `revisionId` and `revisionCreator` arguments to element queries using GraphQL API. ([#5580](https://github.com/craftcms/cms/issues/5580))
- Added the `isDraft`, `isRevision`, `sourceId`, `sourceUid`, and `isUnsavedDraft` fields to elements when using GraphQL API. ([#5580](https://github.com/craftcms/cms/issues/5580))
- Added the `assetCount`, `categoryCount`, `entryCount`, `tagCount`, and `userCount` queries for fetching the element counts to the GraphQL API. ([#4847](https://github.com/craftcms/cms/issues/4847))
- Added the `locale` argument to the `formatDateTime` GraphQL directive. ([#5593](https://github.com/craftcms/cms/issues/5593))
- Added support for specifying a transform on assets’ `width` and `height` fields via GraphQL.
- Added the `hasPhoto` user query param/GraphQL argument. ([#6083](https://github.com/craftcms/cms/issues/6083))
- Added the `localized` field when querying entries and categories via GraphQL. ([#6045](https://github.com/craftcms/cms/issues/6045))
- Added the `language` field when querying elements via GraphQL.
- Added support for GraphQL query batching. ([#5677](https://github.com/craftcms/cms/issues/5677))
- The GraphiQL IDE now opens as a fullscreen app in a new window.
- Added the “Prettify” and “History” buttons to the GraphiQL IDE.
- Added the Explorer plugin to GraphiQL.
- Added support for external subnav links in the global control panel nav.
- Added the `fieldLayoutDesigner()` and `fieldLayoutDesignerField()` macros to the `_includes/forms.html` control panel template.
- Added the `_includes/forms/fieldLayoutDesigner.html` control panel template.
- Added the `_layouts/components/form-action-menu.twig` control panel template.
- Added the `parseRefs` GraphQL directive. ([#6200](https://github.com/craftcms/cms/issues/6200))
- Added the `prev` and `next` fields for entries, categories and assets when querying elements via GraphQL. ([#5571](https://github.com/craftcms/cms/issues/5571))
- Added the “Replace file” permission. ([#6336](https://github.com/craftcms/cms/issues/6336))
- Web requests now support basic authentication. ([#5303](https://github.com/craftcms/cms/issues/5303))
- Added support for JavaScript events on admin tables. ([#6063](https://github.com/craftcms/cms/issues/6063))
- Added the ability to enable/disable checkboxes on a per row basis in admin tables. ([#6223](https://github.com/craftcms/cms/issues/6223))
- Added `craft\base\ConfigurableComponent`.
- Added `craft\base\ConfigurableComponentInterface`.
- Added `craft\base\Element::defineFieldLayouts()`.
- Added `craft\base\Element::EVENT_DEFINE_KEYWORDS`. ([#6028](https://github.com/craftcms/cms/issues/6028))
- Added `craft\base\Element::EVENT_REGISTER_FIELD_LAYOUTS`.
- Added `craft\base\Element::EVENT_SET_EAGER_LOADED_ELEMENTS`.
- Added `craft\base\Element::searchKeywords()`.
- Added `craft\base\ElementActionInterface::isDownload()`.
- Added `craft\base\ElementInterface::fieldLayouts()`.
- Added `craft\base\ElementInterface::getCacheTags()`.
- Added `craft\base\ElementInterface::getIsTitleTranslatable()`.
- Added `craft\base\ElementInterface::getLanguage()`.
- Added `craft\base\ElementInterface::getLocalized()`.
- Added `craft\base\ElementInterface::getTitleTranslationDescription()`.
- Added `craft\base\ElementInterface::getTitleTranslationKey()`.
- Added `craft\base\ElementInterface::gqlMutationNameByContext()`.
- Added `craft\base\ElementInterface::isAttributeDirty()`.
- Added `craft\base\ElementInterface::isFieldEmpty()`.
- Added `craft\base\ElementInterface::setDirtyAttributes()`.
- Added `craft\base\ElementTrait::$elementSiteId`.
- Added `craft\base\Field::EVENT_DEFINE_INPUT_HTML`. ([#5867](https://github.com/craftcms/cms/issues/5867))
- Added `craft\base\Field::EVENT_DEFINE_KEYWORDS`. ([#6028](https://github.com/craftcms/cms/issues/6028))
- Added `craft\base\Field::inputHtml()`.
- Added `craft\base\Field::searchKeywords()`.
- Added `craft\base\FieldInterface::getContentGqlMutationArgumentType()`.
- Added `craft\base\FieldInterface::getContentGqlQueryArgumentType()`.
- Added `craft\base\FieldLayoutElement`.
- Added `craft\base\FieldLayoutElementInterface`.
- Added `craft\base\Model::EVENT_DEFINE_EXTRA_FIELDS`.
- Added `craft\base\Model::EVENT_DEFINE_FIELDS`.
- Added `craft\base\VolumeInterface::getFieldLayout()`.
- Added `craft\behaviors\BaseRevisionBehavior`.
- Added `craft\config\GeneralConfig::getTestToEmailAddress()`.
- Added `craft\console\actions\InvalidateTagAction`.
- Added `craft\console\controllers\InvalidateTagsController`.
- Added `craft\console\controllers\MailerController::$to`.
- Added `craft\console\controllers\MigrateController::EVENT_REGISTER_MIGRATOR`.
- Added `craft\controllers\AppController::actionBrokenImage()`.
- Added `craft\controllers\BaseEntriesController::enforceSitePermissions()`.
- Added `craft\controllers\FieldsController::actionRenderLayoutElementSelector()`.
- Added `craft\controllers\UtilitiesController::actionInvalidateTags()`.
- Added `craft\controllers\UtilitiesController::actionProjectConfigPerformAction()`.
- Added `craft\db\MigrationManager::TRACK_CONTENT`.
- Added `craft\db\MigrationManager::TRACK_CRAFT`.
- Added `craft\elements\actions\CopyUrl`.
- Added `craft\elements\actions\Delete::$hard`.
- Added `craft\elements\actions\Delete::$withDescendants`.
- Added `craft\elements\Asset::defineFieldLayouts()`.
- Added `craft\elements\Asset::getCacheTags()`.
- Added `craft\elements\Asset::getSrcset()`. ([#5774](https://github.com/craftcms/cms/issues/5774))
- Added `craft\elements\Asset::getVolumeId()`.
- Added `craft\elements\Asset::gqlMutationNameByContext()`.
- Added `craft\elements\Asset::setVolumeId()`.
- Added `craft\elements\Category::defineFieldLayouts()`.
- Added `craft\elements\Category::getCacheTags()`.
- Added `craft\elements\Category::gqlMutationNameByContext()`.
- Added `craft\elements\db\AssetQuery::cacheTags()`.
- Added `craft\elements\db\CategoryQuery::cacheTags()`.
- Added `craft\elements\db\EagerLoadPlan`.
- Added `craft\elements\db\ElementQuery::cacheTags()`.
- Added `craft\elements\db\EntryQuery::cacheTags()`.
- Added `craft\elements\db\MatrixBlockQuery::cacheTags()`.
- Added `craft\elements\db\TagQuery::cacheTags()`.
- Added `craft\elements\db\UserQuery::$hasPhoto`.
- Added `craft\elements\db\UserQuery::hasPhoto()`.
- Added `craft\elements\Entry::defineFieldLayouts()`.
- Added `craft\elements\Entry::getCacheTags()`.
- Added `craft\elements\Entry::gqlMutationNameByContext()`.
- Added `craft\elements\GlobalSet::getConfig()`.
- Added `craft\elements\GlobalSet::gqlMutationNameByContext()`.
- Added `craft\elements\MatrixBlock::getCacheTags()`.
- Added `craft\elements\Tag::getCacheTags()`.
- Added `craft\elements\Tag::gqlMutationNameByContext()`.
- Added `craft\elements\User::getPreferredLocale()`.
- Added `craft\events\DefineAttributeKeywordsEvent`.
- Added `craft\events\DefineFieldHtmlEvent`.
- Added `craft\events\DefineFieldKeywordsEvent`.
- Added `craft\events\DefineFieldLayoutElementsEvent`.
- Added `craft\events\DefineFieldLayoutFieldEvent`.
- Added `craft\events\DefineFieldsEvent`.
- Added `craft\events\EagerLoadElementsEvent`.
- Added `craft\events\MutationPopulateElementEvent`.
- Added `craft\events\RegisterElementFieldLayoutsEvent`.
- Added `craft\events\RegisterGqlEagerLoadableFields`.
- Added `craft\events\RegisterGqlMutationsEvent`.
- Added `craft\events\RegisterGqlSchemaComponentsEvent`.
- Added `craft\events\RegisterMigratorEvent`.
- Added `craft\events\SetEagerLoadedElementsEvent`.
- Added `craft\fieldlayoutelements\BaseField`.
- Added `craft\fieldlayoutelements\BaseUiElement`.
- Added `craft\fieldlayoutelements\CustomField`.
- Added `craft\fieldlayoutelements\EntryTitleField`.
- Added `craft\fieldlayoutelements\Heading`.
- Added `craft\fieldlayoutelements\HorizontalRule`.
- Added `craft\fieldlayoutelements\StandardField`.
- Added `craft\fieldlayoutelements\StandardTextField`.
- Added `craft\fieldlayoutelements\Template`.
- Added `craft\fieldlayoutelements\Tip`.
- Added `craft\fieldlayoutelements\TitleField`.
- Added `craft\fields\BaseOptionsField::getContentGqlMutationArgumentType()`.
- Added `craft\fields\BaseRelationField::getContentGqlMutationArgumentType()`.
- Added `craft\fields\Date::getContentGqlMutationArgumentType()`.
- Added `craft\fields\Lightswitch::getContentGqlMutationArgumentType()`.
- Added `craft\fields\Lightswitch::getContentGqlQueryArgumentType()`.
- Added `craft\fields\Matrix::getContentGqlMutationArgumentType()`.
- Added `craft\fields\Number::getContentGqlMutationArgumentType()`.
- Added `craft\fields\Table::getContentGqlMutationArgumentType()`.
- Added `craft\gql\arguments\mutations\Asset`.
- Added `craft\gql\arguments\mutations\Draft`.
- Added `craft\gql\arguments\mutations\Entry`.
- Added `craft\gql\arguments\mutations\Structure`.
- Added `craft\gql\base\ElementMutationArguments`.
- Added `craft\gql\base\ElementMutationResolver`.
- Added `craft\gql\base\InterfaceType::resolveElementTypeName()`.
- Added `craft\gql\base\MutationArguments`.
- Added `craft\gql\base\MutationResolver`.
- Added `craft\gql\base\SingleGeneratorInterface`.
- Added `craft\gql\base\StructureMutationTrait`.
- Added `craft\gql\ElementQueryConditionBuilder`.
- Added `craft\gql\GqlEntityRegistry::prefixTypeName()`.
- Added `craft\gql\Mutation`.
- Added `craft\gql\mutations\Category`.
- Added `craft\gql\mutations\Entry`.
- Added `craft\gql\mutations\GlobalSet`.
- Added `craft\gql\mutations\Ping`.
- Added `craft\gql\mutations\Tag`.
- Added `craft\gql\resolvers\mutations\Asset`.
- Added `craft\gql\resolvers\mutations\Category`.
- Added `craft\gql\resolvers\mutations\Entry`.
- Added `craft\gql\resolvers\mutations\GlobalSet`.
- Added `craft\gql\resolvers\mutations\Tag`.
- Added `craft\gql\types\input\File`.
- Added `craft\gql\types\input\Matrix`.
- Added `craft\gql\types\Mutation`.
- Added `craft\gql\types\TableRow::prepareRowFieldDefinition()`.
- Added `craft\helpers\App::dbMutexConfig()`.
- Added `craft\helpers\ArrayHelper::isNumeric()`.
- Added `craft\helpers\Assets::parseSrcsetSize()`.
- Added `craft\helpers\Component::iconSvg()`.
- Added `craft\helpers\Console::ensureProjectConfigFileExists()`.
- Added `craft\helpers\Db::batchInsert()`.
- Added `craft\helpers\Db::delete()`.
- Added `craft\helpers\Db::insert()`.
- Added `craft\helpers\Db::replace()`.
- Added `craft\helpers\Db::update()`.
- Added `craft\helpers\Db::upsert()`.
- Added `craft\helpers\ElementHelper::generateSlug()`.
- Added `craft\helpers\ElementHelper::normalizeSlug()`.
- Added `craft\helpers\ElementHelper::translationDescription()`.
- Added `craft\helpers\ElementHelper::translationKey()`.
- Added `craft\helpers\FileHelper::addFilesToZip()`.
- Added `craft\helpers\FileHelper::zip()`.
- Added `craft\helpers\Gql::canMutateAssets()`.
- Added `craft\helpers\Gql::canMutateCategories()`.
- Added `craft\helpers\Gql::canMutateEntries()`.
- Added `craft\helpers\Gql::canMutateGlobalSets()`.
- Added `craft\helpers\Gql::canMutateTags()`.
- Added `craft\helpers\Gql::extractEntityAllowedActions()`.
- Added `craft\helpers\Html::explodeClass()`.
- Added `craft\helpers\Html::explodeStyle()`.
- Added `craft\helpers\Html::id()`.
- Added `craft\helpers\Html::namespaceAttributes()`.
- Added `craft\helpers\Html::namespaceHtml()`.
- Added `craft\helpers\Html::namespaceId()`.
- Added `craft\helpers\Html::namespaceInputName()`.
- Added `craft\helpers\Html::namespaceInputs()`.
- Added `craft\helpers\Html::sanitizeSvg()`.
- Added `craft\helpers\Json::isJsonObject()`.
- Added `craft\helpers\MailerHelper::normalizeEmails()`.
- Added `craft\helpers\MailerHelper::settingsReport()`.
- Added `craft\helpers\ProjectConfig::ensureAllGqlSchemasProcessed()`.
- Added `craft\helpers\ProjectConfig::splitConfigIntoComponents()`.
- Added `craft\helpers\Queue`.
- Added `craft\models\CategoryGroup::getConfig()`.
- Added `craft\models\EntryType::$sortOrder`.
- Added `craft\models\EntryType::getConfig()`.
- Added `craft\models\FieldGroup::getConfig()`.
- Added `craft\models\FieldLayout::createForm()`.
- Added `craft\models\FieldLayout::EVENT_DEFINE_STANDARD_FIELDS`.
- Added `craft\models\FieldLayout::EVENT_DEFINE_UI_ELEMENTS`. ([#6360](https://github.com/craftcms/cms/issues/6360))
- Added `craft\models\FieldLayout::getAvailableCustomFields()`.
- Added `craft\models\FieldLayout::getAvailableStandardFields()`.
- Added `craft\models\FieldLayout::getAvailableUiElements()`.
- Added `craft\models\FieldLayout::getField()`.
- Added `craft\models\FieldLayout::isFieldIncluded()`.
- Added `craft\models\FieldLayoutForm`.
- Added `craft\models\FieldLayoutFormTab`.
- Added `craft\models\FieldLayoutTab::$elements`.
- Added `craft\models\FieldLayoutTab::createFromConfig()`.
- Added `craft\models\FieldLayoutTab::getConfig()`.
- Added `craft\models\FieldLayoutTab::getElementConfigs()`.
- Added `craft\models\FieldLayoutTab::updateConfig()`.
- Added `craft\models\GqlSchema::getConfig()`.
- Added `craft\models\GqlToken::setSchema()`.
- Added `craft\models\MatrixBlockType::getConfig()`.
- Added `craft\models\Section::getConfig()`.
- Added `craft\models\Section::PROPAGATION_METHOD_CUSTOM`.
- Added `craft\models\Site::$enabled`.
- Added `craft\models\Site::getConfig()`.
- Added `craft\models\SiteGroup::getConfig()`.
- Added `craft\models\TagGroup::getConfig()`.
- Added `craft\models\UserGroup::getConfig()`.
- Added `craft\queue\jobs\PruneRevisions`.
- Added `craft\services\AssetTransforms::extendTransform()`. ([#5853](https://github.com/craftcms/cms/issues/5853))
- Added `craft\services\Composer::handleError()`.
- Added `craft\services\Composer::run()`.
- Added `craft\services\ElementIndexes::getFieldLayoutsForSource()`.
- Added `craft\services\ElementIndexes::getSourceSortOptions()`.
- Added `craft\services\ElementIndexes::getSourceTableAttributes()`.
- Added `craft\services\Elements::collectCacheTags()`.
- Added `craft\services\Elements::createEagerLoadingPlans()`.
- Added `craft\services\Elements::createElementQuery()`.
- Added `craft\services\Elements::EVENT_BEFORE_EAGER_LOAD_ELEMENTS`.
- Added `craft\services\Elements::getIsCollectingCacheTags()`.
- Added `craft\services\Elements::invalidateAllCaches()`.
- Added `craft\services\Elements::invalidateCachesForElement()`.
- Added `craft\services\Elements::invalidateCachesForElementType()`.
- Added `craft\services\Elements::startCollectingCacheTags()`.
- Added `craft\services\Elements::stopCollectingCacheTags()`.
- Added `craft\services\Fields::createLayoutElement()`.
- Added `craft\services\Fields::getLayoutsByType()`.
- Added `craft\services\Gql::CONFIG_GQL_KEY`.
- Added `craft\services\Gql::CONFIG_GQL_PUBLIC_TOKEN_KEY`.
- Added `craft\services\Gql::getAllSchemaComponents()`.
- Added `craft\services\Gql::getPublicToken()`.
- Added `craft\services\Gql::handleChangedPublicToken()`.
- Added `craft\services\Images::getSupportsWebP()`. ([#5853](https://github.com/craftcms/cms/issues/5853))
- Added `craft\services\Path::getProjectConfigPath()`.
- Added `craft\services\ProjectConfig::$folderName`. ([#5982](https://github.com/craftcms/cms/issues/5982))
- Added `craft\services\ProjectConfig::FILE_ISSUES_CACHE_KEY`.
- Added `craft\services\ProjectConfig::getHadFileWriteIssues()`.
- Added `craft\services\ProjectConfig::IGNORE_CACHE_KEY`.
- Added `craft\services\ProjectConfig::ignorePendingChanges()`.
- Added `craft\services\Users::CONFIG_USERS_KEY`.
- Added `craft\services\Volumes::createVolumeConfig()`.
- Added `craft\test\mockclasses\elements\MockElementQuery`.
- Added `craft\utilities\ClearCaches::EVENT_REGISTER_TAG_OPTIONS`.
- Added `craft\utilities\ClearCaches::tagOptions()`.
- Added `craft\utilities\ProjectConfig`.
- Added `craft\web\Application::authenticate()`.
- Added `craft\web\AssetBundle\ContentWindowAsset`.
- Added `craft\web\AssetBundle\IframeResizerAsset`.
- Added `craft\web\Controller::setFailFlash()`.
- Added `craft\web\Controller::setSuccessFlash()`.
- Added `craft\web\Request::getAcceptsImage()`.
- Added `craft\web\Request::getFullUri()`.
- Added `craft\web\Request::getIsGraphql()`.
- Added `craft\web\Request::getIsJson()`.
- Added `craft\web\Request::getMimeType()`.
- Added `craft\web\Request::getRawCookies()`.
- Added `craft\web\Request::loadRawCookies()`.
- Added `craft\web\Response::getRawCookies()`.
- Added `craft\web\Response::setNoCacheHeaders()`.
- `craft\web\View::evaluateDynamicContent()` can no longer be called by default. ([#6185](https://github.com/craftcms/cms/pull/6185))
- Added the `_includes/forms/password.html` control panel template.
- Added the `_includes/forms/copytext.html` control panel template.
- Added the `copytext` and `copytextField` macros to the `_includes/forms.html` control panel template.
- Added the `Craft.Listbox` JavaScript class.
- Added the `Craft.SlidePicker` JavaScript class.
- Added the `Craft.removeLocalStorage()`, `getCookie()`, `setCookie()`, and `removeCookie()` JavaScript methods.
- Added the `Craft.submitForm()` JavaScript method.
- Added the `Craft.cp.getSiteId()` and `setSiteId()` JavaScript methods.
- Added the `Craft.ui.createCopyTextInput()`, `createCopyTextField()`, and `createCopyTextPrompt()` JavaScript methods.
- Added the [iFrame Resizer](http://davidjbradshaw.github.io/iframe-resizer/) library.

### Changed
- Craft now stores project config files in a new `config/project/` folder, regardless of whether the (deprecated) `useProjectConfigFile` config setting is enabled, and syncing new project config file changes is now optional.
- The public GraphQL schema’s access settings are now stored in the project config. ([#6078](https://github.com/craftcms/cms/issues/6078))
- Built-in system components now consistently store their settings in the project config with the expected value types. ([#4424](https://github.com/craftcms/cms/issues/4424))
- The account menu in the control panel header now includes identity info. ([#6460](https://github.com/craftcms/cms/issues/6460))
- User registration forms in the control panel now give users the option to send an activation email, even if email verification isn’t required. ([#5836](https://github.com/craftcms/cms/issues/5836))
- Activation emails are now sent automatically on public registration if the `deferPublicRegistrationPassword` config setting is enabled, even if email verification isn’t required. ([#5836](https://github.com/craftcms/cms/issues/5836))
- Craft now remembers the selected site across global sets and element indexes. ([#2779](https://github.com/craftcms/cms/issues/2779))
- The available table columns and sort options within element indexes now only list custom fields that are present in field layouts for the selected element source. ([#4314](https://github.com/craftcms/cms/issues/4314), [#4802](https://github.com/craftcms/cms/issues/4802))
- The default account activation and password reset emails now reference the system name rather than the current site name. ([#6089](https://github.com/craftcms/cms/pull/6089))
- Craft will now regenerate missing transforms on local volumes. ([#5956](https://github.com/craftcms/cms/issues/5956))
- Asset, category, entry, and user edit pages now retain their scroll position when the <kbd>Ctrl</kbd>/<kbd>Command</kbd> + <kbd>S</kbd> keyboard shortcut is used. ([#6513](https://github.com/craftcms/cms/issues/6513))
- Preview frames now maintain their scroll position across refreshes, even for cross-origin preview targets.
- Preview targets that aren’t directly rendered by Craft must now include `lib/iframe-resizer-cw/iframeResizer.contentWindow.js` in order to maintain scroll position across refreshes.
- The preview frame header no longer hides the top 54px of the preview frame when it’s scrolled all the way to the top. ([#5547](https://github.com/craftcms/cms/issues/5547))
- Element editor HUDs now warn before switching to another site, if there are any unsaved content changes. ([#2512](https://github.com/craftcms/cms/issues/2512))
- Improved the styling of password inputs in the control panel.
- Improved the UI for copying user activation URLs, asset reference tags, and GraphQL tokens’ authentication headers.
- Improved the wording of the meta info displayed in entry revision menus. ([#5889](https://github.com/craftcms/cms/issues/5889))
- Plain Text fields now have a “UI Mode” setting.
- Plain Text fields are now sortable in the control panel. ([#5819](https://github.com/craftcms/cms/issues/5819))
- Relational fields now have a “Show the site menu” setting. ([#5864](https://github.com/craftcms/cms/issues/5864))
- Date/Time fields now have “Min Date” and “Max Date” settings. ([#6241](https://github.com/craftcms/cms/issues/6241))
- When creating a new field, the “Use this field’s values as search keywords?” setting is now disabled by default. ([#6390](https://github.com/craftcms/cms/issues/6390))
- Sections’ “Entry URI Format” settings now have placeholder text indicating that the the input should be left blank if entries don’t have URLs. ([#6527](https://github.com/craftcms/cms/issues/6527))
- Quick Post widgets now have a “Site” setting. ([#5253](https://github.com/craftcms/cms/issues/5253))
- Craft now supports running migrations for custom migration tracks. ([#6172](https://github.com/craftcms/cms/issues/6172))
- Extra entry revisions (per the `maxRevisions` config setting) are now pruned via a background job. ([#5902](https://github.com/craftcms/cms/issues/5902))
- Database backups created by the Database Backup utility are now saved as zip files. ([#5822](https://github.com/craftcms/cms/issues/5822))
- It’s now possible to specify aliases when eager loading elements via the `with` param. ([#5793](https://github.com/craftcms/cms/issues/5793))
- It’s now possible to use aliases when eager loading elements via GraphQL. ([#5481](https://github.com/craftcms/cms/issues/5481))
- It’s now possible to eager-load elements’ ancestors and parents. ([#1382](https://github.com/craftcms/cms/issues/1382))
- The `cpTrigger` config setting can now be set to `null`. ([#5122](https://github.com/craftcms/cms/issues/5122))
- The `pathParam` config setting can now be set to `null`. ([#5676](https://github.com/craftcms/cms/issues/5676))
- If the `baseCpUrl` config setting is set, Craft will no longer treat any other base URLs as control panel requests, even if they contain the correct trigger segment. ([#5860](https://github.com/craftcms/cms/issues/5860))
- The `backup` command now has an `--overwrite` flag that can be passed to overwrite existing backup files for non-interactive shells.
- The `backup` command now has a `--zip` flag that can be passed to store the backup as a zip file. ([#6335](https://github.com/craftcms/cms/issues/6335))
- The `mailer/test` command now only supports testing the current email settings.
- The `project-config/sync` command has been renamed to `project-config/apply`.
- `migrate` commands now have a `--track` option, which can be set to `craft`, `content`, or a custom migration track name.
- Reference tags can now provide a fallback value to be used if the reference can’t be resolved. ([#5589](https://github.com/craftcms/cms/issues/5589))
- Front-end asset forms can now set a hashed `assetVariable` param, to customize the name of the variable that the asset should be passed back to the template as, if it contains any validation errors. ([#6240](https://github.com/craftcms/cms/issues/6240))
- Front-end category forms can now set a hashed `categoryVariable` param, to customize the name of the variable that the category should be passed back to the template as, if it contains any validation errors. ([#6240](https://github.com/craftcms/cms/issues/6240))
- Front-end entry forms can now set a hashed `entryVariable` param, to customize the name of the variable that the entry should be passed back to the template as, if it contains any validation errors. ([#6240](https://github.com/craftcms/cms/issues/6240))
- Front-end user forms can now set a hashed `userVariable` param, to customize the name of the variable that the user should be passed back to the template as, if it contains any validation errors. ([#6240](https://github.com/craftcms/cms/issues/6240))
- It’s no longer necessary to append the `|raw` filter after the `|namespace` filter.
- The `|namespace` Twig filter now namespaces ID selectors within `<style>` tags. ([#5921](https://github.com/craftcms/cms/issues/5921))
- The `|namespace` Twig filter now has a `withClasses` argument, which if set to `true` causes `class` attributes and class name CSS selectors within `<style>` tags to be namespaced. ([#5921](https://github.com/craftcms/cms/issues/5921))
- The `{% namespace %}` Twig tag can now have a `withClasses` flag, which causes `class` attributes and class name CSS selectors within `<style>` tags to be namespaced. ([#5921](https://github.com/craftcms/cms/issues/5921))
- Element queries’ `siteId` params can now be set to an array that begins with `'not'` to exclude specific site IDs.
- The `withTransforms` asset query param can now include `srcset`-style sizes (e.g. `100w` or `2x`), following a normal transform definition.
- The `QueryArgument` GraphQL type now also allows boolean values.
- Improved eager loading support when querying for image transforms via GraphQL.
- Users’ photos are now eager-loaded when queried via GraphQL.
- It’s now possible to register template roots without a template prefix. ([#6015](https://github.com/craftcms/cms/issues/6015))
- It’s now possible to register multiple directories per template root. ([#6015](https://github.com/craftcms/cms/issues/6015))
- It’s now possible to pass `type`, `status`, `title`, `slug`, `postDate`, `expiryDate`, and custom field query string params to the new entry URL, to set the default entry values (e.g. `/admin/entries/locations/new?phone=555-0123`).
- Lightswitch inputs can now have labels, like checkboxes.
- Clicking on a Lightswitch field’s label will now set focus to the lightswitch.
- Improved the focus styling for relational fields. ([#6002](https://github.com/craftcms/cms/issues/6002))
- Matrix blocks’ action menus now include “Move up” and “Move down” options. ([#1035](https://github.com/craftcms/cms/issues/1035))
- Improved support for eager loading elements across multiple sites at once.
- All built-in success/fail flash messages are now customizable by passing a hashed `successMessage`/`failMessage` param with the request. ([#6192](https://github.com/craftcms/cms/issues/6192))
- “Resaving elements” jobs no longer ignore the `offset`, `limit`, and `orderBy` params specified by the criteria.
- Craft now uses `yii\mutex\MysqlMutex` or `yii\mutex\PgsqlMutex` for mutex locking by default.
- Database backups are now named in the format `system-name--YYYY-MM-DD-HHMMSS--vX.Y.Z.sql`. ([#6231](https://github.com/craftcms/cms/issues/6231))
- The `app/migrate` action no longer applies project config file changes by default, unless `?applyProjectConfigChanges=1` is passed.
- The `graphql/api` and `live-preview/preview` actions no longer add CORS headers that were already set on the response. ([#6355](https://github.com/craftcms/cms/issues/6355))
- `craft\base\ConfigurableComponent::getSettings()` now converts `DateTime` attributes returned from `datetimeAttributes()` into ISO-8601 strings.
- `craft\base\Element::getRoute()` now returns the route defined by `craft\events\SetElementRouteEvent::$route` even if it’s null, as long as `SetElementRouteEvent::$handled` is set to `true`.
- `craft\base\ElementInterface::sortOptions()` now allows the returned `orderBy` key to be set to an array of column names.
- `craft\base\SavableComponent::isSelectable()` has been moved into the base component class, `craft\base\Component`.
- `craft\base\SavableComponentInterface::isSelectable()` has been moved into the base component interface, `craft\base\ComponentInterface`.
- `craft\base\SortableFieldInterface::getSortOption()` now allows the returned `orderBy` key to be set to an array of column names.
- `craft\behaviors\SessionBehavior::setNotice()` and `setError()` now store flash messages using `cp-notice` and `cp-error` keys when called from control panel requests. ([#5704](https://github.com/craftcms/cms/issues/5704))
- `craft\db\ActiveRecord` now unsets any empty primary key values when saving new records, to avoid a SQL error on PostgreSQL. ([#5814](https://github.com/craftcms/cms/pull/5814))
- `craft\elements\Asset::getImg()` now has a `$sizes` argument. ([#5774](https://github.com/craftcms/cms/issues/5774))
- `craft\elements\Asset::getUrl()` now supports including a `transform` key in the `$transform` argument array, which specifies a base transform. ([#5853](https://github.com/craftcms/cms/issues/5853))
- `craft\elements\db\ElementQuery::$enabledForSite` is now set to `false` by default, leaving it up to elements’ status conditions to factor in the site-specific element statuses. ([#6273](https://github.com/craftcms/cms/issues/6273))
- `craft\helpers\Component::createComponent()` now creates component objects via `Craft::createObject()`. ([#6097](https://github.com/craftcms/cms/issues/6097))
- `craft\helpers\ElementHelper::supportedSitesForElement()` now has a `$withUnpropagatedSites` argument.
- `craft\helpers\StringHelper::randomString()` no longer includes capital letters or numbers by default.
- `craft\i18n\Formatter::asTimestamp()` now has a `$withPreposition` argument.
- `craft\services\ElementIndexes::getAvailableTableAttributes()` no longer has an `$includeFields` argument.
- `craft\services\Fields::getFieldByHandle()` now has an optional `$context` argument.
- `craft\services\Gql::setCachedResult()` now has a `$dependency` argument.
- `craft\services\Gql` now fires a `registerGqlMutations` event that allows for plugins to register their own GraphQL mutations.
- `craft\services\ProjectConfig::areChangesPending()` now has a `$force` argument.
- `craft\services\Sites::getAllSiteIds()`, `getSiteByUid()`, `getAllSites()`, `getSitesByGroupId()`, `getSiteById()`, and `getSiteByHandle()` now have `$withDisabled` arguments.
- `craft\services\TemplateCaches::startTemplateCache()` no longer has a `$key` argument.
- `craft\web\Controller::requireAcceptsJson()` no longer throws an exception for preflight requests.
- Improved `data`/`aria` tag normalization via `craft\helpers\Html::parseTagAttributes()` and `normalizeTagAttributes()`.
- Control panel form input macros and templates that accept a `class` variable can now pass it as an array of class names.
- Radio groups in the control panel can now toggle other UI elements, like select inputs.
- Control panel templates can now set a `formActions` variable, which registers alternative Save menu actions, optionally with associated keyboard shortcuts.
- Control panel templates that support the <kbd>Ctrl</kbd>/<kbd>Command</kbd> + <kbd>S</kbd> keyboard shortcut can now have the browser retain its scroll position on the next page load by setting `retainScrollPosOnSaveShortcut = true`, or including `retainScroll: true` in a `formActions` object. ([#6513](https://github.com/craftcms/cms/issues/6513))
- The `_layouts/base` template now supports a `bodyAttributes` variable.
- Control panel settings pages registered via `craft\web\twig\variables\Cp::EVENT_REGISTER_CP_SETTINGS` can now specify their icon path with an `iconMask` key, which will have it filled in with the same color as Craft’s built-in settings icons.
- The `Craft.cp.submitPrimaryForm()` method now accepts an `options` argument for customizing the form submit.
- New installs now set the primary site’s base URL to a `PRIMARY_SITE_URL` environment variable, rather than `DEFAULT_SITE_URL`.
- Updated Yii to 2.0.36.
- Updated Composer to 1.10.10. ([#5925](https://github.com/craftcms/cms/pull/5925))
- Updated PrismJS to 1.20.0.
- Updated voku/stringy to ^6.2.2. ([#5989](https://github.com/craftcms/cms/issues/5989))

### Deprecated
- Deprecated the `project-config/sync` command. `project-config/apply` should be used instead.
- Deprecated the `useCompressedJs` config setting.
- Deprecated the `useProjectConfigFile` config setting.
- Deprecated the `install/plugin` command. `plugin/install` should be used instead.
- Deprecated the `|filterByValue` Twig filter. `|where` should be used instead.
- Deprecated the `|ucwords` Twig filter. `|title` should be used instead.
- Deprecated the `class` argument of the `svg()` Twig function. The `|attr` filter should be used instead.
- Deprecated the `--type` option on `migrate` commands. `--track` or `--plugin` should be used instead.
- Deprecated `craft\db\Table::TEMPLATECACHEELEMENTS`.
- Deprecated `craft\db\Table::TEMPLATECACHEQUERIES`.
- Deprecated `craft\db\Table::TEMPLATECACHES`.
- Deprecated `craft\elements\actions\DeepDuplicate`.
- Deprecated `craft\elements\db\ElementQuery::$enabledForSite`.
- Deprecated `craft\elements\db\ElementQuery::enabledForSite()`.
- Deprecated `craft\events\RegisterGqlPermissionsEvent`. `craft\events\RegisterGqlSchemaComponentsEvent` should be used instead.
- Deprecated `craft\gql\base\Resolver::extractEagerLoadCondition()`. `ElementQueryConditionBuilder` should be used instead.
- Deprecated `craft\helpers\App::mutexConfig()`.
- Deprecated `craft\helpers\ElementHelper::createSlug()`. `normalizeSlug()` should be used instead.
- Deprecated `craft\helpers\Stringy`.
- Deprecated `craft\queue\jobs\DeleteStaleTemplateCaches`.
- Deprecated `craft\services\ElementIndexes::getAvailableTableFields()`. `getSourceTableAttributes()` should be used instead.
- Deprecated `craft\services\Fields::assembleLayout()`.
- Deprecated `craft\services\Gql::getAllPermissions()`. `craft\services\Gql::getAllSchemaComponents()` should be used instead.
- Deprecated `craft\services\ProjectConfig::CONFIG_ALL_KEY`.
- Deprecated `craft\services\ProjectConfig::CONFIG_KEY`.
- Deprecated `craft\services\TemplateCaches::deleteAllCaches()`. `craft\services\Elements::invalidateAllCaches()` should be used instead.
- Deprecated `craft\services\TemplateCaches::deleteCacheById()`.
- Deprecated `craft\services\TemplateCaches::deleteCachesByElement()`. `craft\services\Elements::invalidateCachesForElement()` should be used instead.
- Deprecated `craft\services\TemplateCaches::deleteCachesByElementId()`. `craft\services\Elements::invalidateCachesForElement()` should be used instead.
- Deprecated `craft\services\TemplateCaches::deleteCachesByElementQuery()`. `craft\services\Elements::invalidateCachesForElementType()` should be used instead.
- Deprecated `craft\services\TemplateCaches::deleteCachesByElementType()`. `craft\services\Elements::invalidateCachesForElementType()` should be used instead.
- Deprecated `craft\services\TemplateCaches::deleteCachesByKey()`.
- Deprecated `craft\services\TemplateCaches::deleteExpiredCaches()`.
- Deprecated `craft\services\TemplateCaches::deleteExpiredCachesIfOverdue()`.
- Deprecated `craft\services\TemplateCaches::EVENT_AFTER_DELETE_CACHES`.
- Deprecated `craft\services\TemplateCaches::EVENT_BEFORE_DELETE_CACHES`.
- Deprecated `craft\services\TemplateCaches::handleResponse()`.
- Deprecated `craft\services\TemplateCaches::includeElementInTemplateCaches()`.
- Deprecated `craft\services\TemplateCaches::includeElementQueryInTemplateCaches()`.
- Deprecated `craft\web\AssetBundle::dotJs()`.
- Deprecated `craft\web\AssetBundle::useCompressedJs()`.
- Deprecated `craft\web\User::destroyDebugPreferencesInSession()`.
- Deprecated `craft\web\User::saveDebugPreferencesToSession()`.
- Deprecated `craft\web\View::formatInputId()`. `craft\helpers\Html::namespaceHtml()` should be used instead.

### Removed
- Removed the “Template caches” option from the Clear Caches tool and `clear-caches` command.
- Removed the [Interactive Shell Extension for Yii 2](https://github.com/yiisoft/yii2-shell), as it’s now a dev dependency of the `craftcms/craft` project instead. ([#5783](https://github.com/craftcms/cms/issues/5783))
- Removed support for the `import` directive in project config files.
- Removed the `cacheElementQueries` config setting.
- Removed the `entries/_fields.html` control panel template.
- Removed the `entries/_titlefield.html` control panel template.
- Removed `craft\controllers\UtilitiesController::actionDbBackupPerformAction()`.
- Removed `craft\db\MigrationManager::TYPE_APP`.
- Removed `craft\db\MigrationManager::TYPE_CONTENT`.
- Removed `craft\db\MigrationManager::TYPE_PLUGIN`.
- Removed `craft\models\EntryType::$titleLabel`.
- Removed `craft\models\Info::$configMap`.
- Removed `craft\records\Migration`.
- Removed `craft\records\Plugin::getMigrations()`.

### Fixed
- Fixed a bug where the `mailer/test` command wasn’t factoring in custom `mailer` configurations in its settings report. ([#5763](https://github.com/craftcms/cms/issues/5763))
- Fixed a bug where some characters were getting double-encoded in Assets fields’ “Default Upload Location”/“Upload Location” setting. ([#5885](https://github.com/craftcms/cms/issues/5885))
- Fixed a bug where the `svg()` Twig function wasn’t namespacing ID and class name CSS selectors that didn’t have any matching `id`/`class` attribute values. ([#5922](https://github.com/craftcms/cms/issues/5922))
- Fixed a bug where `users/set-password` and `users/verify-email` requests weren’t responding with JSON when requested, if an invalid verification code was passed. ([#5210](https://github.com/craftcms/cms/issues/5210))
- Fixed a bug where it wasn’t possible to filter elements using a Lightswitch field via GraphQL. ([#5930](https://github.com/craftcms/cms/issues/5930))
- Fixed an error that could occur when saving template caches. ([#2674](https://github.com/craftcms/cms/issues/2674))
- When previewing an image asset on a non-public volume, the image is no longer published to the `cpresources` folder. ([#6093](https://github.com/craftcms/cms/issues/6093)
- Fixed a bug where Entry Edit pages would start showing a tab bar after switching entry types, even if the new entry type only had one content tab.
- Fixed a SQL error that could occur when applying project config changes due to unique constraints. ([#5946](https://github.com/craftcms/cms/issues/5946))
- Fixed a bug where element actions weren’t always getting configured properly if an element type defined multiple actions of the same type.
- Fixed a browser console warning about `axios.min.map` not loading. ([#6506](https://github.com/craftcms/cms/issues/6506))
- Fixed a SQL error that could occur when updating to Craft 3 from Craft 2.6.2984 or later, if there were multiple routes with the same URI pattern.
- Fixed a bug where Craft was exiting with a 200 status code if the `license.key` file didn’t contain a valid license key, and wasn’t writable. ([#6475](https://github.com/craftcms/cms/issues/6475))
- Fixed a PHP error that would occur when calling `craft\web\User::guestRequired()` if a user was logged in. ([#6497](https://github.com/craftcms/cms/issues/6497))
- Fixed an error that occurred if a user photo was deleted and replaced in the same request. ([#6491](https://github.com/craftcms/cms/issues/6491))
- Fixed a bug where `craft\web\Request::getFullPath()` wasn’t including any URI segments defined by the site’s base URL. ([#6546](https://github.com/craftcms/cms/issues/6546))

### Security
- The `_includes/forms/checkbox.html`, `checkboxGroup.html`, and `checkboxSelect.html` control panel templates now HTML-encode checkbox labels by default, preventing possible XSS vulnerabilities. If HTML code was desired, it must be passed through the new `raw()` function first.
- `craft\web\View::evaluateDynamicContent()` can no longer be called by default. ([#6185](https://github.com/craftcms/cms/pull/6185))

## 3.4.30 - 2020-07-28

### Changed
- Improved support for nesting Matrix fields within other fields.

### Fixed
- Fixed a bug where assets uploaded by front-end entry forms weren’t getting saved with the `uploaderId` attribute. ([#6456](https://github.com/craftcms/cms/issues/6456))
- Fixed a bug where Matrix blocks weren’t always propagating to newly-enabled sites right away.

## 3.4.29.1 - 2020-07-22

### Fixed
- Fixed a bug where the `entries/save-entry` action wasn’t working for updating existing entries on front-end forms. ([#6430](https://github.com/craftcms/cms/issues/6430))

## 3.4.29 - 2020-07-21

### Added
- Added `craft\errors\ElementException`.
- Added `craft\errors\UnsupportedSiteException`.
- Added `craft\services\Path::getTestsPath()`.

### Changed
- `craft\services\Elements` methods now throw `craft\errors\UnsupportedSiteException` errors when attempting to perform an element operation for an unsupported site.

### Fixed
- Fixed a bug where entry data could get corrupted when a newly-created draft was autosaved. ([#6344](https://github.com/craftcms/cms/issues/6344))
- Fixed a PHP error that would occur when using the `craft fixture` console command. ([#6331](https://github.com/craftcms/cms/issues/6331))
- Fixed a bug where requesting an asset transform via GraphQL API would ignore the `transformGifs` config setting. ([#6407](https://github.com/craftcms/cms/issues/6407))
- Fixed a bug where “Applying new propagation method to Matrix blocks” jobs could fail if a Matrix block existed for a site that its owner didn’t support.

## 3.4.28.1 - 2020-07-16

### Fixed
- Fixed a PHP error that occurred when attempting to create a volume folder that already exists.

## 3.4.28 - 2020-07-16

### Added
- Added the `inlineOnly` argument to the `markdown` GraphQL directive, which can be used to specify that only inline element markdown should be processed. ([#6353](https://github.com/craftcms/cms/pull/6353))
- Added `craft\services\AssetIndexer::deleteStaleIndexingData()`.

### Changed
- Craft no longer throws an exception when attempting to create a volume folder that already exists. ([#6394](https://github.com/craftcms/cms/issues/6394))
- Improved error handling when asset transform generation fails. ([#6357](https://github.com/craftcms/cms/issues/6357))

### Fixed
- Fixed compatibility with MySQL 8.0.21. ([#6379](https://github.com/craftcms/cms/issues/6379))
- Fixed an error that would occur when backing up a MySQL 5 database using `mysqldump` v8. ([#6368](https://github.com/craftcms/cms/issues/6368))
- Fixed a bug where rebuilding the project config without an existing `project.yaml` file could result in data loss. ([#6350](https://github.com/craftcms/cms/issues/6350))
- Fixed a bug where eager loading relations across multiple sites wasn’t working. ([#6366](https://github.com/craftcms/cms/issues/6366))
- Fixed a bug where it was not always possible to use the `relatedToAll` argument with GraphQL queries. ([#6343](https://github.com/craftcms/cms/issues/6343))
- Fixed a bug where orphan rows could be left in the `elements` table after deleting an asset folder. ([#6326](https://github.com/craftcms/cms/issues/6326))
- Fixed a bug where the asset indexer would wasn’t skipping files with disallowed file extensions.
- Fixed a bug where the asset indexer wasn’t handling missing volume folders properly.
- Fixed a bug where the asset indexer wasn’t cleaning up after itself.
- Fixed a bug where the Asset Indexes utility could display a “Delete them” button even if there were no files or folders to delete.
- Fixed a bug where the “Drafts” status option wasn’t showing up on the Entries index page, if unsaved entry drafts only existed in a non-primary site. ([#6370](https://github.com/craftcms/cms/issues/6370))
- Fixed a bug where Live Preview wouldn’t open after it had been previously closed, if the active target was configured with `refresh: false`. ([#6356](https://github.com/craftcms/cms/issues/6356))
- Fixed a bug where it wasn’t possible to change a disabled plugin’s license key. ([#4525](https://github.com/craftcms/cms/issues/4525))
- Fixed a bug where all Title fields within Quick Post widgets had the same input ID.
- Fixed a bug where `craft\helpers\FileHelper::getMimeType()` could return the wrong MIME type for SVG files. ([#6351](https://github.com/craftcms/cms/issues/6351))
- Fixed a bug where the `setup/db-creds` command was ignoring the `port` option. ([#6339](https://github.com/craftcms/cms/issues/6339))
- Fixed a bug where it wasn’t possible to install a plugin via the `install/plugin` command when the `allowAdminChanges` config setting was disabled. ([#6329](https://github.com/craftcms/cms/issues/6329))
- Fixed a bug where site-specific tests were not able to properly use `craft\test\fixtures\elements\AssetFixture`. ([#6309](https://github.com/craftcms/cms/issues/6309))
- Fixed a PHP error that could occur when using `craft\test\TestMailer` in some scenarios. ([#6259](https://github.com/craftcms/cms/issues/6259))

## 3.4.27 - 2020-07-03

### Changed
- Improved the performance of structured element index views.

### Fixed
- Fixed a bug where Structure section entries would get repositioned after a revision was reverted. ([#6313](https://github.com/craftcms/cms/issues/6313))
- Fixed an unexpected PHP error that could occur if `craft\helpers\FileHelper::writeToFile()` was unable to acquire a lock. ([#6315](https://github.com/craftcms/cms/issues/6315))
- Fixed a bug where eager loading from GraphQL could break if using named fragments inside matrix fields. ([#6294](https://github.com/craftcms/cms/issues/6294))
- Fixed a bug where associative array values within the project config could get duplicated. ([#6317](https://github.com/craftcms/cms/issues/6317))

## 3.4.26 - 2020-07-01

### Added
- Added the `utils/repair/project-config` command, which repairs double-packed associative arrays in the project config. ([#5533](https://github.com/craftcms/cms/issues/5533))

### Changed
- The `graphql/api` action now checks for the access token in all `Authorization` headers, as well as all comma-separated values in each individual `Authorization` header.
- The `users/set-password` and `users/save-user` actions now include a `csrfTokenValue` key in their JSON responses for Ajax requests, if the user was logged in during the request. ([#6283](https://github.com/craftcms/cms/issues/6283))
- Improved performance when handling asset uploads that conflict with an existing file. ([#6253](https://github.com/craftcms/cms/issues/6253))
- `craft\elements\User::getCpEditUrl()` no longer returns `myaccount` for the currently logged-in user when the method is called from the front end. ([#6275](https://github.com/craftcms/cms/issues/6275))
- `craft\elements\Asset::getUrl()` now has a `$generateNow` argument. ([#2103](https://github.com/craftcms/cms/issues/2103))

### Fixed
- Fixed a JavaScript error that occurred when clicking the “Export…” button, on a view that had no bulk actions. ([#6183](https://github.com/craftcms/cms/issues/6183))
- Fixed a bug where custom field values could be autosaved incorrectly. ([#6258](https://github.com/craftcms/cms/issues/6258))
- Fixed a PHP error that could occur when saving a GraphQL schema, if there were any validation errors.
- Fixed a bug where Craft’s `TestMailer` class was not available for tests under some cicrumstances. ([#6263](https://github.com/craftcms/cms/pull/6263))
- Fixed a bug where clicking the info icons on the Clear Caches utility would toggle their checkbox’s state.
- Fixed a bug where Matrix blocks could be duplicated after a new site was added, when they should have been propagated from a preexisting site instead. ([#6244](https://github.com/craftcms/cms/issues/6244))
- Fixed a bug where it wasn’t possible to revoke all permissions from a user. ([#6292](https://github.com/craftcms/cms/issues/6292))
- Fixed a bug where Craft wasn’t saving new search indexes after a new site was added to a section. ([#6296](https://github.com/craftcms/cms/issues/6296))
- Fixed a bug where it was possible for associative arrays in the project config to get double-packed, resulting in nested `__assoc__` keys. ([#5533](https://github.com/craftcms/cms/issues/5533))
- Fixed a bug where `index-assets` commands would error out if a file was moved/deleted within the volume after the index process had started. ([#6291](https://github.com/craftcms/cms/issues/6291))

## 3.4.25 - 2020-06-23

### Added
- Added the `setup/app-id` command. ([#6249](https://github.com/craftcms/cms/issues/6249))
- Added `craft\db\PrimaryReplicaTrait`, which adds `primary`/`replica` properties and methods to `craft\db\Connection`, as alternatives to `master`/`slave`. ([yiisoft/yii2#18102](https://github.com/yiisoft/yii2/pull/18102))

### Changed
- Element query `title` params are now case-insensitive.
- `craft\helpers\Db::escapeParam()` now escapes operators.
- The `templatecacheelements` table now has a primary key on new installs. ([#6246](https://github.com/craftcms/cms/issues/6246))

### Fixed
- Fixed a bug where new user groups weren’t getting set on user accounts in time for activation email templates to reference them. ([#6225](https://github.com/craftcms/cms/issues/6225))
- Fixed an error that occurred when adding multiple tags that began with the word “not”.
- Fixed a bug where it was possible to create two tags with the same title, but different casing. ([#6229](https://github.com/craftcms/cms/issues/6229))
- Fixed a bug where the `migrate/all` command would create a `migrations/` folder for no good reason. ([#6220](https://github.com/craftcms/cms/issues/6220))
- Fixed an error that could occur during installation, if an old database schema data was cached.
- Fixed a bug where transform aspect ratios could be ignored. ([#6084](https://github.com/craftcms/cms/issues/6084))
- Fixed a bug where no sections or category groups were considered “editable”, and no volumes were considered “viewable” for console requests. ([#6237](https://github.com/craftcms/cms/issues/6237))
- Fixed an error that could occur when syncing the project config, if a Single entry didn’t validate due to a duplicate URI. ([#4369](https://github.com/craftcms/cms/issues/4369))
- Fixed a bug where a “Couldn’t change Craft CMS edition” notice would be displayed after successfully switching the Craft edition.
- Fixed a bug where Structure section entries would get repositioned after their draft was published. ([#6250](https://github.com/craftcms/cms/issues/6250))

## 3.4.24 - 2020-06-16

### Added
- Added the `utils/repair/section-structure` and `utils/repair/category-group-structure` commands, which can be used to repair structure data, or apply a new Max Levels setting to existing elements.
- Added `craft\console\controllers\utils\RepairController`.
- Added `craft\controllers\DashboardController::actionCacheFeedData()`.
- Added `craft\fields\BaseOptionsField::options()`.

### Changed
- `graphql/api` preflight requests now include `X-Craft-Token` in the `Access-Control-Allow-Headers` response header. ([#6207](https://github.com/craftcms/cms/issues/6207))
- `craft\services\Elements::duplicateElements()` no longer attempts to insert duplicated elements into the source element’s structure, if the duplicated element doesn’t have a `structureId`. ([#6205](https://github.com/craftcms/cms/issues/6205))

### Deprecated
- Deprecated support for passing a `userRegisteredNotice` param to `users/save-user` actions. A hashed `successMessage` param should be passed instead. ([#6192](https://github.com/craftcms/cms/issues/6192))
- Deprecated `craft\controllers\DashboardController::actionGetFeedItems()`.
- Deprecated `craft\fields\BaseOptionsField::optionLabel()`.
- Deprecated `craft\services\Feeds`.

### Fixed
- Fixed a bug where new entries that were saved with a disabled parent entry wouldn’t get added to the structure, resulting in a 404 error when accessing their edit page. ([#6204](https://github.com/craftcms/cms/issues/6204))
- Fixed a bug where the system could become unresponsive while loading feed data, if the feed’s server was unresponsive.
- Fixed a styling issue with the query dropdown menu in the GraphiQL client. ([#6215](https://github.com/craftcms/cms/issues/6215))
- Fixed a bug where “Deselect All” buttons in user permission lists could enable group-defined permission. ([#6211](https://github.com/craftcms/cms/issues/6211))
- Fixed an error that occurred when replacing an asset that conflicted with an existing file that was missing from the index. ([#6216](https://github.com/craftcms/cms/issues/6216))

### Security
- Fixed potential XSS vulnerabilities.

## 3.4.23 - 2020-06-09

### Added
- Added `Craft.DraftEditor::pause()` and `resume()`, which should be called on the `window.draftEditor` instance (if it exists) before and after making DOM changes that don’t happen immediately (e.g. after an animation has completed). ([#6154](https://github.com/craftcms/cms/issues/6154))

### Changed
- Improved the styling of Live Preview.
- Local volumes now respect the `defaultFileMode` and `defaultDirMod` config settings. ([#4251](https://github.com/craftcms/cms/pull/4251))
- Craft no longer logs unnecessary warnings when loading remote images’ thumbnails. ([#6166](https://github.com/craftcms/cms/pull/6166))
- Matrix fields no longer create default blocks if the field has any validation errors. ([#6173](https://github.com/craftcms/cms/issues/6173))
- The `setup` command and web-based installer now set `DB_DRIVER`, `DB_SERVER`, `DB_PORT`, and `DB_DATABASE` environment variables, if a `DB_DSN` environment variable isn’t already defined. ([#6159](https://github.com/craftcms/cms/issues/6159))

### Fixed
- Fixed a race condition that could result in lost Matrix content when a new Matrix block was added from Live Preview, under very specific conditions. ([#6154](https://github.com/craftcms/cms/issues/6154))
- Fixed a bug where the built-in GraphQL client would not work on some environments.
- Fixed a bug where newly-added entries and entry drafts wouldn’t remember their new parent entry selection when published. ([#6168](https://github.com/craftcms/cms/issues/6168))
- Fixed a bug where switching the site within an element selection modal would affect which site is shown by default on element index pages. ([#6174](https://github.com/craftcms/cms/issues/6174))
- Fixed a bug where `setup` and `clear-caches` commands weren’t respecting the `--color` option. ([#6178](https://github.com/craftcms/cms/issues/6178))
- Fixed a bug where an exception message would be shown instead of the web-based installer on Craft Nitro.
- Fixed an error that occurred when uploading an asset that conflicted with an existing file that was missing from the index. ([#6193](https://github.com/craftcms/cms/issues/6193))

### Security
- Fixed a server path disclosure bug in the control panel.

## 3.4.22.1 - 2020-05-30

### Added
- Added `craft\image\SvgAllowedAttributes`.

### Changed
- SVG sanitization now allows the `filterUnits` attribute.

### Fixed
- Fixed an error that could occur when rendering field type settings, if the field’s `getSettingsHtml()` method was expecting to be called from a Twig template.

## 3.4.22 - 2020-05-29

### Added
- Added `craft\controllers\FieldsController::actionRenderSettings()`.
- Added `craft\web\assets\fieldsettings\FieldSettingsAsset`.

### Changed
- Field settings are now lazy-loaded when the Field Type selection changes, improving the up-front load time of Edit Field pages. ([#5792](https://github.com/craftcms/cms/issues/5792))
- The URL of the conflicting asset is now returned when uploading a file via the `assets/upload` action. ([#6158](https://github.com/craftcms/cms/issues/6158))
- Craft no longer minifies JavaScript and CSS by default. ([#5792](https://github.com/craftcms/cms/issues/5792))

### Deprecated
- Deprecated `craft\web\assets\positionselect\PositionSelectAsset`.

### Fixed
- Fixed a PHP error that could occur when editing a non-image asset. ([#6162](https://github.com/craftcms/cms/issues/6162))
- Fixed a bug where asset thumbnails could never load from Live Preview.

## 3.4.21 - 2020-05-28

### Added
- Table fields and other editable tables now support pasting in tabular data. ([#1207](https://github.com/craftcms/cms/issues/1207))
- Added the “Allow self relations” advanced setting to relational fields. ([#6113](https://github.com/craftcms/cms/issues/6113))
- Added `craft\helpers\Assets::scaledDimensions()`.
- Added `craft\services\Structures::MODE_AUTO`.
- Added `craft\services\Structures::MODE_INSERT`.
- Added `craft\services\Structures::MODE_UPDATE`.

### Changed
- Thumbnails now use the same aspect ratio as the source image. ([#5518](https://github.com/craftcms/cms/issues/5518), [#5515](https://github.com/craftcms/cms/issues/5515))
- Thumbnails now get a checkered background to reveal image transparency. ([#6151](https://github.com/craftcms/cms/issues/6151))
- Thumbnails in the control panel now only load once they are in view, or close to it. ([#6104](https://github.com/craftcms/cms/issues/6104))
- Modal backdrops no longer blur the page content. ([#5651](https://github.com/craftcms/cms/issues/5651))
- Date + time inputs now have a close button when they have a value. ([#6124](https://github.com/craftcms/cms/issues/6124))
- The suggested filename is now returned when uploading a file via the `assets/upload` action. ([#6099](https://github.com/craftcms/cms/issues/6099))
- Table fields now support setting cell values by column handle, rather than just by column ID. ([#6119](https://github.com/craftcms/cms/issues/6119))
- `craft\services\Structures::append()` now allows an integer to be passed to its `$parentElement` argument.
- `craft\services\Structures::moveAfter()` now allows an integer to be passed to its `$prevElement` argument.
- `craft\services\Structures::moveBefore()` now allows an integer to be passed to its `$nextElement` argument.
- `craft\services\Structures::prepend()` now allows an integer to be passed to its `$parentElement` argument.
- `craft\config\DbConfig::$url`, `$driver`, `$server`, `$port`, `$unixSocket`, and `$database` are no longer deprecated. ([#6159](https://github.com/craftcms/cms/issues/6159))

### Deprecated
- Deprecated `craft\db\Connection::getVersion()`. `yii\base\Schema::getServerVersion()` should be used instead.
- Deprecated `craft\events\GlobalSetContentEvent`.

### Fixed
- Fixed a bug where non-sortable fields could be listed as element index sort options, and sortable fields could be listed twice, for element types that didn’t override the `defineSortOptions()` method.
- Fixed a bug where asset custom field values could go unsaved. ([#6086](https://github.com/craftcms/cms/issues/6086))
- Fixed a bug where the `upscaleImages` config setting wasn’t applying properly. ([#6084](https://github.com/craftcms/cms/issues/6084))
- Fixed a bug where image thumbnails in the control panel could stop loading if three thumbnails failed to load properly.
- Fixed a bug where clicking on the color preview within Color fields wasn’t opening the browser’s color picker in Safari. ([#6107](https://github.com/craftcms/cms/issues/6107))
- Fixed a bug where the “Publish changes” button label was not getting translated after clicking “Save as a draft” on an Edit Entry page. ([#6112](https://github.com/craftcms/cms/issues/6112))
- Fixed a couple errors that could occur when running console commands via Cron. ([#6102](https://github.com/craftcms/cms/issues/6102))
- Fixed a bug in test fixtures where primary keys were not being detected for relational fields. ([#6103](https://github.com/craftcms/cms/pull/6103))
- Fixed a bug where duplicated Structure entries wouldn’t retain the original entries’ structure when a new propagation method was being applied to the section. ([#6115](https://github.com/craftcms/cms/issues/6115))
- Fixed a bug where assets would cause n+1 queries even when eager-loaded. ([#6140](https://github.com/craftcms/cms/issues/6140))
- Fixed a validation error that could occur when saving an element with a Dropdown field, if the value of the Dropdown field’s first option had changed. ([#6148](https://github.com/craftcms/cms/issues/6148))
- Fixed a bug where Craft was serving 503 errors instead of 403 when the system was online and an action was requested that didn’t allow anonymous access. ([#6149](https://github.com/craftcms/cms/pull/6149))
- Fixed a bug where Craft was not correctly encoding rounded float values for storage in project config. ([#6121](https://github.com/craftcms/cms/issues/6121))
- Fixed a bug where progress bars in a pending state appeared to be fully complete. ([#6156](https://github.com/craftcms/cms/issues/6156))

## 3.4.20 - 2020-05-18

### Changed
- The `users/login` action no longer adds a random delay to the request for successful login attempts. ([#6090](https://github.com/craftcms/cms/pull/6090))
- `craft\web\View::renderObjectTemplate()` now supports wrapping function calls in single curly brace delimiters (e.g. `{clone(variable)}`).
- Element fixtures now support the `field:handle` syntax when generating element queries. ([#5929](https://github.com/craftcms/cms/pull/5929))
- “First draft” is now translatable. ([#6096](https://github.com/craftcms/cms/pull/6096))

### Fixed
- Fixed a bug where custom field names weren’t getting translated in element index sort menus. ([#6073](https://github.com/craftcms/cms/issues/6073))
- Fixed a bug where the Plugin Store could incorrectly report license key statuses. ([#6079](https://github.com/craftcms/cms/issues/6079))
- Fixed an error that could occur when creating a new entry, if the section’s Entry URI Format contained `{sourceId}`. ([#6080](https://github.com/craftcms/cms/issues/6080))
- Fixed a bug where some UI elements were sized incorrectly while being dragged.
- Fixed a bug where custom aliases were not automatically registered for tests. ([#5932](https://github.com/craftcms/cms/issues/5932))

## 3.4.19.1 - 2020-05-13

### Changed
- Entries no longer apply their dynamic titles if the result of the Title Format is an empty string. ([#6051](https://github.com/craftcms/cms/issues/6051))

### Fixed
- Fixed a bug where the site selector wasn’t working when adding related elements to a relational field.
- Fixed an error that could occur when adding related elements to a relational field.

## 3.4.19 - 2020-05-12

### Added
- Added `craft\fields\BaseRelationField::inputSiteId()`.
- Added `craft\helpers\App::isNitro()`.

### Changed
- The web-based installer now defaults the database server to `127.0.0.1` instead of `localhost`.
- The web-based installer and `setup` command now skip asking for the database server name/IP, username, and password, if they are able to detect that Craft is running within Nitro.
- `craft\web\View::renderObjectTemplate()` now injects `{% verbatim %}` tags around inline code and code blocks, preventing their contents from being parsed by Twig.
- Updated jQuery to 3.5.1. ([#6039](https://github.com/craftcms/cms/issues/6039))

### Fixed
- Fixed a 403 error that occurred when a user double-clicked on an asset immediately after selecting it in an Assets field, if they didn’t have access to the primary site. ([#5949](https://github.com/craftcms/cms/issues/5949))
- Fixed a bug where `resave/*` commands’ output didn’t take the limit into account. ([#6036](https://github.com/craftcms/cms/issues/6036))
- Fixed an error that could occur when processing project config changes that included deleted user groups. ([#6011](https://github.com/craftcms/cms/issues/6011))
- Fixed a bug where Date/Time fields weren’t taking their “Show date”/“Show time” settings into account when displaying their values in element indexes. ([#6038](https://github.com/craftcms/cms/issues/6038))
- Fixed a PHP error that occurred when requesting the GraphQL API with a token that didn’t have a schema assigned to it. ([#6043](https://github.com/craftcms/cms/issues/6043))
- Fixed a bug where Single sections’ entry type handles weren’t getting updated if both the section name and handle changed at the same time. ([#6044](https://github.com/craftcms/cms/issues/6044))
- Fixed a bug where updating a transform would not bust the generated transform caches on volumes with the `expires` setting set.
- Fixed a bug where it wasn’t possible to create new Dashboard widgets that had settings.
- Fixed a bug where relational fields weren’t always showing related elements in the selected site on element indexes. ([#6052](https://github.com/craftcms/cms/issues/6052))
- Fixed various UI bugs related to breaking changes in jQuery 3.5. ([#6049](https://github.com/craftcms/cms/issues/6049), [#6053](https://github.com/craftcms/cms/issues/6053))
- Fixed a bug where disabled multi-site entries would become enabled if they became single-site entries per a change to their section’s Propagation Method setting. ([#6054](https://github.com/craftcms/cms/issues/6054))
- Fixed a bug where it wasn’t possible to double-click on Single entries to edit them. ([#6058](https://github.com/craftcms/cms/issues/6058))
- Fixed a bug where querying for disabled elements wouldn’t include elements that were disabled for the current site.

### Security
- Fixed a bug where database connection details were getting cached. ([#6047](https://github.com/craftcms/cms/issues/6047))

## 3.4.18 - 2020-05-05

### Added
- Added the “Delete asset” option to the Save menu on Edit Asset pages. ([#6020](https://github.com/craftcms/cms/issues/6020))
- Added `craft\helpers\App::env()`. ([#5893](https://github.com/craftcms/cms/pull/5893))

### Changed
- Template autosuggest fields no longer suggest files within `node_modules/` folders. ([#4122](https://github.com/craftcms/cms/pull/4122))
- Matrix fields now ensure that they have at least one block type on validation. ([#5996](https://github.com/craftcms/cms/issues/5996))
- Number fields’ Default Value, Min Value, and Max Value settings now support localized number formats. ([#6006](https://github.com/craftcms/cms/issues/6006))
- Element select inputs’ `selectElements` events now contain references to the newly created element, rather than the one in the element selector modal.
- Users are now redirected back to the Assets index page after saving an asset from its edit page.
- Updated Yii to 2.0.35.
- Updated jQuery to 3.5.0.

### Fixed
- Fixed a bug where relational fields wouldn’t eager load some relations if the field was set to manage relations on a per-site basis, and the source elements were from a variety of sites.
- Fixed a bug where relational fields wouldn’t eager load cross-site relations even if a target site had been selected in the field settings. ([#5995](https://github.com/craftcms/cms/issues/5995))
- Fixed a bug where relational fields weren’t showing cross-site relations in element indexes.
- Fixed a bug where Assets fields weren’t showing custom asset sources. ([#5983](https://github.com/craftcms/cms/issues/5983))
- Fixed a bug where Craft wasn’t clearing the database schema cache after migrations were run.
- Fixed a bug where Structure entry drafts were including the current entry in the Parent selection options.
- Fixed a bug where users’ emails could be overridden by a previously-entered, unverified email, if an admin overwrote their email after it was set. ([#6001](https://github.com/craftcms/cms/issues/6001))
- Fixed a bug where Number fields weren’t ensuring that their Default Value setting was a number. ([#6006](https://github.com/craftcms/cms/issues/6006))
- Fixed a bug where checkboxes’ state persisted after an admin table row was deleted. ([#6018](https://github.com/craftcms/cms/issues/6018))
- Fixed a bug where the `autoLoginAfterAccountActivation` and `activateAccountSuccessPath` config settings weren’t being respected after users verified their email. ([#5980](https://github.com/craftcms/cms/issues/5980))
- Fixed a bug where the “Preview file” asset action wasn’t available if any other elements were being displayed in the table row (e.g. the file’s uploader or any relations). ([#6012](https://github.com/craftcms/cms/issues/6012))
- Fixed a bug where `update` commands could time out when running migrations or reverting Composer changes. ([#6021](https://github.com/craftcms/cms/pull/6021))
- Fixed a bug where source/owner elements could be selectable in relational fields. ([#6016](https://github.com/craftcms/cms/issues/6016))
- Fixed a bug where relational fields weren’t ignoring disabled and soft-deleted elements when `:empty:` or `:notempty:` were passed to their element query params. ([#6026](https://github.com/craftcms/cms/issues/6026))
- Fixed a bug where Matrix fields weren’t ignoring disabled blocks when `:empty:` or `:notempty:` were passed to their element query params. ([#6026](https://github.com/craftcms/cms/issues/6026))

## 3.4.17.1 - 2020-04-25

### Fixed
- Fixed a JavaScript error that occurred when attempting to save an asset from an element editor HUD. ([#5970](https://github.com/craftcms/cms/issues/5970))

## 3.4.17 - 2020-04-24

### Added
- The control panel is now translated for Swiss German. ([#5957](https://github.com/craftcms/cms/issues/5957))

### Changed
- Craft now fully logs migration exceptions.

### Fixed
- Fix a bug where Project Config would not rebuild GraphQL schemas correctly. ([#5961](https://github.com/craftcms/cms/issues/5961))
- Fixed an error that would occur when uploading an asset, if its `getUrl()` method was called before it was fully saved.
- Fixed a bug where the `relatedTo` element query param wasn’t filtering out relations that belonged to disabled Matrix blocks, if the relations were being fetched by the target element. ([#5951](https://github.com/craftcms/cms/issues/5951))
- Fixed a bug where `craft\base\Element::getDescendants()` would return all descendants if they had been eager-loaded, even if the `$dist` argument was set.
- Fixed a bug where element editor HUDs could forget to submit content changes if a validation error occurred. ([#5966](https://github.com/craftcms/cms/issues/5966))

## 3.4.16 - 2020-04-20

### Added
- Added `craft\events\ElementCriteriaEvent`.
- Added `craft\fields\BaseRelationField::EVENT_DEFINE_SELECTION_CRITERIA`. ([#4299](https://github.com/craftcms/cms/issues/4299))
- Added `craft\helpers\FileHelper::unlink()`, ensuring that it always returns `false` rather than throwing unexpected exceptions.

### Changed
- Improved Plugin Store performance.
- Asset indexes now show the “Link” column by default. ([#5910](https://github.com/craftcms/cms/pull/5910))
- Element editors no longer close automatically when the <kbd>Esc</kbd> key is pressed or the shade is clicked on.
- Element editors now support <kbd>Ctrl</kbd>/<kbd>Command</kbd> + <kbd>S</kbd> save shortcuts.
- Static element views now show custom fields’ instructions. ([#5928](https://github.com/craftcms/cms/issues/5928))
- When upgrading to Craft 3, sites now maintain the same UIDs as the Craft 2 locales they replace. ([#5914](https://github.com/craftcms/cms/issues/5914))
- Craft now sets the `access-control-allow-origin` header to `*` rather than the incoming request’s origin, for `graphql/api` and `live-preview/preview` requests. ([#4830](https://github.com/craftcms/cms/issues/4830))
- Updated Garnish to 0.1.36.

### Fixed
- Fixed a bug where users weren’t getting activated after verifying their email address, if a password was already set on their account. ([#5911](https://github.com/craftcms/cms/issues/5911))
- Fixed an error that could occur when syncing a `project.yaml` file that restored a soft-deleted global set. ([#5915](https://github.com/craftcms/cms/issues/5915))
- Fixed a bug where the `app/get-plugin-license-info` action was not parsing license key environment variables.
- Fixed a bug where PHP would get itself into an infinite loop when minifying CSS with an unclosed block. ([#5912](https://github.com/craftcms/cms/issues/5912))
- Fixed a bug where <kbd>Ctrl</kbd>/<kbd>Command</kbd> + <kbd>S</kbd> save shortcuts would apply even if a modal or HUD was currently visible, potentially resulting in lost content changes. ([#5916](https://github.com/craftcms/cms/issues/5916))
- Fixed an error that occurred when a user without permission to publish live entries attempted to create a new entry within an Entries field. ([#5917](https://github.com/craftcms/cms/issues/5917))
- Fixed a bug where `craft\services\Assets::getFolderTreeByFolderId()` would ignore children folders. ([#5939](https://github.com/craftcms/cms/issues/5939))
- Fixed a bug where it wasn’t clear when a GraphQL token didn’t have a selected schema, if its previous schema had been deleted. ([#5942](https://github.com/craftcms/cms/issues/5942))
- Fixed a bug where the Plugin Store was not showing checkout errors.

## 3.4.15 - 2020-04-09

### Added
- Categories now have a `url` field when queried via GraphQL.

### Changed
- Entry revision menus now list drafts sorted by date updated in descending order, and show the drafts’ update timestamps. ([#5889](https://github.com/craftcms/cms/issues/5889))

### Fixed
- Fixed a bug where `craft\i18n\Formatter::asTimestamp()` and the `|timestamp` filter weren’t returning weekday names for dates within the past 3-7 days.
- Fixed a bug where `craft\base\Element::getCurrentRevision()` would return `null` when called on a draft or revision.
- Fixed a bug where entry revision menus could list revisions out of order.

## 3.4.14 - 2020-04-06

### Added
- Added the `setup/db-cache-table` command.
- Added `craft\cache\DbCache`, which should be used instead of `yii\caching\DbCache` if storing data caches in the database. ([#5884](https://github.com/craftcms/cms/issues/5884))
- Added `craft\db\Table::CACHE`.
- Added `craft\helpers\Db::parseBooleanParam()`.

### Changed
- Craft now disables read/write splitting before applying new `project.yaml` changes. ([#5802](https://github.com/craftcms/cms/issues/5802))

### Fixed
- Fixed a PHP error that occurred when running the `project-config/rebuild` command, if no `project.yaml` file existed yet. ([#5888](https://github.com/craftcms/cms/pull/5888))
- Fixed a bug where passing `'not 1'` or `:empty:` to a Lightswitch field’s element query param would have the opposite effect that was intended. ([#5896](https://github.com/craftcms/cms/issues/5896))

## 3.4.13 - 2020-04-02

### Added
- Added `craft\models\GqlToken::getIsValid()`.

### Changed
- Improved the 400 response messages returned by the `graphql/api` controller action, if the bearer token was missing or invalid.
- Ajax requests sent with `Craft.sendActionRequest()` now have an `X-Requested-With: XMLHttpRequest` header. ([#5868](https://github.com/craftcms/cms/issues/5868))
- `craft\helpers\Db::parseParam()` no longer assumes that `null` values within boolean columns should equate to `false`.

### Fixed
- Fixed a bug where Lightswitch element query params were filtering out entries that hadn’t been saved since the Lightswitch field was added, if the field’s default value was enabled. ([#5866](https://github.com/craftcms/cms/issues/5866))
- Fixed an error that could occur if the `graphql/api` controller action wasn’t able to determine which GraphQL schema to use.
- Fixed an error that could occur when transforming images to exactly the same size. ([#5772](https://github.com/craftcms/cms/issues/5772))
- Fixed an error that occurred when adding “Updating search indexes” jobs to the queue, if the queue didn’t support custom push priorities. ([#5876](https://github.com/craftcms/cms/issues/5876))

## 3.4.12 - 2020-03-31

### Added
- Added the `utils/ascii-filenames` command, which converts all non-ASCII asset filenames to ASCII.
- Added `craft\services\Deprecator::storeLogs()`.

### Changed
- “Updating search indexes” jobs now get a lower priority than other jobs.
- `craft\base\ApplicationTrait::getIsConnectionValid()` now logs exceptions thrown by `craft\db\Connection::open()`.
- `craft\base\ApplicationTrait::getIsInstalled()` now logs exceptions thrown by `getInfo()`.
- The `$siteId` argument of `craft\services\Elements::getElementById()` now accepts the same value types as element query `siteId` params. ([#5861](https://github.com/craftcms/cms/pull/5861))
- It’s no longer necessary to manually apply `craft\behaviors\SessionBehavior` to custom-defined `session` components, if using `craft\helpers\App::sessionConfig()` as a starting point.

### Fixed
- Fixed a bug where the `relatedTo` element query param wasn’t filtering out relations that belonged to disabled Matrix blocks. ([#5849](https://github.com/craftcms/cms/issues/5849))
- Fixed a bug where Craft wasn’t ensuring that a `project.yaml` file exists before rebuilding the project config.
- Fixed a bug where it was possible to create multiple tags with the same title. ([#5865](https://github.com/craftcms/cms/issues/5865))
- Fixed a PHP error that occurred if any deprecated config settings were set.
- Fixed a bug where the debug toolbar wasn’t showing deprecation warnings if `craft\services\Deprecator::$logTarget` was set to `'logs'`.

## 3.4.11 - 2020-03-26

### Changed
- Updated Yii to 2.0.34.

### Fixed
- Fixed an error that could occur during garbage collection if there were any unsaved drafts due to be purged, whose entry type had been deleted. ([#5820](https://github.com/craftcms/cms/issues/5820))
- Fixed a bug where `craft\helpers\Console::outputWarning()` was mangling its output if the input text contained a line break.
- Fixed a bug where activation emails were getting sent after user registration regardless of the “Send an activation email now?” setting, if the logged-in user didn’t have permission to administrate users.
- Fixed a bug where removing two elements from a relation field in rapid succession could trigger an element editor HUD. ([#5831](https://github.com/craftcms/cms/issues/5831))
- Fixed a bug where setting a field’s translation method to “Translate for each site group” wouldn’t work if the field type was changed at the same time. ([#5832](https://github.com/craftcms/cms/issues/5832))
- Fixed a SQL error that could occur when installing Craft via the `craft setup` command, if using PostgreSQL. ([#5757](https://github.com/craftcms/cms/issues/5757))
- Fixed a bug where content wasn’t getting transferred correctly when deleting a user from the Users index page. ([#5838](https://github.com/craftcms/cms/issues/5838))

## 3.4.10.1 - 2020-03-18

### Fixed
- Fixed an error that could occur when saving an asset. ([#5801](https://github.com/craftcms/cms/issues/5801))
- Fixed a bug where field types’ `afterSave()` methods weren’t getting called if no top-level field settings had changed. ([#5803](https://github.com/craftcms/cms/issues/5803))

## 3.4.10 - 2020-03-17

### Added
- Added `craft\base\Elements::markAsDirty()`.
- Added `craft\services\Search::$useFullText`. ([#5696](https://github.com/craftcms/cms/issues/5696))

### Changed
- Category groups’ category URI format settings are now shown when running Craft in headless mode. ([#5786](https://github.com/craftcms/cms/issues/5786))
- Reduced the likelihood of a race condition that can result in a PHP error, if a request comes in between the time a field is saved with a new field handle, and the `info.fieldVersion` value is updated in the database. ([#5742](https://github.com/craftcms/cms/issues/5742))
- `craft\base\ApplicationTrait::getIsInstalled()` now has a `$refresh` argument.
- `craft\base\ApplicationTrait::saveInfo()` now has an `$attributeNames` argument.
- The `$siteElement` argument of `craft\services\Elements::propagateElement()` can now be set to `false` to indicate that the element is known to not exist for the target site yet.
- XML element exports now call all generic nodes `<item>`, instead of being named after the element type that is getting exported.
- Updated Garnish to 0.1.34.

### Fixed
- Fixed a bug where a SQL deadlock could occur if two elements’ relational field values were being saved simultaneously. ([#5745](https://github.com/craftcms/cms/pull/5745))
- Fixed a bug where the Plugin Store was not showing validation errors during the payment process. ([#5728](https://github.com/craftcms/cms/issues/5728))
- Fixed an error that could occur when processing project config changes that included newly created sites. ([#5790](https://github.com/craftcms/cms/issues/5790))
- Fixed a bug where table cells with the `thin` class were wrapping. ([#5746](https://github.com/craftcms/cms/pull/5746))
- Fixed a bug where Craft could think it was already installed after running the `setup` command, if it had been installed at the beginning of the request.
- Fixed an error where applying changes to Matrix fields from the `project.yaml` file could result in the file being re-saved.
- Fixed a bug where GraphQL cache was not invalidated when structured elements were rearranged. ([#5761](https://github.com/craftcms/cms/issues/5761))
- Fixed a bug where lightswitch inputs would be unresponsive if they had been configured with `disabled` set to an empty, non-boolean value.
- Fixed a bug where Edit Entry pages would often create a draft when clicking the “Preview” button even if nothing had changed, if there was a Redactor field or other field that was doing its own value normalization on page load.
- Fixed a bug where Redactor fields weren’t getting autofocused when a new Matrix block was added. ([#5773](https://github.com/craftcms/cms/issues/5773))
- Fixed a “Division by zero” error that occurred if an image didn’t have a width or height.
- Fixed a bug where Matrix and relational fields weren’t getting propagated correctly for global sets, assets, categories, and tags, when a new site was added. ([#5775](https://github.com/craftcms/cms/issues/5775))
- Fixed a bug where the `request` component could be loaded recursively in the event that a fatal error occurred during its initialization. ([#5788](https://github.com/craftcms/cms/issues/5788), [#5791](https://github.com/craftcms/cms/issues/5791))
- Fixed a bug where it was possible to delete an autocreated Matrix block if the Min Blocks and Max Blocks settings were both set to the same value, and there was only one block type. ([#5781](https://github.com/craftcms/cms/issues/5781))
- Fixed a bug where elements weren’t styled correctly while dragging.

## 3.4.9 - 2020-02-28

### Fixed
- Fixed a bug where relational fields weren’t validating that their Limit setting was set to an integer. ([#5709](https://github.com/craftcms/cms/issues/5709))
- Fixed a bug where structure data was getting joined into entry queries even if the `section` param was set to a non-Structure section. ([#5707](https://github.com/craftcms/cms/issues/5707))
- Fixed a JavaScript error that occurred when attempting to set the cropping constraint using the image editor. ([#5718](https://github.com/craftcms/cms/issues/5718))
- Fixed a SQL error that occurred when running the `utils/prune-revisions` command when using PostgreSQL. ([#5712](https://github.com/craftcms/cms/issues/5712))
- Fixed a bug where root-level classes weren’t properly namespaced in `CustomFieldBehavior.php` docblocks. ([#5716](https://github.com/craftcms/cms/issues/5716))
- Fixed an error that could occur while installing Craft with an existing `project.yaml` file. ([#5697](https://github.com/craftcms/cms/issues/5697))
- Fixed an error that could occur if a deprecation warning was logged with a message longer than 255 characters. ([#5738](https://github.com/craftcms/cms/issues/5738))

## 3.4.8 - 2020-02-21

### Added
- Added the `withTransforms` argument to asset GraphQL queries, which can be used to specify image transforms that should be eager-loaded.
- Added `craft\controllers\AssetsController::asBrokenImage()`. ([#5702](https://github.com/craftcms/cms/issues/5702))
- Added `craft\controllers\AssetsController::requirePeerVolumePermissionByAsset()`. ([#5702](https://github.com/craftcms/cms/issues/5702))
- Added `craft\controllers\AssetsController::requireVolumePermission()`. ([#5702](https://github.com/craftcms/cms/issues/5702))
- Added `craft\controllers\AssetsController::requireVolumePermissionByAsset()`. ([#5702](https://github.com/craftcms/cms/issues/5702))
- Added `craft\controllers\AssetsController::requireVolumePermissionByFolder()`. ([#5702](https://github.com/craftcms/cms/issues/5702))
- Added `craft\queue\jobs\ApplyNewPropagationMethod`.

### Changed
- When a section’s Propagation Method setting changes, the section’s entries are now duplicated into any sites where their content would have otherwise been deleted.
- Craft now sends `X-Robots-Tag: none` headers back for all tokenized requests. ([#5698](https://github.com/craftcms/cms/issues/5698))

### Deprecated
- Deprecated `craft\queue\jobs\ApplyMatrixPropagationMethod`.

### Fixed
- Fixed a bug where Craft could get itself in an unrecoverable state if a custom field’s handle *and* type were changed at the same time, but the new field type’s content column was incompatible with the existing field data.
- Fixed a JavaScript error that occurred when displaying some charts in the control panel.

## 3.4.7.1 - 2020-02-20

### Fixed
- Fixed an error that could occur on the Dashboard if there was a Quick Post widget that contained a Matrix field which contained an Assets field.

## 3.4.7 - 2020-02-20

### Added
- Plugins can now modify GraphQL query variables and the operation name using the `craft\services\Gql::EVENT_BEFORE_EXECUTE_GQL_QUERY` event.

### Changed
- Improved the look of Matrix fields. ([#5652](https://github.com/craftcms/cms/issues/5652))

### Fixed
- Fixed an error that could occur in some cases when updating Craft from a previous 3.4.x version.
- Fixed an error where the `dateModified` key would be missing from the project config when installing from scratch.
- Fixed a bug where it wasn’t possible to use GraphQL variables in sub-queries. ([#5645](https://github.com/craftcms/cms/issues/5645))
- Fixed a bug where scalar database queries weren’t reverting the query’s `select`, `orderBy`, `limit`, and `offset` params back to their original values if an exception was thrown. ([#5690](https://github.com/craftcms/cms/issues/5690))
- Fixed a bug where element titles within table views weren’t wrapping. ([#5681](https://github.com/craftcms/cms/issues/5681))
- Fixed a bug where element queries could return duplicate results on single-site installs that had a soft-deleted site. ([#5678](https://github.com/craftcms/cms/issues/5678))
- Fixed an error that could occur during garbage collection if any unsaved entry drafts were missing their row in the `entries` table. ([#5684](https://github.com/craftcms/cms/issues/5684))
- Fixed JavaScript errors that occurred in Safari 9 and 10. ([#5671](https://github.com/craftcms/cms/issues/5671))
- Fixed a bug where some fields’ default values weren’t getting saved when creating new entries. ([#5455](https://github.com/craftcms/cms/issues/5455))

## 3.4.6.1 - 2020-02-18

### Fixed
- Fixed an error that could occur when updating Craft on a server that had already applied the same update before.

## 3.4.6 - 2020-02-18

### Added
- Added `craft\controllers\ElementIndexesController::actionCountElements()`.
- Added `craft\gql\arguments\OptionField`.
- Added `craft\gql\resolvers\OptionField`.
- Added `craft\web\View::getInitialDeltaValue()`.
- Added `craft\web\View::setInitialDeltaValue()`.
- Added the boolean `label` argument to the Checkbox, Dropdown, and Multi-select GraphQL API fields which can be used to specify the label(s) of selected option(s) should be returned instead. ([#5514](https://github.com/craftcms/cms/issues/5514))
- Added the `nextSiblingOf`, `prevSiblingOf`, `positionedAfter`, and `positionedBefore` arguments to Entry and Category GraphQL queries. ([#5627](https://github.com/craftcms/cms/issues/5627))
- Added the `Craft.sendActionRequest()` JavaScript method, which is a Promise-based, cancelable alternative to `Craft.postActionRequest()`.

### Changed
- Improved the performance of element indexes.
- Element indexes now cancel current Ajax requests before sending new ones. ([#5655](https://github.com/craftcms/cms/issues/5655))
- Improved the performance of element queries on single-site installs.
- Improved the performance of loading the stored project config data. ([#5630](https://github.com/craftcms/cms/issues/5630))
- Relational fields’ element selection modals now default to the source element’s site. ([#5643](https://github.com/craftcms/cms/issues/5643))
- The Edit Entry page now has a “Create” button rather than “Save”, if the entry has never been fully saved. ([#5661](https://github.com/craftcms/cms/issues/5661))
- Assets, categories, entries, and users can now be sorted by their IDs in the control panel.
- Element URIs are now longer required to be unique for disabled elements.
- Duplicated elements are now automatically saved as disabled, if a unique URI cannot be generated for them. ([#5510](https://github.com/craftcms/cms/issues/5510))
- It’s now possible to query for elements by their Checkboxes/Multi-select field values using a simplified query param syntax. ([#5639](https://github.com/craftcms/cms/issues/5639))
- Environment variable autosuggestions in the control panel are now based on `$_SERVER` rather than `$_ENV`.
- The `_includes/forms/text.html` template now supports an `inputAttributes` variable.
- `craft\base\ApplicationTrait::getIsMultiSite()` now has a `$withTrashed` argument.

### Deprecated
- Deprecated `craft\controllers\ElementIndexesController::$paginated`.
- Deprecated the `Craft.postActionRequest()` JavaScript method.

### Fixed
- Fixed a bug where content would not be loaded correctly for some parts of queries when using GraphQL API in some instances. ([#5548](https://github.com/craftcms/cms/issues/5548))
- Fixed a bug where the built-in GraphQL client would not work on some environments.
- Fixed a bug where text cells weren’t wrapping in static editable tables. ([#5611](https://github.com/craftcms/cms/issues/5611))
- Fixed a bug where header cells weren’t wrapping in editable tables. ([#5656](https://github.com/craftcms/cms/issues/5656))
- Fixed a bug where search keywords weren’t being extracted from HTML field values properly. ([#5631](https://github.com/craftcms/cms/issues/5631))
- Fixed an error that could occur after updating to Craft 3.4. ([#5633](https://github.com/craftcms/cms/issues/5633))
- Fixed a bug where Dropdown field values weren’t getting saved if the first option was selected. ([#5632](https://github.com/craftcms/cms/issues/5632))
- Fixed a bug where sections’ preview targets weren’t getting saved in the user-defined order. ([#5634](https://github.com/craftcms/cms/issues/5634))
- Fixed a bug where querying for Matrix blocks on a newly-created element’s Matrix field value would yield no results. ([#5618](https://github.com/craftcms/cms/issues/5618))
- Fixed a bug where changing the focal point on an Asset would not invalidate its cached transforms. ([#3685](https://github.com/craftcms/cms/issues/3685))
- Fixed a migration error that could occur when updating from prior to Craft 3.2.6.
- Fixed a bug where element labels could wrap multiple lines in the control panel. ([#5646](https://github.com/craftcms/cms/issues/5646))
- Fixed a bug where meta field labels weren’t aligned with their values. ([#5647](https://github.com/craftcms/cms/issues/5647))
- Fixed a bug where saving an asset from an Edit Asset page would save the content for the primary site, regardless of which site was selected. ([#5659](https://github.com/craftcms/cms/issues/5659))
- Fixed a validation error that occurred when duplicating an entry, if the URI format was based on a custom field value. ([#4759](https://github.com/craftcms/cms/issues/4759))
- Fixed a deprecation warning when accessing the `children` field using GraphQL in some cases. ([#5642](https://github.com/craftcms/cms/issues/5642))
- Fixed a bug where element search indexes weren’t getting updated for propagated saves. ([#5654](https://github.com/craftcms/cms/issues/5654))

## 3.4.5 - 2020-02-07

### Added
- Added `craft\models\GqlToken::getIsExpired()`.

### Changed
- `craft\services\Gql::getPublicSchema()` now returns `null` if the public schema doesn’t exist yet and `allowAdminChanges` is disabled.
- Tightened up the horizontal padding on text inputs. ([#5608](https://github.com/craftcms/cms/issues/5608))
- Improved the look of Matrix blocks.
- Improved the look of editable tables. ([#5615](https://github.com/craftcms/cms/issues/5615))
- URL and Email fields now trim leading/trailing whitespace from their values before validating. ([#5614](https://github.com/craftcms/cms/issues/5614))
- Table fields now trim leading/trailing whitespace from textual cell values before validating.
- Improved GraphQL API performance. ([#5607](https://github.com/craftcms/cms/issues/5607))
- Updated Garnish to 0.1.33.

### Deprecated
- Deprecated `craft\gql\base\Arguments::buildContentArguments()`.

### Fixed
- Fixed an error that occurred when working with GraphQL on an environment with `allowAdminChanges` disabled, if the public schema didn’t exist yet. ([#5588](https://github.com/craftcms/cms/issues/5588))
- Fixed a bug where static Matrix blocks weren’t getting any top padding. ([#5609](https://github.com/craftcms/cms/issues/5609))
- Fixed a bug where static text cells within editable tables were getting cut off. ([#5611](https://github.com/craftcms/cms/issues/5611))
- Fixed an error that occurred when saving an element with an Assets field set to restrict files to a single folder, if any of the selected assets’ files didn’t exist.
- Fixed an error that occurred when attempting to export elements. ([#5617](https://github.com/craftcms/cms/issues/5617))
- Fixed a bug where HTTP exceptions were getting lost if triggered from a template via an `{% exit %}` tag.

## 3.4.4.1 - 2020-02-06

### Changed
- Plugins can now modify the params sent with element index Ajax requests by hooking into the new `registerViewParams` event triggered by `Craft.BaseElementIndex`.

### Fixed
- Fixed an error that occurred when searching for elements from element indexes. ([#5599](https://github.com/craftcms/cms/issues/5599))

## 3.4.4 - 2020-02-05

### Added
- Added the ability to limit multiple selections in admin tables.
- Added an event to admin tables when selections are changed.
- Added an event to admin tables to retrieve currently visible data.
- Added `craft\controllers\ElementIndexesController::actionExport()`.
- Added the `Craft.downloadFromUrl()` JavaScript method.

### Deprecated
- Deprecated `craft\controllers\ElementIndexesController::actionCreateExportToken()`.
- Deprecated `craft\controllers\ExportController`.

### Fixed
- Fixed a bug where data tables weren’t getting horizontal scrollbars in Firefox. ([#5574](https://github.com/craftcms/cms/issues/5574))
- Fixed a bug where HTML was being escaped twice in some admin tables. ([#5532](https://github.com/craftcms/cms/issues/5532))
- Fixed a 404 error that would occur when attempting to preview a PDF file in a volume that didn’t have a base URL. ([#5581](https://github.com/craftcms/cms/issues/5581))
- Fixed a bug where the Asset Indexes utility could leave the progress bar visible after it was done.
- Fixed a bug where the `_count` field would sometimes not work correctly when using GraphQL. ([#4847](https://github.com/craftcms/cms/issues/4847))
- Fixed a bug where assets that had been drag-uploaded to an Assets field would be hyperlinked. ([#5584](https://github.com/craftcms/cms/issues/5584))
- Fixed a bug where `CustomFieldBehavior.php` was getting created with restricted permissions. ([#5570](https://github.com/craftcms/cms/issues/5570))
- Fixed a bug where element exporting would redirect the browser window if the export request didn’t immediately return the export data. ([#5558](https://github.com/craftcms/cms/issues/5558))
- Fixed a “Division by zero” error that occurred if an image transform didn’t specify a width or a height. ([#5590](https://github.com/craftcms/cms/issues/5590))
- Fixed a bug where elements weren’t always retaining their positions in element indexes between pages.

## 3.4.3 - 2020-02-03

### Added
- It’s now possible to preview video files. ([#5565](https://github.com/craftcms/cms/pull/5565))
- Added the `--no-backup` option to the `migrate/all` command.

### Changed
- Craft now logs full exception reports when an exception is thrown from a queue job.

### Fixed
- Fixed a bug where the `update` command was backing up the database twice.
- Fixed a bug where the “Duplicate” element action was available for users who didn’t have permission to create new entries in the section. ([#5566](https://github.com/craftcms/cms/issues/5566))
- Fixed a bug where using directives in GraphQL could make the field return unexpected results. ([#5569](https://github.com/craftcms/cms/issues/5569))
- Fixed a bug where the active queue job could be missing from the global sidebar and Queue Manager if there were 50 or more pending jobs with higher priorities. ([#5506](https://github.com/craftcms/cms/issues/5506))
- Fixed a bug where Craft wouldn’t detect requests to non-primary sites if their base URL only contained one extra character than the primary site. ([#5575](https://github.com/craftcms/cms/issues/5575))

## 3.4.2 - 2020-01-31

### Added
- Added the ability to pass a custom failure message to the delete action on admin tables. ([#5507](https://github.com/craftcms/cms/issues/5507))
- `craft\services\ProjectConfig::processConfigChanges()` now has a `$force` argument that defaults to `false`.
- Added the ability for admin table actions to restrict usage if multiple items are selected.
- Edit Asset pages now have `cp.assets.edit`, `cp.assets.edit.details`, `cp.assets.edit.settings`, and `cp.assets.edit.meta` template hooks. ([#5560](https://github.com/craftcms/cms/pull/5560))
- Added `craft\queue\jobs\ResaveElements::$updateSearchIndex`.

### Changed
- Edit Asset pages now show a “View” button for image, PDF, and text assets. ([#5555](https://github.com/craftcms/cms/issues/5555))
- Edit Asset pages now show the asset’s location in the meta pane.
- The `generateTransformsBeforePageLoad` config setting is now automatically enabled for GraphQL API requests. ([#5553](https://github.com/craftcms/cms/issues/5553))
- Brought back the `_elements/indexcontainer.html` template (though it is deprecated). ([Dolphiq/craft3-plugin-redirect#108](https://github.com/Dolphiq/craft3-plugin-redirect/issues/108))

### Fixed
- Fixed a couple errors that could have occurred when updating to Craft 3.4. ([#5527](https://github.com/craftcms/cms/issues/5527))
- Fixed a bug where HTML was being escaped twice in some admin tables. ([#5532](https://github.com/craftcms/cms/issues/5532))
- Fixed an error that could occur when processing new Project Config values.
- Fixed an error that could occur when saving Project Config values that contained 4+ byte characters.
- Fixed a bug where asset previews weren’t working on Craft Solo. ([#5517](https://github.com/craftcms/cms/issues/5517))
- Fixed a bug where Matrix fields weren’t always showing validation errors.
- Fixed a bug where unsaved Matrix blocks could be lost if an entry was saved with validation errors, and any unsaved Matrix blocks weren’t modified before reattempting to save the entry. ([#5544](https://github.com/craftcms/cms/issues/5544))
- Fixed a bug where Table fields weren’t getting initialized properly unless they were located on the initially-selected content tab. ([#5549](https://github.com/craftcms/cms/issues/5549))
- Fixed a bug where the control panel’s login form was off-center vertically when a login page logo was used. ([#5552](https://github.com/craftcms/cms/issues/5552))
- Fixed a bug where it wasn’t possible to pass variables into GraphQL directive arguments. ([#5543](https://github.com/craftcms/cms/issues/5543))
- Fixed a bug where users with permission to create entries would get a 403 error when attempting to save a new entry.
- Fixed a styling issue on the Login page if the `rememberedUserSessionDuration` config setting was set to `0`. ([#5556](https://github.com/craftcms/cms/issues/5556))
- Fixed an error that occurred when viewing trashed elements in an element index and then changing the selected source. ([#5559](https://github.com/craftcms/cms/issues/5559))
- Fixed a bug where Craft would update the search index for Matrix blocks and other nested elements, even if the owner element was saved with `$updateSearchIndex = false`.

## 3.4.1 - 2020-01-29

### Changed
- Craft now only logs errors and warnings for console requests, when Dev Mode isn’t enabled. ([#5256](https://github.com/craftcms/cms/issues/5256))
- Improved the styling of the system name in the global sidebar. ([#5524](https://github.com/craftcms/cms/issues/5524))
- The default MySQL backup command will now set the `--default-character-set` argument to the value of the `charset` database config setting. ([#5529](https://github.com/craftcms/cms/issues/5529))

### Fixed
- Fixed a bug where plugin settings would get mangled when installing Craft using an existing `project.yaml` file.
- Fixed a bug where Assets fields’ selection modals could be blank if the Default Upload Location setting specified an unpermitted volume. ([#5520](https://github.com/craftcms/cms/issues/5520))
- Fixed a bug where users’ Week Start Day preference was being ignored if set to Sunday. ([#5513](https://github.com/craftcms/cms/issues/5513))

## 3.4.0.2 - 2020-01-28

### Fixed
- Fixed a bug where installing Craft from the terminal wasn’t setting the `DB_DSN` environment variable in `.env`.
- Fixed a bug where sections could lose their preview targets when updating to Craft 3.4. ([#5519](https://github.com/craftcms/cms/issues/5519))
- Fixed a bug where preview target URLs weren’t being normalized to site URLs. ([#5519](https://github.com/craftcms/cms/issues/5519))

## 3.4.0.1 - 2020-01-28

### Fixed
- Fixed an error that could occur when updating to Craft 3.4.
- Fixed a bug where Assets fields’ selection modals could be blank if limited to a single folder. ([#5516](https://github.com/craftcms/cms/issues/5516))

## 3.4.0 - 2020-01-28

> {warning} If `useProjectConfigFile` is enabled and you are using the GraphQL API, restore a fresh database backup from your production environment before updating your development environment. Otherwise you may lose your GraphQL schema data when updating production.

> {warning} There have been some changes in behavior that plugin developers should be aware of! See [Updating Plugins for Craft 3.4](https://craftcms.com/guides/updating-plugins-for-craft-34) for details.

> {tip} Element search indexing is a little smarter in Craft 3.4. It’s recommended that you resave all your entries from your terminal **after** you’ve finished updating.
>
> ```bash
> > ./craft resave/entries --update-search-index
> ```

### Added
- Improved the overall look and feel of the Control Panel. ([#2883](https://github.com/craftcms/cms/issues/2883))
- Added an overflow menu for Control Panel tabs that don’t fit into the available space. ([#3073](https://github.com/craftcms/cms/issues/3073))
- Added support for delta element updates. ([#4064](https://github.com/craftcms/cms/issues/4064))
- Elements now track which field values have changed since the element was first loaded. ([#4149](https://github.com/craftcms/cms/issues/4149))
- Entry drafts now show which fields and attributes have changed within the draft, and which are outdated.
- If an entry draft contains outdated field and attribute values, it’s now possible to merge the latest source entry values into the draft manually, and they will be automatically merged in when the draft is published. ([#4642](https://github.com/craftcms/cms/issues/4642))
- “Set Status” element actions no longer have the option to disable multi-site elements globally; only for the currently selected site. ([#2817](https://github.com/craftcms/cms/issues/2817), [#2899](https://github.com/craftcms/cms/issues/2899))
- Multi-site entries’ edit pages no longer have the option to set the entry’s global status. Instead, only the current site’s status is shown by default, and that setting can be expanded to show all sites that the user has permission to edit, for bulk-editing the entry’s status across multiple sites. ([#2817](https://github.com/craftcms/cms/issues/2817), [#2899](https://github.com/craftcms/cms/issues/2899))
- It’s now possible to see all of the elements selected by relation fields from element indexes. ([#3030](https://github.com/craftcms/cms/issues/3030))
- Assets now have their own dedicated edit pages in the control panel. ([#1249](https://github.com/craftcms/cms/issues/1249))
- Asset volumes’ field layouts can now define multiple tabs.
- Assets now keep track of which user account was logged-in when the asset was uploaded. ([#3553](https://github.com/craftcms/cms/issues/3553))
- Asset indexes can now have an “Uploaded by” column.
- It’s now possible to eager-load assets with their `uploader` value.
- Added new “View files uploaded by other users”, “Edit files uploaded by other users”, “Replace files uploaded by other users”, “Remove files uploaded by other users”, and “Edit images uploaded by other users” user permissions.
- Assets fields now have a “Show unpermitted volumes” setting, which determines whether the field should show volumes that the user doesn’t have permission to view (disabled by default for new fields; enabled by default for existing fields). ([#887](https://github.com/craftcms/cms/issues/887))
- Assets fields now have a “Show unpermitted files setting, which determines whether the field should show files that the user doesn’t have permission to view per the new “View files uploaded by other users” permission.
- It’s now possible to download multiple assets at once as a zip file. ([#5259](https://github.com/craftcms/cms/issues/5259))
- It’s now possible to preview text and PDF assets, and plugins can add support for additional file types. ([#5136](https://github.com/craftcms/cms/pull/5136))
- It’s now possible to set a custom aspect ratio when cropping images with the image editor. ([#4359](https://github.com/craftcms/cms/issues/4359))
- It’s now possible to change the the aspect ratio orientation when cropping images with the image editor. ([#4359](https://github.com/craftcms/cms/issues/4359))
- Added the Queue Manager utility. ([#2753](https://github.com/craftcms/cms/issues/2753), [#3489](https://github.com/craftcms/cms/issues/3489))
- It’s now possible to define additional queues using `craft\queue\Queue`, with custom `channel` values. ([#5492](https://github.com/craftcms/cms/issues/5492))
- Added the `queue/release` action. ([#4777](https://github.com/craftcms/cms/issues/4777))
- Added the `utils/prune-revisions` action. ([#4851](https://github.com/craftcms/cms/issues/4851))
- Added the `verifyEmailPath` config setting.
- Added the `maxBackups` config setting. ([#2078](https://github.com/craftcms/cms/issues/2078))
- Added the `upscaleImages` config setting. ([#844](https://github.com/craftcms/cms/issues/844))
- Added the “Reply-To Address” email setting. ([#5498](https://github.com/craftcms/cms/issues/5498))
- Added the `{% requireGuest %}` Twig tag, which redirects a user to the path specified by the `postLoginRedirect` config setting if they’re already logged in. ([#5015](https://github.com/craftcms/cms/pull/5015))
- Added the `combine()` Twig function.
- Added the `|contains` Twig filter.
- Added the `|purify` Twig filter. ([#5184](https://github.com/craftcms/cms/issues/5184))
- Public registration forms can now customize the flash notice displayed on successful registration by passing a `userRegisteredNotice` param. ([#5213](https://github.com/craftcms/cms/issues/5213))
- It’s now possible to query for Matrix blocks by their field handle, via the new `field` param. ([#5218](https://github.com/craftcms/cms/issues/5218))
- It’s now possible to filter element query results by their related elements using relational fields’ element query params (e.g. `publisher(100)` rather than `relatedTo({targetElement: 100, field: 'publisher'})`). ([#5200](https://github.com/craftcms/cms/issues/5200))
- It’s now possible to query for elements by their custom field values via GraphQL. ([#5208](https://github.com/craftcms/cms/issues/5208))
- It’s now possible to eager-load the *count* of related elements, by setting `'count' => true` on the eager loading criteria.
- GraphQL access tokens are now managed separately from schema definitions, making it possible to create multiple tokens for the same schema.
- GraphQL schemas are now stored in the project config (sans tokens). ([#4829]((https://github.com/craftcms/cms/issues/4829))
- Added a new “Expanded” element exporter type, which includes expanded custom field values, including Matrix and relational fields. ([#4484](https://github.com/craftcms/cms/issues/4484))
- It’s now possible to export elements as CSV, JSON, or XML files.
- Added support for plugin-supplied element exporters. ([#5090](https://github.com/craftcms/cms/issues/5090))
- Control panel pages can now implement Vue-based admin tables that support bulk actions, search, and pagination.
- Elements now have a `_count` field when queried via GraphQL, which returns the total number of related elements for a given relational field handle.
- It’s now possible to filter users by their groups when querying for them via GraphQL. ([#5374](https://github.com/craftcms/cms/issues/5374))
- Added the `asset`, `category`, `entry`, `globalSet`, `tag`, and `user` queries to fetch single elements via GraphQL. ([#5363](https://github.com/craftcms/cms/issues/5363))
- It’s now possible to apply the `transform` GraphQL directive to entire assets. ([#5425](https://github.com/craftcms/cms/issues/5425))
- The Image Editor now displays the resulting image size when cropping. ([#4551](https://github.com/craftcms/cms/issues/4551))
- Improved the crop behavior when dragging along the edges of an image in the Image Editor.
- The Sendmail mailer transport now has a “Sendmail Command” setting. ([#5445](https://github.com/craftcms/cms/pull/5445))
- Added support for the `CRAFT_EPHEMERAL` PHP constant, which can be defined as `true` when Craft is running on an environment with ephemeral storage.
- Added the `setup/php-session-table` command for creating a database table to store PHP sessions.
- Added `craft\assetpreviews\Image`.
- Added `craft\assetpreviews\Pdf`.
- Added `craft\assetpreviews\Text`.
- Added `craft\base\AssetPreviewHandler`.
- Added `craft\base\AssetPreviewHandlerInterface`.
- Added `craft\base\Element::ATTR_STATUS_CONFLICTED`.
- Added `craft\base\Element::ATTR_STATUS_MODIFIED`.
- Added `craft\base\Element::ATTR_STATUS_OUTDATED`.
- Added `craft\base\Element::defineExporters()`.
- Added `craft\base\Element::EVENT_REGISTER_EXPORTERS`.
- Added `craft\base\ElementExporter`.
- Added `craft\base\ElementExporterInterface`.
- Added `craft\base\ElementInterface::exporters()`
- Added `craft\base\ElementInterface::getAttributeStatus()`.
- Added `craft\base\ElementInterface::getDirtyAttributes()`.
- Added `craft\base\ElementInterface::getDirtyFields()`.
- Added `craft\base\ElementInterface::getEagerLoadedElementCount()`.
- Added `craft\base\ElementInterface::getEnabledForSite()`.
- Added `craft\base\ElementInterface::getFieldStatus()`.
- Added `craft\base\ElementInterface::isFieldDirty()`.
- Added `craft\base\ElementInterface::markAsClean()`.
- Added `craft\base\ElementInterface::setAttributeStatus()`.
- Added `craft\base\ElementInterface::setEagerLoadedElementCount()`.
- Added `craft\base\ElementInterface::setEnabledForSite()`.
- Added `craft\base\ElementInterface::trackChanges()`.
- Added `craft\base\FieldInterface::getTranslationDescription()`.
- Added `craft\base\Model::defineRules()`. Models that define a `rules()` method should use `defineRules()` instead, so `EVENT_DEFINE_RULES` event handlers have a chance to modify them.
- Added `craft\base\UtilityInterface::footerHtml()`.
- Added `craft\base\UtilityInterface::toolbarHtml()`.
- Added `craft\base\WidgetInterface::getSubtitle()`.
- Added `craft\behaviors\DraftBehavior::$dateLastMerged`.
- Added `craft\behaviors\DraftBehavior::$mergingChanges`.
- Added `craft\behaviors\DraftBehavior::$trackChanges`.
- Added `craft\behaviors\DraftBehavior::getIsOutdated()`.
- Added `craft\behaviors\DraftBehavior::getOutdatedAttributes()`.
- Added `craft\behaviors\DraftBehavior::getOutdatedFields()`.
- Added `craft\behaviors\DraftBehavior::isAttributeModified()`.
- Added `craft\behaviors\DraftBehavior::isAttributeOutdated()`.
- Added `craft\behaviors\DraftBehavior::isFieldModified()`.
- Added `craft\behaviors\DraftBehavior::isFieldOutdated()`.
- Added `craft\controllers\AssetsController::actionEditAsset()`.
- Added `craft\controllers\AssetsController::actionSaveAsset()`.
- Added `craft\controllers\DraftsController`.
- Added `craft\controllers\GraphqlController::actionDeleteToken()`.
- Added `craft\controllers\GraphqlController::actionEditPublicSchema()`.
- Added `craft\controllers\GraphqlController::actionEditPublicSchema()`.
- Added `craft\controllers\GraphqlController::actionEditToken()`.
- Added `craft\controllers\GraphqlController::actionSaveToken()`.
- Added `craft\controllers\GraphqlController::actionViewToken()`.
- Added `craft\controllers\UsersController::actionSessionInfo()`. ([#5355](https://github.com/craftcms/cms/issues/5355))
- Added `craft\db\ActiveRecord::behaviors()`, which now gives plugins a chance to define their own behaviors.
- Added `craft\db\ActiveRecord::EVENT_DEFINE_BEHAVIORS`.
- Added `craft\db\Connection::DRIVER_MYSQL`.
- Added `craft\db\Connection::DRIVER_PGSQL`.
- Added `craft\elements\Asset::$uploaderId`.
- Added `craft\elements\Asset::getDimensions()`.
- Added `craft\elements\Asset::getFormattedSize()`.
- Added `craft\elements\Asset::getFormattedSizeInBytes()`.
- Added `craft\elements\Asset::getPreviewThumbImg()`.
- Added `craft\elements\Asset::getUploader()`.
- Added `craft\elements\Asset::setUploader()`.
- Added `craft\elements\db\AssetQuery::$uploaderId`.
- Added `craft\elements\db\AssetQuery::uploader()`.
- Added `craft\elements\db\ElementQuery::clearCachedResult()`.
- Added `craft\elements\db\MatrixBlockQuery::field()`.
- Added `craft\elements\exporters\Expanded`.
- Added `craft\elements\exporters\Raw`.
- Added `craft\elements\MatrixBlock::$dirty`.
- Added `craft\events\AssetPreviewEvent`.
- Added `craft\events\BackupEvent::$ignoreTables`. ([#5330](https://github.com/craftcms/cms/issues/5330))
- Added `craft\events\DefineGqlTypeFieldsEvent`.
- Added `craft\events\DefineGqlValidationRulesEvent`.
- Added `craft\events\ExecuteGqlQueryEvent::$schemaId`.
- Added `craft\events\RegisterElementExportersEvent`.
- Added `craft\events\RegisterGqlPermissionsEvent`.
- Added `craft\events\TemplateEvent::$templateMode`.
- Added `craft\fields\Assets::$showUnpermittedVolumes`.
- Added `craft\gql\TypeManager`.
- Added `craft\gql\types\Number`.
- Added `craft\helpers\AdminTable`.
- Added `craft\helpers\App::isEphemeral()`.
- Added `craft\helpers\ArrayHelper::append()`.
- Added `craft\helpers\ArrayHelper::contains()`.
- Added `craft\helpers\ArrayHelper::isOrdered()`.
- Added `craft\helpers\ArrayHelper::prepend()`.
- Added `craft\helpers\Db::parseDsn()`.
- Added `craft\helpers\Db::url2config()`.
- Added `craft\helpers\FileHelper::invalidate()`.
- Added `craft\helpers\FileHelper::writeGitignoreFile()`.
- Added `craft\helpers\ProjectConfigHelper::flattenConfigArray()`.
- Added `craft\helpers\ProjectConfigHelper::packAssociativeArray()`.
- Added `craft\helpers\ProjectConfigHelper::packAssociativeArrays()`.
- Added `craft\helpers\ProjectConfigHelper::unpackAssociativeArray()`.
- Added `craft\helpers\ProjectConfigHelper::unpackAssociativeArrays()`.
- Added `craft\mail\Mailer::$replyTo`.
- Added `craft\migrations\CreatePhpSessionTable`.
- Added `craft\models\FieldLayoutTab::elementHasErrors()`.
- Added `craft\models\GqlToken`.
- Added `craft\models\MailSettings::$replyToEmail`.
- Added `craft\queue\Command::actionRelease()`.
- Added `craft\queue\jobs\UpdateSearchIndex::$fieldHandles`.
- Added `craft\queue\Queue::$channel`.
- Added `craft\queue\Queue::$db`.
- Added `craft\queue\Queue::$mutex`.
- Added `craft\queue\Queue::$tableName`.
- Added `craft\queue\QueueInterface::getJobDetails()`.
- Added `craft\queue\QueueInterface::getTotalJobs()`.
- Added `craft\queue\QueueInterface::releaseAll()`.
- Added `craft\queue\QueueInterface::retryAll()`.
- Added `craft\records\Asset::getUploader()`.
- Added `craft\records\GqlToken`.
- Added `craft\services\Assets::EVENT_REGISTER_PREVIEW_HANDLER`.
- Added `craft\services\Assets::getAssetPreviewHandler()`.
- Added `craft\services\Drafts::EVENT_AFTER_MERGE_SOURCE_CHANGES`.
- Added `craft\services\Drafts::EVENT_BEFORE_MERGE_SOURCE_CHANGES`.
- Added `craft\services\Drafts::mergeSourceChanges()`.
- Added `craft\services\Elements::createExporter()`.
- Added `craft\services\Gql::CONFIG_GQL_SCHEMAS_KEY`.
- Added `craft\services\Gql::deleteSchema()`.
- Added `craft\services\Gql::deleteTokenById()`.
- Added `craft\services\Gql::EVENT_REGISTER_GQL_PERMISSIONS`.
- Added `craft\services\Gql::getSchemaByUid()`.
- Added `craft\services\Gql::getTokenByAccessToken()`.
- Added `craft\services\Gql::getTokenById()`.
- Added `craft\services\Gql::getTokenByName()`.
- Added `craft\services\Gql::getTokenByUid()`.
- Added `craft\services\Gql::getTokens()`.
- Added `craft\services\Gql::getValidationRules()`.
- Added `craft\services\Gql::GRAPHQL_COUNT_FIELD`.
- Added `craft\services\Gql::handleChangedSchema()`.
- Added `craft\services\Gql::handleDeletedSchema()`.
- Added `craft\services\Gql::saveToken()`.
- Added `craft\services\Path::getConfigDeltaPath()`.
- Added `craft\services\Plugins::$pluginConfigs`. ([#1989](https://github.com/craftcms/cms/issues/1989))
- Added `craft\services\ProjectConfig::$maxDeltas`.
- Added `craft\services\ProjectConfig::CONFIG_ALL_KEY`.
- Added `craft\services\ProjectConfig::CONFIG_ASSOC_KEY`.
- Added `craft\services\ProjectConfig::CONFIG_DELTA_FILENAME`.
- Added `craft\services\ProjectConfig::CONFIG_DELTA_FILENAME`.
- Added `craft\services\ProjectConfig::CONFIG_DELTA_FILENAME`.
- Added `craft\services\ProjectConfig::CONFIG_DELTA_FILENAME`.
- Added `craft\services\ProjectConfig::CONFIG_DELTA_FILENAME`.
- Added `craft\services\ProjectConfig::CONFIG_DELTA_FILENAME`.
- Added `craft\services\ProjectConfig::CONFIG_DELTA_FILENAME`.
- Added `craft\services\ProjectConfig::CONFIG_DELTA_FILENAME`.
- Added `craft\utilities\QueueManager`.
- Added `craft\web\assets\admintable\AdminTableAsset`.
- Added `craft\web\assets\queuemanager\QueueManagerAsset`.
- Added `craft\web\Controller::requireGuest()`.
- Added `craft\web\CsvResponseFormatter`.
- Added `craft\web\twig\nodes\RequireGuestNode`.
- Added `craft\web\twig\tokenparsers\RequireGuestTokenParser`.
- Added `craft\web\twig\variables\Paginate::getDynamicRangeUrls()`, making it easy to create Google-style pagination links. ([#5005](https://github.com/craftcms/cms/issues/5005))
- Added `craft\web\User::guestRequired()`.
- Added `craft\web\View::$minifyCss`.
- Added `craft\web\View::$minifyJs`.
- Added `craft\web\View::getDeltaNames()`.
- Added `craft\web\View::getIsDeltaRegistrationActive()`.
- Added `craft\web\View::registerDeltaName()`.
- Added `craft\web\View::setIsDeltaRegistrationActive()`.
- Added the `Craft.ui.createDateRangePicker()` JavaScript method.
- Added the `Craft.VueAdminTable` JavaScript class.
- Added the `beforeUpdateIframe` and `switchTarget` events to the `Craft.Preview` JavaScript class. ([#5359](https://github.com/craftcms/cms/issues/5359))
- The `Craft.t()` JavaScript method is now capable of parsing `number` and `plural` formatted params (e.g. `{num, plural, =1{item} other{items}}`).
- Added the `cp.users.edit.prefs` template hook to the Edit User page. ([#5114](https://github.com/craftcms/cms/issues/5114))
- The `_layouts/elements.html` control panel layout template can now be used for elements that don’t support drafts or revisions.
- Added the [Interactive Shell Extension for Yii 2](https://github.com/yiisoft/yii2-shell). ([#5228](https://github.com/craftcms/cms/issues/5228))
- Added the Minify PHP package.

### Changed
- Control panel requests are now always set to the primary site, regardless of the URL they were accessed from.
- The control panel no longer shows the tab bar on pages with only one tab. ([#2915](https://github.com/craftcms/cms/issues/2915))
- The queue info in the global sidebar no longer shows an HUD with job details when clicked; the user is now brought to the new Queue Manager utility, if they have permission to view it. ([#4040](https://github.com/craftcms/cms/issues/4040))
- Element indexes now load up to 100 elements per page/batch, rather than 50. ([#4555](https://github.com/craftcms/cms/issues/4555))
- The Assets index page now updates the URL when the selected volume changes.
- Sections’ entry URI format settings are now shown when running Craft in headless mode. ([#4934](https://github.com/craftcms/cms/issues/4934))
- The “Primary entry page” preview target is now user-customizable alongside all other preview targets in sections’ settings. ([#4520](https://github.com/craftcms/cms/issues/4520))
- Sections’ “Preview Targets” setting now has a “Refresh” checkbox column, which can be unchecked to prevent preview frames from being refreshed automatically when content changes. ([#5359](https://github.com/craftcms/cms/issues/5359))
- Entry drafts are no longer auto-created when the “Preview” button is clicked, unless/until the content has changed. ([#5201](https://github.com/craftcms/cms/issues/5201))
- Unsaved entries’ URIs are now updated on each autosave. ([#4581](https://github.com/craftcms/cms/issues/4581))
- Edit Entry pages now show the entry’s status in the meta pane.
- Plain Text fields can now specify a maximum size in bytes. ([#5099](https://github.com/craftcms/cms/issues/5099))
- Plain Text fields’ Column Type settings now have an “Automatic” option, which is selected by default for new fields. ([#5099](https://github.com/craftcms/cms/issues/5099))
- Matrix fields now show an accurate description of their propagation behavior in the translation icon tooltip. ([#5304](https://github.com/craftcms/cms/issues/5304))
- The Clear Caches utility now has info icons next to most cache options with more details about what the cache option refers to. ([#5418](https://github.com/craftcms/cms/issues/5418))
- The `users/login` action no longer sets a “Logged in.” flash notice. ([#5383](https://github.com/craftcms/cms/issues/5383))
- Local asset volumes now ensure that their folder exists on save, and if it doesn’t, a `.gitignore` file will be added automatically to it, excluding the directory from Git. ([#5237](https://github.com/craftcms/cms/issues/5237))
- Set Password and Verify Email links now use the `setPasswordPath` and `verifyEmailPath` config settings. ([#4925](https://github.com/craftcms/cms/issues/4925))
- Craft now uses the `slugWordSeparator` when generating URI formats. ([#5315](https://github.com/craftcms/cms/pull/5315))
- The `loginPath` and `logoutPath` config setings can now be set to `false` to disable front-end login/logout. ([#5352](https://github.com/craftcms/cms/issues/5352))
- The `loginPath`, `logoutPath`, `setPasswordPath`, and `verifyEmailPath` config settings are now ignored when Craft is running in headless mode.
- ImageMagick is no longer used when the `imageDriver` config setting is set to `auto`, if `Imagick::queryFormats()` returns an empty array. ([#5435](https://github.com/craftcms/cms/issues/5435))
- CSS registered with `craft\web\View::registerCss()` or the `{% css %}` tag is now minified by default. ([#5183](https://github.com/craftcms/cms/issues/5183))
- JavaScript code registered with `craft\web\registerJs()` or the `{% js %}` tag is now minified per the `useCompressedJs` config setting. ([#5183](https://github.com/craftcms/cms/issues/5183))
- `resave/*` commands now have an `--update-search-index` argument (defaults to `false`). ([#4840](https://github.com/craftcms/cms/issues/4840))
- The installer now requires `config/db.php` to be setting the `dsn` database config setting with a `DB_DSN` environment variable, if a connection can’t already be established.
- The full GraphQL schema is now always generated when Dev Mode is enabled.
- Punctuation is now removed from search keywords and search terms, rather than being replaced with a space. ([#5214](https://github.com/craftcms/cms/issues/5214))
- The `_includes/forms/field.html` template now supports `fieldAttributes`, `labelAttributes`, and `inputAttributes` variables.
- The `_includes/field.html` template now supports a `registerDeltas` variable.
- The `_layouts/cp.html` template now supports `mainAttributes` and `mainFormAttributes` variables.
- Plugins can now modify the GraphQL schema via `craft\gql\TypeManager::EVENT_DEFINE_GQL_TYPE_FIELDS`.
- Plugins can now modify the GraphQL permissions via `craft\services\Gql::EVENT_REGISTER_GQL_PERMISSIONS`.
- Number fields now return the `Number` type when queried via GraphQL, which can be an integer, a float, or null. ([#5344](https://github.com/craftcms/cms/issues/5344))
- Renamed the`QueryParameter` GraphQL type to `QueryArgument`.
- If any elements are selected while exporting, only the selected elements will be included in the export. ([#5130](https://github.com/craftcms/cms/issues/5130))
- Craft now sorts the `project.yaml` file alphabetically by keys. ([#5147](https://github.com/craftcms/cms/issues/5147))
- The project config is now stored in its own `projectconfig` table, rather than a `config` column within the `info` table.
- Project config event handlers are now triggered in order of specificity (from least-to-most specific).
- Active record classes now normalize attribute values right when they are set.
- Entry queries no longer factor in seconds when looking for currently live entries. ([#5389](https://github.com/craftcms/cms/issues/5389))
- Editable tables now set existing row’s cell values to their column’s default value, if the cell is missing from the row data.
- Preview targets can now opt out of being automatically refreshed when content changes, by setting `refresh` to `false` on their target definition. ([#5359](https://github.com/craftcms/cms/issues/5359))
- The old `craft\controllers\AssetsController::actionSaveAsset()` method has been renamed to `actionUpload()`.
- Assets fields now open their asset selection modals to the field's Default Upload Location, if it exists. ([#2778](https://github.com/craftcms/cms/issues/2778)
- `craft\config\GeneralConfig::getLoginPath()` and `getLogoutPath()` may now return non-string values.
- `craft\elements\Asset::getImg()` now has an optional `$transform` argument. ([#3563](https://github.com/craftcms/cms/issues/3563))
- `craft\helpers\Db::prepDateForDb()` now has a `$stripSeconds` argument (defaults to `false`).
- `craft\i18n\Formatter::asShortSize()` now capitalizes the size unit.
- `craft\mail\Message::setReplyTo()` can now be set to a `craft\elements\User` object, or an array of them.
- `craft\models\GqlSchema::$scope` is now read-only.
- `craft\services\Elements::resaveElements()` now has an `$updateSearchIndex` argument (defaults to `false`). ([#4840](https://github.com/craftcms/cms/issues/4840))
- `craft\services\Elements::saveElement()` now has an `$updateSearchIndex` argument (defaults to `true`). ([#4840](https://github.com/craftcms/cms/issues/4840))
- `craft\services\ProjectConfig::areChangesPending()` will now return `true` if the path was updated but not processed yet.
- `craft\services\ProjectConfig::processConfigChanges()` now has a `$message` argument to specify the reason for config changes.
- `craft\services\ProjectConfig::remove()` now has a `$message` argument to specify the reason for config changes.
- `craft\services\ProjectConfig::set()` now has a `$message` argument to specify the reason for config changes.
- `craft\services\Search::indexElementAttributes()` now has a `$fieldHandles` argument, for specifying which custom fields’ keywords should be updated.
- `craft\web\Controller::renderTemplate()` now has a `$templateMode` argument.
- `craft\web\View::renderTemplate()`, `renderPageTemplate()`, `renderTemplateMacro()`, `doesTemplateExist()`, and `resolveTemplate()` now have `$templateMode` arguments. ([#4570](https://github.com/craftcms/cms/pull/4570))
- The `ContentBehavior` and `ElementQueryBehavior` behavior classes have been replaced by a single `CustomFieldBehavior` class.
- Matrix fields now trigger a `blockDeleted` JavaScript event when a block is deleted. ([#5329](https://github.com/craftcms/cms/issues/5329))
- The `afterUpdateIframe` event fired by the `Craft.Preview` JavaScript class now includes `target` and `$iframe` data properties.
- Replaced the deprecated zend-feed library with laminas-feed. ([#5400](https://github.com/craftcms/cms/issues/5400))
- The `index-assets/*` commands now have a `--deleteMissingAssets` option, which deletes the records of Assets that are missing their files after indexing. ([#4928](https://github.com/craftcms/cms/issues/4928))
- Updated Yii to 2.0.32.
- Updated yii2-queue to 2.3.
- Updated Garnish to 0.1.32.

### Deprecated
- Deprecated the `url`, `driver`, `database`, `server`, `port`, and `unixSocket` database config settings. `dsn` should be used instead.
- Deprecated `craft\config\DbConfig::DRIVER_MYSQL`.
- Deprecated `craft\config\DbConfig::DRIVER_PGSQL`.
- Deprecated `craft\config\DbConfig::updateDsn()`.
- Deprecated `craft\controllers\UsersController::actionGetRemainingSessionTime()`. `actionSessionInfo()` should be used instead.
- Deprecated `craft\elements\Asset::getSupportsPreview()`. Use `craft\services\Assets::getAssetPreviewHandler()` instead.
- Deprecated `craft\events\ExecuteGqlQueryEvent::$accessToken`. Use `craft\events\ExecuteGqlQueryEvent::$schemaId` instead.
- Deprecated `craft\services\ProjectConfig::$maxBackups`. `$maxDeltas` should be used instead.
- Deprecated `craft\services\Search::indexElementFields()`.

### Removed
- Removed `craft\events\SetStatusEvent`.
- Removed `craft\models\GqlSchema::PUBLIC_TOKEN`.
- Removed `craft\models\GqlSchema::$accessToken`.
- Removed `craft\models\GqlSchema::$enabled`.
- Removed `craft\models\GqlSchema::$expiryDate`.
- Removed `craft\models\GqlSchema::$lastUsed`.
- Removed `craft\models\GqlSchema::$dateCreated`.
- Removed `craft\models\GqlSchema::$isTemporary`.
- Removed `craft\models\GqlSchema::getIsPublic()`.

### Fixed
- Fixed a SQL error that could occur if the `info` table has more than one row. ([#5222](https://github.com/craftcms/cms/issues/5222))
- Fixed a bug where the control panel UI could come to a grinding halt if a large number of jobs were in the queue. ([#4533](https://github.com/craftcms/cms/issues/4533))
- Fixed a layout issue where the control panel footer would be hidden if the Debug Toolbar was shown. ([#4591](https://github.com/craftcms/cms/issues/4591))
- Fixed a bug where the image editor would not immediately apply new aspect ratio selections when cropping images.
- Fixed a bug where the `maxBackups` config setting wasn’t getting applied if a custom `backupCommand` was set.
- Fixed a bug where it wasn’t possible to use aliases for Matrix fields when querying via GraphQL. ([#5008](https://github.com/craftcms/cms/issues/5008))
- Fixed a bug where Lightswitch column values within Table fields weren’t returning boolean values when queried via GraphQL. ([#5344](https://github.com/craftcms/cms/issues/5344))
- Fixed a bug where deactivating the Crop tool in the Image Editor would not set the image zoom correctly for straightened images.
- Fixed a PHP error that could occur when running jobs from the queue in some PostgreSQL installations. ([#2715](https://github.com/craftcms/cms/issues/2715))
- Fixed a bug where some classes didn’t support `EVENT_DEFINE_BEHAVIORS`.
- Fixed a bug where directives applied to object fields would be ignored when using GraphQL.
- Fixed a SQL error that could occur when merging an element that belonged to a structure into another element that didn’t. ([#5450](https://github.com/craftcms/cms/issues/5450))
- Fixed a bug where eager-loaded relational fields would fetch elements from other sites by default. ([#5451](https://github.com/craftcms/cms/issues/5451))
- Fixed a bug where Project Config event handlers weren’t getting triggered if a parent config path had been updated in the same request. ([#5440](https://github.com/craftcms/cms/issues/5440))
- Fixed a SQL error that could occur when searching for elements, if MySQL was used and the `searchindex` table was using InnoDB. ([#3862](https://github.com/craftcms/cms/issues/5440))
- Fixed a PHP error that occurred when a dynamically generated class was loaded before it was finished being written. ([#5434](https://github.com/craftcms/cms/issues/5434))
- Fixed an error that occurred after disabling a section for the primary site, while its existing entries were being resaved. ([#5489](https://github.com/craftcms/cms/issues/5489))
- Fixed a bug where radio buttons within radio groups were getting `id` attributes even if no `id` was passed. ([#5508](https://github.com/craftcms/cms/issues/5508))

## 3.3.20.1 - 2020-01-14

### Fixed
- Fixed a PHP error that would occur when running console commands. ([#5436](https://github.com/craftcms/cms/issues/5436))

## 3.3.20 - 2020-01-14

### Changed
- The control panel will now display an alert if `useProjectConfigFile` is enabled, but the `project.yaml` file isn’t writable. ([#4319](https://github.com/craftcms/cms/issues/4319))
- Browser-based form validation is now disabled for element editor HUDs. ([#5433](https://github.com/craftcms/cms/issues/5433))

### Fixed
- Fixed a bug where entry revision menus could list sites that the entry didn’t support. ([#5387](https://github.com/craftcms/cms/issues/5387))
- Fixed a PHP warning that occurred when creating a new database backup. ([#5393](https://github.com/craftcms/cms/issues/5393))
- Fixed an error that could occur when saving a Table field. ([#5398](https://github.com/craftcms/cms/issues/5398))
- Fixed a bug where an unknown error was displayed when attempting to create an Asset folder without proper permissions. ([#5223](https://github.com/craftcms/cms/issues/5223))
- Fixed a PHP warning that occurred sometimes when Craft was attempting to list resized versions of asset images. ([#5399](https://github.com/craftcms/cms/issues/5399))
- Fixed a bug where preview target URLs weren’t getting generated correctly if they contained an anchor. ([#5404](https://github.com/craftcms/cms/issues/5404))
- Fixed couple bugs related to entry preview frames maintaining their scroll position between refreshes. ([#5404](https://github.com/craftcms/cms/issues/5404))
- Fixed a bug where Matrix blocks weren’t getting updated correctly when their field’s Propagation Method setting was changed via `project.yaml`. ([#5295](https://github.com/craftcms/cms/issues/5295))
- Fixed an error that could occur when syncing the project config if a Matrix field had been changed to something else. ([#5419](https://github.com/craftcms/cms/issues/5419))
- Fixed a bug where changes to an entry draft’s name or notes weren’t getting saved until the next draft autosave. ([#5432](https://github.com/craftcms/cms/issues/5432))

### Security
- Fixed XSS vulnerabilities.

## 3.3.19 - 2019-12-30

### Changed
- Improved the performance of `craft\helpers\StringHelper::containsMb4()`. ([#5366](https://github.com/craftcms/cms/issues/5366))
- Updated Yii to 2.0.31.

### Security
- Fixed an information exposure vulnerability.

## 3.3.18.4 - 2019-12-21

### Fixed
- Fixed a bug where “Updating search indexes” jobs would show inaccurate progress bars. ([#5358](https://github.com/craftcms/cms/pull/5358))
- Fixed a PHP error that could occur when using the `|attr` filter on an HTML element that had an existing attribute with an empty value. ([#5364](https://github.com/craftcms/cms/issues/5364))
- Fixed a race condition that could result in a PHP error when generating `ElementQueryBehavior.php`. ([#5361](https://github.com/craftcms/cms/issues/5361))

### Security
- Fixed a bug where Craft was renewing the identity cookie each time it checked on the user’s remaining session time. ([#3951](https://github.com/craftcms/cms/issues/3951))

## 3.3.18.3 - 2019-12-17

### Changed
- Slug fields’ translation icon tooltips now clarify that their values are translated for each site. ([#2064](https://github.com/craftcms/cms/issues/2064))

### Fixed
- Fixed a PHP error that could occur when `craft\services\Elements::getElementById()` was called with an element whose class didn’t exist. ([#5345](https://github.com/craftcms/cms/issues/5345))
- Fixed a PHP error that could occur when autoloading the `ContentBehavior` class in some environments.

## 3.3.18.2 - 2019-12-15

### Changed
- Autosuggest inputs now restore focus to the input field when an alias is chosen. ([#5338](https://github.com/craftcms/cms/issues/5338))
- The Guzzle requirement now excludes Guzzle 6.5.0. ([#5326](https://github.com/craftcms/cms/issues/5326))

## 3.3.18.1 - 2019-12-10

### Fixed
- Fixed a JavaScript error that could occur if Craft didn’t have a license key yet.

## 3.3.18 - 2019-12-10

### Added
- Added `craft\queue\jobs\ApplyMatrixPropagationMethod`.
- Added `craft\services\Matrix::getSupportedSiteIds()`.

### Changed
- When a Matrix field’s Propagation Method setting changes, the field’s blocks are now duplicated into any sites where their content would have otherwise been deleted. ([#5182](https://github.com/craftcms/cms/issues/5182))
- Title fields’ translation icon tooltips now clarify that their values are translated for each site. ([#2064](https://github.com/craftcms/cms/issues/2064))

### Deprecated
- Deprecated `craft\services\Matrix::getSupportedSiteIdsForField()`. `getSupportedSiteIds()` should be used instead.

### Fixed
- Fixed a bug where the page URL could change when interacting with element selection modals. ([#5254](https://github.com/craftcms/cms/issues/5254))
- Fixed a bug where entry draft changes could go unnoticed if they were made while another change was being saved. ([#5305](https://github.com/craftcms/cms/issues/5305))
- Fixed an error that could occur when using the `|group` filter, if a function name was passed in (e.g. `date`).
- Fixed a bug where `craft\helpers\FileHelper::writeToFile()` wasn’t waiting until a lock could be acquired before writing to the file.
- Fixed an issue where the Plugin Store was not creating a new cart when it was not able to retrieve an existing one. ([#5318](https://github.com/craftcms/cms/issues/5318))

## 3.3.17 - 2019-12-03

### Added
- Added `craft\base\ElementInterface::lowerDisplayName()` and `pluralLowerDisplayName()`. ([#5271](https://github.com/craftcms/cms/issues/5271))

### Changed
- Error templates now have a `statusCode` variable even if the originating exception wasn’t an instance of `yii\web\HttpException`. ([#5273](https://github.com/craftcms/cms/issues/5273))
- Number fields now normalize their numbers to integers or floats, if the value that came from the database is a numeric string. ([#5268](https://github.com/craftcms/cms/issues/5268))
- Craft no longer throws an `UnknownPropertyException` if a Local asset volume was converted to a different volume type from `config/volumes.php`. ([#5277](https://github.com/craftcms/cms/issues/5277))

### Fixed
- Fixed an issue where string encoding might not behave as expected in some environments running PHP 7.3 or greater. ([#4239](https://github.com/craftcms/cms/issues/4239))
- Fixed an error that occurred when editing an entry if one of its past revisions used an entry type that was soft-deleted. ([#5270](https://github.com/craftcms/cms/issues/5270))
- Fixed a JavaScript error that occurred when previewing assets via the “Preview file” action. ([#5272](https://github.com/craftcms/cms/pull/5272))
- Fixed a bug where it wasn’t possible to pass `null` values to GraphQL field arguments. ([#5267](https://github.com/craftcms/cms/issues/5267))
- Fixed a bug where Craft wouldn’t update the search indexes for non-localized element types (like Users) when the primary site was changed. ([#5281](https://github.com/craftcms/cms/issues/5281))
- Fixed a bug where it wasn’t possible to change images’ focal points on mobile. ([#3669](https://github.com/craftcms/cms/issues/3669))
- Fixed a bug where it wasn’t possible to crop images on mobile. ([#5279](https://github.com/craftcms/cms/issues/5279))
- Fixed an error that occurred if a token route didn’t specify any params. ([#5282](https://github.com/craftcms/cms/pull/5282))
- Fixed a PHP error that occurred when calling the deprecated `craft.session.getRememberedUsername()` template method, if the `username` cookie wasn’t set. ([#5291](https://github.com/craftcms/cms/issues/5291))
- Fixed a PHP error that occurred if the path param (`p`) was set to an array. ([#5292](https://github.com/craftcms/cms/issues/5292))
- Fixed an error that occurred when viewing trashed entries, if any of them had been deleted along with a user account. ([#5287](https://github.com/craftcms/cms/issues/5287))

## 3.3.16.3 - 2019-11-26

### Fixed
- Fixed an error that occurred when an element query’s `indexBy` param was set `id`, `dateCreated`, `dateUpdated`, or `uid`.

## 3.3.16.2 - 2019-11-26

### Fixed
- Fixed a SQL error that occurred when an element query’s `indexBy` param set to a column from a table besides `elements`. ([#5216](https://github.com/craftcms/cms/issues/5216))
- Fixed an issue where the edition was not taken into account when clicking “Buy Now” buttons on Settings → Plugins.

## 3.3.16.1 - 2019-11-22

### Fixed
- Fixed an error that occurred if Stringy 5.2 was installed.

## 3.3.16 - 2019-11-22

### Added
- Added `craft\models\GqlSchema::getAllScopePairs()`.
- Added `craft\models\GqlSchema::getAllScopePairsForAction()`.
- Added `craft\web\assets\axios\AxiosAsset.php`.

### Changed
- Improved Plugin Store performance.
- Craft now makes most of its API requests from JavaScript rather than PHP, so servers with maxed-out HTTP connections won’t get hung up waiting for the API response before serving additional requests. ([#5194](https://github.com/craftcms/cms/issues/5194), [#5232](https://github.com/craftcms/cms/issues/5232))
- `errorSummary` is now a reserved field handle. ([#3032](https://github.com/craftcms/cms/issues/3032))
- The `project-config/rebuild` command now ignores the `allowAdminChanges` config setting.
- Improved the error message when failing to sync global set. ([#5257](https://github.com/craftcms/cms/issues/5257))
- It’s now easier to send JSON requests with `Craft.postActionRequest()`, by passing `contentType: 'json'` in the `options` argument.
- Updated svg-sanitizer to 0.13.
- Updated Yii to 2.0.30.

### Deprecated
- Deprecated `craft\web\assets\graphiql\VendorAsset`.

### Fixed
- Fixed a SQL error that could occur when using PostgreSQL.
- Fixed a SQL error that could occur when calling an element query’s `ids()` method with `indexBy('id')` set on it. ([#5216](https://github.com/craftcms/cms/issues/5216))
- Fixed a layout issue with the GraphQL → Explore page on narrow browser windows. ([#5219](https://github.com/craftcms/cms/issues/5219))
- Fixed a bug where `craft\helpers\UrlHelper::buildQuery()` would remove array param index numbers. ([#5233](https://github.com/craftcms/cms/issues/5233))
- Fixed a PHP error that could occur when autoloading the `ContentBehavior` and `ElementQueryBehavior` classes in some environments.
- Fixed an error where it wasn’t possible to query by Date/Time field values via GraphQL. ([#5240](https://github.com/craftcms/cms/issues/5240))
- Fixed an error where GraphQL caches weren’t getting invalidated when an element was deleted. ([#5238](https://github.com/craftcms/cms/issues/5238))
- Fixed an error where rebuilding the project config would omit sections’ preview targets. ([#5215](https://github.com/craftcms/cms/issues/5215))
- Fixed an error that occurred whet attempting to preview an entry revision. ([#5244](https://github.com/craftcms/cms/issues/5244))
- Fixed a PHP error that could occur when the `relatedTo` param was set to an element query that would yield no results. ([#5242](https://github.com/craftcms/cms/issues/5242))
- Fixed an error that could occur when saving a Matrix field. ([#5258](https://github.com/craftcms/cms/issues/5258))
- Fixed a bug where Craft would sometimes fail to generate a correct GraphQL schema when Matrix fields were involved. ([#5255](https://github.com/craftcms/cms/issues/5255))

### Security
- Craft now requires Portable UTF-8 5.4.28 or later, fixing a security vulnerability.

## 3.3.15 - 2019-11-05

### Fixed
- Fixed a bug where it wasn’t possible to apply project config changes that removed a Matrix block type which contained a nested Super Table field, if `allowAdminChanges` was set to `false`. ([#5078](https://github.com/craftcms/cms/issues/5078))
- Fixed a bug where the nag alert that was shown when the wrong Craft edition was installed was including a “Resolve” link even if the user didn’t have access to the Plugin Store. ([#5190](https://github.com/craftcms/cms/issues/5190))
- Fixed a PHP error that could occur when saving an element, if it had a Dropdown field that had been programmatically saved with integer option values. ([#5172](https://github.com/craftcms/cms/issues/5172))
- Fixed a bug where “Updating search indexes” jobs could fail. ([#5191](https://github.com/craftcms/cms/issues/5191))
- Fixed an error that could occur if an invalid PHP interval string was passed to `craft\helpers\DateTimeHelper::isValidIntervalString()`. ([#5193](https://github.com/craftcms/cms/issues/5193))
- Fixed a bug where it wasn’t possible to access categories’ and tags’ `groupId` property via GraphQL. ([#5199](https://github.com/craftcms/cms/issues/5199))

### Security
- Fixed a bug where rows in the `sessions` table weren’t getting deleted when a user was logged out.

## 3.3.14 - 2019-10-30

### Added
- GraphQL entry queries now support an `authorGroupId` argument.
- Added `craft\gql\types\QueryArgument`.

### Changed
- It’s now possible to provide multiple values for the `height`, `width`, and `size` arguments when querying or filtering assets via GraphQL.
- It’s now possible to provide multiple values for the `expiryDate` and `postDate` arguments when querying for elements via GraphQL.
- It’s now possible to use the `not` keyword in the `id` argument when querying for elements via GraphQL.
- It’s now possible to use the `not` keyword in the `folderId` and `volumeId` arguments when querying or filtering assets via GraphQL.
- It’s now possible to use the `not` keyword in the `groupId` argument when querying or filtering tags or categories via GraphQL.
- It’s now possible to use the `not` keyword in the `sectionId`, `typeId`, and `authorId` arguments when querying or filtering entries via GraphQL.
- It’s now possible to use the `not` keyword in the `fieldId`, `ownerId`, and `typeId` when filtering Matrix blocks via GraphQL.
- Craft no longer bundles Bootstrap, as the Debug Extension now provides its own copy.
- Updated the bundled locale data based on ICU 64.1.
- Formatted dates now include two-digit months and days if that’s what’s called for by the ICU date formats. ([#5186](https://github.com/craftcms/cms/issues/5186))

### Fixed
- Fixed a bug where Edit Entry pages would often warn authors when leaving the page even if nothing had changed, if there was a Redactor field or other field that was doing its own value normalization on page load. ([craftcms/redactor#161](https://github.com/craftcms/redactor/issues/161))
- Fixed a bug where assets could remain in their temporary upload location after an entry was first published. ([#5139](https://github.com/craftcms/cms/issues/5139)
- Fixed a bug where the `update` command could run out of memory. ([#1852](https://github.com/craftcms/cms/issues/1852))
- Fixed a bug where saving a new GraphQL schema would not populate the UID property.
- Fixed a bug where Craft wasn’t clearing search keywords for custom fields that weren’t searchable anymore. ([#5168](https://github.com/craftcms/cms/issues/5168))
- Fixed a bug where `relatedTo` element query params weren’t returning elements that were related to the source element when previewing a draft or revision.
- Fixed a bug where importing project config changes would break if they contained a changed global set and orphaned Matrix block types. ([#4789](https://github.com/craftcms/cms/issues/4789)

## 3.3.13 - 2019-10-23

### Added
- It’s now possible to pass arrow functions to the `|group` filter. ([#5156](https://github.com/craftcms/cms/issues/5156))

### Changed
- Underscores are now stripped from search keywords before being saved to the database.

### Fixed
- Fixed a bug where translation message parameters weren’t getting parsed correctly if the installed ICU library was less than version 4.8. ([#4995](https://github.com/craftcms/cms/issues/4995))
- Fixed a bug where GraphQL caches were not being invalidated on element save. ([#5148](https://github.com/craftcms/cms/issues/5148))
- Fixed a bug where GraphQL type generators provided by plugins were not getting invoked when building introspection schemas. ([#5149](https://github.com/craftcms/cms/issues/5149))
- Fixed an error that occurred when using the `|json_encode` Twig filter on console requests. ([#5150](https://github.com/craftcms/cms/issues/5150))
- Fixed a bug where editable table rows could get taller than they should. ([#5159](https://github.com/craftcms/cms/issues/5159))

## 3.3.12 - 2019-10-22

### Added
- GraphQL query results are now cached.
- The GraphQL → Explore page now lists a “Full Schema” option before the Public Schema and any custom-defined schemas.
- Added the “GraphQL caches” option for the Clear Caches utility.
- Added the `gql()` Twig function, which executes a GraphQL query and returns the result.
- Added the `enableGraphQlCaching` config setting.
- Added the `transform` GraphQL parameter for asset URLs (alias of `handle`).
- Added the `url` field to the `EntryInterface` GraphQL type. ([#5113](https://github.com/craftcms/cms/issues/5113))
- Added the `relatedTo` and `relatedToAll` arguments for all GraphQL element queries. ([#5071](https://github.com/craftcms/cms/issues/5071))
- Added support for multi-site GraphQL element queries. ([#5079](https://github.com/craftcms/cms/issues/5079))
- Added `craft\helpers\Gql::createFullAccessSchema()`.
- Added `craft\models\GqlSchema::$isTemporary`.
- Added the `$invalidateCaches` argument to `craft\services\Gql::saveSchema()`.

### Changed
- Matrix blocks now maintain the same `display` style when expanded as they had before they were initially collapsed. ([#5075](https://github.com/craftcms/cms/issues/5075))
- It’s no longer necessary to register GraphQL type loaders when creating types.
- Improved the performance of downloading remote assets. ([#5134](https://github.com/craftcms/cms/pull/5134))
- The `craft\services\Gql::executeQuery()` method now expects an active schema object, instead of a GraphQL Schema object.
- The `users/save-user` action no longer copies `unverifiedEmail` validation errors over to the `email` attribute if the `email` attribute already has its own errors.
- `users/set-password` requests now respond with JSON if the request accepts a JSON response. ([#5138](https://github.com/craftcms/cms/pull/5138))

### Deprecated
- Deprecated the `$checkToken` argument for `craft\gql\base\Query::getQueries()`. `craft\helpers\Gql::getFullAccessSchema()` should be used instead to ensure all queries are returned.

### Fixed
- Fixed a bug that could occur when using plugin specific config files while running functional tests. ([#5137](https://github.com/craftcms/cms/pull/5137))
- Fixed an error that occurred when loading a relational field’s selection modal, if no sources were visible.
- Fixed a bug where required relational fields would get a validation error if only elements from other sites were selected. ([#5116](https://github.com/craftcms/cms/issues/5116))
- Fixed a bug where the “Profile Twig templates when Dev Mode is disabled” admin preference wasn’t saving. ([#5118](https://github.com/craftcms/cms/pull/5118))
- Fixed a bug where failed queue jobs were losing their `dateReserved`, `timeUpdated`, `progress`, and `progressLabel` values.
- Fixed a PHP error occurred when viewing the PHP Info utility if `register_argc_argv` was set to `On` in `php.ini`. ([#4878](https://github.com/craftcms/cms/issues/4878))
- Fixed a bug where the `craft\queue\jobs\UpdateSearchIndex` was ignorning the `siteId` property.
- Fixed a bug where Craft could attempt to perform transforms on element URLs for elements that were not Assets when using GraphQL.

### Fixed
- Fixed a bug where it wasn’t possible to pass `*` to `site` arguments via GraphQL. ([#5079](https://github.com/craftcms/cms/issues/5079))

## 3.3.11 - 2019-10-16

### Added
- Added `craft\events\ExecuteGqlQueryEvent`.
- Added `craft\services\Gql::EVENT_BEFORE_EXECUTE_GQL_QUERY`.
- Added `craft\services\Gql::EVENT_AFTER_EXECUTE_GQL_QUERY`.
- Added `craft\services\Gql::executeQuery()`.

### Changed
- Dropdown and Multi-select fields can now have duplicate option labels, as long as they are in different optgroups. ([#5105](https://github.com/craftcms/cms/issues/5105))

### Fixed
- Fixed a bug where user email changes were going through email verification even if someone with permission to administrate users was making the change. ([#5088](https://github.com/craftcms/cms/issues/5088))
- Fixed an error that could occur when duplicating entries with Matrix blocks. ([#5097](https://github.com/craftcms/cms/issues/5097))

## 3.3.10 - 2019-10-15

### Added
- Added the `allowOwnerDrafts` and `allowOwnerRevisions` Matrix block query params.
- Added the ability to skip refreshing the project config before running individual tests. ([#5072](https://github.com/craftcms/cms/pull/5072))
- Added `craft\test\Craft::resetProjectConfig()`.

### Fixed
- Fixed a bug where Craft wasn’t passing assets’ MIME types to cloud storage services when saving them. ([#5052](https://github.com/craftcms/cms/issues/5052))
- Fixed a bug where Assets fields’ image thumbnails weren’t getting refreshed after images were edited. ([#4212](https://github.com/craftcms/cms/issues/4212))
- Fixed a bug where the `index-assets` command would bail as soon as it came across a file with a disallowed file extension. ([#5086](https://github.com/craftcms/cms/issues/5086))
- Fixed a bug where it wasn’t possible to eager-load Matrix blocks that belong to a draft or revision. ([#5031](https://github.com/craftcms/cms/issues/5031))
- Fixed a bug where the `setup` command would think that Craft was installed when it wasn’t. ([#5093](https://github.com/craftcms/cms/issues/5093))
- Fixed an error that could occur when syncing the project config if a Matrix field had been changed to something else. ([#4015](https://github.com/craftcms/cms/issues/4015))
- Fixed a bug where Assets fields weren’t always showing the “Edit” button for images when they should. ([#4618](https://github.com/craftcms/cms/issues/4618))
- Fixed a bug where `craft\services\Elements::duplicateElement()` wasn’t ensuring that the duplicate had a valid slug on all sites. ([#5097](https://github.com/craftcms/cms/issues/5097))
- Fixed a bug where querying for elements by their Lightswitch field value could only return elements that had been saved since the Lightswitch field was added, when using PostgreSQL. ([#5073](https://github.com/craftcms/cms/issues/5073))
- Fixed a SQL error that could occur when querying for Matrix blocks.
- Fixed a bug where entries that were disabled globally would still get a green status indicator within the entry context menu on Edit Entry pages.

## 3.3.9 - 2019-10-10

### Changed
- The `project-config/sync` command now correctly returns an error code on failure. ([#4153](https://github.com/craftcms/cms/issues/4153))
- User queries now include the `unverifiedEmail` value by default. ([#5019](https://github.com/craftcms/cms/issues/5019))

### Fixed
- Fixed a bug where updating a draft might delete content on other sites in a multisite setup on certain PHP versions. ([#5048](https://github.com/craftcms/cms/issues/5048))
- Fixed an error that occurred when running console commands before Craft was installed. ([#5083](https://github.com/craftcms/cms/issues/5083))

## 3.3.8 - 2019-10-09

### Added
- Added `craft\web\Request::getNormalizedContentType()`.

### Changed
- Eliminated a `SHOW TABLES` SQL query that was getting executed on every request.
- Craft no longer routes requests based on `action` params in the request body, if the request’s content type is `application/json`.
- Added support for the `text/vtt` MIME type. ([#5052](https://github.com/craftcms/cms/issues/5052))
- Updated Twig to 2.12.

### Fixed
- Fixed a SQL error that could occur when deleting an entry or category with three or more nested levels of elements. ([#3456](https://github.com/craftcms/cms/issues/3456))
- Fixed a bug where querying for elements by their Lightswitch field value wasn’t working properly on PostgreSQL. ([#5046](https://github.com/craftcms/cms/issues/5046))
- Fixed a bug where deleting an entry or category with nested elements could leave the structure in a jumbled state.
- Fixed a bug where Assets fields would attempt to handle the same uploaded files multiple times if an element was saved multiple times in the same request. ([#5061](https://github.com/craftcms/cms/issues/5061))
- Fixed a PHP error occurred when viewing the PHP Info utility if `register_argc_argv` was set to `On` in `php.ini`. ([#4878](https://github.com/craftcms/cms/issues/4878))
- Fixed a bug where the `resave/matrix-blocks` command would wittingly resave Matrix blocks even if they hadn’t been loaded with their content, resulting in lost content. ([#5030](https://github.com/craftcms/cms/issues/5030))
- Fixed some RTL display issues. ([#5051](https://github.com/craftcms/cms/issues/5051))

### Security
- Fixed an XSS vulnerability.

## 3.3.7 - 2019-10-03

### Changed
- When saving a user, email validation errors are now copied over to the `email` attribute from the `unverifiedEmail` attribute. ([#5019](https://github.com/craftcms/cms/issues/5019))
- `craft\web\View::renderString()` and `renderObjectTemplate()` now have `$templateMode` arguments. ([#5020](https://github.com/craftcms/cms/issues/5020))

### Fixed
- Fixed a bug where the Edit User page would list a “Copy activation URL” action for publicly-registered users who already had a password set.
- Fixed a bug where the list and structure icons were missing on element index pages for RTL languages. ([#5018](https://github.com/craftcms/cms/issues/5018))
- Fixed a bug where the `prevSiblingOf` and `nextSiblingOf` element query params weren’t working reliably. ([#4997](https://github.com/craftcms/cms/issues/4997))
- Fixed a bug where the `descendantOf` element query param wasn’t working when previewing a draft or revision. ([#5021](https://github.com/craftcms/cms/issues/5021))
- Fixed a PHP error that occurred when saving a Dropdown or Multi-select field with optgroups. ([#5014](https://github.com/craftcms/cms/issues/5014))
- Fixed a bug where relational fields that were managing relations on a per-site basis would forget other sites’ relations when duplicated. ([#5038](https://github.com/craftcms/cms/issues/5038))

## 3.3.6 - 2019-09-27

### Added
- Added `craft\base\ElementInterface::getIsHomepage()`. ([#4993](https://github.com/craftcms/cms/issues/4993))
- Added `craft\base\Element::HOMEPAGE_URI`.

### Changed
- Updated Garnish to 0.1.31.

### Fixed
- Fixed a bug where some HTML in the Control Panel was getting improperly encoded. ([#5002](https://github.com/craftcms/cms/issues/5002))
- Fixed a bug where `craft\helper\UrlHelper` wasn’t encoding `+` and `&` characters in query param values.
- Fixed an error where GraphQL would sometimes not return a proper error message. ([#4999](https://github.com/craftcms/cms/issues/4999))
- Fixed a bug where HUDs could be positioned incorrectly when first opened. ([#5004](https://github.com/craftcms/cms/issues/5004))
- Fixed a bug where HUD tip images could be pointing the wrong way for RTL languages.

## 3.3.5 - 2019-09-25

### Added
- The Control Panel is now translated into Persian. ([#4969](https://github.com/craftcms/cms/pull/4969))
- Added `craft\test\fixtures\elements\ElementFixture::$unload`.

### Changed
- All users with permission to register users can now choose to not have an activation email sent immediately, when registering a new user. ([#4981](https://github.com/craftcms/cms/pull/4981))
- Craft now shows validation errors when attempting to save a Dropdown, Radio Buttons, Checkboxes, or Multi-select field with duplicate option labels or values. ([#4983](https://github.com/craftcms/cms/issues/4983))
- Live Preview requests now have an `x-craft-live-preview` query string param, rather than `x-craft-preview`. ([#4950](https://github.com/craftcms/cms/issues/4950))
- The `_includes/pagination.html` template can now be passed `itemLabel` and `itemsLabel` variables.
- Any migrations applied during testing are now recorded as content migrations.
- Added the option to automatically apply all content migrations when setting up the test environment. ([#4904](https://github.com/craftcms/cms/issues/4904))
- `craft\helpers\Html::parseTagAttributes()` now has a `$decode` argument.
- `craft\test\fixtures\elements\GlobalSetFixture` now has the option to load the active record instance. ([#4947](https://github.com/craftcms/cms/pull/4947))

### Fixed
- Fixed a bug where checkbox inputs were positioned incorrectly for RTL languages.
- Fixed a bug where the updater and `project.yaml` sync pages weren’t always handling error responses correctly. ([#4988](https://github.com/craftcms/cms/issues/4988))
- Fixed an error that could occur when syncing the project config, if a volume was being deleted that didn’t exist in the database to begin with. ([#4990](https://github.com/craftcms/cms/pull/4990))
- Fixed an error that could occur if a project config value changed from scalar to an array. ([#4932](https://github.com/craftcms/cms/issues/4932))
- Fixed a bug where Craft would not recognize certain block types when using the GraphQL API. ([#4961](https://github.com/craftcms/cms/issues/4961))
- Fixed a bug where `craft\helpers\Html::renderTagAttributes()` was double-encoding preexisting attributes. ([#4984](https://github.com/craftcms/cms/issues/4984))

## 3.3.4.1 - 2019-09-17

### Fixed
- Fixed a bug where elements with enabled Lightswitch fields weren’t getting returned in element queries. ([#4951](https://github.com/craftcms/cms/issues/4951))

## 3.3.4 - 2019-09-17

### Changed
- It’s now possible to run the `migrate/create install` command for uninstalled plugins.
- Improved the button labels in the confirmation dialog that can appear after running the Asset Indexes utility. ([#4943](https://github.com/craftcms/cms/issues/4943))

### Fixed
- Fixed a bug where asset queries’ `withTransforms` param wasn’t working for eager-loaded assets. ([#4931](https://github.com/craftcms/cms/issues/4931))
- Fixed a bug where the “Edit Image” asset action could be missing even if the user had the required permissions. ([#3349](https://github.com/craftcms/cms/issues/3349))
- Fixed a bug where querying for elements by their Lightswitch field value could only return elements that had been saved since the Lightswitch field was added. ([#4939](https://github.com/craftcms/cms/issues/4939))
- Fixed a bug where the Updates utility wasn’t showing the “Update all” button when multiple updates were available. ([#4938](https://github.com/craftcms/cms/issues/4938))
- Fixed a bug where the “Updating search indexes” job could fail when updating search indexes for a Matrix block that contained a relational field.
- Fixed a bug where category groups’ site settings weren’t being added to the project config when a new site was created.
- Fixed a bug where the Translation Method setting wasn’t immediately shown for Matrix sub-fields, if the field type was changed from one that didn’t have multiple translation methods to one that does. ([#4949](https://github.com/craftcms/cms/issues/4949))
- Fixed a bug where it wasn’t possible to query for entries by author ID using the GraphQL API.
- Fixed a bug where it wasn’t possible to query for Matrix blocks directly using the GraphQL API.

## 3.3.3 - 2019-09-12

### Changed
- The GraphQL API now prebuilds the schema for all introspection queries, regardless of whether Dev Mode is enabled.

### Fixed
- Fixed a bug where Craft was ignoring the `invalidUserTokenPath` request when it was set to an empty string. ([#1998](https://github.com/craftcms/cms/issues/1998))
- Fixed a bug where the `invalidUserTokenPath` was affecting Control Panel requests.
- Fixed a bug where revisions weren’t being sorted correctly in Structure sections.
- Fixed a bug where Edit Entry pages weren’t working with certain versions of PHP if the user’s preferred language was set to French. ([#4930](https://github.com/craftcms/cms/issues/4930))

## 3.3.2 - 2019-09-11

### Added
- Added the `graphql/dump-schema` and `graphql/print-schema` commands. ([#4834](https://github.com/craftcms/cms/pull/4834))
- It’s now possible to access a `parent` field on entries and categories when querying the GraphQL API. ([#4880](https://github.com/craftcms/cms/issues/4880))
- It’s now possible to apply transforms to assets via `url` field arguments when querying the GraphQL API.

### Changed
- Craft now resets the `dateCreated` attribute when duplicating elements. ([#4906](https://github.com/craftcms/cms/issues/4906))
- It’s no longer possible to access the `author` field for entries when querying the GraphQL API, if the schema doesn’t include user data.
- It’s no longer possible to access the `photo` field for users when querying the GraphQL API, if the schema doesn’t include the user photo volume.

### Fixed
- Fixed a bug where Lightswitch fields weren’t returning a boolean value for the GraphQL API.
- Fixed a bug where `craft\web\View::renderString()` and `renderObjectTemplate()` could leave Craft set to the `site` template mode if an error occurred when preparing or rendering the template. ([#4912](https://github.com/craftcms/cms/issues/4912))
- Fixed a bug where the Plugin Store wasn’t applying edition upgrade pricing for plugins if the higher edition was already installed as a trial.

## 3.3.1.2 - 2019-09-08

### Fixed
- Fixed an error that occurred after saving an element with a validation error. ([#4898](https://github.com/craftcms/cms/issues/4898))

## 3.3.1.1 - 2019-09-06

### Changed
- `graphql/api` preflight responses now explicitly allow `Authorization` headers. ([#4830](https://github.com/craftcms/cms/issues/4830))
- Updated Garnish to 0.1.30.

### Fixed
- Fixed a bug where selecting Matrix blocks would cause the content container to scroll. ([#3762](https://github.com/craftcms/cms/issues/3762))
- Fixed an error that occurred if Stringy 5.2 was installed.

## 3.3.1 - 2019-09-06

### Added
- Added support for setting `offset` and `limit` params to individual paths’ criteria when eager loading elements.
- Added the `enableGql` config setting. ([#4836](https://github.com/craftcms/cms/issues/4836))
- Added the `children` field to the `EntryInterface` and `CategoryInterface` GraphQL types. ([#4843](https://github.com/craftcms/cms/issues/4843))
- Added the `markdown` GraphQL directive. ([#4832](https://github.com/craftcms/cms/issues/4832))

### Changed
- Preview target URIs can now be set to environment variables (e.g. `$NEWS_INDEX`) or URLs that begin with an alias (e.g. `@rootUrl/news` or `@rootUrl/news/{slug}`).
- Templates passed to `craft\web\View::renderString()` and `renderObjectTemplate()` can now include front-end templates.
- Element queries with the `revisions` param set will now return revisions ordered by `num DESC` by default. ([#4825](https://github.com/craftcms/cms/issues/4825))
- `graphql/api` responses now set the `Access-Control-Allow-Headers: Content-Type` header for preflight requests.
- Craft no longer forces preview target URLs to use `https` if the current request is over SSL. ([#4867](https://github.com/craftcms/cms/issues/4867))

### Removed
- Removed `craft\elements\MatrixBlock::getField()`. ([#4882](https://github.com/craftcms/cms/issues/4882))

### Fixed
- Fixed a bug where Number fields weren’t showing validation errors when non-numeric values were entered. ([#4849](https://github.com/craftcms/cms/issues/4849))
- Fixed an error that occurred when accessing the GraphQL section in the Control Panel if the `allowAdminChanges` config setting was disabled. ([#4884](https://github.com/craftcms/cms/issues/4884))
- Fixed an error that could occur when executing a GraphQL query if a Matrix field had been converted to a different field type. ([#4848](https://github.com/craftcms/cms/issues/4848))
- Fixed a deprecation warning when running tests in PhpStorm. ([#4772](https://github.com/craftcms/cms/pull/4772))
- Fixed an SQL error that occurred when eager loading children for an element that wasn’t in a structure.
- Fixed a bug that could cause queue jobs to fail when they were run automatically by Craft, if the `enableCsrfProtection` config setting was disabled. ([#4854](https://github.com/craftcms/cms/issues/4854))
- Fixed an error that could occur if the `select` clause had been completely overridden on an element query, but the `asArray` param wasn’t enabled. ([#4886](https://github.com/craftcms/cms/issues/4886))
- Fixed a bug where Craft wasn’t always respecting the site-specific status when saving new entries. ([#4892](https://github.com/craftcms/cms/issues/4892))

## 3.3.0.1 - 2019-08-27

### Changed
- `graphql/api` responses now send CORS headers to allow crossdomain requests. ([#4830](https://github.com/craftcms/cms/issues/4830))

### Fixed
- Fixed a PHP error that could occur when editing an existing GraphQL schema. ([#4827](https://github.com/craftcms/cms/issues/4827))
- Fixed a PHP error that could occur when using PostgreSQL. ([#4828](https://github.com/craftcms/cms/issues/4828))

## 3.3.0 - 2019-08-27

### Added
- Added a built-in, autogenerated GraphQL API for content (Craft Pro only). ([#4540](https://github.com/craftcms/cms/pull/4540))
- Added “Headless Mode”, which optimizes the system and Control Panel for headless CMS implementations.
- It’s now possible to create Single sections without URLs. ([#3883](https://github.com/craftcms/cms/issues/3883))
- Added the `hiddenInput()` Twig function, which generates a hidden input tag.
- Added the `input()` Twig function, which generates an input tag.
- Added the `tag()` Twig function, which generates an HTML tag.
- Added the `|attr` Twig filter, which modifies the attributes on an HTML tag. ([#4660](https://github.com/craftcms/cms/issues/4660))
- Added the `|append` and `|prepend` Twig filters, which add new HTML elements as children of an HTML tag. ([#3937](https://github.com/craftcms/cms/issues/3937))
- Added the `headlessMode` config setting.
- Added the `purgeStaleUserSessionDuration` config setting.
- Admin users can now opt into getting the full stack trace view when an uncaught exception occurs when Dev Mode isn’t enabled. ([#4765](https://github.com/craftcms/cms/issues/4765))
- Admin users can now opt into having Twig templates profiled when Dev Mode isn’t enabled.
- Added the `graphql/api` controller action.
- Added `craft\base\ApplicationTrait::getGql()`.
- Added `craft\base\EagerLoadingFieldInterface::getEagerLoadingGqlConditions()`.
- Added `craft\base\ElementInterface::getGqlTypeName()`.
- Added `craft\base\ElementInterface::gqlScopesByContext()`.
- Added `craft\base\ElementInterface::gqlTypeNameByContext()`.
- Added `craft\base\Field::getEagerLoadingGqlConditions()`.
- Added `craft\base\FieldInterface::getContentGqlType()`.
- Added `craft\base\GqlInlineFragmentFieldInterface`.
- Added `craft\base\GqlInlineFragmentInterface`.
- Added `craft\controllers\GraphqlController`.
- Added `craft\errors\GqlException`.
- Added `craft\events\RegisterGqlDirectivesEvent`.
- Added `craft\events\RegisterGqlQueriesEvent`.
- Added `craft\events\RegisterGqlTypesEvent`.
- Added `craft\gql\arguments\elements\Asset`.
- Added `craft\gql\arguments\elements\Category`.
- Added `craft\gql\arguments\elements\Entry`.
- Added `craft\gql\arguments\elements\GlobalSet`.
- Added `craft\gql\arguments\elements\MatrixBlock`.
- Added `craft\gql\arguments\elements\Tag`.
- Added `craft\gql\arguments\elements\User`.
- Added `craft\gql\base\Arguments`.
- Added `craft\gql\base\Directive`.
- Added `craft\gql\base\ElementArguments`.
- Added `craft\gql\base\ElementResolver`.
- Added `craft\gql\base\GeneratorInterface`.
- Added `craft\gql\base\GqlTypeTrait`.
- Added `craft\gql\base\InterfaceType`.
- Added `craft\gql\base\ObjectType`.
- Added `craft\gql\base\Query`.
- Added `craft\gql\base\Resolver`.
- Added `craft\gql\base\StructureElementArguments`.
- Added `craft\gql\directives\FormatDateTime`.
- Added `craft\gql\directives\Transform`.
- Added `craft\gql\GqlEntityRegistry`.
- Added `craft\gql\interfaces\Element`.
- Added `craft\gql\interfaces\elements\Asset`.
- Added `craft\gql\interfaces\elements\Category`.
- Added `craft\gql\interfaces\elements\Entry`.
- Added `craft\gql\interfaces\elements\GlobalSet`.
- Added `craft\gql\interfaces\elements\MatrixBlock`.
- Added `craft\gql\interfaces\elements\Tag`.
- Added `craft\gql\interfaces\elements\User`.
- Added `craft\gql\interfaces\Structure`.
- Added `craft\gql\queries\Asset`.
- Added `craft\gql\queries\Category`.
- Added `craft\gql\queries\Entry`.
- Added `craft\gql\queries\GlobalSet`.
- Added `craft\gql\queries\Ping`.
- Added `craft\gql\queries\Tag`.
- Added `craft\gql\queries\User`.
- Added `craft\gql\resolvers\elements\Asset`.
- Added `craft\gql\resolvers\elements\Category`.
- Added `craft\gql\resolvers\elements\Entry`.
- Added `craft\gql\resolvers\elements\GlobalSet`.
- Added `craft\gql\resolvers\elements\MatrixBlock`.
- Added `craft\gql\resolvers\elements\Tag`.
- Added `craft\gql\resolvers\elements\User`.
- Added `craft\gql\TypeLoader`.
- Added `craft\gql\types\DateTime`.
- Added `craft\gql\types\elements\Asset`.
- Added `craft\gql\types\elements\Category`.
- Added `craft\gql\types\elements\Element`.
- Added `craft\gql\types\elements\Entry`.
- Added `craft\gql\types\elements\GlobalSet`.
- Added `craft\gql\types\elements\MatrixBlock`.
- Added `craft\gql\types\elements\Tag`.
- Added `craft\gql\types\elements\User`.
- Added `craft\gql\types\generators\AssetType`.
- Added `craft\gql\types\generators\CategoryType`.
- Added `craft\gql\types\generators\ElementType`.
- Added `craft\gql\types\generators\EntryType`.
- Added `craft\gql\types\generators\GlobalSetType`.
- Added `craft\gql\types\generators\MatrixBlockType`.
- Added `craft\gql\types\generators\TableRowType`.
- Added `craft\gql\types\generators\TagType`.
- Added `craft\gql\types\generators\UserType`.
- Added `craft\gql\types\Query`.
- Added `craft\gql\types\TableRow`.
- Added `craft\helpers\App::webResponseConfig()`.
- Added `craft\helpers\ArrayHelper::whereMultiple()`.
- Added `craft\helpers\ElementHelper::sourceElement()`.
- Added `craft\helpers\Gql`.
- Added `craft\helpers\Html::a()`.
- Added `craft\helpers\Html::actionInput()`.
- Added `craft\helpers\Html::appendToTag()`.
- Added `craft\helpers\Html::csrfInput()`.
- Added `craft\helpers\Html::modifyTagAttributes()`.
- Added `craft\helpers\Html::normalizeTagAttributes()`.
- Added `craft\helpers\Html::parseTag()`.
- Added `craft\helpers\Html::parseTagAttributes()`.
- Added `craft\helpers\Html::prependToTag()`.
- Added `craft\helpers\Html::redirectInput()`.
- Added `craft\helpers\StringHelper::afterFirst()`.
- Added `craft\helpers\StringHelper::afterLast()`.
- Added `craft\helpers\StringHelper::append()`.
- Added `craft\helpers\StringHelper::appendRandomString()`.
- Added `craft\helpers\StringHelper::appendUniqueIdentifier()`.
- Added `craft\helpers\StringHelper::at()`.
- Added `craft\helpers\StringHelper::beforeFirst()`.
- Added `craft\helpers\StringHelper::beforeLast()`.
- Added `craft\helpers\StringHelper::capitalizePersonalName()`.
- Added `craft\helpers\StringHelper::count()`.
- Added `craft\helpers\StringHelper::dasherize()`.
- Added `craft\helpers\StringHelper::endsWithAny()`.
- Added `craft\helpers\StringHelper::escape()`.
- Added `craft\helpers\StringHelper::extractText()`.
- Added `craft\helpers\StringHelper::htmlDecode()`.
- Added `craft\helpers\StringHelper::htmlEncode()`.
- Added `craft\helpers\StringHelper::humanize()`.
- Added `craft\helpers\StringHelper::is()`.
- Added `craft\helpers\StringHelper::isBase64()`.
- Added `craft\helpers\StringHelper::isBlank()`.
- Added `craft\helpers\StringHelper::isHexadecimal()`.
- Added `craft\helpers\StringHelper::isHtml()`.
- Added `craft\helpers\StringHelper::isJson()`.
- Added `craft\helpers\StringHelper::isSerialized()`.
- Added `craft\helpers\StringHelper::isUtf8()`.
- Added `craft\helpers\StringHelper::isWhitespace()`.
- Added `craft\helpers\StringHelper::lastSubstringOf()`.
- Added `craft\helpers\StringHelper::lineWrapAfterWord()`.
- Added `craft\helpers\StringHelper::pad()`.
- Added `craft\helpers\StringHelper::padBoth()`.
- Added `craft\helpers\StringHelper::padLeft()`.
- Added `craft\helpers\StringHelper::padRight()`.
- Added `craft\helpers\StringHelper::removeHtml()`.
- Added `craft\helpers\StringHelper::removeHtmlBreak()`.
- Added `craft\helpers\StringHelper::repeat()`.
- Added `craft\helpers\StringHelper::replaceAll()`.
- Added `craft\helpers\StringHelper::replaceBeginning()`.
- Added `craft\helpers\StringHelper::replaceEnding()`.
- Added `craft\helpers\StringHelper::replaceFirst()`.
- Added `craft\helpers\StringHelper::replaceLast()`.
- Added `craft\helpers\StringHelper::safeTruncate()`.
- Added `craft\helpers\StringHelper::shortenAfterWord()`.
- Added `craft\helpers\StringHelper::shuffle()`.
- Added `craft\helpers\StringHelper::slice()`.
- Added `craft\helpers\StringHelper::slugify()`.
- Added `craft\helpers\StringHelper::split()`.
- Added `craft\helpers\StringHelper::startsWithAny()`.
- Added `craft\helpers\StringHelper::stripCssMediaQueries()`.
- Added `craft\helpers\StringHelper::stripEmptyHtmlTags()`.
- Added `craft\helpers\StringHelper::stripHtml()`.
- Added `craft\helpers\StringHelper::stripWhitespace()`.
- Added `craft\helpers\StringHelper::substringOf()`.
- Added `craft\helpers\StringHelper::surround()`.
- Added `craft\helpers\StringHelper::tidy()`.
- Added `craft\helpers\StringHelper::titleizeForHumans()`.
- Added `craft\helpers\StringHelper::toBoolean()`.
- Added `craft\helpers\StringHelper::toSpaces()`.
- Added `craft\helpers\StringHelper::toTabs()`.
- Added `craft\helpers\StringHelper::toTransliterate()`.
- Added `craft\helpers\StringHelper::trimLeft()`.
- Added `craft\helpers\StringHelper::trimRight()`.
- Added `craft\helpers\StringHelper::upperCamelize()`.
- Added `craft\helpers\StringHelper::upperCaseFirst()`.
- Added `craft\helpers\Template::beginProfile()`.
- Added `craft\helpers\Template::endProfile()`.
- Added `craft\helpers\UrlHelper::buildQuery()`.
- Added `craft\model\MatrixBlockType::getField()`.
- Added `craft\models\GqlSchema`.
- Added `craft\records\GqlSchema`.
- Added `craft\services\Fields::getGroupByUid()`.
- Added `craft\services\Gql`.
- Added `craft\services\Matrix::getAllBlockTypes()`.
- Added `craft\services\Sections::getAllEntryTypes()`.
- Added `craft\web\assets\graphiql\GraphiqlAsset`.
- Added `craft\web\assets\graphiql\VendorAsset`.
- Added `craft\web\twig\nodes\ProfileNode`.
- Added `craft\web\twig\nodevisitors\Profiler`.

### Changed
- Relational fields without a specific target site will now only return related elements from the same site as the source element by default, as they did before Craft 3.2. ([#4751](https://github.com/craftcms/cms/issues/4751))
- Element arrays no longer include `hasDescendants` or `totalDescendants` keys by default. ([#4820](https://github.com/craftcms/cms/issues/4820))
- Matrix block queries no longer include blocks owned by drafts or revisions by default. ([#4790](https://github.com/craftcms/cms/issues/4790))
- Entries’ drafts and revisions are now soft-deleted and restored along with their source elements. ([#4797](https://github.com/craftcms/cms/issues/4797))
- Global set reference tags can now refer to the global set by its handle. ([#4645](https://github.com/craftcms/cms/issues/4645))
- Improved Twig template profiling to include blocks and macros.
- Twig template profiling no longer occurs when Dev Mode isn’t enabled, unless an admin user is logged in and has opted into it.
- The `actionInput()`, `csrfInput()`, and `redirectInput()` Twig functions now support an `options` argument for customizing the HTML tag attributes.
- The `_layouts/forms/field.html` template now supports `label`, `instructions`, `tip`, `warning`, and `input` blocks that can be overridden when including the template with an `{% embed %}` tag.
- Editable tables now support a `fullWidth` setting, which can be set to `false` to prevent the table from spanning the full width of the page.
- Editable tables now support `thin` column settings.
- Editable tables now support `headingHtml` column settings.
- Craft no longer overrides the base Twig template class, unless the now-deprecated `suppressTemplateErrors` config setting is enabled. ([#4755](https://github.com/craftcms/cms/issues/4755))
- Edit Entry pages now get updated preview target URLs after saving a draft, in case the URLs have changed.
- The confirmation dialog that can appear after running the Asset Indexes utility no longer will close by pressing the <kbd>Esc</kbd> key or clicking outside of the modal. ([#4795](https://github.com/craftcms/cms/issues/4795))
- Section and Matrix “Propagation Method” settings now display warnings about the potential for data loss when appropriate.
- Site group settings now display a warning about the potential for data loss.
- Control Panel subnav items can now have badge counts. ([#4756](https://github.com/craftcms/cms/issues/4756))
- Improved the performance of element duplication on multi-site installs.
- Improved the performance of `craft\web\View::renderString()` for templates that don’t contain any Twig code.
- `craft\behaviors\DraftBehavior::getCreator()` can now return `null`.
- `craft\helpers\Db::parseParam()` now has an optional `$columnType` argument. ([#4807](https://github.com/craftcms/cms/pull/4807))
- `craft\test\TestSetup::setupCraftDb()` no longer accepts a second argument. Ensure that `craft\test\Craft::$testConfig` is set before calling this function. ([#4804](https://github.com/craftcms/cms/pull/4804))
- `craft\web\Request::post()` and `getBodyParam()` will now work with posted JSON data, if the request’s content type is set to `application/json`.
- Switched from the `stringy/stringy` library to `voku/stringy`. ([#4753](https://github.com/craftcms/cms/issues/4753))

### Deprecated
- Deprecated the `suppressTemplateErrors` config setting.
- Deprecated `craft\services\Sections::isSectionTemplateValid()`.
- Deprecated `craft\web\twig\Template`.

### Removed
- Removed `craft\base\ElementInterface::getSource()`. ([#4754](https://github.com/craftcms/cms/issues/4754))
- Removed `craft\web\twig\Extension::actionInputFunction()`.
- Removed `craft\web\twig\Extension::csrfInputFunction()`.
- Removed `craft\web\twig\Extension::redirectInputFunction()`.

### Fixed
- Fixed an error that could occur if garbage collection was run while Craft 3.2 migrations were pending. ([#4720](https://github.com/craftcms/cms/issues/4720))
- Fixed a bug where the “Publish live changes for other authors’ entries” permission was being enforced when saving another author’s entry as a new entry. ([#4758](https://github.com/craftcms/cms/issues/4758))
- Fixed a bug where `craft\helpers\UrlHelper` methods would strip out array params in the query string. ([#4778](https://github.com/craftcms/cms/issues/4778))
- Fixed a SQL error that occurred when a `{% cache %}` tag was used on a page with a 4-byte character in the URI. ([#4780](https://github.com/craftcms/cms/issues/4780))
- Fixed a bug where Craft could show a nondescript error when navigating away from a Control Panel page if an Ajax request was currently in progress. ([#4796](https://github.com/craftcms/cms/issues/4796))
- Fixed an error that occurred when editing an entry with a draft that was created by a soft-deleted user. ([#4800](https://github.com/craftcms/cms/issues/4800))
- Fixed a bug where entry revisions and drafts would be deleted when the user that created them was hard-deleted.
- Fixed a SQL error that could occur when executing an element query that had custom `JOIN` and `WHERE` clauses if the `search` param was also set. ([#4788](https://github.com/craftcms/cms/issues/4788))
- Fixed a bug where default field values weren’t being applied to Matrix blocks that were autocreated per the Min Blocks setting. ([#4806](https://github.com/craftcms/cms/issues/4806))
- Fixed Plugin Store dropdowns which were not working properly with Windows Edge browsers.
- Fixed a SQL error that could occur when `:empty:` or `not :empty:` was passed to a date param on an element query when running MySQL 8. ([#4808](https://github.com/craftcms/cms/issues/4808))
- Fixed a bug where Dropdown and Multi-select fields’ Dropdown Options settings weren’t autofocusing on the first input when adding a new row with the keyboard. ([#4823](https://github.com/craftcms/cms/issues/4823))

## 3.2.10 - 2019-08-13

### Added
- Added `craft\fields\BaseRelationField::settingsTemplateVariables()`. ([#4732](https://github.com/craftcms/cms/issues/4732))
- Added `craft\services\Search::deleteOrphanedIndexes()`.
- Added `craft\validators\UriFormatValidator::$disallowTriggers`.
- Added the `Craft.startsWith()` JavaScript method.

### Changed
- Improved garbage collection performance when hard-deleting hundreds of thousands of elements. ([#4735](https://github.com/craftcms/cms/issues/4735))
- Element queries’ `title` param will now accept a value of `'0'`.
- `craft\services\Elements::deleteElementById()` now has a `$hardDelete` argument. ([#4747](https://github.com/craftcms/cms/pull/4747))
- It’s no longer possible to save routes or URI formats that begin with the `actionTrigger` or `cpTrigger` config settings. ([#4154](https://github.com/craftcms/cms/issues/4154))
- Categories fields’ selection modals now show the site menu. ([#4749](https://github.com/craftcms/cms/issues/4749))

### Removed
- Removed `craft\records\Route`.

### Fixed
- Fixed a bug where Entry fixtures wouldn’t get unloaded. ([#4663](https://github.com/craftcms/cms/issues/4663))
- Fixed a bug where entry content wouldn’t get propagated to other sites if an entry was created and then saved before Craft had finished autosaving the draft. ([#4423](https://github.com/craftcms/cms/issues/4423))
- Fixed a bug where entry forms could miss the fact that a Matrix block had been deleted. ([#4727](https://github.com/craftcms/cms/issues/4727))
- Fixed a PHP error that could occur on environments where the Intl PHP extension was installed but the `IDNA_NONTRANSITIONAL_TO_ASCII` or `INTL_IDNA_VARIANT_UTS46` constants weren’t defined. ([#4722](https://github.com/craftcms/cms/issues/4722))
- Fixed a PHP error that could occur if a plugin was configured with settings even though it didn’t support settings. ([#4706](https://github.com/craftcms/cms/issues/4706))
- Fixed an error that occurred when a validation error occurred on an entry while it was being created or updated from a draft. ([#4733](https://github.com/craftcms/cms/issues/4733))
- Fixed an infinite recursion bug that could occur when validating circular relations. ([#4482](https://github.com/craftcms/cms/issues/4482))
- Fixed a bug where elements with a title of “0” would show their ID instead of their title in element indexes and relational fields. ([#4745](https://github.com/craftcms/cms/issues/4745))
- Fixed a bug where Craft was redirecting to the Dashboard when attempting to export elements, if the `tokenParam` config setting was set to something besides `token`. ([#4737](https://github.com/craftcms/cms/issues/4737))

## 3.2.9 - 2019-08-06

### Added
- Added the `ignorePlaceholders` element query param.
- Added the `cp.entries.edit.meta` and `cp.entries.edit.settings` template hooks to the Edit Entry page.
- Added `craft\base\ElementInterface::getSource()`.
- Added `craft\base\ElementTrait::$newSiteIds`.
- Added `craft\models\Site::$dateCreated` and `$dateUpdated`. ([#4703](https://github.com/craftcms/cms/issues/4703))

### Changed
- Improved the Control Panel header styling for mobile and on pages with long titles. ([#4548](https://github.com/craftcms/cms/issues/4548))
- Element references in the Control Panel now reveal the site the element was fetched from in their tooltips, on multi-site installs. ([#4690](https://github.com/craftcms/cms/issues/4690))
- Element editor HUDs now always show a header with the element’s site name on multi-site installs, even if the element is only editable in one site. ([#4690](https://github.com/craftcms/cms/issues/4690))
- Entry preview tokens now respect the `defaultTokenDuration` config setting, rather than always expiring after 24 hours. ([#4683](https://github.com/craftcms/cms/pull/4683))
- Improved disabled select field styling. ([#4709](https://github.com/craftcms/cms/pull/4709))

### Deprecated
- Deprecated `craft\behaviors\DraftBehavior::getSource()`.
- Deprecated `craft\behaviors\RevisionBehavior::getSource()`.

### Fixed
- Fixed a bug where elements listed in a Structure view could be missing their descendant toggles even if all of their descendants were disabled. ([#4685](https://github.com/craftcms/cms/issues/4685))
- Fixed a bug where element CSV exports were limited to 50 elements if no limit was set. ([#4692](https://github.com/craftcms/cms/issues/4692))
- Fixed a 400 error that occurred when submitting an entry form that didn’t have an `entryId` param. ([#4693](https://github.com/craftcms/cms/issues/4693))
- Fixed a bug where `craft\base\Element::getDescendants()` and other structure methods could return the wrong results when called on a draft. ([#4694](https://github.com/craftcms/cms/issues/4694))
- Fixed a bug where Matrix blocks weren’t getting duplicated to newly-enabled sites for elements if the field’s Propagation Method setting wasn’t set to “Save blocks to all sites the owner element is saved in”. ([#4698](https://github.com/craftcms/cms/issues/4698))
- Fixed a bug where the Database Backup could result in a 404 error on load-balanced environments. ([#4699](https://github.com/craftcms/cms/issues/4699))
- Fixed a bug where the “Current” entry revision link wouldn’t always work. ([#4705](https://github.com/craftcms/cms/issues/4705))
- Fixed a bug where the `craft\services\Search::EVENT_AFTER_SEARCH` event wasn’t always firing. ([#4710](https://github.com/craftcms/cms/issues/4710))
- Fixed a bug where `craft\services\Users::purgeExpiredPendingUsers()` was attempting to delete already-trashed users.

### Security
- Fixed an XSS vulnerability.

## 3.2.8 - 2019-07-30

### Added
- Element indexes with unsaved drafts now show a “Drafts” option in the status menu.
- Added the `utils/fix-element-uids` command, which ensures all elements have unique UIDs. ([#4653](https://github.com/craftcms/cms/issues/4653))

### Fixed
- Fixed a bug where it wasn’t possible to create a homepage Single section if a prior entry revisions’ URI had been set to `__home__`. ([#4657](https://github.com/craftcms/cms/issues/4657))
- Fixed a bug where the user deletion confirmation dialog was including revisions and drafts when counting entries for the content summary.
- Fixed an error that occurred when deleting a user, if another user had been chosen to inherit their content. ([#4670](https://github.com/craftcms/cms/issues/4670))
- Fixed a bug where users could be warned about losing unsaved changes when updating an entry from a draft, while the draft was being autosaved. ([#4614](https://github.com/craftcms/cms/issues/4614))
- Fixed a bug where Categories fields weren’t always getting updated when a category they were related to got moved under another category. ([#4672](https://github.com/craftcms/cms/issues/4672))
- Fixed an error that occurred on the Settings → Routes page, if one of the routes didn’t have a URI pattern. ([#4676](https://github.com/craftcms/cms/issues/4676))
- Fixed some styling and behavior issues on the Settings → Routes page.

## 3.2.7 - 2019-07-25

### Fixed
- Fixed an error where it wasn’t possible to scale SVGs using only height. ([#4643](https://github.com/craftcms/cms/pull/4643))
- Fixed a bug where the content area of some Control Panel pages weren’t getting any bottom padding. ([#4644](https://github.com/craftcms/cms/issues/4644))
- Fixed a bug where installing a plugin immediately after installing Craft from the console could corrupt the project config if `useProjectConfigFile` was enabled. ([#3870](https://github.com/craftcms/cms/issues/3870))
- Fixed a bug where entry forms could overlook changes made to Categories fields. ([#4648](https://github.com/craftcms/cms/issues/4648))
- Fixed a bug where element search indexes weren’t being updated right away after an element was created or updated from an element editor HUD.
- Fixed a bug where back-end slug validation wasn’t working correctly for slugs with some Unicode characters. ([#1535](https://github.com/craftcms/cms/issues/1535))
- Fixed a bug where Craft was attempting to delete template caches even when saving a draft or revision.

## 3.2.6 - 2019-07-23

### Changed
- When enabling a new site for a Single section, Craft now uses the primary site’s content as the starting point for the new site’s content, if the section was already enabled for it.
- Swapped the position of the “Save as a Draft” and “Save Entry” buttons. ([#4622](https://github.com/craftcms/cms/issues/4622))
- `craft\helpers\DateTimeHelper::toDateTime()` now supports arrays created from `DateTime` objects. ([#4627](https://github.com/craftcms/cms/issues/4627))
- Plugin license key inputs are no longer limited to 29 characters, to make room for long environment variable names. ([#4393](https://github.com/craftcms/cms/issues/4393))
- Updated Imagine to 1.2.2.1.

### Fixed
- Fixed a bug where Craft could load the same JavaScript and CSS files multiple times when opening element editor HUDs. ([#4620](https://github.com/craftcms/cms/issues/4620))
- Fixed a bug where each animated GIF frame would still be parsed when generating a thumbnail, even if the `transformGifs` setting was set to `false`. ([#4588](https://github.com/craftcms/cms/issues/4588))
- Fixed a bug where back-end slug validation wasn’t working correctly for slugs with Unicode characters. ([#4628](https://github.com/craftcms/cms/issues/4628))
- Fixed a bug where it wasn’t possible to create new entries if the section handle matched the `pageTrigger` config setting, and the `pageTrigger` config setting had a trailing slash. ([#4631](https://github.com/craftcms/cms/issues/4631))
- Fixed a bug where the `sections.previewTargets` database column was getting created as a `varchar` instead of `text` column for new Craft installs. ([#4638](https://github.com/craftcms/cms/issues/4638))

### Security
- Fixed a bug where the `preserveExifData` config setting wasn’t being respected on image upload.

## 3.2.5.1 - 2019-07-19

### Fixed
- Fixed an error that occurred if a plugin license key was set to an environment variable, which was set to an invalid key. ([#4604](https://github.com/craftcms/cms/issues/4604))
- Fixed an error that prevented image thumbnails from generating in the Control Panel when using ImageMagick. ([#4609](https://github.com/craftcms/cms/issues/4609))

## 3.2.5 - 2019-07-19

### Added
- Added `craft\services\Elements::getPlaceholderElements()`.

### Changed
- If an invalid entry draft or revision edit URL is accessed, but the source entry does exist, Craft now redirects the browser to the source entry’s edit page. ([#4574](https://github.com/craftcms/cms/issues/4574))
- Preview requests now include the previewed entry in element queries even if the `status`, `drafts`, or `revisions` parameters are set to exclude it. ([#4581](https://github.com/craftcms/cms/issues/4581))
- Back-end slug generation now follows the same rules as JavaScript. ([#4607](https://github.com/craftcms/cms/issues/4607))
- Unsaved entry drafts now get assigned a new ID when they are fully saved, so they are treated as new elements. ([#4589](https://github.com/craftcms/cms/issues/4589))

### Fixed
- Fixed some bugs with the “Save Entry” menu options, when editing an unsaved draft. ([#4614](https://github.com/craftcms/cms/issues/4614))
- Fixed a bug where Craft could forget which site was being edited when updating an entry from a draft. ([#4615](https://github.com/craftcms/cms/issues/4615))

## 3.2.4.1 - 2019-07-17

### Fixed
- Fixed an error that occurred when attempting to share a disabled entry. ([#4596](https://github.com/craftcms/cms/issues/4596))
- Fixed a bug where new Email and URL cells in Table fields weren’t getting the correct input type. ([#4595](https://github.com/craftcms/cms/issues/4595))

## 3.2.4 - 2019-07-17

### Changed
- Brought back the “Preview” button for the Current revision of entries, which now creates a draft before activating the entry preview. ([#4584](https://github.com/craftcms/cms/issues/4584))
- The “Save as a Draft” button now creates the draft over Ajax, when it’s not the primary submit button for the page.
- When Craft isn’t able to sync incoming `project.yaml` changes due to schema version conflicts, Craft now lists which packages are conflicting.. ([#4568](https://github.com/craftcms/cms/issues/4568))

### Fixed
- Fixed a JavaScript error that could occur after uploading a file directly onto an Assets field when editing the Current revision of an entry.
- Fixed a bug where draft forms could become unresponsive if the user attempted to navigate away from the page or submit the form in the middle of an autosave. ([#4578](https://github.com/craftcms/cms/issues/4578))
- Fixed a SQL error that could occur when passing `:empty:` or `:notempty:` to a relational field’s element query param. ([#4529](https://github.com/craftcms/cms/issues/4529))
- Fixed a bug where Number fields weren’t getting set to their default values for new entries. ([#4586](https://github.com/craftcms/cms/issues/4586))
- Fixed a bug query string parameters were getting URL-encoded when applied to generated pagination URLs.
- Fixed a bug where Single entries had the option to be duplicated or deleted. ([#4590](https://github.com/craftcms/cms/issues/4590))

## 3.2.3 - 2019-07-16

### Added
- Added `craft\controllers\EntriesController::actionDuplicateEntry()`.
- Added `craft\web\UrlManager::setMatchedElement()`.

### Changed
- Craft no longer creates drafts automatically when editing entries. The user must click a “Save as a Draft” button to create one. ([#4549](https://github.com/craftcms/cms/issues/4549))
- Entries are now immediately savable, whether or not any changes were made. ([#4535](https://github.com/craftcms/cms/issues/4535))
- The “Save Entry” button now redirects the user to the Entries index page. ([#4575](https://github.com/craftcms/cms/issues/4575))
- Brought back the “Save and continue editing” and “Save and add another” options for entries.
- It’s no longer possible to preview entries’ Current revision. A draft must be created first.

### Fixed
- Fixed a bug where it wasn’t possible to delete Matrix blocks if Min Blocks and Max Blocks were set to the same value, and an element already had more than that many blocks. ([#4562](https://github.com/craftcms/cms/issues/4562))
- Fixed a bug where `craft\web\UrlManager::getMatchedElement()` could return the incorrect result on preview requests. ([#4542](https://github.com/craftcms/cms/issues/4542))
- Fixed an error that occurred on the Settings → Email page if email settings were missing from the project config. ([#4552](https://github.com/craftcms/cms/issues/4552))
- Fixed a bug where it wasn’t possible to toggle site-specific entry statuses when editing drafts. ([#4577](https://github.com/craftcms/cms/issues/4577))

## 3.2.2 - 2019-07-14

### Added
- Added `craft\helpers\ElementHelper::isTempSlug()`.
- Added `craft\helpers\ElementHelper::tempSlug()`.
- Added `craft\helpers\UrlHelper::removeParam()`.

### Changed
- Craft no longer ensures a recent revision exists before creating a draft for an element.
- Element exports are limited to CSV files now, to avoid the GD requirement imposed by the PHPSpreadsheet library. ([#4553](https://github.com/craftcms/cms/issues/4553))

### Fixed
- Fixed a bug where multi-site element queries with the `unique` and `offset` params set weren’t returning any results. ([#4560](https://github.com/craftcms/cms/issues/4560))
- Fixed an error that could occur when creating a draft. ([#4515](https://github.com/craftcms/cms/issues/4515))
- Fixed a bug where Craft wasn’t generating a new slug for entries that were saved with a blank Slug field. ([#4518](https://github.com/craftcms/cms/issues/4518))
- Fixed a bug where disabled select options could lose their disabled text styling in Firefox. ([#4526](https://github.com/craftcms/cms/issues/4526))
- Fixed a bug where entry forms could miss the fact that a file had been uploaded to an Assets field. ([#4534](https://github.com/craftcms/cms/issues/4534))
- Fixed a bug where selecting “Create a new child entry” in a Structure section on a multi-site install would result in a 404 error. ([#4541](https://github.com/craftcms/cms/issues/4541))
- Fixed a bug where it wasn’t possible to set test-specific config settings. ([#4539](https://github.com/craftcms/cms/pull/4539))
- Fixed an error that occurred when exporting elements if Limit was set to `0`. ([#4547](https://github.com/craftcms/cms/issues/4547))
- Fixed a bug where the `{% paginate %}` tag wouldn’t generate links to the first page correctly when using query string pagination. ([#4550](https://github.com/craftcms/cms/issues/4550))
- Fixed an error that occurred when indexing assets from a console request, if no volumes were defined yet. ([#2798](https://github.com/craftcms/cms/issues/2798))
- Fixed a bug where the “Delete” link could show up in the draft meta HUD for unsaved drafts. ([#4557](https://github.com/craftcms/cms/issues/4557))

## 3.2.1 - 2019-07-11

### Added
- Added `craft\console\Request::getIsPreview()`.
- Added `craft\web\Request::getIsPreview()`.

### Changed
- If a draft can’t be saved, an alert icon is now shown in the Control Panel header, which can be clicked on to reveal more information.
- Element revisions no longer store snapshot data.

### Fixed
- Fixed a bug where Feed widget items weren’t getting hyperlinked.
- Fixed a bug where the `app/migrate` controller wasn’t applying new `project.yaml` changes if there were no pending migrations.
- Fixed a SQL error that could occur when saving an entry or entry draft. ([#4508](https://github.com/craftcms/cms/issues/4508))
- Fixed a bug where Assets fields set to restrict uploads to a single folder could have empty selector modals. ([#4522](https://github.com/craftcms/cms/issues/4522))
- Fixed an error that could occur if a template was accessing the deprecated `locale` property of an element query, but `siteId` wasn’t set to an integer. ([#4531](https://github.com/craftcms/cms/issues/4531))
- Fixed a bug where users without the “Publish live changes” permission for a section weren’t able to create new entries. ([#4528](https://github.com/craftcms/cms/issues/4529))
- Fixed a PHP error that could occur when uploading files to Assets fields on the front end. ([#4382](https://github.com/craftcms/cms/issues/4382))
- Fixed a bug where elements listed in a Structure view could show descendant toggles even if they had no descendants. ([#4504](https://github.com/craftcms/cms/issues/4504))
- Fixed a backwards compatibility issue. ([#4523](https://github.com/craftcms/cms/issues/4523))

## 3.2.0 - 2019-07-09

> {warning} If you’ve ever run the `project-config/rebuild` command, it’s highly recommended that you run it again with Craft 3.1.34.2, before updating to Craft 3.2.

> {warning} Custom login controllers must now explicitly set their `$allowAnonymous` values to include `self::ALLOW_ANONYMOUS_OFFLINE` if they wish to be available when the system is offline.

> {tip} If you have Super Table or Neo installed, you should update those **at the same time** as Craft, to avoid unnecessary search index jobs from being added to the queue.

### Added
- All element types now have the option to support drafts and revisions.
- Drafts are now autocreated when content is modified, and autosaved whenever the content changes. ([#1034](https://github.com/craftcms/cms/issues/1034))
- Drafts and revisions now store content across all sites supported by the element. ([#2669](https://github.com/craftcms/cms/issues/2669))
- Content previewing is now draft-based, and drafts are stored as specialized elements, so it’s no longer necessary to add special cases in templates for preview requests. ([#1787](https://github.com/craftcms/cms/issues/1787), [#2801](https://github.com/craftcms/cms/issues/2801))
- Sections now have a “Preview Targets” setting when running Craft Pro, which can be used to configure additional locations that entries can be previewed from. ([#1489](https://github.com/craftcms/cms/issues/1489))
- Sections now have a “Propagation Method” setting, enabling entries to only be propagated to other sites in the same site group, or with the same language. ([#3554](https://github.com/craftcms/cms/issues/3554))
- Matrix fields now have a “Propagation Method” setting, enabling blocks to only be propagated to other sites in the same site group, or with the same language. ([#3554](https://github.com/craftcms/cms/issues/3554))
- Single entries now have editable slugs. ([#3368](https://github.com/craftcms/cms/issues/3368))
- Headless content previewing is now possible by forwarding request tokens off to content API requests. ([#1231](https://github.com/craftcms/cms/issues/1231))
- Preview iframes are now created with a `src` attribute already in place, improving SPA support. ([#2120](https://github.com/craftcms/cms/issues/2120))
- Entry “Share” buttons are now visible on mobile. ([#4408](https://github.com/craftcms/cms/issues/4408))
- Added the “Temp Uploads Location” system setting (available from Settings → Assets → Settings), which makes it possible to choose the volume and path that temporary asset uploads should be stored. ([#4010](https://github.com/craftcms/cms/issues/4010))
- Added the `maxRevisions` config setting. ([#926](https://github.com/craftcms/cms/issues/926))
- Added the `purgeUnsavedDraftsDuration` config setting, which determines how long unsaved drafts should be allowed to exist before getting deleted via garbage collection.
- Added the “Edit images” permission. ([#3349](https://github.com/craftcms/cms/issues/3349))
- Added the “Impersonate users” permission. ([#3501](https://github.com/craftcms/cms/issues/3501))
- Added the `drafts`, `draftId`, `draftOf`, `draftCreator`, `revisions`, `revisionId`, `revisionOf`, and `revisionCreator` element query params.
- The `site` element query params now support passing multiple site handles, or `'*'`, to query elements across multiple sites at once. ([#2854](https://github.com/craftcms/cms/issues/2854))
- Relational fields now have a “Validate related elements” setting, which ensures that the related elements pass validation before the source element can be saved with them selected. ([#4095](https://github.com/craftcms/cms/issues/4095))
- Table fields can now have Dropdown, Email, and URL columns. ([#811](https://github.com/craftcms/cms/issues/811), [#4180](https://github.com/craftcms/cms/pull/4180))
- Dropdown and Multi-select fields can now have optgroups. ([#4236](https://github.com/craftcms/cms/issues/4236))
- Date/Time, Dropdown, Lightswitch, Number, and Radio Buttons fields are now listed as sort options in element indexes. ([#2818](https://github.com/craftcms/cms/issues/2818))
- Asset, category, entry, and user indexes can now have “UID” columns. ([#4433](https://github.com/craftcms/cms/issues/4433))
- Added the `unique` element query param, which can be used to prevent duplicate elements when querying elements across multiple sites.
- Added the `preferSites` element query param, which can be used to set the preferred sites that should be used for multi-site element queries, when the `unique` param is also enabled.
- Element index pages are now paginated for non-Structure views. ([#818](https://github.com/craftcms/cms/issues/818))
- Element index pages now have an “Export…” button that will export all of the elements in the current view (across all pages) or up to a custom limit, in either CSV, XLS, XLSX, or ODS format. ([#994](https://github.com/craftcms/cms/issues/994))
- Added the `{% dd %}` Twig tag. ([#4399](https://github.com/craftcms/cms/issues/4399))
- Added the `attr()` Twig function, which can generate a list of HTML/XML attributes. ([#4237](https://github.com/craftcms/cms/pull/4237))
- Added the `|withoutKey` Twig filter.
- Added the `resave/matrix-blocks` console command.
- The `index-assets/*` commands now support a `--create-missing-assets=0` option, which prevents Craft from creating asset records when they don’t exist yet, and offers an opportunity to fix the location of any asset records that are missing their associated files, when the filename matches one of the files missing an index.
- Added the `mailer/test` command. ([#4020](https://github.com/craftcms/cms/issues/4020))
- Added the `tests/setup` command, which generates a test suite for the current Craft project.
- Jobs can now set progress labels, which will be shown below their description and progress bar in the queue HUD. ([#1931](https://github.com/craftcms/cms/pull/1931))
- Added the `_layouts/element` template, which can be extended by element edit pages that wish to support drafts, revisions, and content previewing.
- Added the `_special/sitepicker` template.
- It’s now possible for plugins and modules to define custom actions on console controllers.
- Added a testing framework for Craft and plugins, powered by Codeception. ([#3382](https://github.com/craftcms/cms/pull/3382), [#1485](https://github.com/craftcms/cms/issues/1485), [#944](https://github.com/craftcms/cms/issues/944))
- Added `craft\base\ApplicationTrait::getInstalledSchemaVersion()`.
- Added `craft\base\BlockElementInterface`.
- Added `craft\base\Element::EVENT_AFTER_PROPAGATE`.
- Added `craft\base\Element::EVENT_REGISTER_PREVIEW_TARGETS`.
- Added `craft\base\Element::previewTargets()`.
- Added `craft\base\ElementInterface::afterPropagate()`.
- Added `craft\base\ElementInterface::getCurrentRevision()`.
- Added `craft\base\ElementInterface::getIsDraft()`.
- Added `craft\base\ElementInterface::getIsRevision()`.
- Added `craft\base\ElementInterface::getIsUnsavedDraft()`.
- Added `craft\base\ElementInterface::getPreviewTargets()`.
- Added `craft\base\ElementInterface::getSourceId()`.
- Added `craft\base\ElementInterface::getSourceUid()`.
- Added `craft\base\ElementInterface::getUiLabel()`, which is now used to define what an element will be called in the Control Panel. ([#4211](https://github.com/craftcms/cms/pull/4211))
- Added `craft\base\ElementInterface::pluralDisplayName()`, which element type classes can use to define the plural of their display name.
- Added `craft\base\ElementInterface::setRevisionCreatorId()`.
- Added `craft\base\ElementInterface::setRevisionNotes()`.
- Added `craft\base\ElementTrait::$dateDeleted`. ([#4493](https://github.com/craftcms/cms/issues/4493))
- Added `craft\base\ElementTrait::$draftId`.
- Added `craft\base\ElementTrait::$hardDelete`.
- Added `craft\base\ElementTrait::$previewing`.
- Added `craft\base\ElementTrait::$propagateAll`.
- Added `craft\base\ElementTrait::$revisionId`.
- Added `craft\base\Field::EVENT_AFTER_ELEMENT_PROPAGATE`.
- Added `craft\base\Field::getSortOption()`.
- Added `craft\base\FieldInterface::afterElementPropagate()`.
- Added `craft\base\FieldInterface::valueType()`. ([#3894](https://github.com/craftcms/cms/issues/3894))
- Added `craft\base\SortableFieldInterface`, which can be implemented by field classes that should be sortable in element indexes.
- Added `craft\behaviors\DraftBehavior`.
- Added `craft\behaviors\RevisionBehavior`.
- Added `craft\console\CallableAction`.
- Added `craft\console\Controller`.
- Added `craft\console\controllers\ResaveController::saveElements()`.
- Added `craft\console\ControllerTrait`.
- Added `craft\console\Request::getToken()`.
- Added `craft\controllers\PreviewController`.
- Added `craft\errors\MissingAssetException`.
- Added `craft\events\BatchElementActionEvent`.
- Added `craft\events\DefineConsoleActionsEvent`.
- Added `craft\events\ElementQueryEvent`.
- Added `craft\events\RegisterPreviewTargetsEvent`.
- Added `craft\events\RevisionEvent`.
- Added `craft\helpers\Component::validateComponentClass()`.
- Added `craft\helpers\ElementHelper::isDraftOrRevision()`.
- Added `craft\helpers\ElementHelper::rootElement()`.
- Added `craft\models\Section::$propagationMethod`.
- Added `craft\queue\jobs\UpdateSearchIndex`.
- Added `craft\services\Drafts`, accessible via `Craft::$app->drafts`.
- Added `craft\services\Elements::propagateElements()` along with `EVENT_BEFORE_PROPAGATE_ELEMENTS`, `EVENT_AFTER_PROPAGATE_ELEMENTS`, `EVENT_BEFORE_PROPAGATE_ELEMENT`, and `EVENT_AFTER_PROPAGATE_ELEMENT` events. ([#4139](https://github.com/craftcms/cms/issues/4139))
- Added `craft\services\Elements::resaveElements()` along with `EVENT_BEFORE_RESAVE_ELEMENTS`, `EVENT_AFTER_RESAVE_ELEMENTS`, `EVENT_BEFORE_RESAVE_ELEMENT`, and `EVENT_AFTER_RESAVE_ELEMENT` events. ([#3482](https://github.com/craftcms/cms/issues/3482))
- Added `craft\services\Matrix::duplicateBlocks()`.
- Added `craft\services\Matrix::getSupportedSiteIdsForField()`.
- Added `craft\services\Revisions`, accessible via `Craft::$app->revisions`.
- Added `craft\services\Users::canImpersonate()`.
- Added `craft\web\Request::getIsLoginRequest()` and `craft\console\Request::getIsLoginRequest()`.
- Added `craft\web\UrlManager::$checkToken`.
- Added the `Craft.isSameHost()` JavaScript method.
- Added the `Craft.parseUrl()` JavaScript method.
- Added the `Craft.randomString()` JavaScript method.
- Added the `Craft.DraftEditor` JavaScript class.
- Added the `Craft.Preview` JavaScript class.

### Changed
- Relational fields are now capable of selecting elements from multiple sites, if they haven’t been locked down to only related elements from a single site. ([#3584](https://github.com/craftcms/cms/issues/3584))
- Element selector modals now always show source headings, and list sources in the configured order. ([#4494](https://github.com/craftcms/cms/issues/4494))
- Reference tags can now specify the site to load the element from. ([#2956](https://github.com/craftcms/cms/issues/2956))
- Improved the button layout of Edit Entry pages. ([#2325](https://github.com/craftcms/cms/issues/2325))
- Improved the performance of saving elements.
- The Control Panel now shows the sidebar on screens that are at least 1,000 pixels wide. ([#4079](https://github.com/craftcms/cms/issues/4079))
- The `_layouts/cp` template now supports a `showHeader` variable that can be set to `false` to remove the header.
- The `_layouts/cp` Control Panel template now supports a `footer` block, which will be output below the main content area.
- Renamed `craft\helpers\ArrayHelper::filterByValue()` to `where()`.
- Anonymous/offline/Control Panel access validation now takes place from `craft\web\Controller::beforeAction()` rather than `craft\web\Application::handleRequest()`, giving controllers a chance to do things like set CORS headers before a `ForbiddenHttpException` or `ServiceUnavailableHttpException` is thrown. ([#4008](https://github.com/craftcms/cms/issues/4008))
- Controllers can now set `$allowAnonymous` to a combination of bitwise integers `self::ALLOW_ANONYMOUS_LIVE` and `self::ALLOW_ANONYMOUS_OFFLINE`, or an array of action ID/bitwise integer pairs, to define whether their actions should be accessible anonymously even when the system is offline.
- Improved the error message when Project Config reaches the maximum deferred event count.
- Craft now deletes expired template caches as part of its garbage collection routine.
- Craft no longer warns about losing unsaved changes when leaving the page while previewing entries, if the changes were autosaved. ([#4439](https://github.com/craftcms/cms/issues/4439))
- `fieldValues` is a now reserved field handle. ([#4453](https://github.com/craftcms/cms/issues/4453))
- Improved the reliability of `craft\helpers\UrlHelper::rootRelativeUrl()` and `cpUrl()`.
- `craft\base\ElementInterface::eagerLoadingMap()` and `craft\base\EagerLoadingFieldInterface::getEagerLoadingMap()` can now return `null` to opt out of eager loading. ([#4220](https://github.com/craftcms/cms/pull/4220))
- `craft\db\ActiveRecord` no longer sets the `uid`, `dateCreated`, or `dateUpdated` values for new records if they were already explicitly set.
- `craft\db\ActiveRecord` no longer updates the `dateUpdated` value for existing records if nothing else changed or if `dateUpdated` had already been explicitly changed.
- `craft\helpers\UrlHelper::siteUrl()` and `url()` will now include the current request’s token in the generated URL’s query string, for site URLs.
- `craft\events\MoveElementEvent` now extends `craft\events\ElementEvent`. ([#4315](https://github.com/craftcms/cms/pull/4315))
- `craft\queue\BaseJob::setProgress()` now has a `$label` argument.
- `craft\queue\jobs\PropagateElements` no longer needs to be configured with a `siteId`, and no longer propagates elements to sites if they were updated in the target site more recently than the source site.
- `craft\queue\QueueInterface::setProgress()` now has a `$label` argument.
- `craft\services\Assets::getUserTemporaryUploadFolder()` now returns the current user’s temporary upload folder by default if no user is provided.
- `craft\services\Elements::deleteElement()` now has a `$hardDelete` argument.
- `craft\services\Elements::deleteElement()` now has a `$hardDelete` argument. ([#3392](https://github.com/craftcms/cms/issues/3392))
- `craft\services\Elements::getElementById()` now has a `$criteria` argument.
- `craft\services\Elements::propagateElement()` now has a `$siteElement` argument.
- `craft\services\Elements::saveElement()` now preserves existing elements’ current `dateUpdated` value when propagating or auto-resaving elements.
- `craft\services\Elements::saveElement()` now preserves the `uid`, `dateCreated`, and `dateUpdated` values on new elements if they were explicitly set. ([#2909](https://github.com/craftcms/cms/issues/2909))
- `craft\services\Elements::setPlaceholderElement()` now throws an exception if the element that was passed in doesn’t have an ID.
- `craft\services\Matrix::saveField()` is no longer is responsible for duplicating blocks from other elements.
- `craft\web\twig\variables\CraftVariable` no longer triggers the `defineComponents` event. ([#4416](https://github.com/craftcms/cms/issues/4416))
- `craft\web\UrlManager::setRouteParams()` now has a `$merge` argument, which can be set to `false` to completely override the route params.
- It’s now possible to pass a `behaviors` key to the `$newAttributes` argument of `craft\services\Elements::duplicateElement()`, to preattach behaviors to the cloned element before it’s saved.

### Removed
- Removed the Search Indexes utility. ([#3698](https://github.com/craftcms/cms/issues/3698))
- Removed the `--batch-size` option from `resave/*` actions.
- Removed the `craft.entryRevisions` Twig component.
- Removed `craft\controllers\EntriesController::actionPreviewEntry()`.
- Removed `craft\controllers\EntriesController::actionShareEntry()`.
- Removed `craft\controllers\EntriesController::actionViewSharedEntry()`.
- Removed `craft\events\VersionEvent`.
- Removed `craft\records\Entry::getVersions()`.
- Removed `craft\records\EntryDraft`.
- Removed `craft\records\EntryVersion`.
- Removed `craft\services\EntryRevisions::saveDraft()`.
- Removed `craft\services\EntryRevisions::publishDraft()`.
- Removed `craft\services\EntryRevisions::deleteDraft()`.
- Removed `craft\services\EntryRevisions::saveVersion()`.
- Removed `craft\services\EntryRevisions::revertEntryToVersion()`.
- Removed the `Craft.EntryDraftEditor` JavaScript class.

### Deprecated
- Deprecated the `ownerSite` and `ownerSiteId` Matrix block query params.
- Deprecated `craft\controllers\EntriesController::EVENT_PREVIEW_ENTRY`.
- Deprecated `craft\controllers\LivePreviewController`.
- Deprecated `craft\elements\MatrixBlock::$ownerSiteId`.
- Deprecated `craft\events\DefineComponentsEvent`.
- Deprecated `craft\helpers\ArrayHelper::filterByValue()`. Use `where()` instead.
- Deprecated `craft\models\BaseEntryRevisionModel`.
- Deprecated `craft\models\EntryDraft`.
- Deprecated `craft\models\EntryVersion`.
- Deprecated `craft\models\Section::$propagateEntries`. Use `$propagationMethod` instead.
- Deprecated `craft\services\Assets::getCurrentUserTemporaryUploadFolder()`.
- Deprecated `craft\services\EntryRevisions`.
- Deprecated `craft\web\Request::getIsLivePreview()`.
- Deprecated `craft\web\Request::getIsSingleActionRequest()` and `craft\console\Request::getIsSingleActionRequest()`.
- Deprecated the `Craft.LivePreview` JavaScript class.

### Fixed
- Fixed a bug where `craft\helpers\UrlHelper` methods could add duplicate query params on generated URLs.
- Fixed a bug where Matrix blocks weren’t getting duplicated for other sites when creating a new element. ([#4449](https://github.com/craftcms/cms/issues/4449))

## 3.1.34.3 - 2019-08-21

### Fixed
- Fixed a bug where the `project-config/rebuild` command wasn’t discarding unused user groups or user field layouts in the project config. ([#4781](https://github.com/craftcms/cms/pull/4781))

## 3.1.34.2 - 2019-07-23

### Fixed
- Fixed a bug where the `project-config/rebuild` command was discarding email and user settings.

## 3.1.34.1 - 2019-07-22

### Fixed
- Fixed a bug where the `project-config/rebuild` command was ignoring entry types that didn’t have a field layout. ([#4600](https://github.com/craftcms/cms/issues/4600))

## 3.1.34 - 2019-07-09

### Changed
- The `project-config/rebuild` command now rebuilds the existing project config wherever possible, instead of merging database data with the existing project config.

## 3.1.33 - 2019-07-02

### Added
- Added `craft\base\ApplicationTrait::saveInfoAfterRequest()`.

### Changed
- Craft no longer strips some punctuation symbols from slugs.
- Improved the performance of saving project config updates. ([#4459](https://github.com/craftcms/cms/issues/4459))
- Improved the performance of saving fields. ([#4459](https://github.com/craftcms/cms/issues/4459))
- The `craft update` command no longer updates Craft or plugins if not specified.

### Removed
- Removed `craft\services\ProjectConfig::saveDataAfterRequest()`.
- Removed `craft\services\ProjectConfig::preventSavingDataAfterRequest()`.

### Fixed
- Fixed a PHP error that occurred when deleting an asset transform. ([#4473](https://github.com/craftcms/cms/issues/4473))

### Security
- Fixed an XSS vulnerability.
- Fixed a path disclosure vulnerability. ([#4468](https://github.com/craftcms/cms/issues/4468))
- Added the `sameSiteCookieValue` config setting. ([#4462](https://github.com/craftcms/cms/issues/4462))

## 3.1.32.1 - 2019-06-25

### Fixed
- Fixed a couple Windows compatibility issues.

## 3.1.32 - 2019-06-25

### Changed
- Project Config now sorts arrays when all of the keys are UIDs. ([#4425](https://github.com/craftcms/cms/issues/4425))

### Fixed
- Fixed a bug where Craft might not match a domain to the proper site if it had a non-ASCII character in the host name.
- Fixed an error that could occur when using the `|filter` Twig filter. ([#4437](https://github.com/craftcms/cms/issues/4437))
- Fixed a bug where pagination URL could get repeated page params added to the query string if using query string-based pagination.

## 3.1.31 - 2019-06-18

### Added
- It’s now possible to set plugin license keys to environment variables using the `$VARIABLE_NAME` syntax. ([#4393](https://github.com/craftcms/cms/issues/4393))
- Added `craft\services\Elements::mergeElements()`. ([#4404](https://github.com/craftcms/cms/pull/4404))

### Changed
- Pagination URLs now include any query string parameters set on the current request.
- The default email template no longer sets text or background colors, so emails look better in dark mode. ([#4396](https://github.com/craftcms/cms/pull/4396))
- Improved the error message that gets logged when Craft isn’t able to finish processing project config changes, due to unresolved dependencies.
- Craft will no longer log errors and warnings arising from `yii\i18n\PhpMessageSource`. ([#4109](https://github.com/craftcms/cms/issues/4109))
- Improved the performance and reliability of user queries when the `group` param is set to a user group with a large number of users.
- Updated Yii to 2.0.21.

### Fixed
- Fixed a bug where `Craft::dd()` wouldn’t work properly if output buffering was enabled. ([#4399](https://github.com/craftcms/cms/issues/4399))
- Fixed a bug where `Craft::alias()` wasn’t working on Windows servers. ([#4405](https://github.com/craftcms/cms/issues/4405))
- Fixed a bug where Craft wasn’t parsing the `dsn` DB connection setting properly if it was supplied.

### Security
- Fixed an XSS vulnerability.

## 3.1.30 - 2019-06-11

### Changed
- Improved query performance. ([yiisoft/yii2#17344](https://github.com/yiisoft/yii2/pull/17344), [yiisoft/yii2#17345](https://github.com/yiisoft/yii2/pull/17345), [yiisoft/yii2#17348](https://github.com/yiisoft/yii2/pull/17348))
- `craft\services\Elements::saveElement()` now always propagates elements regardless of the `$propagate` argument value, when saving new elements. ([#4370](https://github.com/craftcms/cms/issues/4370))

### Fixed
- Fixed a bug where new elements weren’t assigned a UID in time if their URI format contained a `{uid}` token. ([#4364](https://github.com/craftcms/cms/issues/4364))
- Fixed a bug where Craft was modifying custom log target configs before executing queue jobs. ([#3766](https://github.com/craftcms/cms/issues/3766))
- Fixed a bug where `craft\helpers\ChartHelper::getRunChartDataFromQuery()` assumed that the value would be integers. ([craftcms/commerce#849](https://github.com/craftcms/commerce/issues/849))
- Fixed a bug where `craft\services\Security::validateData()` was returning an empty string instead of `false` when the data didn’t validate. ([#4387](https://github.com/craftcms/cms/issues/4387))
- Fixed a bug where Craft could inject unexpected JavaScript into front-end requests. ([#4390](https://github.com/craftcms/cms/issues/4390))

## 3.1.29 - 2019-06-04

### Added
- Added the `restore` command, which restores a database backup.
- Added the `Craft.escapeRegex()` JavaScript method.

### Changed
- Asset indexes now sort assets by Date Uploaded in descending order by default. ([#1153](https://github.com/craftcms/cms/issues/1153))
- `craft\db\Paginator` no longer assumes that the application’s database connection should be used.
- Updated Twig to 2.11. ([#4342](https://github.com/craftcms/cms/issues/4342))

### Fixed
- Fixed a bug where the Status menu wasn’t visible for the “All users” source on user indexes. ([#4306](https://github.com/craftcms/cms/pull/4306))
- Fixed a bug where pressing the <kbd>Esc</kbd> key in the setup wizard would close the modal window. ([#4307](https://github.com/craftcms/cms/issues/4307))
- Fixed a bug where `craft\validators\ArrayValidator::validate()` didn’t work. ([#4309](https://github.com/craftcms/cms/pull/4309))
- Fixed an error that could occur when rendering templates with a `loop.parent.loop` reference in a nested for-loop. ([#4271](https://github.com/craftcms/cms/issues/4271))
- Fixed a bug where publishing a Single entry’s draft, or reverting a Single entry to a prior version, would overwrite its title to the section name. ([#4323](https://github.com/craftcms/cms/pull/4323))
- Fixed a bug where Craft wasn’t invalidating existing asset transforms when changing the dimensions of a named transform.
- Fixed a bug where `craft\services\Fields::getFieldsByElementType()` would return duplicate results if a field was used in more than one field layout for the element type. ([#4336](https://github.com/craftcms/cms/issues/4336))
- Fixed a bug where Craft wasn’t respecting the `allowUppercaseInSlug` config setting when generating slugs in the Control Panel. ([#4330](https://github.com/craftcms/cms/issues/4330))
- Fixed a bug where Control Panel Ajax requests weren’t working if a custom `pathParam` config setting value was set. ([#4334](https://github.com/craftcms/cms/issues/4334))
- Fixed a JavaScript error that could occur when saving a new entry, if the selected entry type didn’t have a Title field. ([#4353](https://github.com/craftcms/cms/issues/4353))

## 3.1.28 - 2019-05-21

### Added
- Added the “Customize element sources” user permission. ([#4282](https://github.com/craftcms/cms/pull/4282))
- Matrix sub-fields now have a “Use this field’s values as search keywords?” setting. ([#4291](https://github.com/craftcms/cms/issues/4291))
- Added `craft\web\twig\variables\Paginate::setBasePath()`. ([#4286](https://github.com/craftcms/cms/issues/4286))

### Changed
- Craft now requires Yii 2.0.19.

### Fixed
- Fixed a bug where slugs could get double-hyphenated. ([#4266](https://github.com/craftcms/cms/issues/4266))
- Fixed an error that would occur when installing Craft if the `allowAdminChanges` config setting was disabled. ([#4267](https://github.com/craftcms/cms/issues/4267))
- Fixed a bug where Matrix fields would return the wrong set of Matrix blocks on new or duplicated elements, immediately after they were saved.
- Fixed a bug where users could not assign additional user groups to their own account if their permission to do so was granted by another user group they belonged to.
- Fixed a bug where Number fields would attempt to save non-numeric values. ([craftcms/feed-me#527](https://github.com/craftcms/feed-me/issues/527))
- Fixed a bug where it was possible to assign a Structure entry or category to a new parent, even if that would cause its descendants to violate the Max Levels setting. ([#4279](https://github.com/craftcms/cms/issues/4279))
- Fixed an error that could occur when rendering a template from a console request, if the template contained any non-global `{% cache %}` tags. ([#4284](https://github.com/craftcms/cms/pull/4284))

## 3.1.27 - 2019-05-14

### Added
- Added `craft\fields\Matrix::EVENT_SET_FIELD_BLOCK_TYPES`. ([#4252](https://github.com/craftcms/cms/issues/4252))

### Changed
- Pressing <kbd>Shift</kbd> + <kbd>Return</kbd> (or <kbd>Shift</kbd> + <kbd>Ctrl</kbd>/<kbd>Command</kbd> + <kbd>Return</kbd>) when a textual cell is focused in an editable table will now change the focus to the same cell in the previous row (after creating a new row if necessary.) ([#4259](https://github.com/craftcms/cms/issues/4259))
- Craft no longer shows the status menu for element sources that define a status. ([#4249](https://github.com/craftcms/cms/issues/4249))
- Element URI formats can now conditionally output an empty string, opting the element out of getting its own system URI. ([#4254](https://github.com/craftcms/cms/issues/4254))
- Table fields now get validation errors if any column handles are entered in the format of “colX”.
- Craft no longer clear out users’ verification codes after login. ([#4257](https://github.com/craftcms/cms/issues/4257))
- The `users/upload-user-photo` and `users/delete-user-photo` actions are now available to front-end requests. ([#3932](https://github.com/craftcms/cms/issues/3932))

### Fixed
- Fixed a bug where rebuilding the project config could set an incorrect value for the user field layout.
- Fixed a bug Craft wouldn’t allow users to edit their own photos if they didn’t have upload/remove asset permissions.
- Fixed a bug where Craft wasn’t removing newline characters when pasting text into some single-line Table column types.
- Fixed a bug where project config syncing could have inconsistent results on load-balanced environments. ([#4136](https://github.com/craftcms/cms/issues/4136))
- Fixed a bug where the Plugin Store was not able to load developer details. ([#4241](https://github.com/craftcms/cms/issues/4241))
- Fixed a bug that could occur when Craft generated URLs with multi-byte characters in the query string.
- Fixed a bug where you could get some character encoding issues in some environments when using PHP 7.3.
- Fixed a bug where Craft wasn’t attempting to set a unique URI on duplicated elements. ([#4253](https://github.com/craftcms/cms/issues/4253))
- Fixed a bug where Table fields could copy cell values to other cells if a column had a handle in the format of “colX”. ([#4200](https://github.com/craftcms/cms/issues/4200))
- Fixed an error that could occur on the Login page if a custom Login Page Logo was selected. ([#4261](https://github.com/craftcms/cms/issues/4261))

## 3.1.26 - 2019-05-08

### Changed
- The “Update all” button on the Updates utility is now shown even if the page contains some uninstallable updates. ([#4230](https://github.com/craftcms/cms/issues/4230))
- Craft now stores the Default User Group’s UID in the project config, in case the group’s ID is different across environments.
- `craft\services\Assets::EVENT_BEFORE_REPLACE_ASSET` event handlers can now change the filename of the replaced asset before it is saved.
- Improved the performance of background jobs. ([#4219](https://github.com/craftcms/cms/pull/4219))
- Improved the Plugin Store’s screenshots with arrows for navigation and pinch-to-zoom capability for touch devices.

### Fixed
- Fixed an error that could occur when saving a Single section if one of its sites had been disabled.
- Fixed an error that could occur when deleting a site.
- Fixed a PHP compile error that could occur when paginating a query. ([#4208](https://github.com/craftcms/cms/pull/4208))
- Fixed an error that could occur on the Settings → Users → Settings page if the project config was missing its `users` key. ([#4206](https://github.com/craftcms/cms/issues/4206))
- Fixed a bug where Craft wasn’t requiring email verification for new user accounts if the project config was missing its `users` key.
- Fixed a bug where Craft wasn’t eager loading elements in the same site as the source element, if that was different than the currently requested site. ([#3954](https://github.com/craftcms/cms/issues/3954))

## 3.1.25 - 2019-04-30

### Added
- Added the `|ascii` Twig filter. ([#4193](https://github.com/craftcms/cms/issues/4193))

### Changed
- Craft now registers its project config event handlers before loading plugins. ([#3943](https://github.com/craftcms/cms/issues/3943))
- The Control Panel now uses jQuery 3.4.0. ([#4183](https://github.com/craftcms/cms/issues/4183))
- `behavior` and `behaviors` are now reserved field handles. ([#4184](https://github.com/craftcms/cms/issues/4184))
- The Updates utility no longer shows notices for expired plugins if no updates are actually available. ([#4186](https://github.com/craftcms/cms/issues/4186))

### Fixed
- Fixed an error where rebuilding the project config would not typecast the `propagateEntries` and `enableVersioning` section settings correctly. ([#3695](https://github.com/craftcms/cms/issues/3695))
- Fixed a bug where the Edit Draft HUD would include the current site name in the default Draft Name value for multi-site entries. ([#4171](https://github.com/craftcms/cms/issues/4171))
- Fixed a bug where resource requests could send a 500 response if the resource didn’t exist. ([#4197](https://github.com/craftcms/cms/pull/4197))

## 3.1.24 - 2019-04-23

### Added
- Added `craft\services\Fields::getFieldIdsByLayoutId()`.

### Changed
- Craft now correctly typecasts all core boolean and integer values saved to the project config. ([#3695](https://github.com/craftcms/cms/issues/3695))
- Craft now saves new entry versions every time an entry is saved, unless it’s being propagated or resaved.
- `users/save-user` and `users/start-elevated-session` requests now check for a `currentPassword` body param in addition to `password`, when looking for the user’s current password. ([#4169](https://github.com/craftcms/cms/issues/4169))
- `craft\services\Path::getStoragePath()` now has a `$create` argument.
- Updated Twig to 2.8.

### Fixed
- Fixed an error where re-saving a site would reset its sorting order. ([#4147](https://github.com/craftcms/cms/issues/4147))
- Fixed a SQL error that could occur when updating to Craft 3.1. ([#3663](https://github.com/craftcms/cms/issues/3663))
- Fixed an error that occurred when an SVG with `/` characters in its `id` attributes was passed to the `svg()` Twig function. ([#4155](https://github.com/craftcms/cms/issues/4155))
- Fixed a bug where passing `:empty:` or `:notempty:` to a Matrix field param on an element query could return incorrect results for fields that had soft-deleted blocks. ([#4161](https://github.com/craftcms/cms/issues/4161))
- Fixed a bug where Craft wasn’t returning a `1` exit code for console requests if the server was running under PHP 7. ([#4153](https://github.com/craftcms/cms/issues/4153))
- Fixed a “World-writable config file 'my.cnf' is ignored” warning that could occur when creating a database backup. ([#4163](https://github.com/craftcms/cms/pull/4163))
- Fixed a bug where `craft\services\Elements::duplicateElements()` would only ignore non-safe attributes passed to the `$newAttributes` argument.
- Fixed a bug where `craft\elements\db\ElementQuery::exists()` and `offsetExists()` were ignoring cached query results.

## 3.1.23 - 2019-04-16

### Added
- The `project-config/sync` command now has a `--force` option, which forces the project config to treat all preexisting config values as new. ([#4126](https://github.com/craftcms/cms/issues/4126))
- Added `craft\base\LogTargetTrait`, which can be used by custom `log` components, to gain security and privacy features provided by Craft’s built-in file target. ([#4127](https://github.com/craftcms/cms/pull/4127))

### Changed
- When creating a new site, global sets are now propagated to it before other element types. ([#3446](https://github.com/craftcms/cms/issues/3446))
- Locked Twig down to 2.7, to avoid a bug in 2.8.0. ([twigphp/Twig#2942](https://github.com/twigphp/Twig/issues/2942))

### Fixed
- Fixed an error that occurred when installing a missing plugin from the Settings → Plugins page. ([#4140](https://github.com/craftcms/cms/issues/4140))
- Fixed PHP type errors that could occur when calling some deprecated `craft.request` methods in templates. ([#4124](https://github.com/craftcms/cms/issues/4124))
- Fixed performance issues that could occur where uploading GIFs in the Control Panel. ([#4131](https://github.com/craftcms/cms/pull/4131))
- Fixed a bug where it wasn’t possible to create a new global set with the same name or handle as a soft-deleted one. ([#4091](https://github.com/craftcms/cms/issues/4091))
- Fixed a bug where pending users’ verification codes were getting deleted if they were impersonated by an admin. ([#4130](https://github.com/craftcms/cms/issues/4130))

## 3.1.22 - 2019-04-10

### Added
- Added `craft\base\ElementTrait::$resaving`, which indicates whether the element is currently being resaved via a `ResaveElements` job or a `resave` command. ([#3482](https://github.com/craftcms/cms/issues/3482))
- Added `craft\db\Paginator::setPageResults()`. ([#4120](https://github.com/craftcms/cms/issues/4120))

### Changed
- Changed the way Craft updates search indexes, to reduce the likelihood of a deadlock. ([#3197](https://github.com/craftcms/cms/issues/3197))
- Improved styles and behavior of the Plugin Store.
- The Settings → Plugins page now notes which plugins are expired, with links to renew them on [id.craftcms.com](https://id.craftcms.com).
- Improved the styling of info HUDs that contain long text or tables. ([#4107](https://github.com/craftcms/cms/pull/4107))

### Fixed
- Fixed a PHP error that could occur during asset indexing in some cases.
- Fixed a bug where entry drafts weren’t showing previous changes to Matrix fields on the draft. ([#4105](https://github.com/craftcms/cms/issues/4105))
- Fixed a bug where `project.yaml` changes weren’t always getting picked up. ([#4028](https://github.com/craftcms/cms/issues/4028))
- Fixed a bug where the `project-config/rebuild` command would restore soft-deleted components. ([#4100](https://github.com/craftcms/cms/issues/4100))
- Fixed a bug where the `project-config/sync` command was not performing schema checks.
- Fixed an error that occurred when backing up the database if the database password contained a `$` character. ([#4115](https://github.com/craftcms/cms/issues/4115))

## 3.1.21.1 - 2019-04-04

### Fixed
- Fixed a bug where underscores were getting stripped from element slugs. ([#4096](https://github.com/craftcms/cms/issues/4096))

## 3.1.21 - 2019-04-03

### Added
- Added the `backup` command, which creates a new database backup. ([#4075](https://github.com/craftcms/cms/issues/4075))
- Added the `queue/retry` command, which can be passed a failed job ID, or `all` to retry all failed jobs. ([#4072](https://github.com/craftcms/cms/issues/4072))
- Added `craft\queue\Queue::retryAll()`.
- Added `craft\services\Sections::$autoResaveEntries`, which can be set to `false` from `config/app.php` to prevent Craft from auto-resaving entries after sections and entry types are updated. ([#3482](https://github.com/craftcms/cms/issues/3482))

### Changed
- It’s now possible to double-click on asset sources to expand/collapse their subfolders. ([#4070](https://github.com/craftcms/cms/issues/4070))
- Craft no longer auto-resaves entries after saving a section or entry type if nothing changed of any significance to entries. ([#3482](https://github.com/craftcms/cms/issues/3482))
- Craft now formats filesizes using metric units (e.g. MB instead of MiB).
- The updater is now capable of handling package name changes.
- Craft now requires Yii 2.0.17.

### Fixed
- Fixed a bug where the Asset Indexes utility wasn’t logging exceptions.
- Fixed a SQL error that could occur when using the Asset Indexes utility, if any filenames contained 4+ byte characters.
- Fixed a bug where entry queries could return duplicate results for any entries that belong to a section that has soft-deleted structures associated with it. ([#4066](https://github.com/craftcms/cms/issues/4066))
- Fixed a bug where rebuilding project config would not work with Matrix fields with no block types. ([#4074](https://github.com/craftcms/cms/issues/4074)
- Fixed an error that occurred when sending emails if the `testToEmailAddress` config setting was set. ([#4076](https://github.com/craftcms/cms/issues/4076))
- Fixed a bug where it wasn’t possible to pass the `--element-id` option on `resave/*` commands.
- Fixed a bug where Matrix fields were including disabled blocks if any changes had been made to the Matrix block query params.
- Fixed SQL errors that could occur if the table prefix had ever changed.

## 3.1.20.1 - 2019-03-27

### Fixed
- Fixed an error that occurred when regenerating the project config, if there were any fields without settings. ([#4062](https://github.com/craftcms/cms/issues/4062))
- Fixed an error that occurred when loading the `_includes/forms/date` template without passing a `value` variable. ([#4063](https://github.com/craftcms/cms/issues/4063))

## 3.1.20 - 2019-03-27

### Added
- Added the `project-config/rebuild` console command.
- Added the `verifyEmailSuccessPath` config setting.
- Added the “Prefix” and “Suffix” settings for Number fields. ([#4055](https://github.com/craftcms/cms/issues/4055))
- Added the “Max Length” setting for URL fields. ([#4019](https://github.com/craftcms/cms/issues/4019))
- Added the `devMode` global Twig variable. ([#4038](https://github.com/craftcms/cms/issues/4038))
- Added `craft\config\GeneralConfig::getVerifyEmailSuccessPath()`.
- Added `craft\events\RebuildConfigEvent`.
- Added `craft\services\ProjectConfig::rebuild()`.
- Added `craft\services\Sections::pruneDeletedField()`.

### Changed
- Textareas within the Control Panel can now be manually vertically resized. ([#4030](https://github.com/craftcms/cms/issues/4030))
- The Craft Support widget now includes a “More Resources” section. ([#4058](https://github.com/craftcms/cms/issues/4058))
- The `_includes/forms/text` Control Panel template now supports `step`, `min`, and `max` attributes.
- Users without access to the Control Panel are now redirected according to the `verifyEmailSuccessPath` config setting after verifying a new email address. ([#1998](https://github.com/craftcms/cms/issues/1998))
- The `_includes/forms/text` Control Panel template now supports passing `autocorrect: false` and `autocapitalize: false`, to disable autocorrect and auto-capitalization on iOS devices.
- iOS autocorrect and auto-capitalization has been disabled for all core “Handle” and “Slug” fields in the Control Panel. ([#4009](https://github.com/craftcms/cms/issues/4009))
- Number fields now format their values for element index tables. ([#4059](https://github.com/craftcms/cms/issues/4059))
- When installing Craft using a `project.yaml`, Craft now backups the existing config to the config backup folder if there are errors. ([#4017](https://github.com/craftcms/cms/issues/4017))
- Craft now prunes entry type layouts when deleting a field.
- Craft no longer modifies the DSN string if set explicitly with the `dsn` database config setting.
- Craft no longer throws an `InvalidConfigException` when the `dsn` database config setting is set and contains an unexpected parameter.

### Fixed
- Fixed a bug where Craft wasn’t removing hyphens and other symbols from auto-generated asset titles. ([#4011](https://github.com/craftcms/cms/issues/4011))
- Fixed a PHP error that occurred when calling `craft\services\EntryRevisions::getDraftById()` or `getVersionById()` for a draft/version that belonged to a soft-deleted entry. ([#4013](https://github.com/craftcms/cms/issues/4013))
- Fixed a bug where Craft wasn’t respecting the site selection for routes defined in Settings → Routes. ([#4021](https://github.com/craftcms/cms/issues/4021))
- Fixed a bug where the `project-config/sync` command wasn’t logging exceptions. ([#4015](https://github.com/craftcms/cms/issues/4015))
- Fixed an error that occurred when attempting to use Live Preview with a pending user account. ([#4025](https://github.com/craftcms/cms/issues/4025))
- Fixed an error when displaying a date input in the Control Panel if the value passed wasn’t a `DateTime` object. ([#4041](https://github.com/craftcms/cms/issues/4041))
- Fixed a PHP error that occurred when passing an array of `craft\elements\User` objects to `craft\mail\Message::setTo()`. ([#4048](https://github.com/craftcms/cms/issues/4048))
- Fixed a bug where Craft was applying the `offset` param to both ends of the result set when paginating queries. ([#4052](https://github.com/craftcms/cms/issues/4052))
- Fixed a PHP error that occurred if `true` or `false` was passed to the third argument of `craft\db\Command::upsert()`. ([#4054](https://github.com/craftcms/cms/pull/4054))
- Fixed a bug where deleting fields via `project.yaml` could prevent other changes from being applied.
- Fixed a bug where field UIDs could be overwritten in some cases.

## 3.1.19 - 2019-03-19

### Added
- Added the `_includes/pagination` Control Panel template.
- Added `craft\db\Paginator`.
- Added `craft\web\twig\variables\Paginate::create()`.

### Changed
- The `{% paginate %}` tag now accepts any query object, not just element queries.
- The `_includes/forms/autosuggest` template now has `data` and `methods` blocks that can be overridden by sub-templates to customize the autosuggest behavior.

### Fixed
- Fixed a bug where sidebar badge counts in the Control Panel were getting formatted with two decimals if the Intl extension wasn’t loaded. ([#4002](https://github.com/craftcms/cms/issues/4002))
- Fixed a bug where entry drafts would forget that certain field values had been cleared out, and continue using the live revision’s content instead. ([#3981](https://github.com/craftcms/cms/issues/3981))
- Fixed an error that occurred if a Table field was created with a Date or Time column and no rows in the Default Values setting. ([#4005](https://github.com/craftcms/cms/issues/4005))
- Fixed a bug where Table fields would forget that they had been saved without any rows in the Default Values setting.
- Fixed a SQL error that could occur when saving non-UTF-8 characters to the project config. ([#4007](https://github.com/craftcms/cms/issues/4007))

## 3.1.18 - 2019-03-14

### Added
- Added `craft\services\Deprecator::$throwExceptions`. ([#3972](https://github.com/craftcms/cms/pull/3972))

### Changed
- `Craft::parseEnv()` will now boolean values for environment variables set to `true` or `false`. ([#3975](https://github.com/craftcms/cms/issues/3975))
- Nested project config keys are no longer sorted alphabetically.
- Craft now requires Twig 2.7+.

### Fixed
- Fixed a SQL error that occurred when using a token with a usage limit, if using PostgreSQL. ([#3969](https://github.com/craftcms/cms/issues/3969))
- Fixed a bug where the Edit User page would forget user group selection changes if there was a validation error. ([#3971](https://github.com/craftcms/cms/issues/3971))
- Fixed a bug where the updater would get an unexpected response when updating from 3.1.14 - 3.1.16 to 3.1.17+.
- Fixed a bug where it wasn’t possible to switch plugin editions when the `allowUpdates` config setting was disabled. ([#3987](https://github.com/craftcms/cms/issues/3987))
- Fixed a bug where multiple consecutive newlines in field instructions would result in multiple `<br>` tags rather than new paragraphs.
- Fixed a bug where Table fields weren’t always remembering the sort order for their Default Values settings. ([#3947](https://github.com/craftcms/cms/issues/3947))
- Fixed a bug where Table fields weren’t always remembering the sort order for their Table Columns settings. ([#3997](https://github.com/craftcms/cms/issues/3997))

## 3.1.17.2 - 2019-03-12

### Changed
- Craft now requires Twig 2.6.

## 3.1.17.1 - 2019-03-08

### Added
- Added `craft\helpers\ArrayHelper::ensureNonAssociative()`.

### Fixed
- Fixed a bug where commercial plugin editions weren’t showing up in the Plugin Store.
- Fixed a bug where installing a plugin from the Plugin Store would not respect the selected edition.
- Fixed a bug where plugins with free and commercial editions weren’t getting license key inputs on the Setting → Plugins page.
- Fixed a bug where the Setting → Plugins page wasn’t linking plugins’ edition badge to their page in the Plugin Store for plugins with free and commercial editions, if the free edition was currently active.

## 3.1.17 - 2019-03-08

### Changed
- When installing Craft using a `project.yaml`, Craft now processes all sites before installing any plugins. ([craftcms/commerce#752](https://github.com/craftcms/commerce/issues/752))
- The Plugin Store now shows “Report an issue” links on plugin screens.
- The Plugin Store now includes a “Package Name” section on plugin screens. ([#2757](https://github.com/craftcms/cms/issues/2757))
- The Plugin Store now shows discounted upgrade prices for plugins when a lower edition is already licensed.
- Craft now requires Yii 2.0.16.1.

### Fixed
- Fixed a bug where the `positionedBefore` element query param was not including direct ancestors in the results.
- Fixed a bug where HTML in plugin-supplied field instructions was getting encoded. ([#3928](https://github.com/craftcms/cms/issues/3928))
- Fixed a bug where Craft would prompt for a user’s current password when registering a new user, even if they weren’t assigning any groups or permissions to that user
- Fixed a bug where asset indexing could yield inconsistent results in some cases. ([#3450](https://github.com/craftcms/cms/issues/3450))
- Fixed a bug where the Plugin Store was showing info icons in the feature matrix of multi-edition plugins, even for features that didn’t have an extended description.
- Fixed a bug where entries weren’t getting new versions when edited from element editor HUDs. ([#3959](https://github.com/craftcms/cms/issues/3959))

## 3.1.16 - 2019-03-05

### Added
- The Plugin Store now shows Repository links on plugin screens.
- Added the `create()` Twig function. ([#3921](https://github.com/craftcms/cms/pull/3921))
- Added the `--type` option to the `resave/entries` command. ([#3939](https://github.com/craftcms/cms/issues/3939))
- Added `craft\helers\Assets::getAllowedFileKinds()`.

### Changed
- Line breaks in field instructions now get converted to `<br>` tags. ([#3928](https://github.com/craftcms/cms/issues/3928))
- Assets field settings no longer list file kinds that aren’t allowed to be uploaded, per the `allowedFileExtensions` and `extraAllowedFileExtensions` config settings. ([#3917](https://github.com/craftcms/cms/issues/3917))
- The `{% exit %}` tag now throws a more specific exception depending on the status code passed to it (e.g. `yii\web\NotFoundHttpException` for 404s). ([#3915](https://github.com/craftcms/cms/issues/3915))
- `craft\helpers\MigrationHelper::dropAllIndexesOnTable()` is no longer deprecated.
- The `--id` option on `resave/*` console commands is now named `--element-id`. ([#3940](https://github.com/craftcms/cms/issues/3940))
- The `_includes/forms/autosuggest.html` template now supports passing `disabled: true`. ([#3925](https://github.com/craftcms/cms/issues/3925))

### Fixed
- Fixed a bug where Control Panel content areas weren’t getting their bottom padding applied in Firefox. ([#3874](https://github.com/craftcms/cms/issues/3874))
- Fixed a PHP error that occurred on the front end if two routes defined in Settings → Routes had the same URI pattern. ([#3922](https://github.com/craftcms/cms/issues/3922))
- Fixed a bug where Craft wasn’t always preselecting the correct tab on Control Panel pages if the tab name contained non-ASCII characters. ([#3923](https://github.com/craftcms/cms/issues/3923))
- Fixed a bug where the `--uid` option on `resave/*` console commands wasn’t working. ([#3941](https://github.com/craftcms/cms/issues/3941))
- Fixed a SQL error that could occur when running `resave/*` console commands.
- Fixed a PHP error that occurred when calling the deprecated `getError()` method on a model that had no errors. ([#3934](https://github.com/craftcms/cms/issues/3934))
- Fixed a bug where Craft wasn’t sanitizing new asset subfolder names. ([#3689](https://github.com/craftcms/cms/issues/3689))
- Fixed a bug where Table fields weren’t remembering the sort order for their Default Values settings. ([#3947](https://github.com/craftcms/cms/issues/3947))

## 3.1.15 - 2019-02-26

### Added
- Added the `resave/assets`, `resave/categories`, `resave/entries`, `resave/tags`, and `resave/users` console commands.

### Changed
- Craft now sends system messages authored for the same root language as the requested language, if an exact language match can’t be found. ([#3888](https://github.com/craftcms/cms/issues/3888))
- Element source definitions can now include a `badgeCount` key.
- Login requests no longer enforce CSRF validation if someone is already logged in.
- Craft now throws an `InvalidConfigException` when updating the project config if any unexpected data types are encountered.
- The `testToEmailAddress` config setting can now be set to `false`. ([#3910](https://github.com/craftcms/cms/pull/3910))

### Fixed
- Fixed a bug where the System Messages utility wouldn’t update message previews after editing a message for the primary site’s language, if the user had a different preferred language selected.
- Fixed a bug where structures weren’t getting deleted and unassigned from their sections properly after converting a Structure section to a Channel or Single. ([#3895](https://github.com/craftcms/cms/issues/3895))
- Really fixed a bug where Craft could update the `dateModified` value in the project config even when nothing had changed. ([#3792](https://github.com/craftcms/cms/issues/3792))
- Fixed a bug where the Settings → Routes page wasn’t listing routes in the user-defined order. ([#3892](https://github.com/craftcms/cms/issues/3892))
- Fixed an error that occurred when viewing trashed entries, if the “Entry Type” column was shown and one of the trashed entries’ entry types had been deleted. ([#3899](https://github.com/craftcms/cms/issues/3899))

## 3.1.14 - 2019-02-21

### Added
- Added `craft\helpers\ProjectConfig::cleanupConfig()`.
- Added `craft\web\Request::$maxPageNum`, which determines the maximum page number Craft should accept (100,000 by default). ([#3880](https://github.com/craftcms/cms/issues/3880))

### Deprecated
- Deprecated `craft\mutex\FileMutex`.

### Fixed
- Fixed a bug where Craft could update the `dateModified` value in the project config even when nothing had changed. ([#3792](https://github.com/craftcms/cms/issues/3792))
- Fixed a SQL error that occurred when running the “Localizing relations” task if using PostgreSQL. ([#3877](https://github.com/craftcms/cms/issues/3877))
- Fixed a bug where file locking wasn’t working on Windows. ([#3879](https://github.com/craftcms/cms/issues/3879))

### Security
- Fixed a bug where sensitive environment variable values weren’t getting redacted correctly.

## 3.1.13 - 2019-02-20

### Added
- Added `craft\helpers\StringHelper::replaceMb4()`.
- Added `craft\services\ProjectConfig::defer()`.

### Changed
- The `users/login` and `users/logout` actions now include a `csrfTokenValue` key in JSON responses. ([#3858](https://github.com/craftcms/cms/issues/3858))
- Craft no longer deletes search indexes when soft-deleting an element, until the element gets hard-deleted. ([#3863](https://github.com/craftcms/cms/issues/3863))
- Updated Yii to 2.0.16.

### Fixed
- Fixed a bug where Craft could auto-place the `{{ beginBody() }}` and `{{ endBody() }}` tags in the wrong places.
- Fixed a bug where Craft wasn’t storing custom volume sort orders. ([#3764](https://github.com/craftcms/cms/issues/3764))
- Fixed a SQL error that would occur when uploading a file with emojis in its name, if using MySQL. ([#3852](https://github.com/craftcms/cms/issues/3852))
- Fixed a bug where Assets fields weren’t respecting their View Mode setting when files were drag-uploaded to them. ([#3578](https://github.com/craftcms/cms/issues/3578))
- Fixed a bug where asset queries’ `kind` param wasn’t working for custom file kinds defined by the `extraFileKinds` config setting, for file extensions that were already associated with another file kind. ([#3869](https://github.com/craftcms/cms/issues/3869))
- Fixed a bug where `craft\helpers\FileHelper::sanitizeFilename()` could return inconsistent results.
- Fixed an error that could occur when syncing `project.yaml` if it introduced a new Super Table field with a nested Matrix field.

## 3.1.12 - 2019-02-15

### Fixed
- Fixed a bug where the `relatedTo` element query param could include results for elements that were related via soft-deleted Matrix blocks. ([#3846](https://github.com/craftcms/cms/issues/3846))
- Fixed a bug where some search queries were not returning results when they should, if using MySQL.
- Fixed an error that could occur when syncing `project.yaml` changes if the `allowAdminChanges` config setting was disabled. ([#3823](https://github.com/craftcms/cms/issues/3823))
- Fixed an `InvalidConfigException` that was thrown if a user’s photo was soft-deleted. ([#3849](https://github.com/craftcms/cms/issues/3849))

## 3.1.11 - 2019-02-14

### Added
- Added `craft\helpers\UrlHelper::rootRelativeUrl()`.

### Fixed
- Fixed a bug where the Plugin Store wouldn’t load if the `baseCpUrl` config setting was set to a URL with a different scheme than Craft believed the request had.
- Fixed a validation error that would occur on non-required Checkboxes and Multi-select fields if no options were selected. ([#3844](https://github.com/craftcms/cms/issues/3844))
- Fixed a validation error that would occur on Dropdown and Radio Buttons fields if the selected option’s value was `0`. ([#3842](https://github.com/craftcms/cms/issues/3842))
- Fixed a bug where the Value column for Checkboxes, Dropdown, Multi-select, and Radio Buttons fields’ Options settings weren’t auto-populating if the Option Label column was set to a number.
- Fixed an error on the Settings → Users page if `users.photoVolumeUid` was not defined in the project config. ([#3303](https://github.com/craftcms/cms/issues/3303))

## 3.1.10 - 2019-02-13

### Changed
- `craft\helpers\FileHelper::writeToFile()` now invalidates the OPcache for the file. ([#3838](https://github.com/craftcms/cms/pull/3838))
- The `serve` command now uses `@webroot` as the default `docroot` option value. ([#3770](https://github.com/craftcms/cms/pull/3770))

### Fixed
- Fixed a bug where the `users/save-user` action wasn’t deleting user photos properly.
- Fixed a bug where changes to Matrix block type fields’ settings weren’t always saving. ([#3832](https://github.com/craftcms/cms/issues/3832))
- Fixed a bug where non-searchable fields were still getting search keywords stored when using the Search Indexes utility. ([#3837](https://github.com/craftcms/cms/issues/3837))

## 3.1.9.1 - 2019-02-12

### Fixed
- Fixed a bug where `Craft::alias()` wasn’t beginning the response string with an `@` character if no `@` was passed into `Craft::setAlias()` to begin with.
- Fixed an error that could occur if there were any HTML entities in the project config.

## 3.1.9 - 2019-02-12

### Added
- Added the `disabledPlugins` config setting. ([craftcms/webhooks#4](https://github.com/craftcms/webhooks/issues/4))
- Added the `$language` argument to `craft\helpers\StringHelper::toAscii()`.
- Added `craft\validators\SlugValidator::$language`.
- Added `craft\web\twig\variables\Cp::getAsciiCharMap()`.

### Changed
- The operating system name & version are now shown in the System Report utility. ([#3784](https://github.com/craftcms/cms/issues/3784))
- Craft’s installer no longer applies the current `project.yaml` file if the installed schema version doesn’t match the one in the file. ([#3783](https://github.com/craftcms/cms/issues/3783))
- Control Panel settings no longer warn about using the `@web` alias, if it was defined by the `aliases` config setting. ([#3798](https://github.com/craftcms/cms/pull/3798))
- The `clear-caches` console command now clears CP resource files if the `@webroot` alias was defined by the `aliases` config setting. ([#3787](https://github.com/craftcms/cms/issues/3787))
- `craft\models\VolumeFolder::getVolume()` now throws an `InvalidConfigException` if its `$volumeId` property is set to an invalid volume ID, rather than returning `null`.
- Craft now checks if all files in project config mapping are valid and regenerates the map if they are not.
- Craft now auto-generates slugs using an ASCII char map based on the language of the current entry/category, rather than the logged-in user. ([#3820](https://github.com/craftcms/cms/issues/3820))

### Fixed
- Fixed a SQL error that could occur when deleting an asset. ([#3786](https://github.com/craftcms/cms/issues/3786))
- Fixed an error that occurred when customizing element indexes if the `allowAdminChanges` config setting was disabled. ([#3788](https://github.com/craftcms/cms/issues/3788))
- Fixed a bug where Checkboxes, Dropdown, Multi-select, and Radio Buttons fields wouldn’t pass validation if the selected option value was `true` or `false`.
- Fixed an error that occurred on the Settings → Plugins page, if there were any plugins in the database that weren’t Composer-installed.
- Fixed an error that could occur if an Assets field was configured to upload to a deleted volume. ([#3799](https://github.com/craftcms/cms/issues/3799))
- Fixed a bug where sections’ Default Status settings weren’t always being respected. ([#3791](https://github.com/craftcms/cms/issues/3791))
- Fixed a bug where only users with the “Edit users” user permission were allowed to upload a new user photo. ([#3735](https://github.com/craftcms/cms/issues/3735))
- Fixed a bug where renaming a Matrix block type’s handle would result in new content columns being created in the database, and existing Matrix blocks losing their content. ([#3809](https://github.com/craftcms/cms/issues/3809))
- Fixed a SQL error that could occur when updating to Craft 3.1 if any system messages contained emoji characters.
- Fixed an error that could occur when working with elements, if a site had been created earlier in the same request. ([#3824](https://github.com/craftcms/cms/issues/3824))

## 3.1.8 - 2019-02-05

### Changed
- Craft now automatically logs users in after resetting their password, if the `autoLoginAfterAccountActivation` config setting is enabled. ([#1025](https://github.com/craftcms/cms/issues/1025))

### Fixed
- Fixed a bug where pressing the <kbd>Return</kbd> key on editable tables with a static number of rows would add a new row. ([#3765](https://github.com/craftcms/cms/issues/3765))
- Fixed a bug where pressing the <kbd>Return</kbd> key on editable tables would select the next row’s cell even if the cell was disabled.
- Fixed a bug where pressing the <kbd>Return</kbd> key on an editable table wouldn’t move the focus to the next row’s sell if it had an `<input>` instead of a `<textarea>`.
- Fixed an error that could occur in the Control Panel if any environment variable values began with an `@` character. ([#3769](https://github.com/craftcms/cms/issues/3769))
- Fixed a bug where `craft\helpers\DateTimeHelper::toDateTime()` was mistaking year-only values for Unix timestamps. ([#3772](https://github.com/craftcms/cms/issues/3772))
- Fixed an error that occurred when a non-admin user attempted to edit a system message, or when the `allowAdminChanges` config setting was disabled. ([#3775](https://github.com/craftcms/cms/issues/3775))
- Fixed a bug where it was hard to see error notifications on pages with a licensing alert. ([#3776](https://github.com/craftcms/cms/issues/3776))
- Fixed a JavaScript error that occurred when adding a new row to a custom editable table that contained a `time` column, if no rows existed on page load. ([#3780](https://github.com/craftcms/cms/issues/3780))

## 3.1.7 - 2019-01-31

### Added
- Added all the things that came in [Craft 3.0.40](https://github.com/craftcms/cms/blob/master/CHANGELOG-v3.md#3040---2019-01-31).
- Added `craft\helpers\FileHelper::canTrustMimeType()`.
- Added `craft\web\UploadedFile::getMimeType()`.

### Changed
- The “Port” SMTP mail transport setting can now be set to an environment variable. ([#3740](https://github.com/craftcms/cms/issues/3740))
- `craft\web\Controller::requireAdmin()` now has a `$requireAdminChanges` argument, which dictates whether the `allowAdminChanges` config setting must also be enabled (`true` by default).
- The `project-config/sync` console command now creates a `project.yaml` file, if it’s missing. ([#3736](https://github.com/craftcms/cms/issues/3736))
- Querying for active users no longer excludes locked users.
- `craft\helpers\FileHelper::getMimeType()` now returns `application/x-yaml` for `.yaml` and `.yml` files.
- Updated Craft UI to 0.2.0.

### Fixed
- Fixed an error that occurred when updating to Craft 3.1 if a plugin or module was calling `craft\records\User::find()`.
- Fixed a bug where cross-domain Live Preview requests could fail due to CORS restrictions.
- Fixed a 403 error that would occur when an admin attempted to log in as another user on an environment where the `allowAdminChanges` config setting was disabled. ([#3749](https://github.com/craftcms/cms/issues/3749))
- Fixed a bug where asset index toolbar items would be misaligned when searching in a volume or folder with subfolders.
- Fixed a bug where asset indexes could show multiple view mode toggles if a different volume or subfolder was selected while at least one asset was checked. ([#3702](https://github.com/craftcms/cms/issues/3702))
- Fixed a bug where Plugin Store screenshots were not showing properly. ([#3709](https://github.com/craftcms/cms/issues/3709))
- Fixed a bug where zoomed Plugin Store screenshots would not close when hitting the browser’s Back button. ([#3754](https://github.com/craftcms/cms/issues/3754))
- Fixed a bug where the Plugin Store was not working properly when Dev Mode was enabled.

### Security
- User accounts are now locked after multiple failed password attempts in current-password modals, per the `maxInvalidLogins` config setting.
- Users are no longer signed out of active sessions when their account becomes locked.
- Database backup/restore exception messages now redact the database password when using PostgreSQL.

## 3.1.6.1 - 2019-01-29

### Fixed
- Fixed an error that occurred when creating a Table field with a Date column. ([#3748](https://github.com/craftcms/cms/issues/3748))

## 3.1.6 - 2019-01-29

### Added
- It’s now possible to update disabled plugins.

### Changed
- `craft\web\Controller::requireAdmin()` now sends a 403 (Forbidden) response if the `allowAdminChanges` config setting has been set to `false`. ([#3728](https://github.com/craftcms/cms/issues/3728))
- `craft\helpers\DateTimeHelper::toDateTime()` now supports passing an array with a `date` key set to the `YYYY-MM-DD` format, in addition to the current locale’s short date format.
- `craft\helpers\DateTimeHelper::toDateTime()` now supports passing an array with a `time` key set to the `HH:MM` format, in addition to the current locale’s short time format.
- `craft\helpers\DateTimeHelper::toDateTime()` now supports passing an array with a `datetime` key, which will be handled the same way strings passed to the method are handled (except that the `datetime` key can be paired with a `timezone` key).

### Fixed
- Fixed an error that occurred when using the `json_decode` filter. ([#3722](https://github.com/craftcms/cms/pull/3722))
- Fixed a bug a bug where plugin screenshots in the Plugin Store were not rendering correctly. ([#3709](https://github.com/craftcms/cms/issues/3709))
- Fixed an error where the `index-assets/one` and `index-assets/all` console commands were creating `.` folders in each volume.
- Fixed a bug where the Settings → Plugins page was showing extra “Missing” rows for any unlicensed plugins that were Composer-installed but not Craft-installed. ([#3726](https://github.com/craftcms/cms/issues/3726))
- Fixed an error that could occur when viewing trashed elements.
- Fixed a bug where many system message translations were missing line breaks. ([#3737](https://github.com/craftcms/cms/issues/3737))
- Fixed a bug where unparsed markdown code was present in the Control Panel error message displayed when the system was offline. ([#3746](https://github.com/craftcms/cms/issues/3746))

## 3.1.5 - 2019-01-25

### Changed
- Control Panel settings that can be set to environment variables now show a tip about that if the value is not already set to an environment variable or alias.
- Control Panel form fields can now be configured with a `tip` property, which will be displayed below the field.
- Control Panel templates can now pass `suggestEnvVars: true` and `suggestAliases: true` to autosuggest fields, rather that supplying the `suggestions` array.

### Fixed
- Fixed a bug where the “Duplicate” action wasn’t available on the Entries index page for non-admin users. ([#3705](https://github.com/craftcms/cms/issues/3705))
- Fixed a bug where it wasn’t possible to rename an asset’s filename from the Assets index page. ([#3707](https://github.com/craftcms/cms/issues/3707))
- Fixed an error that occurred when saving a user that had a first or last name set.
- Fixed a bug where it wasn’t possible to apply project config changes. ([#3713](https://github.com/craftcms/cms/issues/3713))
- Fixed a bug where the Password field on SMTP and Gmail mail transport settings could be set to an encoded and encrypted password. ([#3699](https://github.com/craftcms/cms/issues/3699))
- Fixed a bug where it was possible to remove the Primary Site status from the primary site, without offering a new primary site. ([#3720](https://github.com/craftcms/cms/issues/3720))
- Fixed an error that could occur if PHP’s `memory_limit` was set to a higher size (in bytes) than `PHP_INT_MAX`. ([#3717](https://github.com/craftcms/cms/issues/3717))

### Security
- Control Panel settings that can be set to an alias now show a warning if the current value begins with the `@web` alias.

## 3.1.4 - 2019-01-24

### Added
- Added all the things that came in [Craft 3.0.38](https://github.com/craftcms/cms/blob/master/CHANGELOG-v3.md#3038---2019-01-24).
- The System Name setting can now be set to an environment variable. ([#3529](https://github.com/craftcms/cms/issues/3529))
- Added the `index-assets/one` console command, which can now be used to index a single subfolder.
- Added `craft\base\ApplicationTrait::getSystemName()`.

### Changed
- Craft now ensures that installed schema versions match the schema versions in `project.yaml` before syncing project config changes.
- The `project-config/sync` console command now bails if there are pending Craft or plugin migrations.

### Fixed
- Fixed a bug where `site` translations were falling back to English if the translated message was identical to the source message. ([#3692](https://github.com/craftcms/cms/issues/3692))
- Fixed a bug where syncing Matrix field changes to the project config would result in new changes to the project config. ([#3695](https://github.com/craftcms/cms/issues/3695))
- Fixed an error that occurred when indexing assets in an empty volume.
- Fixed a bug where soft-deleted assets would show up as missing after indexing.
- Fixed a JavaScript error that could occur on the Settings → Plugins page.
- Fixed a bug where `Craft::parseEnv()` was throwing an `InvalidConfigException` if the given string began with `@` but was not an alias. ([#3700](https://github.com/craftcms/cms/issues/3700))

### Security
- URLs are no longer allowed in users’ first or last names.

## 3.1.3 - 2019-01-21

### Added
- Added the `|json_decode` Twig filter.  ([#3678](https://github.com/craftcms/cms/pull/3678))

### Fixed
- Fixed an error that occurred when updating to Craft 3.1 if a plugin or module was calling any soft-deletable records’ `find()` methods.
- Fixed an error that occurred when updating from Craft 2 to Craft 3.1 if there were any RichText fields. ([#3677](https://github.com/craftcms/cms/issues/3677))
- Fixed a bug where it was possible to create duplicate tags by searching for and selecting the same tag name twice in the same Tags field. ([#3676](https://github.com/craftcms/cms/issues/3676))
- Fixed a bug where system messages were getting sent with the message keys (e.g. “forgot_password_subject” and “forgot_password_body”) if Craft didn’t provide a default message translation for the site language, and the message hadn’t been translated for the user’s preferred language. ([#3673](https://github.com/craftcms/cms/issues/3673))
- Fixed a bug where `craft\web\Request::getIsLivePreview()` was returning `false` on Live Preview requests when called from an `yii\base\Controller::EVENT_BEFORE_ACTION` event handler. ([#3680](https://github.com/craftcms/cms/issues/3680))

## 3.1.2.2 - 2019-01-19

### Fixed
- Fixed an error that occurred when updating to Craft 3.1 if a plugin or module was calling any `craft\services\Sections` methods.

## 3.1.2.1 - 2019-01-19

### Fixed
- Fixed an error that occurred when updating to Craft 3.1 if there were any Matrix sub-fields that had their type set to a non-existing class. ([#3662](https://github.com/craftcms/cms/issues/3662))
- Fixed a bug where the project config could be in an unexpected state if a `project.yaml` file existed already when initially updating to Craft 3.1.

## 3.1.2 - 2019-01-18

### Added
- Added the `index-assets <volume>` and `index-assets/all` console commands. ([#3595](https://github.com/craftcms/cms/pull/3595))
- Added `craft\base\FieldTrait::$oldSettings`.
- Added `craft\helpers\Install`.
- Added `craft\services\Fields::prepFieldForSave()`.
- Added `craft\services\Path::getProjectConfigFilePath()`.
- Added `craft\services\ProjectConfig::$muteEvents`.

### Changed
- The installer now checks `project.yaml` when determining the default site name, handle, base URL, and language values. ([#3661](https://github.com/craftcms/cms/issues/3661))
- The Base URL field in the web-based installer now autouggests environment variable names and aliases.
- Craft now creates a `.gitignore` file in the `storage/config-backups/` folder, preventing any other files within it from getting tracked by Git.
- Craft no longer prevents changes in `project.yaml` from being synced if a plugins’ schema version in `project.yaml` doesn’t match up with its installed schema version, if one of them is blank.

### Deprecated
- Deprecated `craft\services\Fields::$ignoreProjectConfigChanges`.
- Deprecated `craft\services\Matrix::$ignoreProjectConfigChanges`.

### Fixed
- Fixed a PHP notice that occurred when updating to Craft 3.1 if there were any plugins installed without settings.
- Fixed a SQL error that occurred when updating to Craft 3.1 if a plugin or module was calling any `craft\services\Fields` methods. ([#3663](https://github.com/craftcms/cms/issues/3663))
- Fixed a bug where element indexes would forget their source settings after updating to Craft 3.1. ([#3659](https://github.com/craftcms/cms/issues/3659))
- Fixed a bug where commercial plugins weren’t installable from the Plugin Store.
- Fixed a bug where Matrix block type fields’ `beforeSave()` methods weren’t getting called.
- Fixed a bug where Matrix fields could forget their content table name if they were created with a non-global context.
- Fixed a bug where links to the Plugin Store from Settings → Plugins were 404ing. ([#3664](https://github.com/craftcms/cms/issues/3664))
- Fixed a bug where soft-deleted sections and entry types were still showing up in the Control Panel. ([#3648](https://github.com/craftcms/cms/issues/3648))
- Fixed a bug where an update to Craft 3.1 would fail with a database error in some scenarios.
- Fixed a bug where Plugin Store’s Try buttons would appear as disabled when they should be enabled. ([#3619](https://github.com/craftcms/cms/issues/3619))
- Fixed an error that occurred when updating to Craft 3.1 if there were any relational fields that were missing some expected settings. ([#3641](https://github.com/craftcms/cms/issues/3641))

### Security
- Fixed two XSS vulnerabilities.

## 3.1.1 - 2019-01-16

### Added
- Added support for the `CRAFT_LOG_PHP_ERRORS` PHP constant. ([#3619](https://github.com/craftcms/cms/issues/3619))
- Added `craft\web\User::generateToken()`.

### Changed
- System error message templates no longer parse exception messages as Markdown.

### Fixed
- Fixed a bug where `craft\services\Volumes::getVolumeByHandle()` wasn’t working. ([#3633](https://github.com/craftcms/cms/pull/3633))
- Fixed a bug where the `clear-caches/cp-resources` command could clear out the wrong directory if the `resourceBasePath` config setting began with `@webroot`. ([#3637](https://github.com/craftcms/cms/issues/3637))
- Fixed a bug where eager loading Matrix blocks would come up empty. ([#3644](https://github.com/craftcms/cms/issues/3644))
- Fixed an error that occurred when updating to Craft 3.1 if there were any Matrix blocks without any sub-fields. ([#3635](https://github.com/craftcms/cms/pull/3635))
- Fixed an error that occurred when updating to Craft 3.1 if there were any Matrix block types left over from a Matrix field that had been converted to something else.
- Fixed an error that occurred when updating to Craft 3.1 if there were any Assets fields that were missing some expected field settings. ([#3641](https://github.com/craftcms/cms/issues/3641))
- Fixed an error that occurred when updating to Craft 3.1 if anything was calling `craft\services\Fields::getLayoutById()` or `getLayoutByType()` before the update was applied.
- Fixed an error that could occur when logging deprecation errors on PostgreSQL. ([#3638](https://github.com/craftcms/cms/issues/3638))
- Fixed a bug where users would get logged out while updating to Craft 3.1, causing a “User is not permitted to perform this action” error.
- Fixed a bug where “JavaScript must be enabled” and “Cookies must be enabled” messages weren’t getting positioned correctly. ([#3639](https://github.com/craftcms/cms/issues/3639))
- Fixed a “Variable "message" does not exist.” error that could occur in the Control Panel.
- Fixed a bug where free plugins weren’t installable from the Plugin Store. ([#3642](https://github.com/craftcms/cms/issues/3642))

### Security
- The Request panel in the Debug Toolbar now redacts any sensitive information. ([#3619](https://github.com/craftcms/cms/issues/3619))
- Fixed two XSS vulnerabilities.

## 3.1.0 - 2019-01-15

> {warning} This is a more complex update than usual, and failed update attempts are not uncommon. Please ensure you have a recent database backup, and we recommend you test the update on a local/staging environment before updating your production server.

### Added
- Added the Project Config, a portable and centralized configuration for system settings. ([#1429](https://github.com/craftcms/cms/issues/1429))
- Category groups, elements, entry types, field layouts, global sets, sections, sites, site groups, structures, tag groups, and volumes are now soft-deleted. ([#867](https://github.com/craftcms/cms/issues/867))
- Entries, categories, and users can now be restored within the Control Panel by selecting “Trashed” from the status menu on element index pages, and clicking the “Restore” button.
- Added the System Messages utility for editing system messages, replacing the Settings → Email → System Messages page. ([#3421](https://github.com/craftcms/cms/issues/3421))
- Some Site settings (Base URL), volume settings (Base URL and File System Path), and email settings (System Email Address, Sender Name, HTML Email Template, Username, Password, and Host Name) can now be set to environment variables using a `$VARIABLE_NAME` syntax. ([#3219](https://github.com/craftcms/cms/issues/3219))
- The installer now checks whether a `project.yaml` file exists and applies any changes in it. ([#3291](https://github.com/craftcms/cms/issues/3291))
- Control Panel settings that support environment variables now autosuggest environment variable names (and aliases when applicable) while typing.
- Control Panel settings that define a template path now autosuggest existing template files.
- Added cross-domain support for Live Preview. ([#1521](https://github.com/craftcms/cms/issues/1521))
- Plugins can now have multiple editions.
- Custom fields can now opt out of being included in elements’ search keywords. ([#2600](https://github.com/craftcms/cms/issues/2600))
- Added the `allowAdminChanges` config setting.
- Added the `softDeleteDuration` config setting.
- Added the `storeUserIps` config setting. ([#3311](https://github.com/craftcms/cms/issues/3311))
- Added the `useProjectConfigFile` config setting.
- Added the `gc` console command, which can be used to run garbage collection tasks.
- Added the `project-config/sync` console command. ([#3510](https://github.com/craftcms/cms/issues/3510))
- Added the `trashed` element query param, which can be used to query for elements that have been soft-deleted.
- Added the `expression()` Twig function, for creating new `yii\db\Expression` objects in templates. ([#3289](https://github.com/craftcms/cms/pull/3289))
- Added the `parseEnv()` Twig function.
- Added the `plugin()` Twig function.
- Added the `_includes/forms/autosuggest.html` include template for the Control Panel.
- Added `Craft::parseEnv()`.
- Added `craft\base\ApplicationTrait::getIsLive()`.
- Added `craft\base\Element::EVENT_AFTER_RESTORE`.
- Added `craft\base\Element::EVENT_BEFORE_RESTORE`.
- Added `craft\base\Element::EVENT_DEFINE_EAGER_LOADING_MAP`.
- Added `craft\base\ElementInterface::afterRestore()`.
- Added `craft\base\ElementInterface::beforeRestore()`.
- Added `craft\base\Field::EVENT_AFTER_ELEMENT_RESTORE`.
- Added `craft\base\Field::EVENT_BEFORE_ELEMENT_RESTORE`.
- Added `craft\base\FieldInterface::afterElementRestore()`.
- Added `craft\base\FieldInterface::beforeElementRestore()`.
- Added `craft\base\Model::EVENT_DEFINE_RULES`.
- Added `craft\base\Plugin::editions()`.
- Added `craft\base\Plugin::is()`.
- Added `craft\base\SavableComponentInterface::beforeApplyDelete()`.
- Added `craft\behaviors\EnvAttributeParserBehavior`.
- Added `craft\controllers\LivePreviewController`.
- Added `craft\db\ActiveRecord::prepareForDb()`.
- Added `craft\db\Command::restore()`.
- Added `craft\db\Command::softDelete()`.
- Added `craft\db\Migration::restore()`.
- Added `craft\db\Migration::softDelete()`.
- Added `craft\db\SoftDeleteTrait`, which can be used by Active Record classes that wish to support soft deletes.
- Added `craft\db\Table`.
- Added `craft\elements\actions\Restore`, which can be included in elements’ `defineActions()` methods to opt into element restoration.
- Added `craft\events\ConfigEvent`.
- Added `craft\events\DeleteElementEvent`, which provides a `$hardDelete` property that can be set to `true` to force an element to be immediately hard-deleted. ([#3403](https://github.com/craftcms/cms/pull/3403))
- Added `craft\helpers\App::editionHandle()`.
- Added `craft\helpers\App::editionIdByHandle()`.
- Added `craft\helpers\App::mailSettings()`.
- Added `craft\helpers\ArrayHelper::firstWhere()`.
- Added `craft\helpers\Db::idByUid()`.
- Added `craft\helpers\Db::idsByUids()`.
- Added `craft\helpers\Db::uidById()`.
- Added `craft\helpers\Db::uidsByIds()`.
- Added `craft\helpers\ProjectConfig`.
- Added `craft\helpers\StringHelper::toWords()`.
- Added `craft\models\FieldLayout::createFromConfig()`.
- Added `craft\models\FieldLayout::getConfig()`.
- Added `craft\models\Section::setEntryTypes()`.
- Added `craft\models\Site::getBaseUrl()`.
- Added `craft\services\AssetTransforms::getTransformByUid()`.
- Added `craft\services\AssetTransforms::EVENT_BEFORE_APPLY_TRANSFORM_DELETE`.
- Added `craft\services\Categories::getGroupByUid()`.
- Added `craft\services\Categories::EVENT_BEFORE_APPLY_GROUP_DELETE`.
- Added `craft\services\Elements::restoreElement()`.
- Added `craft\services\Elements::EVENT_AFTER_RESTORE_ELEMENT`.
- Added `craft\services\Elements::EVENT_BEFORE_RESTORE_ELEMENT`.
- Added `craft\services\Fields::applyFieldDelete()`.
- Added `craft\services\Fields::applyFieldSave()`.
- Added `craft\services\Fields::createFieldConfig()`.
- Added `craft\services\Fields::deleteFieldInternal()`.
- Added `craft\services\Fields::restoreLayoutById()`.
- Added `craft\services\Fields::saveFieldInternal()`.
- Added `craft\services\Fields::EVENT_BEFORE_APPLY_FIELD_DELETE`.
- Added `craft\services\Fields::EVENT_BEFORE_APPLY_GROUP_DELETE`.
- Added `craft\services\Gc` for handling garbage collection tasks.
- Added `craft\services\Path::getConfigBackupPath()`.
- Added `craft\services\ProjectConfig`.
- Added `craft\services\Routes::deleteRouteByUid()`
- Added `craft\services\Sections::getSectionByUid()`.
- Added `craft\services\Sections::EVENT_BEFORE_APPLY_ENTRY_TYPE_DELETE`.
- Added `craft\services\Sections::EVENT_BEFORE_APPLY_SECTION_DELETE`.
- Added `craft\services\Sites::restoreSiteById()`.
- Added `craft\services\Sites::EVENT_BEFORE_APPLY_GROUP_DELETE`.
- Added `craft\services\Sites::EVENT_BEFORE_APPLY_SITE_DELETE`.
- Added `craft\services\Tags::EVENT_BEFORE_APPLY_GROUP_DELETE`.
- Added `craft\services\UserGroups::EVENT_BEFORE_APPLY_GROUP_DELETE`.
- Added `craft\services\Volumes::EVENT_BEFORE_APPLY_VOLUME_DELETE`.
- Added `craft\validators\TemplateValidator`.
- Added `craft\web\Controller::requireCpRequest()`.
- Added `craft\web\Controller::requireSiteRequest()`.
- Added `craft\web\twig\variables\Cp::EVENT_REGISTER_CP_SETTINGS`. ([#3314](https://github.com/craftcms/cms/issues/3314))
- Added `craft\web\twig\variables\Cp::getEnvSuggestions()`.
- Added `craft\web\twig\variables\Cp::getTemplateSuggestions()`.
- Added the ActiveRecord Soft Delete Extension for Yii2.
- Added the Symfony Yaml Component.
- The bundled Vue asset bundle now includes Vue-autosuggest.

### Changed
- The `defaultWeekStartDay` config setting is now set to `1` (Monday) by default, to conform with the ISO 8601 standard.
- Renamed the `isSystemOn` config setting to `isSystemLive`.
- The `app/migrate` web action now applies pending `project.yaml` changes, if the `useProjectConfigFile` config setting is enabled.
- The `svg()` function now strips `<title>`, `<desc>`, and comments from the SVG document as part of its sanitization process.
- The `svg()` function now supports a `class` argument, which will add a class name to the root `<svg>` node. ([#3174](https://github.com/craftcms/cms/issues/3174))
- The `{% redirect %}` tag now supports `with notice` and `with error` params for setting flash messages. ([#3625](https://github.com/craftcms/cms/pull/3625))
- `info` buttons can now also have a `warning` class.
- User permission definitions can now include `info` and/or `warning` keys.
- The old “Administrate users” permission has been renamed to “Moderate users”.
- The old “Change users’ emails” permission has been renamed to “Administrate users”, and now comes with the ability to activate user accounts and reset their passwords. ([#942](https://github.com/craftcms/cms/issues/942))
- All users now have the ability to delete their own user accounts. ([#3013](https://github.com/craftcms/cms/issues/3013))
- System user permissions now reference things by their UIDs rather than IDs (e.g. `editEntries:<UID>` rather than `editEntries:<ID>`).
- Animated GIF thumbnails are no longer animated. ([#3110](https://github.com/craftcms/cms/issues/3110))
- Craft Tokens can now be sent either as a query string param (named after the `tokenParam` config setting) or an `X-Craft-Token` header.
- Element types that support Live Preview must now hash the `previewAction` value for `Craft.LivePreview`.
- Live Preview now loads each new preview into its own `<iframe>` element. ([#3366](https://github.com/craftcms/cms/issues/3366))
- Assets’ default titles now only capitalize the first word extracted from the filename, rather than all the words. ([#2339](https://github.com/craftcms/cms/issues/2339))
- All console commands besides `setup/*` and `install/craft` now output a warning if Craft isn’t installed yet. ([#3620](https://github.com/craftcms/cms/issues/3620))
- All classes that extend `craft\base\Model` now have `EVENT_INIT` and `EVENT_DEFINE_BEHAVIORS` events; not just classes that extend `craft\base\Component`.
- `craft\db\mysql\Schema::findIndexes()` and `craft\db\pgsql\Schema::findIndexes()` now return arrays with `columns` and `unique` keys.
- `craft\helpers\ArrayHelper::filterByValue()` now defaults its `$value` argument to `true`.
- `craft\helpers\MigrationHelper::doesIndexExist()` no longer has a `$foreignKey` argument, and now has an optional `$db` argument.
- `craft\mail\Mailer::send()` now swallows any exceptions that are thrown when attempting to render the email HTML body, and sends the email as plain text only. ([#3443](https://github.com/craftcms/cms/issues/3443))
- `craft\mail\Mailer::send()` now fires an `afterSend` event with `yii\mail\MailEvent::$isSuccessful` set to `false` if any exceptions were thrown when sending the email, and returns `false`. ([#3443](https://github.com/craftcms/cms/issues/3443))
- `craft\services\Routes::saveRoute()` now expects site and route UIDs instead of IDs.
- `craft\services\Routes::updateRouteOrder()` now expects route UIDs instead of IDs.
- The `craft\helpers\Assets::EVENT_SET_FILENAME` event is now fired after sanitizing the filename.

### Removed
- Removed `craft\elements\User::authData()`.
- Removed `craft\fields\Matrix::getOldContentTable()`.
- Removed `craft\services\Routes::deleteRouteById()`

### Deprecated
- Deprecated `craft\base\ApplicationTrait::getIsSystemOn()`. `getIsLive()` should be used instead.
- Deprecated `craft\helpers\MigrationHelper::dropAllIndexesOnTable()`.
- Deprecated `craft\helpers\MigrationHelper::dropAllUniqueIndexesOnTable()`.
- Deprecated `craft\helpers\MigrationHelper::dropIndex()`.
- Deprecated `craft\helpers\MigrationHelper::restoreForeignKey()`.
- Deprecated `craft\helpers\MigrationHelper::restoreIndex()`.
- Deprecated `craft\models\Info::getEdition()`. `Craft::$app->getEdition()` should be used instead.
- Deprecated `craft\models\Info::getName()`. `Craft::$app->projectConfig->get('system.name')` should be used instead.
- Deprecated `craft\models\Info::getOn()`. `Craft::$app->getIsLive()` should be used instead.
- Deprecated `craft\models\Info::getTimezone()`. `Craft::$app->getTimeZone()` should be used instead.
- Deprecated `craft\services\Routes::getDbRoutes()`. `craft\services\Routes::getProjectConfigRoutes()` should be used instead.
- Deprecated `craft\services\SystemSettings`. `craft\services\ProjectConfig` should be used instead.
- Deprecated `craft\validators\UrlValidator::$allowAlias`. `craft\behaviors\EnvAttributeParserBehavior` should be used instead.

### Fixed
- Fixed a bug where the Dashboard could rapidly switch between two column sizes at certain browser sizes. ([#2438](https://github.com/craftcms/cms/issues/2438))
- Fixed a bug where ordered and unordered lists in field instructions didn’t have numbers or bullets.
- Fixed a bug where switching an entry’s type could initially show the wrong field layout tab. ([#3600](https://github.com/craftcms/cms/issues/3600))
- Fixed an error that occurred when updating to Craft 3 if there were any Rich Text fields without any stored settings.
- Fixed a bug where Craft wasn’t saving Dashboard widget sizes properly on PostgreSQL. ([#3609](https://github.com/craftcms/cms/issues/3609))
- Fixed a PHP error that could occur if the primary site didn’t have a base URL. ([#3624](https://github.com/craftcms/cms/issues/3624))
- Fixed a bug where `craft\helpers\MigrationHelper::dropIndexIfExists()` wasn’t working if the index had an unexpected name.
- Fixed an error that could occur if a plugin attempted to register the same Twig extension twice in the same request.

### Security
- The web and CLI installers no longer suggest `@web` for the site URL, and now attempt to save the entered site URL as a `DEFAULT_SITE_URL` environment variable in `.env`. ([#3559](https://github.com/craftcms/cms/issues/3559))
- Craft now destroys all other sessions associated with a user account when a user changes their password.
- It’s no longer possible to spoof Live Preview requests.

## 3.0.41.1 - 2019-03-12

### Changed
- Craft now requires Twig 2.6.

## 3.0.41 - 2019-02-22

### Changed
- System error message templates no longer parse exception messages as Markdown.

### Security
- Database backup/restore exception messages now redact the database password when using PostgreSQL.
- URLs are no longer allowed in users’ first or last names.
- The Request panel in the Debug Toolbar now redacts any sensitive information. ([#3619](https://github.com/craftcms/cms/issues/3619))
- Fixed XSS vulnerabilities.

## 3.0.40.1 - 2019-02-21

### Fixed
- Fixed a bug where Craft wasn’t always aware of plugin licensing issues. ([#3876](https://github.com/craftcms/cms/issues/3876))

## 3.0.40 - 2019-01-31

### Added
- Added `craft\helpers\App::testIniSet()`.

### Changed
- Craft now warns if `ini_set()` is disabled and [memory_limit](http://php.net/manual/en/ini.core.php#ini.memory-limit) is less than `256M` or [max_execution_time](http://php.net/manual/en/info.configuration.php#ini.max-execution-time) is less than `120` before performing Composer operations.
- `craft\helpers\App::maxPowerCaptain()` now attempts to set the `memory_limit` to `1536M` rather than `-1`.

## 3.0.39 - 2019-01-29

### Changed
- It’s now possible to update disabled plugins.

### Fixed
- Fixed an error that could occur if PHP’s `memory_limit` was set to a higher size (in bytes) than `PHP_INT_MAX`. ([#3717](https://github.com/craftcms/cms/issues/3717))

## 3.0.38 - 2019-01-24

### Added
- Added the `update` command, which can be used to [update Craft from the terminal](https://docs.craftcms.com/v3/updating.html#updating-from-the-terminal).
- Craft now warns if PHP is running in Safe Mode with a [max_execution_time](http://php.net/manual/en/info.configuration.php#ini.max-execution-time) of less than 120 seconds, before performing Composer operations.
- Craft now stores backups of `composer.json` and `composer.lock` files in `storage/composer-backups/` before running Composer operations.
- Added `craft\db\Connection::getBackupFilePath()`.
- Added `craft\helpers\App::phpConfigValueInBytes()`.
- Added `craft\helpers\Console::isColorEnabled()`.
- Added `craft\helpers\Console::outputCommand()`.
- Added `craft\helpers\Console::outputWarning()`.
- Added `craft\helpers\FileHelper::cycle()`.
- Added `craft\services\Composer::$maxBackups`.
- Added `craft\services\Path::getComposerBackupsPath()`.

### Changed
- The `migrate/all` console command now supports a `--no-content` argument that can be passed to ignore pending content migrations.
- Craft now attempts to disable PHP’s memory and time limits before running Composer operations.
- Craft no longer respects the `phpMaxMemoryLimit` config setting if PHP’s `memory_limit` setting is already set to `-1` (no limit).
- Craft now respects Composer’s [classmap-authoritative](https://getcomposer.org/doc/06-config.md#classmap-authoritative) config setting.
- Craft now links to the [Troubleshooting Failed Updates](https://craftcms.com/guides/failed-updates) guide when an update fails.
- `craft\services\Composer::install()` can now behave like the `composer install` command, if `$requirements` is `null`.
- `craft\services\Composer::install()` now has a `$whitelist` argument, which can be set to an array of packages to whitelist, or `false` to disable the whitelist.

## 3.0.37 - 2019-01-08

### Added
- Routes defined in the Control Panel can now have a `uid` token, and URL rules defined in `config/routes.php` can now have a `{uid}` token. ([#3583](https://github.com/craftcms/cms/pull/3583))
- Added the `extraFileKinds` config setting. ([#1584](https://github.com/craftcms/cms/issues/1584))
- Added the `clear-caches` console command. ([#3588](https://github.com/craftcms/cms/pull/3588))
- Added `craft\feeds\Feeds::getFeed()`.
- Added `craft\helpers\StringHelper::UUID_PATTERN`.

### Changed
- Pressing the <kbd>Return</kbd> key (or <kbd>Ctrl</kbd>/<kbd>Command</kbd> + <kbd>Return</kbd>) when a textual cell is focused in an editable table will now change the focus to the same cell in the next row (after creating a new row if necessary.) ([#3576](https://github.com/craftcms/cms/issues/3576))
- The Password input in the web-based Craft setup wizard now has a “Show” button like other password inputs.
- The Feed widget now sets the items’ text direction based on the feed’s language.
- Matrix blocks that contain validation errors now have red titles and alert icons, to help them stand out when collapsed. ([#3599](https://github.com/craftcms/cms/issues/3599))

### Fixed
- Fixed a bug where the “Edit” button on asset editor HUDs didn’t launch the Image Editor if the asset was being edited on another element type’s index page. ([#3575](https://github.com/craftcms/cms/issues/3575))
- Fixed an exception that would be thrown when saving a user from a front-end form with a non-empty `email` or `newPassword` param, if the `password` param was missing or empty. ([#3585](https://github.com/craftcms/cms/issues/3585))
- Fixed a bug where global set, Matrix block, tag, and user queries weren’t respecting `fixedOrder` params.
- Fixed a bug where `craft\helpers\MigrationHelper::renameColumn()` was only restoring the last foreign key for each table that had multiple foreign keys referencing the table with the renamed column.
- Fixed a bug where Date/Time fields could output the wrong date in Live Preview requests. ([#3594](https://github.com/craftcms/cms/issues/3594))
- Fixed a few RTL language styling issues.
- Fixed a bug where drap-and-drop uploading would not work for custom asset selector inputs. ([#3590](https://github.com/craftcms/cms/pull/3590))
- Fixed a bug where Number fields weren’t enforcing thein Min Value and Max Value settings if set to 0. ([#3598](https://github.com/craftcms/cms/issues/3598))
- Fixed a SQL error that occurred when uploading assets with filenames that contained emoji characters, if using MySQL. ([#3601](https://github.com/craftcms/cms/issues/3601))

### Security
- Fixed a directory traversal vulnerability.
- Fixed a remote code execution vulnerability.

## 3.0.36 - 2018-12-18

### Added
- Added the `{{ actionInput() }}` global Twig function. ([#3566](https://github.com/craftcms/cms/issues/3566))

### Changed
- Suspended users are no longer shown when viewing pending or locked users. ([#3556](https://github.com/craftcms/cms/issues/3556))
- The Control Panel’s Composer installer now prevents scripts defined in `composer.json` from running. ([#3574](https://github.com/craftcms/cms/issues/3574))

### Fixed
- Fixed a bug where elements that belonged to more than one structure would be returned twice in element queries.

### Security
- Fixed a self-XSS vulnerability in the Recent Entries widget.
- Fixed a self-XSS vulnerability in the Feed widget.

## 3.0.35 - 2018-12-11

### Added
- Added `craft\models\Section::getHasMultiSiteEntries()`.

### Changed
- Field types that extend `craft\fields\BaseRelationField` now pass their `$sortable` property value to the `BaseElementSelectInput` JavaScript class by default. ([#3542](https://github.com/craftcms/cms/pull/3542))

### Fixed
- Fixed a bug where the “Disabled for Site” entry status option was visible for sections where site propagation was disabled. ([#3519](https://github.com/craftcms/cms/issues/3519))
- Fixed a bug where saving an entry that was disabled for a site would retain its site status even if site propagation had been disabled for the section.
- Fixed a SQL error that occurred when saving a field layout with 4-byte characters (like emojis) in a tab name. ([#3532](https://github.com/craftcms/cms/issues/3532))
- Fixed a bug where autogenerated Post Date values could be a few hours off when saving new entries with validation errors. ([#3528](https://github.com/craftcms/cms/issues/3528))
- Fixed a bug where plugins’ minimum version requirements could be enforced even if a development version of a plugin had been installed previously.

## 3.0.34 - 2018-12-04

### Fixed
- Fixed a bug where new Matrix blocks wouldn’t remember that they were supposed to be collapsed if “Save and continue editing” was clicked. ([#3499](https://github.com/craftcms/cms/issues/3499))
- Fixed an error that occurred on the System Report utility if any non-bootstrapped modules were configured with an array or callable rather than a string. ([#3507](https://github.com/craftcms/cms/issues/3507))
- Fixed an error that occurred on pages with date or time inputs, if the user’s preferred language was set to Arabic. ([#3509](https://github.com/craftcms/cms/issues/3509))
- Fixed a bug where new entries within sections where site propagation was disabled would show both “Enabled Globally” and “Enabled for [Site Name]” settings. ([#3519](https://github.com/craftcms/cms/issues/3519))
- Fixed a bug where Craft wasn’t reducing the size of elements’ slugs if the resulting URI was over 255 characters. ([#3514](https://github.com/craftcms/cms/issues/3514))

## 3.0.33 - 2018-11-27

### Changed
- Table fields with a fixed number of rows no longer show Delete buttons or the “Add a row” button. ([#3488](https://github.com/craftcms/cms/issues/3488))
- Table fields that are fixed to a single row no longer show the Reorder button. ([#3488](https://github.com/craftcms/cms/issues/3488))
- Setting `components.security.sensitiveKeywords` in `config/app.php` will now append keywords to the default array `craft\services\Security::$sensitiveKeywords` array, rather than completely overriding it.
- When performing an action that requires an elevated session while impersonating another user, admin must now enter their own password instead of the impersonated user’s. ([#3487](https://github.com/craftcms/cms/issues/3487))
- The System Report utility now lists any custom modules that are installed. ([#3490](https://github.com/craftcms/cms/issues/3490))
- Control Panel charts now give preference to `ar-SA` for Arabic locales, `de-DE` for German locales, `en-US` for English locales, `es-ES` for Spanish locales, or `fr-FR` for French locales, if data for the exact application locale doesn’t exist. ([#3492](https://github.com/craftcms/cms/pull/3492))
- “Create a new child entry” and “Create a new child category” element actions now open an edit page for the same site that was selected on the index page. ([#3496](https://github.com/craftcms/cms/issues/3496))
- The default `allowedFileExtensions` config setting value now includes `webp`.
- The Craft Support widget now sends `composer.json` and `composer.lock` files when contacting Craft Support.
- It’s now possible to create element select inputs that include a site selection menu by passing `showSiteMenu: true` when including the `_includes/forms/elementSelect.html` Control Panel include template. ([#3494](https://github.com/craftcms/cms/pull/3494))

### Fixed
- Fixed a bug where a Matrix fields’ block types and content table could be deleted even if something set `$isValid` to `false` on the `beforeDelete` event.
- Fixed a bug where a global sets’ field layout could be deleted even if something set `$isValid` to `false` on the `beforeDelete` event.
- Fixed a bug where after impersonating another user, the Login page would show the impersonated user’s username rather than the admin’s.
- Fixed a bug where `craft\services\Sections::getAllSections()` could return stale results if a new section had been added recently. ([#3484](https://github.com/craftcms/cms/issues/3484))
- Fixed a bug where “View entry” and “View category” element actions weren’t available when viewing a specific section or category group.
- Fixed a bug where Craft would attempt to index image transforms.
- Fixed a bug where the Asset Indexes utility could report that asset files were missing even though they weren’t. ([#3450](https://github.com/craftcms/cms/issues/3450))

### Security
- Updated jQuery File Upload to 9.28.0.

## 3.0.32 - 2018-11-20

### Added
- The `seq()` Twig function now has a `next` argument, which can be set to `false` to have it return the current number in the sequence without incrementing it. ([#3466](https://github.com/craftcms/cms/issues/3466))
- Added `craft\db\MigrationManager::truncateHistory()`.
- Added `craft\helpers\Sequence::current()`.

### Changed
- Edit Entry pages now show the entry’s site in the revision menu label so long as the section is enabled for multiple sites, even if “Propagate entries across all enabled sites?” isn’t checked. ([#3471](https://github.com/craftcms/cms/issues/3471))
- Exact-match search terms (using `::`) now disable `subLeft` and `subRight` attributes by default, regardless of the `defaultSearchTermOptions` config setting says. ([#3474](https://github.com/craftcms/cms/issues/3474))

### Deprecated
- Deprecated `craft\validators\StringValidator::$trim`. Yii’s `'trim'` validator should be used instead.

### Fixed
- Fixed an error that occurred when querying for Matrix blocks if both the `with` and `indexBy` parameters were set.
- Fixed an error that occurred when running the `migrate/fresh` console command. ([#3472](https://github.com/craftcms/cms/issues/3472))

## 3.0.31 - 2018-11-13

### Added
- Added the `seq()` Twig function, for outputting sequential numbers.
- Added `craft\helpers\Sequence`.

### Changed
- Control Panel templates can now customize `#main-form` HTML attributes by overriding the `mainFormAttributes` block. ([#1665](https://github.com/craftcms/cms/issues/1665))
- The default PostgreSQL backup command no longer includes database owner, privilege or ACL information in the backup.
- Craft now attempts to reset OPcache after installing/uninstalling things with Composer. ([#3460](https://github.com/craftcms/cms/issues/3460))
- Gmail and SMTP mail transport types now trim whitespace off of their Username, Password, and Host Name settings. ([#3459](https://github.com/craftcms/cms/issues/3459))

### Fixed
- Fixed an error that could occur when duplicating an element with a Matrix field with “Manage blocks on a per-site basis” disabled.
- Fixed a bug where Matrix blocks wouldn’t retain their content translations when an entry was duplicated from the Edit Entry page.
- Fixed a bug where system message modals could have the wrong language selected by default. ([#3440](https://github.com/craftcms/cms/issues/3440))
- Fixed a bug where an Internal Server Error would occur if a `users/login` request was missing the `loginName` or `password` parameters. ([#3458](https://github.com/craftcms/cms/issues/3458))
- Fixed a bug where `craft\validators\StringValidator` was trimming whitespace off of strings _after_ performing string length validation.
- Fixed an infinite recursion bug that could occur if `config/general.php` had any deprecated config settings, and the database connection settings were invalid.
- Fixed an error that occurred when saving a new entry or category, if its URI format referenced the `level` attribute. ([#3465](https://github.com/craftcms/cms/issues/3465))

## 3.0.30.2 - 2018-11-08

### Fixed
- Fixed an error that could occur on servers running PHP 7.0.32. ([#3453](https://github.com/craftcms/cms/issues/3453))

## 3.0.30.1 - 2018-11-07

### Fixed
- Fixed an error that occurred when saving an element with a new Matrix block, if the Matrix field was set to manage blocks on a per-site basis. ([#3445](https://github.com/craftcms/cms/issues/3445))

## 3.0.30 - 2018-11-06

### Added
- Added “Duplicate” and “Duplicate (with children)” actions to the Entries and Categories index pages. ([#1291](https://github.com/craftcms/cms/issues/1291))
- Added `craft\base\ElementAction::$elementType`, which element action classes can use to reference their associated element type.
- Added `craft\elements\actions\DeepDuplicate`.
- Added `craft\elements\actions\Duplicate`.
- Added `craft\elements\actions\SetStatus::$allowDisabledForSite`, which can be used by localizable element types to enable a “Disabled for Site” status option.

### Changed
- Entries’ “Enabled” setting is now labeled “Enabled Globally” on multi-site installs. ([#2899](https://github.com/craftcms/cms/issues/2899))
- Entries’ “Enabled for site” setting now includes the site name in its label, and only shows up if the “Enabled Globally” setting is checked. ([#2899](https://github.com/craftcms/cms/issues/2899))
- The Set Status action on the Entries index page now includes a “Disabled for Site” option. ([#2899](https://github.com/craftcms/cms/issues/2899))
- Edit Category pages now have `edit-category` and `site--<SiteHandle>` classes on the `<body>`. ([#3439](https://github.com/craftcms/cms/issues/3439))
- Edit Entry pages now have `edit-entry` and `site--<SiteHandle>` classes on the `<body>`. ([#3439](https://github.com/craftcms/cms/issues/3439))
- Edit Global Set pages now have `edit-global-set` and `site--<SiteHandle>` classes on the `<body>`. ([#3439](https://github.com/craftcms/cms/issues/3439))
- Edit User pages now have an `edit-user` class on the `<body>`. ([#3439](https://github.com/craftcms/cms/issues/3439))

### Fixed
- Fixed a bug where the Edit User page could forget which permissions were selected when saving a user with validation errors, if the Username, First Name, and Last name fields were all blank. ([#3412](https://github.com/craftcms/cms/issues/3412))
- Fixed a bug where the Edit User Group page could forget which permissions were selected when saving a user group with validation errors, if the Name field was blank.
- Fixed a bug where the `{% paginate %}` tag wasn’t factoring the `offset` element query param into its total page calculation. ([#3420](https://github.com/craftcms/cms/issues/3420))

### Security
- Fixed a bug where sensitive info could be displayed in the Craft log files if there was a problem connecting to the email server.

## 3.0.29 - 2018-10-30

### Added
- Email and URL fields now have “Placeholder Text” settings. ([#3397](https://github.com/craftcms/cms/issues/3397))

### Changed
- The default HTML Purifier configuration now allows `download` attributes in `<a>` tags. ([craftcms/redactor#86](https://github.com/craftcms/redactor/issues/86))

### Fixed
- Fixed a bug where the `ContentBehaviour` and `ElementQueryBehavior` classes could be missing some field properties. ([#3400](https://github.com/craftcms/cms/issues/3400))
- Fixed a bug where some fields within Matrix fields could lose their values after enabling the “Manage blocks on a per-site basis” setting. ([verbb/super-table#203](https://github.com/verbb/super-table/issues/203))
- Fixed a bug where HTML Purifier wasn’t being initialized with HTML 5 element support.
- Fixed a bug where it was possible to save Assets fields with the “Restrict allowed file types?” setting enabled, but no specific file types selected. ([#3410](https://github.com/craftcms/cms/issues/3410))

## 3.0.28 - 2018-10-23

### Added
- Structure sections now have the ability to disable entry propagation, like Channel sections. ([#2386](https://github.com/craftcms/cms/issues/2386))

### Changed
- `craft\base\Field::supportedTranslationMethods()` now defaults to only returning `none` if the field type doesn’t have a content column. ([#3385](https://github.com/craftcms/cms/issues/3385))
- Craft.EntryTypeSwitcher now fires a `beforeTypeChange` event before swapping the Edit Entry form tabs. ([#3375](https://github.com/craftcms/cms/pull/3375))
- Craft.MatrixInput now fires an `afterInit` event after initialization. ([#3375](https://github.com/craftcms/cms/pull/3375))
- Craft.MatrixInput now fires an `blockAdded` event after adding a new block. ([#3375](https://github.com/craftcms/cms/pull/3375))
- System messages sent from front-end requests are now sent using the current site’s language. ([#3388](https://github.com/craftcms/cms/issues/3388))

### Fixed
- Fixed an error that could occur when acquiring a lock for a file path, if the `mutex` component was swapped out with `yii\mutex\MysqlMutex`.

## 3.0.27.1 - 2018-10-12

### Fixed
- Fixed an error that occurred when deleting an entry from the Edit Entry page. ([#3372](https://github.com/craftcms/cms/issues/3372))
- Fixed an error that could occur when changing a Channel section to Structure. ([#3373](https://github.com/craftcms/cms/issues/3373))
- Fixed an error that occurred when saving Matrix content from console requests.

## 3.0.27 - 2018-10-11

### Added
- Added `craft\helpers\MigrationHelper::findForeignKey()`.
- Added the `cp.globals.edit` and `cp.globals.edit.content` template hooks to the Edit Global Set page. ([#3356](https://github.com/craftcms/cms/pull/3356))

### Changed
- It’s now possible to load a Create Entry page with a specific user preselected in the Author field, using a new `authorId` query string param. ([#3326](https://github.com/craftcms/cms/pull/3326))
- Matrix fields that are set to manage blocks on a per-site basis will now duplicate Matrix blocks across all of the owner element’s supported sites when the element is first created. ([#3082](https://github.com/craftcms/cms/issues/3082))
- Disabled Matrix blocks are no longer visible when sharing an entry draft or version. ([#3338](https://github.com/craftcms/cms/issues/3338))
- Control Panel tabs that have errors now have alert icons.
- The Debug Toolbar is no longer shown in Live Preview iframes.
- The Plugin Store now requires browsers with ES6 support.
- Updated jQuery Touch Events to 2.0.0.
- Updated Garnish to 0.1.29.

### Fixed
- Fixed a bug where enabling the “Propagate entries across all enabled sites?” setting for an existing Channel section (or converting the section to a Structure) wouldn’t update entries that had been created for the non-primary site.
- Fixed a bug where Craft wasn’t detecting and retrying queue jobs that had timed out.
- Fixed a bug where `Craft::$app->locale` could return the wrong locale during Live Preview requests. ([#3336](https://github.com/craftcms/cms/issues/3336))
- Fixed a SQL error that could occur when upgrading to Craft 3, if a foreign key had an unexpected name.
- Fixed a bug where page titles in the Control Panel could be blank when showing validation errors for things that were missing their name or title. ([#3344](https://github.com/craftcms/cms/issues/3344))
- Fixed an error that could occur if a component’s settings were stored as `null`. ([#3342](https://github.com/craftcms/cms/pull/3342))
- Fixed a bug where details panes weren’t visible on browser windows sized between 999 and 1,223 pixels wide.
- Fixed an error that occurred if a Quick Post widget contained a Matrix field that had Min Blocks set and only had one block type.
- Fixed a bug where disabled Matrix blocks were getting validated as live. ([#3354](https://github.com/craftcms/cms/issues/3354))
- Fixed a bug where the `EVENT_AFTER_ACTIVATE_USER` event wasn’t getting triggered on user registration when email verification isn’t required. ([craftcms/commerce-digital-products#18](https://github.com/craftcms/commerce-digital-products/issues/18))
- Added garbage collection for offline storage of remote assets. ([#3335](https://github.com/craftcms/cms/pull/3335))
- Fixed a bug where Twig could end up in a strange state if an error occurred when preparing to render an object template. ([#3364](https://github.com/craftcms/cms/issues/3364))

### Security
- The `svg()` Twig function no longer sanitizes SVGs or namespaces their IDs or class names by default when a file path (or alias) was passed in. ([#3337](https://github.com/craftcms/cms/issues/3337))

## 3.0.26.1 - 2018-09-29

### Changed
- Changed the `yiisoft/yii2-queue` version requirement to `2.1.0`. ([#3332](https://github.com/craftcms/cms/issues/3332))

## 3.0.26 - 2018-09-29

### Changed
- `ancestors`, `descendants`, `nextSibling`, `parent`, and `prevSibling` are now reserved field handles.
- The `svg()` Twig function namespaces class names in addition to IDs now.
- Changed the `yiisoft/yii2-queue` version requirement to `2.0.1`. ([#3332](https://github.com/craftcms/cms/issues/3332))

### Fixed
- Fixed a validation error that could occur when saving an entry as a new entry if the URI format didn’t contain a `{slug}` tag. ([#3320](https://github.com/craftcms/cms/issues/3320))
- Fixed a SQL error that could occur if a deprecation error occurred when attempting to upgrade a Craft 2 project. ([#3324](https://github.com/craftcms/cms/issues/3324))

## 3.0.25 - 2018-09-18

### Added
- Added `craft\log\FileTarget::$includeUserIp` which determines whether users’ IP addresses should be included in the logs (`false` by default). ([#3310](https://github.com/craftcms/cms/pull/3310))

### Fixed
- Fixed an error that could occur when installing or updating something within the Control Panel if `composer.json` required the `roave/security-advisories` package.
- Fixed a SQL error that could occur when searching elements on PostgreSQL installs.
- Fixed a bug where Craft would ignore the last segment of template paths that ended in `/0`. ([#3304](https://github.com/craftcms/cms/issues/3304))
- Fixed a Twig Template Loading Error that would occur when testing email settings, if a custom email template was used and an error occurred when rendering it. ([#3309](https://github.com/craftcms/cms/issues/3309))

## 3.0.24 - 2018-09-11

### Added
- Added the `extraAppLocales` config setting.

### Changed
- The `defaultCpLanguage` config setting no longer needs to be a language that Craft is translated into, as long as it is a valid locale ID.
- Resave Elements jobs that are queued up after saving an entry type now include the section name in the job description. ([#3290](https://github.com/craftcms/cms/issues/3290))
- Updated Garnish to 0.1.28.

### Fixed
- Fixed a SQL error that could occur when an element query’s `orderBy` parameter was set to `dateCreated` or `dateUpdated`.
- Fixed an error that could occur when updating to v3.0.23+ if multiple Matrix fields existed with the same handle, but they had no content tables, somehow.
- Fixed a bug where links in activation and forgot-password emails weren’t hyperlinked, leaving it up to the mail client to hopefully be smart about it. ([#3288](https://github.com/craftcms/cms/issues/3288))

## 3.0.23.1 - 2018-09-04

### Fixed
- Fixed a bug where Matrix fields would get new content tables each time they were saved.

## 3.0.23 - 2018-09-04

### Changed
- Browser-based form validation is now disabled for page forms. ([#3247](https://github.com/craftcms/cms/issues/3247))
- `craft\base\Model::hasErrors()` now supports passing an attribute name with a `.*` suffix, which will return whether any errors exist for the given attribute or any nested model attributes.
- Added `json` to the default `allowedFileExtensions` config setting value. ([#3254](https://github.com/craftcms/cms/issues/3254))
- Exception call stacks now collapse internal Twig methods by default.
- Twig exception call stacks now show all of the steps leading up to the error.
- Live Preview now reloads the preview pane automatically after an asset is saved from the Image Editor. ([#3265](https://github.com/craftcms/cms/issues/3265))

### Deprecated
- Deprecated `craft\services\Matrix::getContentTableName()`. `craft\fields\Matrix::$contentTable` should be used instead.

### Removed
- Removed `craft\services\Matrix::getParentMatrixField()`.

### Fixed
- Fixed a bug where element selection modals could be initialized without a default source selected, if some of the sources were hidden for not being available on the currently-selected site. ([#3227](https://github.com/craftcms/cms/issues/3227))
- Fixed a bug where edit pages for categories, entries, global sets, and users weren’t revealing which tab(s) had errors on it, if the errors occurred within a Matrix field. ([#3248](https://github.com/craftcms/cms/issues/3248))
- Fixed a SQL error that occurred when saving a Matrix field with new sub-fields on PostgreSQL. ([#3252](https://github.com/craftcms/cms/issues/3252))
- Fixed a bug where custom user fields weren’t showing up on the My Account page when running Craft Solo edition. ([#3228](https://github.com/craftcms/cms/issues/3228))
- Fixed a bug where multiple Matrix fields could share the same content table. ([#3249]())
- Fixed a “cache is corrupted” Twig error that could occur when editing or saving an element if it had an Assets field with an unresolvable subfolder path template. ([#3257](https://github.com/craftcms/cms/issues/3257))
- Fixed a bug where the Dev Mode indicator strip wasn’t visible on Chrome/Windows when using a scaled display. ([#3259](https://github.com/craftcms/cms/issues/3259))
- Fixed a SQL error that could occur when validating an attribute using `craft\validators\UniqueValidator`, if the target record’s `find()` method joined in another table.

## 3.0.22 - 2018-08-28

### Changed
- The “Deleting stale template caches” job now ensures all expired template caches have been deleted before it begins processing the caches.
- Text inputs’ `autocomplete` attributes now get set to `off` by default, and they will only not be added if explicitly set to `null`.
- Improved the error response when Composer is unable to perform an update due to a dependency conflict.
- Email fields in the Control Panel now have `type="email"`.
- `craft\helpers\Db::parseParam()` now has a `$caseInnensitive` argument, which can be set to `true` to force case-insensitive conditions on PostgreSQL installs.
- `craft\validators\UniqueValidator` now has a `$caseInsensitive` property, which can be set to `true` to cause the unique validation to be case-insensitive on PostgreSQL installs.
- The CLI setup wizard now detects common database connection errors that occur with MAMP, and automatically retests with adjusted settings.
- The CLI setup wizard now detects common database authentication errors, and lets the user retry the username and password settings, skipping the others.
- Updated Garnish to 0.1.27.

### Fixed
- Fixed a bug where Craft wasn’t reverting `composer.json` to its original state if something went wrong when running a Composer update.
- Fixed a bug where string casing functions in `craft\helpers\StringHelper` were adding extra hyphens to strings that came in as `Upper-Kebab-Case`.
- Fixed a bug where unique validation for element URIs, usernames, and user email address was not case-insensitive on PostgreSQL installs.
- Fixed a bug where element queries’ `uri` params, and user queries’ `firstName`, `lastName`, `username`, and `email` params, were not case-insensitive on PostgreSQL installs.
- Fixed a bug where the CLI setup wizard was allowing empty database names.
- Fixed a bug where it wasn’t possible to clear template caches if template caching was disabled by the `enableTemplateCaching` config setting. ([#3229](https://github.com/craftcms/cms/issues/3229))
- Fixed a bug where element index toolbars weren’t staying fixed to the top of the content area when scrolling down the page. ([#3233](https://github.com/craftcms/cms/issues/3233))
- Fixed an error that could occur when updating Craft if the system was reliant on the SSL certificate provided by the`composer/ca-bundle` package.

## 3.0.21 - 2018-08-21

### Added
- Most element query parameters can now be set to `['not', 'X', 'Y']`, as a shortcut for `['and', 'not X', 'not Y']`.

### Changed
- The “New Password” input on the My Account page now has a “Show” button, like other password inputs in the Control Panel.
- Plugin settings pages now redirect to the Settings index page after save. ([#3216](https://github.com/craftcms/cms/issues/3216))
- It’s now possible to set [autofill detail tokens](https://html.spec.whatwg.org/multipage/form-control-infrastructure.html#autofill-detail-tokens) on the `autocomplete` variable when including the `_includes/forms/text.html` template (e.g. `'name'`).
- Username and password inputs now have the correct `autocomplete` values, increasing the likelihood that tools like 1Password will handle the form correctly. ([#3207](https://github.com/craftcms/cms/issues/3207))

### Fixed
- Fixed a SQL error that occurred when saving a user if a `craft\elements\User::EVENT_BEFORE_SAVE` event listener was setting `$event->isValid = false`. ([#3206](https://github.com/craftcms/cms/issues/3206))
- Fixed a bug where password inputs’ jQuery data was getting erased when the “Show” button was clicked.
- Fixed an error that could occur when upgrading to Craft 3. ([#3208](https://github.com/craftcms/cms/pull/3208))
- Fixed a bug where non-image assets’ file extension icons could bleed out of the preview area within asset editor HUDs. ([#3209](https://github.com/craftcms/cms/issues/3209))
- Fixed a bug where Craft wasn’t saving a new entry version when reverting an entry to a previous version. ([#3210](https://github.com/craftcms/cms/issues/3210))
- Fixed an error that could occur when a Matrix block was saved by a queue job. ([#3217](https://github.com/craftcms/cms/pull/3217))

### Security
- External links in the Control Panel now set `rel="noopener"`. ([#3201](https://github.com/craftcms/cms/issues/3201))

## 3.0.20 - 2018-08-14

### Added
- Added `craft\services\Fields::refreshFields()`.

### Fixed
- Fixed a bug where `DateTime` model attributes were getting converted to ISO-8601 date strings for `craft\web\View::renderObjectTemplate()`. ([#3185](https://github.com/craftcms/cms/issues/3185))
- Fixed a bug where timepicker menus had a higher z-index than session expiration modal shades. ([#3186](https://github.com/craftcms/cms/issues/3186))
- Fixed a bug where users could not log in after upgrading to Craft 3, if there was a custom field named `owner`.
- Fixed a bug where it was not possible to set non-integer values on asset queries’ `width`, `height`, or `size` params. ([#3195](https://github.com/craftcms/cms/issues/3195))
- Fixed a bug where all Asset folders were being initiated at once, resulting in performance issues.

## 3.0.19 - 2018-08-07

### Added
- Added the `craft.query()` template function, for creating new database queries.
- Added `craft\services\Structures::$mutexTimeout`. ([#3148](https://github.com/craftcms/cms/issues/3148))
- Added `craft\services\Api::getComposerWhitelist()`.

### Removed
- Removed `craft\services\Api::getOptimizedComposerRequirements()`.

### Fixed
- Craft’s console commands now return the correct exit codes. ([#3175](https://github.com/craftcms/cms/issues/3175))
- Fixed the appearance of checkboxes in IE11 on element index pages. ([#3177](https://github.com/craftcms/cms/issues/3177))
- Fixed a bug where `composer.json` could end up with a bunch of extra dependencies in the `require` object after a failed update or plugin installation.
- Fixed an error that could occur when viewing an entry revision, if it had a Matrix field and one of the sub-fields within the Matrix field had been deleted. ([#3183](https://github.com/craftcms/cms/issues/3183))
- Fixed a bug where thumbnails weren’t loading in relational fields when viewing an entry version.

## 3.0.18 - 2018-07-31

### Added
- Added `craft\helpers\App::assetManagerConfig()`.
- Added `craft\helpers\App::cacheConfig()`.
- Added `craft\helpers\App::dbConfig()`.
- Added `craft\helpers\App::mailerConfig()`.
- Added `craft\helpers\App::mutexConfig()`.
- Added `craft\helpers\App::logConfig()`.
- Added `craft\helpers\App::sessionConfig()`.
- Added `craft\helpers\App::userConfig()`.
- Added `craft\helpers\App::viewConfig()`.
- Added `craft\helpers\App::webRequestConfig()`.
- Added `craft\validators\StringValidator::$trim`, which will cause leading/trailing whitespace to be stripped from model attributes.

### Changed
- User verification and password-reset emails now link them back to the same site they were on when the email was sent, if it was sent from a front-end request. ([#3029](https://github.com/craftcms/cms/issues/3029))
- Dynamic app component configs are now defined by methods on `craft\helpers\App`, making it easier to modify them from `config/app.php`. ([#3152](https://github.com/craftcms/cms/issues/3152))
- Structure operations now ensure that no other operations are being performed on the same structure, reducing the risk of corrupting the structure. ([#3148](https://github.com/craftcms/cms/issues/3148))
- The `{% js %}` tag now supports the following position params: `at POS_HEAD`, `at POS_BEGIN`, `at POS_END`, `on POS_READY`, and `on POS_LOAD` (e.g. `{% js at POS_END %}`).
- Craft once again checks for `X-Forwarded-For` headers when determining the user’s IP. ([#3036](https://github.com/craftcms/cms/issues/3036))
- Leading/trailing whitespace characters are now stripped from element titles on save. ([#3020](https://github.com/craftcms/cms/issues/3020))
- Updated svg-sanitizer to 0.9.

### Deprecated
- Deprecated `craft\db\Connection::createFromConfig()`. `craft\helpers\App::dbConfig()` should be used instead.
- Deprecated `craft\helpers\MailerHelper::createMailer()`. `craft\helpers\App::mailerConfig()` should be used instead.

### Fixed
- Fixed a bug where collapsing structure elements would only hide up to 50 of their descendants.
- Fixed a bug where Date/Time fields could lose their value if they were used in an entry type’s Title Format, and the entry’s site’s language was different than the user’s preferred language. ([#3151](https://github.com/craftcms/cms/issues/3151))
- Fixed a bug where Dropdown fields could show an incorrect selected value in limited circumstances.
- Fixed a bug where Dropdown fields on an element index view could show an incorrect selected value in limited circumstances.

## 3.0.17.1 - 2018-07-24

### Fixed
- Really fixed a PHP error that could occur if the PHP’s `set_time_limit()` was added to the php.ini `disable_functions` list.

## 3.0.17 - 2018-07-24

### Added
- The Control Panel is now translated for Norwegian Nynorsk. ([#3135](https://github.com/craftcms/cms/pull/3135))
- Added `craft\elements\db\ElementQuery::anyStatus()`, which can be called when the default `status` and `enabledForSite` filters aren’t desired. ([#3117](https://github.com/craftcms/cms/issues/3117))

### Changed
- The `addTrailingSlashesToUrls` config setting no longer applies to URLs that end with a segment that has a dot (`.`). ([#3123](https://github.com/craftcms/cms/issues/3123))
- Craft now redirects install requests back to the Dashboard if it’s already installed. ([#3143](https://github.com/craftcms/cms/issues/3143))

### Fixed
- Fixed a bug where the Settings → Email → System Messages page would show messages in the current application language rather than the primary site’s language.
- Fixed a bug where system message modals on the Settings → Email → System Messages page would initially show messages in the current application language rather than the primary site’s language, even if the application language wasn’t in use by any sites. ([#3115](https://github.com/craftcms/cms/issues/3115))
- Fixed an error that could occur if `craft\web\View::registerAssetFlashes()` was called on a console request. ([#3124](https://github.com/craftcms/cms/issues/3124))
- Fixed a PHP error that could occur if the PHP’s `set_time_limit()` was added to the php.ini `disable_functions` list.
- Fixed a bug where expanding a disabled element within a structure index view in the Control Panel wouldn’t reveal any descendants. ([#3126](https://github.com/craftcms/cms/issues/3126))
- Fixed a bug thumbnails weren’t loading for element index rows that were revealed after expanding a parent element.
- Fixed an error that occurred if an element’s `getRoute()` method returned a string. ([#3128](https://github.com/craftcms/cms/issues/3128))
- Fixed a bug where the `|without` filter wasn’t working if an object was passed in. ([#3137](https://github.com/craftcms/cms/issues/3137))
- Fixed a bug where users’ Language preference would default to Deutsch if the current application language wasn’t one of the available language options. ([#3142](https://github.com/craftcms/cms/issues/3142))

## 3.0.16.1 - 2018-07-18

### Fixed
- Fixed a bug where the `orderBy` element query param wasn’t being respected when used in conjunction with a `with` param to eager-load elements in a specific order. ([#3109](https://github.com/craftcms/cms/issues/3109))
- Fixed a bug where underscores were getting removed from slugs. ([#3111](https://github.com/craftcms/cms/issues/3111))

## 3.0.16 - 2018-07-17

### Added
- The progress bar on the Asset Indexes utility now shows how many files have been indexed, and how many there are in total. ([#2934](https://github.com/craftcms/cms/issues/2934))
- Added `craft\base\PluginInterface::beforeSaveSettings()`.
- Added `craft\base\PluginInterface::afterSaveSettings()`.
- Added `craft\base\Plugin::EVENT_AFTER_SAVE_SETTINGS`.
- Added `craft\base\Plugin::EVENT_BEFORE_SAVE_SETTINGS`.

### Changed
- Craft no longer relies on ImageMagick or GD to define the image formats that should be considered manipulatable. ([#2408](https://github.com/craftcms/cms/issues/2408))
- Removed the `showBetaUpdates` config setting as it’s no longer being used.
- When uploading a file to an Assets field, Craft will automatically sort the file list to show the latest uploads first. ([#2812](https://github.com/craftcms/cms/issues/2812))
- `dateCreated`, `dateUpdated`, `postDate`, `expiryDate`, `after`, and  `before` element query params can new be set to `DateTime` objects.
- Matrix fields now auto-focus the first text input within newly-created Matrix blocks. ([#3104](https://github.com/craftcms/cms/issues/3104))
- Updated Twig to 2.5.0.
- Updated Garnish to 0.1.26.
- Updated Selectize to 0.12.6.

### Fixed
- Fixed an error that could occur when sending emails to international domains if the Intl extension wasn’t enabled.
- Fixed an exception that was thrown if the `securityKey` config setting was changed and Craft was set to use either the SMTP or Gmail mailer transport type. ([#3083](https://github.com/craftcms/cms/issues/3083))
- Fixed a bug where Asset view was not being refreshed in some cases after using Image Editor. ([#3035](https://github.com/craftcms/cms/issues/3035))
- Fixed a bug where Craft wouldn’t warn before leaving an edit page with unsaved changes, if Live Preview was active. ([#3092](https://github.com/craftcms/cms/issues/3092))
- Fixed a bug where entries, categories, and global sets’ `getCpEditUrl()` methods could omit the site handle on multi-site installs. ([#3089](https://github.com/craftcms/cms/issues/3089))
- Fixed a JavaScript error that occurred when closing Live Preview. ([#3098](https://github.com/craftcms/cms/issues/3098))
- Fixed a bug where Dashboard widgets could be spaced incorrectly if there was only one grid column. ([#3100](https://github.com/craftcms/cms/issues/3100))
- Fixed a bug where modal windows with Field Layout Designers could cause the browser to crash. ([#3096](https://github.com/craftcms/cms/pull/3096))
- Fixed a bug where `craft\services\Fields::getAllGroups()` and `getGroupById()` could return incorrect results. ([#3102](https://github.com/craftcms/cms/issues/3102))

## 3.0.15 - 2018-07-09

### Changed
- It’s now possible to fetch only non-admin users by setting `craft\elements\db\UserQuery::$admin` to `false`.
- `Craft.EntryTypeSwitcher` now triggers a `typeChange` event after switching the entry type. ([#3067](https://github.com/craftcms/cms/pull/3067))
- Reduced the left and right padding in the Control Panel for screens less than 768 pixels wide. ([#3073](https://github.com/craftcms/cms/issues/3073))
- Removed the `useXSendFile` config setting as it’s no longer being used.
- `craft\helpers\StringHelper::toKebabCase()`, `toCamelCase()`, `toPascalCase()`, and `toSnakeCase()` now treat camelCase’d and PascalCale’d strings as multiple words. ([#3090](https://github.com/craftcms/cms/issues/3090))

### Fixed
- Fixed a bug where `craft\i18n\I18N::getPrimarySiteLocale()` and `getPrimarySiteLocaleId()` were returning locale info for the _first_ site, rather than the primary one. ([#3063](https://github.com/craftcms/cms/issues/3063))
- Fixed a bug where element index pages were loading all elements in the view, rather than waiting for the user to scroll to the bottom of the page before loading the next batch. ([#3068](https://github.com/craftcms/cms/issues/3068))
- Fixed a bug where sites listed in the Control Panel weren’t always in the correct sort order. ([#3065](https://github.com/craftcms/cms/issues/3065))
- Fixed an error that occurred when users attempted to create new entries within entry selector modals, for a section they didn’t have permission to publish peer entries in. ([#3069](https://github.com/craftcms/cms/issues/3069))
- Fixed a bug where the “Save as a new asset” button label wasn’t getting translated in the Image Editor. ([#3070](https://github.com/craftcms/cms/pull/3070))
- Fixed a bug where it wasn’t possible to set the filename of assets when uploading them as data strings. ([#2973](https://github.com/craftcms/cms/issues/2973))
- Fixed a bug where the Field Type menu’s options within new Matrix block type settings weren’t getting sorted alphabetically. ([#3072](https://github.com/craftcms/cms/issues/3072))
- Fixed an exception that was thrown when testing email settings if the Template setting was invalid. ([#3074](https://github.com/craftcms/cms/issues/3074))
- Fixed a bug where Dropdown fields’ bottom margin could jump up a bit when an empty option was selected. ([#3075](https://github.com/craftcms/cms/issues/3075))
- Fixed a bug where main content containers in the Control Panel could become too wide in Firefox. ([#3071](https://github.com/craftcms/cms/issues/3071))

## 3.0.14 - 2018-07-03

### Changed
- `craft\events\SiteEvent` now has a `$oldPrimarySiteId` property, which will be set to the previous primary site ID (which may stil be the current site ID, if it didn’t just change).
- `craft\helpers\Search::normalizeKeywords()` now has a `$language` argument, which can be set if the character mappings should be pulled from a different language than the current app language.
- `craft\services\Sites::getEditableSiteIds()` and `getEditableSites()` now return the same things as `getAllSiteIds()` and `getAllSites()` when there’s only one site. ([#3049](https://github.com/craftcms/cms/issues/3049))

### Fixed
- Fixed a bug where user verification links could get mangled when emails were parsed as Markdown, if the verification code contained two or more underscores.
- Fixed a bug where Craft was misinterpreting `X-Forwarded-For` headers as the user’s IP instead of the server’s IP. ([#3036](https://github.com/craftcms/cms/issues/3036))
- Fixed a bug where Craft wasn’t auto-scrolling the content container when dragging items near a window edge. ([#3048](https://github.com/craftcms/cms/issues/3048))
- Fixed a PHP error that occurred when loading a Debug Toolbar panel on a page that contained serialized Checkboxes or Multi-Select field data. ([#3034](https://github.com/craftcms/cms/issues/3034))
- Fixed a bug where elements’ normalized search keywords weren’t always using the correct language-specific character mappings. ([#3046](https://github.com/craftcms/cms/issues/3046))
- Fixed a bug where the `<html lang>` attribute was hard-set to `en-US` rather than the current application language. ([#3053](https://github.com/craftcms/cms/pull/3053))
- Fixed a PHP error that occurred when entering an invalid number into a Number field that was set to have decimal digits. ([#3059](https://github.com/craftcms/cms/issues/3059))

### Security
- Craft no longer shows the installer when it can’t establish a database connection if Dev Mode isn’t enabled.

## 3.0.13.2 - 2018-06-27

### Fixed
- Fixed an error that occurred when deleting users from the Users index page.

## 3.0.13.1 - 2018-06-26

### Fixed
- Fixed a bug where Delete User modals weren’t showing the total number of entries that will be transferred/deleted.

## 3.0.13 - 2018-06-26

### Added
- Craft now includes a summary of the content that will be transferred/deleted in Delete User modals. ([#875](https://github.com/craftcms/cms/issues/875))
- `|date`, `|time`, and `|datetime` filters now support a `locale` argument, for specifying which locale’s formatter should be doing the date/time formatting. ([#3006](https://github.com/craftcms/cms/issues/3006))
- Added `craft\base\ApplicationTrait::getIsInitialized()`.
- Added `craft\base\ClonefixTrait`.
- Added `craft\controllers\AssetsController::actionThumb()`.
- Added `craft\controllers\UsersController::actionUserContentSummary()`.
- Added `craft\controllers\UsersController::EVENT_DEFINE_CONTENT_SUMMARY`.
- Added `craft\helpers\App::backtrace()`.
- Added `craft\queue\jobs\PropagateElements`.
- Added `craft\services\Elements::propagateElement()`.

### Changed
- Editable tables now submit an empty string when they have no rows.
- Reduced the overhead when adding a new site by only resaving existing assets, categories, global sets, and tags once for the newly-created site, rather than for all sites.
- Web-based queue workers now call `craft\helpers\App::maxPowerCaptain()` before running the queue. ([#3011](https://github.com/craftcms/cms/issues/3011))
- The PHP Info utility no longer displays the original values for settings and only the current environment value. ([#2990](https://github.com/craftcms/cms/issues/2990))
- Loosened up most of Craft’s Composer dependency constraints.
- Craft no longer publishes asset thumbnails to the `cpresources/` folder.
- `attributes`, `error`, `errors`, and `scenario` are now reserved field handles. ([#3032](https://github.com/craftcms/cms/issues/3032))
- Improved the look of Control Panel tabs.
- `craft\web\UrlManager::createUrl()`, `createAbsoluteUrl()`, and `getMatchedElement()` now log warnings if they’re called before Craft has been fully initialized. ([#3028](https://github.com/craftcms/cms/issues/3028))

### Deprecated
- Deprecated `craft\controllers\AssetsController::actionGenerateThumb()`.

### Fixed
- Fixed a bug where sidebar meta info on Edit User pages was bleeding over the edge of the page’s content area.
- Fixed a bug where Table fields wouldn’t remember if they had no rows in their Default Values setting. ([#2979](https://github.com/craftcms/cms/issues/2979))
- Fixed a bug where passing `timezone=false` to the `|date`, `|time`, and `|datetime` filters would not preserve the given date’s time zone.
- Fixed a bug where AM/PM strings in formatted dates weren’t respecting the casing specified by the `A`/`a` character in the date format. ([#3007](https://github.com/craftcms/cms/issues/3007))
- Fixed a bug you could get an invalid license warning in cases where web API calls returned a 500 response code.
- Fixed a bug where cloning models and queries would lose any associated behaviors. ([#2857](https://github.com/craftcms/cms/issues/2857))
- Fixed a bug where custom field params were getting forgotten when calling `getNext()` and `getPrev()`, if an element query object was passed in. ([#3019](https://github.com/craftcms/cms/issues/3019))
- Fixed a bug where datepickers were getting scrollbars.
- Fixed a bug where volumes’ field layouts weren’t getting deleted when volumes were deleted. ([#3022](https://github.com/craftcms/cms/pull/3022))
- Fixed a bug where deleting a section or an entry type wouldn’t delete any associated entries that didn’t exist in the primary site. ([#3023](https://github.com/craftcms/cms/issues/3023))
- Fixed a bug where the `svg()` Twig function could convert `id` attributes within the SVG contents to invalid IDs. ([#3025](https://github.com/craftcms/cms/issues/3025))
- Fixed a bug where asset thumbnails wouldn’t load reliably in the Control Panel on load-balanced environments. ([#3026](https://github.com/craftcms/cms/issues/3026))
- Fixed a PHP error that could occur when validating Assets fields if a file was uploaded but no longer exists at the temp location. ([#3033](https://github.com/craftcms/cms/pull/3033))

## 3.0.12 - 2018-06-18

### Added
- Added a `leaves` element query param that limits the selected elements to just the leaves in the structure (elements without children).
- Added `craft\helpers\Db::deleteIfExists()`.
- Added `craft\services\Categories::deleteGroup()`. ([#3000](https://github.com/craftcms/cms/pull/3000))
- Added `craft\services\Tags::deleteTagGroup()`. ([#3000](https://github.com/craftcms/cms/pull/3000))
- Added `craft\services\UserGroups::deleteGroup()`. ([#3000](https://github.com/craftcms/cms/pull/3000))

### Changed
- Improved Control Panel styling. ([#2883](https://github.com/craftcms/cms/issues/2883))

### Removed
- Removed `craft\services\Fields::updateFieldVersionAfterRequest()`.

### Fixed
- Fixed a caching bug where the Fields service could still think a field existed after it had been deleted. ([#2985](https://github.com/craftcms/cms/issues/2985))
- Fixed a bug where Craft would not invalidate the dynamically-generated `craft\behaviors\ContentBehavior` and `craft\behaviors\ElementQueryBehavior` after saving/deleting a custom field, if the request didn’t end normally. ([#2999](https://github.com/craftcms/cms/issues/2999))
- Fixed a PHP error that could occur when saving entries with a URI format that contained certain Twig filters. ([#2995](https://github.com/craftcms/cms/issues/2995))
- Fixed a bug where `{shorthand}` variables in templates rendered by `craft\web\View::renderObjectTemplate()` could end up referencing global variables, if the variable wasn’t a property of the object. ([#3002](https://github.com/craftcms/cms/issues/3002))
- Fixed a bug where the Find and Replace utility wasn’t updating element titles. ([#2996](https://github.com/craftcms/cms/issues/2996))
- Fixed some wonky behavior if one of the custom user profile tabs was called “Account”. ([#2998](https://github.com/craftcms/cms/issues/2998))
- Fixed a bug where dragging a folder on the Assets index page could have unexpected results. ([#2873](https://github.com/craftcms/cms/issues/2873))
- Reduced the likelihood of SQL deadlock errors when saving elements. ([#3003](https://github.com/craftcms/cms/issues/3003))

## 3.0.11 - 2018-06-12

### Changed
- Sort options defined by element types’ `sortOptions()` / `defineSortOptions()` methods can now be specified as sub-arrays with `label`, `orderBy`, and `attribute` keys.
- Entries and categories can now be sorted by their slugs.
- The “Cache remote images?” option in the Asset Indexes utility is now enabled by default. ([#2977](https://github.com/craftcms/cms/issues/2977))

### Fixed
- Fixed a bug where it was not possible to order search results by search score, if the element type didn’t specify any sort options.
- Fixed a bug where clicking on “Date Created” and “Date Updated” column headers on element indexes wouldn’t update the sort order. ([#2975](https://github.com/craftcms/cms/issues/2975))
- Fixed a bug where Edit Entry pages were listing more than the 10 most recent versions. ([#2976](https://github.com/craftcms/cms/issues/2976))
- Fixed a SQL error that occurred when upgrading from Craft 2 to 3 via the terminal. ([#1347](https://github.com/craftcms/cms/issues/1347))
- Fixed the alignment of expand/collapse toggles in asset index sidebars. ([#2981](https://github.com/craftcms/cms/issues/2981))

## 3.0.10.3 - 2018-06-07

### Fixed
- Fixed a bug where the “New Entry” menu on the Entries index page would not contain any options on single-site installs, running MySQL. ([#2961](https://github.com/craftcms/cms/issues/2961))
- Fixed a bug where the `siteName` config setting wasn’t working as expected when set to an array. ([#2968](https://github.com/craftcms/cms/issues/2968))

## 3.0.10.2 - 2018-06-07

### Changed
- Improved the output of `craft\helpers\DateTimeHelper::humanDurationFromInterval()`.
- Updated Garnish to 0.1.24.

### Fixed
- Fixed JavaScript errors that could occur in the Control Panel on pages with Ajax requests. ([#2966](https://github.com/craftcms/cms/issues/2966))
- Fixed a bug where the “New Entry” menu on the Entries index page would not contain any options on single-site installs. ([#2961](https://github.com/craftcms/cms/issues/2961))
- Fixed a bug where JavaScript files registered with `craft\web\View::registerJsFile()` would be ignored if the `depends` option was set. ([#2965](https://github.com/craftcms/cms/issues/2965))

## 3.0.10.1 - 2018-06-06

### Fixed
- Fixed a bug where Craft wasn’t converting empty strings to `null` when saving data to non-textual columns.
- Fixed a bug where Craft would show a Database Connection Error on Install requests, if it couldn’t connect to the database.
- Fixed a bug where Craft wasn’t keeping track of element queries that were executed within `{% cache %}` tags. ([#2959](https://github.com/craftcms/cms/issues/2959))

## 3.0.10 - 2018-06-05

### Added
- Added support for a `CRAFT_LICENSE_KEY` PHP constant, which can be set to the project’s license key, taking precedence over the `license.key` file.
- Added `craft\helpers\Stringy::getLangSpecificCharsArray()`.
- Added `craft\web\View::setRegisteredAssetBundles()`.
- Added `craft\web\View::setRegisteredJsFiles()`.

### Changed
- Generated site URLs now always include full host info, even if the base site URL is root/protocol-relative. ([#2919](https://github.com/craftcms/cms/issues/2919))
- Variables passed into `craft\web\View::renderObjectTemplate()` can now be referenced using the shorthand syntax (e.g. `{foo}`).
- `craft\helpers\StringHelper::asciiCharMap()` now has `$flat` and `$language` arguments.
- Craft no longer saves new versions of entries when absolutely nothing changed about them in the save request. ([#2923](https://github.com/craftcms/cms/issues/2923))
- Craft no longer enforces plugins’ `minVersionRequired` settings if the currently-installed version begins with `dev-`.
- Improved the performance of element queries when a lot of values were passed into a param, such as `id`, by using `IN()` and `NOT IN()` conditions when possible. ([#2937](https://github.com/craftcms/cms/pull/2937))
- The Asset Indexes utility no longer skips files with leading underscores. ([#2943](https://github.com/craftcms/cms/issues/2943))
- Updated Garnish to 0.1.23.

### Deprecated
- Deprecated the `customAsciiCharMappings` config setting. (Any corrections to ASCII char mappings should be submitted to [Stringy](https://github.com/danielstjules/Stringy).)

### Fixed
- Fixed a PHP error that could occur when `craft\fields\Number::normalizeValue()` was called without passing an `$element` argument. ([#2913](https://github.com/craftcms/cms/issues/2913))
- Fixed a bug where it was not possible to fetch Matrix blocks with the `relatedTo` param if a specific custom field was specified.
- Fixed a bug where `craft\helpers\UrlHelper::url()` and `siteUrl()` were not respecting the `$scheme` argument for site URLs.
- Fixed a bug where `{id}` tags within element URI formats weren’t getting parsed correctly on first save. ([#2922](https://github.com/craftcms/cms/issues/2922))
- Fixed a bug where `craft\helpers\MigrationHelper::dropAllForeignKeysToTable()` wasn’t working correctly. ([#2897](https://github.com/craftcms/cms/issues/2897))
- Fixed a “Craft is not defined” JavaScript error that could occur on the Forgot Password page in the Control Panel and Dev Toolbar requests.
- Fixed a bug where rotating the screen on iOS would change how the page was zoomed.
- Fixed a bug where `craft\helpers\StringHelper::toAscii()` and the `Craft.asciiString()` JS method weren’t using language-specific character replacements, or any custom replacements defined by the `customAsciiCharMappings` config setting.
- Fixed a bug where the number `0` would not save in a Plain Text field.
- Fixed a bug where Craft could pick the wrong current site if the primary site had a root-relative or protocol-relative URL, and another site didn’t, but was otherwise an equal match.
- Fixed a bug where Control Panel Ajax requests could cause some asset bundles and JavaScript files to be double-registered in the browser.
- Fixed a bug where the “New entry” menu on the Entries index page was including sections that weren’t available in the selected site, and they weren’t linking to Edit Entry pages for the selected site. ([#2925](https://github.com/craftcms/cms/issues/2925))
- Fixed a bug where the `|date`, `|time`, and `|datetime` filters weren’t respecting their `$timezone` arguments. ([#2926](https://github.com/craftcms/cms/issues/2926))
- Fixed a bug where element queries weren’t respecting the `asArray` param when calling `one()`. ([#2940](https://github.com/craftcms/cms/issues/2940))
- Fixed a bug where the Asset Indexes utility wouldn’t work as expected if all of a volume’s assets had been deleted from the file system. ([#2955](https://github.com/craftcms/cms/issues/2955))
- Fixed a SQL error that could occur when a `{% cache %}` tag had no body. ([#2953](https://github.com/craftcms/cms/issues/2953))

## 3.0.9 - 2018-05-22

### Added
- Added a default plugin icon to plugins without an icon in the Plugin Store.
- Added `craft\helpers\ArrayHelper::without()` and `withoutValue()`.
- Added `craft\base\FieldInterface::modifyElementIndexQuery()`.
- Added `craft\elements\db\ElementQueryInterface::andWith()`.

### Changed
- Fixed a bug where Craft was checking the file system when determining if an asset was a GIF, when it should have just been checking the file extension.
- `craft\base\Plugin` now sets the default `$controllerNamespace` value to the plugin class’ namespace + `\controllers` or `\console\controllers`, depending on whether it’s a web or console request.
- Improved the contrast of success and error notices in the Control Panel to meet WCAG AA requirements. ([#2885](https://github.com/craftcms/cms/issues/2885))
- `fieldValue` is now a protected field handle. ([#2893](https://github.com/craftcms/cms/issues/2893))
- Craft will no longer discard any preloaded elements when setting the `with` param on an element query, fixing a bug where disabled Matrix blocks could show up in Live Preview if any nested fields were getting eager-loaded. ([#1576](https://github.com/craftcms/cms/issues/1576))
- Improved memory usage when using the `{% cache %}` tag. ([#2903](https://github.com/craftcms/cms/issues/2903))

### Fixed
- Fixed a bug where the Plugin Store was listing featured plugins (e.g. “Recently Added”) in alphabetical order rather than the API-defined order. ([pixelandtonic/craftnet#83](https://github.com/pixelandtonic/craftnet/issues/83))
- Fixed a SQL error that occurred when programmatically saving a field layout, if the field’s `required` property wasn’t set.
- Fixed a JavaScript error that could occur when multiple Assets fields were present on the same page.
- Fixed an error that could occur when running the `setup` command on some environments.
- Fixed a PHP error that could occur when calling `craft\elements\db\ElementQuery::addOrderBy()` if `$columns` normalized to an empty array. ([#2896](https://github.com/craftcms/cms/issues/2896))
- Fixed a bug where it wasn’t possible to access custom field values on Matrix blocks via `matrixblock` reference tags.
- Fixed a bug where relational fields with only disabled elements selected would get empty table cells on element indexes. ([#2910](https://github.com/craftcms/cms/issues/2910))

## 3.0.8 - 2018-05-15

### Added
- Number fields now have a “Default Value” setting. ([#927](https://github.com/craftcms/cms/issues/927))
- Added the `preserveCmykColorspace` config setting, which can be set to `true` to prevent images’ color spaces from getting converted to sRGB on environments running ImageMagick.

### Changed
- Error text is now orange instead of red. ([#2885](https://github.com/craftcms/cms/issues/2885))
- Detail panes now have a lighter, more saturated background color.

### Fixed
- Fixed a bug where Craft’s default MySQL backup command would not respect the `unixSocket` database config setting. ([#2794](https://github.com/craftcms/cms/issues/2794))
- Fixed a bug where some SVG files were not recognized as SVG files.
- Fixed a bug where Table fields could add the wrong number of default rows if the Min Rows setting was set, and the Default Values setting had something other than one row. ([#2864](https://github.com/craftcms/cms/issues/2864))
- Fixed an error that could occur when parsing asset reference tags. ([craftcms/redactor#47](https://github.com/craftcms/redactor/issues/47))
- Fixed a bug where “Try” and “Buy” buttons in the Plugin Store were visible when the `allowUpdates` config setting was disabled. ([#2781](https://github.com/craftcms/cms/issues/2781))
- Fixed a bug where Number fields would forget their Min/Max Value settings if they were set to 0.
- Fixed a bug where entry versions could be displayed in the wrong order if multiple versions had the same creation date. ([#2889](https://github.com/craftcms/cms/issues/2889))
- Fixed an error that occurred when installing Craft on a domain with an active user session.
- Fixed a bug where email verification links weren’t working for publicly-registered users if the registration form contained a Password field and the default user group granted permission to access the Control Panel.

### Security
- Login errors for locked users now factor in whether the `preventUserEnumeration` config setting is enabled.

## 3.0.7 - 2018-05-10

### Added
- Added the `transformGifs` config setting, which can be set to `false` to prevent GIFs from getting transformed or cleansed. ([#2845](https://github.com/craftcms/cms/issues/2845))
- Added `craft\helpers\FileHelper::isGif()`.

### Changed
- Craft no longer logs warnings about missing translation files when Dev Mode isn’t enabled. ([#1531](https://github.com/craftcms/cms/issues/1531))
- Added `craft\services\Deprecator::$logTarget`. ([#2870](https://github.com/craftcms/cms/issues/2870))
- `craft\services\Deprecator::log()` no longer returns anything.

### Fixed
- Fixed a bug where it wasn’t possible to upload new assets to Assets fields using base64-encoded strings. ([#2855](https://github.com/craftcms/cms/issues/2855))
- Fixed a bug where Assets fields would ignore all submitted asset IDs if any new assets were uploaded as well.
- Fixed a bug where SVG files that were using single quotes instead of double quotes would not be recognized as SVGs.
- Fixed a bug where translated versions of the “It looks like someone is currently performing a system update.” message contained an HTML-encoded `<br/>` tag.
- Fixed a bug where changing an entry’s type could skip adding the new entry type’s tabs, if the previous entry type didn’t have any tabs. ([#2859](https://github.com/craftcms/cms/issues/2859))
- Fixed warnings about missing SVG files that were logged by Control Panel requests.
- Fixed a bug where the `|date` filter would ignore date formatting characters that don’t have ICU counterparts. ([#2867](https://github.com/craftcms/cms/issues/2867))
- Fixed a bug where the global `currentUser` Twig variable could be set to `null` and global sets and could be missing some custom field values when a user was logged-in, if a plugin was loading Twig during or immediately after plugin instantiation. ([#2866](https://github.com/craftcms/cms/issues/2866))

## 3.0.6 - 2018-05-08

### Added
- Error messages about missing plugin-supplied field and volume types now show an Install button when possible.
- Added `craft\base\MissingComponentTrait::getPlaceholderHtml()`.
- Added `craft\db\Migration::EVENT_AFTER_UP` and `EVENT_AFTER_DOWN` events.
- Added `craft\elements\Asset::getContents()`.

### Changed
- Edit User pages will now warn editors when leaving the page with unsaved changes. ([#2832](https://github.com/craftcms/cms/issues/2832))
- Modules are once again loaded before plugins, so they have a chance to register Twig initialization events before a plugin initializes Twig. ([#2831](https://github.com/craftcms/cms/issues/2831))
- `craft\helpers\FileHelper::isSvg()` now returns `true` for files with an `image/svg` MIME type (missing the `+xml`). ([#2837](https://github.com/craftcms/cms/pull/2837))
- The `svg()` Twig function now accepts assets to be passed directly into it. ([#2838](https://github.com/craftcms/cms/pull/2838))
- The “Save and add another” save menu option on Edit Entry and Edit Categories pages now maintain the currently-selected site. ([#2844](https://github.com/craftcms/cms/issues/2844))
- PHP date patterns that are *only* a month name or week day name character will now format the date using the stand-alone month/week day name value. (For example, `'F'` will format a date as “Maggio” instead of “maggio”.)
- Servers without the Intl extension will now use location-agnostic locale data as a fallback if locale data for the specific locale isn’t available.
- The `|date` Twig filter always goes through `craft\i18n\Formatter::asDate()` now, unless formatting a `DateInterval` object.
- The Settings → Plugins page now shows “Buy now” buttons for any commercial plugins that don’t have a license key yet.

### Deprecated
- Deprecated `craft\helpers\DateTimeHelper::translateDate()`. `craft\i18n\Formatter::asDate()` should be used instead.

### Removed
- Removed the `translate` argument from the `|date`, `|time`, and `|datetime` Twig filters; the resulting formatted dates will always be translated now. (Use `myDate.format()` to avoid translations.)

### Fixed
- Fixed an error that could occur in the Plugin Store.
- Fixed a bug where `myDate|date('F')` was returning the short “May” translation rather than the full-length one. ([#2848](https://github.com/craftcms/cms/issues/2848))

## 3.0.5 - 2018-05-01

### Changed
- Fields’ translation icons now reveal the chosen Translation Method in their tooltip. ([#2808](https://github.com/craftcms/cms/issues/2808))
- Improved the error messages displayed when an Assets field has an invalid Upload Location setting. ([#2803](https://github.com/craftcms/cms/issues/2803))
- Craft now logs errors that occur when saving and replacing assets. ([#2814](https://github.com/craftcms/cms/issues/2814))
- Single sections’ entry types’ handles are now updated to match their section’s handle whenever the section is saved. ([#2824](https://github.com/craftcms/cms/issues/2824))
- The Control Panel background color was lightened up a bit.

### Fixed
- Fixed an error that would occur on servers without the Phar PHP extension enabled.
- Fixed an error that could occur if a Matrix block was deleted by a queue job. ([#2813](https://github.com/craftcms/cms/issues/2813))
- Fixed a bug where Twig could be configured to output times in UTC rather than the system timezone, if a bootstrapped module was loading Twig. ([#2761](https://github.com/craftcms/cms/issues/2761))
- Fixed a SQL error that could occur when upgrading from Craft 2 to Craft 3 with an active user session.
- Fixed various SQL errors that could occur when upgrading from Craft 2 to Craft 3, if there were any lingering Craft 3 database tables from a previous upgrade attempt.
- Fixed a bug where the Clear Caches tool was deleting the `.gitignore` file inside `web/cpresources/`. ([#2823](https://github.com/craftcms/cms/issues/2823))
- Fixed the vertical positioning of checkboxes in the Control Panel. ([#2825](https://github.com/craftcms/cms/issues/2825))
- Fixed a JavaScript error that could occur if an element type’s class name contained `\u`. ([#2826](https://github.com/craftcms/cms/issues/2826))

## 3.0.4 - 2018-04-24

### Added
- Added the `craft.globalSets()` template function. ([#2790](https://github.com/craftcms/cms/issues/2790))
- Added the `hasDescendants` element query param. ([#2786](https://github.com/craftcms/cms/issues/2786))
- Added `craft\elements\User::$hasDashboard`.

### Changed
- Sections and category groups now ignore posted Template settings for sites that don’t have URI Formats.
- Control Panel resources are once again eager-published. ([#2763](https://github.com/craftcms/cms/issues/2763))
- `entries/save-entries` and `categories/save-category` actions now include the `slug` for responses that accept JSON. ([#2792](https://github.com/craftcms/cms/issues/2792))
- Most `craft\services\Path` methods now have a `$create` argument, which can be set to `false` to prevent the directory from being created if it doesn’t exist yet.
- Craft no longer creates directories when it just needed to clear it. ([#2771](https://github.com/craftcms/cms/issues/2771))
- `craft\services\Config::setDotEnvVar()` now sets the environment variable for the current request, in addition to updating the `.env` file.
- Removed `craft\controllers\AssetsController::actionDownloadTempAsset()`.
- User now must be logged in to use the Asset Preview File functionality.

### Fixed
- Fixed a bug where users would regain all default Dashboard widgets if all widgets were removed. ([#2769](https://github.com/craftcms/cms/issues/2769))
- Fixed a bug where you would get a “not a valid language” error message when creating a new site using certain languages.
- Fixed a bug where database connection settings that were set by the `setup` command weren’t always taking effect in time for the CLI installer. ([#2774](https://github.com/craftcms/cms/issues/2774))
- Fixed a bug where empty Plain Text fields were getting empty string values rather than `null`.
- Fixed a bug where elements within relational fields could have two thumbnails. ([#2785](https://github.com/craftcms/cms/issues/2785))
- Fixed a bug where it was not possible to pass a `--table-prefix` argument to the `setup/db-creds` command. ([#2791](https://github.com/craftcms/cms/pull/2791))
- Fixed an error that occurred for users without permission to perform updates, if available update info wasn’t cached.
- Fixed an error that occurred when `craft\elements\Asset::sources()` was called in a console request. ([#2798](https://github.com/craftcms/cms/issues/2798))
- Fixed JavaScript errors that could occur on the front end after deleting Matrix blocks. ([#2799](https://github.com/craftcms/cms/pull/2799))

## 3.0.3.1 - 2018-04-18

### Fixed
- Fixed an error that occurred when editing an entry if any of the entry’s revisions were created with an entry type that no longer exists.
- Fixed an error that could occur when saving an asset. ([#2764](https://github.com/craftcms/cms/issues/2764))
- Fixed a bug where Craft assumed an asset was missing if there was an error when indexing it. ([#2763](https://github.com/craftcms/cms/issues/2763))

## 3.0.3 - 2018-04-17

### Added
- Added `craft\elements\Entry::updateTitle()`.
- Added `Yii::alias()`.

### Changed
- New sites’ Base URLs now default to `@web/`.
- Textual custom fields now ensure that they don’t contain 4+ byte characters. ([#2725](https://github.com/craftcms/cms/issues/2725))
- It is no longer expected that all of the `defaultSearchTermOptions` config setting options will be set if any of the default option values need to be overridden. ([#2737](https://github.com/craftcms/cms/issues/2737))
- Control Panel panes now have at least 48 pixels of bottom padding. ([#2744](https://github.com/craftcms/cms/issues/2744))
- Craft now intercepts 404-ing resource requests, and publishes the resources on the fly.
- The Clear Caches utility now has a “Control Panel resources” option.
- The Clear Caches utility now sorts the cache options alphabetically.
- When enabling new sites for a section, the new sites’ content is now based on the primary site’s content, if the section was and still is enabled for the primary site. ([#2748](https://github.com/craftcms/cms/issues/2748))
- Improved the responsiveness of element indexes.
- `Craft.BaseElementIndexView` now has a `loadMoreElementsAction` setting. ([#2762](https://github.com/craftcms/cms/pull/2762))

### Fixed
- Fixed a bug where the Clear Caches utility was not deleting template caches. ([#2720](https://github.com/craftcms/cms/issues/2720))
- Fixed a bug where the Plugin Store was not displaying payment errors on checkout.
- Fixed a bug where Control Panel-defined routes that contained special regular expression characters weren’t working. ([#2721](https://github.com/craftcms/cms/issues/2721))
- Fixed a bug where it was not possible to save system messages in some cases.
- Fixed a bug where static translations within dynamic entry title formats were getting translated using the current site’s language, rather than the entry’s language. ([#2722](https://github.com/craftcms/cms/issues/2722))
- Fixed a bug where deprecation errors for some date formatting methods were not escaping backslashes.
- Fixed a bug where plugins’ “Last update” timestamps in the Plugin Store weren’t getting formatted correctly in Safari. ([#2733](https://github.com/craftcms/cms/issues/2733))
- Fixed references to a nonexistent `Craft.eot` file in the Control Panel CSS. ([#2740](https://github.com/craftcms/cms/issues/2740))
- Fixed a bug where the default PostgreSQL database restore command wasn’t setting the `PGPASSWORD` environment variable. ([#2741](https://github.com/craftcms/cms/pull/2741))
- Fixed an error that could occur if the system time zone was not supported by the ICU library, on environments with the Intl extension loaded.
- Fixed a bug where several administrative fields had translatable icons. ([#2742](https://github.com/craftcms/cms/issues/2742))
- Fixed a bug where `craft\controllers\PluginStoreController::actionSavePluginLicenseKeys()` was trying to set a plugin license key for plugins which were not installed.

### Security
- Fixed a bug assets were not getting cleansed on upload. ([#2709](https://github.com/craftcms/cms/issues/2709))

## 3.0.2 - 2018-04-10

### Added
- Added the `EVENT_BEFORE_DELETE_CACHES` and `EVENT_AFTER_DELETE_CACHES` events to `craft\services\TemplateCaches`.
- Added `craft\events\DeleteTemplateCachesEvent`.

### Changed
- Craft now deletes all compiled templates whenever Craft or a plugin is updated. ([#2686](https://github.com/craftcms/cms/issues/2686))
- The Plugin Store now displays commercial plugins’ renewal prices. ([#2690](https://github.com/craftcms/cms/issues/2690))
- The Plugin Store no longer shows the “Upgrade Craft CMS” link if Craft is already running (and licensed to run) the Pro edition. ([#2713](https://github.com/craftcms/cms/issues/2713))
- Matrix fields now set `$propagating` to `true` when saving Matrix blocks, if the owner element is propagating.
- `craft\helpers\ArrayHelper::toArray()` no longer throws a deprecation error when a string without commas is passed to it. ([#2711](https://github.com/craftcms/cms/issues/2711))
- Editable tables now support an `html` column type, which will output cell values directly without encoding HTML entities. ([#2716](https://github.com/craftcms/cms/pull/2716))
- `Craft.EditableTable` instances are now accessible via `.data('editable-table')` on their `<table>` element. ([#2694](https://github.com/craftcms/cms/issues/2694))
- Updated Composer to 1.6.3. ([#2707](https://github.com/craftcms/cms/issues/2707))
- Updated Garnish to 0.1.22. ([#2689](https://github.com/craftcms/cms/issues/2689))

### Fixed
- Fixed an error that could occur in the Control Panel if any plugins with licensing issues were installed. ([#2691](https://github.com/craftcms/cms/pull/2691))
- Fixed a bug on the Plugin Store’s Payment screen where the “Use a new credit card” radio option would not get selected automatically even if it was the only one available.
- Fixed a bug where `craft\web\assets\vue\VueAsset` didn’t respect the `useCompressedJs` config setting.
- Fixed an error that occurred when saving a Single entry over Ajax. ([#2687](https://github.com/craftcms/cms/issues/2687))
- Fixed an error that could occur when disabling a site on a Single section. ([#2695](https://github.com/craftcms/cms/issues/2695))
- Fixed an error that could occur on requests without a content type on the response. ([#2704](https://github.com/craftcms/cms/issues/2704))
- Fixed a bug where the `includeSubfolders` asset query param wasn’t including results in the parent folder. ([#2706](https://github.com/craftcms/cms/issues/2706))
- Fixed an error that could occur when querying for users eager-loaded with their photos, if any of the resulting users didn’t have a photo. ([#2708](https://github.com/craftcms/cms/issues/2708))
- Fixed a bug where relational fields within Matrix fields wouldn’t save relations to elements that didn’t exist on all of the sites the owner element existed on. ([#2683](https://github.com/craftcms/cms/issues/2683))
- Fixed a bug where relational fields were ignoring disabled related elements in various functions, including required field validation and value serialization.
- Fixed an error that would occur if a new custom field was created and added to an element’s field layout, and its value was accessed, all in the same request. ([#2705](https://github.com/craftcms/cms/issues/2705))
- Fixed a bug where the `id` param was ignored when used on an eager-loaded elements’ criteria. ([#2717](https://github.com/craftcms/cms/issues/2717))
- Fixed a bug where the default restore command for MySQL wouldn’t actually restore the database. ([#2714](https://github.com/craftcms/cms/issues/2714))

## 3.0.1 - 2018-04-04

### Deprecated
- Brought back and deprecated the `Craft::Personal` and `Craft::Client` constants.

### Fixed
- Fixed a bug where elements’ `getNext()` and `getPrev()` methods were modifying the element query passed into them. ([#2160](https://github.com/craftcms/cms/issues/2160))
- Fixed a bug where Table fields could be pre-populated with one too many rows. ([#2680](https://github.com/craftcms/cms/pull/2680))

### Security
- Craft no longer sends exception messages to error templates, unless the exception is an instance of `yii\base\UserException`.

## 3.0.0.2 - 2018-04-04

### Fixed
- Fixed a bug where Craft Pro installs were getting identified as Craft Solo in the Control Panel.

## 3.0.0 - 2018-04-04

### Added
- The codebase has been completely rewritten and refactored to improve performance, maintainability, and extensibility.
- Craft can now be [installed](https://docs.craftcms.com/v3/installation.html) via Composer in addition to a zip file. ([#895](https://github.com/craftcms/cms/issues/895))
- Craft’s setup wizard is now available as a CLI tool in addition to the web-based one.
- [Plugins](https://docs.craftcms.com/v3/plugin-intro.html) are now loaded as Composer dependencies, and implemented as extensions of [Yii modules](http://www.yiiframework.com/doc-2.0/guide-structure-modules.html).
- Added [multi-site](https://docs.craftcms.com/v3/sites.html) support.
- Added the Plugin Store, where plugins can be discovered, trialled, and purchased. ([#808](https://github.com/craftcms/cms/issues/808))
- Plugins can now be updated and removed from within the Control Panel.
- Asset sources are now called “volumes”, and plugins can supply their own volume types.
- Added the Image Editor, which can be used to rotate, crop, and flip images, as well as set focal points on them.
- Added asset previews, which can be triggered via a “Preview file” action on the Assets index, or with a <kbd>Shift</kbd> + <kbd>Spacebar</kbd> keyboard shortcut throughout the Control Panel.
- Asset editor HUDs now show image previews. ([#837](https://github.com/craftcms/cms/issues/837))
- Added the “Utilities” section to the Control Panel, replacing the Tools area of the Settings page.
- Added the Debug Toolbar, powered by the [Debug Extension for Yii 2](http://www.yiiframework.com/doc-2.0/guide-tool-debugger.html).
- Added support for [Content Migrations](https://docs.craftcms.com/v3/content-migrations.html).
- Added support for PostgreSQL.

### Changed
- The Control Panel has been redesigned for better usability, readability and responsiveness.
- Renamed all “URL Format” things to “URI Format”, in the Control Panel UI and in the code.
- Added the “Propagate entries across all enabled sites?” section setting. If disabled, entries will only be associated with the site they were created on. ([#2330](https://github.com/craftcms/cms/issues/2330))
- Structure sections and category groups no longer have Nested URL Format settings. (It’s still possible to achieve the same result with a single URI Format setting.)
- When an entry type is updated, Craft now re-saves all entries of that type.
- When a category is deleted, its nested categories are no longer deleted with it.
- Craft no longer re-saves *all* localizable elements after a new site is created; entries and Matrix blocks are skipped, and plugins that supply custom element types must now re-save their elements manually as well.
- The “New entry” and “New category” buttons on Entries and Categories index pages now load the Edit page for the currently-selected site. ([#2236](https://github.com/craftcms/cms/issues/2236))
- Elements now validate that custom field values will fit within their database columns, for fields with textual or numeric column types.
- User photos are now assets. ([#933](https://github.com/craftcms/cms/issues/933))
- Assets now have a “Link” table attribute option.
- Volumes’ “Base URL” settings can now begin with `@web`, which is an alias for the root URL that Craft is running from.
- Local volumes’ “File System Path” settings can now begin with `@webroot`, which is an alias for the path to the directory that `index.php` lives in.
- Global Sets’ field layouts can now have custom tabs.
- Color inputs can now be left blank.
- Color values within Table fields are now represented by `craft\fields\data\ColorData` objects.
- Element titles now get a validation error if they contain any 4+ byte characters (like emoji), on servers running MySQL. ([#2513](https://github.com/craftcms/cms/issues/2513))
- Lightswitch fields that don’t have a value yet will now be assigned the default field value, even for existing elements. ([#2404](https://github.com/craftcms/cms/issues/2404))
- The system installer now sets the initial admin account’s preferred language to the site language selected in the installation wizard. ([#2480](https://github.com/craftcms/cms/issues/2480))
- Table fields now have “Min Rows”, “Max Rows”, and “Add Row Label” settings. ([#2372](https://github.com/craftcms/cms/issues/2372))
- Table fields now have “Date”, “Time”, “Lightswitch”, and “Color” column type options.
- Color fields now return a `craft\fields\data\ColorData` object, with `hex`, `rgb`, `red`, `green`, `blue`, `r`, `g`, `b`, and `luma` properties.
- Matrix fields now have “Manage blocks on a per-site basis”, “Min Blocks”, and “Max Blocks” settings.
- Matrix fields with only one block type, and equal values for the Min Blocks and Max Blocks settings, now hide the UI for adding and deleting blocks.
- Matrix fields with only one block type will now auto-create the minimum number of blocks required by the field, per the Min Blocks setting, for new elements. ([#850](https://github.com/craftcms/cms/issues/850))
- The `migrate/up` console command will now update the appropriate schema version in the database after successfully completing all migrations. ([#1907](https://github.com/craftcms/cms/issues/1907))
- Users can now set their preferred language to any supported application language. ([#847](https://github.com/craftcms/cms/issues/847))
- Users are no longer logged out when verifying a new email address on their own account. ([#1421](https://github.com/craftcms/cms/issues/1421))
- Users no longer get an exception or error message if they click on an invalid/expired email verification link and are already logged in. Instead they’ll be redirected to wherever they would normally be taken immediately after logging in. ([#1422](https://github.com/craftcms/cms/issues/1422))
- If anything prevents a user from being deleted, any changes that were made in preparation for deleting the user are now rolled back.
- Added `webp` as a web-safe image format.
- Craft now checks if the current installation can manipulate an image instead of checking against a predefined list. ([#1648](https://github.com/craftcms/cms/issues/1648), [#1545](https://github.com/craftcms/cms/issues/1545))
- The `getCsrfInput()` global function has been renamed to `csrfInput()`. (getCsrfInput() still works but produces a deprecation error.)
- The `{% cache %}` tag no longer includes the query string when storing the cache URL.
- Added the `|timestamp` Twig filter, for formatting a date as a user-friendly timestamp.
- Added the `|datetime` Twig filter, for formatting a date with a localized date+time format.
- Added the `|time` Twig filter, for formatting a date with a localized time format.
- Added the `|multisort` Twig filter, which duplicates an array and sorts it with [craft\helpers\ArrayHelper::multisort()](http://www.yiiframework.com/doc-2.0/yii-helpers-basearrayhelper.html#multisort()-detail).
- Added the `|atom` and `|rss` Twig filters, for formatting dates in Atom and RSS date formats, respectively.
- Added the `|column` Twig filter, for capturing the key/property values of a series of arrays/objects.
- Added the `|index` Twig filter, for indexing an array of arrays/objects by one of their keys/values.
- Added the `|filterByValue` Twig filter.
- Added the `|duration` Twig filter, which converts a `DateInterval` object into a human-readable duration.
- The `t` filter now always defaults to translating the given string using the `site` category unless it is otherwise specified (e.g. `myString|t('pluginhandle')`).
- The `|date` filter can be passed `'short'`, `'medium'`, `'long'`, and `'full'`, which will format the date with a localized date format.
- It is now possibly to customize the SQL of [element queries](https://docs.craftcms.com/v3/element-queries.html), and there are more choices on how the data should be returned.
- Element queries are no longer limited to 100 results by default.
- The “Failed” message in the queue HUD in the Control Panel now shows the full error message as alt text. ([#855](https://github.com/craftcms/cms/issues/855))
- Added the `convertFilenamesToAscii` config setting.
- Added the `preserveExifData` config setting, `false` by default and requires Imagick. ([#2034](https://github.com/craftcms/cms/issues/2034))
- Added the `aliases` config setting, providing an easy way to define custom [aliases](http://www.yiiframework.com/doc-2.0/guide-concept-aliases.html).
- Removed support for automatically determining the values for the `omitScriptNameInUrls` and `usePathInfo` config settings.
- It’s now possible to override Craft’s application config via `config/app.php`.
- It’s now possible to override volume settings via `config/volumes.php`.
- It’s now possible to override all plugins’ settings via `config/<plugin-handle>.php`.
- Renamed the `runTasksAutomatically` config setting to `runQueueAutomatically`.
- The `translationDebugOutput` config setting will now wrap strings with `@` characters if the category is `app`, `$` if the category is `site`, and `%` for anything else.
- All user-defined strings in the Control Panel (e.g. section names) are now translated using the `site` category, to prevent translation conflicts with Craft’s own Control Panel translations.
- Routes can now be stored on a per-site basis, rather than per-locale.
- Web requests are now logged to `storage/logs/web.log`.
- Web requests that result in 404 errors are now logged to `storage/logs/web-404s.log`.
- Console requests are now logged to `storage/logs/console.log`.
- Queue requests are now logged to `storage/logs/queue.log`.
- Craft 3 now requires PHP 7.0.0 or later.
- Craft 3 now requires MySQL 5.5+ or PostgreSQL 9.5+.
- Craft now takes advantage of the [PHP Intl extension](http://php.net/manual/en/book.intl.php) when available.
- Craft now uses Stringy for better string processing support.
- Craft now uses Flysystem for better asset volume support.
- Craft now uses Swiftmailer for better email sending support.
- Craft now uses the [Yii 2 Queue Extension](https://github.com/yiisoft/yii2-queue) for managing background tasks.
- Craft now uses the Zend Feed library for better RSS and Atom processing support.
- Updated Yii to 2.0.15.1.
- Updated Twig to 2.4.
- Updated Guzzle to 6.3.

### Deprecated
- Many things have been deprecated. See [Changes in Craft 3](https://docs.craftcms.com/v3/changes-in-craft-3.html) for a complete list.

### Fixed
- Fixed a bug where a PHP session would be started on every template rendering request whether it was needed or not. ([#1765](https://github.com/craftcms/cms/issues/1765))

### Security
- Craft uses OpenSSL for encryption rather than mcrypt, which is far more secure and well-maintained.<|MERGE_RESOLUTION|>--- conflicted
+++ resolved
@@ -1,6 +1,5 @@
 # Release Notes for Craft CMS 3.x
 
-<<<<<<< HEAD
 ## 3.6.0-RC2.1 - 2020-12-15
 
 ### Added
@@ -206,7 +205,7 @@
 ### Removed
 - Removed Minify and jsmin-php.
 - Removed `craft\services\Api::getComposerWhitelist()`.
-=======
+
 ## 3.5.17.1 - 2020-12-17
 
 ### Fixed
@@ -214,7 +213,6 @@
 - Fixed a bug where element indexes’ custom header column headings weren’t translatable. ([#7272](https://github.com/craftcms/cms/issues/7272))
 - Fixed a bug where the `gc` command would delete all soft-deleted items when `--interactive=0` was passed. ([#7280](https://github.com/craftcms/cms/issues/7280))
 - Fixed an error that occurred when uploading a file directly to an Assets field within a new Matrix block. ([#7284](https://github.com/craftcms/cms/issues/7284))
->>>>>>> b0691706
 
 ## 3.5.17 - 2020-12-15
 
