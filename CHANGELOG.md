# Release Notes for Craft CMS 5

## Unreleased

- Fixed a bug where it wasn’t possible to override named transforms in GraphQL queries. ([#15572](https://github.com/craftcms/cms/issues/15572))
- Fixed a bug where address subdivision fields could be incorrectly labelled and/or populated with the wrong options. ([#15551](https://github.com/craftcms/cms/issues/15551), [#15584](https://github.com/craftcms/cms/pull/15584))
<<<<<<< HEAD
- Fixed a bug where it wasn’t possible to remove nested entries in Matrix fields if the Min Entries setting had been reached. ([#15575](https://github.com/craftcms/cms/issues/15575))
- Fixed a bug where Matrix and Addresses fields weren’t displaying or validating unpublished drafts. ([#15536](https://github.com/craftcms/cms/issues/15536))
=======
- Fixed a bug where Country fields were displaying the selected country code within element index tables, rather than the country name.
>>>>>>> 8f259311

## 5.3.5 - 2024-08-21

- Updated jQuery UI to 1.14.0. ([#15558](https://github.com/craftcms/cms/issues/15558))
- Fixed a bug where `craft\helpers\App::env()` and `normalizeValue()` could return incorrect results for values that looked like floats. ([#15533](https://github.com/craftcms/cms/issues/15533))
- Fixed a bug where the `users/set-password` action wasn’t respecting `redirect` params. ([#15538](https://github.com/craftcms/cms/issues/15538))
- Fixed a bug where the “Default Values” Table field setting wasn’t escaping column headings. ([#15552](https://github.com/craftcms/cms/issues/15552))
- Fixed a bug where Craft couldn’t be installed with existing project config files, if any plugins specified their schema version via `composer.json`. ([#15559](https://github.com/craftcms/cms/issues/15559))
- Fixed a bug where Money fields’ min, max, and default values weren’t being set to the correct currency. ([#15565](https://github.com/craftcms/cms/issues/15565), [#15566](https://github.com/craftcms/cms/pull/15566))
- Fixed a bug where Money fields weren’t handling negative values correctly. ([#15565](https://github.com/craftcms/cms/issues/15565), [#15567](https://github.com/craftcms/cms/pull/15567))
- Fixed a bug where PHP-originated Craft Console API requests weren’t timing out if the API was down. ([#15571](https://github.com/craftcms/cms/pull/15571))
- Fixed a bug where admin tables weren’t displaying disabled statuses. ([#15540](https://github.com/craftcms/cms/pull/15540))
- Fixed a JavaScript error that occurred when adding a row to an editable table that didn’t allow reordering rows. ([#15543](https://github.com/craftcms/cms/issues/15543))
- Fixed an error that occurred when editing an element with a Link field previously set to a URL value, if the field no longer allows URLs. ([#15542](https://github.com/craftcms/cms/issues/15542))
- Fixed an error that could occur when upgrading to Craft 5. ([#15539](https://github.com/craftcms/cms/issues/15539), [#15555](https://github.com/craftcms/cms/issues/15555))

## 5.3.4 - 2024-08-13

- Fixed a bug where the system name in the control panel’s global sidebar was getting hyperlinked even if the primary site didn’t have a URL. ([#15525](https://github.com/craftcms/cms/issues/15525))
- Fixed a bug where site crumbs on global set edit pages were including sites the user didn’t have permission to access. ([#15524](https://github.com/craftcms/cms/issues/15524))
- Fixed a bug where multi-instance relation fields could get combined field values. ([#15526](https://github.com/craftcms/cms/issues/15526))
- Fixed styling issues.

## 5.3.3 - 2024-08-12

- Fixed an error that could occur if a new element was saved recursively. ([#15517](https://github.com/craftcms/cms/issues/15517))
- Fixed a bug where plugins were being instantiated at the beginning of Craft installation requests, rather than after Craft was installed. ([#15506](https://github.com/craftcms/cms/issues/15506))
- Fixed a bug where an unhelpful error message was output when `config/general.php` returned an array with unsupported config settings. ([#15514](https://github.com/craftcms/cms/discussions/15514))

## 5.3.2 - 2024-08-10

- Added `craft\db\afterDown()`.
- Added `craft\db\afterUp()`.
- Improved the appearance of some system settings icons.
- Fixed a bug where Link fields weren’t allowing category groups to be selected, if they didn’t have a URI format for the primary site.
- Fixed an error that occurred when installing Craft in PostgreSQL. ([#15504](https://github.com/craftcms/cms/issues/15504))
- Fixed a bug where Matrix fields weren’t retaining the sort order for disabled nested entries. ([#15505](https://github.com/craftcms/cms/issues/15505))
- Fixed a bug where Link fields weren’t displaying their input if they only had one type selected, and it wasn’t URL. ([#15512](https://github.com/craftcms/cms/issues/15512))
- Fixed a bug where elements’ `searchScore` values were `null` when ordering an element query by `score`. ([#15513](https://github.com/craftcms/cms/issues/15513))
- Fixed a bug where Assets fields weren’t storing files that were uploaded to them directly on element save requests. ([#15511](https://github.com/craftcms/cms/issues/15511))

## 5.3.1 - 2024-08-07

- Fixed a bug where `craft\filters\Headers` and `craft\filters\Cors` were applied to control panel requests rather than site requests. ([#15495](https://github.com/craftcms/cms/issues/15495))
- Fixed a bug where Link fields weren’t retaining their link type-specific settings. ([#15491](https://github.com/craftcms/cms/issues/15491))

## 5.3.0.3 - 2024-08-06

- Fixed a PHP error that could occur when editing Addresses fields set to the element index view mode. ([#15486](https://github.com/craftcms/cms/issues/15486))

## 5.3.0.2 - 2024-08-06

- Fixed an error that could occur on console requests.

## 5.3.0.1 - 2024-08-06

- Fixed an error that occurred when accessing custom config settings defined in `config/custom.php`. ([#15481](https://github.com/craftcms/cms/issues/15481))
- Fixed a PHP error that could occur when editing Addresses fields. ([#15485](https://github.com/craftcms/cms/issues/15485))

## 5.3.0 - 2024-08-06

### Content Management
- Added the “Link” field type, which replaces “URL”, and can store URLs, `mailto` and `tel` URIs, and entry/asset/category relations. ([#15251](https://github.com/craftcms/cms/pull/15251), [#15400](https://github.com/craftcms/cms/pull/15400))
- Added the ability to move entries between sections that allow the same entry type, via a new “Move to…” bulk action. ([#8153](https://github.com/craftcms/cms/discussions/8153), [#14541](https://github.com/craftcms/cms/pull/14541))
- Entry and category conditions now have a “Has Descendants” rule. ([#15276](https://github.com/craftcms/cms/discussions/15276))
- “Replace file” actions now display success notices on complete. ([#15217](https://github.com/craftcms/cms/issues/15217))
- Double-clicking on folders within asset indexes and folder selection modals now navigates the index/modal into the folder. ([#15238](https://github.com/craftcms/cms/discussions/15238))
- When propagating an element to a new site, relation fields no longer copy relations for target elements that wouldn’t have been selectable from the propagated site based on the field’s “Related elements from a specific site?” and “Show the site menu” settings. ([#15459](https://github.com/craftcms/cms/issues/15459))
- Matrix fields now show validation errors when nested entries don’t validate. ([#15161](https://github.com/craftcms/cms/issues/15161), [#15165](https://github.com/craftcms/cms/pull/15165))
- Matrix fields set to inline-editable blocks view now support selecting all blocks by pressing <kbd>Command</kbd>/<kbd>Ctrl</kbd> + <kbd>A</kbd> when a checkbox is focused. ([#15326](https://github.com/craftcms/cms/issues/15326))
- Users’ Permissions, Preferences, and Password & Verification screens now have “Save and continue editing” actions, as well as support for <kbd>Command</kbd>/<kbd>Ctrl</kbd> + <kbd>S</kbd> keyboard shortcuts.
- User profile screens now have a “Create and set permissions” button for new users, if the current user has access to edit user permissions. ([#15356](https://github.com/craftcms/cms/pull/15356))
- User permission screens now have a “Save and send activation email” button for inactive users, if the current user has the “Administrate users” permission. ([#15356](https://github.com/craftcms/cms/pull/15356))
- Single section entries without a title are now labelled by their section’s name in the control panel.
- Double-clicking on element index rows no longer opens the element editor slideout, when inline editing is active. ([#15441](https://github.com/craftcms/cms/discussions/15441))

### Accessibility
- Improved the accessibility of two-step verification setup. ([#15229](https://github.com/craftcms/cms/pull/15229))
- The notification heading is no longer read to screen readers when no notifications are active. ([#15294](https://github.com/craftcms/cms/pull/15294))
- The login modal that appears once a user’s session has ended now has a `lang` attribute, in case it differs from the user’s preferred language.
- Improved the focus ring styling for dark buttons. ([#15364](https://github.com/craftcms/cms/pull/15364))
- Single-select element selection modals now assign `role="radio"` to listed elements’ checkboxes.
- Sortable editable table rows now have “Move up” and “Move down” disclosure menu actions. ([#15385](https://github.com/craftcms/cms/pull/15385))
- Improved the Customize Sources modal for screen readers. ([#15395](https://github.com/craftcms/cms/pull/15395))
- Improved the accessibility of icon fields. ([#15479](https://github.com/craftcms/cms/pull/15479))

### Administration
- Relation fields are now multi-instance. ([#15400](https://github.com/craftcms/cms/pull/15400))
- Relation fields now have Translation Method settings with all the usual options, replacing “Manage relations on a per-site basis” settings. ([#15400](https://github.com/craftcms/cms/pull/15400))
- Entry types are no longer required to have unique names. ([#14774](https://github.com/craftcms/cms/issues/14774), [#15438](https://github.com/craftcms/cms/pull/15438))
- Entry type selects within section and Matrix/CKEditor field settings now display entry types’ handles in addition to their names, to avoid ambiguity. ([#15438](https://github.com/craftcms/cms/pull/15438))
- The Entry Types index page now displays entry type chips in place of plain text labels, so their custom colors are shown. ([#15432](https://github.com/craftcms/cms/discussions/15432))
- The Entry Types index table can now be sorted by Name and Handle.
- The Fields index table can now be sorted by Name, Handle, and Type.
- Icon fields now have an “Include Pro icons” setting, which determines whether Font Awesome Pro icon should be selectable. ([#15242](https://github.com/craftcms/cms/issues/15242))
- New sites’ Base URL settings now default to an environment variable name based on the site name. ([#15347](https://github.com/craftcms/cms/pull/15347))
- Craft now warns against using the `@web` alias for URL settings, regardless of whether it was explicitly defined. ([#15347](https://github.com/craftcms/cms/pull/15347))
- Entry types created from Matrix block types no longer show the Slug field by default, after upgrading to Craft 5. ([#15379](https://github.com/craftcms/cms/issues/15379))
- Global sets listed within fields’ “Used by” lists now link to their settings page, rather than their edit page. ([#15423](https://github.com/craftcms/cms/discussions/15423))
- Added the `entry-types/merge` command. ([#15444](https://github.com/craftcms/cms/pull/15444))
- Added the `fields/auto-merge` command. ([#15472](https://github.com/craftcms/cms/pull/15472))`
- Added the `fields/merge` command. ([#15454](https://github.com/craftcms/cms/pull/15454))

### Development
- Added support for application-type based `general` and `db` configs (e.g. `config/general.web.php`). ([#15346](https://github.com/craftcms/cms/pull/15346))
- `general` and `db` config files can now return a callable that modifies an existing config object. ([#15346](https://github.com/craftcms/cms/pull/15346))
- Added the `lazyGqlTypes` config setting. ([#15429](https://github.com/craftcms/cms/issues/15429))
- Added the `env`, `env/set`, and `env/remove` commands. ([#15431](https://github.com/craftcms/cms/pull/15431))
- Color, Country, Email, Icon, Link, Plain Text, and Table fields’ element query params now support passing in an array with `value` and `caseInsensitive` keys. ([#15404](https://github.com/craftcms/cms/pull/15404))
- GraphQL mutations for saving drafts of nested entries are now named with `Field` after the Matrix/CKEditor field handle. ([#15269](https://github.com/craftcms/cms/issues/15269))
- The `allowedGraphqlOrigins` config setting is now deprecated. `craft\filters\Cors` should be used instead. ([#15397](https://github.com/craftcms/cms/pull/15397))
- The `permissionsPolicyHeader` config settings is now deprecated. `craft\filters\Headers` should be used instead. ([#15397](https://github.com/craftcms/cms/pull/15397))
- `{% cache %}` tags now cache any asset bundles registered within them.
- Country field values are now set to `CommerceGuys\Addressing\Country\Country` objects. ([#15455](https://github.com/craftcms/cms/issues/15455), [#15463](https://github.com/craftcms/cms/pull/15463))
- Auto-populated section and category group Template settings are now suffixed with `.twig`.
- `x-craft-preview`/`x-craft-live-preview` URL query string params are now added to generated URLs for Live Preview requests, so `craft\web\Request::getIsPreview()` continues to return `true` on subsequent pages loaded within the iframe. ([#15447](https://github.com/craftcms/cms/discussions/15447)) 

### Extensibility
- Added `craft\base\ApplicationTrait::getDb2()`. ([#15384](https://github.com/craftcms/cms/pull/15384))
- Added `craft\base\ElementInterface::addInvalidNestedElementIds()`.
- Added `craft\base\ElementInterface::getInvalidNestedElementIds()`.
- Added `craft\base\Field::EVENT_AFTER_MERGE_FROM`.
- Added `craft\base\Field::EVENT_AFTER_MERGE_INTO`.
- Added `craft\base\Field::afterMergeFrom()`. ([#15454](https://github.com/craftcms/cms/pull/15454))
- Added `craft\base\Field::afterMergeInto()`. ([#15454](https://github.com/craftcms/cms/pull/15454))
- Added `craft\base\Field::canMergeFrom()`. ([#15454](https://github.com/craftcms/cms/pull/15454))
- Added `craft\base\Field::canMergeInto()`. ([#15454](https://github.com/craftcms/cms/pull/15454))
- Added `craft\base\FieldLayoutComponent::EVENT_DEFINE_SHOW_IN_FORM`. ([#15260](https://github.com/craftcms/cms/issues/15260))
- Added `craft\base\FieldLayoutElement::$dateAdded`.
- Added `craft\base\FieldTrait::$dateDeleted`.
- Added `craft\base\Grippable`.
- Added `craft\base\MergeableFieldInterface`. ([#15454](https://github.com/craftcms/cms/pull/15454))
- Added `craft\base\RelationFieldInterface`. ([#15400](https://github.com/craftcms/cms/pull/15400))
- Added `craft\base\RelationFieldTrait`. ([#15400](https://github.com/craftcms/cms/pull/15400))
- Added `craft\config\GeneralConfig::addAlias()`. ([#15346](https://github.com/craftcms/cms/pull/15346))
- Added `craft\elements\Address::getCountry()`. ([#15463](https://github.com/craftcms/cms/pull/15463))
- Added `craft\elements\Asset::$sanitizeOnUpload`. ([#15430](https://github.com/craftcms/cms/discussions/15430))
- Added `craft\elements\Entry::isEntryTypeCompatible()`.
- Added `craft\elements\actions\MoveToSection`.
- Added `craft\enums\CmsEdition::Enterprise`.
- Added `craft\events\DefineShowFieldLayoutComponentInFormEvent`. ([#15260](https://github.com/craftcms/cms/issues/15260))
- Added `craft\events\MoveEntryEvent`.
- Added `craft\fields\Link`.
- Added `craft\fields\data\LinkData`.
- Added `craft\fields\linktypes\Asset`.
- Added `craft\fields\linktypes\BaseElementLinkType`.
- Added `craft\fields\linktypes\BaseLinkType`.
- Added `craft\fields\linktypes\BaseTextLinkType`.
- Added `craft\fields\linktypes\Category`.
- Added `craft\fields\linktypes\Email`.
- Added `craft\fields\linktypes\Phone`.
- Added `craft\fields\linktypes\Url`.
- Added `craft\filters\Cors`. ([#15397](https://github.com/craftcms/cms/pull/15397))
- Added `craft\filters\Headers`. ([#15397](https://github.com/craftcms/cms/pull/15397))
- Added `craft\helpers\App::configure()`.
- Added `craft\models\FieldLayout::getAllElements()`.
- Added `craft\models\ImageTransform::$indexId`.
- Added `craft\services\Elements::ensureBulkOp()`.
- Added `craft\services\Entries::EVENT_AFTER_MOVE_TO_SECTION`.
- Added `craft\services\Entries::EVENT_BEFORE_MOVE_TO_SECTION`.
- Added `craft\services\Entries::moveEntryToSection()`.
- Added `craft\services\Fields::areFieldTypesCompatible()`.
- Added `craft\web\View::clearAssetBundleBuffer()`.
- Added `craft\web\View::startAssetBundleBuffer()`.
- `craft\helpers\DateTimeHelper::toIso8601()` now has a `$setToUtc` argument.
- `craft\helpers\UrlHelper::cpUrl()` now returns URLs based on the primary site’s base URL (if it has one), for console requests if the `baseCpUrl` config setting isn’t set, and the `@web` alias wasn’t explicitly defined. ([#15374](https://github.com/craftcms/cms/issues/15374))
- `craft\services\Config::setDotEnvVar()` now accepts `false` for its `value` argument, which removes the environment variable from the `.env` file.
- Deprecated `craft\fields\BaseRelationField::$localizeRelations`.
- Deprecated `craft\fields\Url`, which is now an alias for `craft\fields\Link`.
- Deprecated `craft\services\Relations`.
- Deprecated `craft\web\assets\elementresizedetector\ElementResizeDetectorAsset`.
- Added `Craft.EnvVarGenerator`.
- Added `Craft.endsWith()`.
- Added `Craft.removeLeft()`.
- Added `Craft.removeRight()`.
- Added `Craft.ui.addAttributes()`.
- `Craft.ElementEditor` now triggers a `checkActivity` event each time author activity is fetched. ([#15237](https://github.com/craftcms/cms/discussions/15237))
- `Craft.NestedElementManager` now triggers an `afterInit` event after initialization. ([#15470](https://github.com/craftcms/cms/issues/15470))
- `Craft.ensureEndsWith()` now has a `caseInsensitive` argument.
- `Craft.ensureStartsWith()` now has a `caseInsensitive` argument.
- `Craft.startsWith()` is no longer deprecated, and now has a `caseInsensitive` argument.
- Added `Garnish.once()`, for handling a class-level event only once.
- Checkbox selects now support passing a `targetPrefix` setting.
- Component chips now support passing a `showHandle` setting.
- Component selects now support passing a `showHandles` setting.

### System
- Added core support for SSO (Enterprise only).
- The control panel now displays Ajax response-defined error messages when provided, rather than a generic “server error” message. ([#15292](https://github.com/craftcms/cms/issues/15292))
- Craft no longer sets the `Permissions-Policy` header on control panel responses. ([#15348](https://github.com/craftcms/cms/issues/15348))
- Control panel `resize` events now use ResizeObserver.
- Twig templates no longer attempt to preload singles for global variable names. ([#15468](https://github.com/craftcms/cms/pull/15468))
- Craft no longer ensures that the `cpresources` folder is writable.
- Front-end queue runner scripts are now injected before the `</body>` tag, rather than at the end of the response HTML.
- Nested entries created for Matrix fields set to inline-editable block mode now begin life as unpublished drafts. ([#15418](https://github.com/craftcms/cms/issues/15418))
- Custom fields are now soft-deleted initially.
- `graphql/api` requests no longer update the schema’s `lastUsed` timestamp if it was already updated within the last minute. ([#15464](https://github.com/craftcms/cms/issues/15464))
- Updated Yii to 2.0.51.
- Updated yii2-debug to 2.1.25.
- Updated svg-sanitizer to 0.19.
- Fixed a bug where error messages returned by the `users/send-password-reset-email` action weren’t accounting for the `useEmailAsUsername` config setting. ([#15425](https://github.com/craftcms/cms/issues/15425))
- Fixed a bug where `$element->isNewForSite` was always `false` from fields’ `normalizeValue()` methods when propagating an element to a new site.
- Fixed a bug where `assets/generate-transforms` requests could generate the wrong transform, if another transform index with the same parameters existed. ([#15402](https://github.com/craftcms/cms/pull/15402), [#15477](https://github.com/craftcms/cms/pull/15477))
- Fixed a bug where element operations could cause deadlocks when multiple authors were working simultaneously. ([#15329](https://github.com/craftcms/cms/issues/15329))
- Fixed a bug where newly-created Matrix blocks could lose their disabled status if the owner element had validation errors and `autosaveDrafts` was disabled. ([#15418](https://github.com/craftcms/cms/issues/15418))
- Fixed a bug where customized settings for assets’ Temporary Uploads source were only being retained for the current user. ([#15424](https://github.com/craftcms/cms/issues/15424))
- Fixed a bug where it wasn’t possible to render element partial templates for assets, categories, or tags. ([#15426](https://github.com/craftcms/cms/issues/15426))

## 5.2.10 - 2024-08-05

- Fixed a bug where it wasn’t possible to render element partial templates for assets, categories, or tags. ([#15426](https://github.com/craftcms/cms/issues/15426))
- Fixed an error that could occur when deleting a nested element, if its owner wasn’t saved for the same site. ([#15290](https://github.com/craftcms/cms/issues/15290))
- Fixed a PHP error that could occur when running Codeception tests. ([#15445](https://github.com/craftcms/cms/issues/15445))
- Fixed a bug where `deleteAsset`, `deleteCategory`, `deleteEntry`, and `deleteTag` GraphQL mutations were returning `null` rather than `true` or `false`. ([#15465](https://github.com/craftcms/cms/issues/15465))
- Fixed a styling issue. ([#15473](https://github.com/craftcms/cms/issues/15473))
- Fixed a bug where `exists()` element queries weren’t working if `distinct`, `groupBy`, `having,` or `union` params were set on them during query preparation. ([#15001](https://github.com/craftcms/cms/issues/15001), [#15223](https://github.com/craftcms/cms/pull/15223))
- Fixed a bug where users’ `username` properties weren’t getting set if `useEmailAsUsername` was enabled. ([#15475](https://github.com/craftcms/cms/issues/15475))
- Fixed a bug where columns added to element queries via `EVENT_BEFORE_PREPARE` were getting overridden for all core element types except entries. ([#15446](https://github.com/craftcms/cms/pull/15446))
- Fixed a bug where the “Sign in as” user action would redirect to the control panel even if the user didn’t have permission to access the control panel. ([#15449](https://github.com/craftcms/cms/issues/15449))
- Fixed a bug where the `utils/prune-orphaned-entries` command was deleting top-level entries. ([#15458](https://github.com/craftcms/cms/issues/15458))

## 5.2.9 - 2024-07-29

- Added `craft\helpers\Money::normalizeString()`.
- Updated web-auth/webauthn-lib to 4.9. ([#15377](https://github.com/craftcms/cms/issues/15377))
- Fixed a PHP error that occurred when making a field layout component conditional on a Time or CKEditor field. ([craftcms/ckeditor#267](https://github.com/craftcms/ckeditor/issues/267))
- Fixed an error that occurred when editing a user, if the current user didn’t have permission to edit the primary site. ([#15408](https://github.com/craftcms/cms/issues/15408))
- Fixed a bug where editable tables with single-select checkbox columns weren’t deselecting the selected option automatically. ([#15415](https://github.com/craftcms/cms/issues/15415))
- Fixed a styling issue. ([#15422](https://github.com/craftcms/cms/issues/15422))
- Fixed a bug where category groups’ Template settings weren’t being auto-populated for new groups.
- Fixed a bug where content changes created via `craft\base\Element::EVENT_AFTER_SAVE` weren’t getting saved, when an element was getting fully saved from an unsaved draft state. ([#15369](https://github.com/craftcms/cms/issues/15369))
- Fixed a bug where element exports were only including the first 100 results when no elements were selected. ([#15389](https://github.com/craftcms/cms/issues/15389))
- Fixed a stying bug. ([#15405](https://github.com/craftcms/cms/issues/15405))
- Fixed a bug where custom element sources’ Sites settings were getting cleared out. ([#15406](https://github.com/craftcms/cms/issues/15406))
- Fixed an error that occurred if a custom element source wasn’t enabled for any sites. ([#15406](https://github.com/craftcms/cms/issues/15406))
- Fixed a bug where custom sources that weren’t enabled for any sites would be shown for all sites.
- Fixed a SQL error that could occur when upgrading to Craft 5. ([#15407](https://github.com/craftcms/cms/pull/15407))
- Fixed a bug where user edit forms included a Username field if had been saved to the user field layout before `useEmailAsUsername` was enabled. ([#15401](https://github.com/craftcms/cms/issues/15401))
- Fixed a bug where Assets field buttons weren’t wrapping for narrow containers. ([#15419](https://github.com/craftcms/cms/issues/15419))
- Fixed a PHP error that could occur after converting a custom field to a Money field. ([#15413](https://github.com/craftcms/cms/issues/15413))
- Fixed a bug where temp assets had a “Show in folder” action.
- Fixed a bug where edit pages didn’t have headings if the element didn’t have a title.
- Fixed a bug where tooltips for truncated element chips in the breadcrumbs were also getting truncated.
- Fixed a bug where it wasn’t possible to sort elements by custom field values in descending order. ([#15434](https://github.com/craftcms/cms/issues/15434))
- Fixed a PHP error that could occur when rendering an element partial template. ([#15426](https://github.com/craftcms/cms/issues/15426))
- Fixed a bug where scalar/single-column queries weren’t returning any results if they originated from a relation field’s value, and the field’s “Maintain hierarchy” setting was enabled. ([#15414](https://github.com/craftcms/cms/issues/15414))

## 5.2.8 - 2024-07-17

- Fixed a bug where element index result counts weren’t getting updated when the element list was refreshed but pagination was preserved. ([#15367](https://github.com/craftcms/cms/issues/15367))
- Fixed a SQL error that could occur when sorting by custom fields on MariaDB.
- Fixed a bug where embedded element indexes could include table columns for all custom fields associated with the element type. ([#15373](https://github.com/craftcms/cms/issues/15373))

## 5.2.7 - 2024-07-16

- `craft\helpers\UrlHelper::actionUrl()` now returns URLs based on the primary site’s base URL (if it has one), for console requests if the `@web` alias wasn’t explicitly defined.
- An exception is now thrown when attempting to save an entry that’s missing `sectionId` or `fieldId` + `ownerId` values. ([#15345](https://github.com/craftcms/cms/discussions/15345))
- Fixed a bug where it wasn’t possible to expand/collapse descendants of disabled table rows within element select modals. ([#15337](https://github.com/craftcms/cms/issues/15337))
- Fixed a bug where PhpStorm autocomplete wasn’t working when chaining custom field methods defined by `CustomFieldBehavior`. ([#15336](https://github.com/craftcms/cms/issues/15336))
- Fixed a bug where new nested entries created on newly-created elements weren’t getting duplicated to all other sites for the owner element. ([#15321](https://github.com/craftcms/cms/issues/15321))
- Fixed a bug where focus could jump unexpectedly when a slideout was opened. ([#15314](https://github.com/craftcms/cms/issues/15314))
- Fixed a bug where addresses were getting truncated within address cards. ([#15338](https://github.com/craftcms/cms/issues/15338))
- Fixed a bug where TOTP setup keys included an extra space at the end. ([#15349](https://github.com/craftcms/cms/issues/15349))
- Fixed a bug where input focus could automatically jump to slideout sidebars shortly after they were shown. ([#15314](https://github.com/craftcms/cms/issues/15314))
- Fixed an error that occurred if the SMTP mailer transport type was used, and the Hostname value was blank. ([#15342](https://github.com/craftcms/cms/discussions/15342))
- Fixed a bug where database DML changes weren’t getting rolled back after tests were run if the Codeception config had `transaction: true`. ([#7615](https://github.com/craftcms/cms/issues/7615))
- Fixed an error that could occur when saving recursively-nested elements. ([#15362](https://github.com/craftcms/cms/issues/15362))
- Fixed a styling issue. ([#15315](https://github.com/craftcms/cms/issues/15315))
- Fixed a bug where field status indicators within Matrix fields weren’t positioned correctly.
- Fixed a bug where Matrix changes could be lost if the `autosaveDrafts` config setting was set to `false`. ([#15353](https://github.com/craftcms/cms/issues/15353))

## 5.2.6 - 2024-07-11

> [!NOTE]
> Craft now sends no-cache headers for requests that generate/retrieve a CSRF token. If your Craft install is behind a static caching service like Cloudflare, enable the [asyncCsrfInputs](https://craftcms.com/docs/5.x/reference/config/general.html#asynccsrfinputs) config setting to avoid a significant cache hit reduction. ([#15293](https://github.com/craftcms/cms/pull/15293), [#15281](https://github.com/craftcms/cms/pull/15281))

- Craft now sends no-cache headers for any request that calls `craft\web\Request::getCsrfToken()`. ([#15293](https://github.com/craftcms/cms/pull/15293), [#15281](https://github.com/craftcms/cms/pull/15281))
- Fixed a bug where structures’ Max Levels settings weren’t being enforced when dragging elements with collapsed descendants. ([#15310](https://github.com/craftcms/cms/issues/15310))
- Fixed a bug where `craft\helpers\ElementHelper::isDraft()`, `isRevision()`, and `isDraftOrRevision()` weren’t returning `true` if a nested draft/revision element was passed in, but the root element was canonical. ([#15303](https://github.com/craftcms/cms/issues/15303))
- Fixed a bug where focus could be trapped within slideout sidebars. ([#15314](https://github.com/craftcms/cms/issues/15314))
- Fixed a bug where element slideout sidebars were included in the focus order when hidden. ([#15332](https://github.com/craftcms/cms/pull/15332))
- Fixed a bug where field status indicators weren’t visible on mobile viewports.
- Fixed a bug where sorting elements by custom field within element indexes wasn’t always working. ([#15297](https://github.com/craftcms/cms/issues/15297))
- Fixed a bug where asset bulk element actions were available when folders were selected. ([#15301](https://github.com/craftcms/cms/issues/15301))
- Fixed a bug where element thumbnails weren’t always getting loaded. ([#15299](https://github.com/craftcms/cms/issues/15299))
- Fixed an error that occurred when attempting to save a user via the <kbd>Command</kbd>/<kbd>Ctrl</kbd> + <kbd>S</kbd> keyboard shortcut within a slideout. ([#15307](https://github.com/craftcms/cms/issues/15307))
- Fixed a bug where “Delete heading” buttons within Customize Sources modals were getting text cursors. ([#15317](https://github.com/craftcms/cms/issues/15317))
- Fixed a bug where disclosure hint text wasn’t legible on hover. ([#15316](https://github.com/craftcms/cms/issues/15316))
- Fixed an error that occurred if the System Name was set to a nonexistent environment variable.
- Fixed a bug where custom table columns within element indexes weren’t getting updated automatically when table rows were refreshed.
- Fixed a bug where nested element indexes weren’t passing the `ownerId` param, when refreshing elements’ table rows.
- Fixed a bug where it wasn’t possible to tell if an element had been edited, if it was displayed within a nested element index table without a header column.
- Fixed an error that could occur if a field was removed from a field layout, if another field had been conditional based on it. ([#15328](https://github.com/craftcms/cms/issues/15328))

## 5.2.5 - 2024-07-02

- Craft now sends no-cache headers for any request that generates a CSRF token. ([#15281](https://github.com/craftcms/cms/pull/15281), [verbb/formie#1963](https://github.com/verbb/formie/issues/1963))
- Fixed a JavaScript error that occurred when creating a new custom element source, preventing the Default Sort and Default Table Columns fields from showing up.
- Fixed a bug where the control panel was getting asynchronous CSRF inputs if the `asyncCsrfInputs` config setting was enabled.
- Fixed a bug where Craft’s Twig implementation wasn’t respecting sandboxing rules for object properties. ([#15278](https://github.com/craftcms/cms/issues/15278))
- Fixed a bug where assets that the user wasn’t permitted to view could have a “Show in folder” action.
- Fixed focus management with element select inputs after elements were added or removed.
- Fixed a bug where it wasn’t possible to set `title` values on nested Matrix entries, when saving section entries via GraphQL. ([#15270](https://github.com/craftcms/cms/issues/15270))
- Fixed a SQL error that could occur if a `DECIMAL()` expression was passed into a query’s `select()` or `groupBy()` methods. ([#15271](https://github.com/craftcms/cms/issues/15271))
- Fixed a bug where the “Delete (with descendants)” element action wasn’t deleting descendants. ([#15273](https://github.com/craftcms/cms/issues/15273))
- Fixed an error that could occur when upgrading to Craft 5 if the database user didn’t have permission to disable foreign key constraints. ([#15262](https://github.com/craftcms/cms/issues/15262))

## 5.2.4.1 - 2024-06-27

- Fixed a JavaScript error. ([#15266](https://github.com/craftcms/cms/issues/15266))

## 5.2.4 - 2024-06-27

- Improved the styling of inactive users’ status indicators. ([#15195](https://github.com/craftcms/cms/issues/15195))
- Added `Garnish.once()` and `Garnish.Base::once()`, for registering event handlers that should only be triggered one time.
- Fixed a bug where Ajax requests stopped working after a user session expired and then was reauthenticated.
- Fixed an error that occurred if an element select input was initialized without a `name` value.
- Fixed a bug where Selectize inputs could be immediately focused and marked as dirty when opening an element editor slideout, if they were the first focusable element in the field layout. ([#15245](https://github.com/craftcms/cms/issues/15245))
- Fixed a bug where other author indicators weren’t shown for Craft Team.
- Fixed a bug where the Recent Entries widget wasn’t showing authors’ usernames for Craft Team.
- Fixed a bug where asset edit page URLs contained spaces if the asset filename contained spaces. ([#15236](https://github.com/craftcms/cms/issues/15236))
- Fixed a bug where element select inputs with `single` set to `true` would set existing elements’ input names ending in `[]`.
- Fixed a bug where element indexes could display “Nothing yet” at the bottom of populated table views. ([#15241](https://github.com/craftcms/cms/issues/15241))
- Fixed a bug where element edit pages initially showed the canonical element’s chip in the crumb bar, for provisional drafts. ([#15244](https://github.com/craftcms/cms/issues/15244))
- Fixed an error that occurred when opening an element’s editor slideout via its “Edit” action menu item, if the element had provisional changes. ([#15248](https://github.com/craftcms/cms/pull/15248))
- Fixed a bug where recursively-nested Matrix entries could be lost if multiple of them were edited, and not immediately saved. ([#15256](https://github.com/craftcms/cms/issues/15256))
- Fixed an error that could occur when upgrading to Craft 5 if the database user didn’t have permission to disable foreign key constraints. ([#15262](https://github.com/craftcms/cms/issues/15262))
- Fixed a bug where expanded sidebar navigations could overlap the main content on small screens. ([#15253](https://github.com/craftcms/cms/issues/15253))

## 5.2.3 - 2024-06-20

- Fixed MariaDB support. ([#15232](https://github.com/craftcms/cms/issues/15232))
- Fixed a potential vulnerability with TOTP authentication.
- Deprecated `craft\helpers\Db::prepareForJsonColumn()`.

## 5.2.2 - 2024-06-18

- Added `craft\base\conditions\BaseNumberConditionRule::$step`.
- Added `craft\helpers\Db::parseColumnPrecisionAndScale()`.
- Added `Garnish.muteResizeEvents()`.
- Fixed a JavaScript performance degradation bug. ([#14510](https://github.com/craftcms/cms/issues/14510))
- Fixed a bug where scalar element queries weren’t working if `distinct`, `groupBy`, `having,` or `union` params were set on them during query preparation. ([#15001](https://github.com/craftcms/cms/issues/15001))
- Fixed a bug where Edit Asset screens would warn about losing unsaved changes when navigating away, if the file was replaced but nothing else had changed.
- Fixed a bug where Edit Asset screens would show a notification with a “Reload” button after the file was replaced.
- Fixed a bug where Number fields’ condition rules weren’t allowing decimal values. ([#15222](https://github.com/craftcms/cms/issues/15222))
- Fixed a bug where Number field element query params didn’t respect decimal values. ([#15222](https://github.com/craftcms/cms/issues/15222))
- Fixed a bug where asset thumbnails weren’t getting updated after using the “Replace file” action. ([#15217](https://github.com/craftcms/cms/issues/15217))

## 5.2.1 - 2024-06-17

- Element index table views now show provisional drafts’ canonical elements’ values for the “Ancestors”, “Parent”, “Link”, “URI”, “Revision Notes”, “Last Edited By”, and “Drafts” columns.
- Improved the styling of disabled status indicators. ([#15195](https://github.com/craftcms/cms/issues/15195), [#15206](https://github.com/craftcms/cms/pull/15206))
- Added `craft\web\View::getModifiedDeltaNames()`.
- `craft\web\View::registerDeltaName()` now has a `$forceModified` argument.
- Fixed a bug where changed field values could be forgotten within Matrix fields, if a validation error occurred. ([#15190](https://github.com/craftcms/cms/issues/15190))
- Fixed a bug where the `graphql/create-token` command was prompting for the schema name, when it meant the token name. ([#15205](https://github.com/craftcms/cms/pull/15205))
- Fixed a bug where keyboard shortcuts weren’t getting registered properly for modals and slideouts opened via a disclosure menu. ([#15209](https://github.com/craftcms/cms/issues/15209))
- Fixed a styling issue with the global sidebar when collapsed. ([#15186](https://github.com/craftcms/cms/issues/15186))
- Fixed a bug where it wasn’t possible to query for authors via GraphQL on the Team edition. ([#15187](https://github.com/craftcms/cms/issues/15187))
- Fixed a bug where it wasn’t possible to close elevated session modals. ([#15202](https://github.com/craftcms/cms/issues/15202))
- Fixed a bug where element chips and cards were displaying provisional draft data even if the current user didn’t create the draft. ([#15208](https://github.com/craftcms/cms/issues/15208))
- Fixed a bug where element indexes weren’t displaying structured elements correctly if they had a provisional draft. ([#15214](https://github.com/craftcms/cms/issues/15214))

## 5.2.0 - 2024-06-12

### Content Management
- Live Preview now supports tabs, UI elements, and tab/field conditions. ([#15112](https://github.com/craftcms/cms/pull/15112))
- Live Preview now has a dedicated “Save” button. ([#15112](https://github.com/craftcms/cms/pull/15112))
- It’s now possible to edit assets’ alternative text from the Assets index page. ([#14893](https://github.com/craftcms/cms/discussions/14893))
- Double-clicking anywhere within a table row on an element index page will now open the element’s editor slideout. ([#14379](https://github.com/craftcms/cms/discussions/14379))
- Element index checkboxes no longer have a lag when deselected, except within element selection modals. ([#14896](https://github.com/craftcms/cms/issues/14896))
- Relational field condition rules no longer factor in the target elements’ statuses or sites. ([#14989](https://github.com/craftcms/cms/issues/14989))
- Element cards now display provisional changes, with an “Edited” label. ([#14975](https://github.com/craftcms/cms/pull/14975))
- Improved mobile styling. ([#14910](https://github.com/craftcms/cms/pull/14910))
- Improved the look of slideouts.
- Table views within element index pages are no longer scrolled directly. ([#14927](https://github.com/craftcms/cms/pull/14927))
- Improved the look of user gradicons when selected.
- “Save and continue editing” actions now restore the page’s scroll position on reload.
- “Remove” element actions within relational fields will now remove all selected elements, if the target element is selected. ([#15078](https://github.com/craftcms/cms/issues/15078))
- Action menus are now displayed within the page toolbar, rather than in the breadcrumbs. ([#14913](https://github.com/craftcms/cms/discussions/14913), [#15070](https://github.com/craftcms/cms/pull/15070))
- Site menus within element selector modals now filter out sites that don’t have any sources. ([#15091](https://github.com/craftcms/cms/discussions/15091))
- The meta sidebar toggle has been moved into the gutter between the content pane and meta sidebar. ([#15117](https://github.com/craftcms/cms/pull/15117))
- Element indexes will now show a confirmation dialog when cancelling a bulk inline edit. ([#15139](https://github.com/craftcms/cms/issues/15139), [#15142](https://github.com/craftcms/cms/pull/15142))
- Matrix fields in cards view and Addresses fields now show which nested entries/addresses contain validation errors. ([#15161](https://github.com/craftcms/cms/issues/15161))
- Nested entry edit pages now redirect to their owner element’s edit page. ([#15169](https://github.com/craftcms/cms/issues/15169))

### Accessibility
- Added the “Status” column option to category, entry, and user indexes. ([#14968](https://github.com/craftcms/cms/pull/14968))
- Element cards now display a textual status label rather than just the indicator. ([#14968](https://github.com/craftcms/cms/pull/14968))
- Darkened the color of page sidebar toggle icons to meet the minimum contrast for UI components.
- Darkened the color of context labels to meet the minimum contrast for text.
- Darkened the color of footer links to meet the minimum contrast for text.
- Set the language of the Craft edition in the footer, to improve screen reader pronunciation for non-English languages.
- The accessible name of “Select site” buttons is now translated to the current language.
- Improved the accessibility of two-step verification steps on the control panel login screen. ([#15145](https://github.com/craftcms/cms/pull/15145))
- Improved the accessibility of global nav items with subnavs. ([#15006](https://github.com/craftcms/cms/issues/15006))
- The secondary nav is now kept open during source selection for mobile viewports, preventing focus from being dropped. ([#14946](https://github.com/craftcms/cms/pull/14946))
- User edit screens’ document titles have been updated to describe the page purpose. ([#14946](https://github.com/craftcms/cms/pull/14946))
- Improved the styling of selected global nav items. ([#15061](https://github.com/craftcms/cms/pull/15061))

### Administration
- Added the `--format` option to the `db/backup` and `db/restore` commands for PostgreSQL installs. ([#14931](https://github.com/craftcms/cms/pull/14931))
- The `db/restore` command now autodetects the backup format for PostgreSQL installs, if `--format` isn’t passed. ([#14931](https://github.com/craftcms/cms/pull/14931))
- The `install` command and web-based installer now validate the existing project config files at the outset, and abort installation if there are any issues.
- The `resave/entries` command now has an `--all-sections` flag.
- The web-based installer now displays the error message when installation fails.
- Edit Entry Type pages now have a “Delete” action. ([#14983](https://github.com/craftcms/cms/discussions/14983))
- After creating a new field, field layout designers now set their search value to the new field’s name. ([#15080](https://github.com/craftcms/cms/discussions/15080))
- GraphQL schema edit pages now have a “Save and continue editing” alternate action.
- Volumes’ “Subpath” and “Transform Subpath” settings can now be set to environment variables. ([#15087](https://github.com/craftcms/cms/discussions/15087))
- The system edition can now be defined by a `CRAFT_EDITION` environment variable. ([#15094](https://github.com/craftcms/cms/discussions/15094))
- The rebrand assets path can now be defined by a `CRAFT_REBRAND_PATH` environment variable. ([#15110](https://github.com/craftcms/cms/pull/15110))

### Development
- Added the `{% expires %}` tag, which simplifies setting cache headers on the response. ([#14969](https://github.com/craftcms/cms/pull/14969))
- Added the `withCustomFields` element query param. ([#15003](https://github.com/craftcms/cms/pull/15003))
- Entry queries now support passing `*` to the `section` param, to filter the results to all section entries. ([#14978](https://github.com/craftcms/cms/discussions/14978))
- Element queries now support passing an element instance, or an array of element instances/IDs, to the `draftOf` param.
- Added `craft\elements\ElementCollection::find()`, which can return an element or elements in the collection based on a given element or ID. ([#15023](https://github.com/craftcms/cms/discussions/15023))
- Added `craft\elements\ElementCollection::fresh()`, which reloads each of the collection elements from the database. ([#15023](https://github.com/craftcms/cms/discussions/15023))
- The `collect()` Twig function now returns a `craft\elements\ElementCollection` instance if all of the items are elements.
- `craft\elements\ElementCollection::contains()` now returns `true` if an element is passed in and the collection contains an element with the same ID and site ID; or if an integer is passed in and the collection contains an element with the same ID. ([#15023](https://github.com/craftcms/cms/discussions/15023))
- `craft\elements\ElementCollection::countBy()`, `collapse()`, `flatten()`, `keys()`, `pad()`, `pluck()`, and `zip()` now return an `Illuminate\Support\Collection` object. ([#15023](https://github.com/craftcms/cms/discussions/15023))
- `craft\elements\ElementCollection::diff()` and `intersect()` now compare the passed-in elements to the collection elements by their IDs and site IDs. ([#15023](https://github.com/craftcms/cms/discussions/15023))
- `craft\elements\ElementCollection::flip()` now throws an exception, as element objects can’t be used as array keys. ([#15023](https://github.com/craftcms/cms/discussions/15023))
- `craft\elements\ElementCollection::map()` and `mapWithKeys()` now return an `Illuminate\Support\Collection` object, if any of the mapped values aren’t elements. ([#15023](https://github.com/craftcms/cms/discussions/15023))
- `craft\elements\ElementCollection::merge()` now replaces any elements in the collection with passed-in elements, if their ID and site ID matches. ([#15023](https://github.com/craftcms/cms/discussions/15023))
- `craft\elements\ElementCollection::only()` and `except()` now compare the passed-in values to the collection elements by their IDs, if an integer or array of integers is passed in. ([#15023](https://github.com/craftcms/cms/discussions/15023))
- `craft\elements\ElementCollection::unique()` now returns all elements with unique IDs, if no key is passed in. ([#15023](https://github.com/craftcms/cms/discussions/15023))

### Extensibility
- Improved type definitions for `craft\db\Query`, element queries, and `craft\elements\ElementCollection`.
- Added `craft\base\NestedElementTrait::$updateSearchIndexForOwner`.
- Added `craft\db\getBackupFormat()`.
- Added `craft\db\getRestoreFormat()`.
- Added `craft\db\setBackupFormat()`.
- Added `craft\db\setRestoreFormat()`.
- Added `craft\enums\Color::tryFromStatus()`.
- Added `craft\events\InvalidateElementcachesEvent::$element`.
- Added `craft\fields\BaseRelationField::existsQueryCondition()`.
- Added `craft\helpers\Cp::componentStatusIndicatorHtml()`.
- Added `craft\helpers\Cp::componentStatusLabelHtml()`.
- Added `craft\helpers\Cp::statusLabelHtml()`.
- Added `craft\helpers\DateTimeHelper::relativeTimeStatement()`.
- Added `craft\helpers\DateTimeHelper::relativeTimeToSeconds()`.
- Added `craft\helpers\ElementHelper::postEditUrl()`.
- Added `craft\helpers\ElementHelper::swapInProvisionalDrafts()`.
- Added `craft\helpers\StringHelper::indent()`.
- Added `craft\models\Volume::getTransformSubpath()`.
- Added `craft\models\Volume::setTransformSubpath()`.
- Added `craft\queue\Queue::getJobId()`.
- Added `craft\web\twig\SafeHtml`, which can be implemented by classes whose `__toString()` method should be considered HTML-safe by Twig.
- `craft\base\Element::defineTableAttributes()` now returns common attribute definitions used by most element types.
- `craft\elements\ElementCollection::with()` now supports collections made up of multiple element types.
- `craft\models\Volume::getSubpath()` now has a `$parse` argument.
- `craft\services\Drafts::applyDraft()` now has a `$newAttributes` argument.
- Added the `reloadOnBroadcastSave` setting to `Craft.ElementEditor`. ([#14814](https://github.com/craftcms/cms/issues/14814))
- Added the `waitForDoubleClicks` setting to `Garnish.Select`, `Craft.BaseElementIndex`, and `Craft.BaseElementIndexView`.

### System
- Improved overall system performance. ([#15003](https://github.com/craftcms/cms/pull/15003))
- Improved the performance of `exists()` element queries.
- Improved the performance of `craft\base\Element::toArray()`.
- The Debug Toolbar now pre-serializes objects stored as request parameters, fixing a bug where closures could prevent the entire Request panel from showing up. ([#14982](https://github.com/craftcms/cms/discussions/14982))
- Batched queue jobs now verify that they are still reserved before each step, and before spawning additional batch jobs. ([#14986](https://github.com/craftcms/cms/discussions/14986))
- The search keyword index is now updated for owner elements, when a nested element is saved directly which belongs to a searchable custom field. 
- Updated Yii to 2.0.50. ([#15124](https://github.com/craftcms/cms/issues/15124))
- Updated inputmask to 5.0.9.
- Fixed a bug where the `users/login` action wasn’t checking if someone was already logged in. ([#15168](https://github.com/craftcms/cms/issues/15168))
- Fixed a bug where exceptions due to missing templates weren’t being thrown when rendering an element partial. ([#15176](https://github.com/craftcms/cms/issues/15176))

## 5.1.10 - 2024-06-07

- Fixed an error that could occur if a Local filesystem wasn’t configured with a base path.
- Fixed a bug where some entries could be missing content after upgrading to Craft 5. ([#15150](https://github.com/craftcms/cms/issues/15150))
- Fixed a bug where it wasn’t always possible to add new entries to Matrix fields in inline-editable blocks view, if the field’s Max Entries setting had been reached before page load. ([#15158](https://github.com/craftcms/cms/issues/15158))
- Fixed an error that could occur when rendering the “My Drafts” widget. ([#14749](https://github.com/craftcms/cms/issues/14749))

## 5.1.9 - 2024-06-05

- Fixed a bug where the `db/backup` command could fail on Windows. ([#15090](https://github.com/craftcms/cms/issues/15090))
- Fixed an error that could occur when applying project config changes if a site was deleted. ([#14373](https://github.com/craftcms/cms/issues/14373))
- Fixed an error that could occur when creating an entry via a slideout, if the slideout was submitted before the entry was autosaved. ([#15134](https://github.com/craftcms/cms/pull/15134))
- Fixed a bug where upgrading from Craft CMS 4.4 was allowed even though the migrations assumed 4.5 or later was installed. ([#15133](https://github.com/craftcms/cms/issues/15133))
- Fixed an error that occurred when bulk inline editing an unpublished draft. ([#15138](https://github.com/craftcms/cms/issues/15138))

## 5.1.8 - 2024-06-03

- Added `craft\helpers\Gql::isIntrospectionQuery()`.
- `craft\helpers\Html::id()` now allows IDs to begin with numbers. ([#15066](https://github.com/craftcms/cms/issues/15066))
- Fixed a bug where some condition rules weren’t getting added when applying project config changes, if they depended on another component which hadn’t been added yet. ([#15037](https://github.com/craftcms/cms/issues/15037))
- Fixed a bug where entry type condition rules prefixed their option labels with section names. ([#15075](https://github.com/craftcms/cms/issues/15075))
- Fixed a bug where GraphQL queries could be misidentified as introspection queries. ([#15100](https://github.com/craftcms/cms/issues/15100))
- Fixed an error that could occur when calling `craft\base\FieldLayoutComponent::getAttributes()` if the `$elementType` property wasn’t set yet. ([#15074](https://github.com/craftcms/cms/issues/15074))
- Fixed a bug where nested entry titles weren’t getting included in the owner element’s search keywords. ([#15025](https://github.com/craftcms/cms/issues/15025))
- Fixed a bug where `craft\elements\Address::toArray()` would include a `saveOwnership` key in its response array.
- Fixed a bug where nested entry and address edit pages could have a “Delete for site” action.
- Fixed a bug where field layout designers weren’t displaying native fields in the library pane when a tab was removed that contained them. ([#15064](https://github.com/craftcms/cms/issues/15064))
- Fixed a bug where recent textual changes could be lost when creating a new inline-editable Matrix block, if the block was created before the autosave had a chance to initiate. ([#15069](https://github.com/craftcms/cms/issues/15069))
- Fixed a bug where the `users/create` command would fail without explaining why, when the maximum number of users had already been reached.
- Fixed a validation error that could occur when saving an entry on Craft Solo. ([#15082](https://github.com/craftcms/cms/issues/15082))
- Fixed an error that could occur on an element edit page, if a Matrix field’s Propagation Method was set to “Custom…”, but its Propagation Key Format wasn’t filled in.
- Fixed a bug where Matrix block invalidation errors weren’t getting grouped by block when set on the parent element, for blocks that didn’t have `uid` values. ([#15103](https://github.com/craftcms/cms/discussions/15103))
- Fixed a bug where auto-generated entry titles weren’t getting validated to ensure they weren’t too long. ([#15102](https://github.com/craftcms/cms/issues/15102))
- Fixed a bug where field conditions weren’t working reliably for nested entries within Matrix fields set to the inline-editable blocks view mode. ([#15104](https://github.com/craftcms/cms/issues/15104))
- Fixed a bug where the `serve` command could hang. ([#14977](https://github.com/craftcms/cms/issues/14977))
- Fixed a bug where nested entry edit pages would always redirect to the Entries index, even if they were nested under a different element type. ([#15101](https://github.com/craftcms/cms/issues/15101))
- Fixed an error that occurred when attempting to delete a global set without a field layout. ([#15123](https://github.com/craftcms/cms/issues/15123))

## 5.1.7 - 2024-05-25

- Scalar element queries no longer set their `$select` property to the scalar expression, fixing an error that could occur when executing scalar queries for relation fields. ([#15071](https://github.com/craftcms/cms/issues/15071))
- Fixed an error that occurred when upgrading to Craft 5 if a Matrix block type didn’t have any fields.
- Fixed an error that occurred when upgrading to Craft 5 if any Matrix block rows had invalid `primaryOwnerId` values. ([#15063](https://github.com/craftcms/cms/issues/15063))

## 5.1.6 - 2024-05-23

- Added `craft\services\Fields::getRelationalFieldTypes()`.
- Fixed a bug where `craft\helpers\Typecast::properties()` wasn’t typecasting numeric strings to ints for `int|string|null` properties. ([#14618](https://github.com/craftcms/cms/issues/14618))
- Fixed a bug where “Related To” conditions weren’t allowing entries to be selected. ([#15058](https://github.com/craftcms/cms/issues/15058))

## 5.1.5 - 2024-05-22

- Scalar element queries now set `$select` to the scalar expression, and `$orderBy`, `$limit`, and `$offset` to `null`, on the element query. ([#15001](https://github.com/craftcms/cms/issues/15001))
- Added `craft\fieldlayoutelements\TextareaField::inputTemplateVariables()`.
- Fixed a bug where `craft\helpers\Assets::prepareAssetName()` wasn’t sanitizing filenames if `$preventPluginModifications` was `true`.
- Fixed a bug where element queries’ `count()` methods were factoring in the `limit` param when searching with `orderBy` set to `score`. ([#15001](https://github.com/craftcms/cms/issues/15001))
- Fixed a bug where soft-deleted structure data associated with elements that belonged to a revision could be deleted by garbage collection. ([#14995](https://github.com/craftcms/cms/pull/14995))
- Fixed a bug where element edit pages’ scroll positions weren’t always retained when automatically refreshed.
- Fixed a bug where the `up` command could remove component name comments from the project config YAML files, for newly-added components. ([#15012](https://github.com/craftcms/cms/issues/15012))
- Fixed a bug where assets’ Alternative Text fields didn’t expand to match the content height. ([#15026](https://github.com/craftcms/cms/issues/15026))
- Fixed a bug where `craft\helpers\UrlHelper::isAbsoluteUrl()` was returning `true` for Windows file paths. ([#15043](https://github.com/craftcms/cms/issues/15043))
- Fixed an error that occurred on the current user’s Profile screen if they didn’t have permission to access the primary site. ([#15022](https://github.com/craftcms/cms/issues/15022))
- Fixed a bug where non-localizable elements’ edit screens were displaying a site breadcrumb.
- Fixed a bug where entry GraphQL queries weren’t available if only nested entry field queries were selected in the schema.
- Fixed a bug where chip labels could wrap unnecessarily. ([#15000](https://github.com/craftcms/cms/issues/15000), [#15017](https://github.com/craftcms/cms/pull/15017))
- Fixed a bug where date/time clear buttons could bleed out of their container. ([#15017](https://github.com/craftcms/cms/pull/15017))
- Fixed an error that occurred when editing an element, if any field layout conditions referenced a custom field that was no longer included in the layout. ([#14838](https://github.com/craftcms/cms/issues/14838))
- Fixed a “User not authorized to create this element.” error that could occur when creating a new entry within a Matrix field, if the field had Max Entries set. ([#15015](https://github.com/craftcms/cms/issues/15015))
- Fixed a bug where nested entries weren’t showing up within Matrix fields set to the element index view mode, when viewing entry revisions. ([#15038](https://github.com/craftcms/cms/pull/15038))
- Fixed the styling of element chips displayed within an element card. ([#15044](https://github.com/craftcms/cms/issues/15044))
- Fixed styling issues with inline-editing within element indexes. ([#15040](https://github.com/craftcms/cms/issues/15040), [#15049](https://github.com/craftcms/cms/pull/15049))
- Fixed a bug where sticky scrollbars could stop working when switching between element index sources. ([#15047](https://github.com/craftcms/cms/issues/15047))

## 5.1.4 - 2024-05-17

- Improved the performance of element indexes that contained asset thumbnails. ([#14760](https://github.com/craftcms/cms/issues/14760))
- Table views within element index pages are no longer scrolled directly. ([#14927](https://github.com/craftcms/cms/pull/14927), [#15010](https://github.com/craftcms/cms/pull/15010))
- Fixed a bug where `craft\elements\db\ElementQuery::exists()` would return `true` if `setCachedResult()` had been called, even if an empty array was passed.
- Fixed an infinite recursion bug that could occur when `craft\web\Response::redirect()` was called. ([#15014](https://github.com/craftcms/cms/pull/15014))
- Fixed a bug where `eagerly()` wasn’t working when a custom alias was passed in.
- Fixed an error that occurred on users’ Addresses screens. ([#15018](https://github.com/craftcms/cms/pull/15018))
- Fixed a bug where asset chips’ content wasn’t spanning the full width for Assets fields in large thumbnail mode. ([#14993](https://github.com/craftcms/cms/issues/14993))
- Fixed infinite scrolling on Structure element sources. ([#14992](https://github.com/craftcms/cms/issues/14992))
- Fixed right-to-left styling issues. ([#15019](https://github.com/craftcms/cms/pull/15019))

## 5.1.3 - 2024-05-14

- Fixed a SQL error that could occur when applying or rebuilding the project config.
- Fixed a bug where adjacent selected table rows were getting extra spacing in Firefox.
- Fixed a SQL error that could occur when creating revisions after garbage collection was run. ([#14309](https://github.com/craftcms/cms/issues/14309))
- Fixed a bug where the `serve` command wasn’t serving paths with non-ASCII characters. ([#14977](https://github.com/craftcms/cms/issues/14977))
- Fixed a bug where `craft\helpers\Html::explodeStyle()` and `normalizeTagAttributes()` weren’t handling styles with encoded images via `url()` properly. ([#14964](https://github.com/craftcms/cms/issues/14964))
- Fixed a bug where the `db/backup` command would fail if the destination path contained a space.
- Fixed a bug where entry selection modals could list all entries when no sources were available for the selected site. ([#14956](https://github.com/craftcms/cms/issues/14956))
- Fixed a bug where element cards could get duplicate status indicators. ([#14958](https://github.com/craftcms/cms/issues/14958))
- Fixed a bug where element chips could overflow their containers. ([#14924](https://github.com/craftcms/cms/issues/14924))
- Fixed a bug where soft-deleted elements that belonged to a revision could be deleted by garbage collection. ([#14967](https://github.com/craftcms/cms/pull/14967))
- Fixed a bug where disabled entries weren’t being displayed within Matrix fields in card view. ([#14973](https://github.com/craftcms/cms/issues/14973))
- Fixed a bug where users’ Permissions screen was inaccessible for the Team edition. ([#14976](https://github.com/craftcms/cms/issues/14976))
- Fixed a SQL error that could occur when attempting to update to Craft 5 for the second time. ([#14987](https://github.com/craftcms/cms/issues/14987))

## 5.1.2 - 2024-05-07

- Fixed a bug where the `db/backup` command would prompt for password input on PostgreSQL. ([#14945](https://github.com/craftcms/cms/issues/14945))
- Fixed a bug where pressing <kbd>Shift</kbd> + <kbd>Spacebar</kbd> wasn’t reliably opening the asset preview modal on the Assets index page. ([#14943](https://github.com/craftcms/cms/issues/14943))
- Fixed a bug where pressing <kbd>Shift</kbd> + <kbd>Spacebar</kbd> within an asset preview modal wasn’t closing the modal.
- Fixed a bug where pressing arrow keys within asset preview modals wasn’t retargeting the preview modal to adjacent assets. ([#14943](https://github.com/craftcms/cms/issues/14943))
- Fixed a bug where entry selection modals could have a “New entry” button even if there weren’t any sections enabled for the selected site. ([#14923](https://github.com/craftcms/cms/issues/14923))
- Fixed a bug where element autosaves weren’t always working if a Matrix field needed to automatically create a nested entry. ([#14947](https://github.com/craftcms/cms/issues/14947))
- Fixed a JavaScript warning. ([#14952](https://github.com/craftcms/cms/pull/14952))
- Fixed XSS vulnerabilities.

## 5.1.1 - 2024-05-02

- Fixed a bug where disclosure menus weren’t releasing their `scroll` and `resize` event listeners on hide. ([#14911](https://github.com/craftcms/cms/pull/14911), [#14510](https://github.com/craftcms/cms/issues/14510))
- Fixed a bug where it was possible to delete entries from Matrix fields which were configured to display nested entries statically. ([#14904](https://github.com/craftcms/cms/issues/14904), [#14915](https://github.com/craftcms/cms/pull/14915))
- Fixed an error that could occur when creating a nested entry in a Matrix field. ([#14915](https://github.com/craftcms/cms/pull/14915))
- Fixed a bug where Matrix fields’ “Max Entries” settings were taking the total number of nested entries across all sites into account, rather than just the nested entries for the current site. ([#14932](https://github.com/craftcms/cms/issues/14932))
- Fixed a bug where nested entry draft data could get corrupted when a draft was created for the owner element.
- Fixed a bug where Matrix and Addresses fields could show drafts of their nested elements when in card view.
- Fixed a bug where nested elements’ breadcrumbs could include the draft label, styled like it was part of the element’s title.
- Fixed a bug where action buttons might not work for nested entries in Matrix fields set to card view. ([#14915](https://github.com/craftcms/cms/pull/14915))
- Fixed the styling of tag chips within Tags fields. ([#14916](https://github.com/craftcms/cms/issues/14916))
- Fixed a bug where field layout component settings slideouts’ footers had extra padding.
- Fixed a bug where MySQL backups weren’t restorable on certain environments. ([#14925](https://github.com/craftcms/cms/pull/14925))
- Fixed a bug where `app/resource-js` requests weren’t working for guest requests. ([#14908](https://github.com/craftcms/cms/issues/14908))
- Fixed a JavaScript error that occurred after creating a new field within a field layout designer. ([#14933](https://github.com/craftcms/cms/issues/14933))

## 5.1.0 - 2024-04-30

### Content Management
- Sort options are now sorted alphabetically within element indexes, and custom fields’ options are now listed in a “Fields” group. ([#14725](https://github.com/craftcms/cms/issues/14725))
- Unselected table column options are now sorted alphabetically within element indexes.
- Table views within element index pages are now scrolled directly, so that their horizontal scrollbars are always visible without scrolling to the bottom of the page. ([#14765](https://github.com/craftcms/cms/issues/14765))
- Element tooltips now appear after a half-second delay. ([#14836](https://github.com/craftcms/cms/issues/14836))
- Thumbnails within element cards are slightly larger.
- Improved element editor page styling on mobile. ([#14898](https://github.com/craftcms/cms/pull/14898), [#14885](https://github.com/craftcms/cms/issues/14885))

### User Management
- Team edition users are no longer required to be admins.
- Added the “User Permissions” settings page for managing the permissions of non-admin Team edition users. ([#14768](https://github.com/craftcms/cms/discussions/14768))

### Administration
- Element conditions within field layout designers’ component settings now only list custom fields present in the current field layout. ([#14787](https://github.com/craftcms/cms/issues/14787))
- Improved the behavior of the URI input within Edit Route modals. ([#14884](https://github.com/craftcms/cms/issues/14884))
- The “Upgrade Craft CMS” page in the Plugin Store no longer lists unsupported editions.
- Added the `asyncCsrfInputs` config setting. ([#14625](https://github.com/craftcms/cms/pull/14625))
- Added the `backupCommandFormat` config setting. ([#14897](https://github.com/craftcms/cms/pull/14897))
- The `backupCommand` config setting can now be set to a closure, which will be passed a `mikehaertl\shellcommand\Command` object. ([#14897](https://github.com/craftcms/cms/pull/14897))
- Added the `safeMode` config setting. ([#14734](https://github.com/craftcms/cms/pull/14734))
- `resave` commands now support an `--if-invalid` option. ([#14731](https://github.com/craftcms/cms/issues/14731))
- Improved the styling of conditional tabs and UI elements within field layout designers.

### Extensibility
- Added `craft\conditions\ConditionInterface::getBuilderConfig()`.
- Added `craft\controllers\EditUserTrait`. ([#14789](https://github.com/craftcms/cms/pull/14789))
- Added `craft\controllers\UsersController::EVENT_DEFINE_EDIT_SCREENS`. ([#14789](https://github.com/craftcms/cms/pull/14789))
- Added `craft\elements\conditions\ElementConditionInterface::setFieldLayouts()`.
- Added `craft\events\DefineEditUserScreensEvent`. ([#14789](https://github.com/craftcms/cms/pull/14789))
- Added `craft\helpers\Cp::parseTimestampParam()`.
- Added `craft\models\FieldLayoutTab::labelHtml()`.
- Added `craft\services\ProjectConfig::getAppliedChanges()`. ([#14851](https://github.com/craftcms/cms/discussions/14851))
- Added `craft\web\Request::getBearerToken()`. ([#14784](https://github.com/craftcms/cms/pull/14784))
- Added `craft\db\CoalesceColumnsExpression`.
- Added `craft\db\ExpressionBuilder`.
- Added `craft\db\ExpressionInterface`.
- `craft\base\NameTrait::prepareNamesForSave()` no longer updates the name properties if `fullName`, `firstName`, and `lastName` are already set. ([#14665](https://github.com/craftcms/cms/issues/14665))
- `craft\helpers\Typecast::properties()` now typecasts numeric strings to integers, for `int|string` properties. ([#14618](https://github.com/craftcms/cms/issues/14618))
- Added `Craft.MatrixInput.Entry`. ([#14730](https://github.com/craftcms/cms/pull/14730))

### System
- Batched queue jobs now set their progress based on the total progress across all batches, rather than just the current batch. ([#14817](https://github.com/craftcms/cms/pull/14817))
- Fixed a bug where ordering by a custom field would only partially work, if the custom field was included in multiple field layouts for the resulting elements. ([#14821](https://github.com/craftcms/cms/issues/14821))
- Fixed a bug where element conditions within field layout designers’ component settings weren’t listing custom fields which were just added to the layout. ([#14787](https://github.com/craftcms/cms/issues/14787))
- Fixed a bug where asset thumbnails within element cards were blurry. ([#14866](https://github.com/craftcms/cms/issues/14866))
- Fixed a styling issue with Categories and Entries fields when “Maintain Hierarchy” was enabled.
- Fixed a bug where Delete actions weren’t working in admin tables. ([craftcms/commerce#3444](https://github.com/craftcms/commerce/issues/3444))

## 5.0.6 - 2024-04-29

- Fixed a bug where element caches weren’t getting invalidated when an element was moved within a structure. ([#14846](https://github.com/craftcms/cms/issues/14846))
- Fixed a bug where CSV’s header rows weren’t using the configured delimiter. ([#14855](https://github.com/craftcms/cms/issues/14855))
- Fixed a bug where editable table cell text styling could change after initial focus. ([#14857](https://github.com/craftcms/cms/issues/14857))
- Fixed a bug where conditions could list rules with duplicate labels.
- Fixed a bug where admin tables weren’t displaying disabled statuses. ([#14861](https://github.com/craftcms/cms/issues/14861))
- Fixed a bug where clicking on drag handles within element index tables could select the element. ([#14669](https://github.com/craftcms/cms/issues/14669))
- Fixed a bug where nested related categories and entries weren’t directly removable, and could be unintentionally overwritten, when the Categories/Entries field’s “Maintain hierarchy” setting was enabled. ([#14843](https://github.com/craftcms/cms/issues/14843), [#14872](https://github.com/craftcms/cms/issues/14872))
- Fixed a SQL error that could occur on PostgreSQL. ([#14860](https://github.com/craftcms/cms/pull/14870))
- Fixed a bug where field layout designers were showing redundant field indicators, for fields with hidden labels. ([#14859](https://github.com/craftcms/cms/issues/14859))
- Fixed a bug where field type names weren’t sorted alphabetically when editing an existing field. ([#14858](https://github.com/craftcms/cms/issues/14858))
- Fixed a JavaScript error that could occur when removing elements from an element select input. ([#14873](https://github.com/craftcms/cms/pull/14873))
- Fixed a bug where queue jobs’ progress indicators in the control panel sidebar weren’t fully cleaned up when jobs were finished. ([#14856](https://github.com/craftcms/cms/issues/14856))
- Fixed a bug where errors weren’t getting logged. ([#14863](https://github.com/craftcms/cms/issues/14863))
- Fixed a bug where asset thumbnails could have the wrong aspect ratio. ([#14866](https://github.com/craftcms/cms/issues/14866))
- Fixed an infinite recursion bug that occurred when selecting elements, if no sources were enabled for the selected site. ([#14882](https://github.com/craftcms/cms/issues/14882))

## 5.0.5 - 2024-04-23

- Fixed a bug where the Database Backup utility was present when the `backupCommand` config setting was set to `false`.
- Fixed an error that occurred when running the `db/convert-charset` command, if any tables contained `char` or `varchar` foreign key columns. ([#14815](https://github.com/craftcms/cms/issues/14815))
- Fixed a bug where parsed first/last names could have different casing than the full name that was submitted. ([#14723](https://github.com/craftcms/cms/issues/14723))
- Fixed a bug where `craft\helpers\UrlHelper::isAbsoluteUrl()` was returning `false` for URLs with schemes other than `http` or `https`, such as `mailto` and `tel`. ([#14830](https://github.com/craftcms/cms/issues/14830))
- Fixed a JavaScript error that occurred when opening Live Preview, if an Assets field’s “Upload files” button had been pressed. ([#14832](https://github.com/craftcms/cms/issues/14832))
- Fixed a bug where Twig’s spread operator (`...`) wasn’t working with attribute accessors. ([#14827](https://github.com/craftcms/cms/issues/14827))
- Fixed a bug where element selection modals were only showing the first 100 elements. ([#14790](https://github.com/craftcms/cms/issues/14790))
- Fixed a PHP error that could occur on the Dashboard if any Quick Post widgets hadn’t been saved since before Craft 1.2. ([#14794](https://github.com/craftcms/cms/issues/14794))
- Fixed a bug where double-clicking on an inline Matrix block tab would cause it to expand/collapse. ([#14791](https://github.com/craftcms/cms/issues/14791))
- Fixed a bug where site breadcrumbs weren’t getting hyperlinked for installs with multiple site groups. ([#14802](https://github.com/craftcms/cms/issues/14802))
- Fixed a bug where element conditions were allowing custom field condition rules to be selected multiple times. ([#14809](https://github.com/craftcms/cms/issues/14809))
- Fixed a bug where relational fields within nested Matrix entries weren’t getting loaded via GraphQL. ([#14819](https://github.com/craftcms/cms/issues/14819))
- Fixed an error that occurred when creating an address within an Addresses field on a secondary site. ([#14829](https://github.com/craftcms/cms/issues/14829))
- Fixed a bug where SVG element icons weren’t visible in Safari. ([#14833](https://github.com/craftcms/cms/issues/14833))
- Fixed a bug where element sources were getting text cursors on hover in Safari. ([#14833](https://github.com/craftcms/cms/issues/14833))
- Fixed a bug where “Delete custom source” buttons within Customize Sources modals were getting text cursors on hover.
- Fixed a bug where Matrix fields that weren’t set to show cards in a grid were still getting a grid view when nested entries were created for the first time. ([#14840](https://github.com/craftcms/cms/issues/14840))
- Fixed a bug where related categories and entries weren’t removable when the Categories/Entries field’s “Maintain hierarchy” setting was enabled. ([#14843](https://github.com/craftcms/cms/issues/14843))
- Fixed a bug where Categories and Entries fields were showing the “View Mode” setting when “Maintain hierarchy” was enabled, despite it having no effect. ([#14847](https://github.com/craftcms/cms/pull/14847))

## 5.0.4 - 2024-04-10

- Fixed a bug where element queries with the `relatedTo` param set to a list of element IDs were overly complex.
- Fixed a bug where redundant Matrix block revisions were getting created.
- Fixed a bug where Twig’s spread operator (`...`) wasn’t working when the `preloadSingles` config setting was enabled. ([#14783](https://github.com/craftcms/cms/issues/14783))
- Fixed a bug where Live Preview wasn’t retaining the scroll position properly. ([#14218](https://github.com/craftcms/cms/issues/14218))

## 5.0.3 - 2024-04-09

- Fixed a bug where LTR and RTL characters weren’t getting stripped from sanitized asset filenames. ([#14711](https://github.com/craftcms/cms/issues/14711))
- Fixed a bug where admin table row reordering wasn’t working in Safari. ([#14752](https://github.com/craftcms/cms/issues/14752))
- Fixed a bug where the `utils/fix-field-layout-uids` command wasn’t looking at field layouts defined with a `fieldLayout` key in the project config.
- Fixed a bug where element indexes’ View menus could show the “Sort by” field when the structure view was selected. ([#14780](https://github.com/craftcms/cms/issues/14780))
- Fixed a bug where fields with overridden handles weren’t editable from element indexes. ([#14767](https://github.com/craftcms/cms/issues/14767))
- Fixed a bug where element chips within element cards were getting action menus and drag handles within relation fields. ([#14778](https://github.com/craftcms/cms/issues/14778))
- Fixed a bug where elements could display the wrong nested field value, if the field’s handle was overridden. ([#14767](https://github.com/craftcms/cms/issues/14767))
- Fixed a bug where entries’ Title fields weren’t showing a required indicator. ([#14773](https://github.com/craftcms/cms/issues/14773))

## 5.0.2 - 2024-04-05

- Fixed a bug where `craft\helpers\ElementHelper::siteStatusesForElement()` wasn’t working for soft-deleted elements. ([#14753](https://github.com/craftcms/cms/issues/14753))
- Fixed a bug where the Queue Manager was listing delayed jobs before others. ([#14755](https://github.com/craftcms/cms/discussions/14755))
- Fixed an error that occurred when editing elements without any preview targets. ([#14754](https://github.com/craftcms/cms/issues/14754))
- Fixed a bug where it wasn’t possible to delete global sets when the CKEditor plugin was installed. ([#14757](https://github.com/craftcms/cms/issues/14757))
- Fixed a SQL error that occurred when querying for elements ordered by search score on PostgreSQL. ([#14761](https://github.com/craftcms/cms/issues/14761))

## 5.0.1 - 2024-04-03

- Fixed a “Double-instantiating a checkbox select on an element” JavaScript warning. ([#14707](https://github.com/craftcms/cms/issues/14707))
- Fixed a bug where `craft\cache\DbCache` was attempting to store values beyond the `cache.data` column’s storage capacity.
- Fixed a bug where the Updates utility could include submit buttons without labels for abandoned plugins.
- Fixed a bug where “Admin” rules were available to user conditions in Solo and Team editions.
- Fixed a bug where entries’ “View in a new tab” breadcrumb actions were linking to the canonical entry URL when editing a draft or viewing a revision. ([#14705](https://github.com/craftcms/cms/issues/14705))
- Fixed a bug where Matrix blocks without labels had extra spacing above them in Live Preview. ([#14703](https://github.com/craftcms/cms/issues/14703))
- Fixed an error that occurred if the `collation` database connection setting was set to `utf8_*` on MySQL. ([#14332](https://github.com/craftcms/cms/issues/14332))
- Fixed a bug where element cards could overflow their containers within Live Preview. ([#14710](https://github.com/craftcms/cms/issues/14710))
- Fixed a bug where links within the Queue Manager utility weren’t styled like links. ([#14716](https://github.com/craftcms/cms/issues/14716))
- Fixed a bug where tooltips within element labels caused the element title to be read twice by screen readers.
- Fixed a styling issue when editing an entry without any meta fields. ([#14721](https://github.com/craftcms/cms/issues/14721))
- Fixed a bug where the `_includes/nav.twig` template wasn’t marking nested nav items as selected. ([#14735](https://github.com/craftcms/cms/pull/14735))
- Fixed issues with menu options’ hover styles.
- Fixed a bug where double-clicking on an element’s linked label or action button would cause its slideout to open, in addition to the link/button being activated. ([#14736](https://github.com/craftcms/cms/issues/14736))
- Fixed a bug where system icons whose names ended in numbers weren’t displaying. ([#14740](https://github.com/craftcms/cms/issues/14740))
- Fixed an error that could occur when creating a passkey. ([#14745](https://github.com/craftcms/cms/issues/14745))
- Fixed a bug where the “Utilities” global nav item could get two badge counts.
- Fixed a bug where custom fields whose previous types were missing would lose their values when updating to Craft 5.
- Fixed a bug where Dropdown fields could be marked as invalid on save, if the saved value was invalid and they were initially marked as changed (to the default value) on page load. ([#14738](https://github.com/craftcms/cms/pull/14738))
- Fixed a bug where double-clicking on an element’s label within an element selection modal wasn’t selecting the element. ([#14751](https://github.com/craftcms/cms/issues/14751))

## 5.0.0 - 2024-03-26

### Content Management
- Improved global sidebar styling. ([#14281](https://github.com/craftcms/cms/pull/14281))
- The global sidebar is now collapsible. ([#14281](https://github.com/craftcms/cms/pull/14281))
- It’s now possible to expand and collapse global sidebar items without navigating to them. ([#14313](https://github.com/craftcms/cms/issues/14313), [#14321](https://github.com/craftcms/cms/pull/14321))
- Redesigned the global breadcrumb bar to include quick links to other areas of the control panel, page context menus, and action menus. ([#13902](https://github.com/craftcms/cms/pull/13902))
- All elements can now have thumbnails, provided by Assets fields. ([#12484](https://github.com/craftcms/cms/discussions/12484), [#12706](https://github.com/craftcms/cms/discussions/12706))
- Element indexes and relational fields now have the option to use card views. ([#6024](https://github.com/craftcms/cms/pull/6024))
- Element indexes now support inline editing for some custom field values.
- Asset chips with large thumbnails now truncate long titles, and make the full title visible via a tooltip on hover/focus. ([#14462](https://github.com/craftcms/cms/discussions/14462), [#14502](https://github.com/craftcms/cms/pull/14502))
- Table columns now set a max with to force long lines to be truncated or wrap. ([#14514](https://github.com/craftcms/cms/issues/14514))
- Added the “Show in folder” asset index action, available when searching across subfolders. ([#14227](https://github.com/craftcms/cms/discussions/14227))
- The view states for nested element sources are now managed independently.
- Element chips and cards now include quick action menus. ([#13902](https://github.com/craftcms/cms/pull/13902))
- Entry edit pages now include quick links to other sections’ index sources.
- Asset edit pages now include quick links to other volumes’ index sources.
- Assets’ Alternative Text fields are now translatable. ([#11576](https://github.com/craftcms/cms/issues/11576))
- Entries can now have multiple authors. ([#12380](https://github.com/craftcms/cms/pull/12380))
- Entry chips, cards, and blocks are now tinted according to their entry type’s color. ([#14187](https://github.com/craftcms/cms/pull/14187))
- Quick Post widgets now create entries via slideouts. ([#14228](https://github.com/craftcms/cms/pull/14228))
- Slideout sidebars are now always toggleable; not just when the slideout is too narrow to show the sidebar alongside the content. ([#14418](https://github.com/craftcms/cms/pull/14418))
- Element slideouts now show validation summaries at the top of each tab. ([#14436](https://github.com/craftcms/cms/pull/14436))
- Element slideouts’ “Cancel” buttons now get relabelled as “Close” when editing a provisional draft.
- The “Save as a new entry” action is now available to all users with the “Create entries” permission, and will create a new unpublished draft rather than a fully-saved entry. ([#9577](https://github.com/craftcms/cms/issues/9577), [#10244](https://github.com/craftcms/cms/discussions/10244))
- Entry conditions can now have a “Matrix field” rule. ([#13794](https://github.com/craftcms/cms/discussions/13794))
- Money field condition rules now use money inputs. ([#14148](https://github.com/craftcms/cms/pull/14148))
- Inline-editable Matrix blocks now support multiple tabs. ([#8500](https://github.com/craftcms/cms/discussions/8500), [#14139](https://github.com/craftcms/cms/issues/14139))
- Inline-editable Matrix blocks have been redesigned to be visually lighter. ([#14187](https://github.com/craftcms/cms/pull/14187))
- Inline-editable Matrix blocks now include “Open in a new tab” action items.
- Matrix fields set to the inline-editable blocks view mode no longer show inline entry-creation buttons unless there’s a single entry type. ([#14187](https://github.com/craftcms/cms/pull/14187))
- Selected elements within relational fields now include a dedicated drag handle.
- Selected assets within Assets fields no longer open the file preview modal when their thumbnail is clicked on. The “Preview file” quick action, or the <kbd>Shift</kbd> + <kbd>Spacebar</kbd> keyboard shortcut, can be used instead.
- Improved the styling of element chips.
- Improved checkbox-style deselection behavior for control panel items, to account for double-clicks.
- Table views are no longer available for element indexes on mobile.
- Added the “Address Line 3” address field. ([#14318](https://github.com/craftcms/cms/discussions/14318))
- Address conditions now have “Address Line 1”, “Address Line 2”, “Address Line 3”, “Administrative Area”, “Country”, “Dependent Locality”, “First Name”, “Full Name”, “Last Name”, “Locality”, “Organization Tax ID”, “Organization”, “Postal Code”, and “Sorting Code” rules.
- Added live conditional field support to user edit pages and inline-editable Matrix blocks. ([#14115](https://github.com/craftcms/cms/pull/14115), [#14223](https://github.com/craftcms/cms/pull/14223))
- Earth icons are now localized based on the system time zone.

### User Management
- Added two-step verification support, with built-in “Authenticator App” (TOTP) and “Recovery Codes” methods. Additional methods can be provided by plugins.
- Added a “Require Two-Step Verification” system setting, which can be set to “All users”, “Admins”, and individual user groups.
- Added passkey support (authentication via fingerprint or facial recognition).
- User account settings are now split into “Profile”, “Addresses”, and “Permissions” pages, plus “Password & Verification” and “Passkeys” pages when editing one’s own account.
- Users’ “Username”, “Full Name”, “Photo”, and “Email” native fields can now be managed via the user field layout, and now show up alongside custom fields within user slideouts.
- Users with more than 50 addresses will now display them as a paginated element index.
- New users are now created in an unpublished draft state, so adding a user photo, addresses, and permissions can each be done before the user is fully saved.
- The login page now includes a “Sign in with a passkey” button.
- The login modal and elevated session modal have been redesigned to be consistent with the login page.
- User sessions are now treated as elevated immediately after login, per the `elevatedSessionDuration` config setting.

### Accessibility
- Added the “Disable autofocus” user accessibility preference. ([#12921](https://github.com/craftcms/cms/discussions/12921))
- Improved source item navigation for screen readers. ([#12054](https://github.com/craftcms/cms/pull/12054))
- Content tab menus are now implemented as disclosure menus. ([#12963](https://github.com/craftcms/cms/pull/12963))
- Element selection modals now show checkboxes for selectable elements.
- Elements within relational fields are no longer focusable at the container level.
- Relational fields now use the proper list semantics.
- Improved the accessibility of the login page, login modal, and elevated session modal.
- Improved the accessibility of element indexes. ([#14120](https://github.com/craftcms/cms/pull/14120), [#12286](https://github.com/craftcms/cms/pull/12286))
- Selected elements within relational fields now include “Move up/down” or “Move forward/backward” in their action menus.
- Improved the accessibility of time zone fields.
- Improved the accessibility of form alternative action menus.
- Improved the accessibility of Matrix fields with the “inline-editable blocks” view mode. ([#14187](https://github.com/craftcms/cms/pull/14187))
- Improved the accessibility of the global nav. ([#14240](https://github.com/craftcms/cms/pull/14240))Improved the accessibility of the global nav. ([#14240](https://github.com/craftcms/cms/pull/14240))
- Improved the accessibility of layout tabs. ([#14215](https://github.com/craftcms/cms/pull/14215))
- Improved the accessibility of overflow tab menus. ([#14214](https://github.com/craftcms/cms/pull/14214))
- Increased the hit area for range select options.
- Improved the accessibility of the global sidebar. ([#14335](https://github.com/craftcms/cms/pull/14335))

### Administration
- Added the Team edition.
- Added the “Color” entry type setting. ([#14187](https://github.com/craftcms/cms/pull/14187))
- Added the “Icon” entry type setting. ([#14169](https://github.com/craftcms/cms/pull/14169))
- Added the “Addresses” field type. ([#11438](https://github.com/craftcms/cms/discussions/11438))
- Added the “Icon” field type. ([#14169](https://github.com/craftcms/cms/pull/14169))
- Field layouts can now designate an Assets field as the source for elements’ thumbnails. ([#12484](https://github.com/craftcms/cms/discussions/12484), [#12706](https://github.com/craftcms/cms/discussions/12706))
- Field layouts can now choose to include previewable fields’ content in element cards. ([#12484](https://github.com/craftcms/cms/discussions/12484), [#6024](https://github.com/craftcms/cms/pull/6024))
- Field layouts can now override custom fields’ handles.
- Field Layout Designers now hide the component library sidebar in favor of “Add” disclosure menus, when they’re too narrow to show the sidebar alongside configured tabs. ([#14411](https://github.com/craftcms/cms/pull/14411))
- Most custom fields can now be included multiple times within the same field layout. ([#8497](https://github.com/craftcms/cms/discussions/8497))
- Sections now have a “Max Authors” setting. ([#12380](https://github.com/craftcms/cms/pull/12380))
- Entry types are now managed independently of sections.
- Entry types are no longer required to have a Title Format, if the Title field isn’t shown.
- Entry types now have a “Show the Slug field” setting. ([#13799](https://github.com/craftcms/cms/discussions/13799))
- Entry type and field edit pages now list their usages. ([#14397](https://github.com/craftcms/cms/pull/14397))
- Sites’ Language settings can now be set to environment variables. ([#14235](https://github.com/craftcms/cms/pull/14235), [#14135](https://github.com/craftcms/cms/discussions/14135))
- Matrix fields now manage nested entries, rather than Matrix blocks. During the upgrade, existing Matrix block types will be converted to entry types; their nested fields will be made global; and Matrix blocks will be converted to entries.
- Matrix fields now have “Entry URI Format” and “Template” settings for each site.
- Matrix fields now have a “View Mode” setting, giving admins the choice to display nested entries as cards, inline-editable blocks, or an embedded element index.
- Matrix fields now require the owner element to be saved before they can be edited.
- Matrix fields now have a “‘New’ Button Label” setting. ([#14573](https://github.com/craftcms/cms/issues/14573))
- Relational fields’ “Selection Label” setting has been relabelled as “‘Add’ Button Label”.
- Added support for inline field creation and editing within field layout designers. ([#14260](https://github.com/craftcms/cms/pull/14260))
- Layout elements within field layout designers now have action menus. ([#14260](https://github.com/craftcms/cms/pull/14260))
- The Fields and Entry Types index pages now have a search bar. ([#13961](https://github.com/craftcms/cms/discussions/13961), [#14126](https://github.com/craftcms/cms/pull/14126))
- Field types now have icons. ([#14267](https://github.com/craftcms/cms/pull/14267))
- The address field layout is now accessed via **Settings** → **Addresses**.
- Volumes now have a “Subpath” setting, and can reuse filesystems so long as the subpaths don’t overlap. ([#11044](https://github.com/craftcms/cms/discussions/11044))
- Volumes now have an “Alternative Text Translation Method” setting. ([#11576](https://github.com/craftcms/cms/issues/11576))
- Added support for defining custom locale aliases, via a new `localeAliases` config setting. ([#12705](https://github.com/craftcms/cms/pull/12705))
- Added support for element partial templates. ([#14284](https://github.com/craftcms/cms/pull/14284))
- Added the `partialTemplatesPath` config setting. ([#14284](https://github.com/craftcms/cms/pull/14284))
- Added the `tempAssetUploadFs` config setting. ([#13957](https://github.com/craftcms/cms/pull/13957))
- Removed the concept of field groups.
- Removed the “Temp Uploads Location” asset setting. ([#13957](https://github.com/craftcms/cms/pull/13957))
- Added the `utils/prune-orphaned-entries` command. ([#14154](https://github.com/craftcms/cms/pull/14154))
- `entrify/*` commands now ask if an entry type already exists for the section.
- The `resave/entries` command now accepts a `--field` option.
- The `up`, `migrate/up`, and `migrate/all` commands no longer overwrite pending project config YAML changes, if new project config changes were made by migrations.
- Removed the `--force` option from the `up` command. `--isolated=0` should be used instead. ([#14270](https://github.com/craftcms/cms/pull/14270))
- Removed the `resave/matrix-blocks` command.

### Development
- Entry type names and handles must now be unique globally, rather than just within a single section. Existing entry type names and handles will be renamed automatically where needed, to ensure uniqueness.
- Assets, categories, entries, and tags now support eager-loading paths prefixed with a field layout provider’s handle (e.g. `myEntryType:myField`).
- Element queries now have an `eagerly` param, which can be used to lazily eager-load the resulting elements for all peer elements, when `all()`, `collect()`, `one()`, `nth()`, or `count()` is called.
- Element queries now have an `inBulkOp` param, which limits the results to elements which were involved in a bulk operation. ([#14032](https://github.com/craftcms/cms/pull/14032))
- Address queries now have `addressLine1`, `addressLine2`, `addressLine3`, `administrativeArea`, `countryCode`, `dependentLocality`, `firstName`, `fullName`, `lastName`, `locality`, `organizationTaxId`, `organization`, `postalCode`, and `sortingCode` params.
- Entry queries now have `field`, `fieldId`, `primaryOwner`, `primaryOwnerId`, `owner`, `ownerId`, `allowOwnerDrafts`, and `allowOwnerRevisions` params.
- Entry queries’ `authorId` params now support passing multiple IDs prefixed with `and`, to fetch entries with multiple listed authors.
- User queries now have an `authorOf` param.
- Nested addresses are now cached by their field ID, and address queries now register cache tags based on their `field` and `fieldId` params.
- Nested entries are now cached by their field ID, and entry queries now register cache tags based on their `field` and `fieldId` params.
- GraphQL schemas can now include queries and mutations for nested entries (e.g. within Matrix or CKEditor fields) directly. ([#14366](https://github.com/craftcms/cms/pull/14366))
- Added the `fieldId`, `fieldHandle`, `ownerId`, and `sortOrder` entry GraphQL fields. ([#14366](https://github.com/craftcms/cms/pull/14366))
- Entries’ GraphQL type names are now formatted as `<entryTypeHandle>_Entry`, and are no longer prefixed with their section’s handle. (That goes for Matrix-nested entries as well.)
- Entries now have `author` and `authorIds` GraphQL field.
- Matrix fields’ GraphQL mutation types now expect nested entries to be defined by an `entries` field rather than `blocks`.
- Added the `entryType()` and `fieldValueSql()` Twig functions. ([#14557](https://github.com/craftcms/cms/discussions/14557))
- Added the `|firstWhere` and `|flatten` Twig filters.
- Removed the `craft.matrixBlocks()` Twig function. `craft.entries()` should be used instead.
- Controller actions which require a `POST` request will now respond with a 405 error code if another request method is used. ([#13397](https://github.com/craftcms/cms/discussions/13397))

### Extensibility
- Elements now store their content in an `elements_sites.content` column as JSON, rather than across multiple columns in a `content` table. ([#2009](https://github.com/craftcms/cms/issues/2009), [#4308](https://github.com/craftcms/cms/issues/4308), [#7221](https://github.com/craftcms/cms/issues/7221), [#7750](https://github.com/craftcms/cms/issues/7750), [#12954](https://github.com/craftcms/cms/issues/12954))
- Slugs are no longer required on elements that don’t have a URI format.
- Element types’ `fieldLayouts()` and `defineFieldLayouts()` methods’ `$source` arguments must now accept `null` values.
- All element types can now support eager-loading paths prefixed with a field layout provider’s handle (e.g. `myEntryType:myField`), by implementing `craft\base\FieldLayoutProviderInterface` on the field layout provider class, and ensuring that `defineFieldLayouts()` is returning field layouts via their providers.
- All core element query param methods now return `static` instead of `self`. ([#11868](https://github.com/craftcms/cms/pull/11868))
- Migrations that modify the project config no longer need to worry about whether the same changes were already applied to the incoming project config YAML files.
- Selectize menus no longer apply special styling to options with the value `new`. The `_includes/forms/selectize.twig` control panel template should be used instead (or `craft\helpers\Cp::selectizeHtml()`/`selectizeFieldHtml()`), which will append an styled “Add” option when `addOptionFn` and `addOptionLabel` settings are passed. ([#11946](https://github.com/craftcms/cms/issues/11946))
- Added the `chip()`, `customSelect()`, `disclosureMenu()`, `elementCard()`, `elementChip()`, `elementIndex()`, `iconSvg()`, and `siteMenuItems()` global functions for control panel templates.
- Added the `colorSelect`, `colorSelectField`, `customSelect`, `customSelectField`, `languageMenu`, and `languageMenuField` form macros.
- The `assets/move-asset` and `assets/move-folder` actions no longer include `success` keys in responses. ([#12159](https://github.com/craftcms/cms/pull/12159))
- The `assets/upload` controller action now includes `errors` object in failure responses. ([#12159](https://github.com/craftcms/cms/pull/12159))
- Element action triggers’ `validateSelection()` and `activate()` methods are now passed an `elementIndex` argument, with a reference to the trigger’s corresponding element index.
- Element search scores set on `craft\events\SearchEvent::$scores` by `craft\services\Search::EVENT_AFTER_SEARCH` or `EVENT_BEFORE_SCORE_RESULTS` now must be indexed by element ID and site ID (e.g. `'100-1'`).
- Added `craft\auth\methods\AuthMethodInterface`.
- Added `craft\auth\methods\BaseAuthMethod`.
- Added `craft\auth\methods\RecoveryCodes`.
- Added `craft\auth\methods\TOTP`.
- Added `craft\auth\passkeys\CredentialRepository`.
- Added `craft\base\Actionable`. ([#14169](https://github.com/craftcms/cms/pull/14169))
- Added `craft\base\ApplicationTrait::$edition`.
- Added `craft\base\ApplicationTrait::getAuth()`.
- Added `craft\base\Chippable`. ([#14169](https://github.com/craftcms/cms/pull/14169))
- Added `craft\base\Colorable`. ([#14187](https://github.com/craftcms/cms/pull/14187))
- Added `craft\base\CpEditable`.
- Added `craft\base\Element::EVENT_DEFINE_ACTION_MENU_ITEMS`.
- Added `craft\base\Element::EVENT_DEFINE_INLINE_ATTRIBUTE_INPUT_HTML`.
- Added `craft\base\Element::crumbs()`.
- Added `craft\base\Element::destructiveActionMenuItems()`.
- Added `craft\base\Element::inlineAttributeInputHtml()`.
- Added `craft\base\Element::render()`. ([#14284](https://github.com/craftcms/cms/pull/14284))
- Added `craft\base\Element::safeActionMenuItems()`.
- Added `craft\base\Element::shouldValidateTitle()`.
- Added `craft\base\ElementContainerFieldInterface`, which should be implemented by fields which contain nested elements, such as Matrix.
- Added `craft\base\ElementInterface::canDuplicateAsDraft()`.
- Added `craft\base\ElementInterface::getActionMenuItems()`.
- Added `craft\base\ElementInterface::getCardBodyHtml()`.
- Added `craft\base\ElementInterface::getChipLabelHtml()`.
- Added `craft\base\ElementInterface::getCrumbs()`.
- Added `craft\base\ElementInterface::getInlineAttributeInputHtml()`.
- Added `craft\base\ElementInterface::hasDrafts()`.
- Added `craft\base\ElementInterface::hasThumbs()`.
- Added `craft\base\ElementInterface::setAttributesFromRequest()`.
- Added `craft\base\ElementInterface::setAttributesFromRequest()`.
- Added `craft\base\ElementInterface::setLazyEagerLoadedElements()`.
- Added `craft\base\ElementTrait::$deletedWithOwner`.
- Added `craft\base\ElementTrait::$eagerLoadInfo`.
- Added `craft\base\ElementTrait::$elementQueryResult`.
- Added `craft\base\ElementTrait::$forceSave`.
- Added `craft\base\ElementTrait::$propagatingFrom`.
- Added `craft\base\Field::valueSql()`.
- Added `craft\base\FieldInterface::dbType()`, which defines the type(s) of values the field will store in the `elements_sites.content` column (if any).
- Added `craft\base\FieldInterface::getValueSql()`.
- Added `craft\base\FieldInterface::icon()`.
- Added `craft\base\FieldInterface::isMultiInstance()`.
- Added `craft\base\FieldInterface::queryCondition()`, which accepts an element query param value and returns the corresponding query condition.
- Added `craft\base\FieldLayoutComponent::hasSettings()`.
- Added `craft\base\FieldLayoutElement::isMultiInstance()`.
- Added `craft\base\FieldLayoutProviderInterface::getHandle()`.
- Added `craft\base\FieldTrait::$layoutElement`.
- Added `craft\base\Iconic`. ([#14169](https://github.com/craftcms/cms/pull/14169))
- Added `craft\base\Identifiable`. ([#14169](https://github.com/craftcms/cms/pull/14169))
- Added `craft\base\InlineEditableFieldInterface`.
- Added `craft\base\NestedElementInterface`, which should be implemented by element types which could be nested by other elements.
- Added `craft\base\NestedElementTrait`.
- Added `craft\base\Statusable`. ([#14169](https://github.com/craftcms/cms/pull/14169))
- Added `craft\base\ThumbableFieldInterface`.
- Added `craft\base\Thumbable`. ([#14169](https://github.com/craftcms/cms/pull/14169))
- Added `craft\base\conditions\ConditionInterface::createConditionRule()`.
- Added `craft\behaviors\EventBehavior`.
- Added `craft\controllers\EntryTypesController`.
- Added `craft\db\CallbackExpressionBuilder`.
- Added `craft\db\CallbackExpression`.
- Added `craft\db\Connection::getIsMaria()`.
- Added `craft\db\QueryParam`.
- Added `craft\db\Table::ELEMENTS_OWNERS`.
- Added `craft\db\Table::SECTIONS_ENTRYTYPES`.
- Added `craft\db\mysql\ColumnSchema::$collation`.
- Added `craft\db\mysql\QueryBuilder::jsonContains()`.
- Added `craft\db\mysql\QueryBuilder::jsonExtract()`.
- Added `craft\db\mysql\Schema::supportsMb4()`.
- Added `craft\db\pgsql\QueryBuilder::jsonContains()`.
- Added `craft\db\pgsql\QueryBuilder::jsonExtract()`.
- Added `craft\db\pgsql\Schema::supportsMb4()`.
- Added `craft\elements\Address::GQL_TYPE_NAME`.
- Added `craft\elements\Asset::gqlTypeName()`.
- Added `craft\elements\Category::gqlTypeName()`.
- Added `craft\elements\ElementCollection::render()`. ([#14284](https://github.com/craftcms/cms/pull/14284))
- Added `craft\elements\Entry::$collapsed`.
- Added `craft\elements\Entry::$dirty`.
- Added `craft\elements\Entry::gqlTypeName()`.
- Added `craft\elements\Entry::setOwner()`.
- Added `craft\elements\NestedElementManager`.
- Added `craft\elements\Tag::gqlTypeName()`.
- Added `craft\elements\User::GQL_TYPE_NAME`.
- Added `craft\elements\User::authenticateWithPasskey()`.
- Added `craft\elements\User::canRegisterUsers()`.
- Added `craft\elements\conditions\ElementConditionInterface::getFieldLayouts()`.
- Added `craft\elements\conditions\addresses\AddressLine1ConditionRule`.
- Added `craft\elements\conditions\addresses\AddressLine2ConditionRule`.
- Added `craft\elements\conditions\addresses\AddressLine3ConditionRule`.
- Added `craft\elements\conditions\addresses\AdministrativeAreaConditionRule`.
- Added `craft\elements\conditions\addresses\CountryConditionRule`.
- Added `craft\elements\conditions\addresses\DependentLocalityConditionRule`.
- Added `craft\elements\conditions\addresses\FullNameConditionRule`.
- Added `craft\elements\conditions\addresses\LocalityConditionRule`.
- Added `craft\elements\conditions\addresses\OrganizationConditionRule`.
- Added `craft\elements\conditions\addresses\OrganizationTaxIdConditionRule`.
- Added `craft\elements\conditions\addresses\PostalCodeConditionRule`.
- Added `craft\elements\conditions\addresses\SortingCodeConditionRule`.
- Added `craft\elements\conditions\entries\MatrixFieldConditionRule`.
- Added `craft\elements\db\EagerLoadInfo`.
- Added `craft\elements\db\EagerLoadPlan::$lazy`.
- Added `craft\elements\db\ElementQuery::$eagerLoadAlias`.
- Added `craft\elements\db\ElementQuery::$eagerLoadHandle`.
- Added `craft\elements\db\ElementQueryInterface::eagerly()`.
- Added `craft\elements\db\ElementQueryInterface::fieldLayouts()`.
- Added `craft\elements\db\ElementQueryInterface::prepForEagerLoading()`.
- Added `craft\elements\db\ElementQueryInterface::wasCountEagerLoaded()`.
- Added `craft\elements\db\ElementQueryInterface::wasEagerLoaded()`.
- Added `craft\enums\AttributeStatus`.
- Added `craft\enums\CmsEdition`.
- Added `craft\enums\Color`. ([#14187](https://github.com/craftcms/cms/pull/14187))
- Added `craft\enums\ElementIndexViewMode`.
- Added `craft\enums\PropagationMethod`.
- Added `craft\enums\TimePeriod`.
- Added `craft\events\BulkElementsEvent`.
- Added `craft\events\BulkOpEvent`. ([#14032](https://github.com/craftcms/cms/pull/14032))
- Added `craft\events\DefineEntryTypesForFieldEvent`.
- Added `craft\events\DefineFieldHtmlEvent::$inline`.
- Added `craft\events\DuplicateNestedElementsEvent`.
- Added `craft\events\SetEagerLoadedElementsEvent::$plan`.
- Added `craft\fieldlayoutelements\BaseField::$includeInCards`.
- Added `craft\fieldlayoutelements\BaseField::$providesThumbs`.
- Added `craft\fieldlayoutelements\BaseField::previewHtml()`.
- Added `craft\fieldlayoutelements\BaseField::previewable()`.
- Added `craft\fieldlayoutelements\BaseField::selectorIcon()`.
- Added `craft\fieldlayoutelements\BaseField::thumbHtml()`.
- Added `craft\fieldlayoutelements\BaseField::thumbable()`.
- Added `craft\fieldlayoutelements\CustomField::$handle`.
- Added `craft\fieldlayoutelements\CustomField::getOriginalHandle()`.
- Added `craft\fieldlayoutelements\TextField::inputAttributes()`.
- Added `craft\fieldlayoutelements\users\EmailField`.
- Added `craft\fieldlayoutelements\users\FullNameField`.
- Added `craft\fieldlayoutelements\users\PhotoField`.
- Added `craft\fieldlayoutelements\users\UsernameField`.
- Added `craft\fields\Addresses`.
- Added `craft\fields\Matrix::EVENT_DEFINE_ENTRY_TYPES`.
- Added `craft\fields\Matrix::getEntryTypes()`.
- Added `craft\fields\Matrix::getEntryTypesForField()`.
- Added `craft\fields\Matrix::getSupportedSitesForElement()`.
- Added `craft\fields\Matrix::setEntryTypes()`.
- Added `craft\fields\Matrix::supportedSiteIds()`.
- Added `craft\fields\Money::currencyLabel()`.
- Added `craft\fields\Money::currencyLabel()`.
- Added `craft\fields\Money::subunits()`.
- Added `craft\fields\Money::subunits()`.
- Added `craft\fields\conditions\FieldConditionRuleTrait::fieldInstances()`.
- Added `craft\fields\conditions\FieldConditionRuleTrait::setLayoutElementUid()`.
- Added `craft\fields\conditions\MoneyFieldConditionRule`.
- Added `craft\fields\conditions\MoneyFieldConditionRule`.
- Added `craft\helpers\App::isWindows()`.
- Added `craft\helpers\App::silence()`.
- Added `craft\helpers\ArrayHelper::lastValue()`.
- Added `craft\helpers\Cp::CHIP_SIZE_LARGE`.
- Added `craft\helpers\Cp::CHIP_SIZE_SMALL`.
- Added `craft\helpers\Cp::checkboxGroupFieldHtml()`.
- Added `craft\helpers\Cp::checkboxGroupHtml()`.
- Added `craft\helpers\Cp::chipHtml()`.
- Added `craft\helpers\Cp::colorSelectFieldHtml()`.
- Added `craft\helpers\Cp::customSelectFieldHtml()`. ([#14169](https://github.com/craftcms/cms/pull/14169))
- Added `craft\helpers\Cp::customSelectHtml()`. ([#14169](https://github.com/craftcms/cms/pull/14169))
- Added `craft\helpers\Cp::disclosureMenu()`.
- Added `craft\helpers\Cp::earthIcon()`. ([#14169](https://github.com/craftcms/cms/pull/14169))
- Added `craft\helpers\Cp::elementCardHtml()`.
- Added `craft\helpers\Cp::elementChipHtml()`.
- Added `craft\helpers\Cp::elementIndexHtml()`.
- Added `craft\helpers\Cp::entryTypeSelectFieldHtml()`. ([#14169](https://github.com/craftcms/cms/pull/14169))
- Added `craft\helpers\Cp::entryTypeSelectHtml()`. ([#14169](https://github.com/craftcms/cms/pull/14169))
- Added `craft\helpers\Cp::fallbackIconSvg()`. ([#14169](https://github.com/craftcms/cms/pull/14169))
- Added `craft\helpers\Cp::iconPickerFieldHtml()`. ([#14169](https://github.com/craftcms/cms/pull/14169))
- Added `craft\helpers\Cp::iconPickerHtml()`. ([#14169](https://github.com/craftcms/cms/pull/14169))
- Added `craft\helpers\Cp::iconSvg()`. ([#14169](https://github.com/craftcms/cms/pull/14169))
- Added `craft\helpers\Cp::layoutElementSelectorHtml()`.
- Added `craft\helpers\Cp::menuItem()`. ([#14169](https://github.com/craftcms/cms/pull/14169))
- Added `craft\helpers\Cp::moneyFieldHtml()`.
- Added `craft\helpers\Cp::moneyInputHtml()`.
- Added `craft\helpers\Cp::normalizeMenuItems()`.
- Added `craft\helpers\Cp::siteMenuItems()`.
- Added `craft\helpers\Db::defaultCollation()`.
- Added `craft\helpers\Db::prepareForJsonColumn()`.
- Added `craft\helpers\ElementHelper::actionConfig()`.
- Added `craft\helpers\ElementHelper::addElementEditorUrlParams()`.
- Added `craft\helpers\ElementHelper::elementEditorUrl()`.
- Added `craft\helpers\ElementHelper::renderElements()`. ([#14284](https://github.com/craftcms/cms/pull/14284))
- Added `craft\helpers\ElementHelper::rootElementIfCanonical()`.
- Added `craft\helpers\Gql::getSchemaContainedSections()`.
- Added `craft\helpers\Json::detectIndent()`.
- Added `craft\helpers\Json::encodeToFile()`.
- Added `craft\helpers\ProjectConfig::ensureAllEntryTypesProcessed()`.
- Added `craft\i18n\Locale::$aliasOf`.
- Added `craft\i18n\Locale::setDisplayName()`.
- Added `craft\log\Dispatcher::getDefaultTarget()`. ([#14283](https://github.com/craftcms/cms/pull/14283))
- Added `craft\migrations\BaseContentRefactorMigration`.
- Added `craft\models\EntryType::$color`.
- Added `craft\models\EntryType::findUsages()`.
- Added `craft\models\FieldLayout::getCardBodyFields()`.
- Added `craft\models\FieldLayout::getElementByUid()`.
- Added `craft\models\FieldLayout::getFieldById()`.
- Added `craft\models\FieldLayout::getFieldByUid()`.
- Added `craft\models\FieldLayout::getThumbField()`.
- Added `craft\models\FsListing::getAdjustedUri()`.
- Added `craft\models\Section::getCpEditUrl()`.
- Added `craft\models\Site::getLanguage()`.
- Added `craft\models\Site::setLanguage()`.
- Added `craft\models\Volume::$altTranslationKeyFormat`.
- Added `craft\models\Volume::$altTranslationMethod`.
- Added `craft\models\Volume::getSubpath()`.
- Added `craft\models\Volume::setSubpath()`.
- Added `craft\queue\BaseBatchedElementJob`. ([#14032](https://github.com/craftcms/cms/pull/14032))
- Added `craft\queue\BaseBatchedJob::after()`.
- Added `craft\queue\BaseBatchedJob::afterBatch()`.
- Added `craft\queue\BaseBatchedJob::before()`.
- Added `craft\queue\BaseBatchedJob::beforeBatch()`.
- Added `craft\services\Auth`.
- Added `craft\services\Elements::EVENT_AUTHORIZE_DUPLICATE_AS_DRAFT`.
- Added `craft\services\Elements::canDuplicateAsDraft()`.
- Added `craft\services\Entries::deleteEntryType()`.
- Added `craft\services\Entries::deleteEntryTypeById()`.
- Added `craft\services\Entries::deleteSection()`.
- Added `craft\services\Entries::deleteSectionById()`.
- Added `craft\services\Entries::getAllEntryTypes()`.
- Added `craft\services\Entries::getAllSectionIds()`.
- Added `craft\services\Entries::getAllSections()`.
- Added `craft\services\Entries::getEditableSectionIds()`.
- Added `craft\services\Entries::getEditableSections()`.
- Added `craft\services\Entries::getEntryTypeByHandle()`.
- Added `craft\services\Entries::getEntryTypeById()`.
- Added `craft\services\Entries::getEntryTypesBySectionId()`.
- Added `craft\services\Entries::getSectionByHandle()`.
- Added `craft\services\Entries::getSectionById()`.
- Added `craft\services\Entries::getSectionByUid()`.
- Added `craft\services\Entries::getSectionsByType()`.
- Added `craft\services\Entries::getTotalEditableSections()`.
- Added `craft\services\Entries::getTotalSections()`.
- Added `craft\services\Entries::refreshEntryTypes()`.
- Added `craft\services\Entries::saveSection()`.
- Added `craft\services\Fields::$fieldContext`, which replaces `craft\services\Content::$fieldContext`.
- Added `craft\services\Fields::EVENT_REGISTER_NESTED_ENTRY_FIELD_TYPES`.
- Added `craft\services\Fields::findFieldUsages()`.
- Added `craft\services\Fields::getAllLayouts()`.
- Added `craft\services\Fields::getNestedEntryFieldTypes()`.
- Added `craft\services\Gql::defineContentArgumentsForFieldLayouts()`.
- Added `craft\services\Gql::defineContentArgumentsForFields()`.
- Added `craft\services\Gql::getOrSetContentArguments()`.
- Added `craft\services\ProjectConfig::find()`.
- Added `craft\services\ProjectConfig::flush()`.
- Added `craft\services\ProjectConfig::writeYamlFiles()`.
- Added `craft\services\Sites::$maxSites`. ([#14307](https://github.com/craftcms/cms/pull/14307))
- Added `craft\services\Sites::getRemainingSites()`. ([#14307](https://github.com/craftcms/cms/pull/14307))
- Added `craft\servics\Users::canCreateUsers()`.
- Added `craft\web\Controller::asCpModal()`.
- Added `craft\web\CpModalResponseBehavior`.
- Added `craft\web\CpModalResponseFormatter`.
- Added `craft\web\CpScreenResponseBehavior::$actionMenuItems`.
- Added `craft\web\CpScreenResponseBehavior::$contextMenuItems`.
- Added `craft\web\CpScreenResponseBehavior::$selectableSites`.
- Added `craft\web\CpScreenResponseBehavior::$site`.
- Added `craft\web\CpScreenResponseBehavior::actionMenuItems()`.
- Added `craft\web\CpScreenResponseBehavior::contextMenuItems()`.
- Added `craft\web\CpScreenResponseBehavior::selectableSites()`.
- Added `craft\web\CpScreenResponseBehavior::site()`.
- Added `craft\web\Request::getQueryParamsWithoutPath()`.
- Added `craft\web\twig\variables\Cp::getEntryTypeOptions()`.
- Added `craft\base\PluginTrait::$minCmsEdition`.
- Renamed `craft\base\BlockElementInterface` to `NestedElementInterface`, and added the `getField()`, `getSortOrder()`, and `setOwner()` methods to it.
- Renamed `craft\base\Element::EVENT_SET_TABLE_ATTRIBUTE_HTML` to `EVENT_DEFINE_ATTRIBUTE_HTML`.
- Renamed `craft\base\Element::getHasCheckeredThumb()` to `hasCheckeredThumb()` and made it protected.
- Renamed `craft\base\Element::getHasRoundedThumb()` to `hasRoundedThumb()` and made it protected.
- Renamed `craft\base\Element::getThumbAlt()` to `thumbAlt()` and made it protected.
- Renamed `craft\base\Element::getThumbUrl()` to `thumbUrl()` and made it protected.
- Renamed `craft\base\Element::tableAttributeHtml()` to `attributeHtml()`.
- Renamed `craft\base\ElementInterface::getTableAttributeHtml()` to `getAttributeHtml()`.
- Renamed `craft\base\FieldInterface::valueType()` to `phpType()`.
- Renamed `craft\base\PreviewableFieldInterface::getTableAttributeHtml()` to `getPreviewHtml()`.
- Renamed `craft\base\UtilityInterface::iconPath()` to `icon()`, which can now return a system icon name. ([#14169](https://github.com/craftcms/cms/pull/14169))
- Renamed `craft\base\conditions\BaseCondition::EVENT_REGISTER_CONDITION_RULE_TYPES` to `EVENT_REGISTER_CONDITION_RULES`.
- Renamed `craft\base\conditions\BaseCondition::conditionRuleTypes()` to `selectableConditionRules()`.
- Renamed `craft\events\BatchElementActionEvent` to `MultiElementActionEvent`.
- Renamed `craft\events\RegisterConditionRuleTypesEvent` to `RegisterConditionRulesEvent`, and its `$conditionRuleTypes` property has been renamed to `$conditionRules`.
- Renamed `craft\events\SetElementTableAttributeHtmlEvent` to `DefineAttributeHtmlEvent`.
- Renamed `craft\fields\BaseRelationField::tableAttributeHtml()` to `previewHtml()`, and it now accepts an `ElementCollection` argument, rather than `Collection`.
- Renamed `craft\fields\Matrix::$maxBlocks` to `$maxEntries`.
- Renamed `craft\fields\Matrix::$minBlocks` to `$minEntries`.
- Renamed `craft\helpers\MailerHelper\EVENT_REGISTER_MAILER_TRANSPORT_TYPES` to `EVENT_REGISTER_MAILER_TRANSPORTS`.
- Renamed `craft\log\Dispatcher::getTargets()` to `getDefaultTargets()`. ([#14283](https://github.com/craftcms/cms/pull/14283))
- Renamed `craft\services\Addresses::getLayout()` to `getFieldLayout()`.
- Renamed `craft\services\Addresses::saveLayout()` to `saveFieldLayout()`.
- Renamed `craft\services\Utilities::EVENT_REGISTER_UTILITY_TYPES` to `EVENT_REGISTER_UTILITIES`.
- Renamed `craft\web\CpScreenResponseBehavior::$additionalButtons()` and `additionalButtons()` to `$additionalButtonsHtml` and `additionalButtonsHtml()`. ([#13037](https://github.com/craftcms/cms/pull/13037))
- Renamed `craft\web\CpScreenResponseBehavior::$content()` and `content()` to `$contentHtml` and `contentHtml()`. ([#13037](https://github.com/craftcms/cms/pull/13037))
- Renamed `craft\web\CpScreenResponseBehavior::$contextMenu()` and `contextMenu()` to `$contextMenuHtml` and `contextMenuHtml()`. ([#13037](https://github.com/craftcms/cms/pull/13037))
- Renamed `craft\web\CpScreenResponseBehavior::$notice()` and `notice()` to `$noticeHtml` and `noticeHtml()`. ([#13037](https://github.com/craftcms/cms/pull/13037))
- Renamed `craft\web\CpScreenResponseBehavior::$pageSidebar()` and `pageSidebar()` to `$pageSidebarHtml` and `pageSidebarHtml()`. ([#13037](https://github.com/craftcms/cms/pull/13037))
- Renamed `craft\web\CpScreenResponseBehavior::$sidebar()` and `sidebar()` to `$metaSidebarHtml` and `metaSidebarHtml()`. ([#13037](https://github.com/craftcms/cms/pull/13037))
- `craft\base\ApplicationTrait::getLicensedEdition()` now returns a `craft\enums\CmsEdition` case or `null`.
- `craft\base\ApplicationTrait::requireEdition()` now accepts a `craft\enums\CmsEdition` case or an integer.
- `craft\base\ApplicationTrait::setEdition()` now accepts a `craft\enums\CmsEdition` case or an integer.
- `craft\base\BaseFsInterface::renameFile()` and `copyFile()` now have a `$config` argument. ([#14147](https://github.com/craftcms/cms/pull/14147))
- `craft\base\ConfigurableComponent::getSettings()` now converts backed enum cases to their values.
- `craft\base\Element::getCpEditUrl()` now returns a URL to `edit/<ID>` if `cpEditUrl()` returns `null`.
- `craft\base\ElementInterface::findSource()` no longer needs to specify a default value for the `context` argument.
- `craft\base\ElementInterface::getAncestors()`, `getDescendants()`, `getChildren()`, and `getSiblings()` now have `ElementQueryInterface|ElementCollection` return types, rather than `ElementQueryInterface|Collection`.
- `craft\base\ElementInterface::getEagerLoadedElementCount()` can now return `null` for counts that haven’t been eager-loaded yet.
- `craft\base\ElementInterface::getEagerLoadedElements` now has an `ElementCollection|null` return type, rather than `Collection|null`.
- `craft\base\ElementInterface::indexHtml()`’ `$showCheckboxes` argument is now `$selectable`, and it now has a `$sortable` argument.
- `craft\base\ElementInterface::modifyCustomSource()` can now set `disabled` to `true` on the source config to hide it.
- `craft\base\ElementInterface::setEagerLoadedElements()` now has a `$plan` argument, which will be set to the eager-loading plan.
- `craft\base\ElementInterface::setParent()` no longer needs to specify a default value for the `parent` argument.
- `craft\base\ElementInterface::setRevisionCreatorId()` no longer needs to specify a default value for the `creatorId` argument.
- `craft\base\ElementInterface::setRevisionNotes()` no longer needs to specify a default value for the `notes` argument.
- `craft\base\Field::inputHtml()` now has an `$inline` argument.
- `craft\base\FieldInterface::getIsTranslatable()`, `getTranslationDescription()`, `getInputHtml()`, `normalizeValue()`, `normalizeValueFromRequest()`, and `serializeValue()` no longer need to specify a default value for the `$element` argument.
- `craft\base\WidgetInterface::icon()` can now return a system icon name. ([#14169](https://github.com/craftcms/cms/pull/14169))
- `craft\behaviors\SessionBehavior::setSuccess()` and `getSuccess()` use the `success` flash key now, rather than `notice`. ([#14345](https://github.com/craftcms/cms/pull/14345))
- `craft\db\Connection::getSupportsMb4()` is now dynamic for MySQL installs, based on whether the `elements_sites` table has an `mb4` charset.
- `craft\elemens\db\ElementQueryInterface::collect()` now has an `ElementCollection` return type, rather than `Collection`.
- `craft\elements\Entry::getSection()` can now return `null`, for nested entries.
- `craft\elements\User::getAddresses()` now returns a collection.
- `craft\elements\db\ElementQuery::__toString()` now returns the class name. ([#14498](https://github.com/craftcms/cms/issues/14498))
- `craft\enums\LicenseKeyStatus` is now an enum.
- `craft\events\AuthenticateUserEvent::$password` can now be null, if the user is being authenticated with a passkey.
- `craft\fields\BaseOptionsField::$multi` and `$optgroups` properties are now static.
- `craft\fields\Matrix::$propagationMethod` now has a type of `craft\enums\PropagationMethod`.
- `craft\fields\fieldlayoutelements\BaseUiElement::selectorIcon()` can now return a system icon name. ([#14169](https://github.com/craftcms/cms/pull/14169))
- `craft\gql\mutations\Entry::createSaveMutations()` now accepts a `$section` argument.
- `craft\helpers\App::parseEnv()` now returns `null` when a missing environment variable name is passed to it. ([#14253](https://github.com/craftcms/cms/pull/14253))
- `craft\helpers\Assets::generateUrl()` no longer has an `$fs` argument. ([#14353](https://github.com/craftcms/cms/pull/14353))
- `craft\helpers\Cp::fieldHtml()` now supports a `labelExtra` config value.
- `craft\helpers\Db::parseParam()`, `parseDateParam()`, `parseMoneyParam()`, and `parseNumericParam()` now return `null` instead of an empty string if no condition should be applied.
- `craft\helpers\Html::id()` and `Craft.formatInputId()` now retain colons and periods, and ensure the string begins with a letter.
- `craft\helpers\Html::normalizeTagAttributes()` now supports a `removeClass` key.
- `craft\helpers\Html::svg()` now has a `$throwException` argument.
- `craft\helpers\Html::tag()` and `beginTag()` now ensure that the passed-in attributes are normalized.
- `craft\helpers\StringHelper::toString()` now supports backed enums.
- `craft\i18n\I18N::getPrimarySiteLocale()` is now deprecated. `craft\models\Site::getLocale()` should be used instead.
- `craft\i18n\I18N::getPrimarySiteLocaleId()` is now deprecated. `craft\models\Site::$language` should be used instead.
- `craft\models\FieldLayout::getField()` and `isFieldIncluded()` now now have a `$filter` argument rather than `$attribute`, and it can be set to a callable.
- `craft\models\Section::$propagationMethod` now has a type of `craft\enums\PropagationMethod`.
- `craft\services\AssetIndexer::indexFileByListing()` now has a `$volume` argument in place of `$volumeId`.
- `craft\services\AssetIndexer::indexFolderByListing()` now has a `$volume` argument in place of `$volumeId`.
- `craft\services\AssetIndexer::storeIndexList()` now has a `$volume` argument in place of `$volumeId`.
- `craft\services\Elements::duplicateElement()` now has an `$asUnpublishedDraft` argument, and no longer has a `$trackDuplication` argument.
- `craft\services\Elements::saveElement()` now has a `$saveContent` argument.
- `craft\services\Plugins::getPluginLicenseKeyStatus()` now returns a `craft\enums\LicenseKeyStatus` case.
- `craft\services\ProjectConfig::saveModifiedConfigData()` no longer has a `$writeExternalConfig` argument, and no longer writes out updated project config YAML files.
- `craft\services\Users::activateUser()` now has a `void` return type, and throws an `InvalidElementException` in case of failure.
- `craft\services\Users::deactivateUser()` now has a `void` return type, and throws an `InvalidElementException` in case of failure.
- `craft\services\Users::removeCredentials()` now has a `void` return type, and throws an `InvalidElementException` in case of failure.
- `craft\services\Users::shunMessageForUser()` now has a `void` return type, and throws an `InvalidElementException` in case of failure.
- `craft\services\Users::suspendUser()` now has a `void` return type, and throws an `InvalidElementException` in case of failure.
- `craft\services\Users::unlockUser()` now has a `void` return type, and throws an `InvalidElementException` in case of failure.
- `craft\services\Users::unshunMessageForUser()` now has a `void` return type, and throws an `InvalidElementException` in case of failure.
- `craft\services\Users::unsuspendUser()` now has a `void` return type, and throws an `InvalidElementException` in case of failure.
- `craft\services\Users::verifyEmailForUser()` now has a `void` return type, and throws an `InvalidElementException` in case of failure.
- `craft\web\Controller::asModelSuccess()` now includes a `modelClass` key in the response data (and `modelId` if the model implements `craft\base\Identifiable`).
- Colors defined by elements’ `statuses()` methods can now be a `craft\enums\Color` instance.
- Exception response data no longer includes an `error` key with the exception message. `message` should be used instead. ([#14346](https://github.com/craftcms/cms/pull/14346))
- Deprecated `Craft::Pro`. `craft\enums\CmsEdition::Pro` should be used instead.
- Deprecated `Craft::Solo`. `craft\enums\CmsEdition::Solo` should be used instead.
- Deprecated `craft\base\ApplicationTrait::getEdition()`. `$edition` should be used instead.
- Deprecated `craft\base\ApplicationTrait::getEditionHandle()`. `$edition` should be used instead.
- Deprecated `craft\base\ApplicationTrait::getEditionName()`. `$edition` should be used instead.
- Deprecated `craft\base\ApplicationTrait::getLicensedEditionName()`. `getLicensedEdition()` should be used instead.
- Deprecated `craft\events\DefineElementInnerHtmlEvent`.
- Deprecated `craft\events\SearchEvent::$siteId`.
- Deprecated `craft\helpers\App::editionHandle()`. `craft\enums\CmsEdition::handle()` should be used instead.
- Deprecated `craft\helpers\App::editionIdByHandle()`. `craft\enums\CmsEdition::fromHandle()` should be used instead.
- Deprecated `craft\helpers\App::editionName()`. `craft\enums\CmsEdition::name` should be used instead.
- Deprecated `craft\helpers\App::editions()`. `craft\enums\CmsEdition::cases()` should be used instead.
- Deprecated `craft\helpers\App::isValidEdition()`. `craft\enums\CmsEdition::tryFrom()` should be used instead.
- Deprecated `craft\helpers\Component::iconSvg()`. `craft\helpers\Cp::iconSvg()` and `fallbackIconSvg()` should be used instead. ([#14169](https://github.com/craftcms/cms/pull/14169))
- Deprecated `craft\helpers\Cp::ELEMENT_SIZE_LARGE`. `CHIP_SIZE_LARGE` should be used instead.
- Deprecated `craft\helpers\Cp::ELEMENT_SIZE_SMALL`. `CHIP_SIZE_SMALL` should be used instead.
- Deprecated `craft\helpers\Cp::elementHtml()`. `elementChipHtml()` or `elementCardHtml()` should be used instead.
- Deprecated the `_elements/element.twig` control panel template. `elementChip()` or `elementCard()` should be used instead.
- Deprecated the `cp.elements.element` control panel template hook.
- Removed the `_includes/revisionmenu.twig` control panel template.
- Removed `\craft\mail\transportadapters\Gmail::$timeout`.
- Removed `\craft\mail\transportadapters\Smtp::$encryptionMethod`.
- Removed `\craft\mail\transportadapters\Smtp::$timeout`.
- Removed `craft\base\ApplicationTrait::getMatrix()`.
- Removed `craft\base\Element::$contentId`.
- Removed `craft\base\Element::ATTR_STATUS_MODIFIED`. `craft\enums\AttributeStatus::Modified` should be used instead.
- Removed `craft\base\Element::ATTR_STATUS_OUTDATED`. `craft\enums\AttributeStatus::Outdated` should be used instead.
- Removed `craft\base\ElementInterface::getContentTable()`.
- Removed `craft\base\ElementInterface::getFieldColumnPrefix()`.
- Removed `craft\base\ElementInterface::gqlMutationNameByContext()`.
- Removed `craft\base\ElementInterface::gqlTypeNameByContext()`.
- Removed `craft\base\ElementInterface::hasContent()`.
- Removed `craft\base\FieldInterface::getContentColumnType()`. `dbType()` should be implemented instead.
- Removed `craft\base\FieldInterface::getGroup()`.
- Removed `craft\base\FieldInterface::hasContentColumn()`. Fields that don’t need to store values in the `elements_sites.content` column should return `null` from `dbType()`.
- Removed `craft\base\FieldInterface::modifyElementsQuery()`. Fields can customize how their element query params are handled by implementing `queryCondition()`.
- Removed `craft\base\FieldTrait::$groupId`.
- Removed `craft\base\FieldTrait::$layoutId`.
- Removed `craft\base\FieldTrait::$sortOrder`.
- Removed `craft\base\FieldTrait::$tabId`.
- Removed `craft\base\conditions\ConditionInterface::getConditionRuleTypes()`.
- Removed `craft\controllers\Sections::actionDeleteEntryType()`.
- Removed `craft\controllers\Sections::actionEditEntryType()`.
- Removed `craft\controllers\Sections::actionEntryTypesIndex()`.
- Removed `craft\controllers\Sections::actionReorderEntryTypes()`.
- Removed `craft\controllers\Sections::actionSaveEntryType()`.
- Removed `craft\controllers\UsersController::EVENT_REGISTER_USER_ACTIONS`. `craft\base\Element::EVENT_DEFINE_ACTION_MENU_ITEMS` should be used instead.
- Removed `craft\db\Table::FIELDGROUPS`.
- Removed `craft\elements\MatrixBlock`.
- Removed `craft\elements\db\ElementQuery::$contentTable`.
- Removed `craft\elements\db\MatrixBlockQuery`.
- Removed `craft\enums\PatchManifestFileAction`.
- Removed `craft\enums\PeriodType`.
- Removed `craft\enums\PluginUpdateStatus`.
- Removed `craft\enums\VersionUpdateStatus`.
- Removed `craft\errors\MatrixBlockTypeNotFoundException`.
- Removed `craft\events\BlockTypesEvent`.
- Removed `craft\events\FieldGroupEvent`.
- Removed `craft\events\RegisterUserActionsEvent`.
- Removed `craft\fieldlayoutelements\users\AddressesField`.
- Removed `craft\fields\Matrix::EVENT_SET_FIELD_BLOCK_TYPES`.
- Removed `craft\fields\Matrix::PROPAGATION_METHOD_ALL`. `craft\enums\PropagationMethod::All` should be used instead.
- Removed `craft\fields\Matrix::PROPAGATION_METHOD_CUSTOM`. `craft\enums\PropagationMethod::Custom` should be used instead.
- Removed `craft\fields\Matrix::PROPAGATION_METHOD_LANGUAGE`. `craft\enums\PropagationMethod::Language` should be used instead.
- Removed `craft\fields\Matrix::PROPAGATION_METHOD_NONE`. `craft\enums\PropagationMethod::None` should be used instead.
- Removed `craft\fields\Matrix::PROPAGATION_METHOD_SITE_GROUP`. `craft\enums\PropagationMethod::SiteGroup` should be used instead.
- Removed `craft\fields\Matrix::contentTable`.
- Removed `craft\fields\Matrix::getBlockTypeFields()`.
- Removed `craft\fields\Matrix::getBlockTypes()`.
- Removed `craft\fields\Matrix::setBlockTypes()`.
- Removed `craft\gql\arguments\elements\MatrixBlock`.
- Removed `craft\gql\interfaces\elements\MatrixBlock`.
- Removed `craft\gql\resolvers\elements\MatrixBlock`.
- Removed `craft\gql\types\elements\MatrixBlock`.
- Removed `craft\gql\types\generators\MatrixBlockType`.
- Removed `craft\helpers\Db::GLUE_AND`, `GLUE_OR`, and `GLUE_NOT`. `craft\db\QueryParam::AND`, `OR`, and `NOT` can be used instead.
- Removed `craft\helpers\Db::extractGlue()`. `craft\db\QueryParam::extractOperator()` can be used instead.
- Removed `craft\helpers\ElementHelper::fieldColumn()`.
- Removed `craft\helpers\ElementHelper::fieldColumnFromField()`.
- Removed `craft\helpers\FieldHelper`.
- Removed `craft\helpers\Gql::canMutateEntries()`.
- Removed `craft\models\EntryType::$sectionId`.
- Removed `craft\models\EntryType::$sortOrder`.
- Removed `craft\models\EntryType::getSection()`.
- Removed `craft\models\FieldGroup`.
- Removed `craft\models\MatrixBlockType`.
- Removed `craft\models\Section::PROPAGATION_METHOD_ALL`. `craft\enums\PropagationMethod::All` should be used instead.
- Removed `craft\models\Section::PROPAGATION_METHOD_CUSTOM`. `craft\enums\PropagationMethod::Custom` should be used instead.
- Removed `craft\models\Section::PROPAGATION_METHOD_LANGUAGE`. `craft\enums\PropagationMethod::Language` should be used instead.
- Removed `craft\models\Section::PROPAGATION_METHOD_NONE`. `craft\enums\PropagationMethod::None` should be used instead.
- Removed `craft\models\Section::PROPAGATION_METHOD_SITE_GROUP`. `craft\enums\PropagationMethod::SiteGroup` should be used instead.
- Removed `craft\records\EntryType::getSection()`.
- Removed `craft\records\Field::getGroup()`.
- Removed `craft\records\Field::getOldColumnSuffix()`.
- Removed `craft\records\FieldGroup`.
- Removed `craft\records\FieldLayout::getFields()`.
- Removed `craft\records\FieldLayout::getTabs()`.
- Removed `craft\records\FieldLayoutField`.
- Removed `craft\records\FieldLayoutTab`.
- Removed `craft\records\MatrixBlockType`.
- Removed `craft\records\MatrixBlock`.
- Removed `craft\services\Content`.
- Removed `craft\services\Elements::$duplicatedElementIds`.
- Removed `craft\services\Elements::$duplicatedElementSourceIds`.
- Removed `craft\services\Fields::EVENT_AFTER_DELETE_FIELD_GROUP`.
- Removed `craft\services\Fields::EVENT_AFTER_SAVE_FIELD_GROUP`.
- Removed `craft\services\Fields::EVENT_BEFORE_APPLY_GROUP_DELETE`.
- Removed `craft\services\Fields::EVENT_BEFORE_DELETE_FIELD_GROUP`.
- Removed `craft\services\Fields::EVENT_BEFORE_SAVE_FIELD_GROUP`.
- Removed `craft\services\Fields::deleteGroup()`.
- Removed `craft\services\Fields::deleteGroupById()`.
- Removed `craft\services\Fields::getAllGroups()`.
- Removed `craft\services\Fields::getFieldIdsByLayoutIds()`.
- Removed `craft\services\Fields::getFieldsByGroupId()`.
- Removed `craft\services\Fields::getGroupById()`.
- Removed `craft\services\Fields::getGroupByUid()`.
- Removed `craft\services\Fields::getLayoutTabsById()`.
- Removed `craft\services\Fields::handleChangedGroup()`.
- Removed `craft\services\Fields::handleDeletedGroup()`.
- Removed `craft\services\Fields::saveGroup()`.
- Removed `craft\services\Fields::updateColumn()`.
- Removed `craft\services\Matrix`.
- Removed `craft\services\Plugins::setPluginLicenseKeyStatus()`.
- Removed `craft\services\ProjectConfig::PATH_MATRIX_BLOCK_TYPES`.
- Removed `craft\services\ProjectConfig::PATH_MATRIX_BLOCK_TYPES`.
- Removed `craft\services\ProjectConfig::PATH_MATRIX_BLOCK_TYPES`.
- Removed `craft\services\ProjectConfig::updateStoredConfigAfterRequest()`.
- Removed `craft\services\Sections`. Most of its methods have been moved to `craft\services\Entries`.
- Removed `craft\web\CpScreenResponseBehavior::$contextMenuHtml`. `$contextMenuItems` should be used instead.
- Removed `craft\web\CpScreenResponseBehavior::contextMenuHtml()`. `contextMenuItems()` should be used instead.
- Removed `craft\web\CpScreenResponseBehavior::contextMenuTemplate()`. `contextMenuItems()` should be used instead.
- Removed `craft\web\User::startElevatedSession()`. `login()` should be used instead.
- Removed `craft\web\twig\variables\Cp::getEntryTypeOptions()`.
- Admin tables now support client-side searching when not running in API mode. ([#14126](https://github.com/craftcms/cms/pull/14126))
- Admin tables now support appending `bodyHtml` and `headHtml` when running in API mode.
- Added `Craft.BaseElementSelectInput::defineElementActions()`.
- Added `Craft.CP::setSiteCrumbMenuItemStatus()`.
- Added `Craft.CP::showSiteCrumbMenuItem()`.
- Added `Craft.CP::updateContext()`.
- Added `Craft.CpModal`.
- Added `Craft.ElementEditor::markDeltaNameAsModified()`.
- Added `Craft.ElementEditor::setFormValue()`.
- Added `Garnish.DisclosureMenu::addGroup()`.
- Added `Garnish.DisclosureMenu::addHr()`.
- Added `Garnish.DisclosureMenu::addItem()`.
- Added `Garnish.DisclosureMenu::createItem()`.
- Added `Garnish.DisclosureMenu::getFirstDestructiveGroup()`.
- Added `Garnish.DisclosureMenu::isPadded()`.
- `Craft.appendBodyHtml()` and `appendHeadHtml()` are now promise-based, and load JavaScript resources over Ajax.

### System
- Craft now requires PHP 8.2+.
- Craft now requires MySQL 8.0.17+, MariaDB 10.4.6+, or PostgreSQL 13+.
- Craft now requires the Symfony Filesystem component directly.
- Craft now requires `bacon/bacon-qr-code`.
- Craft now requires `composer/semver` directly.
- Craft now requires `pragmarx/google2fa`.
- Craft now requires `pragmarx/recovery`.
- Craft now requires `web-auth/webauthn-lib`.
- Updated `commerceguys/addressing` to v2. ([#14318](https://github.com/craftcms/cms/discussions/14318))
- Updated `illuminate/collections` to v10.
- Updated `yiisoft/yii2-symfonymailer` to v4.
- Craft no longer requires `composer/composer`.
- New database tables now default to the `utf8mb4` charset, and the `utf8mb4_0900_ai_ci` or `utf8mb4_unicode_ci` collation, on MySQL. Existing installs should run `db/convert-charset` after upgrading, to ensure all tables have consistent charsets and collations. ([#11823](https://github.com/craftcms/cms/discussions/11823))
- The `deprecationerrors.traces`, `fieldlayouts.config`, `gqlschemas.scope`, `sections.previewTargets`, `userpreferences.preferences`, and `widgets.settings` columns are now of type `JSON` for MySQL and PostgreSQL. ([#14300](https://github.com/craftcms/cms/pull/14300))
- The `defaultTemplateExtensions` config setting now lists `twig` before `html` by default. ([#11809](https://github.com/craftcms/cms/discussions/11809))
- Improved the initial page load performance for element edit screens that contain Matrix fields.
- Improved the performance of control panel screens that include field layout designers.
- Improved the performance of autosaves for elements with newly-created Matrix entries.
- Slugs are no longer required for elements that don’t have a URI format that contains `slug`.
- Garbage collection now deletes orphaned nested entries.
- Craft now has a default limit of 100 sites, which can be increased via `craft\ervices\Sites::$maxSites` at your own peril. ([#14307](https://github.com/craftcms/cms/pull/14307))
- Fixed a bug where multi-site element queries weren’t scoring elements on a per-site basis. ([#13801](https://github.com/craftcms/cms/discussions/13801))
- Fixed an error that could occur if eager-loading aliases conflicted with native eager-loading handles, such as `author`. ([#14057](https://github.com/craftcms/cms/issues/14057))
- Fixed a bug where layout components provided by disabled plugins weren’t getting omitted. ([#14219](https://github.com/craftcms/cms/pull/14219))
- Fixed a bug where element thumbnails within hidden tabs weren’t always getting loaded when their tab was selected.
- Added an SVG icon set based on Font Awesome 6.5.1. ([#14169](https://github.com/craftcms/cms/pull/14169))
- Updated Monolog to v3.
- Updated Axios to 1.6.5.
- Updated D3 to 7.8.5.
- Updated Punycode to 2.0.1.
- Updated XRegExp to 5.1.1.<|MERGE_RESOLUTION|>--- conflicted
+++ resolved
@@ -4,12 +4,9 @@
 
 - Fixed a bug where it wasn’t possible to override named transforms in GraphQL queries. ([#15572](https://github.com/craftcms/cms/issues/15572))
 - Fixed a bug where address subdivision fields could be incorrectly labelled and/or populated with the wrong options. ([#15551](https://github.com/craftcms/cms/issues/15551), [#15584](https://github.com/craftcms/cms/pull/15584))
-<<<<<<< HEAD
+- Fixed an error that occurred if Country tables were included within element index tables or cards. ([#15583](https://github.com/craftcms/cms/issues/15583))
 - Fixed a bug where it wasn’t possible to remove nested entries in Matrix fields if the Min Entries setting had been reached. ([#15575](https://github.com/craftcms/cms/issues/15575))
 - Fixed a bug where Matrix and Addresses fields weren’t displaying or validating unpublished drafts. ([#15536](https://github.com/craftcms/cms/issues/15536))
-=======
-- Fixed a bug where Country fields were displaying the selected country code within element index tables, rather than the country name.
->>>>>>> 8f259311
 
 ## 5.3.5 - 2024-08-21
 
