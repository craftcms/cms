# Release Notes for Craft CMS 5

## Unreleased

- `authorId`, `authorIds`, `authors`, and `sectionId` are now reserved field handles for entry types. ([#15923](https://github.com/craftcms/cms/issues/15923))
- Added `craft\elements\db\NestedElementQueryInterface`.
- Added `craft\services\Gc::$silent`.
- Fixed a bug where admin table header cells weren’t indicating when they were sorted. ([#15897](https://github.com/craftcms/cms/issues/15897))
- Fixed an error that occurred when creating a database backup, if the System Name contained any quote-like characters. ([#15933](https://github.com/craftcms/cms/issues/15933))
<<<<<<< HEAD
- Fixed a bug where uninstalled/missing plugins weren’t getting status indicators on the Plugins index page.
- Fixed errors that occurred when working with nested entries for a newly-added site. ([#15898](https://github.com/craftcms/cms/pull/15898))
- Fixed a bug where it wasn’t possible to scroll the section select modal when moving entries to a different section. ([#15900](https://github.com/craftcms/cms/issues/15900))
- Fixed a bug where query params in the format of `'<operator> <values>'` weren’t being parsed correctly.
- Fixed a bug `craft\services\Entries::saveSection()` and `craft\services\Volumes::saveVolume()` weren’t respecting predefined UUID values on new models.
- Fixed a bug where Addresses fields in element index view weren’t showing newly-created addresses. ([#15911](https://github.com/craftcms/cms/pull/15911)) 
- Fixed a bug where disabled Money fields were showing the clear button.
- Fixed a bug where element slideouts had a “Save” button when viewing a revision. ([#15930](https://github.com/craftcms/cms/pull/15930))
- Fixed a bug where element edit pages had a “Revert content from this revision” button for elements that didn’t support revisions. ([#15930](https://github.com/craftcms/cms/pull/15930))
- Fixed an error that occurred when loading a soft-deleted nested entry from a revision. ([#15930](https://github.com/craftcms/cms/pull/15930))
=======
- Fixed a bug where buttons could bleed out of their containers. ([#15931](https://github.com/craftcms/cms/issues/15931), [#15946](https://github.com/craftcms/cms/pull/15946))
>>>>>>> 5e28ee85
- Fixed an information disclosure vulnerability.

## 5.4.8 - 2024-10-15

- Added `craft\helpers\App::isTty()`.
- Fixed a styling issue with Color field inputs. ([#15868](https://github.com/craftcms/cms/issues/15868))
- Fixed a deprecation error. ([#15873](https://github.com/craftcms/cms/issues/15873))
- Fixed a bug where element sources weren’t keyboard-selectable. ([#15876](https://github.com/craftcms/cms/issues/15876))
- Fixed a bug where Craft wasn’t auto-detecting interactive terminals on Windows.
- Fixed a bug where element actions were allowed on nested entries when viewing a revision. ([#15879](https://github.com/craftcms/cms/pull/15879))
- Fixed a bug where element error summaries weren’t linking to recursively-nested Matrix fields properly. ([#15797](https://github.com/craftcms/cms/issues/15797))
- Fixed a bug where eager-loaded relation fields were loading all related elements across all instances of the field. ([#15890](https://github.com/craftcms/cms/issues/15890))
- Fixed a bug where expanding the site statuses UI for an entry within a slideout would remove the expand button from the main entry’s form. ([#15893](https://github.com/craftcms/cms/pull/15893))
- Fixed a privilege escalation vulnerability.

## 5.4.7.1 - 2024-10-09

- Custom field condition rules are now ignored if they reference a field with an incompatible type. ([#15850](https://github.com/craftcms/cms/issues/15850))
- Fixed an error that could occur if Hyper was installed. ([#15867](https://github.com/craftcms/cms/issues/15867))
- Fixed an error occurred when running `migrate` commands with an invalid `--plugin` option value.

## 5.4.7 - 2024-10-08

- The Plugin Store now displays plugin ratings and reviews. ([#15860](https://github.com/craftcms/cms/pull/15860))
- An `InvalidConfigException` is now thrown if the `defaultCountryCode` config setting is set to an empty string. ([#15812](https://github.com/craftcms/cms/pull/15812))
- Fixed an error that could occur when saving an element, if a Date field’s time zone input was focused.
- Fixed a bug where the time zones listed in Date fields weren’t labelled properly based on the selected date. ([#15805](https://github.com/craftcms/cms/issues/15805))
- Fixed an error that could occur if a native element property was attempted to be eager-loaded. ([#15822](https://github.com/craftcms/cms/issues/15822))
- Fixed errors that could occur if a custom source or field condition referenced a custom field whose type had changed. ([#15850](https://github.com/craftcms/cms/issues/15850))
- Fixed a bug where disclosure menus weren’t sticking to their trigger element as it was scrolled, if it was within a slideout or other inline-scrollable container. ([#15852](https://github.com/craftcms/cms/issues/15852))
- Fixed a bug where the default backup command for MySQL was exporting triggers twice. ([#15854](https://github.com/craftcms/cms/pull/15854))
- Fixed a bug where Multi-select fields were saving the selected options in the user-selected order rather than the field-defined order. ([#15857](https://github.com/craftcms/cms/issues/15857))
- Fixed a bug where field toggling wasn’t working properly for boolean menus and radio groups.
- Fixed a bug where eager-loading wasn’t working properly when multiple fields had the same handle. ([#15796](https://github.com/craftcms/cms/issues/15796))
- Fixed a bug where where required Full Name fields weren’t getting enforced for users. ([#15808](https://github.com/craftcms/cms/issues/15808))
- Fixed a bug where relation fields weren’t merging uploaded asset IDs with the existing field values. ([#15809](https://github.com/craftcms/cms/issues/15809))
- Fixed a bug where the “Add” menu within field layout designer tabs was always being positioned below the button. ([#15852](https://github.com/craftcms/cms/issues/15852))
- Fixed a bug where Number fields weren’t getting sorted properly in PostgreSQL. ([#15828](https://github.com/craftcms/cms/issues/15828))
- Fixed a SQL error that occurred when upgrading to Craft 5 on MySQL, if `sql_generate_invisible_primary_key` was enabled. ([#15853](https://github.com/craftcms/cms/issues/15853))
- Fixed a missing authorization vulnerability.

## 5.4.6 - 2024-09-27

- Improved relational fields’ drag-n-drop responsiveness in Safari. ([#15728](https://github.com/craftcms/cms/issues/15728))
- Fixed a bug where entries’ `deletedWithEntryType` values in the `entries` table weren’t getting set back to `null` after being restored.
- Fixed a bug where it wasn’t possible to discard changes for related elements via slideouts, if they didn’t exist in the primary site. ([#15798](https://github.com/craftcms/cms/issues/15798))
- Fixed an error that could occur when restoring a soft-deleted entry type and section, if any entries had been soft-deleted alongside the entry type. ([#15787](https://github.com/craftcms/cms/issues/15787))
- Fixed a bug where Tags fields weren’t working properly when their label was hidden. ([#15800](https://github.com/craftcms/cms/issues/15800))
- Fixed an information disclosure vulnerability.

## 5.4.5.1 - 2024-09-24

- Fixed a JavaScript error. ([#15784](https://github.com/craftcms/cms/issues/15784))

## 5.4.5 - 2024-09-23

- Element conditions now show rules for fields with the same name but unique handles, if the “Show field handles in edit forms” user preference is enabled. ([#15764](https://github.com/craftcms/cms/issues/15764))
- Auto-generated handles, slugs, etc. now update immediately when the source input is changed. ([#15754](https://github.com/craftcms/cms/issues/15754))
- Fixed a bug where Table fields’ Default Values table could lose existing rows if they only consisted of Dropdown columns without configured options.
- Fixed a bug where custom fields’ `required` properties were always `false`. ([#15752](https://github.com/craftcms/cms/issues/15752))
- Fixed a bug where `craft\helpers\StringHelper::toHandle()` was allowing non-alphanumeric/underscore characters through. ([#15772](https://github.com/craftcms/cms/pull/15772))
- Fixed a bug where entries were getting auto-saved while dragging elements within element select inputs.
- Fixed a bug where the `maxBackups` config setting wasn’t working. ([#15780](https://github.com/craftcms/cms/issues/15780))
- Fixed a bug where it wasn’t possible to save nested entries via the `entries/save-entry` controller action. ([#15737](https://github.com/craftcms/cms/issues/15737))
- Fixed a bug where hyperlinks in Link field inputs could wrap unnecessarily. ([#15738](https://github.com/craftcms/cms/issues/15738))
- Fixed an error that occurred when running the `entrify/global-set` command. ([#15746](https://github.com/craftcms/cms/issues/15746))
- Fixed a bug where users’ `username` values weren’t getting updated based on email address changes when `useEmailAsUsername` was enabled. ([#15758](https://github.com/craftcms/cms/issues/15758))
- Fixed a bug where the `hasAlt` asset query param wasn’t working properly. ([#15762](https://github.com/craftcms/cms/issues/15762))
- Fixed a bug where relational fields could show related elements for other field instances within element indexes. ([#15777](https://github.com/craftcms/cms/issues/15777))
- Fixed a bug where it wasn’t possible to upload files to Assets fields with dynamic subpaths. ([#15775](https://github.com/craftcms/cms/issues/15775))

## 5.4.4 - 2024-09-14

> [!IMPORTANT]  
> This update fixes a critical data deletion bug for PostgreSQL installs.

- Fixed a data deletion bug that occurred during garbage collection on PostgreSQL. ([#14891](https://github.com/craftcms/cms/issues/14891))
- Fixed a bug where image constraint labels weren’t translated within the Image Editor.
- Fixed a bug where image orientation labels weren’t getting translated for screen readers within the Image Editor.
- Fixed a PHP error. ([#14635](https://github.com/craftcms/cms/issues/14635))
- Fixed a bug where elements’ default field values weren’t getting populated on creation. ([#15706](https://github.com/craftcms/cms/issues/15706))
- Fixed a bug where URL field previews could bleed out of their container. ([#15722](https://github.com/craftcms/cms/issues/15722))

## 5.4.3 - 2024-09-11

- Updated Twig to 3.14. ([#15704](https://github.com/craftcms/cms/issues/15704))
- Fixed a bug where soft-deleted structures weren’t getting hard-deleted via garbage collection. ([#15705](https://github.com/craftcms/cms/pull/15705))
- Fixed a bug where address’ Label fields were being marked as translatable. ([#15702](https://github.com/craftcms/cms/pull/15702))
- Fixed an error that could occur when saving an entry with a Matrix field, if the nested entries didn’t have slugs.
- Fixed a bug where relation fields weren’t merging uploaded asset IDs with the existing field values. ([#15707](https://github.com/craftcms/cms/issues/15707))
- Fixed a styling issue with inline-editable Matrix block tabs. ([#15703](https://github.com/craftcms/cms/issues/15703))
- Fixed a bug where the control panel layout could shift briefly when removing an element from an element select input. ([#15712](https://github.com/craftcms/cms/issues/15712))
- Fixed an RCE vulnerability.
- Fixed an XSS vulnerability.

## 5.4.2 - 2024-09-06

- Added `craft\services\Security::isSystemDir()`.
- Fixed a bug where `craft\helpers\StringHelper::lines()` was returning an array of `Stringy\Stringy` objects, rather than strings.
- Fixed styling issues with Template field layout UI elements’ selector labels.
- Fixed a validation error that could occur when saving a relational field, if the “Maintain hierarchy” setting had been enabled but was no longer applicable. ([#15666](https://github.com/craftcms/cms/issues/15666))
- Fixed a bug where formatted addresses weren’t using the application locale consistently. ([#15668](https://github.com/craftcms/cms/issues/15668))
- Fixed a bug where Tip and Warning field layout UI elements would display in field layouts even if they had no content. ([#15681](https://github.com/craftcms/cms/issues/15681))
- Fixed an error that could occur when reverting an element’s content from a revision, if the element had been added to additional sites since the time the revision was created. ([#15679](https://github.com/craftcms/cms/issues/15679))
- Fixed a PHP error that occurred when running PHP 8.2 or 8.3.
- Fixed a bug where disabled entries became enabled when edited within Live Preview. ([#15670](https://github.com/craftcms/cms/issues/15670))
- Fixed a bug where new nested entries could get incremented slugs even if there were no elements with conflicting URIs. ([#15672](https://github.com/craftcms/cms/issues/15672))
- Fixed a bug where users’ Addresses screens were displaying addresses that belonged to the user via a custom Addresses field. ([#15678](https://github.com/craftcms/cms/issues/15678))
- Fixed a bug where Addresses fields weren’t always returning data in GraphQL.
- Fixed a bug where partial addresses weren’t getting garbage collected.
- Fixed a bug where orphaned nested addresses weren’t getting garbage collected. ([#15678](https://github.com/craftcms/cms/issues/15678))
- Fixed a bug where orphaned nested entries weren’t getting garbage collected after their field had been hard-deleted. ([#15678](https://github.com/craftcms/cms/issues/15678))
- Fixed a JavaScript error that could occur when bulk-editing elements. ([#15694](https://github.com/craftcms/cms/issues/15694))
- Fixed an information disclosure vulnerability.

## 5.4.1 - 2024-09-04

- Fixed a bug where element chips within thumbnail views weren’t getting light gray backgrounds. ([#15649](https://github.com/craftcms/cms/issues/15649))
- Fixed a bug where Link fields didn’t fully support inline editing. ([#15653](https://github.com/craftcms/cms/issues/15653))
- Fixed the loading spinner styling on element indexes. ([#15634](https://github.com/craftcms/cms/issues/15634))
- Fixed an error that could occur when saving an element. ([#15656](https://github.com/craftcms/cms/issues/15656))
- Fixed the styling of column sort indicators. ([#15655](https://github.com/craftcms/cms/issues/15655))

## 5.4.0.1 - 2024-09-03

- Fixed a PHP error that could occur on element indexes. ([#15648](https://github.com/craftcms/cms/issues/15648))

## 5.4.0 - 2024-09-03

### Content Management
- Element conditions can now have a “Not Related To” rule. ([#15496](https://github.com/craftcms/cms/pull/15496))
- Element conditions can now have a “Site Group” rule, if there are two or more site groups. ([#15625](https://github.com/craftcms/cms/discussions/15625))
- Asset chips and cards no longer include the “Replace file” action. ([#15498](https://github.com/craftcms/cms/issues/15498))
- Category slugs are now inline-editable from the Categories index page. ([#15560](https://github.com/craftcms/cms/pull/15560))
- Entry post dates, expiry dates, slugs, and authors are now inline-editable from the Entries index page. ([#15560](https://github.com/craftcms/cms/pull/15560))
- Improved Addresses field validation to be more consistent with Matrix fields.
- Entry chips and cards no longer include status indicators, if their entry type’s “Show thet Status field” setting is disabled. ([#15636](https://github.com/craftcms/cms/discussions/15636))
- Matrix and Addresses fields now show newly-created elements on first edit, rather than after they’ve been fully saved. ([#15641](https://github.com/craftcms/cms/issues/15641)) 

### Accessibility
- Improved the accessibility of Tags fields.

### Administration
- Link fields now have “Allow root-relative URLs” and “Allow anchors” settings. ([#15579](https://github.com/craftcms/cms/issues/15579))
- Custom field selectors within field layouts now display a pencil icon if their name, instructions, or handle have been overridden. ([#15597](https://github.com/craftcms/cms/discussions/15597))
- Custom field settings within field layouts now display a chip for the associated global field. ([#15619](https://github.com/craftcms/cms/pull/15619), [#15597](https://github.com/craftcms/cms/discussions/15597))
- Field layouts can now define tips and warnings that should be displayed for fields. ([#15632](https://github.com/craftcms/cms/discussions/15632))
- The Fields index page now has a “Used by” column that shows how many field layouts each field is used by. ([#14984](https://github.com/craftcms/cms/discussions/14984))
- The Entry Types index page now has a “Used by” column that lists the sections and custom fields that each entry type is used by. ([#14984](https://github.com/craftcms/cms/discussions/14984))
- Single sections can now have multiple entry types. ([#15630](https://github.com/craftcms/cms/discussions/15630))
- Increased the text size for handle buttons within admin tables.

### Development
- Added the `notRelatedTo` and `andNotRelatedTo` element query params. ([#15496](https://github.com/craftcms/cms/pull/15496))
- Added the `notRelatedTo` GraphQL element query argument. ([#15496](https://github.com/craftcms/cms/pull/15496))
- `relatedToAssets`, `relatedToCategories`, `relatedToEntries`, `relatedToTags`, and `relatedToUsers` GraphQL arguments now support passing `relatedViaField` and `relatedViaSite` keys to their criteria objects. ([#15508](https://github.com/craftcms/cms/pull/15508))
- Country field values and `craft\elements\Address::getCountry()` now return the country in the current application locale.

### Extensibility
- Added `craft\base\ApplicationTrait::getEnvId()`. ([#15313](https://github.com/craftcms/cms/issues/15313))
- Added `craft\base\ElementInterface::getRootOwner()`. ([#15534](https://github.com/craftcms/cms/discussions/15534))
- Added `craft\base\ElementInterface::showStatusIndicator()`.
- Added `craft\elements\conditions\NotRelatedToConditionRule`.
- Added `craft\elements\conditions\SiteGroupConditionRule`.
- Added `craft\gql\arguments\RelationCriteria`.
- Added `craft\gql\types\input\criteria\AssetRelation`.
- Added `craft\gql\types\input\criteria\CategoryRelation`.
- Added `craft\gql\types\input\criteria\EntryRelation`.
- Added `craft\gql\types\input\criteria\TagRelation`.
- Added `craft\gql\types\input\criteria\UserRelation`.
- Added `craft\helpers\Cp::componentPreviewHtml()`.
- Added `craft\helpers\Inflector`.
- Added `craft\helpers\Session::close()`.
- Added `craft\services\Sites::getEditableSitesByGroupId()`.
- `craft\helpers\Cp::chipHtml()` now supports a `hyperlink` option.
- `craft\helpers\Session` methods are now safe to call on console requests.
- `craft\services\Elements::saveElement()` now saves dirty fields’ content even if `$saveContent` is `false`. ([#15393](https://github.com/craftcms/cms/pull/15393))
- Deprecated `craft\db\mysql\Schema::quoteDatabaseName()`.
- Deprecated `craft\db\pgqsl\Schema::quoteDatabaseName()`.
- Deprecated `craft\helpers\ElementHelper::rootElement()`. `craft\base\ElementInterface::getRootOwner()` should be used instead.
- Added `Craft.cp.announce()`, simplifying live region announcements for screen readers. ([#15569](https://github.com/craftcms/cms/pull/15569))
- Element action menu items returned by `craft\base\Element::safeActionMenuItems()` and `destructiveActionMenuItems()` can now include a `showInChips` key to explicitly opt into/out of being shown within element chips and cards.
- Element select inputs now support `allowAdd` and `allowRemove` settings. ([#15639](https://github.com/craftcms/cms/discussions/15639))
- Control panel CSS selectors that take orientation into account now use logical properties. ([#15522](https://github.com/craftcms/cms/pull/15522))

### System
- MySQL mutex locks and PHP session names are now namespaced using the application ID combined with the environment name. ([#15313](https://github.com/craftcms/cms/issues/15313))
- Added support for “City/Town” address locality labels. ([#15585](https://github.com/craftcms/cms/pull/15585))
- Craft now sends `X-Robots-Tag: none` headers for preview requests. ([#15612](https://github.com/craftcms/cms/pull/15612), [#15586](https://github.com/craftcms/cms/issues/15586))
- `x-craft-preview` and `x-craft-live-preview` params are now hashed, and `craft\web\Request::getIsPreview()` will only return `true` if the param validates. ([#15605](https://github.com/craftcms/cms/discussions/15605))
- Generated URLs no longer include `x-craft-preview` or `x-craft-live-preview` query string params based on the requested URL, if either were set to an unverified string. ([#15605](https://github.com/craftcms/cms/discussions/15605))
- The PHP session is now closed before making API requests. ([#15643](https://github.com/craftcms/cms/issues/15643))
- Updated Twig to 3.12. ([#15568](https://github.com/craftcms/cms/discussions/15568))
- Fixed a SQL error that occurred when running the `db/convert-charset` command if there were any custom database views or sequences. ([#15598](https://github.com/craftcms/cms/issues/15598))
- Fixed a bug where `craft\helpers\Db::supportsTimeZones()` could return `false` on databases that supported time zone conversion. ([#15592](https://github.com/craftcms/cms/issues/15592))
- Fixed a bug where `null` values within associative arrays were ignored when applying project config data. ([#10512](https://github.com/craftcms/cms/issues/10512))
- Fixed a bug where tabs within field layout designers weren’t always getting positioned correctly when wrapped. ([#15590](https://github.com/craftcms/cms/issues/15590))
- Fixed a bug where editable table rows’ action buttons were misaligned for newly-created rows. ([#15602](https://github.com/craftcms/cms/issues/15602))
- Fixed a bug where relational fields’ element query results weren’t limited to the selected relations if the `id` param was overridden. ([#15570](https://github.com/craftcms/cms/issues/15570))
- Fixed a bug where ordering element queries by textual custom fields would factor in character marks. ([#15609](https://github.com/craftcms/cms/issues/15609))
- Fixed a bug where Money fields’ condition rules could display incorrect values based on a user’s formatting locale.
- Fixed an error that occurred when eager-loading user addresses. ([#15629](https://github.com/craftcms/cms/pull/15629))
- Fixed styling issues with classic Live Preview. ([#15640](https://github.com/craftcms/cms/issues/15640))
- Fixed a bug where fields were bleeding out of the content pane on smaller viewports.
- Fixed a bug where Link fields didn’t allow URLs with TLDs longer than six characters.
- Fixed a bug where hard-deleting an element wasn’t hard-deleting any nested elements as well. ([#15645](https://github.com/craftcms/cms/pull/15645))
- Fixed a bug where it wasn’t possible to hard-delete nested elements from embedded element index views. ([#15645](https://github.com/craftcms/cms/pull/15645))
- Fixed an error that occurred when calling the `users/delete-user-photo` or `users/upload-user-photo` from the front end. ([#15487](https://github.com/craftcms/cms/pull/15487))
- Fixed styling issues. ([#15537](https://github.com/craftcms/cms/pull/15537))

## 5.3.6 - 2024-08-26

- Fixed a bug where it wasn’t possible to override named transforms in GraphQL queries. ([#15572](https://github.com/craftcms/cms/issues/15572))
- Fixed a bug where address subdivision fields could be incorrectly labelled and/or populated with the wrong options. ([#15551](https://github.com/craftcms/cms/issues/15551), [#15584](https://github.com/craftcms/cms/pull/15584))
- Fixed an error that occurred if Country tables were included within element index tables or cards. ([#15583](https://github.com/craftcms/cms/issues/15583))
- Fixed a bug where `{% cache %}` tags were caching content for Live Preview requests. ([#15586](https://github.com/craftcms/cms/issues/15586))
- Fixed a bug where it wasn’t possible to remove nested entries in Matrix fields if the Min Entries setting had been reached. ([#15575](https://github.com/craftcms/cms/issues/15575))
- Fixed a bug where Matrix and Addresses fields weren’t displaying or validating unpublished drafts. ([#15536](https://github.com/craftcms/cms/issues/15536))
- Fixed a bug where element selector modals within Link fields didn’t have site selector menus. ([#15594](https://github.com/craftcms/cms/issues/15594))

## 5.3.5 - 2024-08-21

- Updated jQuery UI to 1.14.0. ([#15558](https://github.com/craftcms/cms/issues/15558))
- Fixed a bug where `craft\helpers\App::env()` and `normalizeValue()` could return incorrect results for values that looked like floats. ([#15533](https://github.com/craftcms/cms/issues/15533))
- Fixed a bug where the `users/set-password` action wasn’t respecting `redirect` params. ([#15538](https://github.com/craftcms/cms/issues/15538))
- Fixed a bug where the “Default Values” Table field setting wasn’t escaping column headings. ([#15552](https://github.com/craftcms/cms/issues/15552))
- Fixed a bug where Craft couldn’t be installed with existing project config files, if any plugins specified their schema version via `composer.json`. ([#15559](https://github.com/craftcms/cms/issues/15559))
- Fixed a bug where Money fields’ min, max, and default values weren’t being set to the correct currency. ([#15565](https://github.com/craftcms/cms/issues/15565), [#15566](https://github.com/craftcms/cms/pull/15566))
- Fixed a bug where Money fields weren’t handling negative values correctly. ([#15565](https://github.com/craftcms/cms/issues/15565), [#15567](https://github.com/craftcms/cms/pull/15567))
- Fixed a bug where PHP-originated Craft Console API requests weren’t timing out if the API was down. ([#15571](https://github.com/craftcms/cms/pull/15571))
- Fixed a bug where admin tables weren’t displaying disabled statuses. ([#15540](https://github.com/craftcms/cms/pull/15540))
- Fixed a JavaScript error that occurred when adding a row to an editable table that didn’t allow reordering rows. ([#15543](https://github.com/craftcms/cms/issues/15543))
- Fixed an error that occurred when editing an element with a Link field previously set to a URL value, if the field no longer allows URLs. ([#15542](https://github.com/craftcms/cms/issues/15542))
- Fixed an error that could occur when upgrading to Craft 5. ([#15539](https://github.com/craftcms/cms/issues/15539), [#15555](https://github.com/craftcms/cms/issues/15555))

## 5.3.4 - 2024-08-13

- Fixed a bug where the system name in the control panel’s global sidebar was getting hyperlinked even if the primary site didn’t have a URL. ([#15525](https://github.com/craftcms/cms/issues/15525))
- Fixed a bug where site crumbs on global set edit pages were including sites the user didn’t have permission to access. ([#15524](https://github.com/craftcms/cms/issues/15524))
- Fixed a bug where multi-instance relation fields could get combined field values. ([#15526](https://github.com/craftcms/cms/issues/15526))
- Fixed styling issues.

## 5.3.3 - 2024-08-12

- Fixed an error that could occur if a new element was saved recursively. ([#15517](https://github.com/craftcms/cms/issues/15517))
- Fixed a bug where plugins were being instantiated at the beginning of Craft installation requests, rather than after Craft was installed. ([#15506](https://github.com/craftcms/cms/issues/15506))
- Fixed a bug where an unhelpful error message was output when `config/general.php` returned an array with unsupported config settings. ([#15514](https://github.com/craftcms/cms/discussions/15514))

## 5.3.2 - 2024-08-10

- Added `craft\db\afterDown()`.
- Added `craft\db\afterUp()`.
- Improved the appearance of some system settings icons.
- Fixed a bug where Link fields weren’t allowing category groups to be selected, if they didn’t have a URI format for the primary site.
- Fixed an error that occurred when installing Craft in PostgreSQL. ([#15504](https://github.com/craftcms/cms/issues/15504))
- Fixed a bug where Matrix fields weren’t retaining the sort order for disabled nested entries. ([#15505](https://github.com/craftcms/cms/issues/15505))
- Fixed a bug where Link fields weren’t displaying their input if they only had one type selected, and it wasn’t URL. ([#15512](https://github.com/craftcms/cms/issues/15512))
- Fixed a bug where elements’ `searchScore` values were `null` when ordering an element query by `score`. ([#15513](https://github.com/craftcms/cms/issues/15513))
- Fixed a bug where Assets fields weren’t storing files that were uploaded to them directly on element save requests. ([#15511](https://github.com/craftcms/cms/issues/15511))

## 5.3.1 - 2024-08-07

- Fixed a bug where `craft\filters\Headers` and `craft\filters\Cors` were applied to control panel requests rather than site requests. ([#15495](https://github.com/craftcms/cms/issues/15495))
- Fixed a bug where Link fields weren’t retaining their link type-specific settings. ([#15491](https://github.com/craftcms/cms/issues/15491))

## 5.3.0.3 - 2024-08-06

- Fixed a PHP error that could occur when editing Addresses fields set to the element index view mode. ([#15486](https://github.com/craftcms/cms/issues/15486))

## 5.3.0.2 - 2024-08-06

- Fixed an error that could occur on console requests.

## 5.3.0.1 - 2024-08-06

- Fixed an error that occurred when accessing custom config settings defined in `config/custom.php`. ([#15481](https://github.com/craftcms/cms/issues/15481))
- Fixed a PHP error that could occur when editing Addresses fields. ([#15485](https://github.com/craftcms/cms/issues/15485))

## 5.3.0 - 2024-08-06

### Content Management
- Added the “Link” field type, which replaces “URL”, and can store URLs, `mailto` and `tel` URIs, and entry/asset/category relations. ([#15251](https://github.com/craftcms/cms/pull/15251), [#15400](https://github.com/craftcms/cms/pull/15400))
- Added the ability to move entries between sections that allow the same entry type, via a new “Move to…” bulk action. ([#8153](https://github.com/craftcms/cms/discussions/8153), [#14541](https://github.com/craftcms/cms/pull/14541))
- Entry and category conditions now have a “Has Descendants” rule. ([#15276](https://github.com/craftcms/cms/discussions/15276))
- “Replace file” actions now display success notices on complete. ([#15217](https://github.com/craftcms/cms/issues/15217))
- Double-clicking on folders within asset indexes and folder selection modals now navigates the index/modal into the folder. ([#15238](https://github.com/craftcms/cms/discussions/15238))
- When propagating an element to a new site, relation fields no longer copy relations for target elements that wouldn’t have been selectable from the propagated site based on the field’s “Related elements from a specific site?” and “Show the site menu” settings. ([#15459](https://github.com/craftcms/cms/issues/15459))
- Matrix fields now show validation errors when nested entries don’t validate. ([#15161](https://github.com/craftcms/cms/issues/15161), [#15165](https://github.com/craftcms/cms/pull/15165))
- Matrix fields set to inline-editable blocks view now support selecting all blocks by pressing <kbd>Command</kbd>/<kbd>Ctrl</kbd> + <kbd>A</kbd> when a checkbox is focused. ([#15326](https://github.com/craftcms/cms/issues/15326))
- Users’ Permissions, Preferences, and Password & Verification screens now have “Save and continue editing” actions, as well as support for <kbd>Command</kbd>/<kbd>Ctrl</kbd> + <kbd>S</kbd> keyboard shortcuts.
- User profile screens now have a “Create and set permissions” button for new users, if the current user has access to edit user permissions. ([#15356](https://github.com/craftcms/cms/pull/15356))
- User permission screens now have a “Save and send activation email” button for inactive users, if the current user has the “Administrate users” permission. ([#15356](https://github.com/craftcms/cms/pull/15356))
- Single section entries without a title are now labelled by their section’s name in the control panel.
- Double-clicking on element index rows no longer opens the element editor slideout, when inline editing is active. ([#15441](https://github.com/craftcms/cms/discussions/15441))

### Accessibility
- Improved the accessibility of two-step verification setup. ([#15229](https://github.com/craftcms/cms/pull/15229))
- The notification heading is no longer read to screen readers when no notifications are active. ([#15294](https://github.com/craftcms/cms/pull/15294))
- The login modal that appears once a user’s session has ended now has a `lang` attribute, in case it differs from the user’s preferred language.
- Improved the focus ring styling for dark buttons. ([#15364](https://github.com/craftcms/cms/pull/15364))
- Single-select element selection modals now assign `role="radio"` to listed elements’ checkboxes.
- Sortable editable table rows now have “Move up” and “Move down” disclosure menu actions. ([#15385](https://github.com/craftcms/cms/pull/15385))
- Improved the Customize Sources modal for screen readers. ([#15395](https://github.com/craftcms/cms/pull/15395))
- Improved the accessibility of icon fields. ([#15479](https://github.com/craftcms/cms/pull/15479))

### Administration
- Relation fields are now multi-instance. ([#15400](https://github.com/craftcms/cms/pull/15400))
- Relation fields now have Translation Method settings with all the usual options, replacing “Manage relations on a per-site basis” settings. ([#15400](https://github.com/craftcms/cms/pull/15400))
- Entry types are no longer required to have unique names. ([#14774](https://github.com/craftcms/cms/issues/14774), [#15438](https://github.com/craftcms/cms/pull/15438))
- Entry type selects within section and Matrix/CKEditor field settings now display entry types’ handles in addition to their names, to avoid ambiguity. ([#15438](https://github.com/craftcms/cms/pull/15438))
- The Entry Types index page now displays entry type chips in place of plain text labels, so their custom colors are shown. ([#15432](https://github.com/craftcms/cms/discussions/15432))
- The Entry Types index table can now be sorted by Name and Handle.
- The Fields index table can now be sorted by Name, Handle, and Type.
- Icon fields now have an “Include Pro icons” setting, which determines whether Font Awesome Pro icon should be selectable. ([#15242](https://github.com/craftcms/cms/issues/15242))
- New sites’ Base URL settings now default to an environment variable name based on the site name. ([#15347](https://github.com/craftcms/cms/pull/15347))
- Craft now warns against using the `@web` alias for URL settings, regardless of whether it was explicitly defined. ([#15347](https://github.com/craftcms/cms/pull/15347))
- Entry types created from Matrix block types no longer show the Slug field by default, after upgrading to Craft 5. ([#15379](https://github.com/craftcms/cms/issues/15379))
- Global sets listed within fields’ “Used by” lists now link to their settings page, rather than their edit page. ([#15423](https://github.com/craftcms/cms/discussions/15423))
- Added the `entry-types/merge` command. ([#15444](https://github.com/craftcms/cms/pull/15444))
- Added the `fields/auto-merge` command. ([#15472](https://github.com/craftcms/cms/pull/15472))`
- Added the `fields/merge` command. ([#15454](https://github.com/craftcms/cms/pull/15454))

### Development
- Added support for application-type based `general` and `db` configs (e.g. `config/general.web.php`). ([#15346](https://github.com/craftcms/cms/pull/15346))
- `general` and `db` config files can now return a callable that modifies an existing config object. ([#15346](https://github.com/craftcms/cms/pull/15346))
- Added the `lazyGqlTypes` config setting. ([#15429](https://github.com/craftcms/cms/issues/15429))
- Added the `env`, `env/set`, and `env/remove` commands. ([#15431](https://github.com/craftcms/cms/pull/15431))
- Color, Country, Email, Icon, Link, Plain Text, and Table fields’ element query params now support passing in an array with `value` and `caseInsensitive` keys. ([#15404](https://github.com/craftcms/cms/pull/15404))
- GraphQL mutations for saving drafts of nested entries are now named with `Field` after the Matrix/CKEditor field handle. ([#15269](https://github.com/craftcms/cms/issues/15269))
- The `allowedGraphqlOrigins` config setting is now deprecated. `craft\filters\Cors` should be used instead. ([#15397](https://github.com/craftcms/cms/pull/15397))
- The `permissionsPolicyHeader` config settings is now deprecated. `craft\filters\Headers` should be used instead. ([#15397](https://github.com/craftcms/cms/pull/15397))
- `{% cache %}` tags now cache any asset bundles registered within them.
- Country field values are now set to `CommerceGuys\Addressing\Country\Country` objects. ([#15455](https://github.com/craftcms/cms/issues/15455), [#15463](https://github.com/craftcms/cms/pull/15463))
- Auto-populated section and category group Template settings are now suffixed with `.twig`.
- `x-craft-preview`/`x-craft-live-preview` URL query string params are now added to generated URLs for Live Preview requests, so `craft\web\Request::getIsPreview()` continues to return `true` on subsequent pages loaded within the iframe. ([#15447](https://github.com/craftcms/cms/discussions/15447)) 

### Extensibility
- Added `craft\base\ApplicationTrait::getDb2()`. ([#15384](https://github.com/craftcms/cms/pull/15384))
- Added `craft\base\ElementInterface::addInvalidNestedElementIds()`.
- Added `craft\base\ElementInterface::getInvalidNestedElementIds()`.
- Added `craft\base\Field::EVENT_AFTER_MERGE_FROM`.
- Added `craft\base\Field::EVENT_AFTER_MERGE_INTO`.
- Added `craft\base\Field::afterMergeFrom()`. ([#15454](https://github.com/craftcms/cms/pull/15454))
- Added `craft\base\Field::afterMergeInto()`. ([#15454](https://github.com/craftcms/cms/pull/15454))
- Added `craft\base\Field::canMergeFrom()`. ([#15454](https://github.com/craftcms/cms/pull/15454))
- Added `craft\base\Field::canMergeInto()`. ([#15454](https://github.com/craftcms/cms/pull/15454))
- Added `craft\base\FieldLayoutComponent::EVENT_DEFINE_SHOW_IN_FORM`. ([#15260](https://github.com/craftcms/cms/issues/15260))
- Added `craft\base\FieldLayoutElement::$dateAdded`.
- Added `craft\base\FieldTrait::$dateDeleted`.
- Added `craft\base\Grippable`.
- Added `craft\base\MergeableFieldInterface`. ([#15454](https://github.com/craftcms/cms/pull/15454))
- Added `craft\base\RelationFieldInterface`. ([#15400](https://github.com/craftcms/cms/pull/15400))
- Added `craft\base\RelationFieldTrait`. ([#15400](https://github.com/craftcms/cms/pull/15400))
- Added `craft\config\GeneralConfig::addAlias()`. ([#15346](https://github.com/craftcms/cms/pull/15346))
- Added `craft\elements\Address::getCountry()`. ([#15463](https://github.com/craftcms/cms/pull/15463))
- Added `craft\elements\Asset::$sanitizeOnUpload`. ([#15430](https://github.com/craftcms/cms/discussions/15430))
- Added `craft\elements\Entry::isEntryTypeCompatible()`.
- Added `craft\elements\actions\MoveToSection`.
- Added `craft\enums\CmsEdition::Enterprise`.
- Added `craft\events\DefineShowFieldLayoutComponentInFormEvent`. ([#15260](https://github.com/craftcms/cms/issues/15260))
- Added `craft\events\MoveEntryEvent`.
- Added `craft\fields\Link`.
- Added `craft\fields\data\LinkData`.
- Added `craft\fields\linktypes\Asset`.
- Added `craft\fields\linktypes\BaseElementLinkType`.
- Added `craft\fields\linktypes\BaseLinkType`.
- Added `craft\fields\linktypes\BaseTextLinkType`.
- Added `craft\fields\linktypes\Category`.
- Added `craft\fields\linktypes\Email`.
- Added `craft\fields\linktypes\Phone`.
- Added `craft\fields\linktypes\Url`.
- Added `craft\filters\Cors`. ([#15397](https://github.com/craftcms/cms/pull/15397))
- Added `craft\filters\Headers`. ([#15397](https://github.com/craftcms/cms/pull/15397))
- Added `craft\helpers\App::configure()`.
- Added `craft\models\FieldLayout::getAllElements()`.
- Added `craft\models\ImageTransform::$indexId`.
- Added `craft\services\Elements::ensureBulkOp()`.
- Added `craft\services\Entries::EVENT_AFTER_MOVE_TO_SECTION`.
- Added `craft\services\Entries::EVENT_BEFORE_MOVE_TO_SECTION`.
- Added `craft\services\Entries::moveEntryToSection()`.
- Added `craft\services\Fields::areFieldTypesCompatible()`.
- Added `craft\web\View::clearAssetBundleBuffer()`.
- Added `craft\web\View::startAssetBundleBuffer()`.
- `craft\helpers\DateTimeHelper::toIso8601()` now has a `$setToUtc` argument.
- `craft\helpers\UrlHelper::cpUrl()` now returns URLs based on the primary site’s base URL (if it has one), for console requests if the `baseCpUrl` config setting isn’t set, and the `@web` alias wasn’t explicitly defined. ([#15374](https://github.com/craftcms/cms/issues/15374))
- `craft\services\Config::setDotEnvVar()` now accepts `false` for its `value` argument, which removes the environment variable from the `.env` file.
- Deprecated `craft\fields\BaseRelationField::$localizeRelations`.
- Deprecated `craft\fields\Url`, which is now an alias for `craft\fields\Link`.
- Deprecated `craft\services\Relations`.
- Deprecated `craft\web\assets\elementresizedetector\ElementResizeDetectorAsset`.
- Added `Craft.EnvVarGenerator`.
- Added `Craft.endsWith()`.
- Added `Craft.removeLeft()`.
- Added `Craft.removeRight()`.
- Added `Craft.ui.addAttributes()`.
- `Craft.ElementEditor` now triggers a `checkActivity` event each time author activity is fetched. ([#15237](https://github.com/craftcms/cms/discussions/15237))
- `Craft.NestedElementManager` now triggers an `afterInit` event after initialization. ([#15470](https://github.com/craftcms/cms/issues/15470))
- `Craft.ensureEndsWith()` now has a `caseInsensitive` argument.
- `Craft.ensureStartsWith()` now has a `caseInsensitive` argument.
- `Craft.startsWith()` is no longer deprecated, and now has a `caseInsensitive` argument.
- Added `Garnish.once()`, for handling a class-level event only once.
- Checkbox selects now support passing a `targetPrefix` setting.
- Component chips now support passing a `showHandle` setting.
- Component selects now support passing a `showHandles` setting.

### System
- Added core support for SSO (Enterprise only).
- The control panel now displays Ajax response-defined error messages when provided, rather than a generic “server error” message. ([#15292](https://github.com/craftcms/cms/issues/15292))
- Craft no longer sets the `Permissions-Policy` header on control panel responses. ([#15348](https://github.com/craftcms/cms/issues/15348))
- Control panel `resize` events now use ResizeObserver.
- Twig templates no longer attempt to preload singles for global variable names. ([#15468](https://github.com/craftcms/cms/pull/15468))
- Craft no longer ensures that the `cpresources` folder is writable.
- Front-end queue runner scripts are now injected before the `</body>` tag, rather than at the end of the response HTML.
- Nested entries created for Matrix fields set to inline-editable block mode now begin life as unpublished drafts. ([#15418](https://github.com/craftcms/cms/issues/15418))
- Custom fields are now soft-deleted initially.
- `graphql/api` requests no longer update the schema’s `lastUsed` timestamp if it was already updated within the last minute. ([#15464](https://github.com/craftcms/cms/issues/15464))
- Updated Yii to 2.0.51.
- Updated yii2-debug to 2.1.25.
- Updated svg-sanitizer to 0.19.
- Fixed a bug where error messages returned by the `users/send-password-reset-email` action weren’t accounting for the `useEmailAsUsername` config setting. ([#15425](https://github.com/craftcms/cms/issues/15425))
- Fixed a bug where `$element->isNewForSite` was always `false` from fields’ `normalizeValue()` methods when propagating an element to a new site.
- Fixed a bug where `assets/generate-transforms` requests could generate the wrong transform, if another transform index with the same parameters existed. ([#15402](https://github.com/craftcms/cms/pull/15402), [#15477](https://github.com/craftcms/cms/pull/15477))
- Fixed a bug where element operations could cause deadlocks when multiple authors were working simultaneously. ([#15329](https://github.com/craftcms/cms/issues/15329))
- Fixed a bug where newly-created Matrix blocks could lose their disabled status if the owner element had validation errors and `autosaveDrafts` was disabled. ([#15418](https://github.com/craftcms/cms/issues/15418))
- Fixed a bug where customized settings for assets’ Temporary Uploads source were only being retained for the current user. ([#15424](https://github.com/craftcms/cms/issues/15424))
- Fixed a bug where it wasn’t possible to render element partial templates for assets, categories, or tags. ([#15426](https://github.com/craftcms/cms/issues/15426))

## 5.2.10 - 2024-08-05

- Fixed a bug where it wasn’t possible to render element partial templates for assets, categories, or tags. ([#15426](https://github.com/craftcms/cms/issues/15426))
- Fixed an error that could occur when deleting a nested element, if its owner wasn’t saved for the same site. ([#15290](https://github.com/craftcms/cms/issues/15290))
- Fixed a PHP error that could occur when running Codeception tests. ([#15445](https://github.com/craftcms/cms/issues/15445))
- Fixed a bug where `deleteAsset`, `deleteCategory`, `deleteEntry`, and `deleteTag` GraphQL mutations were returning `null` rather than `true` or `false`. ([#15465](https://github.com/craftcms/cms/issues/15465))
- Fixed a styling issue. ([#15473](https://github.com/craftcms/cms/issues/15473))
- Fixed a bug where `exists()` element queries weren’t working if `distinct`, `groupBy`, `having,` or `union` params were set on them during query preparation. ([#15001](https://github.com/craftcms/cms/issues/15001), [#15223](https://github.com/craftcms/cms/pull/15223))
- Fixed a bug where users’ `username` properties weren’t getting set if `useEmailAsUsername` was enabled. ([#15475](https://github.com/craftcms/cms/issues/15475))
- Fixed a bug where columns added to element queries via `EVENT_BEFORE_PREPARE` were getting overridden for all core element types except entries. ([#15446](https://github.com/craftcms/cms/pull/15446))
- Fixed a bug where the “Sign in as” user action would redirect to the control panel even if the user didn’t have permission to access the control panel. ([#15449](https://github.com/craftcms/cms/issues/15449))
- Fixed a bug where the `utils/prune-orphaned-entries` command was deleting top-level entries. ([#15458](https://github.com/craftcms/cms/issues/15458))

## 5.2.9 - 2024-07-29

- Added `craft\helpers\Money::normalizeString()`.
- Updated web-auth/webauthn-lib to 4.9. ([#15377](https://github.com/craftcms/cms/issues/15377))
- Fixed a PHP error that occurred when making a field layout component conditional on a Time or CKEditor field. ([craftcms/ckeditor#267](https://github.com/craftcms/ckeditor/issues/267))
- Fixed an error that occurred when editing a user, if the current user didn’t have permission to edit the primary site. ([#15408](https://github.com/craftcms/cms/issues/15408))
- Fixed a bug where editable tables with single-select checkbox columns weren’t deselecting the selected option automatically. ([#15415](https://github.com/craftcms/cms/issues/15415))
- Fixed a styling issue. ([#15422](https://github.com/craftcms/cms/issues/15422))
- Fixed a bug where category groups’ Template settings weren’t being auto-populated for new groups.
- Fixed a bug where content changes created via `craft\base\Element::EVENT_AFTER_SAVE` weren’t getting saved, when an element was getting fully saved from an unsaved draft state. ([#15369](https://github.com/craftcms/cms/issues/15369))
- Fixed a bug where element exports were only including the first 100 results when no elements were selected. ([#15389](https://github.com/craftcms/cms/issues/15389))
- Fixed a stying bug. ([#15405](https://github.com/craftcms/cms/issues/15405))
- Fixed a bug where custom element sources’ Sites settings were getting cleared out. ([#15406](https://github.com/craftcms/cms/issues/15406))
- Fixed an error that occurred if a custom element source wasn’t enabled for any sites. ([#15406](https://github.com/craftcms/cms/issues/15406))
- Fixed a bug where custom sources that weren’t enabled for any sites would be shown for all sites.
- Fixed a SQL error that could occur when upgrading to Craft 5. ([#15407](https://github.com/craftcms/cms/pull/15407))
- Fixed a bug where user edit forms included a Username field if had been saved to the user field layout before `useEmailAsUsername` was enabled. ([#15401](https://github.com/craftcms/cms/issues/15401))
- Fixed a bug where Assets field buttons weren’t wrapping for narrow containers. ([#15419](https://github.com/craftcms/cms/issues/15419))
- Fixed a PHP error that could occur after converting a custom field to a Money field. ([#15413](https://github.com/craftcms/cms/issues/15413))
- Fixed a bug where temp assets had a “Show in folder” action.
- Fixed a bug where edit pages didn’t have headings if the element didn’t have a title.
- Fixed a bug where tooltips for truncated element chips in the breadcrumbs were also getting truncated.
- Fixed a bug where it wasn’t possible to sort elements by custom field values in descending order. ([#15434](https://github.com/craftcms/cms/issues/15434))
- Fixed a PHP error that could occur when rendering an element partial template. ([#15426](https://github.com/craftcms/cms/issues/15426))
- Fixed a bug where scalar/single-column queries weren’t returning any results if they originated from a relation field’s value, and the field’s “Maintain hierarchy” setting was enabled. ([#15414](https://github.com/craftcms/cms/issues/15414))

## 5.2.8 - 2024-07-17

- Fixed a bug where element index result counts weren’t getting updated when the element list was refreshed but pagination was preserved. ([#15367](https://github.com/craftcms/cms/issues/15367))
- Fixed a SQL error that could occur when sorting by custom fields on MariaDB.
- Fixed a bug where embedded element indexes could include table columns for all custom fields associated with the element type. ([#15373](https://github.com/craftcms/cms/issues/15373))

## 5.2.7 - 2024-07-16

- `craft\helpers\UrlHelper::actionUrl()` now returns URLs based on the primary site’s base URL (if it has one), for console requests if the `@web` alias wasn’t explicitly defined.
- An exception is now thrown when attempting to save an entry that’s missing `sectionId` or `fieldId` + `ownerId` values. ([#15345](https://github.com/craftcms/cms/discussions/15345))
- Fixed a bug where it wasn’t possible to expand/collapse descendants of disabled table rows within element select modals. ([#15337](https://github.com/craftcms/cms/issues/15337))
- Fixed a bug where PhpStorm autocomplete wasn’t working when chaining custom field methods defined by `CustomFieldBehavior`. ([#15336](https://github.com/craftcms/cms/issues/15336))
- Fixed a bug where new nested entries created on newly-created elements weren’t getting duplicated to all other sites for the owner element. ([#15321](https://github.com/craftcms/cms/issues/15321))
- Fixed a bug where focus could jump unexpectedly when a slideout was opened. ([#15314](https://github.com/craftcms/cms/issues/15314))
- Fixed a bug where addresses were getting truncated within address cards. ([#15338](https://github.com/craftcms/cms/issues/15338))
- Fixed a bug where TOTP setup keys included an extra space at the end. ([#15349](https://github.com/craftcms/cms/issues/15349))
- Fixed a bug where input focus could automatically jump to slideout sidebars shortly after they were shown. ([#15314](https://github.com/craftcms/cms/issues/15314))
- Fixed an error that occurred if the SMTP mailer transport type was used, and the Hostname value was blank. ([#15342](https://github.com/craftcms/cms/discussions/15342))
- Fixed a bug where database DML changes weren’t getting rolled back after tests were run if the Codeception config had `transaction: true`. ([#7615](https://github.com/craftcms/cms/issues/7615))
- Fixed an error that could occur when saving recursively-nested elements. ([#15362](https://github.com/craftcms/cms/issues/15362))
- Fixed a styling issue. ([#15315](https://github.com/craftcms/cms/issues/15315))
- Fixed a bug where field status indicators within Matrix fields weren’t positioned correctly.
- Fixed a bug where Matrix changes could be lost if the `autosaveDrafts` config setting was set to `false`. ([#15353](https://github.com/craftcms/cms/issues/15353))

## 5.2.6 - 2024-07-11

> [!NOTE]
> Craft now sends no-cache headers for requests that generate/retrieve a CSRF token. If your Craft install is behind a static caching service like Cloudflare, enable the [asyncCsrfInputs](https://craftcms.com/docs/5.x/reference/config/general.html#asynccsrfinputs) config setting to avoid a significant cache hit reduction. ([#15293](https://github.com/craftcms/cms/pull/15293), [#15281](https://github.com/craftcms/cms/pull/15281))

- Craft now sends no-cache headers for any request that calls `craft\web\Request::getCsrfToken()`. ([#15293](https://github.com/craftcms/cms/pull/15293), [#15281](https://github.com/craftcms/cms/pull/15281))
- Fixed a bug where structures’ Max Levels settings weren’t being enforced when dragging elements with collapsed descendants. ([#15310](https://github.com/craftcms/cms/issues/15310))
- Fixed a bug where `craft\helpers\ElementHelper::isDraft()`, `isRevision()`, and `isDraftOrRevision()` weren’t returning `true` if a nested draft/revision element was passed in, but the root element was canonical. ([#15303](https://github.com/craftcms/cms/issues/15303))
- Fixed a bug where focus could be trapped within slideout sidebars. ([#15314](https://github.com/craftcms/cms/issues/15314))
- Fixed a bug where element slideout sidebars were included in the focus order when hidden. ([#15332](https://github.com/craftcms/cms/pull/15332))
- Fixed a bug where field status indicators weren’t visible on mobile viewports.
- Fixed a bug where sorting elements by custom field within element indexes wasn’t always working. ([#15297](https://github.com/craftcms/cms/issues/15297))
- Fixed a bug where asset bulk element actions were available when folders were selected. ([#15301](https://github.com/craftcms/cms/issues/15301))
- Fixed a bug where element thumbnails weren’t always getting loaded. ([#15299](https://github.com/craftcms/cms/issues/15299))
- Fixed an error that occurred when attempting to save a user via the <kbd>Command</kbd>/<kbd>Ctrl</kbd> + <kbd>S</kbd> keyboard shortcut within a slideout. ([#15307](https://github.com/craftcms/cms/issues/15307))
- Fixed a bug where “Delete heading” buttons within Customize Sources modals were getting text cursors. ([#15317](https://github.com/craftcms/cms/issues/15317))
- Fixed a bug where disclosure hint text wasn’t legible on hover. ([#15316](https://github.com/craftcms/cms/issues/15316))
- Fixed an error that occurred if the System Name was set to a nonexistent environment variable.
- Fixed a bug where custom table columns within element indexes weren’t getting updated automatically when table rows were refreshed.
- Fixed a bug where nested element indexes weren’t passing the `ownerId` param, when refreshing elements’ table rows.
- Fixed a bug where it wasn’t possible to tell if an element had been edited, if it was displayed within a nested element index table without a header column.
- Fixed an error that could occur if a field was removed from a field layout, if another field had been conditional based on it. ([#15328](https://github.com/craftcms/cms/issues/15328))

## 5.2.5 - 2024-07-02

- Craft now sends no-cache headers for any request that generates a CSRF token. ([#15281](https://github.com/craftcms/cms/pull/15281), [verbb/formie#1963](https://github.com/verbb/formie/issues/1963))
- Fixed a JavaScript error that occurred when creating a new custom element source, preventing the Default Sort and Default Table Columns fields from showing up.
- Fixed a bug where the control panel was getting asynchronous CSRF inputs if the `asyncCsrfInputs` config setting was enabled.
- Fixed a bug where Craft’s Twig implementation wasn’t respecting sandboxing rules for object properties. ([#15278](https://github.com/craftcms/cms/issues/15278))
- Fixed a bug where assets that the user wasn’t permitted to view could have a “Show in folder” action.
- Fixed focus management with element select inputs after elements were added or removed.
- Fixed a bug where it wasn’t possible to set `title` values on nested Matrix entries, when saving section entries via GraphQL. ([#15270](https://github.com/craftcms/cms/issues/15270))
- Fixed a SQL error that could occur if a `DECIMAL()` expression was passed into a query’s `select()` or `groupBy()` methods. ([#15271](https://github.com/craftcms/cms/issues/15271))
- Fixed a bug where the “Delete (with descendants)” element action wasn’t deleting descendants. ([#15273](https://github.com/craftcms/cms/issues/15273))
- Fixed an error that could occur when upgrading to Craft 5 if the database user didn’t have permission to disable foreign key constraints. ([#15262](https://github.com/craftcms/cms/issues/15262))

## 5.2.4.1 - 2024-06-27

- Fixed a JavaScript error. ([#15266](https://github.com/craftcms/cms/issues/15266))

## 5.2.4 - 2024-06-27

- Improved the styling of inactive users’ status indicators. ([#15195](https://github.com/craftcms/cms/issues/15195))
- Added `Garnish.once()` and `Garnish.Base::once()`, for registering event handlers that should only be triggered one time.
- Fixed a bug where Ajax requests stopped working after a user session expired and then was reauthenticated.
- Fixed an error that occurred if an element select input was initialized without a `name` value.
- Fixed a bug where Selectize inputs could be immediately focused and marked as dirty when opening an element editor slideout, if they were the first focusable element in the field layout. ([#15245](https://github.com/craftcms/cms/issues/15245))
- Fixed a bug where other author indicators weren’t shown for Craft Team.
- Fixed a bug where the Recent Entries widget wasn’t showing authors’ usernames for Craft Team.
- Fixed a bug where asset edit page URLs contained spaces if the asset filename contained spaces. ([#15236](https://github.com/craftcms/cms/issues/15236))
- Fixed a bug where element select inputs with `single` set to `true` would set existing elements’ input names ending in `[]`.
- Fixed a bug where element indexes could display “Nothing yet” at the bottom of populated table views. ([#15241](https://github.com/craftcms/cms/issues/15241))
- Fixed a bug where element edit pages initially showed the canonical element’s chip in the crumb bar, for provisional drafts. ([#15244](https://github.com/craftcms/cms/issues/15244))
- Fixed an error that occurred when opening an element’s editor slideout via its “Edit” action menu item, if the element had provisional changes. ([#15248](https://github.com/craftcms/cms/pull/15248))
- Fixed a bug where recursively-nested Matrix entries could be lost if multiple of them were edited, and not immediately saved. ([#15256](https://github.com/craftcms/cms/issues/15256))
- Fixed an error that could occur when upgrading to Craft 5 if the database user didn’t have permission to disable foreign key constraints. ([#15262](https://github.com/craftcms/cms/issues/15262))
- Fixed a bug where expanded sidebar navigations could overlap the main content on small screens. ([#15253](https://github.com/craftcms/cms/issues/15253))

## 5.2.3 - 2024-06-20

- Fixed MariaDB support. ([#15232](https://github.com/craftcms/cms/issues/15232))
- Fixed a potential vulnerability with TOTP authentication.
- Deprecated `craft\helpers\Db::prepareForJsonColumn()`.

## 5.2.2 - 2024-06-18

- Added `craft\base\conditions\BaseNumberConditionRule::$step`.
- Added `craft\helpers\Db::parseColumnPrecisionAndScale()`.
- Added `Garnish.muteResizeEvents()`.
- Fixed a JavaScript performance degradation bug. ([#14510](https://github.com/craftcms/cms/issues/14510))
- Fixed a bug where scalar element queries weren’t working if `distinct`, `groupBy`, `having,` or `union` params were set on them during query preparation. ([#15001](https://github.com/craftcms/cms/issues/15001))
- Fixed a bug where Edit Asset screens would warn about losing unsaved changes when navigating away, if the file was replaced but nothing else had changed.
- Fixed a bug where Edit Asset screens would show a notification with a “Reload” button after the file was replaced.
- Fixed a bug where Number fields’ condition rules weren’t allowing decimal values. ([#15222](https://github.com/craftcms/cms/issues/15222))
- Fixed a bug where Number field element query params didn’t respect decimal values. ([#15222](https://github.com/craftcms/cms/issues/15222))
- Fixed a bug where asset thumbnails weren’t getting updated after using the “Replace file” action. ([#15217](https://github.com/craftcms/cms/issues/15217))

## 5.2.1 - 2024-06-17

- Element index table views now show provisional drafts’ canonical elements’ values for the “Ancestors”, “Parent”, “Link”, “URI”, “Revision Notes”, “Last Edited By”, and “Drafts” columns.
- Improved the styling of disabled status indicators. ([#15195](https://github.com/craftcms/cms/issues/15195), [#15206](https://github.com/craftcms/cms/pull/15206))
- Added `craft\web\View::getModifiedDeltaNames()`.
- `craft\web\View::registerDeltaName()` now has a `$forceModified` argument.
- Fixed a bug where changed field values could be forgotten within Matrix fields, if a validation error occurred. ([#15190](https://github.com/craftcms/cms/issues/15190))
- Fixed a bug where the `graphql/create-token` command was prompting for the schema name, when it meant the token name. ([#15205](https://github.com/craftcms/cms/pull/15205))
- Fixed a bug where keyboard shortcuts weren’t getting registered properly for modals and slideouts opened via a disclosure menu. ([#15209](https://github.com/craftcms/cms/issues/15209))
- Fixed a styling issue with the global sidebar when collapsed. ([#15186](https://github.com/craftcms/cms/issues/15186))
- Fixed a bug where it wasn’t possible to query for authors via GraphQL on the Team edition. ([#15187](https://github.com/craftcms/cms/issues/15187))
- Fixed a bug where it wasn’t possible to close elevated session modals. ([#15202](https://github.com/craftcms/cms/issues/15202))
- Fixed a bug where element chips and cards were displaying provisional draft data even if the current user didn’t create the draft. ([#15208](https://github.com/craftcms/cms/issues/15208))
- Fixed a bug where element indexes weren’t displaying structured elements correctly if they had a provisional draft. ([#15214](https://github.com/craftcms/cms/issues/15214))

## 5.2.0 - 2024-06-12

### Content Management
- Live Preview now supports tabs, UI elements, and tab/field conditions. ([#15112](https://github.com/craftcms/cms/pull/15112))
- Live Preview now has a dedicated “Save” button. ([#15112](https://github.com/craftcms/cms/pull/15112))
- It’s now possible to edit assets’ alternative text from the Assets index page. ([#14893](https://github.com/craftcms/cms/discussions/14893))
- Double-clicking anywhere within a table row on an element index page will now open the element’s editor slideout. ([#14379](https://github.com/craftcms/cms/discussions/14379))
- Element index checkboxes no longer have a lag when deselected, except within element selection modals. ([#14896](https://github.com/craftcms/cms/issues/14896))
- Relational field condition rules no longer factor in the target elements’ statuses or sites. ([#14989](https://github.com/craftcms/cms/issues/14989))
- Element cards now display provisional changes, with an “Edited” label. ([#14975](https://github.com/craftcms/cms/pull/14975))
- Improved mobile styling. ([#14910](https://github.com/craftcms/cms/pull/14910))
- Improved the look of slideouts.
- Table views within element index pages are no longer scrolled directly. ([#14927](https://github.com/craftcms/cms/pull/14927))
- Improved the look of user gradicons when selected.
- “Save and continue editing” actions now restore the page’s scroll position on reload.
- “Remove” element actions within relational fields will now remove all selected elements, if the target element is selected. ([#15078](https://github.com/craftcms/cms/issues/15078))
- Action menus are now displayed within the page toolbar, rather than in the breadcrumbs. ([#14913](https://github.com/craftcms/cms/discussions/14913), [#15070](https://github.com/craftcms/cms/pull/15070))
- Site menus within element selector modals now filter out sites that don’t have any sources. ([#15091](https://github.com/craftcms/cms/discussions/15091))
- The meta sidebar toggle has been moved into the gutter between the content pane and meta sidebar. ([#15117](https://github.com/craftcms/cms/pull/15117))
- Element indexes will now show a confirmation dialog when cancelling a bulk inline edit. ([#15139](https://github.com/craftcms/cms/issues/15139), [#15142](https://github.com/craftcms/cms/pull/15142))
- Matrix fields in cards view and Addresses fields now show which nested entries/addresses contain validation errors. ([#15161](https://github.com/craftcms/cms/issues/15161))
- Nested entry edit pages now redirect to their owner element’s edit page. ([#15169](https://github.com/craftcms/cms/issues/15169))

### Accessibility
- Added the “Status” column option to category, entry, and user indexes. ([#14968](https://github.com/craftcms/cms/pull/14968))
- Element cards now display a textual status label rather than just the indicator. ([#14968](https://github.com/craftcms/cms/pull/14968))
- Darkened the color of page sidebar toggle icons to meet the minimum contrast for UI components.
- Darkened the color of context labels to meet the minimum contrast for text.
- Darkened the color of footer links to meet the minimum contrast for text.
- Set the language of the Craft edition in the footer, to improve screen reader pronunciation for non-English languages.
- The accessible name of “Select site” buttons is now translated to the current language.
- Improved the accessibility of two-step verification steps on the control panel login screen. ([#15145](https://github.com/craftcms/cms/pull/15145))
- Improved the accessibility of global nav items with subnavs. ([#15006](https://github.com/craftcms/cms/issues/15006))
- The secondary nav is now kept open during source selection for mobile viewports, preventing focus from being dropped. ([#14946](https://github.com/craftcms/cms/pull/14946))
- User edit screens’ document titles have been updated to describe the page purpose. ([#14946](https://github.com/craftcms/cms/pull/14946))
- Improved the styling of selected global nav items. ([#15061](https://github.com/craftcms/cms/pull/15061))

### Administration
- Added the `--format` option to the `db/backup` and `db/restore` commands for PostgreSQL installs. ([#14931](https://github.com/craftcms/cms/pull/14931))
- The `db/restore` command now autodetects the backup format for PostgreSQL installs, if `--format` isn’t passed. ([#14931](https://github.com/craftcms/cms/pull/14931))
- The `install` command and web-based installer now validate the existing project config files at the outset, and abort installation if there are any issues.
- The `resave/entries` command now has an `--all-sections` flag.
- The web-based installer now displays the error message when installation fails.
- Edit Entry Type pages now have a “Delete” action. ([#14983](https://github.com/craftcms/cms/discussions/14983))
- After creating a new field, field layout designers now set their search value to the new field’s name. ([#15080](https://github.com/craftcms/cms/discussions/15080))
- GraphQL schema edit pages now have a “Save and continue editing” alternate action.
- Volumes’ “Subpath” and “Transform Subpath” settings can now be set to environment variables. ([#15087](https://github.com/craftcms/cms/discussions/15087))
- The system edition can now be defined by a `CRAFT_EDITION` environment variable. ([#15094](https://github.com/craftcms/cms/discussions/15094))
- The rebrand assets path can now be defined by a `CRAFT_REBRAND_PATH` environment variable. ([#15110](https://github.com/craftcms/cms/pull/15110))

### Development
- Added the `{% expires %}` tag, which simplifies setting cache headers on the response. ([#14969](https://github.com/craftcms/cms/pull/14969))
- Added the `withCustomFields` element query param. ([#15003](https://github.com/craftcms/cms/pull/15003))
- Entry queries now support passing `*` to the `section` param, to filter the results to all section entries. ([#14978](https://github.com/craftcms/cms/discussions/14978))
- Element queries now support passing an element instance, or an array of element instances/IDs, to the `draftOf` param.
- Added `craft\elements\ElementCollection::find()`, which can return an element or elements in the collection based on a given element or ID. ([#15023](https://github.com/craftcms/cms/discussions/15023))
- Added `craft\elements\ElementCollection::fresh()`, which reloads each of the collection elements from the database. ([#15023](https://github.com/craftcms/cms/discussions/15023))
- The `collect()` Twig function now returns a `craft\elements\ElementCollection` instance if all of the items are elements.
- `craft\elements\ElementCollection::contains()` now returns `true` if an element is passed in and the collection contains an element with the same ID and site ID; or if an integer is passed in and the collection contains an element with the same ID. ([#15023](https://github.com/craftcms/cms/discussions/15023))
- `craft\elements\ElementCollection::countBy()`, `collapse()`, `flatten()`, `keys()`, `pad()`, `pluck()`, and `zip()` now return an `Illuminate\Support\Collection` object. ([#15023](https://github.com/craftcms/cms/discussions/15023))
- `craft\elements\ElementCollection::diff()` and `intersect()` now compare the passed-in elements to the collection elements by their IDs and site IDs. ([#15023](https://github.com/craftcms/cms/discussions/15023))
- `craft\elements\ElementCollection::flip()` now throws an exception, as element objects can’t be used as array keys. ([#15023](https://github.com/craftcms/cms/discussions/15023))
- `craft\elements\ElementCollection::map()` and `mapWithKeys()` now return an `Illuminate\Support\Collection` object, if any of the mapped values aren’t elements. ([#15023](https://github.com/craftcms/cms/discussions/15023))
- `craft\elements\ElementCollection::merge()` now replaces any elements in the collection with passed-in elements, if their ID and site ID matches. ([#15023](https://github.com/craftcms/cms/discussions/15023))
- `craft\elements\ElementCollection::only()` and `except()` now compare the passed-in values to the collection elements by their IDs, if an integer or array of integers is passed in. ([#15023](https://github.com/craftcms/cms/discussions/15023))
- `craft\elements\ElementCollection::unique()` now returns all elements with unique IDs, if no key is passed in. ([#15023](https://github.com/craftcms/cms/discussions/15023))

### Extensibility
- Improved type definitions for `craft\db\Query`, element queries, and `craft\elements\ElementCollection`.
- Added `craft\base\NestedElementTrait::$updateSearchIndexForOwner`.
- Added `craft\db\getBackupFormat()`.
- Added `craft\db\getRestoreFormat()`.
- Added `craft\db\setBackupFormat()`.
- Added `craft\db\setRestoreFormat()`.
- Added `craft\enums\Color::tryFromStatus()`.
- Added `craft\events\InvalidateElementcachesEvent::$element`.
- Added `craft\fields\BaseRelationField::existsQueryCondition()`.
- Added `craft\helpers\Cp::componentStatusIndicatorHtml()`.
- Added `craft\helpers\Cp::componentStatusLabelHtml()`.
- Added `craft\helpers\Cp::statusLabelHtml()`.
- Added `craft\helpers\DateTimeHelper::relativeTimeStatement()`.
- Added `craft\helpers\DateTimeHelper::relativeTimeToSeconds()`.
- Added `craft\helpers\ElementHelper::postEditUrl()`.
- Added `craft\helpers\ElementHelper::swapInProvisionalDrafts()`.
- Added `craft\helpers\StringHelper::indent()`.
- Added `craft\models\Volume::getTransformSubpath()`.
- Added `craft\models\Volume::setTransformSubpath()`.
- Added `craft\queue\Queue::getJobId()`.
- Added `craft\web\twig\SafeHtml`, which can be implemented by classes whose `__toString()` method should be considered HTML-safe by Twig.
- `craft\base\Element::defineTableAttributes()` now returns common attribute definitions used by most element types.
- `craft\elements\ElementCollection::with()` now supports collections made up of multiple element types.
- `craft\models\Volume::getSubpath()` now has a `$parse` argument.
- `craft\services\Drafts::applyDraft()` now has a `$newAttributes` argument.
- Added the `reloadOnBroadcastSave` setting to `Craft.ElementEditor`. ([#14814](https://github.com/craftcms/cms/issues/14814))
- Added the `waitForDoubleClicks` setting to `Garnish.Select`, `Craft.BaseElementIndex`, and `Craft.BaseElementIndexView`.

### System
- Improved overall system performance. ([#15003](https://github.com/craftcms/cms/pull/15003))
- Improved the performance of `exists()` element queries.
- Improved the performance of `craft\base\Element::toArray()`.
- The Debug Toolbar now pre-serializes objects stored as request parameters, fixing a bug where closures could prevent the entire Request panel from showing up. ([#14982](https://github.com/craftcms/cms/discussions/14982))
- Batched queue jobs now verify that they are still reserved before each step, and before spawning additional batch jobs. ([#14986](https://github.com/craftcms/cms/discussions/14986))
- The search keyword index is now updated for owner elements, when a nested element is saved directly which belongs to a searchable custom field. 
- Updated Yii to 2.0.50. ([#15124](https://github.com/craftcms/cms/issues/15124))
- Updated inputmask to 5.0.9.
- Fixed a bug where the `users/login` action wasn’t checking if someone was already logged in. ([#15168](https://github.com/craftcms/cms/issues/15168))
- Fixed a bug where exceptions due to missing templates weren’t being thrown when rendering an element partial. ([#15176](https://github.com/craftcms/cms/issues/15176))

## 5.1.10 - 2024-06-07

- Fixed an error that could occur if a Local filesystem wasn’t configured with a base path.
- Fixed a bug where some entries could be missing content after upgrading to Craft 5. ([#15150](https://github.com/craftcms/cms/issues/15150))
- Fixed a bug where it wasn’t always possible to add new entries to Matrix fields in inline-editable blocks view, if the field’s Max Entries setting had been reached before page load. ([#15158](https://github.com/craftcms/cms/issues/15158))
- Fixed an error that could occur when rendering the “My Drafts” widget. ([#14749](https://github.com/craftcms/cms/issues/14749))

## 5.1.9 - 2024-06-05

- Fixed a bug where the `db/backup` command could fail on Windows. ([#15090](https://github.com/craftcms/cms/issues/15090))
- Fixed an error that could occur when applying project config changes if a site was deleted. ([#14373](https://github.com/craftcms/cms/issues/14373))
- Fixed an error that could occur when creating an entry via a slideout, if the slideout was submitted before the entry was autosaved. ([#15134](https://github.com/craftcms/cms/pull/15134))
- Fixed a bug where upgrading from Craft CMS 4.4 was allowed even though the migrations assumed 4.5 or later was installed. ([#15133](https://github.com/craftcms/cms/issues/15133))
- Fixed an error that occurred when bulk inline editing an unpublished draft. ([#15138](https://github.com/craftcms/cms/issues/15138))

## 5.1.8 - 2024-06-03

- Added `craft\helpers\Gql::isIntrospectionQuery()`.
- `craft\helpers\Html::id()` now allows IDs to begin with numbers. ([#15066](https://github.com/craftcms/cms/issues/15066))
- Fixed a bug where some condition rules weren’t getting added when applying project config changes, if they depended on another component which hadn’t been added yet. ([#15037](https://github.com/craftcms/cms/issues/15037))
- Fixed a bug where entry type condition rules prefixed their option labels with section names. ([#15075](https://github.com/craftcms/cms/issues/15075))
- Fixed a bug where GraphQL queries could be misidentified as introspection queries. ([#15100](https://github.com/craftcms/cms/issues/15100))
- Fixed an error that could occur when calling `craft\base\FieldLayoutComponent::getAttributes()` if the `$elementType` property wasn’t set yet. ([#15074](https://github.com/craftcms/cms/issues/15074))
- Fixed a bug where nested entry titles weren’t getting included in the owner element’s search keywords. ([#15025](https://github.com/craftcms/cms/issues/15025))
- Fixed a bug where `craft\elements\Address::toArray()` would include a `saveOwnership` key in its response array.
- Fixed a bug where nested entry and address edit pages could have a “Delete for site” action.
- Fixed a bug where field layout designers weren’t displaying native fields in the library pane when a tab was removed that contained them. ([#15064](https://github.com/craftcms/cms/issues/15064))
- Fixed a bug where recent textual changes could be lost when creating a new inline-editable Matrix block, if the block was created before the autosave had a chance to initiate. ([#15069](https://github.com/craftcms/cms/issues/15069))
- Fixed a bug where the `users/create` command would fail without explaining why, when the maximum number of users had already been reached.
- Fixed a validation error that could occur when saving an entry on Craft Solo. ([#15082](https://github.com/craftcms/cms/issues/15082))
- Fixed an error that could occur on an element edit page, if a Matrix field’s Propagation Method was set to “Custom…”, but its Propagation Key Format wasn’t filled in.
- Fixed a bug where Matrix block invalidation errors weren’t getting grouped by block when set on the parent element, for blocks that didn’t have `uid` values. ([#15103](https://github.com/craftcms/cms/discussions/15103))
- Fixed a bug where auto-generated entry titles weren’t getting validated to ensure they weren’t too long. ([#15102](https://github.com/craftcms/cms/issues/15102))
- Fixed a bug where field conditions weren’t working reliably for nested entries within Matrix fields set to the inline-editable blocks view mode. ([#15104](https://github.com/craftcms/cms/issues/15104))
- Fixed a bug where the `serve` command could hang. ([#14977](https://github.com/craftcms/cms/issues/14977))
- Fixed a bug where nested entry edit pages would always redirect to the Entries index, even if they were nested under a different element type. ([#15101](https://github.com/craftcms/cms/issues/15101))
- Fixed an error that occurred when attempting to delete a global set without a field layout. ([#15123](https://github.com/craftcms/cms/issues/15123))

## 5.1.7 - 2024-05-25

- Scalar element queries no longer set their `$select` property to the scalar expression, fixing an error that could occur when executing scalar queries for relation fields. ([#15071](https://github.com/craftcms/cms/issues/15071))
- Fixed an error that occurred when upgrading to Craft 5 if a Matrix block type didn’t have any fields.
- Fixed an error that occurred when upgrading to Craft 5 if any Matrix block rows had invalid `primaryOwnerId` values. ([#15063](https://github.com/craftcms/cms/issues/15063))

## 5.1.6 - 2024-05-23

- Added `craft\services\Fields::getRelationalFieldTypes()`.
- Fixed a bug where `craft\helpers\Typecast::properties()` wasn’t typecasting numeric strings to ints for `int|string|null` properties. ([#14618](https://github.com/craftcms/cms/issues/14618))
- Fixed a bug where “Related To” conditions weren’t allowing entries to be selected. ([#15058](https://github.com/craftcms/cms/issues/15058))

## 5.1.5 - 2024-05-22

- Scalar element queries now set `$select` to the scalar expression, and `$orderBy`, `$limit`, and `$offset` to `null`, on the element query. ([#15001](https://github.com/craftcms/cms/issues/15001))
- Added `craft\fieldlayoutelements\TextareaField::inputTemplateVariables()`.
- Fixed a bug where `craft\helpers\Assets::prepareAssetName()` wasn’t sanitizing filenames if `$preventPluginModifications` was `true`.
- Fixed a bug where element queries’ `count()` methods were factoring in the `limit` param when searching with `orderBy` set to `score`. ([#15001](https://github.com/craftcms/cms/issues/15001))
- Fixed a bug where soft-deleted structure data associated with elements that belonged to a revision could be deleted by garbage collection. ([#14995](https://github.com/craftcms/cms/pull/14995))
- Fixed a bug where element edit pages’ scroll positions weren’t always retained when automatically refreshed.
- Fixed a bug where the `up` command could remove component name comments from the project config YAML files, for newly-added components. ([#15012](https://github.com/craftcms/cms/issues/15012))
- Fixed a bug where assets’ Alternative Text fields didn’t expand to match the content height. ([#15026](https://github.com/craftcms/cms/issues/15026))
- Fixed a bug where `craft\helpers\UrlHelper::isAbsoluteUrl()` was returning `true` for Windows file paths. ([#15043](https://github.com/craftcms/cms/issues/15043))
- Fixed an error that occurred on the current user’s Profile screen if they didn’t have permission to access the primary site. ([#15022](https://github.com/craftcms/cms/issues/15022))
- Fixed a bug where non-localizable elements’ edit screens were displaying a site breadcrumb.
- Fixed a bug where entry GraphQL queries weren’t available if only nested entry field queries were selected in the schema.
- Fixed a bug where chip labels could wrap unnecessarily. ([#15000](https://github.com/craftcms/cms/issues/15000), [#15017](https://github.com/craftcms/cms/pull/15017))
- Fixed a bug where date/time clear buttons could bleed out of their container. ([#15017](https://github.com/craftcms/cms/pull/15017))
- Fixed an error that occurred when editing an element, if any field layout conditions referenced a custom field that was no longer included in the layout. ([#14838](https://github.com/craftcms/cms/issues/14838))
- Fixed a “User not authorized to create this element.” error that could occur when creating a new entry within a Matrix field, if the field had Max Entries set. ([#15015](https://github.com/craftcms/cms/issues/15015))
- Fixed a bug where nested entries weren’t showing up within Matrix fields set to the element index view mode, when viewing entry revisions. ([#15038](https://github.com/craftcms/cms/pull/15038))
- Fixed the styling of element chips displayed within an element card. ([#15044](https://github.com/craftcms/cms/issues/15044))
- Fixed styling issues with inline-editing within element indexes. ([#15040](https://github.com/craftcms/cms/issues/15040), [#15049](https://github.com/craftcms/cms/pull/15049))
- Fixed a bug where sticky scrollbars could stop working when switching between element index sources. ([#15047](https://github.com/craftcms/cms/issues/15047))

## 5.1.4 - 2024-05-17

- Improved the performance of element indexes that contained asset thumbnails. ([#14760](https://github.com/craftcms/cms/issues/14760))
- Table views within element index pages are no longer scrolled directly. ([#14927](https://github.com/craftcms/cms/pull/14927), [#15010](https://github.com/craftcms/cms/pull/15010))
- Fixed a bug where `craft\elements\db\ElementQuery::exists()` would return `true` if `setCachedResult()` had been called, even if an empty array was passed.
- Fixed an infinite recursion bug that could occur when `craft\web\Response::redirect()` was called. ([#15014](https://github.com/craftcms/cms/pull/15014))
- Fixed a bug where `eagerly()` wasn’t working when a custom alias was passed in.
- Fixed an error that occurred on users’ Addresses screens. ([#15018](https://github.com/craftcms/cms/pull/15018))
- Fixed a bug where asset chips’ content wasn’t spanning the full width for Assets fields in large thumbnail mode. ([#14993](https://github.com/craftcms/cms/issues/14993))
- Fixed infinite scrolling on Structure element sources. ([#14992](https://github.com/craftcms/cms/issues/14992))
- Fixed right-to-left styling issues. ([#15019](https://github.com/craftcms/cms/pull/15019))

## 5.1.3 - 2024-05-14

- Fixed a SQL error that could occur when applying or rebuilding the project config.
- Fixed a bug where adjacent selected table rows were getting extra spacing in Firefox.
- Fixed a SQL error that could occur when creating revisions after garbage collection was run. ([#14309](https://github.com/craftcms/cms/issues/14309))
- Fixed a bug where the `serve` command wasn’t serving paths with non-ASCII characters. ([#14977](https://github.com/craftcms/cms/issues/14977))
- Fixed a bug where `craft\helpers\Html::explodeStyle()` and `normalizeTagAttributes()` weren’t handling styles with encoded images via `url()` properly. ([#14964](https://github.com/craftcms/cms/issues/14964))
- Fixed a bug where the `db/backup` command would fail if the destination path contained a space.
- Fixed a bug where entry selection modals could list all entries when no sources were available for the selected site. ([#14956](https://github.com/craftcms/cms/issues/14956))
- Fixed a bug where element cards could get duplicate status indicators. ([#14958](https://github.com/craftcms/cms/issues/14958))
- Fixed a bug where element chips could overflow their containers. ([#14924](https://github.com/craftcms/cms/issues/14924))
- Fixed a bug where soft-deleted elements that belonged to a revision could be deleted by garbage collection. ([#14967](https://github.com/craftcms/cms/pull/14967))
- Fixed a bug where disabled entries weren’t being displayed within Matrix fields in card view. ([#14973](https://github.com/craftcms/cms/issues/14973))
- Fixed a bug where users’ Permissions screen was inaccessible for the Team edition. ([#14976](https://github.com/craftcms/cms/issues/14976))
- Fixed a SQL error that could occur when attempting to update to Craft 5 for the second time. ([#14987](https://github.com/craftcms/cms/issues/14987))

## 5.1.2 - 2024-05-07

- Fixed a bug where the `db/backup` command would prompt for password input on PostgreSQL. ([#14945](https://github.com/craftcms/cms/issues/14945))
- Fixed a bug where pressing <kbd>Shift</kbd> + <kbd>Spacebar</kbd> wasn’t reliably opening the asset preview modal on the Assets index page. ([#14943](https://github.com/craftcms/cms/issues/14943))
- Fixed a bug where pressing <kbd>Shift</kbd> + <kbd>Spacebar</kbd> within an asset preview modal wasn’t closing the modal.
- Fixed a bug where pressing arrow keys within asset preview modals wasn’t retargeting the preview modal to adjacent assets. ([#14943](https://github.com/craftcms/cms/issues/14943))
- Fixed a bug where entry selection modals could have a “New entry” button even if there weren’t any sections enabled for the selected site. ([#14923](https://github.com/craftcms/cms/issues/14923))
- Fixed a bug where element autosaves weren’t always working if a Matrix field needed to automatically create a nested entry. ([#14947](https://github.com/craftcms/cms/issues/14947))
- Fixed a JavaScript warning. ([#14952](https://github.com/craftcms/cms/pull/14952))
- Fixed XSS vulnerabilities.

## 5.1.1 - 2024-05-02

- Fixed a bug where disclosure menus weren’t releasing their `scroll` and `resize` event listeners on hide. ([#14911](https://github.com/craftcms/cms/pull/14911), [#14510](https://github.com/craftcms/cms/issues/14510))
- Fixed a bug where it was possible to delete entries from Matrix fields which were configured to display nested entries statically. ([#14904](https://github.com/craftcms/cms/issues/14904), [#14915](https://github.com/craftcms/cms/pull/14915))
- Fixed an error that could occur when creating a nested entry in a Matrix field. ([#14915](https://github.com/craftcms/cms/pull/14915))
- Fixed a bug where Matrix fields’ “Max Entries” settings were taking the total number of nested entries across all sites into account, rather than just the nested entries for the current site. ([#14932](https://github.com/craftcms/cms/issues/14932))
- Fixed a bug where nested entry draft data could get corrupted when a draft was created for the owner element.
- Fixed a bug where Matrix and Addresses fields could show drafts of their nested elements when in card view.
- Fixed a bug where nested elements’ breadcrumbs could include the draft label, styled like it was part of the element’s title.
- Fixed a bug where action buttons might not work for nested entries in Matrix fields set to card view. ([#14915](https://github.com/craftcms/cms/pull/14915))
- Fixed the styling of tag chips within Tags fields. ([#14916](https://github.com/craftcms/cms/issues/14916))
- Fixed a bug where field layout component settings slideouts’ footers had extra padding.
- Fixed a bug where MySQL backups weren’t restorable on certain environments. ([#14925](https://github.com/craftcms/cms/pull/14925))
- Fixed a bug where `app/resource-js` requests weren’t working for guest requests. ([#14908](https://github.com/craftcms/cms/issues/14908))
- Fixed a JavaScript error that occurred after creating a new field within a field layout designer. ([#14933](https://github.com/craftcms/cms/issues/14933))

## 5.1.0 - 2024-04-30

### Content Management
- Sort options are now sorted alphabetically within element indexes, and custom fields’ options are now listed in a “Fields” group. ([#14725](https://github.com/craftcms/cms/issues/14725))
- Unselected table column options are now sorted alphabetically within element indexes.
- Table views within element index pages are now scrolled directly, so that their horizontal scrollbars are always visible without scrolling to the bottom of the page. ([#14765](https://github.com/craftcms/cms/issues/14765))
- Element tooltips now appear after a half-second delay. ([#14836](https://github.com/craftcms/cms/issues/14836))
- Thumbnails within element cards are slightly larger.
- Improved element editor page styling on mobile. ([#14898](https://github.com/craftcms/cms/pull/14898), [#14885](https://github.com/craftcms/cms/issues/14885))

### User Management
- Team edition users are no longer required to be admins.
- Added the “User Permissions” settings page for managing the permissions of non-admin Team edition users. ([#14768](https://github.com/craftcms/cms/discussions/14768))

### Administration
- Element conditions within field layout designers’ component settings now only list custom fields present in the current field layout. ([#14787](https://github.com/craftcms/cms/issues/14787))
- Improved the behavior of the URI input within Edit Route modals. ([#14884](https://github.com/craftcms/cms/issues/14884))
- The “Upgrade Craft CMS” page in the Plugin Store no longer lists unsupported editions.
- Added the `asyncCsrfInputs` config setting. ([#14625](https://github.com/craftcms/cms/pull/14625))
- Added the `backupCommandFormat` config setting. ([#14897](https://github.com/craftcms/cms/pull/14897))
- The `backupCommand` config setting can now be set to a closure, which will be passed a `mikehaertl\shellcommand\Command` object. ([#14897](https://github.com/craftcms/cms/pull/14897))
- Added the `safeMode` config setting. ([#14734](https://github.com/craftcms/cms/pull/14734))
- `resave` commands now support an `--if-invalid` option. ([#14731](https://github.com/craftcms/cms/issues/14731))
- Improved the styling of conditional tabs and UI elements within field layout designers.

### Extensibility
- Added `craft\conditions\ConditionInterface::getBuilderConfig()`.
- Added `craft\controllers\EditUserTrait`. ([#14789](https://github.com/craftcms/cms/pull/14789))
- Added `craft\controllers\UsersController::EVENT_DEFINE_EDIT_SCREENS`. ([#14789](https://github.com/craftcms/cms/pull/14789))
- Added `craft\elements\conditions\ElementConditionInterface::setFieldLayouts()`.
- Added `craft\events\DefineEditUserScreensEvent`. ([#14789](https://github.com/craftcms/cms/pull/14789))
- Added `craft\helpers\Cp::parseTimestampParam()`.
- Added `craft\models\FieldLayoutTab::labelHtml()`.
- Added `craft\services\ProjectConfig::getAppliedChanges()`. ([#14851](https://github.com/craftcms/cms/discussions/14851))
- Added `craft\web\Request::getBearerToken()`. ([#14784](https://github.com/craftcms/cms/pull/14784))
- Added `craft\db\CoalesceColumnsExpression`.
- Added `craft\db\ExpressionBuilder`.
- Added `craft\db\ExpressionInterface`.
- `craft\base\NameTrait::prepareNamesForSave()` no longer updates the name properties if `fullName`, `firstName`, and `lastName` are already set. ([#14665](https://github.com/craftcms/cms/issues/14665))
- `craft\helpers\Typecast::properties()` now typecasts numeric strings to integers, for `int|string` properties. ([#14618](https://github.com/craftcms/cms/issues/14618))
- Added `Craft.MatrixInput.Entry`. ([#14730](https://github.com/craftcms/cms/pull/14730))

### System
- Batched queue jobs now set their progress based on the total progress across all batches, rather than just the current batch. ([#14817](https://github.com/craftcms/cms/pull/14817))
- Fixed a bug where ordering by a custom field would only partially work, if the custom field was included in multiple field layouts for the resulting elements. ([#14821](https://github.com/craftcms/cms/issues/14821))
- Fixed a bug where element conditions within field layout designers’ component settings weren’t listing custom fields which were just added to the layout. ([#14787](https://github.com/craftcms/cms/issues/14787))
- Fixed a bug where asset thumbnails within element cards were blurry. ([#14866](https://github.com/craftcms/cms/issues/14866))
- Fixed a styling issue with Categories and Entries fields when “Maintain Hierarchy” was enabled.
- Fixed a bug where Delete actions weren’t working in admin tables. ([craftcms/commerce#3444](https://github.com/craftcms/commerce/issues/3444))

## 5.0.6 - 2024-04-29

- Fixed a bug where element caches weren’t getting invalidated when an element was moved within a structure. ([#14846](https://github.com/craftcms/cms/issues/14846))
- Fixed a bug where CSV’s header rows weren’t using the configured delimiter. ([#14855](https://github.com/craftcms/cms/issues/14855))
- Fixed a bug where editable table cell text styling could change after initial focus. ([#14857](https://github.com/craftcms/cms/issues/14857))
- Fixed a bug where conditions could list rules with duplicate labels.
- Fixed a bug where admin tables weren’t displaying disabled statuses. ([#14861](https://github.com/craftcms/cms/issues/14861))
- Fixed a bug where clicking on drag handles within element index tables could select the element. ([#14669](https://github.com/craftcms/cms/issues/14669))
- Fixed a bug where nested related categories and entries weren’t directly removable, and could be unintentionally overwritten, when the Categories/Entries field’s “Maintain hierarchy” setting was enabled. ([#14843](https://github.com/craftcms/cms/issues/14843), [#14872](https://github.com/craftcms/cms/issues/14872))
- Fixed a SQL error that could occur on PostgreSQL. ([#14860](https://github.com/craftcms/cms/pull/14870))
- Fixed a bug where field layout designers were showing redundant field indicators, for fields with hidden labels. ([#14859](https://github.com/craftcms/cms/issues/14859))
- Fixed a bug where field type names weren’t sorted alphabetically when editing an existing field. ([#14858](https://github.com/craftcms/cms/issues/14858))
- Fixed a JavaScript error that could occur when removing elements from an element select input. ([#14873](https://github.com/craftcms/cms/pull/14873))
- Fixed a bug where queue jobs’ progress indicators in the control panel sidebar weren’t fully cleaned up when jobs were finished. ([#14856](https://github.com/craftcms/cms/issues/14856))
- Fixed a bug where errors weren’t getting logged. ([#14863](https://github.com/craftcms/cms/issues/14863))
- Fixed a bug where asset thumbnails could have the wrong aspect ratio. ([#14866](https://github.com/craftcms/cms/issues/14866))
- Fixed an infinite recursion bug that occurred when selecting elements, if no sources were enabled for the selected site. ([#14882](https://github.com/craftcms/cms/issues/14882))

## 5.0.5 - 2024-04-23

- Fixed a bug where the Database Backup utility was present when the `backupCommand` config setting was set to `false`.
- Fixed an error that occurred when running the `db/convert-charset` command, if any tables contained `char` or `varchar` foreign key columns. ([#14815](https://github.com/craftcms/cms/issues/14815))
- Fixed a bug where parsed first/last names could have different casing than the full name that was submitted. ([#14723](https://github.com/craftcms/cms/issues/14723))
- Fixed a bug where `craft\helpers\UrlHelper::isAbsoluteUrl()` was returning `false` for URLs with schemes other than `http` or `https`, such as `mailto` and `tel`. ([#14830](https://github.com/craftcms/cms/issues/14830))
- Fixed a JavaScript error that occurred when opening Live Preview, if an Assets field’s “Upload files” button had been pressed. ([#14832](https://github.com/craftcms/cms/issues/14832))
- Fixed a bug where Twig’s spread operator (`...`) wasn’t working with attribute accessors. ([#14827](https://github.com/craftcms/cms/issues/14827))
- Fixed a bug where element selection modals were only showing the first 100 elements. ([#14790](https://github.com/craftcms/cms/issues/14790))
- Fixed a PHP error that could occur on the Dashboard if any Quick Post widgets hadn’t been saved since before Craft 1.2. ([#14794](https://github.com/craftcms/cms/issues/14794))
- Fixed a bug where double-clicking on an inline Matrix block tab would cause it to expand/collapse. ([#14791](https://github.com/craftcms/cms/issues/14791))
- Fixed a bug where site breadcrumbs weren’t getting hyperlinked for installs with multiple site groups. ([#14802](https://github.com/craftcms/cms/issues/14802))
- Fixed a bug where element conditions were allowing custom field condition rules to be selected multiple times. ([#14809](https://github.com/craftcms/cms/issues/14809))
- Fixed a bug where relational fields within nested Matrix entries weren’t getting loaded via GraphQL. ([#14819](https://github.com/craftcms/cms/issues/14819))
- Fixed an error that occurred when creating an address within an Addresses field on a secondary site. ([#14829](https://github.com/craftcms/cms/issues/14829))
- Fixed a bug where SVG element icons weren’t visible in Safari. ([#14833](https://github.com/craftcms/cms/issues/14833))
- Fixed a bug where element sources were getting text cursors on hover in Safari. ([#14833](https://github.com/craftcms/cms/issues/14833))
- Fixed a bug where “Delete custom source” buttons within Customize Sources modals were getting text cursors on hover.
- Fixed a bug where Matrix fields that weren’t set to show cards in a grid were still getting a grid view when nested entries were created for the first time. ([#14840](https://github.com/craftcms/cms/issues/14840))
- Fixed a bug where related categories and entries weren’t removable when the Categories/Entries field’s “Maintain hierarchy” setting was enabled. ([#14843](https://github.com/craftcms/cms/issues/14843))
- Fixed a bug where Categories and Entries fields were showing the “View Mode” setting when “Maintain hierarchy” was enabled, despite it having no effect. ([#14847](https://github.com/craftcms/cms/pull/14847))

## 5.0.4 - 2024-04-10

- Fixed a bug where element queries with the `relatedTo` param set to a list of element IDs were overly complex.
- Fixed a bug where redundant Matrix block revisions were getting created.
- Fixed a bug where Twig’s spread operator (`...`) wasn’t working when the `preloadSingles` config setting was enabled. ([#14783](https://github.com/craftcms/cms/issues/14783))
- Fixed a bug where Live Preview wasn’t retaining the scroll position properly. ([#14218](https://github.com/craftcms/cms/issues/14218))

## 5.0.3 - 2024-04-09

- Fixed a bug where LTR and RTL characters weren’t getting stripped from sanitized asset filenames. ([#14711](https://github.com/craftcms/cms/issues/14711))
- Fixed a bug where admin table row reordering wasn’t working in Safari. ([#14752](https://github.com/craftcms/cms/issues/14752))
- Fixed a bug where the `utils/fix-field-layout-uids` command wasn’t looking at field layouts defined with a `fieldLayout` key in the project config.
- Fixed a bug where element indexes’ View menus could show the “Sort by” field when the structure view was selected. ([#14780](https://github.com/craftcms/cms/issues/14780))
- Fixed a bug where fields with overridden handles weren’t editable from element indexes. ([#14767](https://github.com/craftcms/cms/issues/14767))
- Fixed a bug where element chips within element cards were getting action menus and drag handles within relation fields. ([#14778](https://github.com/craftcms/cms/issues/14778))
- Fixed a bug where elements could display the wrong nested field value, if the field’s handle was overridden. ([#14767](https://github.com/craftcms/cms/issues/14767))
- Fixed a bug where entries’ Title fields weren’t showing a required indicator. ([#14773](https://github.com/craftcms/cms/issues/14773))

## 5.0.2 - 2024-04-05

- Fixed a bug where `craft\helpers\ElementHelper::siteStatusesForElement()` wasn’t working for soft-deleted elements. ([#14753](https://github.com/craftcms/cms/issues/14753))
- Fixed a bug where the Queue Manager was listing delayed jobs before others. ([#14755](https://github.com/craftcms/cms/discussions/14755))
- Fixed an error that occurred when editing elements without any preview targets. ([#14754](https://github.com/craftcms/cms/issues/14754))
- Fixed a bug where it wasn’t possible to delete global sets when the CKEditor plugin was installed. ([#14757](https://github.com/craftcms/cms/issues/14757))
- Fixed a SQL error that occurred when querying for elements ordered by search score on PostgreSQL. ([#14761](https://github.com/craftcms/cms/issues/14761))

## 5.0.1 - 2024-04-03

- Fixed a “Double-instantiating a checkbox select on an element” JavaScript warning. ([#14707](https://github.com/craftcms/cms/issues/14707))
- Fixed a bug where `craft\cache\DbCache` was attempting to store values beyond the `cache.data` column’s storage capacity.
- Fixed a bug where the Updates utility could include submit buttons without labels for abandoned plugins.
- Fixed a bug where “Admin” rules were available to user conditions in Solo and Team editions.
- Fixed a bug where entries’ “View in a new tab” breadcrumb actions were linking to the canonical entry URL when editing a draft or viewing a revision. ([#14705](https://github.com/craftcms/cms/issues/14705))
- Fixed a bug where Matrix blocks without labels had extra spacing above them in Live Preview. ([#14703](https://github.com/craftcms/cms/issues/14703))
- Fixed an error that occurred if the `collation` database connection setting was set to `utf8_*` on MySQL. ([#14332](https://github.com/craftcms/cms/issues/14332))
- Fixed a bug where element cards could overflow their containers within Live Preview. ([#14710](https://github.com/craftcms/cms/issues/14710))
- Fixed a bug where links within the Queue Manager utility weren’t styled like links. ([#14716](https://github.com/craftcms/cms/issues/14716))
- Fixed a bug where tooltips within element labels caused the element title to be read twice by screen readers.
- Fixed a styling issue when editing an entry without any meta fields. ([#14721](https://github.com/craftcms/cms/issues/14721))
- Fixed a bug where the `_includes/nav.twig` template wasn’t marking nested nav items as selected. ([#14735](https://github.com/craftcms/cms/pull/14735))
- Fixed issues with menu options’ hover styles.
- Fixed a bug where double-clicking on an element’s linked label or action button would cause its slideout to open, in addition to the link/button being activated. ([#14736](https://github.com/craftcms/cms/issues/14736))
- Fixed a bug where system icons whose names ended in numbers weren’t displaying. ([#14740](https://github.com/craftcms/cms/issues/14740))
- Fixed an error that could occur when creating a passkey. ([#14745](https://github.com/craftcms/cms/issues/14745))
- Fixed a bug where the “Utilities” global nav item could get two badge counts.
- Fixed a bug where custom fields whose previous types were missing would lose their values when updating to Craft 5.
- Fixed a bug where Dropdown fields could be marked as invalid on save, if the saved value was invalid and they were initially marked as changed (to the default value) on page load. ([#14738](https://github.com/craftcms/cms/pull/14738))
- Fixed a bug where double-clicking on an element’s label within an element selection modal wasn’t selecting the element. ([#14751](https://github.com/craftcms/cms/issues/14751))

## 5.0.0 - 2024-03-26

### Content Management
- Improved global sidebar styling. ([#14281](https://github.com/craftcms/cms/pull/14281))
- The global sidebar is now collapsible. ([#14281](https://github.com/craftcms/cms/pull/14281))
- It’s now possible to expand and collapse global sidebar items without navigating to them. ([#14313](https://github.com/craftcms/cms/issues/14313), [#14321](https://github.com/craftcms/cms/pull/14321))
- Redesigned the global breadcrumb bar to include quick links to other areas of the control panel, page context menus, and action menus. ([#13902](https://github.com/craftcms/cms/pull/13902))
- All elements can now have thumbnails, provided by Assets fields. ([#12484](https://github.com/craftcms/cms/discussions/12484), [#12706](https://github.com/craftcms/cms/discussions/12706))
- Element indexes and relational fields now have the option to use card views. ([#6024](https://github.com/craftcms/cms/pull/6024))
- Element indexes now support inline editing for some custom field values.
- Asset chips with large thumbnails now truncate long titles, and make the full title visible via a tooltip on hover/focus. ([#14462](https://github.com/craftcms/cms/discussions/14462), [#14502](https://github.com/craftcms/cms/pull/14502))
- Table columns now set a max with to force long lines to be truncated or wrap. ([#14514](https://github.com/craftcms/cms/issues/14514))
- Added the “Show in folder” asset index action, available when searching across subfolders. ([#14227](https://github.com/craftcms/cms/discussions/14227))
- The view states for nested element sources are now managed independently.
- Element chips and cards now include quick action menus. ([#13902](https://github.com/craftcms/cms/pull/13902))
- Entry edit pages now include quick links to other sections’ index sources.
- Asset edit pages now include quick links to other volumes’ index sources.
- Assets’ Alternative Text fields are now translatable. ([#11576](https://github.com/craftcms/cms/issues/11576))
- Entries can now have multiple authors. ([#12380](https://github.com/craftcms/cms/pull/12380))
- Entry chips, cards, and blocks are now tinted according to their entry type’s color. ([#14187](https://github.com/craftcms/cms/pull/14187))
- Quick Post widgets now create entries via slideouts. ([#14228](https://github.com/craftcms/cms/pull/14228))
- Slideout sidebars are now always toggleable; not just when the slideout is too narrow to show the sidebar alongside the content. ([#14418](https://github.com/craftcms/cms/pull/14418))
- Element slideouts now show validation summaries at the top of each tab. ([#14436](https://github.com/craftcms/cms/pull/14436))
- Element slideouts’ “Cancel” buttons now get relabelled as “Close” when editing a provisional draft.
- The “Save as a new entry” action is now available to all users with the “Create entries” permission, and will create a new unpublished draft rather than a fully-saved entry. ([#9577](https://github.com/craftcms/cms/issues/9577), [#10244](https://github.com/craftcms/cms/discussions/10244))
- Entry conditions can now have a “Matrix field” rule. ([#13794](https://github.com/craftcms/cms/discussions/13794))
- Money field condition rules now use money inputs. ([#14148](https://github.com/craftcms/cms/pull/14148))
- Inline-editable Matrix blocks now support multiple tabs. ([#8500](https://github.com/craftcms/cms/discussions/8500), [#14139](https://github.com/craftcms/cms/issues/14139))
- Inline-editable Matrix blocks have been redesigned to be visually lighter. ([#14187](https://github.com/craftcms/cms/pull/14187))
- Inline-editable Matrix blocks now include “Open in a new tab” action items.
- Matrix fields set to the inline-editable blocks view mode no longer show inline entry-creation buttons unless there’s a single entry type. ([#14187](https://github.com/craftcms/cms/pull/14187))
- Selected elements within relational fields now include a dedicated drag handle.
- Selected assets within Assets fields no longer open the file preview modal when their thumbnail is clicked on. The “Preview file” quick action, or the <kbd>Shift</kbd> + <kbd>Spacebar</kbd> keyboard shortcut, can be used instead.
- Improved the styling of element chips.
- Improved checkbox-style deselection behavior for control panel items, to account for double-clicks.
- Table views are no longer available for element indexes on mobile.
- Added the “Address Line 3” address field. ([#14318](https://github.com/craftcms/cms/discussions/14318))
- Address conditions now have “Address Line 1”, “Address Line 2”, “Address Line 3”, “Administrative Area”, “Country”, “Dependent Locality”, “First Name”, “Full Name”, “Last Name”, “Locality”, “Organization Tax ID”, “Organization”, “Postal Code”, and “Sorting Code” rules.
- Added live conditional field support to user edit pages and inline-editable Matrix blocks. ([#14115](https://github.com/craftcms/cms/pull/14115), [#14223](https://github.com/craftcms/cms/pull/14223))
- Earth icons are now localized based on the system time zone.

### User Management
- Added two-step verification support, with built-in “Authenticator App” (TOTP) and “Recovery Codes” methods. Additional methods can be provided by plugins.
- Added a “Require Two-Step Verification” system setting, which can be set to “All users”, “Admins”, and individual user groups.
- Added passkey support (authentication via fingerprint or facial recognition).
- User account settings are now split into “Profile”, “Addresses”, and “Permissions” pages, plus “Password & Verification” and “Passkeys” pages when editing one’s own account.
- Users’ “Username”, “Full Name”, “Photo”, and “Email” native fields can now be managed via the user field layout, and now show up alongside custom fields within user slideouts.
- Users with more than 50 addresses will now display them as a paginated element index.
- New users are now created in an unpublished draft state, so adding a user photo, addresses, and permissions can each be done before the user is fully saved.
- The login page now includes a “Sign in with a passkey” button.
- The login modal and elevated session modal have been redesigned to be consistent with the login page.
- User sessions are now treated as elevated immediately after login, per the `elevatedSessionDuration` config setting.

### Accessibility
- Added the “Disable autofocus” user accessibility preference. ([#12921](https://github.com/craftcms/cms/discussions/12921))
- Improved source item navigation for screen readers. ([#12054](https://github.com/craftcms/cms/pull/12054))
- Content tab menus are now implemented as disclosure menus. ([#12963](https://github.com/craftcms/cms/pull/12963))
- Element selection modals now show checkboxes for selectable elements.
- Elements within relational fields are no longer focusable at the container level.
- Relational fields now use the proper list semantics.
- Improved the accessibility of the login page, login modal, and elevated session modal.
- Improved the accessibility of element indexes. ([#14120](https://github.com/craftcms/cms/pull/14120), [#12286](https://github.com/craftcms/cms/pull/12286))
- Selected elements within relational fields now include “Move up/down” or “Move forward/backward” in their action menus.
- Improved the accessibility of time zone fields.
- Improved the accessibility of form alternative action menus.
- Improved the accessibility of Matrix fields with the “inline-editable blocks” view mode. ([#14187](https://github.com/craftcms/cms/pull/14187))
- Improved the accessibility of the global nav. ([#14240](https://github.com/craftcms/cms/pull/14240))Improved the accessibility of the global nav. ([#14240](https://github.com/craftcms/cms/pull/14240))
- Improved the accessibility of layout tabs. ([#14215](https://github.com/craftcms/cms/pull/14215))
- Improved the accessibility of overflow tab menus. ([#14214](https://github.com/craftcms/cms/pull/14214))
- Increased the hit area for range select options.
- Improved the accessibility of the global sidebar. ([#14335](https://github.com/craftcms/cms/pull/14335))

### Administration
- Added the Team edition.
- Added the “Color” entry type setting. ([#14187](https://github.com/craftcms/cms/pull/14187))
- Added the “Icon” entry type setting. ([#14169](https://github.com/craftcms/cms/pull/14169))
- Added the “Addresses” field type. ([#11438](https://github.com/craftcms/cms/discussions/11438))
- Added the “Icon” field type. ([#14169](https://github.com/craftcms/cms/pull/14169))
- Field layouts can now designate an Assets field as the source for elements’ thumbnails. ([#12484](https://github.com/craftcms/cms/discussions/12484), [#12706](https://github.com/craftcms/cms/discussions/12706))
- Field layouts can now choose to include previewable fields’ content in element cards. ([#12484](https://github.com/craftcms/cms/discussions/12484), [#6024](https://github.com/craftcms/cms/pull/6024))
- Field layouts can now override custom fields’ handles.
- Field Layout Designers now hide the component library sidebar in favor of “Add” disclosure menus, when they’re too narrow to show the sidebar alongside configured tabs. ([#14411](https://github.com/craftcms/cms/pull/14411))
- Most custom fields can now be included multiple times within the same field layout. ([#8497](https://github.com/craftcms/cms/discussions/8497))
- Sections now have a “Max Authors” setting. ([#12380](https://github.com/craftcms/cms/pull/12380))
- Entry types are now managed independently of sections.
- Entry types are no longer required to have a Title Format, if the Title field isn’t shown.
- Entry types now have a “Show the Slug field” setting. ([#13799](https://github.com/craftcms/cms/discussions/13799))
- Entry type and field edit pages now list their usages. ([#14397](https://github.com/craftcms/cms/pull/14397))
- Sites’ Language settings can now be set to environment variables. ([#14235](https://github.com/craftcms/cms/pull/14235), [#14135](https://github.com/craftcms/cms/discussions/14135))
- Matrix fields now manage nested entries, rather than Matrix blocks. During the upgrade, existing Matrix block types will be converted to entry types; their nested fields will be made global; and Matrix blocks will be converted to entries.
- Matrix fields now have “Entry URI Format” and “Template” settings for each site.
- Matrix fields now have a “View Mode” setting, giving admins the choice to display nested entries as cards, inline-editable blocks, or an embedded element index.
- Matrix fields now require the owner element to be saved before they can be edited.
- Matrix fields now have a “‘New’ Button Label” setting. ([#14573](https://github.com/craftcms/cms/issues/14573))
- Relational fields’ “Selection Label” setting has been relabelled as “‘Add’ Button Label”.
- Added support for inline field creation and editing within field layout designers. ([#14260](https://github.com/craftcms/cms/pull/14260))
- Layout elements within field layout designers now have action menus. ([#14260](https://github.com/craftcms/cms/pull/14260))
- The Fields and Entry Types index pages now have a search bar. ([#13961](https://github.com/craftcms/cms/discussions/13961), [#14126](https://github.com/craftcms/cms/pull/14126))
- Field types now have icons. ([#14267](https://github.com/craftcms/cms/pull/14267))
- The address field layout is now accessed via **Settings** → **Addresses**.
- Volumes now have a “Subpath” setting, and can reuse filesystems so long as the subpaths don’t overlap. ([#11044](https://github.com/craftcms/cms/discussions/11044))
- Volumes now have an “Alternative Text Translation Method” setting. ([#11576](https://github.com/craftcms/cms/issues/11576))
- Added support for defining custom locale aliases, via a new `localeAliases` config setting. ([#12705](https://github.com/craftcms/cms/pull/12705))
- Added support for element partial templates. ([#14284](https://github.com/craftcms/cms/pull/14284))
- Added the `partialTemplatesPath` config setting. ([#14284](https://github.com/craftcms/cms/pull/14284))
- Added the `tempAssetUploadFs` config setting. ([#13957](https://github.com/craftcms/cms/pull/13957))
- Removed the concept of field groups.
- Removed the “Temp Uploads Location” asset setting. ([#13957](https://github.com/craftcms/cms/pull/13957))
- Added the `utils/prune-orphaned-entries` command. ([#14154](https://github.com/craftcms/cms/pull/14154))
- `entrify/*` commands now ask if an entry type already exists for the section.
- The `resave/entries` command now accepts a `--field` option.
- The `up`, `migrate/up`, and `migrate/all` commands no longer overwrite pending project config YAML changes, if new project config changes were made by migrations.
- Removed the `--force` option from the `up` command. `--isolated=0` should be used instead. ([#14270](https://github.com/craftcms/cms/pull/14270))
- Removed the `resave/matrix-blocks` command.

### Development
- Entry type names and handles must now be unique globally, rather than just within a single section. Existing entry type names and handles will be renamed automatically where needed, to ensure uniqueness.
- Assets, categories, entries, and tags now support eager-loading paths prefixed with a field layout provider’s handle (e.g. `myEntryType:myField`).
- Element queries now have an `eagerly` param, which can be used to lazily eager-load the resulting elements for all peer elements, when `all()`, `collect()`, `one()`, `nth()`, or `count()` is called.
- Element queries now have an `inBulkOp` param, which limits the results to elements which were involved in a bulk operation. ([#14032](https://github.com/craftcms/cms/pull/14032))
- Address queries now have `addressLine1`, `addressLine2`, `addressLine3`, `administrativeArea`, `countryCode`, `dependentLocality`, `firstName`, `fullName`, `lastName`, `locality`, `organizationTaxId`, `organization`, `postalCode`, and `sortingCode` params.
- Entry queries now have `field`, `fieldId`, `primaryOwner`, `primaryOwnerId`, `owner`, `ownerId`, `allowOwnerDrafts`, and `allowOwnerRevisions` params.
- Entry queries’ `authorId` params now support passing multiple IDs prefixed with `and`, to fetch entries with multiple listed authors.
- User queries now have an `authorOf` param.
- Nested addresses are now cached by their field ID, and address queries now register cache tags based on their `field` and `fieldId` params.
- Nested entries are now cached by their field ID, and entry queries now register cache tags based on their `field` and `fieldId` params.
- GraphQL schemas can now include queries and mutations for nested entries (e.g. within Matrix or CKEditor fields) directly. ([#14366](https://github.com/craftcms/cms/pull/14366))
- Added the `fieldId`, `fieldHandle`, `ownerId`, and `sortOrder` entry GraphQL fields. ([#14366](https://github.com/craftcms/cms/pull/14366))
- Entries’ GraphQL type names are now formatted as `<entryTypeHandle>_Entry`, and are no longer prefixed with their section’s handle. (That goes for Matrix-nested entries as well.)
- Entries now have `author` and `authorIds` GraphQL field.
- Matrix fields’ GraphQL mutation types now expect nested entries to be defined by an `entries` field rather than `blocks`.
- Added the `entryType()` and `fieldValueSql()` Twig functions. ([#14557](https://github.com/craftcms/cms/discussions/14557))
- Added the `|firstWhere` and `|flatten` Twig filters.
- Removed the `craft.matrixBlocks()` Twig function. `craft.entries()` should be used instead.
- Controller actions which require a `POST` request will now respond with a 405 error code if another request method is used. ([#13397](https://github.com/craftcms/cms/discussions/13397))

### Extensibility
- Elements now store their content in an `elements_sites.content` column as JSON, rather than across multiple columns in a `content` table. ([#2009](https://github.com/craftcms/cms/issues/2009), [#4308](https://github.com/craftcms/cms/issues/4308), [#7221](https://github.com/craftcms/cms/issues/7221), [#7750](https://github.com/craftcms/cms/issues/7750), [#12954](https://github.com/craftcms/cms/issues/12954))
- Slugs are no longer required on elements that don’t have a URI format.
- Element types’ `fieldLayouts()` and `defineFieldLayouts()` methods’ `$source` arguments must now accept `null` values.
- All element types can now support eager-loading paths prefixed with a field layout provider’s handle (e.g. `myEntryType:myField`), by implementing `craft\base\FieldLayoutProviderInterface` on the field layout provider class, and ensuring that `defineFieldLayouts()` is returning field layouts via their providers.
- All core element query param methods now return `static` instead of `self`. ([#11868](https://github.com/craftcms/cms/pull/11868))
- Migrations that modify the project config no longer need to worry about whether the same changes were already applied to the incoming project config YAML files.
- Selectize menus no longer apply special styling to options with the value `new`. The `_includes/forms/selectize.twig` control panel template should be used instead (or `craft\helpers\Cp::selectizeHtml()`/`selectizeFieldHtml()`), which will append an styled “Add” option when `addOptionFn` and `addOptionLabel` settings are passed. ([#11946](https://github.com/craftcms/cms/issues/11946))
- Added the `chip()`, `customSelect()`, `disclosureMenu()`, `elementCard()`, `elementChip()`, `elementIndex()`, `iconSvg()`, and `siteMenuItems()` global functions for control panel templates.
- Added the `colorSelect`, `colorSelectField`, `customSelect`, `customSelectField`, `languageMenu`, and `languageMenuField` form macros.
- The `assets/move-asset` and `assets/move-folder` actions no longer include `success` keys in responses. ([#12159](https://github.com/craftcms/cms/pull/12159))
- The `assets/upload` controller action now includes `errors` object in failure responses. ([#12159](https://github.com/craftcms/cms/pull/12159))
- Element action triggers’ `validateSelection()` and `activate()` methods are now passed an `elementIndex` argument, with a reference to the trigger’s corresponding element index.
- Element search scores set on `craft\events\SearchEvent::$scores` by `craft\services\Search::EVENT_AFTER_SEARCH` or `EVENT_BEFORE_SCORE_RESULTS` now must be indexed by element ID and site ID (e.g. `'100-1'`).
- Added `craft\auth\methods\AuthMethodInterface`.
- Added `craft\auth\methods\BaseAuthMethod`.
- Added `craft\auth\methods\RecoveryCodes`.
- Added `craft\auth\methods\TOTP`.
- Added `craft\auth\passkeys\CredentialRepository`.
- Added `craft\base\Actionable`. ([#14169](https://github.com/craftcms/cms/pull/14169))
- Added `craft\base\ApplicationTrait::$edition`.
- Added `craft\base\ApplicationTrait::getAuth()`.
- Added `craft\base\Chippable`. ([#14169](https://github.com/craftcms/cms/pull/14169))
- Added `craft\base\Colorable`. ([#14187](https://github.com/craftcms/cms/pull/14187))
- Added `craft\base\CpEditable`.
- Added `craft\base\Element::EVENT_DEFINE_ACTION_MENU_ITEMS`.
- Added `craft\base\Element::EVENT_DEFINE_INLINE_ATTRIBUTE_INPUT_HTML`.
- Added `craft\base\Element::crumbs()`.
- Added `craft\base\Element::destructiveActionMenuItems()`.
- Added `craft\base\Element::inlineAttributeInputHtml()`.
- Added `craft\base\Element::render()`. ([#14284](https://github.com/craftcms/cms/pull/14284))
- Added `craft\base\Element::safeActionMenuItems()`.
- Added `craft\base\Element::shouldValidateTitle()`.
- Added `craft\base\ElementContainerFieldInterface`, which should be implemented by fields which contain nested elements, such as Matrix.
- Added `craft\base\ElementInterface::canDuplicateAsDraft()`.
- Added `craft\base\ElementInterface::getActionMenuItems()`.
- Added `craft\base\ElementInterface::getCardBodyHtml()`.
- Added `craft\base\ElementInterface::getChipLabelHtml()`.
- Added `craft\base\ElementInterface::getCrumbs()`.
- Added `craft\base\ElementInterface::getInlineAttributeInputHtml()`.
- Added `craft\base\ElementInterface::hasDrafts()`.
- Added `craft\base\ElementInterface::hasThumbs()`.
- Added `craft\base\ElementInterface::setAttributesFromRequest()`.
- Added `craft\base\ElementInterface::setAttributesFromRequest()`.
- Added `craft\base\ElementInterface::setLazyEagerLoadedElements()`.
- Added `craft\base\ElementTrait::$deletedWithOwner`.
- Added `craft\base\ElementTrait::$eagerLoadInfo`.
- Added `craft\base\ElementTrait::$elementQueryResult`.
- Added `craft\base\ElementTrait::$forceSave`.
- Added `craft\base\ElementTrait::$propagatingFrom`.
- Added `craft\base\Field::valueSql()`.
- Added `craft\base\FieldInterface::dbType()`, which defines the type(s) of values the field will store in the `elements_sites.content` column (if any).
- Added `craft\base\FieldInterface::getValueSql()`.
- Added `craft\base\FieldInterface::icon()`.
- Added `craft\base\FieldInterface::isMultiInstance()`.
- Added `craft\base\FieldInterface::queryCondition()`, which accepts an element query param value and returns the corresponding query condition.
- Added `craft\base\FieldLayoutComponent::hasSettings()`.
- Added `craft\base\FieldLayoutElement::isMultiInstance()`.
- Added `craft\base\FieldLayoutProviderInterface::getHandle()`.
- Added `craft\base\FieldTrait::$layoutElement`.
- Added `craft\base\Iconic`. ([#14169](https://github.com/craftcms/cms/pull/14169))
- Added `craft\base\Identifiable`. ([#14169](https://github.com/craftcms/cms/pull/14169))
- Added `craft\base\InlineEditableFieldInterface`.
- Added `craft\base\NestedElementInterface`, which should be implemented by element types which could be nested by other elements.
- Added `craft\base\NestedElementTrait`.
- Added `craft\base\Statusable`. ([#14169](https://github.com/craftcms/cms/pull/14169))
- Added `craft\base\ThumbableFieldInterface`.
- Added `craft\base\Thumbable`. ([#14169](https://github.com/craftcms/cms/pull/14169))
- Added `craft\base\conditions\ConditionInterface::createConditionRule()`.
- Added `craft\behaviors\EventBehavior`.
- Added `craft\controllers\EntryTypesController`.
- Added `craft\db\CallbackExpressionBuilder`.
- Added `craft\db\CallbackExpression`.
- Added `craft\db\Connection::getIsMaria()`.
- Added `craft\db\QueryParam`.
- Added `craft\db\Table::ELEMENTS_OWNERS`.
- Added `craft\db\Table::SECTIONS_ENTRYTYPES`.
- Added `craft\db\mysql\ColumnSchema::$collation`.
- Added `craft\db\mysql\QueryBuilder::jsonContains()`.
- Added `craft\db\mysql\QueryBuilder::jsonExtract()`.
- Added `craft\db\mysql\Schema::supportsMb4()`.
- Added `craft\db\pgsql\QueryBuilder::jsonContains()`.
- Added `craft\db\pgsql\QueryBuilder::jsonExtract()`.
- Added `craft\db\pgsql\Schema::supportsMb4()`.
- Added `craft\elements\Address::GQL_TYPE_NAME`.
- Added `craft\elements\Asset::gqlTypeName()`.
- Added `craft\elements\Category::gqlTypeName()`.
- Added `craft\elements\ElementCollection::render()`. ([#14284](https://github.com/craftcms/cms/pull/14284))
- Added `craft\elements\Entry::$collapsed`.
- Added `craft\elements\Entry::$dirty`.
- Added `craft\elements\Entry::gqlTypeName()`.
- Added `craft\elements\Entry::setOwner()`.
- Added `craft\elements\NestedElementManager`.
- Added `craft\elements\Tag::gqlTypeName()`.
- Added `craft\elements\User::GQL_TYPE_NAME`.
- Added `craft\elements\User::authenticateWithPasskey()`.
- Added `craft\elements\User::canRegisterUsers()`.
- Added `craft\elements\conditions\ElementConditionInterface::getFieldLayouts()`.
- Added `craft\elements\conditions\addresses\AddressLine1ConditionRule`.
- Added `craft\elements\conditions\addresses\AddressLine2ConditionRule`.
- Added `craft\elements\conditions\addresses\AddressLine3ConditionRule`.
- Added `craft\elements\conditions\addresses\AdministrativeAreaConditionRule`.
- Added `craft\elements\conditions\addresses\CountryConditionRule`.
- Added `craft\elements\conditions\addresses\DependentLocalityConditionRule`.
- Added `craft\elements\conditions\addresses\FullNameConditionRule`.
- Added `craft\elements\conditions\addresses\LocalityConditionRule`.
- Added `craft\elements\conditions\addresses\OrganizationConditionRule`.
- Added `craft\elements\conditions\addresses\OrganizationTaxIdConditionRule`.
- Added `craft\elements\conditions\addresses\PostalCodeConditionRule`.
- Added `craft\elements\conditions\addresses\SortingCodeConditionRule`.
- Added `craft\elements\conditions\entries\MatrixFieldConditionRule`.
- Added `craft\elements\db\EagerLoadInfo`.
- Added `craft\elements\db\EagerLoadPlan::$lazy`.
- Added `craft\elements\db\ElementQuery::$eagerLoadAlias`.
- Added `craft\elements\db\ElementQuery::$eagerLoadHandle`.
- Added `craft\elements\db\ElementQueryInterface::eagerly()`.
- Added `craft\elements\db\ElementQueryInterface::fieldLayouts()`.
- Added `craft\elements\db\ElementQueryInterface::prepForEagerLoading()`.
- Added `craft\elements\db\ElementQueryInterface::wasCountEagerLoaded()`.
- Added `craft\elements\db\ElementQueryInterface::wasEagerLoaded()`.
- Added `craft\enums\AttributeStatus`.
- Added `craft\enums\CmsEdition`.
- Added `craft\enums\Color`. ([#14187](https://github.com/craftcms/cms/pull/14187))
- Added `craft\enums\ElementIndexViewMode`.
- Added `craft\enums\PropagationMethod`.
- Added `craft\enums\TimePeriod`.
- Added `craft\events\BulkElementsEvent`.
- Added `craft\events\BulkOpEvent`. ([#14032](https://github.com/craftcms/cms/pull/14032))
- Added `craft\events\DefineEntryTypesForFieldEvent`.
- Added `craft\events\DefineFieldHtmlEvent::$inline`.
- Added `craft\events\DuplicateNestedElementsEvent`.
- Added `craft\events\SetEagerLoadedElementsEvent::$plan`.
- Added `craft\fieldlayoutelements\BaseField::$includeInCards`.
- Added `craft\fieldlayoutelements\BaseField::$providesThumbs`.
- Added `craft\fieldlayoutelements\BaseField::previewHtml()`.
- Added `craft\fieldlayoutelements\BaseField::previewable()`.
- Added `craft\fieldlayoutelements\BaseField::selectorIcon()`.
- Added `craft\fieldlayoutelements\BaseField::thumbHtml()`.
- Added `craft\fieldlayoutelements\BaseField::thumbable()`.
- Added `craft\fieldlayoutelements\CustomField::$handle`.
- Added `craft\fieldlayoutelements\CustomField::getOriginalHandle()`.
- Added `craft\fieldlayoutelements\TextField::inputAttributes()`.
- Added `craft\fieldlayoutelements\users\EmailField`.
- Added `craft\fieldlayoutelements\users\FullNameField`.
- Added `craft\fieldlayoutelements\users\PhotoField`.
- Added `craft\fieldlayoutelements\users\UsernameField`.
- Added `craft\fields\Addresses`.
- Added `craft\fields\Matrix::EVENT_DEFINE_ENTRY_TYPES`.
- Added `craft\fields\Matrix::getEntryTypes()`.
- Added `craft\fields\Matrix::getEntryTypesForField()`.
- Added `craft\fields\Matrix::getSupportedSitesForElement()`.
- Added `craft\fields\Matrix::setEntryTypes()`.
- Added `craft\fields\Matrix::supportedSiteIds()`.
- Added `craft\fields\Money::currencyLabel()`.
- Added `craft\fields\Money::currencyLabel()`.
- Added `craft\fields\Money::subunits()`.
- Added `craft\fields\Money::subunits()`.
- Added `craft\fields\conditions\FieldConditionRuleTrait::fieldInstances()`.
- Added `craft\fields\conditions\FieldConditionRuleTrait::setLayoutElementUid()`.
- Added `craft\fields\conditions\MoneyFieldConditionRule`.
- Added `craft\fields\conditions\MoneyFieldConditionRule`.
- Added `craft\helpers\App::isWindows()`.
- Added `craft\helpers\App::silence()`.
- Added `craft\helpers\ArrayHelper::lastValue()`.
- Added `craft\helpers\Cp::CHIP_SIZE_LARGE`.
- Added `craft\helpers\Cp::CHIP_SIZE_SMALL`.
- Added `craft\helpers\Cp::checkboxGroupFieldHtml()`.
- Added `craft\helpers\Cp::checkboxGroupHtml()`.
- Added `craft\helpers\Cp::chipHtml()`.
- Added `craft\helpers\Cp::colorSelectFieldHtml()`.
- Added `craft\helpers\Cp::customSelectFieldHtml()`. ([#14169](https://github.com/craftcms/cms/pull/14169))
- Added `craft\helpers\Cp::customSelectHtml()`. ([#14169](https://github.com/craftcms/cms/pull/14169))
- Added `craft\helpers\Cp::disclosureMenu()`.
- Added `craft\helpers\Cp::earthIcon()`. ([#14169](https://github.com/craftcms/cms/pull/14169))
- Added `craft\helpers\Cp::elementCardHtml()`.
- Added `craft\helpers\Cp::elementChipHtml()`.
- Added `craft\helpers\Cp::elementIndexHtml()`.
- Added `craft\helpers\Cp::entryTypeSelectFieldHtml()`. ([#14169](https://github.com/craftcms/cms/pull/14169))
- Added `craft\helpers\Cp::entryTypeSelectHtml()`. ([#14169](https://github.com/craftcms/cms/pull/14169))
- Added `craft\helpers\Cp::fallbackIconSvg()`. ([#14169](https://github.com/craftcms/cms/pull/14169))
- Added `craft\helpers\Cp::iconPickerFieldHtml()`. ([#14169](https://github.com/craftcms/cms/pull/14169))
- Added `craft\helpers\Cp::iconPickerHtml()`. ([#14169](https://github.com/craftcms/cms/pull/14169))
- Added `craft\helpers\Cp::iconSvg()`. ([#14169](https://github.com/craftcms/cms/pull/14169))
- Added `craft\helpers\Cp::layoutElementSelectorHtml()`.
- Added `craft\helpers\Cp::menuItem()`. ([#14169](https://github.com/craftcms/cms/pull/14169))
- Added `craft\helpers\Cp::moneyFieldHtml()`.
- Added `craft\helpers\Cp::moneyInputHtml()`.
- Added `craft\helpers\Cp::normalizeMenuItems()`.
- Added `craft\helpers\Cp::siteMenuItems()`.
- Added `craft\helpers\Db::defaultCollation()`.
- Added `craft\helpers\Db::prepareForJsonColumn()`.
- Added `craft\helpers\ElementHelper::actionConfig()`.
- Added `craft\helpers\ElementHelper::addElementEditorUrlParams()`.
- Added `craft\helpers\ElementHelper::elementEditorUrl()`.
- Added `craft\helpers\ElementHelper::renderElements()`. ([#14284](https://github.com/craftcms/cms/pull/14284))
- Added `craft\helpers\ElementHelper::rootElementIfCanonical()`.
- Added `craft\helpers\Gql::getSchemaContainedSections()`.
- Added `craft\helpers\Json::detectIndent()`.
- Added `craft\helpers\Json::encodeToFile()`.
- Added `craft\helpers\ProjectConfig::ensureAllEntryTypesProcessed()`.
- Added `craft\i18n\Locale::$aliasOf`.
- Added `craft\i18n\Locale::setDisplayName()`.
- Added `craft\log\Dispatcher::getDefaultTarget()`. ([#14283](https://github.com/craftcms/cms/pull/14283))
- Added `craft\migrations\BaseContentRefactorMigration`.
- Added `craft\models\EntryType::$color`.
- Added `craft\models\EntryType::findUsages()`.
- Added `craft\models\FieldLayout::getCardBodyFields()`.
- Added `craft\models\FieldLayout::getElementByUid()`.
- Added `craft\models\FieldLayout::getFieldById()`.
- Added `craft\models\FieldLayout::getFieldByUid()`.
- Added `craft\models\FieldLayout::getThumbField()`.
- Added `craft\models\FsListing::getAdjustedUri()`.
- Added `craft\models\Section::getCpEditUrl()`.
- Added `craft\models\Site::getLanguage()`.
- Added `craft\models\Site::setLanguage()`.
- Added `craft\models\Volume::$altTranslationKeyFormat`.
- Added `craft\models\Volume::$altTranslationMethod`.
- Added `craft\models\Volume::getSubpath()`.
- Added `craft\models\Volume::setSubpath()`.
- Added `craft\queue\BaseBatchedElementJob`. ([#14032](https://github.com/craftcms/cms/pull/14032))
- Added `craft\queue\BaseBatchedJob::after()`.
- Added `craft\queue\BaseBatchedJob::afterBatch()`.
- Added `craft\queue\BaseBatchedJob::before()`.
- Added `craft\queue\BaseBatchedJob::beforeBatch()`.
- Added `craft\services\Auth`.
- Added `craft\services\Elements::EVENT_AUTHORIZE_DUPLICATE_AS_DRAFT`.
- Added `craft\services\Elements::canDuplicateAsDraft()`.
- Added `craft\services\Entries::deleteEntryType()`.
- Added `craft\services\Entries::deleteEntryTypeById()`.
- Added `craft\services\Entries::deleteSection()`.
- Added `craft\services\Entries::deleteSectionById()`.
- Added `craft\services\Entries::getAllEntryTypes()`.
- Added `craft\services\Entries::getAllSectionIds()`.
- Added `craft\services\Entries::getAllSections()`.
- Added `craft\services\Entries::getEditableSectionIds()`.
- Added `craft\services\Entries::getEditableSections()`.
- Added `craft\services\Entries::getEntryTypeByHandle()`.
- Added `craft\services\Entries::getEntryTypeById()`.
- Added `craft\services\Entries::getEntryTypesBySectionId()`.
- Added `craft\services\Entries::getSectionByHandle()`.
- Added `craft\services\Entries::getSectionById()`.
- Added `craft\services\Entries::getSectionByUid()`.
- Added `craft\services\Entries::getSectionsByType()`.
- Added `craft\services\Entries::getTotalEditableSections()`.
- Added `craft\services\Entries::getTotalSections()`.
- Added `craft\services\Entries::refreshEntryTypes()`.
- Added `craft\services\Entries::saveSection()`.
- Added `craft\services\Fields::$fieldContext`, which replaces `craft\services\Content::$fieldContext`.
- Added `craft\services\Fields::EVENT_REGISTER_NESTED_ENTRY_FIELD_TYPES`.
- Added `craft\services\Fields::findFieldUsages()`.
- Added `craft\services\Fields::getAllLayouts()`.
- Added `craft\services\Fields::getNestedEntryFieldTypes()`.
- Added `craft\services\Gql::defineContentArgumentsForFieldLayouts()`.
- Added `craft\services\Gql::defineContentArgumentsForFields()`.
- Added `craft\services\Gql::getOrSetContentArguments()`.
- Added `craft\services\ProjectConfig::find()`.
- Added `craft\services\ProjectConfig::flush()`.
- Added `craft\services\ProjectConfig::writeYamlFiles()`.
- Added `craft\services\Sites::$maxSites`. ([#14307](https://github.com/craftcms/cms/pull/14307))
- Added `craft\services\Sites::getRemainingSites()`. ([#14307](https://github.com/craftcms/cms/pull/14307))
- Added `craft\servics\Users::canCreateUsers()`.
- Added `craft\web\Controller::asCpModal()`.
- Added `craft\web\CpModalResponseBehavior`.
- Added `craft\web\CpModalResponseFormatter`.
- Added `craft\web\CpScreenResponseBehavior::$actionMenuItems`.
- Added `craft\web\CpScreenResponseBehavior::$contextMenuItems`.
- Added `craft\web\CpScreenResponseBehavior::$selectableSites`.
- Added `craft\web\CpScreenResponseBehavior::$site`.
- Added `craft\web\CpScreenResponseBehavior::actionMenuItems()`.
- Added `craft\web\CpScreenResponseBehavior::contextMenuItems()`.
- Added `craft\web\CpScreenResponseBehavior::selectableSites()`.
- Added `craft\web\CpScreenResponseBehavior::site()`.
- Added `craft\web\Request::getQueryParamsWithoutPath()`.
- Added `craft\web\twig\variables\Cp::getEntryTypeOptions()`.
- Added `craft\base\PluginTrait::$minCmsEdition`.
- Renamed `craft\base\BlockElementInterface` to `NestedElementInterface`, and added the `getField()`, `getSortOrder()`, and `setOwner()` methods to it.
- Renamed `craft\base\Element::EVENT_SET_TABLE_ATTRIBUTE_HTML` to `EVENT_DEFINE_ATTRIBUTE_HTML`.
- Renamed `craft\base\Element::getHasCheckeredThumb()` to `hasCheckeredThumb()` and made it protected.
- Renamed `craft\base\Element::getHasRoundedThumb()` to `hasRoundedThumb()` and made it protected.
- Renamed `craft\base\Element::getThumbAlt()` to `thumbAlt()` and made it protected.
- Renamed `craft\base\Element::getThumbUrl()` to `thumbUrl()` and made it protected.
- Renamed `craft\base\Element::tableAttributeHtml()` to `attributeHtml()`.
- Renamed `craft\base\ElementInterface::getTableAttributeHtml()` to `getAttributeHtml()`.
- Renamed `craft\base\FieldInterface::valueType()` to `phpType()`.
- Renamed `craft\base\PreviewableFieldInterface::getTableAttributeHtml()` to `getPreviewHtml()`.
- Renamed `craft\base\UtilityInterface::iconPath()` to `icon()`, which can now return a system icon name. ([#14169](https://github.com/craftcms/cms/pull/14169))
- Renamed `craft\base\conditions\BaseCondition::EVENT_REGISTER_CONDITION_RULE_TYPES` to `EVENT_REGISTER_CONDITION_RULES`.
- Renamed `craft\base\conditions\BaseCondition::conditionRuleTypes()` to `selectableConditionRules()`.
- Renamed `craft\events\BatchElementActionEvent` to `MultiElementActionEvent`.
- Renamed `craft\events\RegisterConditionRuleTypesEvent` to `RegisterConditionRulesEvent`, and its `$conditionRuleTypes` property has been renamed to `$conditionRules`.
- Renamed `craft\events\SetElementTableAttributeHtmlEvent` to `DefineAttributeHtmlEvent`.
- Renamed `craft\fields\BaseRelationField::tableAttributeHtml()` to `previewHtml()`, and it now accepts an `ElementCollection` argument, rather than `Collection`.
- Renamed `craft\fields\Matrix::$maxBlocks` to `$maxEntries`.
- Renamed `craft\fields\Matrix::$minBlocks` to `$minEntries`.
- Renamed `craft\helpers\MailerHelper\EVENT_REGISTER_MAILER_TRANSPORT_TYPES` to `EVENT_REGISTER_MAILER_TRANSPORTS`.
- Renamed `craft\log\Dispatcher::getTargets()` to `getDefaultTargets()`. ([#14283](https://github.com/craftcms/cms/pull/14283))
- Renamed `craft\services\Addresses::getLayout()` to `getFieldLayout()`.
- Renamed `craft\services\Addresses::saveLayout()` to `saveFieldLayout()`.
- Renamed `craft\services\Utilities::EVENT_REGISTER_UTILITY_TYPES` to `EVENT_REGISTER_UTILITIES`.
- Renamed `craft\web\CpScreenResponseBehavior::$additionalButtons()` and `additionalButtons()` to `$additionalButtonsHtml` and `additionalButtonsHtml()`. ([#13037](https://github.com/craftcms/cms/pull/13037))
- Renamed `craft\web\CpScreenResponseBehavior::$content()` and `content()` to `$contentHtml` and `contentHtml()`. ([#13037](https://github.com/craftcms/cms/pull/13037))
- Renamed `craft\web\CpScreenResponseBehavior::$contextMenu()` and `contextMenu()` to `$contextMenuHtml` and `contextMenuHtml()`. ([#13037](https://github.com/craftcms/cms/pull/13037))
- Renamed `craft\web\CpScreenResponseBehavior::$notice()` and `notice()` to `$noticeHtml` and `noticeHtml()`. ([#13037](https://github.com/craftcms/cms/pull/13037))
- Renamed `craft\web\CpScreenResponseBehavior::$pageSidebar()` and `pageSidebar()` to `$pageSidebarHtml` and `pageSidebarHtml()`. ([#13037](https://github.com/craftcms/cms/pull/13037))
- Renamed `craft\web\CpScreenResponseBehavior::$sidebar()` and `sidebar()` to `$metaSidebarHtml` and `metaSidebarHtml()`. ([#13037](https://github.com/craftcms/cms/pull/13037))
- `craft\base\ApplicationTrait::getLicensedEdition()` now returns a `craft\enums\CmsEdition` case or `null`.
- `craft\base\ApplicationTrait::requireEdition()` now accepts a `craft\enums\CmsEdition` case or an integer.
- `craft\base\ApplicationTrait::setEdition()` now accepts a `craft\enums\CmsEdition` case or an integer.
- `craft\base\BaseFsInterface::renameFile()` and `copyFile()` now have a `$config` argument. ([#14147](https://github.com/craftcms/cms/pull/14147))
- `craft\base\ConfigurableComponent::getSettings()` now converts backed enum cases to their values.
- `craft\base\Element::getCpEditUrl()` now returns a URL to `edit/<ID>` if `cpEditUrl()` returns `null`.
- `craft\base\ElementInterface::findSource()` no longer needs to specify a default value for the `context` argument.
- `craft\base\ElementInterface::getAncestors()`, `getDescendants()`, `getChildren()`, and `getSiblings()` now have `ElementQueryInterface|ElementCollection` return types, rather than `ElementQueryInterface|Collection`.
- `craft\base\ElementInterface::getEagerLoadedElementCount()` can now return `null` for counts that haven’t been eager-loaded yet.
- `craft\base\ElementInterface::getEagerLoadedElements` now has an `ElementCollection|null` return type, rather than `Collection|null`.
- `craft\base\ElementInterface::indexHtml()`’ `$showCheckboxes` argument is now `$selectable`, and it now has a `$sortable` argument.
- `craft\base\ElementInterface::modifyCustomSource()` can now set `disabled` to `true` on the source config to hide it.
- `craft\base\ElementInterface::setEagerLoadedElements()` now has a `$plan` argument, which will be set to the eager-loading plan.
- `craft\base\ElementInterface::setParent()` no longer needs to specify a default value for the `parent` argument.
- `craft\base\ElementInterface::setRevisionCreatorId()` no longer needs to specify a default value for the `creatorId` argument.
- `craft\base\ElementInterface::setRevisionNotes()` no longer needs to specify a default value for the `notes` argument.
- `craft\base\Field::inputHtml()` now has an `$inline` argument.
- `craft\base\FieldInterface::getIsTranslatable()`, `getTranslationDescription()`, `getInputHtml()`, `normalizeValue()`, `normalizeValueFromRequest()`, and `serializeValue()` no longer need to specify a default value for the `$element` argument.
- `craft\base\WidgetInterface::icon()` can now return a system icon name. ([#14169](https://github.com/craftcms/cms/pull/14169))
- `craft\behaviors\SessionBehavior::setSuccess()` and `getSuccess()` use the `success` flash key now, rather than `notice`. ([#14345](https://github.com/craftcms/cms/pull/14345))
- `craft\db\Connection::getSupportsMb4()` is now dynamic for MySQL installs, based on whether the `elements_sites` table has an `mb4` charset.
- `craft\elemens\db\ElementQueryInterface::collect()` now has an `ElementCollection` return type, rather than `Collection`.
- `craft\elements\Entry::getSection()` can now return `null`, for nested entries.
- `craft\elements\User::getAddresses()` now returns a collection.
- `craft\elements\db\ElementQuery::__toString()` now returns the class name. ([#14498](https://github.com/craftcms/cms/issues/14498))
- `craft\enums\LicenseKeyStatus` is now an enum.
- `craft\events\AuthenticateUserEvent::$password` can now be null, if the user is being authenticated with a passkey.
- `craft\fields\BaseOptionsField::$multi` and `$optgroups` properties are now static.
- `craft\fields\Matrix::$propagationMethod` now has a type of `craft\enums\PropagationMethod`.
- `craft\fields\fieldlayoutelements\BaseUiElement::selectorIcon()` can now return a system icon name. ([#14169](https://github.com/craftcms/cms/pull/14169))
- `craft\gql\mutations\Entry::createSaveMutations()` now accepts a `$section` argument.
- `craft\helpers\App::parseEnv()` now returns `null` when a missing environment variable name is passed to it. ([#14253](https://github.com/craftcms/cms/pull/14253))
- `craft\helpers\Assets::generateUrl()` no longer has an `$fs` argument. ([#14353](https://github.com/craftcms/cms/pull/14353))
- `craft\helpers\Cp::fieldHtml()` now supports a `labelExtra` config value.
- `craft\helpers\Db::parseParam()`, `parseDateParam()`, `parseMoneyParam()`, and `parseNumericParam()` now return `null` instead of an empty string if no condition should be applied.
- `craft\helpers\Html::id()` and `Craft.formatInputId()` now retain colons and periods, and ensure the string begins with a letter.
- `craft\helpers\Html::normalizeTagAttributes()` now supports a `removeClass` key.
- `craft\helpers\Html::svg()` now has a `$throwException` argument.
- `craft\helpers\Html::tag()` and `beginTag()` now ensure that the passed-in attributes are normalized.
- `craft\helpers\StringHelper::toString()` now supports backed enums.
- `craft\i18n\I18N::getPrimarySiteLocale()` is now deprecated. `craft\models\Site::getLocale()` should be used instead.
- `craft\i18n\I18N::getPrimarySiteLocaleId()` is now deprecated. `craft\models\Site::$language` should be used instead.
- `craft\models\FieldLayout::getField()` and `isFieldIncluded()` now now have a `$filter` argument rather than `$attribute`, and it can be set to a callable.
- `craft\models\Section::$propagationMethod` now has a type of `craft\enums\PropagationMethod`.
- `craft\services\AssetIndexer::indexFileByListing()` now has a `$volume` argument in place of `$volumeId`.
- `craft\services\AssetIndexer::indexFolderByListing()` now has a `$volume` argument in place of `$volumeId`.
- `craft\services\AssetIndexer::storeIndexList()` now has a `$volume` argument in place of `$volumeId`.
- `craft\services\Elements::duplicateElement()` now has an `$asUnpublishedDraft` argument, and no longer has a `$trackDuplication` argument.
- `craft\services\Elements::saveElement()` now has a `$saveContent` argument.
- `craft\services\Plugins::getPluginLicenseKeyStatus()` now returns a `craft\enums\LicenseKeyStatus` case.
- `craft\services\ProjectConfig::saveModifiedConfigData()` no longer has a `$writeExternalConfig` argument, and no longer writes out updated project config YAML files.
- `craft\services\Users::activateUser()` now has a `void` return type, and throws an `InvalidElementException` in case of failure.
- `craft\services\Users::deactivateUser()` now has a `void` return type, and throws an `InvalidElementException` in case of failure.
- `craft\services\Users::removeCredentials()` now has a `void` return type, and throws an `InvalidElementException` in case of failure.
- `craft\services\Users::shunMessageForUser()` now has a `void` return type, and throws an `InvalidElementException` in case of failure.
- `craft\services\Users::suspendUser()` now has a `void` return type, and throws an `InvalidElementException` in case of failure.
- `craft\services\Users::unlockUser()` now has a `void` return type, and throws an `InvalidElementException` in case of failure.
- `craft\services\Users::unshunMessageForUser()` now has a `void` return type, and throws an `InvalidElementException` in case of failure.
- `craft\services\Users::unsuspendUser()` now has a `void` return type, and throws an `InvalidElementException` in case of failure.
- `craft\services\Users::verifyEmailForUser()` now has a `void` return type, and throws an `InvalidElementException` in case of failure.
- `craft\web\Controller::asModelSuccess()` now includes a `modelClass` key in the response data (and `modelId` if the model implements `craft\base\Identifiable`).
- Colors defined by elements’ `statuses()` methods can now be a `craft\enums\Color` instance.
- Exception response data no longer includes an `error` key with the exception message. `message` should be used instead. ([#14346](https://github.com/craftcms/cms/pull/14346))
- Deprecated `Craft::Pro`. `craft\enums\CmsEdition::Pro` should be used instead.
- Deprecated `Craft::Solo`. `craft\enums\CmsEdition::Solo` should be used instead.
- Deprecated `craft\base\ApplicationTrait::getEdition()`. `$edition` should be used instead.
- Deprecated `craft\base\ApplicationTrait::getEditionHandle()`. `$edition` should be used instead.
- Deprecated `craft\base\ApplicationTrait::getEditionName()`. `$edition` should be used instead.
- Deprecated `craft\base\ApplicationTrait::getLicensedEditionName()`. `getLicensedEdition()` should be used instead.
- Deprecated `craft\events\DefineElementInnerHtmlEvent`.
- Deprecated `craft\events\SearchEvent::$siteId`.
- Deprecated `craft\helpers\App::editionHandle()`. `craft\enums\CmsEdition::handle()` should be used instead.
- Deprecated `craft\helpers\App::editionIdByHandle()`. `craft\enums\CmsEdition::fromHandle()` should be used instead.
- Deprecated `craft\helpers\App::editionName()`. `craft\enums\CmsEdition::name` should be used instead.
- Deprecated `craft\helpers\App::editions()`. `craft\enums\CmsEdition::cases()` should be used instead.
- Deprecated `craft\helpers\App::isValidEdition()`. `craft\enums\CmsEdition::tryFrom()` should be used instead.
- Deprecated `craft\helpers\Component::iconSvg()`. `craft\helpers\Cp::iconSvg()` and `fallbackIconSvg()` should be used instead. ([#14169](https://github.com/craftcms/cms/pull/14169))
- Deprecated `craft\helpers\Cp::ELEMENT_SIZE_LARGE`. `CHIP_SIZE_LARGE` should be used instead.
- Deprecated `craft\helpers\Cp::ELEMENT_SIZE_SMALL`. `CHIP_SIZE_SMALL` should be used instead.
- Deprecated `craft\helpers\Cp::elementHtml()`. `elementChipHtml()` or `elementCardHtml()` should be used instead.
- Deprecated the `_elements/element.twig` control panel template. `elementChip()` or `elementCard()` should be used instead.
- Deprecated the `cp.elements.element` control panel template hook.
- Removed the `_includes/revisionmenu.twig` control panel template.
- Removed `\craft\mail\transportadapters\Gmail::$timeout`.
- Removed `\craft\mail\transportadapters\Smtp::$encryptionMethod`.
- Removed `\craft\mail\transportadapters\Smtp::$timeout`.
- Removed `craft\base\ApplicationTrait::getMatrix()`.
- Removed `craft\base\Element::$contentId`.
- Removed `craft\base\Element::ATTR_STATUS_MODIFIED`. `craft\enums\AttributeStatus::Modified` should be used instead.
- Removed `craft\base\Element::ATTR_STATUS_OUTDATED`. `craft\enums\AttributeStatus::Outdated` should be used instead.
- Removed `craft\base\ElementInterface::getContentTable()`.
- Removed `craft\base\ElementInterface::getFieldColumnPrefix()`.
- Removed `craft\base\ElementInterface::gqlMutationNameByContext()`.
- Removed `craft\base\ElementInterface::gqlTypeNameByContext()`.
- Removed `craft\base\ElementInterface::hasContent()`.
- Removed `craft\base\FieldInterface::getContentColumnType()`. `dbType()` should be implemented instead.
- Removed `craft\base\FieldInterface::getGroup()`.
- Removed `craft\base\FieldInterface::hasContentColumn()`. Fields that don’t need to store values in the `elements_sites.content` column should return `null` from `dbType()`.
- Removed `craft\base\FieldInterface::modifyElementsQuery()`. Fields can customize how their element query params are handled by implementing `queryCondition()`.
- Removed `craft\base\FieldTrait::$groupId`.
- Removed `craft\base\FieldTrait::$layoutId`.
- Removed `craft\base\FieldTrait::$sortOrder`.
- Removed `craft\base\FieldTrait::$tabId`.
- Removed `craft\base\conditions\ConditionInterface::getConditionRuleTypes()`.
- Removed `craft\controllers\Sections::actionDeleteEntryType()`.
- Removed `craft\controllers\Sections::actionEditEntryType()`.
- Removed `craft\controllers\Sections::actionEntryTypesIndex()`.
- Removed `craft\controllers\Sections::actionReorderEntryTypes()`.
- Removed `craft\controllers\Sections::actionSaveEntryType()`.
- Removed `craft\controllers\UsersController::EVENT_REGISTER_USER_ACTIONS`. `craft\base\Element::EVENT_DEFINE_ACTION_MENU_ITEMS` should be used instead.
- Removed `craft\db\Table::FIELDGROUPS`.
- Removed `craft\elements\MatrixBlock`.
- Removed `craft\elements\db\ElementQuery::$contentTable`.
- Removed `craft\elements\db\MatrixBlockQuery`.
- Removed `craft\enums\PatchManifestFileAction`.
- Removed `craft\enums\PeriodType`.
- Removed `craft\enums\PluginUpdateStatus`.
- Removed `craft\enums\VersionUpdateStatus`.
- Removed `craft\errors\MatrixBlockTypeNotFoundException`.
- Removed `craft\events\BlockTypesEvent`.
- Removed `craft\events\FieldGroupEvent`.
- Removed `craft\events\RegisterUserActionsEvent`.
- Removed `craft\fieldlayoutelements\users\AddressesField`.
- Removed `craft\fields\Matrix::EVENT_SET_FIELD_BLOCK_TYPES`.
- Removed `craft\fields\Matrix::PROPAGATION_METHOD_ALL`. `craft\enums\PropagationMethod::All` should be used instead.
- Removed `craft\fields\Matrix::PROPAGATION_METHOD_CUSTOM`. `craft\enums\PropagationMethod::Custom` should be used instead.
- Removed `craft\fields\Matrix::PROPAGATION_METHOD_LANGUAGE`. `craft\enums\PropagationMethod::Language` should be used instead.
- Removed `craft\fields\Matrix::PROPAGATION_METHOD_NONE`. `craft\enums\PropagationMethod::None` should be used instead.
- Removed `craft\fields\Matrix::PROPAGATION_METHOD_SITE_GROUP`. `craft\enums\PropagationMethod::SiteGroup` should be used instead.
- Removed `craft\fields\Matrix::contentTable`.
- Removed `craft\fields\Matrix::getBlockTypeFields()`.
- Removed `craft\fields\Matrix::getBlockTypes()`.
- Removed `craft\fields\Matrix::setBlockTypes()`.
- Removed `craft\gql\arguments\elements\MatrixBlock`.
- Removed `craft\gql\interfaces\elements\MatrixBlock`.
- Removed `craft\gql\resolvers\elements\MatrixBlock`.
- Removed `craft\gql\types\elements\MatrixBlock`.
- Removed `craft\gql\types\generators\MatrixBlockType`.
- Removed `craft\helpers\Db::GLUE_AND`, `GLUE_OR`, and `GLUE_NOT`. `craft\db\QueryParam::AND`, `OR`, and `NOT` can be used instead.
- Removed `craft\helpers\Db::extractGlue()`. `craft\db\QueryParam::extractOperator()` can be used instead.
- Removed `craft\helpers\ElementHelper::fieldColumn()`.
- Removed `craft\helpers\ElementHelper::fieldColumnFromField()`.
- Removed `craft\helpers\FieldHelper`.
- Removed `craft\helpers\Gql::canMutateEntries()`.
- Removed `craft\models\EntryType::$sectionId`.
- Removed `craft\models\EntryType::$sortOrder`.
- Removed `craft\models\EntryType::getSection()`.
- Removed `craft\models\FieldGroup`.
- Removed `craft\models\MatrixBlockType`.
- Removed `craft\models\Section::PROPAGATION_METHOD_ALL`. `craft\enums\PropagationMethod::All` should be used instead.
- Removed `craft\models\Section::PROPAGATION_METHOD_CUSTOM`. `craft\enums\PropagationMethod::Custom` should be used instead.
- Removed `craft\models\Section::PROPAGATION_METHOD_LANGUAGE`. `craft\enums\PropagationMethod::Language` should be used instead.
- Removed `craft\models\Section::PROPAGATION_METHOD_NONE`. `craft\enums\PropagationMethod::None` should be used instead.
- Removed `craft\models\Section::PROPAGATION_METHOD_SITE_GROUP`. `craft\enums\PropagationMethod::SiteGroup` should be used instead.
- Removed `craft\records\EntryType::getSection()`.
- Removed `craft\records\Field::getGroup()`.
- Removed `craft\records\Field::getOldColumnSuffix()`.
- Removed `craft\records\FieldGroup`.
- Removed `craft\records\FieldLayout::getFields()`.
- Removed `craft\records\FieldLayout::getTabs()`.
- Removed `craft\records\FieldLayoutField`.
- Removed `craft\records\FieldLayoutTab`.
- Removed `craft\records\MatrixBlockType`.
- Removed `craft\records\MatrixBlock`.
- Removed `craft\services\Content`.
- Removed `craft\services\Elements::$duplicatedElementIds`.
- Removed `craft\services\Elements::$duplicatedElementSourceIds`.
- Removed `craft\services\Fields::EVENT_AFTER_DELETE_FIELD_GROUP`.
- Removed `craft\services\Fields::EVENT_AFTER_SAVE_FIELD_GROUP`.
- Removed `craft\services\Fields::EVENT_BEFORE_APPLY_GROUP_DELETE`.
- Removed `craft\services\Fields::EVENT_BEFORE_DELETE_FIELD_GROUP`.
- Removed `craft\services\Fields::EVENT_BEFORE_SAVE_FIELD_GROUP`.
- Removed `craft\services\Fields::deleteGroup()`.
- Removed `craft\services\Fields::deleteGroupById()`.
- Removed `craft\services\Fields::getAllGroups()`.
- Removed `craft\services\Fields::getFieldIdsByLayoutIds()`.
- Removed `craft\services\Fields::getFieldsByGroupId()`.
- Removed `craft\services\Fields::getGroupById()`.
- Removed `craft\services\Fields::getGroupByUid()`.
- Removed `craft\services\Fields::getLayoutTabsById()`.
- Removed `craft\services\Fields::handleChangedGroup()`.
- Removed `craft\services\Fields::handleDeletedGroup()`.
- Removed `craft\services\Fields::saveGroup()`.
- Removed `craft\services\Fields::updateColumn()`.
- Removed `craft\services\Matrix`.
- Removed `craft\services\Plugins::setPluginLicenseKeyStatus()`.
- Removed `craft\services\ProjectConfig::PATH_MATRIX_BLOCK_TYPES`.
- Removed `craft\services\ProjectConfig::PATH_MATRIX_BLOCK_TYPES`.
- Removed `craft\services\ProjectConfig::PATH_MATRIX_BLOCK_TYPES`.
- Removed `craft\services\ProjectConfig::updateStoredConfigAfterRequest()`.
- Removed `craft\services\Sections`. Most of its methods have been moved to `craft\services\Entries`.
- Removed `craft\web\CpScreenResponseBehavior::$contextMenuHtml`. `$contextMenuItems` should be used instead.
- Removed `craft\web\CpScreenResponseBehavior::contextMenuHtml()`. `contextMenuItems()` should be used instead.
- Removed `craft\web\CpScreenResponseBehavior::contextMenuTemplate()`. `contextMenuItems()` should be used instead.
- Removed `craft\web\User::startElevatedSession()`. `login()` should be used instead.
- Removed `craft\web\twig\variables\Cp::getEntryTypeOptions()`.
- Admin tables now support client-side searching when not running in API mode. ([#14126](https://github.com/craftcms/cms/pull/14126))
- Admin tables now support appending `bodyHtml` and `headHtml` when running in API mode.
- Added `Craft.BaseElementSelectInput::defineElementActions()`.
- Added `Craft.CP::setSiteCrumbMenuItemStatus()`.
- Added `Craft.CP::showSiteCrumbMenuItem()`.
- Added `Craft.CP::updateContext()`.
- Added `Craft.CpModal`.
- Added `Craft.ElementEditor::markDeltaNameAsModified()`.
- Added `Craft.ElementEditor::setFormValue()`.
- Added `Garnish.DisclosureMenu::addGroup()`.
- Added `Garnish.DisclosureMenu::addHr()`.
- Added `Garnish.DisclosureMenu::addItem()`.
- Added `Garnish.DisclosureMenu::createItem()`.
- Added `Garnish.DisclosureMenu::getFirstDestructiveGroup()`.
- Added `Garnish.DisclosureMenu::isPadded()`.
- `Craft.appendBodyHtml()` and `appendHeadHtml()` are now promise-based, and load JavaScript resources over Ajax.

### System
- Craft now requires PHP 8.2+.
- Craft now requires MySQL 8.0.17+, MariaDB 10.4.6+, or PostgreSQL 13+.
- Craft now requires the Symfony Filesystem component directly.
- Craft now requires `bacon/bacon-qr-code`.
- Craft now requires `composer/semver` directly.
- Craft now requires `pragmarx/google2fa`.
- Craft now requires `pragmarx/recovery`.
- Craft now requires `web-auth/webauthn-lib`.
- Updated `commerceguys/addressing` to v2. ([#14318](https://github.com/craftcms/cms/discussions/14318))
- Updated `illuminate/collections` to v10.
- Updated `yiisoft/yii2-symfonymailer` to v4.
- Craft no longer requires `composer/composer`.
- New database tables now default to the `utf8mb4` charset, and the `utf8mb4_0900_ai_ci` or `utf8mb4_unicode_ci` collation, on MySQL. Existing installs should run `db/convert-charset` after upgrading, to ensure all tables have consistent charsets and collations. ([#11823](https://github.com/craftcms/cms/discussions/11823))
- The `deprecationerrors.traces`, `fieldlayouts.config`, `gqlschemas.scope`, `sections.previewTargets`, `userpreferences.preferences`, and `widgets.settings` columns are now of type `JSON` for MySQL and PostgreSQL. ([#14300](https://github.com/craftcms/cms/pull/14300))
- The `defaultTemplateExtensions` config setting now lists `twig` before `html` by default. ([#11809](https://github.com/craftcms/cms/discussions/11809))
- Improved the initial page load performance for element edit screens that contain Matrix fields.
- Improved the performance of control panel screens that include field layout designers.
- Improved the performance of autosaves for elements with newly-created Matrix entries.
- Slugs are no longer required for elements that don’t have a URI format that contains `slug`.
- Garbage collection now deletes orphaned nested entries.
- Craft now has a default limit of 100 sites, which can be increased via `craft\ervices\Sites::$maxSites` at your own peril. ([#14307](https://github.com/craftcms/cms/pull/14307))
- Fixed a bug where multi-site element queries weren’t scoring elements on a per-site basis. ([#13801](https://github.com/craftcms/cms/discussions/13801))
- Fixed an error that could occur if eager-loading aliases conflicted with native eager-loading handles, such as `author`. ([#14057](https://github.com/craftcms/cms/issues/14057))
- Fixed a bug where layout components provided by disabled plugins weren’t getting omitted. ([#14219](https://github.com/craftcms/cms/pull/14219))
- Fixed a bug where element thumbnails within hidden tabs weren’t always getting loaded when their tab was selected.
- Added an SVG icon set based on Font Awesome 6.5.1. ([#14169](https://github.com/craftcms/cms/pull/14169))
- Updated Monolog to v3.
- Updated Axios to 1.6.5.
- Updated D3 to 7.8.5.
- Updated Punycode to 2.0.1.
- Updated XRegExp to 5.1.1.<|MERGE_RESOLUTION|>--- conflicted
+++ resolved
@@ -7,7 +7,7 @@
 - Added `craft\services\Gc::$silent`.
 - Fixed a bug where admin table header cells weren’t indicating when they were sorted. ([#15897](https://github.com/craftcms/cms/issues/15897))
 - Fixed an error that occurred when creating a database backup, if the System Name contained any quote-like characters. ([#15933](https://github.com/craftcms/cms/issues/15933))
-<<<<<<< HEAD
+- Fixed a bug where buttons could bleed out of their containers. ([#15931](https://github.com/craftcms/cms/issues/15931), [#15946](https://github.com/craftcms/cms/pull/15946))
 - Fixed a bug where uninstalled/missing plugins weren’t getting status indicators on the Plugins index page.
 - Fixed errors that occurred when working with nested entries for a newly-added site. ([#15898](https://github.com/craftcms/cms/pull/15898))
 - Fixed a bug where it wasn’t possible to scroll the section select modal when moving entries to a different section. ([#15900](https://github.com/craftcms/cms/issues/15900))
@@ -18,9 +18,6 @@
 - Fixed a bug where element slideouts had a “Save” button when viewing a revision. ([#15930](https://github.com/craftcms/cms/pull/15930))
 - Fixed a bug where element edit pages had a “Revert content from this revision” button for elements that didn’t support revisions. ([#15930](https://github.com/craftcms/cms/pull/15930))
 - Fixed an error that occurred when loading a soft-deleted nested entry from a revision. ([#15930](https://github.com/craftcms/cms/pull/15930))
-=======
-- Fixed a bug where buttons could bleed out of their containers. ([#15931](https://github.com/craftcms/cms/issues/15931), [#15946](https://github.com/craftcms/cms/pull/15946))
->>>>>>> 5e28ee85
 - Fixed an information disclosure vulnerability.
 
 ## 5.4.8 - 2024-10-15
