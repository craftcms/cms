--- conflicted
+++ resolved
@@ -2,7 +2,7 @@
 
 ## Unreleased
 
-<<<<<<< HEAD
+- Fixed a bug where `craft\filters\Headers` and `craft\filters\Cors` were applied to control panel requests rather than site requests. ([#15495](https://github.com/craftcms/cms/issues/15495))
 - Fixed a bug where Link fields weren’t retaining their link type-specific settings. ([#15491](https://github.com/craftcms/cms/issues/15491))
 
 ## 5.3.0.3 - 2024-08-06
@@ -10,12 +10,6 @@
 - Fixed a PHP error that could occur when editing Addresses fields set to the element index view mode. ([#15486](https://github.com/craftcms/cms/issues/15486))
 
 ## 5.3.0.2 - 2024-08-06
-=======
-- Fixed a PHP error that could occur when generating URLs via console requests. ([#15374](https://github.com/craftcms/cms/issues/15374))
-- Fixed a bug where `craft\filters\Headers` and `craft\filters\Cors` were applied to control panel requests rather than site requests. ([#15495](https://github.com/craftcms/cms/issues/15495))
-
-## 4.11.0.2 - 2024-08-06
->>>>>>> c92523f5
 
 - Fixed an error that could occur on console requests.
 
