# Release Notes for Craft CMS 5

## Unreleased

<<<<<<< HEAD
- Fixed a bug `craft\services\Categories::saveGroup()` and `craft\services\Tags::saveTagGroup()` weren’t respecting predefined UUID values on new models.

## 5.4.9 - 2024-10-22
=======
- Fixed a styling bug.

## 4.12.8 - 2024-10-22
>>>>>>> 1cf76e72

- The `install` command now runs through database connection setup, if Craft can’t yet connect to the database. ([#15943](https://github.com/craftcms/cms/issues/15943))
- `authorId`, `authorIds`, `authors`, and `sectionId` are now reserved field handles for entry types. ([#15923](https://github.com/craftcms/cms/issues/15923))
- Added `craft\elements\db\NestedElementQueryInterface`.
- Added `craft\services\Gc::$silent`.
- Fixed a bug where admin table header cells weren’t indicating when they were sorted. ([#15897](https://github.com/craftcms/cms/issues/15897))
- Fixed an error that occurred when creating a database backup, if the System Name contained any quote-like characters. ([#15933](https://github.com/craftcms/cms/issues/15933))
- Fixed a bug where buttons could bleed out of their containers. ([#15931](https://github.com/craftcms/cms/issues/15931), [#15946](https://github.com/craftcms/cms/pull/15946))
- Fixed a PHP error. ([#15915](https://github.com/craftcms/cms/issues/15915))
- Fixed a bug where uninstalled/missing plugins weren’t getting status indicators on the Plugins index page.
- Fixed errors that occurred when working with nested entries for a newly-added site. ([#15898](https://github.com/craftcms/cms/pull/15898))
- Fixed a bug where it wasn’t possible to scroll the section select modal when moving entries to a different section. ([#15900](https://github.com/craftcms/cms/issues/15900))
- Fixed a bug where query params in the format of `'<operator> <values>'` weren’t being parsed correctly.
- Fixed a bug `craft\services\Entries::saveSection()` and `craft\services\Volumes::saveVolume()` weren’t respecting predefined UUID values on new models.
- Fixed a bug where Addresses fields in element index view weren’t showing newly-created addresses. ([#15911](https://github.com/craftcms/cms/pull/15911)) 
- Fixed a bug where disabled Money fields were showing the clear button.
- Fixed a bug where element slideouts had a “Save” button when viewing a revision. ([#15930](https://github.com/craftcms/cms/pull/15930))
- Fixed a bug where element edit pages had a “Revert content from this revision” button for elements that didn’t support revisions. ([#15930](https://github.com/craftcms/cms/pull/15930))
- Fixed an error that occurred when loading a soft-deleted nested entry from a revision. ([#15930](https://github.com/craftcms/cms/pull/15930))
- Fixed a bug where the `entrify/tags` and `entrify/global-set` commands would prompt for the target section after one had just been created.
- Fixed a bug where `entrify` commands weren’t copying the original field instance UUIDs into newly-created entry types, causing content to appear missing. ([#15935](https://github.com/craftcms/cms/issues/15935))
- Fixed a bug where element editor slideouts could create unnecessary provisional drafts. ([#15938](https://github.com/craftcms/cms/issues/15938))
- Fixed an information disclosure vulnerability.

## 5.4.8 - 2024-10-15

- Added `craft\helpers\App::isTty()`.
- Fixed a styling issue with Color field inputs. ([#15868](https://github.com/craftcms/cms/issues/15868))
- Fixed a deprecation error. ([#15873](https://github.com/craftcms/cms/issues/15873))
- Fixed a bug where element sources weren’t keyboard-selectable. ([#15876](https://github.com/craftcms/cms/issues/15876))
- Fixed a bug where Craft wasn’t auto-detecting interactive terminals on Windows.
- Fixed a bug where element actions were allowed on nested entries when viewing a revision. ([#15879](https://github.com/craftcms/cms/pull/15879))
- Fixed a bug where element error summaries weren’t linking to recursively-nested Matrix fields properly. ([#15797](https://github.com/craftcms/cms/issues/15797))
- Fixed a bug where eager-loaded relation fields were loading all related elements across all instances of the field. ([#15890](https://github.com/craftcms/cms/issues/15890))
- Fixed a bug where expanding the site statuses UI for an entry within a slideout would remove the expand button from the main entry’s form. ([#15893](https://github.com/craftcms/cms/pull/15893))
- Fixed a privilege escalation vulnerability.

## 5.4.7.1 - 2024-10-09

- Custom field condition rules are now ignored if they reference a field with an incompatible type. ([#15850](https://github.com/craftcms/cms/issues/15850))
- Fixed an error that could occur if Hyper was installed. ([#15867](https://github.com/craftcms/cms/issues/15867))
- Fixed an error occurred when running `migrate` commands with an invalid `--plugin` option value.

## 5.4.7 - 2024-10-08

- The Plugin Store now displays plugin ratings and reviews. ([#15860](https://github.com/craftcms/cms/pull/15860))
- An `InvalidConfigException` is now thrown if the `defaultCountryCode` config setting is set to an empty string. ([#15812](https://github.com/craftcms/cms/pull/15812))
- Fixed an error that could occur when saving an element, if a Date field’s time zone input was focused.
- Fixed a bug where the time zones listed in Date fields weren’t labelled properly based on the selected date. ([#15805](https://github.com/craftcms/cms/issues/15805))
- Fixed an error that could occur if a native element property was attempted to be eager-loaded. ([#15822](https://github.com/craftcms/cms/issues/15822))
- Fixed errors that could occur if a custom source or field condition referenced a custom field whose type had changed. ([#15850](https://github.com/craftcms/cms/issues/15850))
- Fixed a bug where disclosure menus weren’t sticking to their trigger element as it was scrolled, if it was within a slideout or other inline-scrollable container. ([#15852](https://github.com/craftcms/cms/issues/15852))
- Fixed a bug where the default backup command for MySQL was exporting triggers twice. ([#15854](https://github.com/craftcms/cms/pull/15854))
- Fixed a bug where Multi-select fields were saving the selected options in the user-selected order rather than the field-defined order. ([#15857](https://github.com/craftcms/cms/issues/15857))
- Fixed a bug where field toggling wasn’t working properly for boolean menus and radio groups.
- Fixed a bug where eager-loading wasn’t working properly when multiple fields had the same handle. ([#15796](https://github.com/craftcms/cms/issues/15796))
- Fixed a bug where where required Full Name fields weren’t getting enforced for users. ([#15808](https://github.com/craftcms/cms/issues/15808))
- Fixed a bug where relation fields weren’t merging uploaded asset IDs with the existing field values. ([#15809](https://github.com/craftcms/cms/issues/15809))
- Fixed a bug where the “Add” menu within field layout designer tabs was always being positioned below the button. ([#15852](https://github.com/craftcms/cms/issues/15852))
- Fixed a bug where Number fields weren’t getting sorted properly in PostgreSQL. ([#15828](https://github.com/craftcms/cms/issues/15828))
- Fixed a SQL error that occurred when upgrading to Craft 5 on MySQL, if `sql_generate_invisible_primary_key` was enabled. ([#15853](https://github.com/craftcms/cms/issues/15853))
- Fixed a missing authorization vulnerability.

## 5.4.6 - 2024-09-27

- Improved relational fields’ drag-n-drop responsiveness in Safari. ([#15728](https://github.com/craftcms/cms/issues/15728))
- Fixed a bug where entries’ `deletedWithEntryType` values in the `entries` table weren’t getting set back to `null` after being restored.
- Fixed a bug where it wasn’t possible to discard changes for related elements via slideouts, if they didn’t exist in the primary site. ([#15798](https://github.com/craftcms/cms/issues/15798))
- Fixed an error that could occur when restoring a soft-deleted entry type and section, if any entries had been soft-deleted alongside the entry type. ([#15787](https://github.com/craftcms/cms/issues/15787))
- Fixed a bug where Tags fields weren’t working properly when their label was hidden. ([#15800](https://github.com/craftcms/cms/issues/15800))
- Fixed an information disclosure vulnerability.

## 5.4.5.1 - 2024-09-24

- Fixed a JavaScript error. ([#15784](https://github.com/craftcms/cms/issues/15784))

## 5.4.5 - 2024-09-23

- Element conditions now show rules for fields with the same name but unique handles, if the “Show field handles in edit forms” user preference is enabled. ([#15764](https://github.com/craftcms/cms/issues/15764))
- Auto-generated handles, slugs, etc. now update immediately when the source input is changed. ([#15754](https://github.com/craftcms/cms/issues/15754))
- Fixed a bug where Table fields’ Default Values table could lose existing rows if they only consisted of Dropdown columns without configured options.
- Fixed a bug where custom fields’ `required` properties were always `false`. ([#15752](https://github.com/craftcms/cms/issues/15752))
- Fixed a bug where `craft\helpers\StringHelper::toHandle()` was allowing non-alphanumeric/underscore characters through. ([#15772](https://github.com/craftcms/cms/pull/15772))
- Fixed a bug where entries were getting auto-saved while dragging elements within element select inputs.
- Fixed a bug where the `maxBackups` config setting wasn’t working. ([#15780](https://github.com/craftcms/cms/issues/15780))
- Fixed a bug where it wasn’t possible to save nested entries via the `entries/save-entry` controller action. ([#15737](https://github.com/craftcms/cms/issues/15737))
- Fixed a bug where hyperlinks in Link field inputs could wrap unnecessarily. ([#15738](https://github.com/craftcms/cms/issues/15738))
- Fixed an error that occurred when running the `entrify/global-set` command. ([#15746](https://github.com/craftcms/cms/issues/15746))
- Fixed a bug where users’ `username` values weren’t getting updated based on email address changes when `useEmailAsUsername` was enabled. ([#15758](https://github.com/craftcms/cms/issues/15758))
- Fixed a bug where the `hasAlt` asset query param wasn’t working properly. ([#15762](https://github.com/craftcms/cms/issues/15762))
- Fixed a bug where relational fields could show related elements for other field instances within element indexes. ([#15777](https://github.com/craftcms/cms/issues/15777))
- Fixed a bug where it wasn’t possible to upload files to Assets fields with dynamic subpaths. ([#15775](https://github.com/craftcms/cms/issues/15775))

## 5.4.4 - 2024-09-14

> [!IMPORTANT]  
> This update fixes a critical data deletion bug for PostgreSQL installs.

- Fixed a data deletion bug that occurred during garbage collection on PostgreSQL. ([#14891](https://github.com/craftcms/cms/issues/14891))
- Fixed a bug where image constraint labels weren’t translated within the Image Editor.
- Fixed a bug where image orientation labels weren’t getting translated for screen readers within the Image Editor.
- Fixed a PHP error. ([#14635](https://github.com/craftcms/cms/issues/14635))
- Fixed a bug where elements’ default field values weren’t getting populated on creation. ([#15706](https://github.com/craftcms/cms/issues/15706))
- Fixed a bug where URL field previews could bleed out of their container. ([#15722](https://github.com/craftcms/cms/issues/15722))

## 5.4.3 - 2024-09-11

- Updated Twig to 3.14. ([#15704](https://github.com/craftcms/cms/issues/15704))
- Fixed a bug where soft-deleted structures weren’t getting hard-deleted via garbage collection. ([#15705](https://github.com/craftcms/cms/pull/15705))
- Fixed a bug where address’ Label fields were being marked as translatable. ([#15702](https://github.com/craftcms/cms/pull/15702))
- Fixed an error that could occur when saving an entry with a Matrix field, if the nested entries didn’t have slugs.
- Fixed a bug where relation fields weren’t merging uploaded asset IDs with the existing field values. ([#15707](https://github.com/craftcms/cms/issues/15707))
- Fixed a styling issue with inline-editable Matrix block tabs. ([#15703](https://github.com/craftcms/cms/issues/15703))
- Fixed a bug where the control panel layout could shift briefly when removing an element from an element select input. ([#15712](https://github.com/craftcms/cms/issues/15712))
- Fixed an RCE vulnerability.
- Fixed an XSS vulnerability.

## 5.4.2 - 2024-09-06

- Added `craft\services\Security::isSystemDir()`.
- Fixed a bug where `craft\helpers\StringHelper::lines()` was returning an array of `Stringy\Stringy` objects, rather than strings.
- Fixed styling issues with Template field layout UI elements’ selector labels.
- Fixed a validation error that could occur when saving a relational field, if the “Maintain hierarchy” setting had been enabled but was no longer applicable. ([#15666](https://github.com/craftcms/cms/issues/15666))
- Fixed a bug where formatted addresses weren’t using the application locale consistently. ([#15668](https://github.com/craftcms/cms/issues/15668))
- Fixed a bug where Tip and Warning field layout UI elements would display in field layouts even if they had no content. ([#15681](https://github.com/craftcms/cms/issues/15681))
- Fixed an error that could occur when reverting an element’s content from a revision, if the element had been added to additional sites since the time the revision was created. ([#15679](https://github.com/craftcms/cms/issues/15679))
- Fixed a PHP error that occurred when running PHP 8.2 or 8.3.
- Fixed a bug where disabled entries became enabled when edited within Live Preview. ([#15670](https://github.com/craftcms/cms/issues/15670))
- Fixed a bug where new nested entries could get incremented slugs even if there were no elements with conflicting URIs. ([#15672](https://github.com/craftcms/cms/issues/15672))
- Fixed a bug where users’ Addresses screens were displaying addresses that belonged to the user via a custom Addresses field. ([#15678](https://github.com/craftcms/cms/issues/15678))
- Fixed a bug where Addresses fields weren’t always returning data in GraphQL.
- Fixed a bug where partial addresses weren’t getting garbage collected.
- Fixed a bug where orphaned nested addresses weren’t getting garbage collected. ([#15678](https://github.com/craftcms/cms/issues/15678))
- Fixed a bug where orphaned nested entries weren’t getting garbage collected after their field had been hard-deleted. ([#15678](https://github.com/craftcms/cms/issues/15678))
- Fixed a JavaScript error that could occur when bulk-editing elements. ([#15694](https://github.com/craftcms/cms/issues/15694))
- Fixed an information disclosure vulnerability.

## 5.4.1 - 2024-09-04

- Fixed a bug where element chips within thumbnail views weren’t getting light gray backgrounds. ([#15649](https://github.com/craftcms/cms/issues/15649))
- Fixed a bug where Link fields didn’t fully support inline editing. ([#15653](https://github.com/craftcms/cms/issues/15653))
- Fixed the loading spinner styling on element indexes. ([#15634](https://github.com/craftcms/cms/issues/15634))
- Fixed an error that could occur when saving an element. ([#15656](https://github.com/craftcms/cms/issues/15656))
- Fixed the styling of column sort indicators. ([#15655](https://github.com/craftcms/cms/issues/15655))

## 5.4.0.1 - 2024-09-03

- Fixed a PHP error that could occur on element indexes. ([#15648](https://github.com/craftcms/cms/issues/15648))

## 5.4.0 - 2024-09-03

### Content Management
- Element conditions can now have a “Not Related To” rule. ([#15496](https://github.com/craftcms/cms/pull/15496))
- Element conditions can now have a “Site Group” rule, if there are two or more site groups. ([#15625](https://github.com/craftcms/cms/discussions/15625))
- Asset chips and cards no longer include the “Replace file” action. ([#15498](https://github.com/craftcms/cms/issues/15498))
- Category slugs are now inline-editable from the Categories index page. ([#15560](https://github.com/craftcms/cms/pull/15560))
- Entry post dates, expiry dates, slugs, and authors are now inline-editable from the Entries index page. ([#15560](https://github.com/craftcms/cms/pull/15560))
- Improved Addresses field validation to be more consistent with Matrix fields.
- Entry chips and cards no longer include status indicators, if their entry type’s “Show thet Status field” setting is disabled. ([#15636](https://github.com/craftcms/cms/discussions/15636))
- Matrix and Addresses fields now show newly-created elements on first edit, rather than after they’ve been fully saved. ([#15641](https://github.com/craftcms/cms/issues/15641)) 

### Accessibility
- Improved the accessibility of Tags fields.

### Administration
- Link fields now have “Allow root-relative URLs” and “Allow anchors” settings. ([#15579](https://github.com/craftcms/cms/issues/15579))
- Custom field selectors within field layouts now display a pencil icon if their name, instructions, or handle have been overridden. ([#15597](https://github.com/craftcms/cms/discussions/15597))
- Custom field settings within field layouts now display a chip for the associated global field. ([#15619](https://github.com/craftcms/cms/pull/15619), [#15597](https://github.com/craftcms/cms/discussions/15597))
- Field layouts can now define tips and warnings that should be displayed for fields. ([#15632](https://github.com/craftcms/cms/discussions/15632))
- The Fields index page now has a “Used by” column that shows how many field layouts each field is used by. ([#14984](https://github.com/craftcms/cms/discussions/14984))
- The Entry Types index page now has a “Used by” column that lists the sections and custom fields that each entry type is used by. ([#14984](https://github.com/craftcms/cms/discussions/14984))
- Single sections can now have multiple entry types. ([#15630](https://github.com/craftcms/cms/discussions/15630))
- Increased the text size for handle buttons within admin tables.

### Development
- Added the `notRelatedTo` and `andNotRelatedTo` element query params. ([#15496](https://github.com/craftcms/cms/pull/15496))
- Added the `notRelatedTo` GraphQL element query argument. ([#15496](https://github.com/craftcms/cms/pull/15496))
- `relatedToAssets`, `relatedToCategories`, `relatedToEntries`, `relatedToTags`, and `relatedToUsers` GraphQL arguments now support passing `relatedViaField` and `relatedViaSite` keys to their criteria objects. ([#15508](https://github.com/craftcms/cms/pull/15508))
- Country field values and `craft\elements\Address::getCountry()` now return the country in the current application locale.

### Extensibility
- Added `craft\base\ApplicationTrait::getEnvId()`. ([#15313](https://github.com/craftcms/cms/issues/15313))
- Added `craft\base\ElementInterface::getRootOwner()`. ([#15534](https://github.com/craftcms/cms/discussions/15534))
- Added `craft\base\ElementInterface::showStatusIndicator()`.
- Added `craft\elements\conditions\NotRelatedToConditionRule`.
- Added `craft\elements\conditions\SiteGroupConditionRule`.
- Added `craft\gql\arguments\RelationCriteria`.
- Added `craft\gql\types\input\criteria\AssetRelation`.
- Added `craft\gql\types\input\criteria\CategoryRelation`.
- Added `craft\gql\types\input\criteria\EntryRelation`.
- Added `craft\gql\types\input\criteria\TagRelation`.
- Added `craft\gql\types\input\criteria\UserRelation`.
- Added `craft\helpers\Cp::componentPreviewHtml()`.
- Added `craft\helpers\Inflector`.
- Added `craft\helpers\Session::close()`.
- Added `craft\services\Sites::getEditableSitesByGroupId()`.
- `craft\helpers\Cp::chipHtml()` now supports a `hyperlink` option.
- `craft\helpers\Session` methods are now safe to call on console requests.
- `craft\services\Elements::saveElement()` now saves dirty fields’ content even if `$saveContent` is `false`. ([#15393](https://github.com/craftcms/cms/pull/15393))
- Deprecated `craft\db\mysql\Schema::quoteDatabaseName()`.
- Deprecated `craft\db\pgqsl\Schema::quoteDatabaseName()`.
- Deprecated `craft\helpers\ElementHelper::rootElement()`. `craft\base\ElementInterface::getRootOwner()` should be used instead.
- Added `Craft.cp.announce()`, simplifying live region announcements for screen readers. ([#15569](https://github.com/craftcms/cms/pull/15569))
- Element action menu items returned by `craft\base\Element::safeActionMenuItems()` and `destructiveActionMenuItems()` can now include a `showInChips` key to explicitly opt into/out of being shown within element chips and cards.
- Element select inputs now support `allowAdd` and `allowRemove` settings. ([#15639](https://github.com/craftcms/cms/discussions/15639))
- Control panel CSS selectors that take orientation into account now use logical properties. ([#15522](https://github.com/craftcms/cms/pull/15522))

### System
- MySQL mutex locks and PHP session names are now namespaced using the application ID combined with the environment name. ([#15313](https://github.com/craftcms/cms/issues/15313))
- Added support for “City/Town” address locality labels. ([#15585](https://github.com/craftcms/cms/pull/15585))
- Craft now sends `X-Robots-Tag: none` headers for preview requests. ([#15612](https://github.com/craftcms/cms/pull/15612), [#15586](https://github.com/craftcms/cms/issues/15586))
- `x-craft-preview` and `x-craft-live-preview` params are now hashed, and `craft\web\Request::getIsPreview()` will only return `true` if the param validates. ([#15605](https://github.com/craftcms/cms/discussions/15605))
- Generated URLs no longer include `x-craft-preview` or `x-craft-live-preview` query string params based on the requested URL, if either were set to an unverified string. ([#15605](https://github.com/craftcms/cms/discussions/15605))
- The PHP session is now closed before making API requests. ([#15643](https://github.com/craftcms/cms/issues/15643))
- Updated Twig to 3.12. ([#15568](https://github.com/craftcms/cms/discussions/15568))
- Fixed a SQL error that occurred when running the `db/convert-charset` command if there were any custom database views or sequences. ([#15598](https://github.com/craftcms/cms/issues/15598))
- Fixed a bug where `craft\helpers\Db::supportsTimeZones()` could return `false` on databases that supported time zone conversion. ([#15592](https://github.com/craftcms/cms/issues/15592))
- Fixed a bug where `null` values within associative arrays were ignored when applying project config data. ([#10512](https://github.com/craftcms/cms/issues/10512))
- Fixed a bug where tabs within field layout designers weren’t always getting positioned correctly when wrapped. ([#15590](https://github.com/craftcms/cms/issues/15590))
- Fixed a bug where editable table rows’ action buttons were misaligned for newly-created rows. ([#15602](https://github.com/craftcms/cms/issues/15602))
- Fixed a bug where relational fields’ element query results weren’t limited to the selected relations if the `id` param was overridden. ([#15570](https://github.com/craftcms/cms/issues/15570))
- Fixed a bug where ordering element queries by textual custom fields would factor in character marks. ([#15609](https://github.com/craftcms/cms/issues/15609))
- Fixed a bug where Money fields’ condition rules could display incorrect values based on a user’s formatting locale.
- Fixed an error that occurred when eager-loading user addresses. ([#15629](https://github.com/craftcms/cms/pull/15629))
- Fixed styling issues with classic Live Preview. ([#15640](https://github.com/craftcms/cms/issues/15640))
- Fixed a bug where fields were bleeding out of the content pane on smaller viewports.
- Fixed a bug where Link fields didn’t allow URLs with TLDs longer than six characters.
- Fixed a bug where hard-deleting an element wasn’t hard-deleting any nested elements as well. ([#15645](https://github.com/craftcms/cms/pull/15645))
- Fixed a bug where it wasn’t possible to hard-delete nested elements from embedded element index views. ([#15645](https://github.com/craftcms/cms/pull/15645))
- Fixed an error that occurred when calling the `users/delete-user-photo` or `users/upload-user-photo` from the front end. ([#15487](https://github.com/craftcms/cms/pull/15487))
- Fixed styling issues. ([#15537](https://github.com/craftcms/cms/pull/15537))

## 5.3.6 - 2024-08-26

- Fixed a bug where it wasn’t possible to override named transforms in GraphQL queries. ([#15572](https://github.com/craftcms/cms/issues/15572))
- Fixed a bug where address subdivision fields could be incorrectly labelled and/or populated with the wrong options. ([#15551](https://github.com/craftcms/cms/issues/15551), [#15584](https://github.com/craftcms/cms/pull/15584))
- Fixed an error that occurred if Country tables were included within element index tables or cards. ([#15583](https://github.com/craftcms/cms/issues/15583))
- Fixed a bug where `{% cache %}` tags were caching content for Live Preview requests. ([#15586](https://github.com/craftcms/cms/issues/15586))
- Fixed a bug where it wasn’t possible to remove nested entries in Matrix fields if the Min Entries setting had been reached. ([#15575](https://github.com/craftcms/cms/issues/15575))
- Fixed a bug where Matrix and Addresses fields weren’t displaying or validating unpublished drafts. ([#15536](https://github.com/craftcms/cms/issues/15536))
- Fixed a bug where element selector modals within Link fields didn’t have site selector menus. ([#15594](https://github.com/craftcms/cms/issues/15594))

## 5.3.5 - 2024-08-21

- Updated jQuery UI to 1.14.0. ([#15558](https://github.com/craftcms/cms/issues/15558))
- Fixed a bug where `craft\helpers\App::env()` and `normalizeValue()` could return incorrect results for values that looked like floats. ([#15533](https://github.com/craftcms/cms/issues/15533))
- Fixed a bug where the `users/set-password` action wasn’t respecting `redirect` params. ([#15538](https://github.com/craftcms/cms/issues/15538))
- Fixed a bug where the “Default Values” Table field setting wasn’t escaping column headings. ([#15552](https://github.com/craftcms/cms/issues/15552))
- Fixed a bug where Craft couldn’t be installed with existing project config files, if any plugins specified their schema version via `composer.json`. ([#15559](https://github.com/craftcms/cms/issues/15559))
- Fixed a bug where Money fields’ min, max, and default values weren’t being set to the correct currency. ([#15565](https://github.com/craftcms/cms/issues/15565), [#15566](https://github.com/craftcms/cms/pull/15566))
- Fixed a bug where Money fields weren’t handling negative values correctly. ([#15565](https://github.com/craftcms/cms/issues/15565), [#15567](https://github.com/craftcms/cms/pull/15567))
- Fixed a bug where PHP-originated Craft Console API requests weren’t timing out if the API was down. ([#15571](https://github.com/craftcms/cms/pull/15571))
- Fixed a bug where admin tables weren’t displaying disabled statuses. ([#15540](https://github.com/craftcms/cms/pull/15540))
- Fixed a JavaScript error that occurred when adding a row to an editable table that didn’t allow reordering rows. ([#15543](https://github.com/craftcms/cms/issues/15543))
- Fixed an error that occurred when editing an element with a Link field previously set to a URL value, if the field no longer allows URLs. ([#15542](https://github.com/craftcms/cms/issues/15542))
- Fixed an error that could occur when upgrading to Craft 5. ([#15539](https://github.com/craftcms/cms/issues/15539), [#15555](https://github.com/craftcms/cms/issues/15555))

## 5.3.4 - 2024-08-13

- Fixed a bug where the system name in the control panel’s global sidebar was getting hyperlinked even if the primary site didn’t have a URL. ([#15525](https://github.com/craftcms/cms/issues/15525))
- Fixed a bug where site crumbs on global set edit pages were including sites the user didn’t have permission to access. ([#15524](https://github.com/craftcms/cms/issues/15524))
- Fixed a bug where multi-instance relation fields could get combined field values. ([#15526](https://github.com/craftcms/cms/issues/15526))
- Fixed styling issues.

## 5.3.3 - 2024-08-12

- Fixed an error that could occur if a new element was saved recursively. ([#15517](https://github.com/craftcms/cms/issues/15517))
- Fixed a bug where plugins were being instantiated at the beginning of Craft installation requests, rather than after Craft was installed. ([#15506](https://github.com/craftcms/cms/issues/15506))
- Fixed a bug where an unhelpful error message was output when `config/general.php` returned an array with unsupported config settings. ([#15514](https://github.com/craftcms/cms/discussions/15514))

## 5.3.2 - 2024-08-10

- Added `craft\db\afterDown()`.
- Added `craft\db\afterUp()`.
- Improved the appearance of some system settings icons.
- Fixed a bug where Link fields weren’t allowing category groups to be selected, if they didn’t have a URI format for the primary site.
- Fixed an error that occurred when installing Craft in PostgreSQL. ([#15504](https://github.com/craftcms/cms/issues/15504))
- Fixed a bug where Matrix fields weren’t retaining the sort order for disabled nested entries. ([#15505](https://github.com/craftcms/cms/issues/15505))
- Fixed a bug where Link fields weren’t displaying their input if they only had one type selected, and it wasn’t URL. ([#15512](https://github.com/craftcms/cms/issues/15512))
- Fixed a bug where elements’ `searchScore` values were `null` when ordering an element query by `score`. ([#15513](https://github.com/craftcms/cms/issues/15513))
- Fixed a bug where Assets fields weren’t storing files that were uploaded to them directly on element save requests. ([#15511](https://github.com/craftcms/cms/issues/15511))

## 5.3.1 - 2024-08-07

- Fixed a bug where `craft\filters\Headers` and `craft\filters\Cors` were applied to control panel requests rather than site requests. ([#15495](https://github.com/craftcms/cms/issues/15495))
- Fixed a bug where Link fields weren’t retaining their link type-specific settings. ([#15491](https://github.com/craftcms/cms/issues/15491))

## 5.3.0.3 - 2024-08-06

- Fixed a PHP error that could occur when editing Addresses fields set to the element index view mode. ([#15486](https://github.com/craftcms/cms/issues/15486))

## 5.3.0.2 - 2024-08-06

- Fixed an error that could occur on console requests.

## 5.3.0.1 - 2024-08-06

- Fixed an error that occurred when accessing custom config settings defined in `config/custom.php`. ([#15481](https://github.com/craftcms/cms/issues/15481))
- Fixed a PHP error that could occur when editing Addresses fields. ([#15485](https://github.com/craftcms/cms/issues/15485))

## 5.3.0 - 2024-08-06

### Content Management
- Added the “Link” field type, which replaces “URL”, and can store URLs, `mailto` and `tel` URIs, and entry/asset/category relations. ([#15251](https://github.com/craftcms/cms/pull/15251), [#15400](https://github.com/craftcms/cms/pull/15400))
- Added the ability to move entries between sections that allow the same entry type, via a new “Move to…” bulk action. ([#8153](https://github.com/craftcms/cms/discussions/8153), [#14541](https://github.com/craftcms/cms/pull/14541))
- Entry and category conditions now have a “Has Descendants” rule. ([#15276](https://github.com/craftcms/cms/discussions/15276))
- “Replace file” actions now display success notices on complete. ([#15217](https://github.com/craftcms/cms/issues/15217))
- Double-clicking on folders within asset indexes and folder selection modals now navigates the index/modal into the folder. ([#15238](https://github.com/craftcms/cms/discussions/15238))
- When propagating an element to a new site, relation fields no longer copy relations for target elements that wouldn’t have been selectable from the propagated site based on the field’s “Related elements from a specific site?” and “Show the site menu” settings. ([#15459](https://github.com/craftcms/cms/issues/15459))
- Matrix fields now show validation errors when nested entries don’t validate. ([#15161](https://github.com/craftcms/cms/issues/15161), [#15165](https://github.com/craftcms/cms/pull/15165))
- Matrix fields set to inline-editable blocks view now support selecting all blocks by pressing <kbd>Command</kbd>/<kbd>Ctrl</kbd> + <kbd>A</kbd> when a checkbox is focused. ([#15326](https://github.com/craftcms/cms/issues/15326))
- Users’ Permissions, Preferences, and Password & Verification screens now have “Save and continue editing” actions, as well as support for <kbd>Command</kbd>/<kbd>Ctrl</kbd> + <kbd>S</kbd> keyboard shortcuts.
- User profile screens now have a “Create and set permissions” button for new users, if the current user has access to edit user permissions. ([#15356](https://github.com/craftcms/cms/pull/15356))
- User permission screens now have a “Save and send activation email” button for inactive users, if the current user has the “Administrate users” permission. ([#15356](https://github.com/craftcms/cms/pull/15356))
- Single section entries without a title are now labelled by their section’s name in the control panel.
- Double-clicking on element index rows no longer opens the element editor slideout, when inline editing is active. ([#15441](https://github.com/craftcms/cms/discussions/15441))

### Accessibility
- Improved the accessibility of two-step verification setup. ([#15229](https://github.com/craftcms/cms/pull/15229))
- The notification heading is no longer read to screen readers when no notifications are active. ([#15294](https://github.com/craftcms/cms/pull/15294))
- The login modal that appears once a user’s session has ended now has a `lang` attribute, in case it differs from the user’s preferred language.
- Improved the focus ring styling for dark buttons. ([#15364](https://github.com/craftcms/cms/pull/15364))
- Single-select element selection modals now assign `role="radio"` to listed elements’ checkboxes.
- Sortable editable table rows now have “Move up” and “Move down” disclosure menu actions. ([#15385](https://github.com/craftcms/cms/pull/15385))
- Improved the Customize Sources modal for screen readers. ([#15395](https://github.com/craftcms/cms/pull/15395))
- Improved the accessibility of icon fields. ([#15479](https://github.com/craftcms/cms/pull/15479))

### Administration
- Relation fields are now multi-instance. ([#15400](https://github.com/craftcms/cms/pull/15400))
- Relation fields now have Translation Method settings with all the usual options, replacing “Manage relations on a per-site basis” settings. ([#15400](https://github.com/craftcms/cms/pull/15400))
- Entry types are no longer required to have unique names. ([#14774](https://github.com/craftcms/cms/issues/14774), [#15438](https://github.com/craftcms/cms/pull/15438))
- Entry type selects within section and Matrix/CKEditor field settings now display entry types’ handles in addition to their names, to avoid ambiguity. ([#15438](https://github.com/craftcms/cms/pull/15438))
- The Entry Types index page now displays entry type chips in place of plain text labels, so their custom colors are shown. ([#15432](https://github.com/craftcms/cms/discussions/15432))
- The Entry Types index table can now be sorted by Name and Handle.
- The Fields index table can now be sorted by Name, Handle, and Type.
- Icon fields now have an “Include Pro icons” setting, which determines whether Font Awesome Pro icon should be selectable. ([#15242](https://github.com/craftcms/cms/issues/15242))
- New sites’ Base URL settings now default to an environment variable name based on the site name. ([#15347](https://github.com/craftcms/cms/pull/15347))
- Craft now warns against using the `@web` alias for URL settings, regardless of whether it was explicitly defined. ([#15347](https://github.com/craftcms/cms/pull/15347))
- Entry types created from Matrix block types no longer show the Slug field by default, after upgrading to Craft 5. ([#15379](https://github.com/craftcms/cms/issues/15379))
- Global sets listed within fields’ “Used by” lists now link to their settings page, rather than their edit page. ([#15423](https://github.com/craftcms/cms/discussions/15423))
- Added the `entry-types/merge` command. ([#15444](https://github.com/craftcms/cms/pull/15444))
- Added the `fields/auto-merge` command. ([#15472](https://github.com/craftcms/cms/pull/15472))`
- Added the `fields/merge` command. ([#15454](https://github.com/craftcms/cms/pull/15454))

### Development
- Added support for application-type based `general` and `db` configs (e.g. `config/general.web.php`). ([#15346](https://github.com/craftcms/cms/pull/15346))
- `general` and `db` config files can now return a callable that modifies an existing config object. ([#15346](https://github.com/craftcms/cms/pull/15346))
- Added the `lazyGqlTypes` config setting. ([#15429](https://github.com/craftcms/cms/issues/15429))
- Added the `env`, `env/set`, and `env/remove` commands. ([#15431](https://github.com/craftcms/cms/pull/15431))
- Color, Country, Email, Icon, Link, Plain Text, and Table fields’ element query params now support passing in an array with `value` and `caseInsensitive` keys. ([#15404](https://github.com/craftcms/cms/pull/15404))
- GraphQL mutations for saving drafts of nested entries are now named with `Field` after the Matrix/CKEditor field handle. ([#15269](https://github.com/craftcms/cms/issues/15269))
- The `allowedGraphqlOrigins` config setting is now deprecated. `craft\filters\Cors` should be used instead. ([#15397](https://github.com/craftcms/cms/pull/15397))
- The `permissionsPolicyHeader` config settings is now deprecated. `craft\filters\Headers` should be used instead. ([#15397](https://github.com/craftcms/cms/pull/15397))
- `{% cache %}` tags now cache any asset bundles registered within them.
- Country field values are now set to `CommerceGuys\Addressing\Country\Country` objects. ([#15455](https://github.com/craftcms/cms/issues/15455), [#15463](https://github.com/craftcms/cms/pull/15463))
- Auto-populated section and category group Template settings are now suffixed with `.twig`.
- `x-craft-preview`/`x-craft-live-preview` URL query string params are now added to generated URLs for Live Preview requests, so `craft\web\Request::getIsPreview()` continues to return `true` on subsequent pages loaded within the iframe. ([#15447](https://github.com/craftcms/cms/discussions/15447)) 

### Extensibility
- Added `craft\base\ApplicationTrait::getDb2()`. ([#15384](https://github.com/craftcms/cms/pull/15384))
- Added `craft\base\ElementInterface::addInvalidNestedElementIds()`.
- Added `craft\base\ElementInterface::getInvalidNestedElementIds()`.
- Added `craft\base\Field::EVENT_AFTER_MERGE_FROM`.
- Added `craft\base\Field::EVENT_AFTER_MERGE_INTO`.
- Added `craft\base\Field::afterMergeFrom()`. ([#15454](https://github.com/craftcms/cms/pull/15454))
- Added `craft\base\Field::afterMergeInto()`. ([#15454](https://github.com/craftcms/cms/pull/15454))
- Added `craft\base\Field::canMergeFrom()`. ([#15454](https://github.com/craftcms/cms/pull/15454))
- Added `craft\base\Field::canMergeInto()`. ([#15454](https://github.com/craftcms/cms/pull/15454))
- Added `craft\base\FieldLayoutComponent::EVENT_DEFINE_SHOW_IN_FORM`. ([#15260](https://github.com/craftcms/cms/issues/15260))
- Added `craft\base\FieldLayoutElement::$dateAdded`.
- Added `craft\base\FieldTrait::$dateDeleted`.
- Added `craft\base\Grippable`.
- Added `craft\base\MergeableFieldInterface`. ([#15454](https://github.com/craftcms/cms/pull/15454))
- Added `craft\base\RelationFieldInterface`. ([#15400](https://github.com/craftcms/cms/pull/15400))
- Added `craft\base\RelationFieldTrait`. ([#15400](https://github.com/craftcms/cms/pull/15400))
- Added `craft\config\GeneralConfig::addAlias()`. ([#15346](https://github.com/craftcms/cms/pull/15346))
- Added `craft\elements\Address::getCountry()`. ([#15463](https://github.com/craftcms/cms/pull/15463))
- Added `craft\elements\Asset::$sanitizeOnUpload`. ([#15430](https://github.com/craftcms/cms/discussions/15430))
- Added `craft\elements\Entry::isEntryTypeCompatible()`.
- Added `craft\elements\actions\MoveToSection`.
- Added `craft\enums\CmsEdition::Enterprise`.
- Added `craft\events\DefineShowFieldLayoutComponentInFormEvent`. ([#15260](https://github.com/craftcms/cms/issues/15260))
- Added `craft\events\MoveEntryEvent`.
- Added `craft\fields\Link`.
- Added `craft\fields\data\LinkData`.
- Added `craft\fields\linktypes\Asset`.
- Added `craft\fields\linktypes\BaseElementLinkType`.
- Added `craft\fields\linktypes\BaseLinkType`.
- Added `craft\fields\linktypes\BaseTextLinkType`.
- Added `craft\fields\linktypes\Category`.
- Added `craft\fields\linktypes\Email`.
- Added `craft\fields\linktypes\Phone`.
- Added `craft\fields\linktypes\Url`.
- Added `craft\filters\Cors`. ([#15397](https://github.com/craftcms/cms/pull/15397))
- Added `craft\filters\Headers`. ([#15397](https://github.com/craftcms/cms/pull/15397))
- Added `craft\helpers\App::configure()`.
- Added `craft\models\FieldLayout::getAllElements()`.
- Added `craft\models\ImageTransform::$indexId`.
- Added `craft\services\Elements::ensureBulkOp()`.
- Added `craft\services\Entries::EVENT_AFTER_MOVE_TO_SECTION`.
- Added `craft\services\Entries::EVENT_BEFORE_MOVE_TO_SECTION`.
- Added `craft\services\Entries::moveEntryToSection()`.
- Added `craft\services\Fields::areFieldTypesCompatible()`.
- Added `craft\web\View::clearAssetBundleBuffer()`.
- Added `craft\web\View::startAssetBundleBuffer()`.
- `craft\helpers\DateTimeHelper::toIso8601()` now has a `$setToUtc` argument.
- `craft\helpers\UrlHelper::cpUrl()` now returns URLs based on the primary site’s base URL (if it has one), for console requests if the `baseCpUrl` config setting isn’t set, and the `@web` alias wasn’t explicitly defined. ([#15374](https://github.com/craftcms/cms/issues/15374))
- `craft\services\Config::setDotEnvVar()` now accepts `false` for its `value` argument, which removes the environment variable from the `.env` file.
- Deprecated `craft\fields\BaseRelationField::$localizeRelations`.
- Deprecated `craft\fields\Url`, which is now an alias for `craft\fields\Link`.
- Deprecated `craft\services\Relations`.
- Deprecated `craft\web\assets\elementresizedetector\ElementResizeDetectorAsset`.
- Added `Craft.EnvVarGenerator`.
- Added `Craft.endsWith()`.
- Added `Craft.removeLeft()`.
- Added `Craft.removeRight()`.
- Added `Craft.ui.addAttributes()`.
- `Craft.ElementEditor` now triggers a `checkActivity` event each time author activity is fetched. ([#15237](https://github.com/craftcms/cms/discussions/15237))
- `Craft.NestedElementManager` now triggers an `afterInit` event after initialization. ([#15470](https://github.com/craftcms/cms/issues/15470))
- `Craft.ensureEndsWith()` now has a `caseInsensitive` argument.
- `Craft.ensureStartsWith()` now has a `caseInsensitive` argument.
- `Craft.startsWith()` is no longer deprecated, and now has a `caseInsensitive` argument.
- Added `Garnish.once()`, for handling a class-level event only once.
- Checkbox selects now support passing a `targetPrefix` setting.
- Component chips now support passing a `showHandle` setting.
- Component selects now support passing a `showHandles` setting.

### System
- Added core support for SSO (Enterprise only).
- The control panel now displays Ajax response-defined error messages when provided, rather than a generic “server error” message. ([#15292](https://github.com/craftcms/cms/issues/15292))
- Craft no longer sets the `Permissions-Policy` header on control panel responses. ([#15348](https://github.com/craftcms/cms/issues/15348))
- Control panel `resize` events now use ResizeObserver.
- Twig templates no longer attempt to preload singles for global variable names. ([#15468](https://github.com/craftcms/cms/pull/15468))
- Craft no longer ensures that the `cpresources` folder is writable.
- Front-end queue runner scripts are now injected before the `</body>` tag, rather than at the end of the response HTML.
- Nested entries created for Matrix fields set to inline-editable block mode now begin life as unpublished drafts. ([#15418](https://github.com/craftcms/cms/issues/15418))
- Custom fields are now soft-deleted initially.
- `graphql/api` requests no longer update the schema’s `lastUsed` timestamp if it was already updated within the last minute. ([#15464](https://github.com/craftcms/cms/issues/15464))
- Updated Yii to 2.0.51.
- Updated yii2-debug to 2.1.25.
- Updated svg-sanitizer to 0.19.
- Fixed a bug where error messages returned by the `users/send-password-reset-email` action weren’t accounting for the `useEmailAsUsername` config setting. ([#15425](https://github.com/craftcms/cms/issues/15425))
- Fixed a bug where `$element->isNewForSite` was always `false` from fields’ `normalizeValue()` methods when propagating an element to a new site.
- Fixed a bug where `assets/generate-transforms` requests could generate the wrong transform, if another transform index with the same parameters existed. ([#15402](https://github.com/craftcms/cms/pull/15402), [#15477](https://github.com/craftcms/cms/pull/15477))
- Fixed a bug where element operations could cause deadlocks when multiple authors were working simultaneously. ([#15329](https://github.com/craftcms/cms/issues/15329))
- Fixed a bug where newly-created Matrix blocks could lose their disabled status if the owner element had validation errors and `autosaveDrafts` was disabled. ([#15418](https://github.com/craftcms/cms/issues/15418))
- Fixed a bug where customized settings for assets’ Temporary Uploads source were only being retained for the current user. ([#15424](https://github.com/craftcms/cms/issues/15424))
- Fixed a bug where it wasn’t possible to render element partial templates for assets, categories, or tags. ([#15426](https://github.com/craftcms/cms/issues/15426))

## 5.2.10 - 2024-08-05

- Fixed a bug where it wasn’t possible to render element partial templates for assets, categories, or tags. ([#15426](https://github.com/craftcms/cms/issues/15426))
- Fixed an error that could occur when deleting a nested element, if its owner wasn’t saved for the same site. ([#15290](https://github.com/craftcms/cms/issues/15290))
- Fixed a PHP error that could occur when running Codeception tests. ([#15445](https://github.com/craftcms/cms/issues/15445))
- Fixed a bug where `deleteAsset`, `deleteCategory`, `deleteEntry`, and `deleteTag` GraphQL mutations were returning `null` rather than `true` or `false`. ([#15465](https://github.com/craftcms/cms/issues/15465))
- Fixed a styling issue. ([#15473](https://github.com/craftcms/cms/issues/15473))
- Fixed a bug where `exists()` element queries weren’t working if `distinct`, `groupBy`, `having,` or `union` params were set on them during query preparation. ([#15001](https://github.com/craftcms/cms/issues/15001), [#15223](https://github.com/craftcms/cms/pull/15223))
- Fixed a bug where users’ `username` properties weren’t getting set if `useEmailAsUsername` was enabled. ([#15475](https://github.com/craftcms/cms/issues/15475))
- Fixed a bug where columns added to element queries via `EVENT_BEFORE_PREPARE` were getting overridden for all core element types except entries. ([#15446](https://github.com/craftcms/cms/pull/15446))
- Fixed a bug where the “Sign in as” user action would redirect to the control panel even if the user didn’t have permission to access the control panel. ([#15449](https://github.com/craftcms/cms/issues/15449))
- Fixed a bug where the `utils/prune-orphaned-entries` command was deleting top-level entries. ([#15458](https://github.com/craftcms/cms/issues/15458))

## 5.2.9 - 2024-07-29

- Added `craft\helpers\Money::normalizeString()`.
- Updated web-auth/webauthn-lib to 4.9. ([#15377](https://github.com/craftcms/cms/issues/15377))
- Fixed a PHP error that occurred when making a field layout component conditional on a Time or CKEditor field. ([craftcms/ckeditor#267](https://github.com/craftcms/ckeditor/issues/267))
- Fixed an error that occurred when editing a user, if the current user didn’t have permission to edit the primary site. ([#15408](https://github.com/craftcms/cms/issues/15408))
- Fixed a bug where editable tables with single-select checkbox columns weren’t deselecting the selected option automatically. ([#15415](https://github.com/craftcms/cms/issues/15415))
- Fixed a styling issue. ([#15422](https://github.com/craftcms/cms/issues/15422))
- Fixed a bug where category groups’ Template settings weren’t being auto-populated for new groups.
- Fixed a bug where content changes created via `craft\base\Element::EVENT_AFTER_SAVE` weren’t getting saved, when an element was getting fully saved from an unsaved draft state. ([#15369](https://github.com/craftcms/cms/issues/15369))
- Fixed a bug where element exports were only including the first 100 results when no elements were selected. ([#15389](https://github.com/craftcms/cms/issues/15389))
- Fixed a stying bug. ([#15405](https://github.com/craftcms/cms/issues/15405))
- Fixed a bug where custom element sources’ Sites settings were getting cleared out. ([#15406](https://github.com/craftcms/cms/issues/15406))
- Fixed an error that occurred if a custom element source wasn’t enabled for any sites. ([#15406](https://github.com/craftcms/cms/issues/15406))
- Fixed a bug where custom sources that weren’t enabled for any sites would be shown for all sites.
- Fixed a SQL error that could occur when upgrading to Craft 5. ([#15407](https://github.com/craftcms/cms/pull/15407))
- Fixed a bug where user edit forms included a Username field if had been saved to the user field layout before `useEmailAsUsername` was enabled. ([#15401](https://github.com/craftcms/cms/issues/15401))
- Fixed a bug where Assets field buttons weren’t wrapping for narrow containers. ([#15419](https://github.com/craftcms/cms/issues/15419))
- Fixed a PHP error that could occur after converting a custom field to a Money field. ([#15413](https://github.com/craftcms/cms/issues/15413))
- Fixed a bug where temp assets had a “Show in folder” action.
- Fixed a bug where edit pages didn’t have headings if the element didn’t have a title.
- Fixed a bug where tooltips for truncated element chips in the breadcrumbs were also getting truncated.
- Fixed a bug where it wasn’t possible to sort elements by custom field values in descending order. ([#15434](https://github.com/craftcms/cms/issues/15434))
- Fixed a PHP error that could occur when rendering an element partial template. ([#15426](https://github.com/craftcms/cms/issues/15426))
- Fixed a bug where scalar/single-column queries weren’t returning any results if they originated from a relation field’s value, and the field’s “Maintain hierarchy” setting was enabled. ([#15414](https://github.com/craftcms/cms/issues/15414))

## 5.2.8 - 2024-07-17

- Fixed a bug where element index result counts weren’t getting updated when the element list was refreshed but pagination was preserved. ([#15367](https://github.com/craftcms/cms/issues/15367))
- Fixed a SQL error that could occur when sorting by custom fields on MariaDB.
- Fixed a bug where embedded element indexes could include table columns for all custom fields associated with the element type. ([#15373](https://github.com/craftcms/cms/issues/15373))

## 5.2.7 - 2024-07-16

- `craft\helpers\UrlHelper::actionUrl()` now returns URLs based on the primary site’s base URL (if it has one), for console requests if the `@web` alias wasn’t explicitly defined.
- An exception is now thrown when attempting to save an entry that’s missing `sectionId` or `fieldId` + `ownerId` values. ([#15345](https://github.com/craftcms/cms/discussions/15345))
- Fixed a bug where it wasn’t possible to expand/collapse descendants of disabled table rows within element select modals. ([#15337](https://github.com/craftcms/cms/issues/15337))
- Fixed a bug where PhpStorm autocomplete wasn’t working when chaining custom field methods defined by `CustomFieldBehavior`. ([#15336](https://github.com/craftcms/cms/issues/15336))
- Fixed a bug where new nested entries created on newly-created elements weren’t getting duplicated to all other sites for the owner element. ([#15321](https://github.com/craftcms/cms/issues/15321))
- Fixed a bug where focus could jump unexpectedly when a slideout was opened. ([#15314](https://github.com/craftcms/cms/issues/15314))
- Fixed a bug where addresses were getting truncated within address cards. ([#15338](https://github.com/craftcms/cms/issues/15338))
- Fixed a bug where TOTP setup keys included an extra space at the end. ([#15349](https://github.com/craftcms/cms/issues/15349))
- Fixed a bug where input focus could automatically jump to slideout sidebars shortly after they were shown. ([#15314](https://github.com/craftcms/cms/issues/15314))
- Fixed an error that occurred if the SMTP mailer transport type was used, and the Hostname value was blank. ([#15342](https://github.com/craftcms/cms/discussions/15342))
- Fixed a bug where database DML changes weren’t getting rolled back after tests were run if the Codeception config had `transaction: true`. ([#7615](https://github.com/craftcms/cms/issues/7615))
- Fixed an error that could occur when saving recursively-nested elements. ([#15362](https://github.com/craftcms/cms/issues/15362))
- Fixed a styling issue. ([#15315](https://github.com/craftcms/cms/issues/15315))
- Fixed a bug where field status indicators within Matrix fields weren’t positioned correctly.
- Fixed a bug where Matrix changes could be lost if the `autosaveDrafts` config setting was set to `false`. ([#15353](https://github.com/craftcms/cms/issues/15353))

## 5.2.6 - 2024-07-11

> [!NOTE]
> Craft now sends no-cache headers for requests that generate/retrieve a CSRF token. If your Craft install is behind a static caching service like Cloudflare, enable the [asyncCsrfInputs](https://craftcms.com/docs/5.x/reference/config/general.html#asynccsrfinputs) config setting to avoid a significant cache hit reduction. ([#15293](https://github.com/craftcms/cms/pull/15293), [#15281](https://github.com/craftcms/cms/pull/15281))

- Craft now sends no-cache headers for any request that calls `craft\web\Request::getCsrfToken()`. ([#15293](https://github.com/craftcms/cms/pull/15293), [#15281](https://github.com/craftcms/cms/pull/15281))
- Fixed a bug where structures’ Max Levels settings weren’t being enforced when dragging elements with collapsed descendants. ([#15310](https://github.com/craftcms/cms/issues/15310))
- Fixed a bug where `craft\helpers\ElementHelper::isDraft()`, `isRevision()`, and `isDraftOrRevision()` weren’t returning `true` if a nested draft/revision element was passed in, but the root element was canonical. ([#15303](https://github.com/craftcms/cms/issues/15303))
- Fixed a bug where focus could be trapped within slideout sidebars. ([#15314](https://github.com/craftcms/cms/issues/15314))
- Fixed a bug where element slideout sidebars were included in the focus order when hidden. ([#15332](https://github.com/craftcms/cms/pull/15332))
- Fixed a bug where field status indicators weren’t visible on mobile viewports.
- Fixed a bug where sorting elements by custom field within element indexes wasn’t always working. ([#15297](https://github.com/craftcms/cms/issues/15297))
- Fixed a bug where asset bulk element actions were available when folders were selected. ([#15301](https://github.com/craftcms/cms/issues/15301))
- Fixed a bug where element thumbnails weren’t always getting loaded. ([#15299](https://github.com/craftcms/cms/issues/15299))
- Fixed an error that occurred when attempting to save a user via the <kbd>Command</kbd>/<kbd>Ctrl</kbd> + <kbd>S</kbd> keyboard shortcut within a slideout. ([#15307](https://github.com/craftcms/cms/issues/15307))
- Fixed a bug where “Delete heading” buttons within Customize Sources modals were getting text cursors. ([#15317](https://github.com/craftcms/cms/issues/15317))
- Fixed a bug where disclosure hint text wasn’t legible on hover. ([#15316](https://github.com/craftcms/cms/issues/15316))
- Fixed an error that occurred if the System Name was set to a nonexistent environment variable.
- Fixed a bug where custom table columns within element indexes weren’t getting updated automatically when table rows were refreshed.
- Fixed a bug where nested element indexes weren’t passing the `ownerId` param, when refreshing elements’ table rows.
- Fixed a bug where it wasn’t possible to tell if an element had been edited, if it was displayed within a nested element index table without a header column.
- Fixed an error that could occur if a field was removed from a field layout, if another field had been conditional based on it. ([#15328](https://github.com/craftcms/cms/issues/15328))

## 5.2.5 - 2024-07-02

- Craft now sends no-cache headers for any request that generates a CSRF token. ([#15281](https://github.com/craftcms/cms/pull/15281), [verbb/formie#1963](https://github.com/verbb/formie/issues/1963))
- Fixed a JavaScript error that occurred when creating a new custom element source, preventing the Default Sort and Default Table Columns fields from showing up.
- Fixed a bug where the control panel was getting asynchronous CSRF inputs if the `asyncCsrfInputs` config setting was enabled.
- Fixed a bug where Craft’s Twig implementation wasn’t respecting sandboxing rules for object properties. ([#15278](https://github.com/craftcms/cms/issues/15278))
- Fixed a bug where assets that the user wasn’t permitted to view could have a “Show in folder” action.
- Fixed focus management with element select inputs after elements were added or removed.
- Fixed a bug where it wasn’t possible to set `title` values on nested Matrix entries, when saving section entries via GraphQL. ([#15270](https://github.com/craftcms/cms/issues/15270))
- Fixed a SQL error that could occur if a `DECIMAL()` expression was passed into a query’s `select()` or `groupBy()` methods. ([#15271](https://github.com/craftcms/cms/issues/15271))
- Fixed a bug where the “Delete (with descendants)” element action wasn’t deleting descendants. ([#15273](https://github.com/craftcms/cms/issues/15273))
- Fixed an error that could occur when upgrading to Craft 5 if the database user didn’t have permission to disable foreign key constraints. ([#15262](https://github.com/craftcms/cms/issues/15262))

## 5.2.4.1 - 2024-06-27

- Fixed a JavaScript error. ([#15266](https://github.com/craftcms/cms/issues/15266))

## 5.2.4 - 2024-06-27

- Improved the styling of inactive users’ status indicators. ([#15195](https://github.com/craftcms/cms/issues/15195))
- Added `Garnish.once()` and `Garnish.Base::once()`, for registering event handlers that should only be triggered one time.
- Fixed a bug where Ajax requests stopped working after a user session expired and then was reauthenticated.
- Fixed an error that occurred if an element select input was initialized without a `name` value.
- Fixed a bug where Selectize inputs could be immediately focused and marked as dirty when opening an element editor slideout, if they were the first focusable element in the field layout. ([#15245](https://github.com/craftcms/cms/issues/15245))
- Fixed a bug where other author indicators weren’t shown for Craft Team.
- Fixed a bug where the Recent Entries widget wasn’t showing authors’ usernames for Craft Team.
- Fixed a bug where asset edit page URLs contained spaces if the asset filename contained spaces. ([#15236](https://github.com/craftcms/cms/issues/15236))
- Fixed a bug where element select inputs with `single` set to `true` would set existing elements’ input names ending in `[]`.
- Fixed a bug where element indexes could display “Nothing yet” at the bottom of populated table views. ([#15241](https://github.com/craftcms/cms/issues/15241))
- Fixed a bug where element edit pages initially showed the canonical element’s chip in the crumb bar, for provisional drafts. ([#15244](https://github.com/craftcms/cms/issues/15244))
- Fixed an error that occurred when opening an element’s editor slideout via its “Edit” action menu item, if the element had provisional changes. ([#15248](https://github.com/craftcms/cms/pull/15248))
- Fixed a bug where recursively-nested Matrix entries could be lost if multiple of them were edited, and not immediately saved. ([#15256](https://github.com/craftcms/cms/issues/15256))
- Fixed an error that could occur when upgrading to Craft 5 if the database user didn’t have permission to disable foreign key constraints. ([#15262](https://github.com/craftcms/cms/issues/15262))
- Fixed a bug where expanded sidebar navigations could overlap the main content on small screens. ([#15253](https://github.com/craftcms/cms/issues/15253))

## 5.2.3 - 2024-06-20

- Fixed MariaDB support. ([#15232](https://github.com/craftcms/cms/issues/15232))
- Fixed a potential vulnerability with TOTP authentication.
- Deprecated `craft\helpers\Db::prepareForJsonColumn()`.

## 5.2.2 - 2024-06-18

- Added `craft\base\conditions\BaseNumberConditionRule::$step`.
- Added `craft\helpers\Db::parseColumnPrecisionAndScale()`.
- Added `Garnish.muteResizeEvents()`.
- Fixed a JavaScript performance degradation bug. ([#14510](https://github.com/craftcms/cms/issues/14510))
- Fixed a bug where scalar element queries weren’t working if `distinct`, `groupBy`, `having,` or `union` params were set on them during query preparation. ([#15001](https://github.com/craftcms/cms/issues/15001))
- Fixed a bug where Edit Asset screens would warn about losing unsaved changes when navigating away, if the file was replaced but nothing else had changed.
- Fixed a bug where Edit Asset screens would show a notification with a “Reload” button after the file was replaced.
- Fixed a bug where Number fields’ condition rules weren’t allowing decimal values. ([#15222](https://github.com/craftcms/cms/issues/15222))
- Fixed a bug where Number field element query params didn’t respect decimal values. ([#15222](https://github.com/craftcms/cms/issues/15222))
- Fixed a bug where asset thumbnails weren’t getting updated after using the “Replace file” action. ([#15217](https://github.com/craftcms/cms/issues/15217))

## 5.2.1 - 2024-06-17

- Element index table views now show provisional drafts’ canonical elements’ values for the “Ancestors”, “Parent”, “Link”, “URI”, “Revision Notes”, “Last Edited By”, and “Drafts” columns.
- Improved the styling of disabled status indicators. ([#15195](https://github.com/craftcms/cms/issues/15195), [#15206](https://github.com/craftcms/cms/pull/15206))
- Added `craft\web\View::getModifiedDeltaNames()`.
- `craft\web\View::registerDeltaName()` now has a `$forceModified` argument.
- Fixed a bug where changed field values could be forgotten within Matrix fields, if a validation error occurred. ([#15190](https://github.com/craftcms/cms/issues/15190))
- Fixed a bug where the `graphql/create-token` command was prompting for the schema name, when it meant the token name. ([#15205](https://github.com/craftcms/cms/pull/15205))
- Fixed a bug where keyboard shortcuts weren’t getting registered properly for modals and slideouts opened via a disclosure menu. ([#15209](https://github.com/craftcms/cms/issues/15209))
- Fixed a styling issue with the global sidebar when collapsed. ([#15186](https://github.com/craftcms/cms/issues/15186))
- Fixed a bug where it wasn’t possible to query for authors via GraphQL on the Team edition. ([#15187](https://github.com/craftcms/cms/issues/15187))
- Fixed a bug where it wasn’t possible to close elevated session modals. ([#15202](https://github.com/craftcms/cms/issues/15202))
- Fixed a bug where element chips and cards were displaying provisional draft data even if the current user didn’t create the draft. ([#15208](https://github.com/craftcms/cms/issues/15208))
- Fixed a bug where element indexes weren’t displaying structured elements correctly if they had a provisional draft. ([#15214](https://github.com/craftcms/cms/issues/15214))

## 5.2.0 - 2024-06-12

### Content Management
- Live Preview now supports tabs, UI elements, and tab/field conditions. ([#15112](https://github.com/craftcms/cms/pull/15112))
- Live Preview now has a dedicated “Save” button. ([#15112](https://github.com/craftcms/cms/pull/15112))
- It’s now possible to edit assets’ alternative text from the Assets index page. ([#14893](https://github.com/craftcms/cms/discussions/14893))
- Double-clicking anywhere within a table row on an element index page will now open the element’s editor slideout. ([#14379](https://github.com/craftcms/cms/discussions/14379))
- Element index checkboxes no longer have a lag when deselected, except within element selection modals. ([#14896](https://github.com/craftcms/cms/issues/14896))
- Relational field condition rules no longer factor in the target elements’ statuses or sites. ([#14989](https://github.com/craftcms/cms/issues/14989))
- Element cards now display provisional changes, with an “Edited” label. ([#14975](https://github.com/craftcms/cms/pull/14975))
- Improved mobile styling. ([#14910](https://github.com/craftcms/cms/pull/14910))
- Improved the look of slideouts.
- Table views within element index pages are no longer scrolled directly. ([#14927](https://github.com/craftcms/cms/pull/14927))
- Improved the look of user gradicons when selected.
- “Save and continue editing” actions now restore the page’s scroll position on reload.
- “Remove” element actions within relational fields will now remove all selected elements, if the target element is selected. ([#15078](https://github.com/craftcms/cms/issues/15078))
- Action menus are now displayed within the page toolbar, rather than in the breadcrumbs. ([#14913](https://github.com/craftcms/cms/discussions/14913), [#15070](https://github.com/craftcms/cms/pull/15070))
- Site menus within element selector modals now filter out sites that don’t have any sources. ([#15091](https://github.com/craftcms/cms/discussions/15091))
- The meta sidebar toggle has been moved into the gutter between the content pane and meta sidebar. ([#15117](https://github.com/craftcms/cms/pull/15117))
- Element indexes will now show a confirmation dialog when cancelling a bulk inline edit. ([#15139](https://github.com/craftcms/cms/issues/15139), [#15142](https://github.com/craftcms/cms/pull/15142))
- Matrix fields in cards view and Addresses fields now show which nested entries/addresses contain validation errors. ([#15161](https://github.com/craftcms/cms/issues/15161))
- Nested entry edit pages now redirect to their owner element’s edit page. ([#15169](https://github.com/craftcms/cms/issues/15169))

### Accessibility
- Added the “Status” column option to category, entry, and user indexes. ([#14968](https://github.com/craftcms/cms/pull/14968))
- Element cards now display a textual status label rather than just the indicator. ([#14968](https://github.com/craftcms/cms/pull/14968))
- Darkened the color of page sidebar toggle icons to meet the minimum contrast for UI components.
- Darkened the color of context labels to meet the minimum contrast for text.
- Darkened the color of footer links to meet the minimum contrast for text.
- Set the language of the Craft edition in the footer, to improve screen reader pronunciation for non-English languages.
- The accessible name of “Select site” buttons is now translated to the current language.
- Improved the accessibility of two-step verification steps on the control panel login screen. ([#15145](https://github.com/craftcms/cms/pull/15145))
- Improved the accessibility of global nav items with subnavs. ([#15006](https://github.com/craftcms/cms/issues/15006))
- The secondary nav is now kept open during source selection for mobile viewports, preventing focus from being dropped. ([#14946](https://github.com/craftcms/cms/pull/14946))
- User edit screens’ document titles have been updated to describe the page purpose. ([#14946](https://github.com/craftcms/cms/pull/14946))
- Improved the styling of selected global nav items. ([#15061](https://github.com/craftcms/cms/pull/15061))

### Administration
- Added the `--format` option to the `db/backup` and `db/restore` commands for PostgreSQL installs. ([#14931](https://github.com/craftcms/cms/pull/14931))
- The `db/restore` command now autodetects the backup format for PostgreSQL installs, if `--format` isn’t passed. ([#14931](https://github.com/craftcms/cms/pull/14931))
- The `install` command and web-based installer now validate the existing project config files at the outset, and abort installation if there are any issues.
- The `resave/entries` command now has an `--all-sections` flag.
- The web-based installer now displays the error message when installation fails.
- Edit Entry Type pages now have a “Delete” action. ([#14983](https://github.com/craftcms/cms/discussions/14983))
- After creating a new field, field layout designers now set their search value to the new field’s name. ([#15080](https://github.com/craftcms/cms/discussions/15080))
- GraphQL schema edit pages now have a “Save and continue editing” alternate action.
- Volumes’ “Subpath” and “Transform Subpath” settings can now be set to environment variables. ([#15087](https://github.com/craftcms/cms/discussions/15087))
- The system edition can now be defined by a `CRAFT_EDITION` environment variable. ([#15094](https://github.com/craftcms/cms/discussions/15094))
- The rebrand assets path can now be defined by a `CRAFT_REBRAND_PATH` environment variable. ([#15110](https://github.com/craftcms/cms/pull/15110))

### Development
- Added the `{% expires %}` tag, which simplifies setting cache headers on the response. ([#14969](https://github.com/craftcms/cms/pull/14969))
- Added the `withCustomFields` element query param. ([#15003](https://github.com/craftcms/cms/pull/15003))
- Entry queries now support passing `*` to the `section` param, to filter the results to all section entries. ([#14978](https://github.com/craftcms/cms/discussions/14978))
- Element queries now support passing an element instance, or an array of element instances/IDs, to the `draftOf` param.
- Added `craft\elements\ElementCollection::find()`, which can return an element or elements in the collection based on a given element or ID. ([#15023](https://github.com/craftcms/cms/discussions/15023))
- Added `craft\elements\ElementCollection::fresh()`, which reloads each of the collection elements from the database. ([#15023](https://github.com/craftcms/cms/discussions/15023))
- The `collect()` Twig function now returns a `craft\elements\ElementCollection` instance if all of the items are elements.
- `craft\elements\ElementCollection::contains()` now returns `true` if an element is passed in and the collection contains an element with the same ID and site ID; or if an integer is passed in and the collection contains an element with the same ID. ([#15023](https://github.com/craftcms/cms/discussions/15023))
- `craft\elements\ElementCollection::countBy()`, `collapse()`, `flatten()`, `keys()`, `pad()`, `pluck()`, and `zip()` now return an `Illuminate\Support\Collection` object. ([#15023](https://github.com/craftcms/cms/discussions/15023))
- `craft\elements\ElementCollection::diff()` and `intersect()` now compare the passed-in elements to the collection elements by their IDs and site IDs. ([#15023](https://github.com/craftcms/cms/discussions/15023))
- `craft\elements\ElementCollection::flip()` now throws an exception, as element objects can’t be used as array keys. ([#15023](https://github.com/craftcms/cms/discussions/15023))
- `craft\elements\ElementCollection::map()` and `mapWithKeys()` now return an `Illuminate\Support\Collection` object, if any of the mapped values aren’t elements. ([#15023](https://github.com/craftcms/cms/discussions/15023))
- `craft\elements\ElementCollection::merge()` now replaces any elements in the collection with passed-in elements, if their ID and site ID matches. ([#15023](https://github.com/craftcms/cms/discussions/15023))
- `craft\elements\ElementCollection::only()` and `except()` now compare the passed-in values to the collection elements by their IDs, if an integer or array of integers is passed in. ([#15023](https://github.com/craftcms/cms/discussions/15023))
- `craft\elements\ElementCollection::unique()` now returns all elements with unique IDs, if no key is passed in. ([#15023](https://github.com/craftcms/cms/discussions/15023))

### Extensibility
- Improved type definitions for `craft\db\Query`, element queries, and `craft\elements\ElementCollection`.
- Added `craft\base\NestedElementTrait::$updateSearchIndexForOwner`.
- Added `craft\db\getBackupFormat()`.
- Added `craft\db\getRestoreFormat()`.
- Added `craft\db\setBackupFormat()`.
- Added `craft\db\setRestoreFormat()`.
- Added `craft\enums\Color::tryFromStatus()`.
- Added `craft\events\InvalidateElementcachesEvent::$element`.
- Added `craft\fields\BaseRelationField::existsQueryCondition()`.
- Added `craft\helpers\Cp::componentStatusIndicatorHtml()`.
- Added `craft\helpers\Cp::componentStatusLabelHtml()`.
- Added `craft\helpers\Cp::statusLabelHtml()`.
- Added `craft\helpers\DateTimeHelper::relativeTimeStatement()`.
- Added `craft\helpers\DateTimeHelper::relativeTimeToSeconds()`.
- Added `craft\helpers\ElementHelper::postEditUrl()`.
- Added `craft\helpers\ElementHelper::swapInProvisionalDrafts()`.
- Added `craft\helpers\StringHelper::indent()`.
- Added `craft\models\Volume::getTransformSubpath()`.
- Added `craft\models\Volume::setTransformSubpath()`.
- Added `craft\queue\Queue::getJobId()`.
- Added `craft\web\twig\SafeHtml`, which can be implemented by classes whose `__toString()` method should be considered HTML-safe by Twig.
- `craft\base\Element::defineTableAttributes()` now returns common attribute definitions used by most element types.
- `craft\elements\ElementCollection::with()` now supports collections made up of multiple element types.
- `craft\models\Volume::getSubpath()` now has a `$parse` argument.
- `craft\services\Drafts::applyDraft()` now has a `$newAttributes` argument.
- Added the `reloadOnBroadcastSave` setting to `Craft.ElementEditor`. ([#14814](https://github.com/craftcms/cms/issues/14814))
- Added the `waitForDoubleClicks` setting to `Garnish.Select`, `Craft.BaseElementIndex`, and `Craft.BaseElementIndexView`.

### System
- Improved overall system performance. ([#15003](https://github.com/craftcms/cms/pull/15003))
- Improved the performance of `exists()` element queries.
- Improved the performance of `craft\base\Element::toArray()`.
- The Debug Toolbar now pre-serializes objects stored as request parameters, fixing a bug where closures could prevent the entire Request panel from showing up. ([#14982](https://github.com/craftcms/cms/discussions/14982))
- Batched queue jobs now verify that they are still reserved before each step, and before spawning additional batch jobs. ([#14986](https://github.com/craftcms/cms/discussions/14986))
- The search keyword index is now updated for owner elements, when a nested element is saved directly which belongs to a searchable custom field. 
- Updated Yii to 2.0.50. ([#15124](https://github.com/craftcms/cms/issues/15124))
- Updated inputmask to 5.0.9.
- Fixed a bug where the `users/login` action wasn’t checking if someone was already logged in. ([#15168](https://github.com/craftcms/cms/issues/15168))
- Fixed a bug where exceptions due to missing templates weren’t being thrown when rendering an element partial. ([#15176](https://github.com/craftcms/cms/issues/15176))

## 5.1.10 - 2024-06-07

- Fixed an error that could occur if a Local filesystem wasn’t configured with a base path.
- Fixed a bug where some entries could be missing content after upgrading to Craft 5. ([#15150](https://github.com/craftcms/cms/issues/15150))
- Fixed a bug where it wasn’t always possible to add new entries to Matrix fields in inline-editable blocks view, if the field’s Max Entries setting had been reached before page load. ([#15158](https://github.com/craftcms/cms/issues/15158))
- Fixed an error that could occur when rendering the “My Drafts” widget. ([#14749](https://github.com/craftcms/cms/issues/14749))

## 5.1.9 - 2024-06-05

- Fixed a bug where the `db/backup` command could fail on Windows. ([#15090](https://github.com/craftcms/cms/issues/15090))
- Fixed an error that could occur when applying project config changes if a site was deleted. ([#14373](https://github.com/craftcms/cms/issues/14373))
- Fixed an error that could occur when creating an entry via a slideout, if the slideout was submitted before the entry was autosaved. ([#15134](https://github.com/craftcms/cms/pull/15134))
- Fixed a bug where upgrading from Craft CMS 4.4 was allowed even though the migrations assumed 4.5 or later was installed. ([#15133](https://github.com/craftcms/cms/issues/15133))
- Fixed an error that occurred when bulk inline editing an unpublished draft. ([#15138](https://github.com/craftcms/cms/issues/15138))

## 5.1.8 - 2024-06-03

- Added `craft\helpers\Gql::isIntrospectionQuery()`.
- `craft\helpers\Html::id()` now allows IDs to begin with numbers. ([#15066](https://github.com/craftcms/cms/issues/15066))
- Fixed a bug where some condition rules weren’t getting added when applying project config changes, if they depended on another component which hadn’t been added yet. ([#15037](https://github.com/craftcms/cms/issues/15037))
- Fixed a bug where entry type condition rules prefixed their option labels with section names. ([#15075](https://github.com/craftcms/cms/issues/15075))
- Fixed a bug where GraphQL queries could be misidentified as introspection queries. ([#15100](https://github.com/craftcms/cms/issues/15100))
- Fixed an error that could occur when calling `craft\base\FieldLayoutComponent::getAttributes()` if the `$elementType` property wasn’t set yet. ([#15074](https://github.com/craftcms/cms/issues/15074))
- Fixed a bug where nested entry titles weren’t getting included in the owner element’s search keywords. ([#15025](https://github.com/craftcms/cms/issues/15025))
- Fixed a bug where `craft\elements\Address::toArray()` would include a `saveOwnership` key in its response array.
- Fixed a bug where nested entry and address edit pages could have a “Delete for site” action.
- Fixed a bug where field layout designers weren’t displaying native fields in the library pane when a tab was removed that contained them. ([#15064](https://github.com/craftcms/cms/issues/15064))
- Fixed a bug where recent textual changes could be lost when creating a new inline-editable Matrix block, if the block was created before the autosave had a chance to initiate. ([#15069](https://github.com/craftcms/cms/issues/15069))
- Fixed a bug where the `users/create` command would fail without explaining why, when the maximum number of users had already been reached.
- Fixed a validation error that could occur when saving an entry on Craft Solo. ([#15082](https://github.com/craftcms/cms/issues/15082))
- Fixed an error that could occur on an element edit page, if a Matrix field’s Propagation Method was set to “Custom…”, but its Propagation Key Format wasn’t filled in.
- Fixed a bug where Matrix block invalidation errors weren’t getting grouped by block when set on the parent element, for blocks that didn’t have `uid` values. ([#15103](https://github.com/craftcms/cms/discussions/15103))
- Fixed a bug where auto-generated entry titles weren’t getting validated to ensure they weren’t too long. ([#15102](https://github.com/craftcms/cms/issues/15102))
- Fixed a bug where field conditions weren’t working reliably for nested entries within Matrix fields set to the inline-editable blocks view mode. ([#15104](https://github.com/craftcms/cms/issues/15104))
- Fixed a bug where the `serve` command could hang. ([#14977](https://github.com/craftcms/cms/issues/14977))
- Fixed a bug where nested entry edit pages would always redirect to the Entries index, even if they were nested under a different element type. ([#15101](https://github.com/craftcms/cms/issues/15101))
- Fixed an error that occurred when attempting to delete a global set without a field layout. ([#15123](https://github.com/craftcms/cms/issues/15123))

## 5.1.7 - 2024-05-25

- Scalar element queries no longer set their `$select` property to the scalar expression, fixing an error that could occur when executing scalar queries for relation fields. ([#15071](https://github.com/craftcms/cms/issues/15071))
- Fixed an error that occurred when upgrading to Craft 5 if a Matrix block type didn’t have any fields.
- Fixed an error that occurred when upgrading to Craft 5 if any Matrix block rows had invalid `primaryOwnerId` values. ([#15063](https://github.com/craftcms/cms/issues/15063))

## 5.1.6 - 2024-05-23

- Added `craft\services\Fields::getRelationalFieldTypes()`.
- Fixed a bug where `craft\helpers\Typecast::properties()` wasn’t typecasting numeric strings to ints for `int|string|null` properties. ([#14618](https://github.com/craftcms/cms/issues/14618))
- Fixed a bug where “Related To” conditions weren’t allowing entries to be selected. ([#15058](https://github.com/craftcms/cms/issues/15058))

## 5.1.5 - 2024-05-22

- Scalar element queries now set `$select` to the scalar expression, and `$orderBy`, `$limit`, and `$offset` to `null`, on the element query. ([#15001](https://github.com/craftcms/cms/issues/15001))
- Added `craft\fieldlayoutelements\TextareaField::inputTemplateVariables()`.
- Fixed a bug where `craft\helpers\Assets::prepareAssetName()` wasn’t sanitizing filenames if `$preventPluginModifications` was `true`.
- Fixed a bug where element queries’ `count()` methods were factoring in the `limit` param when searching with `orderBy` set to `score`. ([#15001](https://github.com/craftcms/cms/issues/15001))
- Fixed a bug where soft-deleted structure data associated with elements that belonged to a revision could be deleted by garbage collection. ([#14995](https://github.com/craftcms/cms/pull/14995))
- Fixed a bug where element edit pages’ scroll positions weren’t always retained when automatically refreshed.
- Fixed a bug where the `up` command could remove component name comments from the project config YAML files, for newly-added components. ([#15012](https://github.com/craftcms/cms/issues/15012))
- Fixed a bug where assets’ Alternative Text fields didn’t expand to match the content height. ([#15026](https://github.com/craftcms/cms/issues/15026))
- Fixed a bug where `craft\helpers\UrlHelper::isAbsoluteUrl()` was returning `true` for Windows file paths. ([#15043](https://github.com/craftcms/cms/issues/15043))
- Fixed an error that occurred on the current user’s Profile screen if they didn’t have permission to access the primary site. ([#15022](https://github.com/craftcms/cms/issues/15022))
- Fixed a bug where non-localizable elements’ edit screens were displaying a site breadcrumb.
- Fixed a bug where entry GraphQL queries weren’t available if only nested entry field queries were selected in the schema.
- Fixed a bug where chip labels could wrap unnecessarily. ([#15000](https://github.com/craftcms/cms/issues/15000), [#15017](https://github.com/craftcms/cms/pull/15017))
- Fixed a bug where date/time clear buttons could bleed out of their container. ([#15017](https://github.com/craftcms/cms/pull/15017))
- Fixed an error that occurred when editing an element, if any field layout conditions referenced a custom field that was no longer included in the layout. ([#14838](https://github.com/craftcms/cms/issues/14838))
- Fixed a “User not authorized to create this element.” error that could occur when creating a new entry within a Matrix field, if the field had Max Entries set. ([#15015](https://github.com/craftcms/cms/issues/15015))
- Fixed a bug where nested entries weren’t showing up within Matrix fields set to the element index view mode, when viewing entry revisions. ([#15038](https://github.com/craftcms/cms/pull/15038))
- Fixed the styling of element chips displayed within an element card. ([#15044](https://github.com/craftcms/cms/issues/15044))
- Fixed styling issues with inline-editing within element indexes. ([#15040](https://github.com/craftcms/cms/issues/15040), [#15049](https://github.com/craftcms/cms/pull/15049))
- Fixed a bug where sticky scrollbars could stop working when switching between element index sources. ([#15047](https://github.com/craftcms/cms/issues/15047))

## 5.1.4 - 2024-05-17

- Improved the performance of element indexes that contained asset thumbnails. ([#14760](https://github.com/craftcms/cms/issues/14760))
- Table views within element index pages are no longer scrolled directly. ([#14927](https://github.com/craftcms/cms/pull/14927), [#15010](https://github.com/craftcms/cms/pull/15010))
- Fixed a bug where `craft\elements\db\ElementQuery::exists()` would return `true` if `setCachedResult()` had been called, even if an empty array was passed.
- Fixed an infinite recursion bug that could occur when `craft\web\Response::redirect()` was called. ([#15014](https://github.com/craftcms/cms/pull/15014))
- Fixed a bug where `eagerly()` wasn’t working when a custom alias was passed in.
- Fixed an error that occurred on users’ Addresses screens. ([#15018](https://github.com/craftcms/cms/pull/15018))
- Fixed a bug where asset chips’ content wasn’t spanning the full width for Assets fields in large thumbnail mode. ([#14993](https://github.com/craftcms/cms/issues/14993))
- Fixed infinite scrolling on Structure element sources. ([#14992](https://github.com/craftcms/cms/issues/14992))
- Fixed right-to-left styling issues. ([#15019](https://github.com/craftcms/cms/pull/15019))

## 5.1.3 - 2024-05-14

- Fixed a SQL error that could occur when applying or rebuilding the project config.
- Fixed a bug where adjacent selected table rows were getting extra spacing in Firefox.
- Fixed a SQL error that could occur when creating revisions after garbage collection was run. ([#14309](https://github.com/craftcms/cms/issues/14309))
- Fixed a bug where the `serve` command wasn’t serving paths with non-ASCII characters. ([#14977](https://github.com/craftcms/cms/issues/14977))
- Fixed a bug where `craft\helpers\Html::explodeStyle()` and `normalizeTagAttributes()` weren’t handling styles with encoded images via `url()` properly. ([#14964](https://github.com/craftcms/cms/issues/14964))
- Fixed a bug where the `db/backup` command would fail if the destination path contained a space.
- Fixed a bug where entry selection modals could list all entries when no sources were available for the selected site. ([#14956](https://github.com/craftcms/cms/issues/14956))
- Fixed a bug where element cards could get duplicate status indicators. ([#14958](https://github.com/craftcms/cms/issues/14958))
- Fixed a bug where element chips could overflow their containers. ([#14924](https://github.com/craftcms/cms/issues/14924))
- Fixed a bug where soft-deleted elements that belonged to a revision could be deleted by garbage collection. ([#14967](https://github.com/craftcms/cms/pull/14967))
- Fixed a bug where disabled entries weren’t being displayed within Matrix fields in card view. ([#14973](https://github.com/craftcms/cms/issues/14973))
- Fixed a bug where users’ Permissions screen was inaccessible for the Team edition. ([#14976](https://github.com/craftcms/cms/issues/14976))
- Fixed a SQL error that could occur when attempting to update to Craft 5 for the second time. ([#14987](https://github.com/craftcms/cms/issues/14987))

## 5.1.2 - 2024-05-07

- Fixed a bug where the `db/backup` command would prompt for password input on PostgreSQL. ([#14945](https://github.com/craftcms/cms/issues/14945))
- Fixed a bug where pressing <kbd>Shift</kbd> + <kbd>Spacebar</kbd> wasn’t reliably opening the asset preview modal on the Assets index page. ([#14943](https://github.com/craftcms/cms/issues/14943))
- Fixed a bug where pressing <kbd>Shift</kbd> + <kbd>Spacebar</kbd> within an asset preview modal wasn’t closing the modal.
- Fixed a bug where pressing arrow keys within asset preview modals wasn’t retargeting the preview modal to adjacent assets. ([#14943](https://github.com/craftcms/cms/issues/14943))
- Fixed a bug where entry selection modals could have a “New entry” button even if there weren’t any sections enabled for the selected site. ([#14923](https://github.com/craftcms/cms/issues/14923))
- Fixed a bug where element autosaves weren’t always working if a Matrix field needed to automatically create a nested entry. ([#14947](https://github.com/craftcms/cms/issues/14947))
- Fixed a JavaScript warning. ([#14952](https://github.com/craftcms/cms/pull/14952))
- Fixed XSS vulnerabilities.

## 5.1.1 - 2024-05-02

- Fixed a bug where disclosure menus weren’t releasing their `scroll` and `resize` event listeners on hide. ([#14911](https://github.com/craftcms/cms/pull/14911), [#14510](https://github.com/craftcms/cms/issues/14510))
- Fixed a bug where it was possible to delete entries from Matrix fields which were configured to display nested entries statically. ([#14904](https://github.com/craftcms/cms/issues/14904), [#14915](https://github.com/craftcms/cms/pull/14915))
- Fixed an error that could occur when creating a nested entry in a Matrix field. ([#14915](https://github.com/craftcms/cms/pull/14915))
- Fixed a bug where Matrix fields’ “Max Entries” settings were taking the total number of nested entries across all sites into account, rather than just the nested entries for the current site. ([#14932](https://github.com/craftcms/cms/issues/14932))
- Fixed a bug where nested entry draft data could get corrupted when a draft was created for the owner element.
- Fixed a bug where Matrix and Addresses fields could show drafts of their nested elements when in card view.
- Fixed a bug where nested elements’ breadcrumbs could include the draft label, styled like it was part of the element’s title.
- Fixed a bug where action buttons might not work for nested entries in Matrix fields set to card view. ([#14915](https://github.com/craftcms/cms/pull/14915))
- Fixed the styling of tag chips within Tags fields. ([#14916](https://github.com/craftcms/cms/issues/14916))
- Fixed a bug where field layout component settings slideouts’ footers had extra padding.
- Fixed a bug where MySQL backups weren’t restorable on certain environments. ([#14925](https://github.com/craftcms/cms/pull/14925))
- Fixed a bug where `app/resource-js` requests weren’t working for guest requests. ([#14908](https://github.com/craftcms/cms/issues/14908))
- Fixed a JavaScript error that occurred after creating a new field within a field layout designer. ([#14933](https://github.com/craftcms/cms/issues/14933))

## 5.1.0 - 2024-04-30

### Content Management
- Sort options are now sorted alphabetically within element indexes, and custom fields’ options are now listed in a “Fields” group. ([#14725](https://github.com/craftcms/cms/issues/14725))
- Unselected table column options are now sorted alphabetically within element indexes.
- Table views within element index pages are now scrolled directly, so that their horizontal scrollbars are always visible without scrolling to the bottom of the page. ([#14765](https://github.com/craftcms/cms/issues/14765))
- Element tooltips now appear after a half-second delay. ([#14836](https://github.com/craftcms/cms/issues/14836))
- Thumbnails within element cards are slightly larger.
- Improved element editor page styling on mobile. ([#14898](https://github.com/craftcms/cms/pull/14898), [#14885](https://github.com/craftcms/cms/issues/14885))

### User Management
- Team edition users are no longer required to be admins.
- Added the “User Permissions” settings page for managing the permissions of non-admin Team edition users. ([#14768](https://github.com/craftcms/cms/discussions/14768))

### Administration
- Element conditions within field layout designers’ component settings now only list custom fields present in the current field layout. ([#14787](https://github.com/craftcms/cms/issues/14787))
- Improved the behavior of the URI input within Edit Route modals. ([#14884](https://github.com/craftcms/cms/issues/14884))
- The “Upgrade Craft CMS” page in the Plugin Store no longer lists unsupported editions.
- Added the `asyncCsrfInputs` config setting. ([#14625](https://github.com/craftcms/cms/pull/14625))
- Added the `backupCommandFormat` config setting. ([#14897](https://github.com/craftcms/cms/pull/14897))
- The `backupCommand` config setting can now be set to a closure, which will be passed a `mikehaertl\shellcommand\Command` object. ([#14897](https://github.com/craftcms/cms/pull/14897))
- Added the `safeMode` config setting. ([#14734](https://github.com/craftcms/cms/pull/14734))
- `resave` commands now support an `--if-invalid` option. ([#14731](https://github.com/craftcms/cms/issues/14731))
- Improved the styling of conditional tabs and UI elements within field layout designers.

### Extensibility
- Added `craft\conditions\ConditionInterface::getBuilderConfig()`.
- Added `craft\controllers\EditUserTrait`. ([#14789](https://github.com/craftcms/cms/pull/14789))
- Added `craft\controllers\UsersController::EVENT_DEFINE_EDIT_SCREENS`. ([#14789](https://github.com/craftcms/cms/pull/14789))
- Added `craft\elements\conditions\ElementConditionInterface::setFieldLayouts()`.
- Added `craft\events\DefineEditUserScreensEvent`. ([#14789](https://github.com/craftcms/cms/pull/14789))
- Added `craft\helpers\Cp::parseTimestampParam()`.
- Added `craft\models\FieldLayoutTab::labelHtml()`.
- Added `craft\services\ProjectConfig::getAppliedChanges()`. ([#14851](https://github.com/craftcms/cms/discussions/14851))
- Added `craft\web\Request::getBearerToken()`. ([#14784](https://github.com/craftcms/cms/pull/14784))
- Added `craft\db\CoalesceColumnsExpression`.
- Added `craft\db\ExpressionBuilder`.
- Added `craft\db\ExpressionInterface`.
- `craft\base\NameTrait::prepareNamesForSave()` no longer updates the name properties if `fullName`, `firstName`, and `lastName` are already set. ([#14665](https://github.com/craftcms/cms/issues/14665))
- `craft\helpers\Typecast::properties()` now typecasts numeric strings to integers, for `int|string` properties. ([#14618](https://github.com/craftcms/cms/issues/14618))
- Added `Craft.MatrixInput.Entry`. ([#14730](https://github.com/craftcms/cms/pull/14730))

### System
- Batched queue jobs now set their progress based on the total progress across all batches, rather than just the current batch. ([#14817](https://github.com/craftcms/cms/pull/14817))
- Fixed a bug where ordering by a custom field would only partially work, if the custom field was included in multiple field layouts for the resulting elements. ([#14821](https://github.com/craftcms/cms/issues/14821))
- Fixed a bug where element conditions within field layout designers’ component settings weren’t listing custom fields which were just added to the layout. ([#14787](https://github.com/craftcms/cms/issues/14787))
- Fixed a bug where asset thumbnails within element cards were blurry. ([#14866](https://github.com/craftcms/cms/issues/14866))
- Fixed a styling issue with Categories and Entries fields when “Maintain Hierarchy” was enabled.
- Fixed a bug where Delete actions weren’t working in admin tables. ([craftcms/commerce#3444](https://github.com/craftcms/commerce/issues/3444))

## 5.0.6 - 2024-04-29

- Fixed a bug where element caches weren’t getting invalidated when an element was moved within a structure. ([#14846](https://github.com/craftcms/cms/issues/14846))
- Fixed a bug where CSV’s header rows weren’t using the configured delimiter. ([#14855](https://github.com/craftcms/cms/issues/14855))
- Fixed a bug where editable table cell text styling could change after initial focus. ([#14857](https://github.com/craftcms/cms/issues/14857))
- Fixed a bug where conditions could list rules with duplicate labels.
- Fixed a bug where admin tables weren’t displaying disabled statuses. ([#14861](https://github.com/craftcms/cms/issues/14861))
- Fixed a bug where clicking on drag handles within element index tables could select the element. ([#14669](https://github.com/craftcms/cms/issues/14669))
- Fixed a bug where nested related categories and entries weren’t directly removable, and could be unintentionally overwritten, when the Categories/Entries field’s “Maintain hierarchy” setting was enabled. ([#14843](https://github.com/craftcms/cms/issues/14843), [#14872](https://github.com/craftcms/cms/issues/14872))
- Fixed a SQL error that could occur on PostgreSQL. ([#14860](https://github.com/craftcms/cms/pull/14870))
- Fixed a bug where field layout designers were showing redundant field indicators, for fields with hidden labels. ([#14859](https://github.com/craftcms/cms/issues/14859))
- Fixed a bug where field type names weren’t sorted alphabetically when editing an existing field. ([#14858](https://github.com/craftcms/cms/issues/14858))
- Fixed a JavaScript error that could occur when removing elements from an element select input. ([#14873](https://github.com/craftcms/cms/pull/14873))
- Fixed a bug where queue jobs’ progress indicators in the control panel sidebar weren’t fully cleaned up when jobs were finished. ([#14856](https://github.com/craftcms/cms/issues/14856))
- Fixed a bug where errors weren’t getting logged. ([#14863](https://github.com/craftcms/cms/issues/14863))
- Fixed a bug where asset thumbnails could have the wrong aspect ratio. ([#14866](https://github.com/craftcms/cms/issues/14866))
- Fixed an infinite recursion bug that occurred when selecting elements, if no sources were enabled for the selected site. ([#14882](https://github.com/craftcms/cms/issues/14882))

## 5.0.5 - 2024-04-23

- Fixed a bug where the Database Backup utility was present when the `backupCommand` config setting was set to `false`.
- Fixed an error that occurred when running the `db/convert-charset` command, if any tables contained `char` or `varchar` foreign key columns. ([#14815](https://github.com/craftcms/cms/issues/14815))
- Fixed a bug where parsed first/last names could have different casing than the full name that was submitted. ([#14723](https://github.com/craftcms/cms/issues/14723))
- Fixed a bug where `craft\helpers\UrlHelper::isAbsoluteUrl()` was returning `false` for URLs with schemes other than `http` or `https`, such as `mailto` and `tel`. ([#14830](https://github.com/craftcms/cms/issues/14830))
- Fixed a JavaScript error that occurred when opening Live Preview, if an Assets field’s “Upload files” button had been pressed. ([#14832](https://github.com/craftcms/cms/issues/14832))
- Fixed a bug where Twig’s spread operator (`...`) wasn’t working with attribute accessors. ([#14827](https://github.com/craftcms/cms/issues/14827))
- Fixed a bug where element selection modals were only showing the first 100 elements. ([#14790](https://github.com/craftcms/cms/issues/14790))
- Fixed a PHP error that could occur on the Dashboard if any Quick Post widgets hadn’t been saved since before Craft 1.2. ([#14794](https://github.com/craftcms/cms/issues/14794))
- Fixed a bug where double-clicking on an inline Matrix block tab would cause it to expand/collapse. ([#14791](https://github.com/craftcms/cms/issues/14791))
- Fixed a bug where site breadcrumbs weren’t getting hyperlinked for installs with multiple site groups. ([#14802](https://github.com/craftcms/cms/issues/14802))
- Fixed a bug where element conditions were allowing custom field condition rules to be selected multiple times. ([#14809](https://github.com/craftcms/cms/issues/14809))
- Fixed a bug where relational fields within nested Matrix entries weren’t getting loaded via GraphQL. ([#14819](https://github.com/craftcms/cms/issues/14819))
- Fixed an error that occurred when creating an address within an Addresses field on a secondary site. ([#14829](https://github.com/craftcms/cms/issues/14829))
- Fixed a bug where SVG element icons weren’t visible in Safari. ([#14833](https://github.com/craftcms/cms/issues/14833))
- Fixed a bug where element sources were getting text cursors on hover in Safari. ([#14833](https://github.com/craftcms/cms/issues/14833))
- Fixed a bug where “Delete custom source” buttons within Customize Sources modals were getting text cursors on hover.
- Fixed a bug where Matrix fields that weren’t set to show cards in a grid were still getting a grid view when nested entries were created for the first time. ([#14840](https://github.com/craftcms/cms/issues/14840))
- Fixed a bug where related categories and entries weren’t removable when the Categories/Entries field’s “Maintain hierarchy” setting was enabled. ([#14843](https://github.com/craftcms/cms/issues/14843))
- Fixed a bug where Categories and Entries fields were showing the “View Mode” setting when “Maintain hierarchy” was enabled, despite it having no effect. ([#14847](https://github.com/craftcms/cms/pull/14847))

## 5.0.4 - 2024-04-10

- Fixed a bug where element queries with the `relatedTo` param set to a list of element IDs were overly complex.
- Fixed a bug where redundant Matrix block revisions were getting created.
- Fixed a bug where Twig’s spread operator (`...`) wasn’t working when the `preloadSingles` config setting was enabled. ([#14783](https://github.com/craftcms/cms/issues/14783))
- Fixed a bug where Live Preview wasn’t retaining the scroll position properly. ([#14218](https://github.com/craftcms/cms/issues/14218))

## 5.0.3 - 2024-04-09

- Fixed a bug where LTR and RTL characters weren’t getting stripped from sanitized asset filenames. ([#14711](https://github.com/craftcms/cms/issues/14711))
- Fixed a bug where admin table row reordering wasn’t working in Safari. ([#14752](https://github.com/craftcms/cms/issues/14752))
- Fixed a bug where the `utils/fix-field-layout-uids` command wasn’t looking at field layouts defined with a `fieldLayout` key in the project config.
- Fixed a bug where element indexes’ View menus could show the “Sort by” field when the structure view was selected. ([#14780](https://github.com/craftcms/cms/issues/14780))
- Fixed a bug where fields with overridden handles weren’t editable from element indexes. ([#14767](https://github.com/craftcms/cms/issues/14767))
- Fixed a bug where element chips within element cards were getting action menus and drag handles within relation fields. ([#14778](https://github.com/craftcms/cms/issues/14778))
- Fixed a bug where elements could display the wrong nested field value, if the field’s handle was overridden. ([#14767](https://github.com/craftcms/cms/issues/14767))
- Fixed a bug where entries’ Title fields weren’t showing a required indicator. ([#14773](https://github.com/craftcms/cms/issues/14773))

## 5.0.2 - 2024-04-05

- Fixed a bug where `craft\helpers\ElementHelper::siteStatusesForElement()` wasn’t working for soft-deleted elements. ([#14753](https://github.com/craftcms/cms/issues/14753))
- Fixed a bug where the Queue Manager was listing delayed jobs before others. ([#14755](https://github.com/craftcms/cms/discussions/14755))
- Fixed an error that occurred when editing elements without any preview targets. ([#14754](https://github.com/craftcms/cms/issues/14754))
- Fixed a bug where it wasn’t possible to delete global sets when the CKEditor plugin was installed. ([#14757](https://github.com/craftcms/cms/issues/14757))
- Fixed a SQL error that occurred when querying for elements ordered by search score on PostgreSQL. ([#14761](https://github.com/craftcms/cms/issues/14761))

## 5.0.1 - 2024-04-03

- Fixed a “Double-instantiating a checkbox select on an element” JavaScript warning. ([#14707](https://github.com/craftcms/cms/issues/14707))
- Fixed a bug where `craft\cache\DbCache` was attempting to store values beyond the `cache.data` column’s storage capacity.
- Fixed a bug where the Updates utility could include submit buttons without labels for abandoned plugins.
- Fixed a bug where “Admin” rules were available to user conditions in Solo and Team editions.
- Fixed a bug where entries’ “View in a new tab” breadcrumb actions were linking to the canonical entry URL when editing a draft or viewing a revision. ([#14705](https://github.com/craftcms/cms/issues/14705))
- Fixed a bug where Matrix blocks without labels had extra spacing above them in Live Preview. ([#14703](https://github.com/craftcms/cms/issues/14703))
- Fixed an error that occurred if the `collation` database connection setting was set to `utf8_*` on MySQL. ([#14332](https://github.com/craftcms/cms/issues/14332))
- Fixed a bug where element cards could overflow their containers within Live Preview. ([#14710](https://github.com/craftcms/cms/issues/14710))
- Fixed a bug where links within the Queue Manager utility weren’t styled like links. ([#14716](https://github.com/craftcms/cms/issues/14716))
- Fixed a bug where tooltips within element labels caused the element title to be read twice by screen readers.
- Fixed a styling issue when editing an entry without any meta fields. ([#14721](https://github.com/craftcms/cms/issues/14721))
- Fixed a bug where the `_includes/nav.twig` template wasn’t marking nested nav items as selected. ([#14735](https://github.com/craftcms/cms/pull/14735))
- Fixed issues with menu options’ hover styles.
- Fixed a bug where double-clicking on an element’s linked label or action button would cause its slideout to open, in addition to the link/button being activated. ([#14736](https://github.com/craftcms/cms/issues/14736))
- Fixed a bug where system icons whose names ended in numbers weren’t displaying. ([#14740](https://github.com/craftcms/cms/issues/14740))
- Fixed an error that could occur when creating a passkey. ([#14745](https://github.com/craftcms/cms/issues/14745))
- Fixed a bug where the “Utilities” global nav item could get two badge counts.
- Fixed a bug where custom fields whose previous types were missing would lose their values when updating to Craft 5.
- Fixed a bug where Dropdown fields could be marked as invalid on save, if the saved value was invalid and they were initially marked as changed (to the default value) on page load. ([#14738](https://github.com/craftcms/cms/pull/14738))
- Fixed a bug where double-clicking on an element’s label within an element selection modal wasn’t selecting the element. ([#14751](https://github.com/craftcms/cms/issues/14751))

## 5.0.0 - 2024-03-26

### Content Management
- Improved global sidebar styling. ([#14281](https://github.com/craftcms/cms/pull/14281))
- The global sidebar is now collapsible. ([#14281](https://github.com/craftcms/cms/pull/14281))
- It’s now possible to expand and collapse global sidebar items without navigating to them. ([#14313](https://github.com/craftcms/cms/issues/14313), [#14321](https://github.com/craftcms/cms/pull/14321))
- Redesigned the global breadcrumb bar to include quick links to other areas of the control panel, page context menus, and action menus. ([#13902](https://github.com/craftcms/cms/pull/13902))
- All elements can now have thumbnails, provided by Assets fields. ([#12484](https://github.com/craftcms/cms/discussions/12484), [#12706](https://github.com/craftcms/cms/discussions/12706))
- Element indexes and relational fields now have the option to use card views. ([#6024](https://github.com/craftcms/cms/pull/6024))
- Element indexes now support inline editing for some custom field values.
- Asset chips with large thumbnails now truncate long titles, and make the full title visible via a tooltip on hover/focus. ([#14462](https://github.com/craftcms/cms/discussions/14462), [#14502](https://github.com/craftcms/cms/pull/14502))
- Table columns now set a max with to force long lines to be truncated or wrap. ([#14514](https://github.com/craftcms/cms/issues/14514))
- Added the “Show in folder” asset index action, available when searching across subfolders. ([#14227](https://github.com/craftcms/cms/discussions/14227))
- The view states for nested element sources are now managed independently.
- Element chips and cards now include quick action menus. ([#13902](https://github.com/craftcms/cms/pull/13902))
- Entry edit pages now include quick links to other sections’ index sources.
- Asset edit pages now include quick links to other volumes’ index sources.
- Assets’ Alternative Text fields are now translatable. ([#11576](https://github.com/craftcms/cms/issues/11576))
- Entries can now have multiple authors. ([#12380](https://github.com/craftcms/cms/pull/12380))
- Entry chips, cards, and blocks are now tinted according to their entry type’s color. ([#14187](https://github.com/craftcms/cms/pull/14187))
- Quick Post widgets now create entries via slideouts. ([#14228](https://github.com/craftcms/cms/pull/14228))
- Slideout sidebars are now always toggleable; not just when the slideout is too narrow to show the sidebar alongside the content. ([#14418](https://github.com/craftcms/cms/pull/14418))
- Element slideouts now show validation summaries at the top of each tab. ([#14436](https://github.com/craftcms/cms/pull/14436))
- Element slideouts’ “Cancel” buttons now get relabelled as “Close” when editing a provisional draft.
- The “Save as a new entry” action is now available to all users with the “Create entries” permission, and will create a new unpublished draft rather than a fully-saved entry. ([#9577](https://github.com/craftcms/cms/issues/9577), [#10244](https://github.com/craftcms/cms/discussions/10244))
- Entry conditions can now have a “Matrix field” rule. ([#13794](https://github.com/craftcms/cms/discussions/13794))
- Money field condition rules now use money inputs. ([#14148](https://github.com/craftcms/cms/pull/14148))
- Inline-editable Matrix blocks now support multiple tabs. ([#8500](https://github.com/craftcms/cms/discussions/8500), [#14139](https://github.com/craftcms/cms/issues/14139))
- Inline-editable Matrix blocks have been redesigned to be visually lighter. ([#14187](https://github.com/craftcms/cms/pull/14187))
- Inline-editable Matrix blocks now include “Open in a new tab” action items.
- Matrix fields set to the inline-editable blocks view mode no longer show inline entry-creation buttons unless there’s a single entry type. ([#14187](https://github.com/craftcms/cms/pull/14187))
- Selected elements within relational fields now include a dedicated drag handle.
- Selected assets within Assets fields no longer open the file preview modal when their thumbnail is clicked on. The “Preview file” quick action, or the <kbd>Shift</kbd> + <kbd>Spacebar</kbd> keyboard shortcut, can be used instead.
- Improved the styling of element chips.
- Improved checkbox-style deselection behavior for control panel items, to account for double-clicks.
- Table views are no longer available for element indexes on mobile.
- Added the “Address Line 3” address field. ([#14318](https://github.com/craftcms/cms/discussions/14318))
- Address conditions now have “Address Line 1”, “Address Line 2”, “Address Line 3”, “Administrative Area”, “Country”, “Dependent Locality”, “First Name”, “Full Name”, “Last Name”, “Locality”, “Organization Tax ID”, “Organization”, “Postal Code”, and “Sorting Code” rules.
- Added live conditional field support to user edit pages and inline-editable Matrix blocks. ([#14115](https://github.com/craftcms/cms/pull/14115), [#14223](https://github.com/craftcms/cms/pull/14223))
- Earth icons are now localized based on the system time zone.

### User Management
- Added two-step verification support, with built-in “Authenticator App” (TOTP) and “Recovery Codes” methods. Additional methods can be provided by plugins.
- Added a “Require Two-Step Verification” system setting, which can be set to “All users”, “Admins”, and individual user groups.
- Added passkey support (authentication via fingerprint or facial recognition).
- User account settings are now split into “Profile”, “Addresses”, and “Permissions” pages, plus “Password & Verification” and “Passkeys” pages when editing one’s own account.
- Users’ “Username”, “Full Name”, “Photo”, and “Email” native fields can now be managed via the user field layout, and now show up alongside custom fields within user slideouts.
- Users with more than 50 addresses will now display them as a paginated element index.
- New users are now created in an unpublished draft state, so adding a user photo, addresses, and permissions can each be done before the user is fully saved.
- The login page now includes a “Sign in with a passkey” button.
- The login modal and elevated session modal have been redesigned to be consistent with the login page.
- User sessions are now treated as elevated immediately after login, per the `elevatedSessionDuration` config setting.

### Accessibility
- Added the “Disable autofocus” user accessibility preference. ([#12921](https://github.com/craftcms/cms/discussions/12921))
- Improved source item navigation for screen readers. ([#12054](https://github.com/craftcms/cms/pull/12054))
- Content tab menus are now implemented as disclosure menus. ([#12963](https://github.com/craftcms/cms/pull/12963))
- Element selection modals now show checkboxes for selectable elements.
- Elements within relational fields are no longer focusable at the container level.
- Relational fields now use the proper list semantics.
- Improved the accessibility of the login page, login modal, and elevated session modal.
- Improved the accessibility of element indexes. ([#14120](https://github.com/craftcms/cms/pull/14120), [#12286](https://github.com/craftcms/cms/pull/12286))
- Selected elements within relational fields now include “Move up/down” or “Move forward/backward” in their action menus.
- Improved the accessibility of time zone fields.
- Improved the accessibility of form alternative action menus.
- Improved the accessibility of Matrix fields with the “inline-editable blocks” view mode. ([#14187](https://github.com/craftcms/cms/pull/14187))
- Improved the accessibility of the global nav. ([#14240](https://github.com/craftcms/cms/pull/14240))Improved the accessibility of the global nav. ([#14240](https://github.com/craftcms/cms/pull/14240))
- Improved the accessibility of layout tabs. ([#14215](https://github.com/craftcms/cms/pull/14215))
- Improved the accessibility of overflow tab menus. ([#14214](https://github.com/craftcms/cms/pull/14214))
- Increased the hit area for range select options.
- Improved the accessibility of the global sidebar. ([#14335](https://github.com/craftcms/cms/pull/14335))

### Administration
- Added the Team edition.
- Added the “Color” entry type setting. ([#14187](https://github.com/craftcms/cms/pull/14187))
- Added the “Icon” entry type setting. ([#14169](https://github.com/craftcms/cms/pull/14169))
- Added the “Addresses” field type. ([#11438](https://github.com/craftcms/cms/discussions/11438))
- Added the “Icon” field type. ([#14169](https://github.com/craftcms/cms/pull/14169))
- Field layouts can now designate an Assets field as the source for elements’ thumbnails. ([#12484](https://github.com/craftcms/cms/discussions/12484), [#12706](https://github.com/craftcms/cms/discussions/12706))
- Field layouts can now choose to include previewable fields’ content in element cards. ([#12484](https://github.com/craftcms/cms/discussions/12484), [#6024](https://github.com/craftcms/cms/pull/6024))
- Field layouts can now override custom fields’ handles.
- Field Layout Designers now hide the component library sidebar in favor of “Add” disclosure menus, when they’re too narrow to show the sidebar alongside configured tabs. ([#14411](https://github.com/craftcms/cms/pull/14411))
- Most custom fields can now be included multiple times within the same field layout. ([#8497](https://github.com/craftcms/cms/discussions/8497))
- Sections now have a “Max Authors” setting. ([#12380](https://github.com/craftcms/cms/pull/12380))
- Entry types are now managed independently of sections.
- Entry types are no longer required to have a Title Format, if the Title field isn’t shown.
- Entry types now have a “Show the Slug field” setting. ([#13799](https://github.com/craftcms/cms/discussions/13799))
- Entry type and field edit pages now list their usages. ([#14397](https://github.com/craftcms/cms/pull/14397))
- Sites’ Language settings can now be set to environment variables. ([#14235](https://github.com/craftcms/cms/pull/14235), [#14135](https://github.com/craftcms/cms/discussions/14135))
- Matrix fields now manage nested entries, rather than Matrix blocks. During the upgrade, existing Matrix block types will be converted to entry types; their nested fields will be made global; and Matrix blocks will be converted to entries.
- Matrix fields now have “Entry URI Format” and “Template” settings for each site.
- Matrix fields now have a “View Mode” setting, giving admins the choice to display nested entries as cards, inline-editable blocks, or an embedded element index.
- Matrix fields now require the owner element to be saved before they can be edited.
- Matrix fields now have a “‘New’ Button Label” setting. ([#14573](https://github.com/craftcms/cms/issues/14573))
- Relational fields’ “Selection Label” setting has been relabelled as “‘Add’ Button Label”.
- Added support for inline field creation and editing within field layout designers. ([#14260](https://github.com/craftcms/cms/pull/14260))
- Layout elements within field layout designers now have action menus. ([#14260](https://github.com/craftcms/cms/pull/14260))
- The Fields and Entry Types index pages now have a search bar. ([#13961](https://github.com/craftcms/cms/discussions/13961), [#14126](https://github.com/craftcms/cms/pull/14126))
- Field types now have icons. ([#14267](https://github.com/craftcms/cms/pull/14267))
- The address field layout is now accessed via **Settings** → **Addresses**.
- Volumes now have a “Subpath” setting, and can reuse filesystems so long as the subpaths don’t overlap. ([#11044](https://github.com/craftcms/cms/discussions/11044))
- Volumes now have an “Alternative Text Translation Method” setting. ([#11576](https://github.com/craftcms/cms/issues/11576))
- Added support for defining custom locale aliases, via a new `localeAliases` config setting. ([#12705](https://github.com/craftcms/cms/pull/12705))
- Added support for element partial templates. ([#14284](https://github.com/craftcms/cms/pull/14284))
- Added the `partialTemplatesPath` config setting. ([#14284](https://github.com/craftcms/cms/pull/14284))
- Added the `tempAssetUploadFs` config setting. ([#13957](https://github.com/craftcms/cms/pull/13957))
- Removed the concept of field groups.
- Removed the “Temp Uploads Location” asset setting. ([#13957](https://github.com/craftcms/cms/pull/13957))
- Added the `utils/prune-orphaned-entries` command. ([#14154](https://github.com/craftcms/cms/pull/14154))
- `entrify/*` commands now ask if an entry type already exists for the section.
- The `resave/entries` command now accepts a `--field` option.
- The `up`, `migrate/up`, and `migrate/all` commands no longer overwrite pending project config YAML changes, if new project config changes were made by migrations.
- Removed the `--force` option from the `up` command. `--isolated=0` should be used instead. ([#14270](https://github.com/craftcms/cms/pull/14270))
- Removed the `resave/matrix-blocks` command.

### Development
- Entry type names and handles must now be unique globally, rather than just within a single section. Existing entry type names and handles will be renamed automatically where needed, to ensure uniqueness.
- Assets, categories, entries, and tags now support eager-loading paths prefixed with a field layout provider’s handle (e.g. `myEntryType:myField`).
- Element queries now have an `eagerly` param, which can be used to lazily eager-load the resulting elements for all peer elements, when `all()`, `collect()`, `one()`, `nth()`, or `count()` is called.
- Element queries now have an `inBulkOp` param, which limits the results to elements which were involved in a bulk operation. ([#14032](https://github.com/craftcms/cms/pull/14032))
- Address queries now have `addressLine1`, `addressLine2`, `addressLine3`, `administrativeArea`, `countryCode`, `dependentLocality`, `firstName`, `fullName`, `lastName`, `locality`, `organizationTaxId`, `organization`, `postalCode`, and `sortingCode` params.
- Entry queries now have `field`, `fieldId`, `primaryOwner`, `primaryOwnerId`, `owner`, `ownerId`, `allowOwnerDrafts`, and `allowOwnerRevisions` params.
- Entry queries’ `authorId` params now support passing multiple IDs prefixed with `and`, to fetch entries with multiple listed authors.
- User queries now have an `authorOf` param.
- Nested addresses are now cached by their field ID, and address queries now register cache tags based on their `field` and `fieldId` params.
- Nested entries are now cached by their field ID, and entry queries now register cache tags based on their `field` and `fieldId` params.
- GraphQL schemas can now include queries and mutations for nested entries (e.g. within Matrix or CKEditor fields) directly. ([#14366](https://github.com/craftcms/cms/pull/14366))
- Added the `fieldId`, `fieldHandle`, `ownerId`, and `sortOrder` entry GraphQL fields. ([#14366](https://github.com/craftcms/cms/pull/14366))
- Entries’ GraphQL type names are now formatted as `<entryTypeHandle>_Entry`, and are no longer prefixed with their section’s handle. (That goes for Matrix-nested entries as well.)
- Entries now have `author` and `authorIds` GraphQL field.
- Matrix fields’ GraphQL mutation types now expect nested entries to be defined by an `entries` field rather than `blocks`.
- Added the `entryType()` and `fieldValueSql()` Twig functions. ([#14557](https://github.com/craftcms/cms/discussions/14557))
- Added the `|firstWhere` and `|flatten` Twig filters.
- Removed the `craft.matrixBlocks()` Twig function. `craft.entries()` should be used instead.
- Controller actions which require a `POST` request will now respond with a 405 error code if another request method is used. ([#13397](https://github.com/craftcms/cms/discussions/13397))

### Extensibility
- Elements now store their content in an `elements_sites.content` column as JSON, rather than across multiple columns in a `content` table. ([#2009](https://github.com/craftcms/cms/issues/2009), [#4308](https://github.com/craftcms/cms/issues/4308), [#7221](https://github.com/craftcms/cms/issues/7221), [#7750](https://github.com/craftcms/cms/issues/7750), [#12954](https://github.com/craftcms/cms/issues/12954))
- Slugs are no longer required on elements that don’t have a URI format.
- Element types’ `fieldLayouts()` and `defineFieldLayouts()` methods’ `$source` arguments must now accept `null` values.
- All element types can now support eager-loading paths prefixed with a field layout provider’s handle (e.g. `myEntryType:myField`), by implementing `craft\base\FieldLayoutProviderInterface` on the field layout provider class, and ensuring that `defineFieldLayouts()` is returning field layouts via their providers.
- All core element query param methods now return `static` instead of `self`. ([#11868](https://github.com/craftcms/cms/pull/11868))
- Migrations that modify the project config no longer need to worry about whether the same changes were already applied to the incoming project config YAML files.
- Selectize menus no longer apply special styling to options with the value `new`. The `_includes/forms/selectize.twig` control panel template should be used instead (or `craft\helpers\Cp::selectizeHtml()`/`selectizeFieldHtml()`), which will append an styled “Add” option when `addOptionFn` and `addOptionLabel` settings are passed. ([#11946](https://github.com/craftcms/cms/issues/11946))
- Added the `chip()`, `customSelect()`, `disclosureMenu()`, `elementCard()`, `elementChip()`, `elementIndex()`, `iconSvg()`, and `siteMenuItems()` global functions for control panel templates.
- Added the `colorSelect`, `colorSelectField`, `customSelect`, `customSelectField`, `languageMenu`, and `languageMenuField` form macros.
- The `assets/move-asset` and `assets/move-folder` actions no longer include `success` keys in responses. ([#12159](https://github.com/craftcms/cms/pull/12159))
- The `assets/upload` controller action now includes `errors` object in failure responses. ([#12159](https://github.com/craftcms/cms/pull/12159))
- Element action triggers’ `validateSelection()` and `activate()` methods are now passed an `elementIndex` argument, with a reference to the trigger’s corresponding element index.
- Element search scores set on `craft\events\SearchEvent::$scores` by `craft\services\Search::EVENT_AFTER_SEARCH` or `EVENT_BEFORE_SCORE_RESULTS` now must be indexed by element ID and site ID (e.g. `'100-1'`).
- Added `craft\auth\methods\AuthMethodInterface`.
- Added `craft\auth\methods\BaseAuthMethod`.
- Added `craft\auth\methods\RecoveryCodes`.
- Added `craft\auth\methods\TOTP`.
- Added `craft\auth\passkeys\CredentialRepository`.
- Added `craft\base\Actionable`. ([#14169](https://github.com/craftcms/cms/pull/14169))
- Added `craft\base\ApplicationTrait::$edition`.
- Added `craft\base\ApplicationTrait::getAuth()`.
- Added `craft\base\Chippable`. ([#14169](https://github.com/craftcms/cms/pull/14169))
- Added `craft\base\Colorable`. ([#14187](https://github.com/craftcms/cms/pull/14187))
- Added `craft\base\CpEditable`.
- Added `craft\base\Element::EVENT_DEFINE_ACTION_MENU_ITEMS`.
- Added `craft\base\Element::EVENT_DEFINE_INLINE_ATTRIBUTE_INPUT_HTML`.
- Added `craft\base\Element::crumbs()`.
- Added `craft\base\Element::destructiveActionMenuItems()`.
- Added `craft\base\Element::inlineAttributeInputHtml()`.
- Added `craft\base\Element::render()`. ([#14284](https://github.com/craftcms/cms/pull/14284))
- Added `craft\base\Element::safeActionMenuItems()`.
- Added `craft\base\Element::shouldValidateTitle()`.
- Added `craft\base\ElementContainerFieldInterface`, which should be implemented by fields which contain nested elements, such as Matrix.
- Added `craft\base\ElementInterface::canDuplicateAsDraft()`.
- Added `craft\base\ElementInterface::getActionMenuItems()`.
- Added `craft\base\ElementInterface::getCardBodyHtml()`.
- Added `craft\base\ElementInterface::getChipLabelHtml()`.
- Added `craft\base\ElementInterface::getCrumbs()`.
- Added `craft\base\ElementInterface::getInlineAttributeInputHtml()`.
- Added `craft\base\ElementInterface::hasDrafts()`.
- Added `craft\base\ElementInterface::hasThumbs()`.
- Added `craft\base\ElementInterface::setAttributesFromRequest()`.
- Added `craft\base\ElementInterface::setAttributesFromRequest()`.
- Added `craft\base\ElementInterface::setLazyEagerLoadedElements()`.
- Added `craft\base\ElementTrait::$deletedWithOwner`.
- Added `craft\base\ElementTrait::$eagerLoadInfo`.
- Added `craft\base\ElementTrait::$elementQueryResult`.
- Added `craft\base\ElementTrait::$forceSave`.
- Added `craft\base\ElementTrait::$propagatingFrom`.
- Added `craft\base\Field::valueSql()`.
- Added `craft\base\FieldInterface::dbType()`, which defines the type(s) of values the field will store in the `elements_sites.content` column (if any).
- Added `craft\base\FieldInterface::getValueSql()`.
- Added `craft\base\FieldInterface::icon()`.
- Added `craft\base\FieldInterface::isMultiInstance()`.
- Added `craft\base\FieldInterface::queryCondition()`, which accepts an element query param value and returns the corresponding query condition.
- Added `craft\base\FieldLayoutComponent::hasSettings()`.
- Added `craft\base\FieldLayoutElement::isMultiInstance()`.
- Added `craft\base\FieldLayoutProviderInterface::getHandle()`.
- Added `craft\base\FieldTrait::$layoutElement`.
- Added `craft\base\Iconic`. ([#14169](https://github.com/craftcms/cms/pull/14169))
- Added `craft\base\Identifiable`. ([#14169](https://github.com/craftcms/cms/pull/14169))
- Added `craft\base\InlineEditableFieldInterface`.
- Added `craft\base\NestedElementInterface`, which should be implemented by element types which could be nested by other elements.
- Added `craft\base\NestedElementTrait`.
- Added `craft\base\Statusable`. ([#14169](https://github.com/craftcms/cms/pull/14169))
- Added `craft\base\ThumbableFieldInterface`.
- Added `craft\base\Thumbable`. ([#14169](https://github.com/craftcms/cms/pull/14169))
- Added `craft\base\conditions\ConditionInterface::createConditionRule()`.
- Added `craft\behaviors\EventBehavior`.
- Added `craft\controllers\EntryTypesController`.
- Added `craft\db\CallbackExpressionBuilder`.
- Added `craft\db\CallbackExpression`.
- Added `craft\db\Connection::getIsMaria()`.
- Added `craft\db\QueryParam`.
- Added `craft\db\Table::ELEMENTS_OWNERS`.
- Added `craft\db\Table::SECTIONS_ENTRYTYPES`.
- Added `craft\db\mysql\ColumnSchema::$collation`.
- Added `craft\db\mysql\QueryBuilder::jsonContains()`.
- Added `craft\db\mysql\QueryBuilder::jsonExtract()`.
- Added `craft\db\mysql\Schema::supportsMb4()`.
- Added `craft\db\pgsql\QueryBuilder::jsonContains()`.
- Added `craft\db\pgsql\QueryBuilder::jsonExtract()`.
- Added `craft\db\pgsql\Schema::supportsMb4()`.
- Added `craft\elements\Address::GQL_TYPE_NAME`.
- Added `craft\elements\Asset::gqlTypeName()`.
- Added `craft\elements\Category::gqlTypeName()`.
- Added `craft\elements\ElementCollection::render()`. ([#14284](https://github.com/craftcms/cms/pull/14284))
- Added `craft\elements\Entry::$collapsed`.
- Added `craft\elements\Entry::$dirty`.
- Added `craft\elements\Entry::gqlTypeName()`.
- Added `craft\elements\Entry::setOwner()`.
- Added `craft\elements\NestedElementManager`.
- Added `craft\elements\Tag::gqlTypeName()`.
- Added `craft\elements\User::GQL_TYPE_NAME`.
- Added `craft\elements\User::authenticateWithPasskey()`.
- Added `craft\elements\User::canRegisterUsers()`.
- Added `craft\elements\conditions\ElementConditionInterface::getFieldLayouts()`.
- Added `craft\elements\conditions\addresses\AddressLine1ConditionRule`.
- Added `craft\elements\conditions\addresses\AddressLine2ConditionRule`.
- Added `craft\elements\conditions\addresses\AddressLine3ConditionRule`.
- Added `craft\elements\conditions\addresses\AdministrativeAreaConditionRule`.
- Added `craft\elements\conditions\addresses\CountryConditionRule`.
- Added `craft\elements\conditions\addresses\DependentLocalityConditionRule`.
- Added `craft\elements\conditions\addresses\FullNameConditionRule`.
- Added `craft\elements\conditions\addresses\LocalityConditionRule`.
- Added `craft\elements\conditions\addresses\OrganizationConditionRule`.
- Added `craft\elements\conditions\addresses\OrganizationTaxIdConditionRule`.
- Added `craft\elements\conditions\addresses\PostalCodeConditionRule`.
- Added `craft\elements\conditions\addresses\SortingCodeConditionRule`.
- Added `craft\elements\conditions\entries\MatrixFieldConditionRule`.
- Added `craft\elements\db\EagerLoadInfo`.
- Added `craft\elements\db\EagerLoadPlan::$lazy`.
- Added `craft\elements\db\ElementQuery::$eagerLoadAlias`.
- Added `craft\elements\db\ElementQuery::$eagerLoadHandle`.
- Added `craft\elements\db\ElementQueryInterface::eagerly()`.
- Added `craft\elements\db\ElementQueryInterface::fieldLayouts()`.
- Added `craft\elements\db\ElementQueryInterface::prepForEagerLoading()`.
- Added `craft\elements\db\ElementQueryInterface::wasCountEagerLoaded()`.
- Added `craft\elements\db\ElementQueryInterface::wasEagerLoaded()`.
- Added `craft\enums\AttributeStatus`.
- Added `craft\enums\CmsEdition`.
- Added `craft\enums\Color`. ([#14187](https://github.com/craftcms/cms/pull/14187))
- Added `craft\enums\ElementIndexViewMode`.
- Added `craft\enums\PropagationMethod`.
- Added `craft\enums\TimePeriod`.
- Added `craft\events\BulkElementsEvent`.
- Added `craft\events\BulkOpEvent`. ([#14032](https://github.com/craftcms/cms/pull/14032))
- Added `craft\events\DefineEntryTypesForFieldEvent`.
- Added `craft\events\DefineFieldHtmlEvent::$inline`.
- Added `craft\events\DuplicateNestedElementsEvent`.
- Added `craft\events\SetEagerLoadedElementsEvent::$plan`.
- Added `craft\fieldlayoutelements\BaseField::$includeInCards`.
- Added `craft\fieldlayoutelements\BaseField::$providesThumbs`.
- Added `craft\fieldlayoutelements\BaseField::previewHtml()`.
- Added `craft\fieldlayoutelements\BaseField::previewable()`.
- Added `craft\fieldlayoutelements\BaseField::selectorIcon()`.
- Added `craft\fieldlayoutelements\BaseField::thumbHtml()`.
- Added `craft\fieldlayoutelements\BaseField::thumbable()`.
- Added `craft\fieldlayoutelements\CustomField::$handle`.
- Added `craft\fieldlayoutelements\CustomField::getOriginalHandle()`.
- Added `craft\fieldlayoutelements\TextField::inputAttributes()`.
- Added `craft\fieldlayoutelements\users\EmailField`.
- Added `craft\fieldlayoutelements\users\FullNameField`.
- Added `craft\fieldlayoutelements\users\PhotoField`.
- Added `craft\fieldlayoutelements\users\UsernameField`.
- Added `craft\fields\Addresses`.
- Added `craft\fields\Matrix::EVENT_DEFINE_ENTRY_TYPES`.
- Added `craft\fields\Matrix::getEntryTypes()`.
- Added `craft\fields\Matrix::getEntryTypesForField()`.
- Added `craft\fields\Matrix::getSupportedSitesForElement()`.
- Added `craft\fields\Matrix::setEntryTypes()`.
- Added `craft\fields\Matrix::supportedSiteIds()`.
- Added `craft\fields\Money::currencyLabel()`.
- Added `craft\fields\Money::currencyLabel()`.
- Added `craft\fields\Money::subunits()`.
- Added `craft\fields\Money::subunits()`.
- Added `craft\fields\conditions\FieldConditionRuleTrait::fieldInstances()`.
- Added `craft\fields\conditions\FieldConditionRuleTrait::setLayoutElementUid()`.
- Added `craft\fields\conditions\MoneyFieldConditionRule`.
- Added `craft\fields\conditions\MoneyFieldConditionRule`.
- Added `craft\helpers\App::isWindows()`.
- Added `craft\helpers\App::silence()`.
- Added `craft\helpers\ArrayHelper::lastValue()`.
- Added `craft\helpers\Cp::CHIP_SIZE_LARGE`.
- Added `craft\helpers\Cp::CHIP_SIZE_SMALL`.
- Added `craft\helpers\Cp::checkboxGroupFieldHtml()`.
- Added `craft\helpers\Cp::checkboxGroupHtml()`.
- Added `craft\helpers\Cp::chipHtml()`.
- Added `craft\helpers\Cp::colorSelectFieldHtml()`.
- Added `craft\helpers\Cp::customSelectFieldHtml()`. ([#14169](https://github.com/craftcms/cms/pull/14169))
- Added `craft\helpers\Cp::customSelectHtml()`. ([#14169](https://github.com/craftcms/cms/pull/14169))
- Added `craft\helpers\Cp::disclosureMenu()`.
- Added `craft\helpers\Cp::earthIcon()`. ([#14169](https://github.com/craftcms/cms/pull/14169))
- Added `craft\helpers\Cp::elementCardHtml()`.
- Added `craft\helpers\Cp::elementChipHtml()`.
- Added `craft\helpers\Cp::elementIndexHtml()`.
- Added `craft\helpers\Cp::entryTypeSelectFieldHtml()`. ([#14169](https://github.com/craftcms/cms/pull/14169))
- Added `craft\helpers\Cp::entryTypeSelectHtml()`. ([#14169](https://github.com/craftcms/cms/pull/14169))
- Added `craft\helpers\Cp::fallbackIconSvg()`. ([#14169](https://github.com/craftcms/cms/pull/14169))
- Added `craft\helpers\Cp::iconPickerFieldHtml()`. ([#14169](https://github.com/craftcms/cms/pull/14169))
- Added `craft\helpers\Cp::iconPickerHtml()`. ([#14169](https://github.com/craftcms/cms/pull/14169))
- Added `craft\helpers\Cp::iconSvg()`. ([#14169](https://github.com/craftcms/cms/pull/14169))
- Added `craft\helpers\Cp::layoutElementSelectorHtml()`.
- Added `craft\helpers\Cp::menuItem()`. ([#14169](https://github.com/craftcms/cms/pull/14169))
- Added `craft\helpers\Cp::moneyFieldHtml()`.
- Added `craft\helpers\Cp::moneyInputHtml()`.
- Added `craft\helpers\Cp::normalizeMenuItems()`.
- Added `craft\helpers\Cp::siteMenuItems()`.
- Added `craft\helpers\Db::defaultCollation()`.
- Added `craft\helpers\Db::prepareForJsonColumn()`.
- Added `craft\helpers\ElementHelper::actionConfig()`.
- Added `craft\helpers\ElementHelper::addElementEditorUrlParams()`.
- Added `craft\helpers\ElementHelper::elementEditorUrl()`.
- Added `craft\helpers\ElementHelper::renderElements()`. ([#14284](https://github.com/craftcms/cms/pull/14284))
- Added `craft\helpers\ElementHelper::rootElementIfCanonical()`.
- Added `craft\helpers\Gql::getSchemaContainedSections()`.
- Added `craft\helpers\Json::detectIndent()`.
- Added `craft\helpers\Json::encodeToFile()`.
- Added `craft\helpers\ProjectConfig::ensureAllEntryTypesProcessed()`.
- Added `craft\i18n\Locale::$aliasOf`.
- Added `craft\i18n\Locale::setDisplayName()`.
- Added `craft\log\Dispatcher::getDefaultTarget()`. ([#14283](https://github.com/craftcms/cms/pull/14283))
- Added `craft\migrations\BaseContentRefactorMigration`.
- Added `craft\models\EntryType::$color`.
- Added `craft\models\EntryType::findUsages()`.
- Added `craft\models\FieldLayout::getCardBodyFields()`.
- Added `craft\models\FieldLayout::getElementByUid()`.
- Added `craft\models\FieldLayout::getFieldById()`.
- Added `craft\models\FieldLayout::getFieldByUid()`.
- Added `craft\models\FieldLayout::getThumbField()`.
- Added `craft\models\FsListing::getAdjustedUri()`.
- Added `craft\models\Section::getCpEditUrl()`.
- Added `craft\models\Site::getLanguage()`.
- Added `craft\models\Site::setLanguage()`.
- Added `craft\models\Volume::$altTranslationKeyFormat`.
- Added `craft\models\Volume::$altTranslationMethod`.
- Added `craft\models\Volume::getSubpath()`.
- Added `craft\models\Volume::setSubpath()`.
- Added `craft\queue\BaseBatchedElementJob`. ([#14032](https://github.com/craftcms/cms/pull/14032))
- Added `craft\queue\BaseBatchedJob::after()`.
- Added `craft\queue\BaseBatchedJob::afterBatch()`.
- Added `craft\queue\BaseBatchedJob::before()`.
- Added `craft\queue\BaseBatchedJob::beforeBatch()`.
- Added `craft\services\Auth`.
- Added `craft\services\Elements::EVENT_AUTHORIZE_DUPLICATE_AS_DRAFT`.
- Added `craft\services\Elements::canDuplicateAsDraft()`.
- Added `craft\services\Entries::deleteEntryType()`.
- Added `craft\services\Entries::deleteEntryTypeById()`.
- Added `craft\services\Entries::deleteSection()`.
- Added `craft\services\Entries::deleteSectionById()`.
- Added `craft\services\Entries::getAllEntryTypes()`.
- Added `craft\services\Entries::getAllSectionIds()`.
- Added `craft\services\Entries::getAllSections()`.
- Added `craft\services\Entries::getEditableSectionIds()`.
- Added `craft\services\Entries::getEditableSections()`.
- Added `craft\services\Entries::getEntryTypeByHandle()`.
- Added `craft\services\Entries::getEntryTypeById()`.
- Added `craft\services\Entries::getEntryTypesBySectionId()`.
- Added `craft\services\Entries::getSectionByHandle()`.
- Added `craft\services\Entries::getSectionById()`.
- Added `craft\services\Entries::getSectionByUid()`.
- Added `craft\services\Entries::getSectionsByType()`.
- Added `craft\services\Entries::getTotalEditableSections()`.
- Added `craft\services\Entries::getTotalSections()`.
- Added `craft\services\Entries::refreshEntryTypes()`.
- Added `craft\services\Entries::saveSection()`.
- Added `craft\services\Fields::$fieldContext`, which replaces `craft\services\Content::$fieldContext`.
- Added `craft\services\Fields::EVENT_REGISTER_NESTED_ENTRY_FIELD_TYPES`.
- Added `craft\services\Fields::findFieldUsages()`.
- Added `craft\services\Fields::getAllLayouts()`.
- Added `craft\services\Fields::getNestedEntryFieldTypes()`.
- Added `craft\services\Gql::defineContentArgumentsForFieldLayouts()`.
- Added `craft\services\Gql::defineContentArgumentsForFields()`.
- Added `craft\services\Gql::getOrSetContentArguments()`.
- Added `craft\services\ProjectConfig::find()`.
- Added `craft\services\ProjectConfig::flush()`.
- Added `craft\services\ProjectConfig::writeYamlFiles()`.
- Added `craft\services\Sites::$maxSites`. ([#14307](https://github.com/craftcms/cms/pull/14307))
- Added `craft\services\Sites::getRemainingSites()`. ([#14307](https://github.com/craftcms/cms/pull/14307))
- Added `craft\servics\Users::canCreateUsers()`.
- Added `craft\web\Controller::asCpModal()`.
- Added `craft\web\CpModalResponseBehavior`.
- Added `craft\web\CpModalResponseFormatter`.
- Added `craft\web\CpScreenResponseBehavior::$actionMenuItems`.
- Added `craft\web\CpScreenResponseBehavior::$contextMenuItems`.
- Added `craft\web\CpScreenResponseBehavior::$selectableSites`.
- Added `craft\web\CpScreenResponseBehavior::$site`.
- Added `craft\web\CpScreenResponseBehavior::actionMenuItems()`.
- Added `craft\web\CpScreenResponseBehavior::contextMenuItems()`.
- Added `craft\web\CpScreenResponseBehavior::selectableSites()`.
- Added `craft\web\CpScreenResponseBehavior::site()`.
- Added `craft\web\Request::getQueryParamsWithoutPath()`.
- Added `craft\web\twig\variables\Cp::getEntryTypeOptions()`.
- Added `craft\base\PluginTrait::$minCmsEdition`.
- Renamed `craft\base\BlockElementInterface` to `NestedElementInterface`, and added the `getField()`, `getSortOrder()`, and `setOwner()` methods to it.
- Renamed `craft\base\Element::EVENT_SET_TABLE_ATTRIBUTE_HTML` to `EVENT_DEFINE_ATTRIBUTE_HTML`.
- Renamed `craft\base\Element::getHasCheckeredThumb()` to `hasCheckeredThumb()` and made it protected.
- Renamed `craft\base\Element::getHasRoundedThumb()` to `hasRoundedThumb()` and made it protected.
- Renamed `craft\base\Element::getThumbAlt()` to `thumbAlt()` and made it protected.
- Renamed `craft\base\Element::getThumbUrl()` to `thumbUrl()` and made it protected.
- Renamed `craft\base\Element::tableAttributeHtml()` to `attributeHtml()`.
- Renamed `craft\base\ElementInterface::getTableAttributeHtml()` to `getAttributeHtml()`.
- Renamed `craft\base\FieldInterface::valueType()` to `phpType()`.
- Renamed `craft\base\PreviewableFieldInterface::getTableAttributeHtml()` to `getPreviewHtml()`.
- Renamed `craft\base\UtilityInterface::iconPath()` to `icon()`, which can now return a system icon name. ([#14169](https://github.com/craftcms/cms/pull/14169))
- Renamed `craft\base\conditions\BaseCondition::EVENT_REGISTER_CONDITION_RULE_TYPES` to `EVENT_REGISTER_CONDITION_RULES`.
- Renamed `craft\base\conditions\BaseCondition::conditionRuleTypes()` to `selectableConditionRules()`.
- Renamed `craft\events\BatchElementActionEvent` to `MultiElementActionEvent`.
- Renamed `craft\events\RegisterConditionRuleTypesEvent` to `RegisterConditionRulesEvent`, and its `$conditionRuleTypes` property has been renamed to `$conditionRules`.
- Renamed `craft\events\SetElementTableAttributeHtmlEvent` to `DefineAttributeHtmlEvent`.
- Renamed `craft\fields\BaseRelationField::tableAttributeHtml()` to `previewHtml()`, and it now accepts an `ElementCollection` argument, rather than `Collection`.
- Renamed `craft\fields\Matrix::$maxBlocks` to `$maxEntries`.
- Renamed `craft\fields\Matrix::$minBlocks` to `$minEntries`.
- Renamed `craft\helpers\MailerHelper\EVENT_REGISTER_MAILER_TRANSPORT_TYPES` to `EVENT_REGISTER_MAILER_TRANSPORTS`.
- Renamed `craft\log\Dispatcher::getTargets()` to `getDefaultTargets()`. ([#14283](https://github.com/craftcms/cms/pull/14283))
- Renamed `craft\services\Addresses::getLayout()` to `getFieldLayout()`.
- Renamed `craft\services\Addresses::saveLayout()` to `saveFieldLayout()`.
- Renamed `craft\services\Utilities::EVENT_REGISTER_UTILITY_TYPES` to `EVENT_REGISTER_UTILITIES`.
- Renamed `craft\web\CpScreenResponseBehavior::$additionalButtons()` and `additionalButtons()` to `$additionalButtonsHtml` and `additionalButtonsHtml()`. ([#13037](https://github.com/craftcms/cms/pull/13037))
- Renamed `craft\web\CpScreenResponseBehavior::$content()` and `content()` to `$contentHtml` and `contentHtml()`. ([#13037](https://github.com/craftcms/cms/pull/13037))
- Renamed `craft\web\CpScreenResponseBehavior::$contextMenu()` and `contextMenu()` to `$contextMenuHtml` and `contextMenuHtml()`. ([#13037](https://github.com/craftcms/cms/pull/13037))
- Renamed `craft\web\CpScreenResponseBehavior::$notice()` and `notice()` to `$noticeHtml` and `noticeHtml()`. ([#13037](https://github.com/craftcms/cms/pull/13037))
- Renamed `craft\web\CpScreenResponseBehavior::$pageSidebar()` and `pageSidebar()` to `$pageSidebarHtml` and `pageSidebarHtml()`. ([#13037](https://github.com/craftcms/cms/pull/13037))
- Renamed `craft\web\CpScreenResponseBehavior::$sidebar()` and `sidebar()` to `$metaSidebarHtml` and `metaSidebarHtml()`. ([#13037](https://github.com/craftcms/cms/pull/13037))
- `craft\base\ApplicationTrait::getLicensedEdition()` now returns a `craft\enums\CmsEdition` case or `null`.
- `craft\base\ApplicationTrait::requireEdition()` now accepts a `craft\enums\CmsEdition` case or an integer.
- `craft\base\ApplicationTrait::setEdition()` now accepts a `craft\enums\CmsEdition` case or an integer.
- `craft\base\BaseFsInterface::renameFile()` and `copyFile()` now have a `$config` argument. ([#14147](https://github.com/craftcms/cms/pull/14147))
- `craft\base\ConfigurableComponent::getSettings()` now converts backed enum cases to their values.
- `craft\base\Element::getCpEditUrl()` now returns a URL to `edit/<ID>` if `cpEditUrl()` returns `null`.
- `craft\base\ElementInterface::findSource()` no longer needs to specify a default value for the `context` argument.
- `craft\base\ElementInterface::getAncestors()`, `getDescendants()`, `getChildren()`, and `getSiblings()` now have `ElementQueryInterface|ElementCollection` return types, rather than `ElementQueryInterface|Collection`.
- `craft\base\ElementInterface::getEagerLoadedElementCount()` can now return `null` for counts that haven’t been eager-loaded yet.
- `craft\base\ElementInterface::getEagerLoadedElements` now has an `ElementCollection|null` return type, rather than `Collection|null`.
- `craft\base\ElementInterface::indexHtml()`’ `$showCheckboxes` argument is now `$selectable`, and it now has a `$sortable` argument.
- `craft\base\ElementInterface::modifyCustomSource()` can now set `disabled` to `true` on the source config to hide it.
- `craft\base\ElementInterface::setEagerLoadedElements()` now has a `$plan` argument, which will be set to the eager-loading plan.
- `craft\base\ElementInterface::setParent()` no longer needs to specify a default value for the `parent` argument.
- `craft\base\ElementInterface::setRevisionCreatorId()` no longer needs to specify a default value for the `creatorId` argument.
- `craft\base\ElementInterface::setRevisionNotes()` no longer needs to specify a default value for the `notes` argument.
- `craft\base\Field::inputHtml()` now has an `$inline` argument.
- `craft\base\FieldInterface::getIsTranslatable()`, `getTranslationDescription()`, `getInputHtml()`, `normalizeValue()`, `normalizeValueFromRequest()`, and `serializeValue()` no longer need to specify a default value for the `$element` argument.
- `craft\base\WidgetInterface::icon()` can now return a system icon name. ([#14169](https://github.com/craftcms/cms/pull/14169))
- `craft\behaviors\SessionBehavior::setSuccess()` and `getSuccess()` use the `success` flash key now, rather than `notice`. ([#14345](https://github.com/craftcms/cms/pull/14345))
- `craft\db\Connection::getSupportsMb4()` is now dynamic for MySQL installs, based on whether the `elements_sites` table has an `mb4` charset.
- `craft\elemens\db\ElementQueryInterface::collect()` now has an `ElementCollection` return type, rather than `Collection`.
- `craft\elements\Entry::getSection()` can now return `null`, for nested entries.
- `craft\elements\User::getAddresses()` now returns a collection.
- `craft\elements\db\ElementQuery::__toString()` now returns the class name. ([#14498](https://github.com/craftcms/cms/issues/14498))
- `craft\enums\LicenseKeyStatus` is now an enum.
- `craft\events\AuthenticateUserEvent::$password` can now be null, if the user is being authenticated with a passkey.
- `craft\fields\BaseOptionsField::$multi` and `$optgroups` properties are now static.
- `craft\fields\Matrix::$propagationMethod` now has a type of `craft\enums\PropagationMethod`.
- `craft\fields\fieldlayoutelements\BaseUiElement::selectorIcon()` can now return a system icon name. ([#14169](https://github.com/craftcms/cms/pull/14169))
- `craft\gql\mutations\Entry::createSaveMutations()` now accepts a `$section` argument.
- `craft\helpers\App::parseEnv()` now returns `null` when a missing environment variable name is passed to it. ([#14253](https://github.com/craftcms/cms/pull/14253))
- `craft\helpers\Assets::generateUrl()` no longer has an `$fs` argument. ([#14353](https://github.com/craftcms/cms/pull/14353))
- `craft\helpers\Cp::fieldHtml()` now supports a `labelExtra` config value.
- `craft\helpers\Db::parseParam()`, `parseDateParam()`, `parseMoneyParam()`, and `parseNumericParam()` now return `null` instead of an empty string if no condition should be applied.
- `craft\helpers\Html::id()` and `Craft.formatInputId()` now retain colons and periods, and ensure the string begins with a letter.
- `craft\helpers\Html::normalizeTagAttributes()` now supports a `removeClass` key.
- `craft\helpers\Html::svg()` now has a `$throwException` argument.
- `craft\helpers\Html::tag()` and `beginTag()` now ensure that the passed-in attributes are normalized.
- `craft\helpers\StringHelper::toString()` now supports backed enums.
- `craft\i18n\I18N::getPrimarySiteLocale()` is now deprecated. `craft\models\Site::getLocale()` should be used instead.
- `craft\i18n\I18N::getPrimarySiteLocaleId()` is now deprecated. `craft\models\Site::$language` should be used instead.
- `craft\models\FieldLayout::getField()` and `isFieldIncluded()` now now have a `$filter` argument rather than `$attribute`, and it can be set to a callable.
- `craft\models\Section::$propagationMethod` now has a type of `craft\enums\PropagationMethod`.
- `craft\services\AssetIndexer::indexFileByListing()` now has a `$volume` argument in place of `$volumeId`.
- `craft\services\AssetIndexer::indexFolderByListing()` now has a `$volume` argument in place of `$volumeId`.
- `craft\services\AssetIndexer::storeIndexList()` now has a `$volume` argument in place of `$volumeId`.
- `craft\services\Elements::duplicateElement()` now has an `$asUnpublishedDraft` argument, and no longer has a `$trackDuplication` argument.
- `craft\services\Elements::saveElement()` now has a `$saveContent` argument.
- `craft\services\Plugins::getPluginLicenseKeyStatus()` now returns a `craft\enums\LicenseKeyStatus` case.
- `craft\services\ProjectConfig::saveModifiedConfigData()` no longer has a `$writeExternalConfig` argument, and no longer writes out updated project config YAML files.
- `craft\services\Users::activateUser()` now has a `void` return type, and throws an `InvalidElementException` in case of failure.
- `craft\services\Users::deactivateUser()` now has a `void` return type, and throws an `InvalidElementException` in case of failure.
- `craft\services\Users::removeCredentials()` now has a `void` return type, and throws an `InvalidElementException` in case of failure.
- `craft\services\Users::shunMessageForUser()` now has a `void` return type, and throws an `InvalidElementException` in case of failure.
- `craft\services\Users::suspendUser()` now has a `void` return type, and throws an `InvalidElementException` in case of failure.
- `craft\services\Users::unlockUser()` now has a `void` return type, and throws an `InvalidElementException` in case of failure.
- `craft\services\Users::unshunMessageForUser()` now has a `void` return type, and throws an `InvalidElementException` in case of failure.
- `craft\services\Users::unsuspendUser()` now has a `void` return type, and throws an `InvalidElementException` in case of failure.
- `craft\services\Users::verifyEmailForUser()` now has a `void` return type, and throws an `InvalidElementException` in case of failure.
- `craft\web\Controller::asModelSuccess()` now includes a `modelClass` key in the response data (and `modelId` if the model implements `craft\base\Identifiable`).
- Colors defined by elements’ `statuses()` methods can now be a `craft\enums\Color` instance.
- Exception response data no longer includes an `error` key with the exception message. `message` should be used instead. ([#14346](https://github.com/craftcms/cms/pull/14346))
- Deprecated `Craft::Pro`. `craft\enums\CmsEdition::Pro` should be used instead.
- Deprecated `Craft::Solo`. `craft\enums\CmsEdition::Solo` should be used instead.
- Deprecated `craft\base\ApplicationTrait::getEdition()`. `$edition` should be used instead.
- Deprecated `craft\base\ApplicationTrait::getEditionHandle()`. `$edition` should be used instead.
- Deprecated `craft\base\ApplicationTrait::getEditionName()`. `$edition` should be used instead.
- Deprecated `craft\base\ApplicationTrait::getLicensedEditionName()`. `getLicensedEdition()` should be used instead.
- Deprecated `craft\events\DefineElementInnerHtmlEvent`.
- Deprecated `craft\events\SearchEvent::$siteId`.
- Deprecated `craft\helpers\App::editionHandle()`. `craft\enums\CmsEdition::handle()` should be used instead.
- Deprecated `craft\helpers\App::editionIdByHandle()`. `craft\enums\CmsEdition::fromHandle()` should be used instead.
- Deprecated `craft\helpers\App::editionName()`. `craft\enums\CmsEdition::name` should be used instead.
- Deprecated `craft\helpers\App::editions()`. `craft\enums\CmsEdition::cases()` should be used instead.
- Deprecated `craft\helpers\App::isValidEdition()`. `craft\enums\CmsEdition::tryFrom()` should be used instead.
- Deprecated `craft\helpers\Component::iconSvg()`. `craft\helpers\Cp::iconSvg()` and `fallbackIconSvg()` should be used instead. ([#14169](https://github.com/craftcms/cms/pull/14169))
- Deprecated `craft\helpers\Cp::ELEMENT_SIZE_LARGE`. `CHIP_SIZE_LARGE` should be used instead.
- Deprecated `craft\helpers\Cp::ELEMENT_SIZE_SMALL`. `CHIP_SIZE_SMALL` should be used instead.
- Deprecated `craft\helpers\Cp::elementHtml()`. `elementChipHtml()` or `elementCardHtml()` should be used instead.
- Deprecated the `_elements/element.twig` control panel template. `elementChip()` or `elementCard()` should be used instead.
- Deprecated the `cp.elements.element` control panel template hook.
- Removed the `_includes/revisionmenu.twig` control panel template.
- Removed `\craft\mail\transportadapters\Gmail::$timeout`.
- Removed `\craft\mail\transportadapters\Smtp::$encryptionMethod`.
- Removed `\craft\mail\transportadapters\Smtp::$timeout`.
- Removed `craft\base\ApplicationTrait::getMatrix()`.
- Removed `craft\base\Element::$contentId`.
- Removed `craft\base\Element::ATTR_STATUS_MODIFIED`. `craft\enums\AttributeStatus::Modified` should be used instead.
- Removed `craft\base\Element::ATTR_STATUS_OUTDATED`. `craft\enums\AttributeStatus::Outdated` should be used instead.
- Removed `craft\base\ElementInterface::getContentTable()`.
- Removed `craft\base\ElementInterface::getFieldColumnPrefix()`.
- Removed `craft\base\ElementInterface::gqlMutationNameByContext()`.
- Removed `craft\base\ElementInterface::gqlTypeNameByContext()`.
- Removed `craft\base\ElementInterface::hasContent()`.
- Removed `craft\base\FieldInterface::getContentColumnType()`. `dbType()` should be implemented instead.
- Removed `craft\base\FieldInterface::getGroup()`.
- Removed `craft\base\FieldInterface::hasContentColumn()`. Fields that don’t need to store values in the `elements_sites.content` column should return `null` from `dbType()`.
- Removed `craft\base\FieldInterface::modifyElementsQuery()`. Fields can customize how their element query params are handled by implementing `queryCondition()`.
- Removed `craft\base\FieldTrait::$groupId`.
- Removed `craft\base\FieldTrait::$layoutId`.
- Removed `craft\base\FieldTrait::$sortOrder`.
- Removed `craft\base\FieldTrait::$tabId`.
- Removed `craft\base\conditions\ConditionInterface::getConditionRuleTypes()`.
- Removed `craft\controllers\Sections::actionDeleteEntryType()`.
- Removed `craft\controllers\Sections::actionEditEntryType()`.
- Removed `craft\controllers\Sections::actionEntryTypesIndex()`.
- Removed `craft\controllers\Sections::actionReorderEntryTypes()`.
- Removed `craft\controllers\Sections::actionSaveEntryType()`.
- Removed `craft\controllers\UsersController::EVENT_REGISTER_USER_ACTIONS`. `craft\base\Element::EVENT_DEFINE_ACTION_MENU_ITEMS` should be used instead.
- Removed `craft\db\Table::FIELDGROUPS`.
- Removed `craft\elements\MatrixBlock`.
- Removed `craft\elements\db\ElementQuery::$contentTable`.
- Removed `craft\elements\db\MatrixBlockQuery`.
- Removed `craft\enums\PatchManifestFileAction`.
- Removed `craft\enums\PeriodType`.
- Removed `craft\enums\PluginUpdateStatus`.
- Removed `craft\enums\VersionUpdateStatus`.
- Removed `craft\errors\MatrixBlockTypeNotFoundException`.
- Removed `craft\events\BlockTypesEvent`.
- Removed `craft\events\FieldGroupEvent`.
- Removed `craft\events\RegisterUserActionsEvent`.
- Removed `craft\fieldlayoutelements\users\AddressesField`.
- Removed `craft\fields\Matrix::EVENT_SET_FIELD_BLOCK_TYPES`.
- Removed `craft\fields\Matrix::PROPAGATION_METHOD_ALL`. `craft\enums\PropagationMethod::All` should be used instead.
- Removed `craft\fields\Matrix::PROPAGATION_METHOD_CUSTOM`. `craft\enums\PropagationMethod::Custom` should be used instead.
- Removed `craft\fields\Matrix::PROPAGATION_METHOD_LANGUAGE`. `craft\enums\PropagationMethod::Language` should be used instead.
- Removed `craft\fields\Matrix::PROPAGATION_METHOD_NONE`. `craft\enums\PropagationMethod::None` should be used instead.
- Removed `craft\fields\Matrix::PROPAGATION_METHOD_SITE_GROUP`. `craft\enums\PropagationMethod::SiteGroup` should be used instead.
- Removed `craft\fields\Matrix::contentTable`.
- Removed `craft\fields\Matrix::getBlockTypeFields()`.
- Removed `craft\fields\Matrix::getBlockTypes()`.
- Removed `craft\fields\Matrix::setBlockTypes()`.
- Removed `craft\gql\arguments\elements\MatrixBlock`.
- Removed `craft\gql\interfaces\elements\MatrixBlock`.
- Removed `craft\gql\resolvers\elements\MatrixBlock`.
- Removed `craft\gql\types\elements\MatrixBlock`.
- Removed `craft\gql\types\generators\MatrixBlockType`.
- Removed `craft\helpers\Db::GLUE_AND`, `GLUE_OR`, and `GLUE_NOT`. `craft\db\QueryParam::AND`, `OR`, and `NOT` can be used instead.
- Removed `craft\helpers\Db::extractGlue()`. `craft\db\QueryParam::extractOperator()` can be used instead.
- Removed `craft\helpers\ElementHelper::fieldColumn()`.
- Removed `craft\helpers\ElementHelper::fieldColumnFromField()`.
- Removed `craft\helpers\FieldHelper`.
- Removed `craft\helpers\Gql::canMutateEntries()`.
- Removed `craft\models\EntryType::$sectionId`.
- Removed `craft\models\EntryType::$sortOrder`.
- Removed `craft\models\EntryType::getSection()`.
- Removed `craft\models\FieldGroup`.
- Removed `craft\models\MatrixBlockType`.
- Removed `craft\models\Section::PROPAGATION_METHOD_ALL`. `craft\enums\PropagationMethod::All` should be used instead.
- Removed `craft\models\Section::PROPAGATION_METHOD_CUSTOM`. `craft\enums\PropagationMethod::Custom` should be used instead.
- Removed `craft\models\Section::PROPAGATION_METHOD_LANGUAGE`. `craft\enums\PropagationMethod::Language` should be used instead.
- Removed `craft\models\Section::PROPAGATION_METHOD_NONE`. `craft\enums\PropagationMethod::None` should be used instead.
- Removed `craft\models\Section::PROPAGATION_METHOD_SITE_GROUP`. `craft\enums\PropagationMethod::SiteGroup` should be used instead.
- Removed `craft\records\EntryType::getSection()`.
- Removed `craft\records\Field::getGroup()`.
- Removed `craft\records\Field::getOldColumnSuffix()`.
- Removed `craft\records\FieldGroup`.
- Removed `craft\records\FieldLayout::getFields()`.
- Removed `craft\records\FieldLayout::getTabs()`.
- Removed `craft\records\FieldLayoutField`.
- Removed `craft\records\FieldLayoutTab`.
- Removed `craft\records\MatrixBlockType`.
- Removed `craft\records\MatrixBlock`.
- Removed `craft\services\Content`.
- Removed `craft\services\Elements::$duplicatedElementIds`.
- Removed `craft\services\Elements::$duplicatedElementSourceIds`.
- Removed `craft\services\Fields::EVENT_AFTER_DELETE_FIELD_GROUP`.
- Removed `craft\services\Fields::EVENT_AFTER_SAVE_FIELD_GROUP`.
- Removed `craft\services\Fields::EVENT_BEFORE_APPLY_GROUP_DELETE`.
- Removed `craft\services\Fields::EVENT_BEFORE_DELETE_FIELD_GROUP`.
- Removed `craft\services\Fields::EVENT_BEFORE_SAVE_FIELD_GROUP`.
- Removed `craft\services\Fields::deleteGroup()`.
- Removed `craft\services\Fields::deleteGroupById()`.
- Removed `craft\services\Fields::getAllGroups()`.
- Removed `craft\services\Fields::getFieldIdsByLayoutIds()`.
- Removed `craft\services\Fields::getFieldsByGroupId()`.
- Removed `craft\services\Fields::getGroupById()`.
- Removed `craft\services\Fields::getGroupByUid()`.
- Removed `craft\services\Fields::getLayoutTabsById()`.
- Removed `craft\services\Fields::handleChangedGroup()`.
- Removed `craft\services\Fields::handleDeletedGroup()`.
- Removed `craft\services\Fields::saveGroup()`.
- Removed `craft\services\Fields::updateColumn()`.
- Removed `craft\services\Matrix`.
- Removed `craft\services\Plugins::setPluginLicenseKeyStatus()`.
- Removed `craft\services\ProjectConfig::PATH_MATRIX_BLOCK_TYPES`.
- Removed `craft\services\ProjectConfig::PATH_MATRIX_BLOCK_TYPES`.
- Removed `craft\services\ProjectConfig::PATH_MATRIX_BLOCK_TYPES`.
- Removed `craft\services\ProjectConfig::updateStoredConfigAfterRequest()`.
- Removed `craft\services\Sections`. Most of its methods have been moved to `craft\services\Entries`.
- Removed `craft\web\CpScreenResponseBehavior::$contextMenuHtml`. `$contextMenuItems` should be used instead.
- Removed `craft\web\CpScreenResponseBehavior::contextMenuHtml()`. `contextMenuItems()` should be used instead.
- Removed `craft\web\CpScreenResponseBehavior::contextMenuTemplate()`. `contextMenuItems()` should be used instead.
- Removed `craft\web\User::startElevatedSession()`. `login()` should be used instead.
- Removed `craft\web\twig\variables\Cp::getEntryTypeOptions()`.
- Admin tables now support client-side searching when not running in API mode. ([#14126](https://github.com/craftcms/cms/pull/14126))
- Admin tables now support appending `bodyHtml` and `headHtml` when running in API mode.
- Added `Craft.BaseElementSelectInput::defineElementActions()`.
- Added `Craft.CP::setSiteCrumbMenuItemStatus()`.
- Added `Craft.CP::showSiteCrumbMenuItem()`.
- Added `Craft.CP::updateContext()`.
- Added `Craft.CpModal`.
- Added `Craft.ElementEditor::markDeltaNameAsModified()`.
- Added `Craft.ElementEditor::setFormValue()`.
- Added `Garnish.DisclosureMenu::addGroup()`.
- Added `Garnish.DisclosureMenu::addHr()`.
- Added `Garnish.DisclosureMenu::addItem()`.
- Added `Garnish.DisclosureMenu::createItem()`.
- Added `Garnish.DisclosureMenu::getFirstDestructiveGroup()`.
- Added `Garnish.DisclosureMenu::isPadded()`.
- `Craft.appendBodyHtml()` and `appendHeadHtml()` are now promise-based, and load JavaScript resources over Ajax.

### System
- Craft now requires PHP 8.2+.
- Craft now requires MySQL 8.0.17+, MariaDB 10.4.6+, or PostgreSQL 13+.
- Craft now requires the Symfony Filesystem component directly.
- Craft now requires `bacon/bacon-qr-code`.
- Craft now requires `composer/semver` directly.
- Craft now requires `pragmarx/google2fa`.
- Craft now requires `pragmarx/recovery`.
- Craft now requires `web-auth/webauthn-lib`.
- Updated `commerceguys/addressing` to v2. ([#14318](https://github.com/craftcms/cms/discussions/14318))
- Updated `illuminate/collections` to v10.
- Updated `yiisoft/yii2-symfonymailer` to v4.
- Craft no longer requires `composer/composer`.
- New database tables now default to the `utf8mb4` charset, and the `utf8mb4_0900_ai_ci` or `utf8mb4_unicode_ci` collation, on MySQL. Existing installs should run `db/convert-charset` after upgrading, to ensure all tables have consistent charsets and collations. ([#11823](https://github.com/craftcms/cms/discussions/11823))
- The `deprecationerrors.traces`, `fieldlayouts.config`, `gqlschemas.scope`, `sections.previewTargets`, `userpreferences.preferences`, and `widgets.settings` columns are now of type `JSON` for MySQL and PostgreSQL. ([#14300](https://github.com/craftcms/cms/pull/14300))
- The `defaultTemplateExtensions` config setting now lists `twig` before `html` by default. ([#11809](https://github.com/craftcms/cms/discussions/11809))
- Improved the initial page load performance for element edit screens that contain Matrix fields.
- Improved the performance of control panel screens that include field layout designers.
- Improved the performance of autosaves for elements with newly-created Matrix entries.
- Slugs are no longer required for elements that don’t have a URI format that contains `slug`.
- Garbage collection now deletes orphaned nested entries.
- Craft now has a default limit of 100 sites, which can be increased via `craft\ervices\Sites::$maxSites` at your own peril. ([#14307](https://github.com/craftcms/cms/pull/14307))
- Fixed a bug where multi-site element queries weren’t scoring elements on a per-site basis. ([#13801](https://github.com/craftcms/cms/discussions/13801))
- Fixed an error that could occur if eager-loading aliases conflicted with native eager-loading handles, such as `author`. ([#14057](https://github.com/craftcms/cms/issues/14057))
- Fixed a bug where layout components provided by disabled plugins weren’t getting omitted. ([#14219](https://github.com/craftcms/cms/pull/14219))
- Fixed a bug where element thumbnails within hidden tabs weren’t always getting loaded when their tab was selected.
- Added an SVG icon set based on Font Awesome 6.5.1. ([#14169](https://github.com/craftcms/cms/pull/14169))
- Updated Monolog to v3.
- Updated Axios to 1.6.5.
- Updated D3 to 7.8.5.
- Updated Punycode to 2.0.1.
- Updated XRegExp to 5.1.1.<|MERGE_RESOLUTION|>--- conflicted
+++ resolved
@@ -2,15 +2,10 @@
 
 ## Unreleased
 
-<<<<<<< HEAD
+- Fixed a styling bug.
 - Fixed a bug `craft\services\Categories::saveGroup()` and `craft\services\Tags::saveTagGroup()` weren’t respecting predefined UUID values on new models.
 
 ## 5.4.9 - 2024-10-22
-=======
-- Fixed a styling bug.
-
-## 4.12.8 - 2024-10-22
->>>>>>> 1cf76e72
 
 - The `install` command now runs through database connection setup, if Craft can’t yet connect to the database. ([#15943](https://github.com/craftcms/cms/issues/15943))
 - `authorId`, `authorIds`, `authors`, and `sectionId` are now reserved field handles for entry types. ([#15923](https://github.com/craftcms/cms/issues/15923))
