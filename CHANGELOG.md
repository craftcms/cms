--- conflicted
+++ resolved
@@ -23,11 +23,8 @@
 - Fixed a bug where element index filter HUDs were unresponsive if another one was already active for a different site/source. ([#11880](https://github.com/craftcms/cms/issues/11880))
 - Fixed a bug where newly-created subfolders on the Assets index page could appear to have the wrong indentation.
 - Fixed a UI bug where renaming a newly-created volume subfolder didn’t appear to have any effect.
-<<<<<<< HEAD
+- Fixed a bug where empty URL fields would be marked as changed, even when no change was made to them. ([#11908](https://github.com/craftcms/cms/issues/11908))
 - Fixed a UI bug where autocomplete dropdowns were not filtered on initial click ([#11896](https://github.com/craftcms/cms/issues/11896))
-=======
-- Fixed a bug where empty URL fields would be marked as changed, even when no change was made to them. ([#11908](https://github.com/craftcms/cms/issues/11908))
->>>>>>> 0b61004a
 
 ### Security
 - Fixed XSS vulnerabilities.
