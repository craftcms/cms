--- conflicted
+++ resolved
@@ -3,14 +3,11 @@
 ## Unreleased
 
 ### Added
-<<<<<<< HEAD
 - Added `successMessageInput()` and `failMessageInput()` functions for quickly generating hidden flash message fields.
+- Added the `prefixGqlRootTypes` setting to be used in conjunction with the `gqlTypePrefix` setting. ([#7552](https://github.com/craftcms/cms/issues/7552))
 - Added `craft\helpers\Html::failMessageInput()`.
 - Added `craft\helpers\Html::successMessageInput()`.
 
-=======
-- Added the `prefixGqlRootTypes` setting to be used in conjunction with the `gqlTypePrefix` setting. ([#7552](https://github.com/craftcms/cms/issues/7552))
->>>>>>> 49eaf89c
 ### Changed
 - It’s now possible to delete entries from the “All entries” source. ([#7545](https://github.com/craftcms/cms/issues/7545))
 
