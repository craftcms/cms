--- conflicted
+++ resolved
@@ -23,12 +23,9 @@
 - Fixed a bug where element index filter HUDs were unresponsive if another one was already active for a different site/source. ([#11880](https://github.com/craftcms/cms/issues/11880))
 - Fixed a bug where newly-created subfolders on the Assets index page could appear to have the wrong indentation.
 - Fixed a UI bug where renaming a newly-created volume subfolder didn’t appear to have any effect.
-<<<<<<< HEAD
-- Fixed an issue where related to condition fields wouldn't display on non-primary sites ([#11892](https://github.com/craftcms/cms/issues/11892))
-=======
 - Fixed a bug where empty URL fields would be marked as changed, even when no change was made to them. ([#11908](https://github.com/craftcms/cms/issues/11908))
 - Fixed a UI bug where autosuggest menus weren’t getting filtered when first opened for inputs with existing values. ([#11896](https://github.com/craftcms/cms/issues/11896))
->>>>>>> ebd74250
+- Fixed an issue where related to condition fields wouldn't display on non-primary sites ([#11892](https://github.com/craftcms/cms/issues/11892))
 
 ### Security
 - Fixed XSS vulnerabilities.
