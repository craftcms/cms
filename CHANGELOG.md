--- conflicted
+++ resolved
@@ -1,6 +1,5 @@
 # Release Notes for Craft CMS 5
 
-<<<<<<< HEAD
 ## Unreleased (5.3.0)
 
 - Double-clicking on element index rows no longer opens the element editor slideout, when inline editing is active. ([#15441](https://github.com/craftcms/cms/discussions/15441))
@@ -150,11 +149,7 @@
 - Fixed a bug where customized settings for assets’ Temporary Uploads source were only being retained for the current user. ([#15424](https://github.com/craftcms/cms/issues/15424))
 - Fixed a bug where it wasn’t possible to render element partial templates for assets, categories, or tags. ([#15426](https://github.com/craftcms/cms/issues/15426))
 
-
-## Unreleased (5.2.x)
-=======
 ## 5.2.10 - 2024-08-05
->>>>>>> 5319b3e5
 
 - Fixed a bug where it wasn’t possible to render element partial templates for assets, categories, or tags. ([#15426](https://github.com/craftcms/cms/issues/15426))
 - Fixed an error that could occur when deleting a nested element, if its owner wasn’t saved for the same site. ([#15290](https://github.com/craftcms/cms/issues/15290))
