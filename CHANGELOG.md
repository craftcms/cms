# Release Notes for Craft CMS 5

## Unreleased

- `craft\helpers\UrlHelper::actionUrl()` now returns URLs based on the primary site’s base URL (if it has one), for console requests if the `@web` alias wasn’t explicitly defined.
- An exception is now thrown when attempting to save an entry that’s missing `sectionId` or `fieldId` + `ownerId` values. ([#15345](https://github.com/craftcms/cms/discussions/15345))
- Fixed a bug where it wasn’t possible to expand/collapse descendants of disabled table rows within element select modals. ([#15337](https://github.com/craftcms/cms/issues/15337))
- Fixed a bug where PhpStorm autocomplete wasn’t working when chaining custom field methods defined by `CustomFieldBehavior`. ([#15336](https://github.com/craftcms/cms/issues/15336))
<<<<<<< HEAD
- Fixed a bug where new nested entries created on newly-created elements weren’t getting duplicated to all other sites for the owner element. ([#15321](https://github.com/craftcms/cms/issues/15321))
- Fixed a bug where addresses were getting truncated within address cards. ([#15338](https://github.com/craftcms/cms/issues/15338))
- Fixed a bug where TOTP setup keys included an extra space at the end. ([#15349](https://github.com/craftcms/cms/issues/15349))
- Fixed a bug where input focus could automatically jump to slideout sidebars shortly after they were shown. ([#15314](https://github.com/craftcms/cms/issues/15314))
- Fixed an error that occurred if the SMTP mailer transport type was used, and the Hostname value was blank. ([#15342](https://github.com/craftcms/cms/discussions/15342))
- Fixed a bug where database DML changes weren’t getting rolled back after tests were run if the Codeception config had `transaction: true`. ([#7615](https://github.com/craftcms/cms/issues/7615))
- Fixed an error that could occur when saving recursively-nested elements. ([#15362](https://github.com/craftcms/cms/issues/15362))
- Fixed a styling issue. ([#15315](https://github.com/craftcms/cms/issues/15315))
=======
- Fixed a bug where new Matrix blocks created on newly-created elements weren’t getting duplicated to all other sites for the owner element. ([#15321](https://github.com/craftcms/cms/issues/15321))
- Fixed a bug where focus could jump unexpectedly when a slideout was opened. ([#15314](https://github.com/craftcms/cms/issues/15314))
>>>>>>> 795a99ce

## 5.2.6 - 2024-07-11

> [!NOTE]
> Craft now sends no-cache headers for requests that generate/retrieve a CSRF token. If your Craft install is behind a static caching service like Cloudflare, enable the [asyncCsrfInputs](https://craftcms.com/docs/5.x/reference/config/general.html#asynccsrfinputs) config setting to avoid a significant cache hit reduction. ([#15293](https://github.com/craftcms/cms/pull/15293), [#15281](https://github.com/craftcms/cms/pull/15281))

- Craft now sends no-cache headers for any request that calls `craft\web\Request::getCsrfToken()`. ([#15293](https://github.com/craftcms/cms/pull/15293), [#15281](https://github.com/craftcms/cms/pull/15281))
- Fixed a bug where structures’ Max Levels settings weren’t being enforced when dragging elements with collapsed descendants. ([#15310](https://github.com/craftcms/cms/issues/15310))
- Fixed a bug where `craft\helpers\ElementHelper::isDraft()`, `isRevision()`, and `isDraftOrRevision()` weren’t returning `true` if a nested draft/revision element was passed in, but the root element was canonical. ([#15303](https://github.com/craftcms/cms/issues/15303))
- Fixed a bug where focus could be trapped within slideout sidebars. ([#15314](https://github.com/craftcms/cms/issues/15314))
- Fixed a bug where element slideout sidebars were included in the focus order when hidden. ([#15332](https://github.com/craftcms/cms/pull/15332))
- Fixed a bug where field status indicators weren’t visible on mobile viewports.
- Fixed a bug where sorting elements by custom field within element indexes wasn’t always working. ([#15297](https://github.com/craftcms/cms/issues/15297))
- Fixed a bug where asset bulk element actions were available when folders were selected. ([#15301](https://github.com/craftcms/cms/issues/15301))
- Fixed a bug where element thumbnails weren’t always getting loaded. ([#15299](https://github.com/craftcms/cms/issues/15299))
- Fixed an error that occurred when attempting to save a user via the <kbd>Command</kbd>/<kbd>Ctrl</kbd> + <kbd>S</kbd> keyboard shortcut within a slideout. ([#15307](https://github.com/craftcms/cms/issues/15307))
- Fixed a bug where “Delete heading” buttons within Customize Sources modals were getting text cursors. ([#15317](https://github.com/craftcms/cms/issues/15317))
- Fixed a bug where disclosure hint text wasn’t legible on hover. ([#15316](https://github.com/craftcms/cms/issues/15316))
- Fixed an error that occurred if the System Name was set to a nonexistent environment variable.
- Fixed a bug where custom table columns within element indexes weren’t getting updated automatically when table rows were refreshed.
- Fixed a bug where nested element indexes weren’t passing the `ownerId` param, when refreshing elements’ table rows.
- Fixed a bug where it wasn’t possible to tell if an element had been edited, if it was displayed within a nested element index table without a header column.
- Fixed an error that could occur if a field was removed from a field layout, if another field had been conditional based on it. ([#15328](https://github.com/craftcms/cms/issues/15328))

## 5.2.5 - 2024-07-02

- Craft now sends no-cache headers for any request that generates a CSRF token. ([#15281](https://github.com/craftcms/cms/pull/15281), [verbb/formie#1963](https://github.com/verbb/formie/issues/1963))
- Fixed a JavaScript error that occurred when creating a new custom element source, preventing the Default Sort and Default Table Columns fields from showing up.
- Fixed a bug where the control panel was getting asynchronous CSRF inputs if the `asyncCsrfInputs` config setting was enabled.
- Fixed a bug where Craft’s Twig implementation wasn’t respecting sandboxing rules for object properties. ([#15278](https://github.com/craftcms/cms/issues/15278))
- Fixed a bug where assets that the user wasn’t permitted to view could have a “Show in folder” action.
- Fixed focus management with element select inputs after elements were added or removed.
- Fixed a bug where it wasn’t possible to set `title` values on nested Matrix entries, when saving section entries via GraphQL. ([#15270](https://github.com/craftcms/cms/issues/15270))
- Fixed a SQL error that could occur if a `DECIMAL()` expression was passed into a query’s `select()` or `groupBy()` methods. ([#15271](https://github.com/craftcms/cms/issues/15271))
- Fixed a bug where the “Delete (with descendants)” element action wasn’t deleting descendants. ([#15273](https://github.com/craftcms/cms/issues/15273))
- Fixed an error that could occur when upgrading to Craft 5 if the database user didn’t have permission to disable foreign key constraints. ([#15262](https://github.com/craftcms/cms/issues/15262))

## 5.2.4.1 - 2024-06-27

- Fixed a JavaScript error. ([#15266](https://github.com/craftcms/cms/issues/15266))

## 5.2.4 - 2024-06-27

- Improved the styling of inactive users’ status indicators. ([#15195](https://github.com/craftcms/cms/issues/15195))
- Added `Garnish.once()` and `Garnish.Base::once()`, for registering event handlers that should only be triggered one time.
- Fixed a bug where Ajax requests stopped working after a user session expired and then was reauthenticated.
- Fixed an error that occurred if an element select input was initialized without a `name` value.
- Fixed a bug where Selectize inputs could be immediately focused and marked as dirty when opening an element editor slideout, if they were the first focusable element in the field layout. ([#15245](https://github.com/craftcms/cms/issues/15245))
- Fixed a bug where other author indicators weren’t shown for Craft Team.
- Fixed a bug where the Recent Entries widget wasn’t showing authors’ usernames for Craft Team.
- Fixed a bug where asset edit page URLs contained spaces if the asset filename contained spaces. ([#15236](https://github.com/craftcms/cms/issues/15236))
- Fixed a bug where element select inputs with `single` set to `true` would set existing elements’ input names ending in `[]`.
- Fixed a bug where element indexes could display “Nothing yet” at the bottom of populated table views. ([#15241](https://github.com/craftcms/cms/issues/15241))
- Fixed a bug where element edit pages initially showed the canonical element’s chip in the crumb bar, for provisional drafts. ([#15244](https://github.com/craftcms/cms/issues/15244))
- Fixed an error that occurred when opening an element’s editor slideout via its “Edit” action menu item, if the element had provisional changes. ([#15248](https://github.com/craftcms/cms/pull/15248))
- Fixed a bug where recursively-nested Matrix entries could be lost if multiple of them were edited, and not immediately saved. ([#15256](https://github.com/craftcms/cms/issues/15256))
- Fixed an error that could occur when upgrading to Craft 5 if the database user didn’t have permission to disable foreign key constraints. ([#15262](https://github.com/craftcms/cms/issues/15262))
- Fixed a bug where expanded sidebar navigations could overlap the main content on small screens. ([#15253](https://github.com/craftcms/cms/issues/15253))

## 5.2.3 - 2024-06-20

- Fixed MariaDB support. ([#15232](https://github.com/craftcms/cms/issues/15232))
- Fixed a potential vulnerability with TOTP authentication.
- Deprecated `craft\helpers\Db::prepareForJsonColumn()`.

## 5.2.2 - 2024-06-18

- Added `craft\base\conditions\BaseNumberConditionRule::$step`.
- Added `craft\helpers\Db::parseColumnPrecisionAndScale()`.
- Added `Garnish.muteResizeEvents()`.
- Fixed a JavaScript performance degradation bug. ([#14510](https://github.com/craftcms/cms/issues/14510))
- Fixed a bug where scalar element queries weren’t working if `distinct`, `groupBy`, `having,` or `union` params were set on them during query preparation. ([#15001](https://github.com/craftcms/cms/issues/15001))
- Fixed a bug where Edit Asset screens would warn about losing unsaved changes when navigating away, if the file was replaced but nothing else had changed.
- Fixed a bug where Edit Asset screens would show a notification with a “Reload” button after the file was replaced.
- Fixed a bug where Number fields’ condition rules weren’t allowing decimal values. ([#15222](https://github.com/craftcms/cms/issues/15222))
- Fixed a bug where Number field element query params didn’t respect decimal values. ([#15222](https://github.com/craftcms/cms/issues/15222))
- Fixed a bug where asset thumbnails weren’t getting updated after using the “Replace file” action. ([#15217](https://github.com/craftcms/cms/issues/15217))

## 5.2.1 - 2024-06-17

- Element index table views now show provisional drafts’ canonical elements’ values for the “Ancestors”, “Parent”, “Link”, “URI”, “Revision Notes”, “Last Edited By”, and “Drafts” columns.
- Improved the styling of disabled status indicators. ([#15195](https://github.com/craftcms/cms/issues/15195), [#15206](https://github.com/craftcms/cms/pull/15206))
- Added `craft\web\View::getModifiedDeltaNames()`.
- `craft\web\View::registerDeltaName()` now has a `$forceModified` argument.
- Fixed a bug where changed field values could be forgotten within Matrix fields, if a validation error occurred. ([#15190](https://github.com/craftcms/cms/issues/15190))
- Fixed a bug where the `graphql/create-token` command was prompting for the schema name, when it meant the token name. ([#15205](https://github.com/craftcms/cms/pull/15205))
- Fixed a bug where keyboard shortcuts weren’t getting registered properly for modals and slideouts opened via a disclosure menu. ([#15209](https://github.com/craftcms/cms/issues/15209))
- Fixed a styling issue with the global sidebar when collapsed. ([#15186](https://github.com/craftcms/cms/issues/15186))
- Fixed a bug where it wasn’t possible to query for authors via GraphQL on the Team edition. ([#15187](https://github.com/craftcms/cms/issues/15187))
- Fixed a bug where it wasn’t possible to close elevated session modals. ([#15202](https://github.com/craftcms/cms/issues/15202))
- Fixed a bug where element chips and cards were displaying provisional draft data even if the current user didn’t create the draft. ([#15208](https://github.com/craftcms/cms/issues/15208))
- Fixed a bug where element indexes weren’t displaying structured elements correctly if they had a provisional draft. ([#15214](https://github.com/craftcms/cms/issues/15214))

## 5.2.0 - 2024-06-12

### Content Management
- Live Preview now supports tabs, UI elements, and tab/field conditions. ([#15112](https://github.com/craftcms/cms/pull/15112))
- Live Preview now has a dedicated “Save” button. ([#15112](https://github.com/craftcms/cms/pull/15112))
- It’s now possible to edit assets’ alternative text from the Assets index page. ([#14893](https://github.com/craftcms/cms/discussions/14893))
- Double-clicking anywhere within a table row on an element index page will now open the element’s editor slideout. ([#14379](https://github.com/craftcms/cms/discussions/14379))
- Element index checkboxes no longer have a lag when deselected, except within element selection modals. ([#14896](https://github.com/craftcms/cms/issues/14896))
- Relational field condition rules no longer factor in the target elements’ statuses or sites. ([#14989](https://github.com/craftcms/cms/issues/14989))
- Element cards now display provisional changes, with an “Edited” label. ([#14975](https://github.com/craftcms/cms/pull/14975))
- Improved mobile styling. ([#14910](https://github.com/craftcms/cms/pull/14910))
- Improved the look of slideouts.
- Table views within element index pages are no longer scrolled directly. ([#14927](https://github.com/craftcms/cms/pull/14927))
- Improved the look of user gradicons when selected.
- “Save and continue editing” actions now restore the page’s scroll position on reload.
- “Remove” element actions within relational fields will now remove all selected elements, if the target element is selected. ([#15078](https://github.com/craftcms/cms/issues/15078))
- Action menus are now displayed within the page toolbar, rather than in the breadcrumbs. ([#14913](https://github.com/craftcms/cms/discussions/14913), [#15070](https://github.com/craftcms/cms/pull/15070))
- Site menus within element selector modals now filter out sites that don’t have any sources. ([#15091](https://github.com/craftcms/cms/discussions/15091))
- The meta sidebar toggle has been moved into the gutter between the content pane and meta sidebar. ([#15117](https://github.com/craftcms/cms/pull/15117))
- Element indexes will now show a confirmation dialog when cancelling a bulk inline edit. ([#15139](https://github.com/craftcms/cms/issues/15139), [#15142](https://github.com/craftcms/cms/pull/15142))
- Matrix fields in cards view and Addresses fields now show which nested entries/addresses contain validation errors. ([#15161](https://github.com/craftcms/cms/issues/15161))
- Nested entry edit pages now redirect to their owner element’s edit page. ([#15169](https://github.com/craftcms/cms/issues/15169))

### Accessibility
- Added the “Status” column option to category, entry, and user indexes. ([#14968](https://github.com/craftcms/cms/pull/14968))
- Element cards now display a textual status label rather than just the indicator. ([#14968](https://github.com/craftcms/cms/pull/14968))
- Darkened the color of page sidebar toggle icons to meet the minimum contrast for UI components.
- Darkened the color of context labels to meet the minimum contrast for text.
- Darkened the color of footer links to meet the minimum contrast for text.
- Set the language of the Craft edition in the footer, to improve screen reader pronunciation for non-English languages.
- The accessible name of “Select site” buttons is now translated to the current language.
- Improved the accessibility of two-step verification steps on the control panel login screen. ([#15145](https://github.com/craftcms/cms/pull/15145))
- Improved the accessibility of global nav items with subnavs. ([#15006](https://github.com/craftcms/cms/issues/15006))
- The secondary nav is now kept open during source selection for mobile viewports, preventing focus from being dropped. ([#14946](https://github.com/craftcms/cms/pull/14946))
- User edit screens’ document titles have been updated to describe the page purpose. ([#14946](https://github.com/craftcms/cms/pull/14946))
- Improved the styling of selected global nav items. ([#15061](https://github.com/craftcms/cms/pull/15061))

### Administration
- Added the `--format` option to the `db/backup` and `db/restore` commands for PostgreSQL installs. ([#14931](https://github.com/craftcms/cms/pull/14931))
- The `db/restore` command now autodetects the backup format for PostgreSQL installs, if `--format` isn’t passed. ([#14931](https://github.com/craftcms/cms/pull/14931))
- The `install` command and web-based installer now validate the existing project config files at the outset, and abort installation if there are any issues.
- The `resave/entries` command now has an `--all-sections` flag.
- The web-based installer now displays the error message when installation fails.
- Edit Entry Type pages now have a “Delete” action. ([#14983](https://github.com/craftcms/cms/discussions/14983))
- After creating a new field, field layout designers now set their search value to the new field’s name. ([#15080](https://github.com/craftcms/cms/discussions/15080))
- GraphQL schema edit pages now have a “Save and continue editing” alternate action.
- Volumes’ “Subpath” and “Transform Subpath” settings can now be set to environment variables. ([#15087](https://github.com/craftcms/cms/discussions/15087))
- The system edition can now be defined by a `CRAFT_EDITION` environment variable. ([#15094](https://github.com/craftcms/cms/discussions/15094))
- The rebrand assets path can now be defined by a `CRAFT_REBRAND_PATH` environment variable. ([#15110](https://github.com/craftcms/cms/pull/15110))

### Development
- Added the `{% expires %}` tag, which simplifies setting cache headers on the response. ([#14969](https://github.com/craftcms/cms/pull/14969))
- Added the `withCustomFields` element query param. ([#15003](https://github.com/craftcms/cms/pull/15003))
- Entry queries now support passing `*` to the `section` param, to filter the results to all section entries. ([#14978](https://github.com/craftcms/cms/discussions/14978))
- Element queries now support passing an element instance, or an array of element instances/IDs, to the `draftOf` param.
- Added `craft\elements\ElementCollection::find()`, which can return an element or elements in the collection based on a given element or ID. ([#15023](https://github.com/craftcms/cms/discussions/15023))
- Added `craft\elements\ElementCollection::fresh()`, which reloads each of the collection elements from the database. ([#15023](https://github.com/craftcms/cms/discussions/15023))
- The `collect()` Twig function now returns a `craft\elements\ElementCollection` instance if all of the items are elements.
- `craft\elements\ElementCollection::contains()` now returns `true` if an element is passed in and the collection contains an element with the same ID and site ID; or if an integer is passed in and the collection contains an element with the same ID. ([#15023](https://github.com/craftcms/cms/discussions/15023))
- `craft\elements\ElementCollection::countBy()`, `collapse()`, `flatten()`, `keys()`, `pad()`, `pluck()`, and `zip()` now return an `Illuminate\Support\Collection` object. ([#15023](https://github.com/craftcms/cms/discussions/15023))
- `craft\elements\ElementCollection::diff()` and `intersect()` now compare the passed-in elements to the collection elements by their IDs and site IDs. ([#15023](https://github.com/craftcms/cms/discussions/15023))
- `craft\elements\ElementCollection::flip()` now throws an exception, as element objects can’t be used as array keys. ([#15023](https://github.com/craftcms/cms/discussions/15023))
- `craft\elements\ElementCollection::map()` and `mapWithKeys()` now return an `Illuminate\Support\Collection` object, if any of the mapped values aren’t elements. ([#15023](https://github.com/craftcms/cms/discussions/15023))
- `craft\elements\ElementCollection::merge()` now replaces any elements in the collection with passed-in elements, if their ID and site ID matches. ([#15023](https://github.com/craftcms/cms/discussions/15023))
- `craft\elements\ElementCollection::only()` and `except()` now compare the passed-in values to the collection elements by their IDs, if an integer or array of integers is passed in. ([#15023](https://github.com/craftcms/cms/discussions/15023))
- `craft\elements\ElementCollection::unique()` now returns all elements with unique IDs, if no key is passed in. ([#15023](https://github.com/craftcms/cms/discussions/15023))

### Extensibility
- Improved type definitions for `craft\db\Query`, element queries, and `craft\elements\ElementCollection`.
- Added `craft\base\NestedElementTrait::$updateSearchIndexForOwner`.
- Added `craft\db\getBackupFormat()`.
- Added `craft\db\getRestoreFormat()`.
- Added `craft\db\setBackupFormat()`.
- Added `craft\db\setRestoreFormat()`.
- Added `craft\enums\Color::tryFromStatus()`.
- Added `craft\events\InvalidateElementcachesEvent::$element`.
- Added `craft\fields\BaseRelationField::existsQueryCondition()`.
- Added `craft\helpers\Cp::componentStatusIndicatorHtml()`.
- Added `craft\helpers\Cp::componentStatusLabelHtml()`.
- Added `craft\helpers\Cp::statusLabelHtml()`.
- Added `craft\helpers\DateTimeHelper::relativeTimeStatement()`.
- Added `craft\helpers\DateTimeHelper::relativeTimeToSeconds()`.
- Added `craft\helpers\ElementHelper::postEditUrl()`.
- Added `craft\helpers\ElementHelper::swapInProvisionalDrafts()`.
- Added `craft\helpers\StringHelper::indent()`.
- Added `craft\models\Volume::getTransformSubpath()`.
- Added `craft\models\Volume::setTransformSubpath()`.
- Added `craft\queue\Queue::getJobId()`.
- Added `craft\web\twig\SafeHtml`, which can be implemented by classes whose `__toString()` method should be considered HTML-safe by Twig.
- `craft\base\Element::defineTableAttributes()` now returns common attribute definitions used by most element types.
- `craft\elements\ElementCollection::with()` now supports collections made up of multiple element types.
- `craft\models\Volume::getSubpath()` now has a `$parse` argument.
- `craft\services\Drafts::applyDraft()` now has a `$newAttributes` argument.
- Added the `reloadOnBroadcastSave` setting to `Craft.ElementEditor`. ([#14814](https://github.com/craftcms/cms/issues/14814))
- Added the `waitForDoubleClicks` setting to `Garnish.Select`, `Craft.BaseElementIndex`, and `Craft.BaseElementIndexView`.

### System
- Improved overall system performance. ([#15003](https://github.com/craftcms/cms/pull/15003))
- Improved the performance of `exists()` element queries.
- Improved the performance of `craft\base\Element::toArray()`.
- The Debug Toolbar now pre-serializes objects stored as request parameters, fixing a bug where closures could prevent the entire Request panel from showing up. ([#14982](https://github.com/craftcms/cms/discussions/14982))
- Batched queue jobs now verify that they are still reserved before each step, and before spawning additional batch jobs. ([#14986](https://github.com/craftcms/cms/discussions/14986))
- The search keyword index is now updated for owner elements, when a nested element is saved directly which belongs to a searchable custom field. 
- Updated Yii to 2.0.50. ([#15124](https://github.com/craftcms/cms/issues/15124))
- Updated inputmask to 5.0.9.
- Fixed a bug where the `users/login` action wasn’t checking if someone was already logged in. ([#15168](https://github.com/craftcms/cms/issues/15168))
- Fixed a bug where exceptions due to missing templates weren’t being thrown when rendering an element partial. ([#15176](https://github.com/craftcms/cms/issues/15176))

## 5.1.10 - 2024-06-07

- Fixed an error that could occur if a Local filesystem wasn’t configured with a base path.
- Fixed a bug where some entries could be missing content after upgrading to Craft 5. ([#15150](https://github.com/craftcms/cms/issues/15150))
- Fixed a bug where it wasn’t always possible to add new entries to Matrix fields in inline-editable blocks view, if the field’s Max Entries setting had been reached before page load. ([#15158](https://github.com/craftcms/cms/issues/15158))
- Fixed an error that could occur when rendering the “My Drafts” widget. ([#14749](https://github.com/craftcms/cms/issues/14749))

## 5.1.9 - 2024-06-05

- Fixed a bug where the `db/backup` command could fail on Windows. ([#15090](https://github.com/craftcms/cms/issues/15090))
- Fixed an error that could occur when applying project config changes if a site was deleted. ([#14373](https://github.com/craftcms/cms/issues/14373))
- Fixed an error that could occur when creating an entry via a slideout, if the slideout was submitted before the entry was autosaved. ([#15134](https://github.com/craftcms/cms/pull/15134))
- Fixed a bug where upgrading from Craft CMS 4.4 was allowed even though the migrations assumed 4.5 or later was installed. ([#15133](https://github.com/craftcms/cms/issues/15133))
- Fixed an error that occurred when bulk inline editing an unpublished draft. ([#15138](https://github.com/craftcms/cms/issues/15138))

## 5.1.8 - 2024-06-03

- Added `craft\helpers\Gql::isIntrospectionQuery()`.
- `craft\helpers\Html::id()` now allows IDs to begin with numbers. ([#15066](https://github.com/craftcms/cms/issues/15066))
- Fixed a bug where some condition rules weren’t getting added when applying project config changes, if they depended on another component which hadn’t been added yet. ([#15037](https://github.com/craftcms/cms/issues/15037))
- Fixed a bug where entry type condition rules prefixed their option labels with section names. ([#15075](https://github.com/craftcms/cms/issues/15075))
- Fixed a bug where GraphQL queries could be misidentified as introspection queries. ([#15100](https://github.com/craftcms/cms/issues/15100))
- Fixed an error that could occur when calling `craft\base\FieldLayoutComponent::getAttributes()` if the `$elementType` property wasn’t set yet. ([#15074](https://github.com/craftcms/cms/issues/15074))
- Fixed a bug where nested entry titles weren’t getting included in the owner element’s search keywords. ([#15025](https://github.com/craftcms/cms/issues/15025))
- Fixed a bug where `craft\elements\Address::toArray()` would include a `saveOwnership` key in its response array.
- Fixed a bug where nested entry and address edit pages could have a “Delete for site” action.
- Fixed a bug where field layout designers weren’t displaying native fields in the library pane when a tab was removed that contained them. ([#15064](https://github.com/craftcms/cms/issues/15064))
- Fixed a bug where recent textual changes could be lost when creating a new inline-editable Matrix block, if the block was created before the autosave had a chance to initiate. ([#15069](https://github.com/craftcms/cms/issues/15069))
- Fixed a bug where the `users/create` command would fail without explaining why, when the maximum number of users had already been reached.
- Fixed a validation error that could occur when saving an entry on Craft Solo. ([#15082](https://github.com/craftcms/cms/issues/15082))
- Fixed an error that could occur on an element edit page, if a Matrix field’s Propagation Method was set to “Custom…”, but its Propagation Key Format wasn’t filled in.
- Fixed a bug where Matrix block invalidation errors weren’t getting grouped by block when set on the parent element, for blocks that didn’t have `uid` values. ([#15103](https://github.com/craftcms/cms/discussions/15103))
- Fixed a bug where auto-generated entry titles weren’t getting validated to ensure they weren’t too long. ([#15102](https://github.com/craftcms/cms/issues/15102))
- Fixed a bug where field conditions weren’t working reliably for nested entries within Matrix fields set to the inline-editable blocks view mode. ([#15104](https://github.com/craftcms/cms/issues/15104))
- Fixed a bug where the `serve` command could hang. ([#14977](https://github.com/craftcms/cms/issues/14977))
- Fixed a bug where nested entry edit pages would always redirect to the Entries index, even if they were nested under a different element type. ([#15101](https://github.com/craftcms/cms/issues/15101))
- Fixed an error that occurred when attempting to delete a global set without a field layout. ([#15123](https://github.com/craftcms/cms/issues/15123))

## 5.1.7 - 2024-05-25

- Scalar element queries no longer set their `$select` property to the scalar expression, fixing an error that could occur when executing scalar queries for relation fields. ([#15071](https://github.com/craftcms/cms/issues/15071))
- Fixed an error that occurred when upgrading to Craft 5 if a Matrix block type didn’t have any fields.
- Fixed an error that occurred when upgrading to Craft 5 if any Matrix block rows had invalid `primaryOwnerId` values. ([#15063](https://github.com/craftcms/cms/issues/15063))

## 5.1.6 - 2024-05-23

- Added `craft\services\Fields::getRelationalFieldTypes()`.
- Fixed a bug where `craft\helpers\Typecast::properties()` wasn’t typecasting numeric strings to ints for `int|string|null` properties. ([#14618](https://github.com/craftcms/cms/issues/14618))
- Fixed a bug where “Related To” conditions weren’t allowing entries to be selected. ([#15058](https://github.com/craftcms/cms/issues/15058))

## 5.1.5 - 2024-05-22

- Scalar element queries now set `$select` to the scalar expression, and `$orderBy`, `$limit`, and `$offset` to `null`, on the element query. ([#15001](https://github.com/craftcms/cms/issues/15001))
- Added `craft\fieldlayoutelements\TextareaField::inputTemplateVariables()`.
- Fixed a bug where `craft\helpers\Assets::prepareAssetName()` wasn’t sanitizing filenames if `$preventPluginModifications` was `true`.
- Fixed a bug where element queries’ `count()` methods were factoring in the `limit` param when searching with `orderBy` set to `score`. ([#15001](https://github.com/craftcms/cms/issues/15001))
- Fixed a bug where soft-deleted structure data associated with elements that belonged to a revision could be deleted by garbage collection. ([#14995](https://github.com/craftcms/cms/pull/14995))
- Fixed a bug where element edit pages’ scroll positions weren’t always retained when automatically refreshed.
- Fixed a bug where the `up` command could remove component name comments from the project config YAML files, for newly-added components. ([#15012](https://github.com/craftcms/cms/issues/15012))
- Fixed a bug where assets’ Alternative Text fields didn’t expand to match the content height. ([#15026](https://github.com/craftcms/cms/issues/15026))
- Fixed a bug where `craft\helpers\UrlHelper::isAbsoluteUrl()` was returning `true` for Windows file paths. ([#15043](https://github.com/craftcms/cms/issues/15043))
- Fixed an error that occurred on the current user’s Profile screen if they didn’t have permission to access the primary site. ([#15022](https://github.com/craftcms/cms/issues/15022))
- Fixed a bug where non-localizable elements’ edit screens were displaying a site breadcrumb.
- Fixed a bug where entry GraphQL queries weren’t available if only nested entry field queries were selected in the schema.
- Fixed a bug where chip labels could wrap unnecessarily. ([#15000](https://github.com/craftcms/cms/issues/15000), [#15017](https://github.com/craftcms/cms/pull/15017))
- Fixed a bug where date/time clear buttons could bleed out of their container. ([#15017](https://github.com/craftcms/cms/pull/15017))
- Fixed an error that occurred when editing an element, if any field layout conditions referenced a custom field that was no longer included in the layout. ([#14838](https://github.com/craftcms/cms/issues/14838))
- Fixed a “User not authorized to create this element.” error that could occur when creating a new entry within a Matrix field, if the field had Max Entries set. ([#15015](https://github.com/craftcms/cms/issues/15015))
- Fixed a bug where nested entries weren’t showing up within Matrix fields set to the element index view mode, when viewing entry revisions. ([#15038](https://github.com/craftcms/cms/pull/15038))
- Fixed the styling of element chips displayed within an element card. ([#15044](https://github.com/craftcms/cms/issues/15044))
- Fixed styling issues with inline-editing within element indexes. ([#15040](https://github.com/craftcms/cms/issues/15040), [#15049](https://github.com/craftcms/cms/pull/15049))
- Fixed a bug where sticky scrollbars could stop working when switching between element index sources. ([#15047](https://github.com/craftcms/cms/issues/15047))

## 5.1.4 - 2024-05-17

- Improved the performance of element indexes that contained asset thumbnails. ([#14760](https://github.com/craftcms/cms/issues/14760))
- Table views within element index pages are no longer scrolled directly. ([#14927](https://github.com/craftcms/cms/pull/14927), [#15010](https://github.com/craftcms/cms/pull/15010))
- Fixed a bug where `craft\elements\db\ElementQuery::exists()` would return `true` if `setCachedResult()` had been called, even if an empty array was passed.
- Fixed an infinite recursion bug that could occur when `craft\web\Response::redirect()` was called. ([#15014](https://github.com/craftcms/cms/pull/15014))
- Fixed a bug where `eagerly()` wasn’t working when a custom alias was passed in.
- Fixed an error that occurred on users’ Addresses screens. ([#15018](https://github.com/craftcms/cms/pull/15018))
- Fixed a bug where asset chips’ content wasn’t spanning the full width for Assets fields in large thumbnail mode. ([#14993](https://github.com/craftcms/cms/issues/14993))
- Fixed infinite scrolling on Structure element sources. ([#14992](https://github.com/craftcms/cms/issues/14992))
- Fixed right-to-left styling issues. ([#15019](https://github.com/craftcms/cms/pull/15019))

## 5.1.3 - 2024-05-14

- Fixed a SQL error that could occur when applying or rebuilding the project config.
- Fixed a bug where adjacent selected table rows were getting extra spacing in Firefox.
- Fixed a SQL error that could occur when creating revisions after garbage collection was run. ([#14309](https://github.com/craftcms/cms/issues/14309))
- Fixed a bug where the `serve` command wasn’t serving paths with non-ASCII characters. ([#14977](https://github.com/craftcms/cms/issues/14977))
- Fixed a bug where `craft\helpers\Html::explodeStyle()` and `normalizeTagAttributes()` weren’t handling styles with encoded images via `url()` properly. ([#14964](https://github.com/craftcms/cms/issues/14964))
- Fixed a bug where the `db/backup` command would fail if the destination path contained a space.
- Fixed a bug where entry selection modals could list all entries when no sources were available for the selected site. ([#14956](https://github.com/craftcms/cms/issues/14956))
- Fixed a bug where element cards could get duplicate status indicators. ([#14958](https://github.com/craftcms/cms/issues/14958))
- Fixed a bug where element chips could overflow their containers. ([#14924](https://github.com/craftcms/cms/issues/14924))
- Fixed a bug where soft-deleted elements that belonged to a revision could be deleted by garbage collection. ([#14967](https://github.com/craftcms/cms/pull/14967))
- Fixed a bug where disabled entries weren’t being displayed within Matrix fields in card view. ([#14973](https://github.com/craftcms/cms/issues/14973))
- Fixed a bug where users’ Permissions screen was inaccessible for the Team edition. ([#14976](https://github.com/craftcms/cms/issues/14976))
- Fixed a SQL error that could occur when attempting to update to Craft 5 for the second time. ([#14987](https://github.com/craftcms/cms/issues/14987))

## 5.1.2 - 2024-05-07

- Fixed a bug where the `db/backup` command would prompt for password input on PostgreSQL. ([#14945](https://github.com/craftcms/cms/issues/14945))
- Fixed a bug where pressing <kbd>Shift</kbd> + <kbd>Spacebar</kbd> wasn’t reliably opening the asset preview modal on the Assets index page. ([#14943](https://github.com/craftcms/cms/issues/14943))
- Fixed a bug where pressing <kbd>Shift</kbd> + <kbd>Spacebar</kbd> within an asset preview modal wasn’t closing the modal.
- Fixed a bug where pressing arrow keys within asset preview modals wasn’t retargeting the preview modal to adjacent assets. ([#14943](https://github.com/craftcms/cms/issues/14943))
- Fixed a bug where entry selection modals could have a “New entry” button even if there weren’t any sections enabled for the selected site. ([#14923](https://github.com/craftcms/cms/issues/14923))
- Fixed a bug where element autosaves weren’t always working if a Matrix field needed to automatically create a nested entry. ([#14947](https://github.com/craftcms/cms/issues/14947))
- Fixed a JavaScript warning. ([#14952](https://github.com/craftcms/cms/pull/14952))
- Fixed XSS vulnerabilities.

## 5.1.1 - 2024-05-02

- Fixed a bug where disclosure menus weren’t releasing their `scroll` and `resize` event listeners on hide. ([#14911](https://github.com/craftcms/cms/pull/14911), [#14510](https://github.com/craftcms/cms/issues/14510))
- Fixed a bug where it was possible to delete entries from Matrix fields which were configured to display nested entries statically. ([#14904](https://github.com/craftcms/cms/issues/14904), [#14915](https://github.com/craftcms/cms/pull/14915))
- Fixed an error that could occur when creating a nested entry in a Matrix field. ([#14915](https://github.com/craftcms/cms/pull/14915))
- Fixed a bug where Matrix fields’ “Max Entries” settings were taking the total number of nested entries across all sites into account, rather than just the nested entries for the current site. ([#14932](https://github.com/craftcms/cms/issues/14932))
- Fixed a bug where nested entry draft data could get corrupted when a draft was created for the owner element.
- Fixed a bug where Matrix and Addresses fields could show drafts of their nested elements when in card view.
- Fixed a bug where nested elements’ breadcrumbs could include the draft label, styled like it was part of the element’s title.
- Fixed a bug where action buttons might not work for nested entries in Matrix fields set to card view. ([#14915](https://github.com/craftcms/cms/pull/14915))
- Fixed the styling of tag chips within Tags fields. ([#14916](https://github.com/craftcms/cms/issues/14916))
- Fixed a bug where field layout component settings slideouts’ footers had extra padding.
- Fixed a bug where MySQL backups weren’t restorable on certain environments. ([#14925](https://github.com/craftcms/cms/pull/14925))
- Fixed a bug where `app/resource-js` requests weren’t working for guest requests. ([#14908](https://github.com/craftcms/cms/issues/14908))
- Fixed a JavaScript error that occurred after creating a new field within a field layout designer. ([#14933](https://github.com/craftcms/cms/issues/14933))

## 5.1.0 - 2024-04-30

### Content Management
- Sort options are now sorted alphabetically within element indexes, and custom fields’ options are now listed in a “Fields” group. ([#14725](https://github.com/craftcms/cms/issues/14725))
- Unselected table column options are now sorted alphabetically within element indexes.
- Table views within element index pages are now scrolled directly, so that their horizontal scrollbars are always visible without scrolling to the bottom of the page. ([#14765](https://github.com/craftcms/cms/issues/14765))
- Element tooltips now appear after a half-second delay. ([#14836](https://github.com/craftcms/cms/issues/14836))
- Thumbnails within element cards are slightly larger.
- Improved element editor page styling on mobile. ([#14898](https://github.com/craftcms/cms/pull/14898), [#14885](https://github.com/craftcms/cms/issues/14885))

### User Management
- Team edition users are no longer required to be admins.
- Added the “User Permissions” settings page for managing the permissions of non-admin Team edition users. ([#14768](https://github.com/craftcms/cms/discussions/14768))

### Administration
- Element conditions within field layout designers’ component settings now only list custom fields present in the current field layout. ([#14787](https://github.com/craftcms/cms/issues/14787))
- Improved the behavior of the URI input within Edit Route modals. ([#14884](https://github.com/craftcms/cms/issues/14884))
- The “Upgrade Craft CMS” page in the Plugin Store no longer lists unsupported editions.
- Added the `asyncCsrfInputs` config setting. ([#14625](https://github.com/craftcms/cms/pull/14625))
- Added the `backupCommandFormat` config setting. ([#14897](https://github.com/craftcms/cms/pull/14897))
- The `backupCommand` config setting can now be set to a closure, which will be passed a `mikehaertl\shellcommand\Command` object. ([#14897](https://github.com/craftcms/cms/pull/14897))
- Added the `safeMode` config setting. ([#14734](https://github.com/craftcms/cms/pull/14734))
- `resave` commands now support an `--if-invalid` option. ([#14731](https://github.com/craftcms/cms/issues/14731))
- Improved the styling of conditional tabs and UI elements within field layout designers.

### Extensibility
- Added `craft\conditions\ConditionInterface::getBuilderConfig()`.
- Added `craft\controllers\EditUserTrait`. ([#14789](https://github.com/craftcms/cms/pull/14789))
- Added `craft\controllers\UsersController::EVENT_DEFINE_EDIT_SCREENS`. ([#14789](https://github.com/craftcms/cms/pull/14789))
- Added `craft\elements\conditions\ElementConditionInterface::setFieldLayouts()`.
- Added `craft\events\DefineEditUserScreensEvent`. ([#14789](https://github.com/craftcms/cms/pull/14789))
- Added `craft\helpers\Cp::parseTimestampParam()`.
- Added `craft\models\FieldLayoutTab::labelHtml()`.
- Added `craft\services\ProjectConfig::getAppliedChanges()`. ([#14851](https://github.com/craftcms/cms/discussions/14851))
- Added `craft\web\Request::getBearerToken()`. ([#14784](https://github.com/craftcms/cms/pull/14784))
- Added `craft\db\CoalesceColumnsExpression`.
- Added `craft\db\ExpressionBuilder`.
- Added `craft\db\ExpressionInterface`.
- `craft\base\NameTrait::prepareNamesForSave()` no longer updates the name properties if `fullName`, `firstName`, and `lastName` are already set. ([#14665](https://github.com/craftcms/cms/issues/14665))
- `craft\helpers\Typecast::properties()` now typecasts numeric strings to integers, for `int|string` properties. ([#14618](https://github.com/craftcms/cms/issues/14618))
- Added `Craft.MatrixInput.Entry`. ([#14730](https://github.com/craftcms/cms/pull/14730))

### System
- Batched queue jobs now set their progress based on the total progress across all batches, rather than just the current batch. ([#14817](https://github.com/craftcms/cms/pull/14817))
- Fixed a bug where ordering by a custom field would only partially work, if the custom field was included in multiple field layouts for the resulting elements. ([#14821](https://github.com/craftcms/cms/issues/14821))
- Fixed a bug where element conditions within field layout designers’ component settings weren’t listing custom fields which were just added to the layout. ([#14787](https://github.com/craftcms/cms/issues/14787))
- Fixed a bug where asset thumbnails within element cards were blurry. ([#14866](https://github.com/craftcms/cms/issues/14866))
- Fixed a styling issue with Categories and Entries fields when “Maintain Hierarchy” was enabled.
- Fixed a bug where Delete actions weren’t working in admin tables. ([craftcms/commerce#3444](https://github.com/craftcms/commerce/issues/3444))

## 5.0.6 - 2024-04-29

- Fixed a bug where element caches weren’t getting invalidated when an element was moved within a structure. ([#14846](https://github.com/craftcms/cms/issues/14846))
- Fixed a bug where CSV’s header rows weren’t using the configured delimiter. ([#14855](https://github.com/craftcms/cms/issues/14855))
- Fixed a bug where editable table cell text styling could change after initial focus. ([#14857](https://github.com/craftcms/cms/issues/14857))
- Fixed a bug where conditions could list rules with duplicate labels.
- Fixed a bug where admin tables weren’t displaying disabled statuses. ([#14861](https://github.com/craftcms/cms/issues/14861))
- Fixed a bug where clicking on drag handles within element index tables could select the element. ([#14669](https://github.com/craftcms/cms/issues/14669))
- Fixed a bug where nested related categories and entries weren’t directly removable, and could be unintentionally overwritten, when the Categories/Entries field’s “Maintain hierarchy” setting was enabled. ([#14843](https://github.com/craftcms/cms/issues/14843), [#14872](https://github.com/craftcms/cms/issues/14872))
- Fixed a SQL error that could occur on PostgreSQL. ([#14860](https://github.com/craftcms/cms/pull/14870))
- Fixed a bug where field layout designers were showing redundant field indicators, for fields with hidden labels. ([#14859](https://github.com/craftcms/cms/issues/14859))
- Fixed a bug where field type names weren’t sorted alphabetically when editing an existing field. ([#14858](https://github.com/craftcms/cms/issues/14858))
- Fixed a JavaScript error that could occur when removing elements from an element select input. ([#14873](https://github.com/craftcms/cms/pull/14873))
- Fixed a bug where queue jobs’ progress indicators in the control panel sidebar weren’t fully cleaned up when jobs were finished. ([#14856](https://github.com/craftcms/cms/issues/14856))
- Fixed a bug where errors weren’t getting logged. ([#14863](https://github.com/craftcms/cms/issues/14863))
- Fixed a bug where asset thumbnails could have the wrong aspect ratio. ([#14866](https://github.com/craftcms/cms/issues/14866))
- Fixed an infinite recursion bug that occurred when selecting elements, if no sources were enabled for the selected site. ([#14882](https://github.com/craftcms/cms/issues/14882))

## 5.0.5 - 2024-04-23

- Fixed a bug where the Database Backup utility was present when the `backupCommand` config setting was set to `false`.
- Fixed an error that occurred when running the `db/convert-charset` command, if any tables contained `char` or `varchar` foreign key columns. ([#14815](https://github.com/craftcms/cms/issues/14815))
- Fixed a bug where parsed first/last names could have different casing than the full name that was submitted. ([#14723](https://github.com/craftcms/cms/issues/14723))
- Fixed a bug where `craft\helpers\UrlHelper::isAbsoluteUrl()` was returning `false` for URLs with schemes other than `http` or `https`, such as `mailto` and `tel`. ([#14830](https://github.com/craftcms/cms/issues/14830))
- Fixed a JavaScript error that occurred when opening Live Preview, if an Assets field’s “Upload files” button had been pressed. ([#14832](https://github.com/craftcms/cms/issues/14832))
- Fixed a bug where Twig’s spread operator (`...`) wasn’t working with attribute accessors. ([#14827](https://github.com/craftcms/cms/issues/14827))
- Fixed a bug where element selection modals were only showing the first 100 elements. ([#14790](https://github.com/craftcms/cms/issues/14790))
- Fixed a PHP error that could occur on the Dashboard if any Quick Post widgets hadn’t been saved since before Craft 1.2. ([#14794](https://github.com/craftcms/cms/issues/14794))
- Fixed a bug where double-clicking on an inline Matrix block tab would cause it to expand/collapse. ([#14791](https://github.com/craftcms/cms/issues/14791))
- Fixed a bug where site breadcrumbs weren’t getting hyperlinked for installs with multiple site groups. ([#14802](https://github.com/craftcms/cms/issues/14802))
- Fixed a bug where element conditions were allowing custom field condition rules to be selected multiple times. ([#14809](https://github.com/craftcms/cms/issues/14809))
- Fixed a bug where relational fields within nested Matrix entries weren’t getting loaded via GraphQL. ([#14819](https://github.com/craftcms/cms/issues/14819))
- Fixed an error that occurred when creating an address within an Addresses field on a secondary site. ([#14829](https://github.com/craftcms/cms/issues/14829))
- Fixed a bug where SVG element icons weren’t visible in Safari. ([#14833](https://github.com/craftcms/cms/issues/14833))
- Fixed a bug where element sources were getting text cursors on hover in Safari. ([#14833](https://github.com/craftcms/cms/issues/14833))
- Fixed a bug where “Delete custom source” buttons within Customize Sources modals were getting text cursors on hover.
- Fixed a bug where Matrix fields that weren’t set to show cards in a grid were still getting a grid view when nested entries were created for the first time. ([#14840](https://github.com/craftcms/cms/issues/14840))
- Fixed a bug where related categories and entries weren’t removable when the Categories/Entries field’s “Maintain hierarchy” setting was enabled. ([#14843](https://github.com/craftcms/cms/issues/14843))
- Fixed a bug where Categories and Entries fields were showing the “View Mode” setting when “Maintain hierarchy” was enabled, despite it having no effect. ([#14847](https://github.com/craftcms/cms/pull/14847))

## 5.0.4 - 2024-04-10

- Fixed a bug where element queries with the `relatedTo` param set to a list of element IDs were overly complex.
- Fixed a bug where redundant Matrix block revisions were getting created.
- Fixed a bug where Twig’s spread operator (`...`) wasn’t working when the `preloadSingles` config setting was enabled. ([#14783](https://github.com/craftcms/cms/issues/14783))
- Fixed a bug where Live Preview wasn’t retaining the scroll position properly. ([#14218](https://github.com/craftcms/cms/issues/14218))

## 5.0.3 - 2024-04-09

- Fixed a bug where LTR and RTL characters weren’t getting stripped from sanitized asset filenames. ([#14711](https://github.com/craftcms/cms/issues/14711))
- Fixed a bug where admin table row reordering wasn’t working in Safari. ([#14752](https://github.com/craftcms/cms/issues/14752))
- Fixed a bug where the `utils/fix-field-layout-uids` command wasn’t looking at field layouts defined with a `fieldLayout` key in the project config.
- Fixed a bug where element indexes’ View menus could show the “Sort by” field when the structure view was selected. ([#14780](https://github.com/craftcms/cms/issues/14780))
- Fixed a bug where fields with overridden handles weren’t editable from element indexes. ([#14767](https://github.com/craftcms/cms/issues/14767))
- Fixed a bug where element chips within element cards were getting action menus and drag handles within relation fields. ([#14778](https://github.com/craftcms/cms/issues/14778))
- Fixed a bug where elements could display the wrong nested field value, if the field’s handle was overridden. ([#14767](https://github.com/craftcms/cms/issues/14767))
- Fixed a bug where entries’ Title fields weren’t showing a required indicator. ([#14773](https://github.com/craftcms/cms/issues/14773))

## 5.0.2 - 2024-04-05

- Fixed a bug where `craft\helpers\ElementHelper::siteStatusesForElement()` wasn’t working for soft-deleted elements. ([#14753](https://github.com/craftcms/cms/issues/14753))
- Fixed a bug where the Queue Manager was listing delayed jobs before others. ([#14755](https://github.com/craftcms/cms/discussions/14755))
- Fixed an error that occurred when editing elements without any preview targets. ([#14754](https://github.com/craftcms/cms/issues/14754))
- Fixed a bug where it wasn’t possible to delete global sets when the CKEditor plugin was installed. ([#14757](https://github.com/craftcms/cms/issues/14757))
- Fixed a SQL error that occurred when querying for elements ordered by search score on PostgreSQL. ([#14761](https://github.com/craftcms/cms/issues/14761))

## 5.0.1 - 2024-04-03

- Fixed a “Double-instantiating a checkbox select on an element” JavaScript warning. ([#14707](https://github.com/craftcms/cms/issues/14707))
- Fixed a bug where `craft\cache\DbCache` was attempting to store values beyond the `cache.data` column’s storage capacity.
- Fixed a bug where the Updates utility could include submit buttons without labels for abandoned plugins.
- Fixed a bug where “Admin” rules were available to user conditions in Solo and Team editions.
- Fixed a bug where entries’ “View in a new tab” breadcrumb actions were linking to the canonical entry URL when editing a draft or viewing a revision. ([#14705](https://github.com/craftcms/cms/issues/14705))
- Fixed a bug where Matrix blocks without labels had extra spacing above them in Live Preview. ([#14703](https://github.com/craftcms/cms/issues/14703))
- Fixed an error that occurred if the `collation` database connection setting was set to `utf8_*` on MySQL. ([#14332](https://github.com/craftcms/cms/issues/14332))
- Fixed a bug where element cards could overflow their containers within Live Preview. ([#14710](https://github.com/craftcms/cms/issues/14710))
- Fixed a bug where links within the Queue Manager utility weren’t styled like links. ([#14716](https://github.com/craftcms/cms/issues/14716))
- Fixed a bug where tooltips within element labels caused the element title to be read twice by screen readers.
- Fixed a styling issue when editing an entry without any meta fields. ([#14721](https://github.com/craftcms/cms/issues/14721))
- Fixed a bug where the `_includes/nav.twig` template wasn’t marking nested nav items as selected. ([#14735](https://github.com/craftcms/cms/pull/14735))
- Fixed issues with menu options’ hover styles.
- Fixed a bug where double-clicking on an element’s linked label or action button would cause its slideout to open, in addition to the link/button being activated. ([#14736](https://github.com/craftcms/cms/issues/14736))
- Fixed a bug where system icons whose names ended in numbers weren’t displaying. ([#14740](https://github.com/craftcms/cms/issues/14740))
- Fixed an error that could occur when creating a passkey. ([#14745](https://github.com/craftcms/cms/issues/14745))
- Fixed a bug where the “Utilities” global nav item could get two badge counts.
- Fixed a bug where custom fields whose previous types were missing would lose their values when updating to Craft 5.
- Fixed a bug where Dropdown fields could be marked as invalid on save, if the saved value was invalid and they were initially marked as changed (to the default value) on page load. ([#14738](https://github.com/craftcms/cms/pull/14738))
- Fixed a bug where double-clicking on an element’s label within an element selection modal wasn’t selecting the element. ([#14751](https://github.com/craftcms/cms/issues/14751))

## 5.0.0 - 2024-03-26

### Content Management
- Improved global sidebar styling. ([#14281](https://github.com/craftcms/cms/pull/14281))
- The global sidebar is now collapsible. ([#14281](https://github.com/craftcms/cms/pull/14281))
- It’s now possible to expand and collapse global sidebar items without navigating to them. ([#14313](https://github.com/craftcms/cms/issues/14313), [#14321](https://github.com/craftcms/cms/pull/14321))
- Redesigned the global breadcrumb bar to include quick links to other areas of the control panel, page context menus, and action menus. ([#13902](https://github.com/craftcms/cms/pull/13902))
- All elements can now have thumbnails, provided by Assets fields. ([#12484](https://github.com/craftcms/cms/discussions/12484), [#12706](https://github.com/craftcms/cms/discussions/12706))
- Element indexes and relational fields now have the option to use card views. ([#6024](https://github.com/craftcms/cms/pull/6024))
- Element indexes now support inline editing for some custom field values.
- Asset chips with large thumbnails now truncate long titles, and make the full title visible via a tooltip on hover/focus. ([#14462](https://github.com/craftcms/cms/discussions/14462), [#14502](https://github.com/craftcms/cms/pull/14502))
- Table columns now set a max with to force long lines to be truncated or wrap. ([#14514](https://github.com/craftcms/cms/issues/14514))
- Added the “Show in folder” asset index action, available when searching across subfolders. ([#14227](https://github.com/craftcms/cms/discussions/14227))
- The view states for nested element sources are now managed independently.
- Element chips and cards now include quick action menus. ([#13902](https://github.com/craftcms/cms/pull/13902))
- Entry edit pages now include quick links to other sections’ index sources.
- Asset edit pages now include quick links to other volumes’ index sources.
- Assets’ Alternative Text fields are now translatable. ([#11576](https://github.com/craftcms/cms/issues/11576))
- Entries can now have multiple authors. ([#12380](https://github.com/craftcms/cms/pull/12380))
- Entry chips, cards, and blocks are now tinted according to their entry type’s color. ([#14187](https://github.com/craftcms/cms/pull/14187))
- Quick Post widgets now create entries via slideouts. ([#14228](https://github.com/craftcms/cms/pull/14228))
- Slideout sidebars are now always toggleable; not just when the slideout is too narrow to show the sidebar alongside the content. ([#14418](https://github.com/craftcms/cms/pull/14418))
- Element slideouts now show validation summaries at the top of each tab. ([#14436](https://github.com/craftcms/cms/pull/14436))
- Element slideouts’ “Cancel” buttons now get relabelled as “Close” when editing a provisional draft.
- The “Save as a new entry” action is now available to all users with the “Create entries” permission, and will create a new unpublished draft rather than a fully-saved entry. ([#9577](https://github.com/craftcms/cms/issues/9577), [#10244](https://github.com/craftcms/cms/discussions/10244))
- Entry conditions can now have a “Matrix field” rule. ([#13794](https://github.com/craftcms/cms/discussions/13794))
- Money field condition rules now use money inputs. ([#14148](https://github.com/craftcms/cms/pull/14148))
- Inline-editable Matrix blocks now support multiple tabs. ([#8500](https://github.com/craftcms/cms/discussions/8500), [#14139](https://github.com/craftcms/cms/issues/14139))
- Inline-editable Matrix blocks have been redesigned to be visually lighter. ([#14187](https://github.com/craftcms/cms/pull/14187))
- Inline-editable Matrix blocks now include “Open in a new tab” action items.
- Matrix fields set to the inline-editable blocks view mode no longer show inline entry-creation buttons unless there’s a single entry type. ([#14187](https://github.com/craftcms/cms/pull/14187))
- Selected elements within relational fields now include a dedicated drag handle.
- Selected assets within Assets fields no longer open the file preview modal when their thumbnail is clicked on. The “Preview file” quick action, or the <kbd>Shift</kbd> + <kbd>Spacebar</kbd> keyboard shortcut, can be used instead.
- Improved the styling of element chips.
- Improved checkbox-style deselection behavior for control panel items, to account for double-clicks.
- Table views are no longer available for element indexes on mobile.
- Added the “Address Line 3” address field. ([#14318](https://github.com/craftcms/cms/discussions/14318))
- Address conditions now have “Address Line 1”, “Address Line 2”, “Address Line 3”, “Administrative Area”, “Country”, “Dependent Locality”, “First Name”, “Full Name”, “Last Name”, “Locality”, “Organization Tax ID”, “Organization”, “Postal Code”, and “Sorting Code” rules.
- Added live conditional field support to user edit pages and inline-editable Matrix blocks. ([#14115](https://github.com/craftcms/cms/pull/14115), [#14223](https://github.com/craftcms/cms/pull/14223))
- Earth icons are now localized based on the system time zone.

### User Management
- Added two-step verification support, with built-in “Authenticator App” (TOTP) and “Recovery Codes” methods. Additional methods can be provided by plugins.
- Added a “Require Two-Step Verification” system setting, which can be set to “All users”, “Admins”, and individual user groups.
- Added passkey support (authentication via fingerprint or facial recognition).
- User account settings are now split into “Profile”, “Addresses”, and “Permissions” pages, plus “Password & Verification” and “Passkeys” pages when editing one’s own account.
- Users’ “Username”, “Full Name”, “Photo”, and “Email” native fields can now be managed via the user field layout, and now show up alongside custom fields within user slideouts.
- Users with more than 50 addresses will now display them as a paginated element index.
- New users are now created in an unpublished draft state, so adding a user photo, addresses, and permissions can each be done before the user is fully saved.
- The login page now includes a “Sign in with a passkey” button.
- The login modal and elevated session modal have been redesigned to be consistent with the login page.
- User sessions are now treated as elevated immediately after login, per the `elevatedSessionDuration` config setting.

### Accessibility
- Added the “Disable autofocus” user accessibility preference. ([#12921](https://github.com/craftcms/cms/discussions/12921))
- Improved source item navigation for screen readers. ([#12054](https://github.com/craftcms/cms/pull/12054))
- Content tab menus are now implemented as disclosure menus. ([#12963](https://github.com/craftcms/cms/pull/12963))
- Element selection modals now show checkboxes for selectable elements.
- Elements within relational fields are no longer focusable at the container level.
- Relational fields now use the proper list semantics.
- Improved the accessibility of the login page, login modal, and elevated session modal.
- Improved the accessibility of element indexes. ([#14120](https://github.com/craftcms/cms/pull/14120), [#12286](https://github.com/craftcms/cms/pull/12286))
- Selected elements within relational fields now include “Move up/down” or “Move forward/backward” in their action menus.
- Improved the accessibility of time zone fields.
- Improved the accessibility of form alternative action menus.
- Improved the accessibility of Matrix fields with the “inline-editable blocks” view mode. ([#14187](https://github.com/craftcms/cms/pull/14187))
- Improved the accessibility of the global nav. ([#14240](https://github.com/craftcms/cms/pull/14240))Improved the accessibility of the global nav. ([#14240](https://github.com/craftcms/cms/pull/14240))
- Improved the accessibility of layout tabs. ([#14215](https://github.com/craftcms/cms/pull/14215))
- Improved the accessibility of overflow tab menus. ([#14214](https://github.com/craftcms/cms/pull/14214))
- Increased the hit area for range select options.
- Improved the accessibility of the global sidebar. ([#14335](https://github.com/craftcms/cms/pull/14335))

### Administration
- Added the Team edition.
- Added the “Color” entry type setting. ([#14187](https://github.com/craftcms/cms/pull/14187))
- Added the “Icon” entry type setting. ([#14169](https://github.com/craftcms/cms/pull/14169))
- Added the “Addresses” field type. ([#11438](https://github.com/craftcms/cms/discussions/11438))
- Added the “Icon” field type. ([#14169](https://github.com/craftcms/cms/pull/14169))
- Field layouts can now designate an Assets field as the source for elements’ thumbnails. ([#12484](https://github.com/craftcms/cms/discussions/12484), [#12706](https://github.com/craftcms/cms/discussions/12706))
- Field layouts can now choose to include previewable fields’ content in element cards. ([#12484](https://github.com/craftcms/cms/discussions/12484), [#6024](https://github.com/craftcms/cms/pull/6024))
- Field layouts can now override custom fields’ handles.
- Field Layout Designers now hide the component library sidebar in favor of “Add” disclosure menus, when they’re too narrow to show the sidebar alongside configured tabs. ([#14411](https://github.com/craftcms/cms/pull/14411))
- Most custom fields can now be included multiple times within the same field layout. ([#8497](https://github.com/craftcms/cms/discussions/8497))
- Sections now have a “Max Authors” setting. ([#12380](https://github.com/craftcms/cms/pull/12380))
- Entry types are now managed independently of sections.
- Entry types are no longer required to have a Title Format, if the Title field isn’t shown.
- Entry types now have a “Show the Slug field” setting. ([#13799](https://github.com/craftcms/cms/discussions/13799))
- Entry type and field edit pages now list their usages. ([#14397](https://github.com/craftcms/cms/pull/14397))
- Sites’ Language settings can now be set to environment variables. ([#14235](https://github.com/craftcms/cms/pull/14235), [#14135](https://github.com/craftcms/cms/discussions/14135))
- Matrix fields now manage nested entries, rather than Matrix blocks. During the upgrade, existing Matrix block types will be converted to entry types; their nested fields will be made global; and Matrix blocks will be converted to entries.
- Matrix fields now have “Entry URI Format” and “Template” settings for each site.
- Matrix fields now have a “View Mode” setting, giving admins the choice to display nested entries as cards, inline-editable blocks, or an embedded element index.
- Matrix fields now require the owner element to be saved before they can be edited.
- Matrix fields now have a “‘New’ Button Label” setting. ([#14573](https://github.com/craftcms/cms/issues/14573))
- Relational fields’ “Selection Label” setting has been relabelled as “‘Add’ Button Label”.
- Added support for inline field creation and editing within field layout designers. ([#14260](https://github.com/craftcms/cms/pull/14260))
- Layout elements within field layout designers now have action menus. ([#14260](https://github.com/craftcms/cms/pull/14260))
- The Fields and Entry Types index pages now have a search bar. ([#13961](https://github.com/craftcms/cms/discussions/13961), [#14126](https://github.com/craftcms/cms/pull/14126))
- Field types now have icons. ([#14267](https://github.com/craftcms/cms/pull/14267))
- The address field layout is now accessed via **Settings** → **Addresses**.
- Volumes now have a “Subpath” setting, and can reuse filesystems so long as the subpaths don’t overlap. ([#11044](https://github.com/craftcms/cms/discussions/11044))
- Volumes now have an “Alternative Text Translation Method” setting. ([#11576](https://github.com/craftcms/cms/issues/11576))
- Added support for defining custom locale aliases, via a new `localeAliases` config setting. ([#12705](https://github.com/craftcms/cms/pull/12705))
- Added support for element partial templates. ([#14284](https://github.com/craftcms/cms/pull/14284))
- Added the `partialTemplatesPath` config setting. ([#14284](https://github.com/craftcms/cms/pull/14284))
- Added the `tempAssetUploadFs` config setting. ([#13957](https://github.com/craftcms/cms/pull/13957))
- Removed the concept of field groups.
- Removed the “Temp Uploads Location” asset setting. ([#13957](https://github.com/craftcms/cms/pull/13957))
- Added the `utils/prune-orphaned-entries` command. ([#14154](https://github.com/craftcms/cms/pull/14154))
- `entrify/*` commands now ask if an entry type already exists for the section.
- The `resave/entries` command now accepts a `--field` option.
- The `up`, `migrate/up`, and `migrate/all` commands no longer overwrite pending project config YAML changes, if new project config changes were made by migrations.
- Removed the `--force` option from the `up` command. `--isolated=0` should be used instead. ([#14270](https://github.com/craftcms/cms/pull/14270))
- Removed the `resave/matrix-blocks` command.

### Development
- Entry type names and handles must now be unique globally, rather than just within a single section. Existing entry type names and handles will be renamed automatically where needed, to ensure uniqueness.
- Assets, categories, entries, and tags now support eager-loading paths prefixed with a field layout provider’s handle (e.g. `myEntryType:myField`).
- Element queries now have an `eagerly` param, which can be used to lazily eager-load the resulting elements for all peer elements, when `all()`, `collect()`, `one()`, `nth()`, or `count()` is called.
- Element queries now have an `inBulkOp` param, which limits the results to elements which were involved in a bulk operation. ([#14032](https://github.com/craftcms/cms/pull/14032))
- Address queries now have `addressLine1`, `addressLine2`, `addressLine3`, `administrativeArea`, `countryCode`, `dependentLocality`, `firstName`, `fullName`, `lastName`, `locality`, `organizationTaxId`, `organization`, `postalCode`, and `sortingCode` params.
- Entry queries now have `field`, `fieldId`, `primaryOwner`, `primaryOwnerId`, `owner`, `ownerId`, `allowOwnerDrafts`, and `allowOwnerRevisions` params.
- Entry queries’ `authorId` params now support passing multiple IDs prefixed with `and`, to fetch entries with multiple listed authors.
- User queries now have an `authorOf` param.
- Nested addresses are now cached by their field ID, and address queries now register cache tags based on their `field` and `fieldId` params.
- Nested entries are now cached by their field ID, and entry queries now register cache tags based on their `field` and `fieldId` params.
- GraphQL schemas can now include queries and mutations for nested entries (e.g. within Matrix or CKEditor fields) directly. ([#14366](https://github.com/craftcms/cms/pull/14366))
- Added the `fieldId`, `fieldHandle`, `ownerId`, and `sortOrder` entry GraphQL fields. ([#14366](https://github.com/craftcms/cms/pull/14366))
- Entries’ GraphQL type names are now formatted as `<entryTypeHandle>_Entry`, and are no longer prefixed with their section’s handle. (That goes for Matrix-nested entries as well.)
- Entries now have `author` and `authorIds` GraphQL field.
- Matrix fields’ GraphQL mutation types now expect nested entries to be defined by an `entries` field rather than `blocks`.
- Added the `entryType()` and `fieldValueSql()` Twig functions. ([#14557](https://github.com/craftcms/cms/discussions/14557))
- Added the `|firstWhere` and `|flatten` Twig filters.
- Removed the `craft.matrixBlocks()` Twig function. `craft.entries()` should be used instead.
- Controller actions which require a `POST` request will now respond with a 405 error code if another request method is used. ([#13397](https://github.com/craftcms/cms/discussions/13397))

### Extensibility
- Elements now store their content in an `elements_sites.content` column as JSON, rather than across multiple columns in a `content` table. ([#2009](https://github.com/craftcms/cms/issues/2009), [#4308](https://github.com/craftcms/cms/issues/4308), [#7221](https://github.com/craftcms/cms/issues/7221), [#7750](https://github.com/craftcms/cms/issues/7750), [#12954](https://github.com/craftcms/cms/issues/12954))
- Slugs are no longer required on elements that don’t have a URI format.
- Element types’ `fieldLayouts()` and `defineFieldLayouts()` methods’ `$source` arguments must now accept `null` values.
- All element types can now support eager-loading paths prefixed with a field layout provider’s handle (e.g. `myEntryType:myField`), by implementing `craft\base\FieldLayoutProviderInterface` on the field layout provider class, and ensuring that `defineFieldLayouts()` is returning field layouts via their providers.
- All core element query param methods now return `static` instead of `self`. ([#11868](https://github.com/craftcms/cms/pull/11868))
- Migrations that modify the project config no longer need to worry about whether the same changes were already applied to the incoming project config YAML files.
- Selectize menus no longer apply special styling to options with the value `new`. The `_includes/forms/selectize.twig` control panel template should be used instead (or `craft\helpers\Cp::selectizeHtml()`/`selectizeFieldHtml()`), which will append an styled “Add” option when `addOptionFn` and `addOptionLabel` settings are passed. ([#11946](https://github.com/craftcms/cms/issues/11946))
- Added the `chip()`, `customSelect()`, `disclosureMenu()`, `elementCard()`, `elementChip()`, `elementIndex()`, `iconSvg()`, and `siteMenuItems()` global functions for control panel templates.
- Added the `colorSelect`, `colorSelectField`, `customSelect`, `customSelectField`, `languageMenu`, and `languageMenuField` form macros.
- The `assets/move-asset` and `assets/move-folder` actions no longer include `success` keys in responses. ([#12159](https://github.com/craftcms/cms/pull/12159))
- The `assets/upload` controller action now includes `errors` object in failure responses. ([#12159](https://github.com/craftcms/cms/pull/12159))
- Element action triggers’ `validateSelection()` and `activate()` methods are now passed an `elementIndex` argument, with a reference to the trigger’s corresponding element index.
- Element search scores set on `craft\events\SearchEvent::$scores` by `craft\services\Search::EVENT_AFTER_SEARCH` or `EVENT_BEFORE_SCORE_RESULTS` now must be indexed by element ID and site ID (e.g. `'100-1'`).
- Added `craft\auth\methods\AuthMethodInterface`.
- Added `craft\auth\methods\BaseAuthMethod`.
- Added `craft\auth\methods\RecoveryCodes`.
- Added `craft\auth\methods\TOTP`.
- Added `craft\auth\passkeys\CredentialRepository`.
- Added `craft\base\Actionable`. ([#14169](https://github.com/craftcms/cms/pull/14169))
- Added `craft\base\ApplicationTrait::$edition`.
- Added `craft\base\ApplicationTrait::getAuth()`.
- Added `craft\base\Chippable`. ([#14169](https://github.com/craftcms/cms/pull/14169))
- Added `craft\base\Colorable`. ([#14187](https://github.com/craftcms/cms/pull/14187))
- Added `craft\base\CpEditable`.
- Added `craft\base\Element::EVENT_DEFINE_ACTION_MENU_ITEMS`.
- Added `craft\base\Element::EVENT_DEFINE_INLINE_ATTRIBUTE_INPUT_HTML`.
- Added `craft\base\Element::crumbs()`.
- Added `craft\base\Element::destructiveActionMenuItems()`.
- Added `craft\base\Element::inlineAttributeInputHtml()`.
- Added `craft\base\Element::render()`. ([#14284](https://github.com/craftcms/cms/pull/14284))
- Added `craft\base\Element::safeActionMenuItems()`.
- Added `craft\base\Element::shouldValidateTitle()`.
- Added `craft\base\ElementContainerFieldInterface`, which should be implemented by fields which contain nested elements, such as Matrix.
- Added `craft\base\ElementInterface::canDuplicateAsDraft()`.
- Added `craft\base\ElementInterface::getActionMenuItems()`.
- Added `craft\base\ElementInterface::getCardBodyHtml()`.
- Added `craft\base\ElementInterface::getChipLabelHtml()`.
- Added `craft\base\ElementInterface::getCrumbs()`.
- Added `craft\base\ElementInterface::getInlineAttributeInputHtml()`.
- Added `craft\base\ElementInterface::hasDrafts()`.
- Added `craft\base\ElementInterface::hasThumbs()`.
- Added `craft\base\ElementInterface::setAttributesFromRequest()`.
- Added `craft\base\ElementInterface::setAttributesFromRequest()`.
- Added `craft\base\ElementInterface::setLazyEagerLoadedElements()`.
- Added `craft\base\ElementTrait::$deletedWithOwner`.
- Added `craft\base\ElementTrait::$eagerLoadInfo`.
- Added `craft\base\ElementTrait::$elementQueryResult`.
- Added `craft\base\ElementTrait::$forceSave`.
- Added `craft\base\ElementTrait::$propagatingFrom`.
- Added `craft\base\Field::valueSql()`.
- Added `craft\base\FieldInterface::dbType()`, which defines the type(s) of values the field will store in the `elements_sites.content` column (if any).
- Added `craft\base\FieldInterface::getValueSql()`.
- Added `craft\base\FieldInterface::icon()`.
- Added `craft\base\FieldInterface::isMultiInstance()`.
- Added `craft\base\FieldInterface::queryCondition()`, which accepts an element query param value and returns the corresponding query condition.
- Added `craft\base\FieldLayoutComponent::hasSettings()`.
- Added `craft\base\FieldLayoutElement::isMultiInstance()`.
- Added `craft\base\FieldLayoutProviderInterface::getHandle()`.
- Added `craft\base\FieldTrait::$layoutElement`.
- Added `craft\base\Iconic`. ([#14169](https://github.com/craftcms/cms/pull/14169))
- Added `craft\base\Identifiable`. ([#14169](https://github.com/craftcms/cms/pull/14169))
- Added `craft\base\InlineEditableFieldInterface`.
- Added `craft\base\NestedElementInterface`, which should be implemented by element types which could be nested by other elements.
- Added `craft\base\NestedElementTrait`.
- Added `craft\base\Statusable`. ([#14169](https://github.com/craftcms/cms/pull/14169))
- Added `craft\base\ThumbableFieldInterface`.
- Added `craft\base\Thumbable`. ([#14169](https://github.com/craftcms/cms/pull/14169))
- Added `craft\base\conditions\ConditionInterface::createConditionRule()`.
- Added `craft\behaviors\EventBehavior`.
- Added `craft\controllers\EntryTypesController`.
- Added `craft\db\CallbackExpressionBuilder`.
- Added `craft\db\CallbackExpression`.
- Added `craft\db\Connection::getIsMaria()`.
- Added `craft\db\QueryParam`.
- Added `craft\db\Table::ELEMENTS_OWNERS`.
- Added `craft\db\Table::SECTIONS_ENTRYTYPES`.
- Added `craft\db\mysql\ColumnSchema::$collation`.
- Added `craft\db\mysql\QueryBuilder::jsonContains()`.
- Added `craft\db\mysql\QueryBuilder::jsonExtract()`.
- Added `craft\db\mysql\Schema::supportsMb4()`.
- Added `craft\db\pgsql\QueryBuilder::jsonContains()`.
- Added `craft\db\pgsql\QueryBuilder::jsonExtract()`.
- Added `craft\db\pgsql\Schema::supportsMb4()`.
- Added `craft\elements\Address::GQL_TYPE_NAME`.
- Added `craft\elements\Asset::gqlTypeName()`.
- Added `craft\elements\Category::gqlTypeName()`.
- Added `craft\elements\ElementCollection::render()`. ([#14284](https://github.com/craftcms/cms/pull/14284))
- Added `craft\elements\Entry::$collapsed`.
- Added `craft\elements\Entry::$dirty`.
- Added `craft\elements\Entry::gqlTypeName()`.
- Added `craft\elements\Entry::setOwner()`.
- Added `craft\elements\NestedElementManager`.
- Added `craft\elements\Tag::gqlTypeName()`.
- Added `craft\elements\User::GQL_TYPE_NAME`.
- Added `craft\elements\User::authenticateWithPasskey()`.
- Added `craft\elements\User::canRegisterUsers()`.
- Added `craft\elements\conditions\ElementConditionInterface::getFieldLayouts()`.
- Added `craft\elements\conditions\addresses\AddressLine1ConditionRule`.
- Added `craft\elements\conditions\addresses\AddressLine2ConditionRule`.
- Added `craft\elements\conditions\addresses\AddressLine3ConditionRule`.
- Added `craft\elements\conditions\addresses\AdministrativeAreaConditionRule`.
- Added `craft\elements\conditions\addresses\CountryConditionRule`.
- Added `craft\elements\conditions\addresses\DependentLocalityConditionRule`.
- Added `craft\elements\conditions\addresses\FullNameConditionRule`.
- Added `craft\elements\conditions\addresses\LocalityConditionRule`.
- Added `craft\elements\conditions\addresses\OrganizationConditionRule`.
- Added `craft\elements\conditions\addresses\OrganizationTaxIdConditionRule`.
- Added `craft\elements\conditions\addresses\PostalCodeConditionRule`.
- Added `craft\elements\conditions\addresses\SortingCodeConditionRule`.
- Added `craft\elements\conditions\entries\MatrixFieldConditionRule`.
- Added `craft\elements\db\EagerLoadInfo`.
- Added `craft\elements\db\EagerLoadPlan::$lazy`.
- Added `craft\elements\db\ElementQuery::$eagerLoadAlias`.
- Added `craft\elements\db\ElementQuery::$eagerLoadHandle`.
- Added `craft\elements\db\ElementQueryInterface::eagerly()`.
- Added `craft\elements\db\ElementQueryInterface::fieldLayouts()`.
- Added `craft\elements\db\ElementQueryInterface::prepForEagerLoading()`.
- Added `craft\elements\db\ElementQueryInterface::wasCountEagerLoaded()`.
- Added `craft\elements\db\ElementQueryInterface::wasEagerLoaded()`.
- Added `craft\enums\AttributeStatus`.
- Added `craft\enums\CmsEdition`.
- Added `craft\enums\Color`. ([#14187](https://github.com/craftcms/cms/pull/14187))
- Added `craft\enums\ElementIndexViewMode`.
- Added `craft\enums\PropagationMethod`.
- Added `craft\enums\TimePeriod`.
- Added `craft\events\BulkElementsEvent`.
- Added `craft\events\BulkOpEvent`. ([#14032](https://github.com/craftcms/cms/pull/14032))
- Added `craft\events\DefineEntryTypesForFieldEvent`.
- Added `craft\events\DefineFieldHtmlEvent::$inline`.
- Added `craft\events\DuplicateNestedElementsEvent`.
- Added `craft\events\SetEagerLoadedElementsEvent::$plan`.
- Added `craft\fieldlayoutelements\BaseField::$includeInCards`.
- Added `craft\fieldlayoutelements\BaseField::$providesThumbs`.
- Added `craft\fieldlayoutelements\BaseField::previewHtml()`.
- Added `craft\fieldlayoutelements\BaseField::previewable()`.
- Added `craft\fieldlayoutelements\BaseField::selectorIcon()`.
- Added `craft\fieldlayoutelements\BaseField::thumbHtml()`.
- Added `craft\fieldlayoutelements\BaseField::thumbable()`.
- Added `craft\fieldlayoutelements\CustomField::$handle`.
- Added `craft\fieldlayoutelements\CustomField::getOriginalHandle()`.
- Added `craft\fieldlayoutelements\TextField::inputAttributes()`.
- Added `craft\fieldlayoutelements\users\EmailField`.
- Added `craft\fieldlayoutelements\users\FullNameField`.
- Added `craft\fieldlayoutelements\users\PhotoField`.
- Added `craft\fieldlayoutelements\users\UsernameField`.
- Added `craft\fields\Addresses`.
- Added `craft\fields\Matrix::EVENT_DEFINE_ENTRY_TYPES`.
- Added `craft\fields\Matrix::getEntryTypes()`.
- Added `craft\fields\Matrix::getEntryTypesForField()`.
- Added `craft\fields\Matrix::getSupportedSitesForElement()`.
- Added `craft\fields\Matrix::setEntryTypes()`.
- Added `craft\fields\Matrix::supportedSiteIds()`.
- Added `craft\fields\Money::currencyLabel()`.
- Added `craft\fields\Money::currencyLabel()`.
- Added `craft\fields\Money::subunits()`.
- Added `craft\fields\Money::subunits()`.
- Added `craft\fields\conditions\FieldConditionRuleTrait::fieldInstances()`.
- Added `craft\fields\conditions\FieldConditionRuleTrait::setLayoutElementUid()`.
- Added `craft\fields\conditions\MoneyFieldConditionRule`.
- Added `craft\fields\conditions\MoneyFieldConditionRule`.
- Added `craft\helpers\App::isWindows()`.
- Added `craft\helpers\App::silence()`.
- Added `craft\helpers\ArrayHelper::lastValue()`.
- Added `craft\helpers\Cp::CHIP_SIZE_LARGE`.
- Added `craft\helpers\Cp::CHIP_SIZE_SMALL`.
- Added `craft\helpers\Cp::checkboxGroupFieldHtml()`.
- Added `craft\helpers\Cp::checkboxGroupHtml()`.
- Added `craft\helpers\Cp::chipHtml()`.
- Added `craft\helpers\Cp::colorSelectFieldHtml()`.
- Added `craft\helpers\Cp::customSelectFieldHtml()`. ([#14169](https://github.com/craftcms/cms/pull/14169))
- Added `craft\helpers\Cp::customSelectHtml()`. ([#14169](https://github.com/craftcms/cms/pull/14169))
- Added `craft\helpers\Cp::disclosureMenu()`.
- Added `craft\helpers\Cp::earthIcon()`. ([#14169](https://github.com/craftcms/cms/pull/14169))
- Added `craft\helpers\Cp::elementCardHtml()`.
- Added `craft\helpers\Cp::elementChipHtml()`.
- Added `craft\helpers\Cp::elementIndexHtml()`.
- Added `craft\helpers\Cp::entryTypeSelectFieldHtml()`. ([#14169](https://github.com/craftcms/cms/pull/14169))
- Added `craft\helpers\Cp::entryTypeSelectHtml()`. ([#14169](https://github.com/craftcms/cms/pull/14169))
- Added `craft\helpers\Cp::fallbackIconSvg()`. ([#14169](https://github.com/craftcms/cms/pull/14169))
- Added `craft\helpers\Cp::iconPickerFieldHtml()`. ([#14169](https://github.com/craftcms/cms/pull/14169))
- Added `craft\helpers\Cp::iconPickerHtml()`. ([#14169](https://github.com/craftcms/cms/pull/14169))
- Added `craft\helpers\Cp::iconSvg()`. ([#14169](https://github.com/craftcms/cms/pull/14169))
- Added `craft\helpers\Cp::layoutElementSelectorHtml()`.
- Added `craft\helpers\Cp::menuItem()`. ([#14169](https://github.com/craftcms/cms/pull/14169))
- Added `craft\helpers\Cp::moneyFieldHtml()`.
- Added `craft\helpers\Cp::moneyInputHtml()`.
- Added `craft\helpers\Cp::normalizeMenuItems()`.
- Added `craft\helpers\Cp::siteMenuItems()`.
- Added `craft\helpers\Db::defaultCollation()`.
- Added `craft\helpers\Db::prepareForJsonColumn()`.
- Added `craft\helpers\ElementHelper::actionConfig()`.
- Added `craft\helpers\ElementHelper::addElementEditorUrlParams()`.
- Added `craft\helpers\ElementHelper::elementEditorUrl()`.
- Added `craft\helpers\ElementHelper::renderElements()`. ([#14284](https://github.com/craftcms/cms/pull/14284))
- Added `craft\helpers\ElementHelper::rootElementIfCanonical()`.
- Added `craft\helpers\Gql::getSchemaContainedSections()`.
- Added `craft\helpers\Json::detectIndent()`.
- Added `craft\helpers\Json::encodeToFile()`.
- Added `craft\helpers\ProjectConfig::ensureAllEntryTypesProcessed()`.
- Added `craft\i18n\Locale::$aliasOf`.
- Added `craft\i18n\Locale::setDisplayName()`.
- Added `craft\log\Dispatcher::getDefaultTarget()`. ([#14283](https://github.com/craftcms/cms/pull/14283))
- Added `craft\migrations\BaseContentRefactorMigration`.
- Added `craft\models\EntryType::$color`.
- Added `craft\models\EntryType::findUsages()`.
- Added `craft\models\FieldLayout::getCardBodyFields()`.
- Added `craft\models\FieldLayout::getElementByUid()`.
- Added `craft\models\FieldLayout::getFieldById()`.
- Added `craft\models\FieldLayout::getFieldByUid()`.
- Added `craft\models\FieldLayout::getThumbField()`.
- Added `craft\models\FsListing::getAdjustedUri()`.
- Added `craft\models\Section::getCpEditUrl()`.
- Added `craft\models\Site::getLanguage()`.
- Added `craft\models\Site::setLanguage()`.
- Added `craft\models\Volume::$altTranslationKeyFormat`.
- Added `craft\models\Volume::$altTranslationMethod`.
- Added `craft\models\Volume::getSubpath()`.
- Added `craft\models\Volume::setSubpath()`.
- Added `craft\queue\BaseBatchedElementJob`. ([#14032](https://github.com/craftcms/cms/pull/14032))
- Added `craft\queue\BaseBatchedJob::after()`.
- Added `craft\queue\BaseBatchedJob::afterBatch()`.
- Added `craft\queue\BaseBatchedJob::before()`.
- Added `craft\queue\BaseBatchedJob::beforeBatch()`.
- Added `craft\services\Auth`.
- Added `craft\services\Elements::EVENT_AUTHORIZE_DUPLICATE_AS_DRAFT`.
- Added `craft\services\Elements::canDuplicateAsDraft()`.
- Added `craft\services\Entries::deleteEntryType()`.
- Added `craft\services\Entries::deleteEntryTypeById()`.
- Added `craft\services\Entries::deleteSection()`.
- Added `craft\services\Entries::deleteSectionById()`.
- Added `craft\services\Entries::getAllEntryTypes()`.
- Added `craft\services\Entries::getAllSectionIds()`.
- Added `craft\services\Entries::getAllSections()`.
- Added `craft\services\Entries::getEditableSectionIds()`.
- Added `craft\services\Entries::getEditableSections()`.
- Added `craft\services\Entries::getEntryTypeByHandle()`.
- Added `craft\services\Entries::getEntryTypeById()`.
- Added `craft\services\Entries::getEntryTypesBySectionId()`.
- Added `craft\services\Entries::getSectionByHandle()`.
- Added `craft\services\Entries::getSectionById()`.
- Added `craft\services\Entries::getSectionByUid()`.
- Added `craft\services\Entries::getSectionsByType()`.
- Added `craft\services\Entries::getTotalEditableSections()`.
- Added `craft\services\Entries::getTotalSections()`.
- Added `craft\services\Entries::refreshEntryTypes()`.
- Added `craft\services\Entries::saveSection()`.
- Added `craft\services\Fields::$fieldContext`, which replaces `craft\services\Content::$fieldContext`.
- Added `craft\services\Fields::EVENT_REGISTER_NESTED_ENTRY_FIELD_TYPES`.
- Added `craft\services\Fields::findFieldUsages()`.
- Added `craft\services\Fields::getAllLayouts()`.
- Added `craft\services\Fields::getNestedEntryFieldTypes()`.
- Added `craft\services\Gql::defineContentArgumentsForFieldLayouts()`.
- Added `craft\services\Gql::defineContentArgumentsForFields()`.
- Added `craft\services\Gql::getOrSetContentArguments()`.
- Added `craft\services\ProjectConfig::find()`.
- Added `craft\services\ProjectConfig::flush()`.
- Added `craft\services\ProjectConfig::writeYamlFiles()`.
- Added `craft\services\Sites::$maxSites`. ([#14307](https://github.com/craftcms/cms/pull/14307))
- Added `craft\services\Sites::getRemainingSites()`. ([#14307](https://github.com/craftcms/cms/pull/14307))
- Added `craft\servics\Users::canCreateUsers()`.
- Added `craft\web\Controller::asCpModal()`.
- Added `craft\web\CpModalResponseBehavior`.
- Added `craft\web\CpModalResponseFormatter`.
- Added `craft\web\CpScreenResponseBehavior::$actionMenuItems`.
- Added `craft\web\CpScreenResponseBehavior::$contextMenuItems`.
- Added `craft\web\CpScreenResponseBehavior::$selectableSites`.
- Added `craft\web\CpScreenResponseBehavior::$site`.
- Added `craft\web\CpScreenResponseBehavior::actionMenuItems()`.
- Added `craft\web\CpScreenResponseBehavior::contextMenuItems()`.
- Added `craft\web\CpScreenResponseBehavior::selectableSites()`.
- Added `craft\web\CpScreenResponseBehavior::site()`.
- Added `craft\web\Request::getQueryParamsWithoutPath()`.
- Added `craft\web\twig\variables\Cp::getEntryTypeOptions()`.
- Added `craft\base\PluginTrait::$minCmsEdition`.
- Renamed `craft\base\BlockElementInterface` to `NestedElementInterface`, and added the `getField()`, `getSortOrder()`, and `setOwner()` methods to it.
- Renamed `craft\base\Element::EVENT_SET_TABLE_ATTRIBUTE_HTML` to `EVENT_DEFINE_ATTRIBUTE_HTML`.
- Renamed `craft\base\Element::getHasCheckeredThumb()` to `hasCheckeredThumb()` and made it protected.
- Renamed `craft\base\Element::getHasRoundedThumb()` to `hasRoundedThumb()` and made it protected.
- Renamed `craft\base\Element::getThumbAlt()` to `thumbAlt()` and made it protected.
- Renamed `craft\base\Element::getThumbUrl()` to `thumbUrl()` and made it protected.
- Renamed `craft\base\Element::tableAttributeHtml()` to `attributeHtml()`.
- Renamed `craft\base\ElementInterface::getTableAttributeHtml()` to `getAttributeHtml()`.
- Renamed `craft\base\FieldInterface::valueType()` to `phpType()`.
- Renamed `craft\base\PreviewableFieldInterface::getTableAttributeHtml()` to `getPreviewHtml()`.
- Renamed `craft\base\UtilityInterface::iconPath()` to `icon()`, which can now return a system icon name. ([#14169](https://github.com/craftcms/cms/pull/14169))
- Renamed `craft\base\conditions\BaseCondition::EVENT_REGISTER_CONDITION_RULE_TYPES` to `EVENT_REGISTER_CONDITION_RULES`.
- Renamed `craft\base\conditions\BaseCondition::conditionRuleTypes()` to `selectableConditionRules()`.
- Renamed `craft\events\BatchElementActionEvent` to `MultiElementActionEvent`.
- Renamed `craft\events\RegisterConditionRuleTypesEvent` to `RegisterConditionRulesEvent`, and its `$conditionRuleTypes` property has been renamed to `$conditionRules`.
- Renamed `craft\events\SetElementTableAttributeHtmlEvent` to `DefineAttributeHtmlEvent`.
- Renamed `craft\fields\BaseRelationField::tableAttributeHtml()` to `previewHtml()`, and it now accepts an `ElementCollection` argument, rather than `Collection`.
- Renamed `craft\fields\Matrix::$maxBlocks` to `$maxEntries`.
- Renamed `craft\fields\Matrix::$minBlocks` to `$minEntries`.
- Renamed `craft\helpers\MailerHelper\EVENT_REGISTER_MAILER_TRANSPORT_TYPES` to `EVENT_REGISTER_MAILER_TRANSPORTS`.
- Renamed `craft\log\Dispatcher::getTargets()` to `getDefaultTargets()`. ([#14283](https://github.com/craftcms/cms/pull/14283))
- Renamed `craft\services\Addresses::getLayout()` to `getFieldLayout()`.
- Renamed `craft\services\Addresses::saveLayout()` to `saveFieldLayout()`.
- Renamed `craft\services\Utilities::EVENT_REGISTER_UTILITY_TYPES` to `EVENT_REGISTER_UTILITIES`.
- Renamed `craft\web\CpScreenResponseBehavior::$additionalButtons()` and `additionalButtons()` to `$additionalButtonsHtml` and `additionalButtonsHtml()`. ([#13037](https://github.com/craftcms/cms/pull/13037))
- Renamed `craft\web\CpScreenResponseBehavior::$content()` and `content()` to `$contentHtml` and `contentHtml()`. ([#13037](https://github.com/craftcms/cms/pull/13037))
- Renamed `craft\web\CpScreenResponseBehavior::$contextMenu()` and `contextMenu()` to `$contextMenuHtml` and `contextMenuHtml()`. ([#13037](https://github.com/craftcms/cms/pull/13037))
- Renamed `craft\web\CpScreenResponseBehavior::$notice()` and `notice()` to `$noticeHtml` and `noticeHtml()`. ([#13037](https://github.com/craftcms/cms/pull/13037))
- Renamed `craft\web\CpScreenResponseBehavior::$pageSidebar()` and `pageSidebar()` to `$pageSidebarHtml` and `pageSidebarHtml()`. ([#13037](https://github.com/craftcms/cms/pull/13037))
- Renamed `craft\web\CpScreenResponseBehavior::$sidebar()` and `sidebar()` to `$metaSidebarHtml` and `metaSidebarHtml()`. ([#13037](https://github.com/craftcms/cms/pull/13037))
- `craft\base\ApplicationTrait::getLicensedEdition()` now returns a `craft\enums\CmsEdition` case or `null`.
- `craft\base\ApplicationTrait::requireEdition()` now accepts a `craft\enums\CmsEdition` case or an integer.
- `craft\base\ApplicationTrait::setEdition()` now accepts a `craft\enums\CmsEdition` case or an integer.
- `craft\base\BaseFsInterface::renameFile()` and `copyFile()` now have a `$config` argument. ([#14147](https://github.com/craftcms/cms/pull/14147))
- `craft\base\ConfigurableComponent::getSettings()` now converts backed enum cases to their values.
- `craft\base\Element::getCpEditUrl()` now returns a URL to `edit/<ID>` if `cpEditUrl()` returns `null`.
- `craft\base\ElementInterface::findSource()` no longer needs to specify a default value for the `context` argument.
- `craft\base\ElementInterface::getAncestors()`, `getDescendants()`, `getChildren()`, and `getSiblings()` now have `ElementQueryInterface|ElementCollection` return types, rather than `ElementQueryInterface|Collection`.
- `craft\base\ElementInterface::getEagerLoadedElementCount()` can now return `null` for counts that haven’t been eager-loaded yet.
- `craft\base\ElementInterface::getEagerLoadedElements` now has an `ElementCollection|null` return type, rather than `Collection|null`.
- `craft\base\ElementInterface::indexHtml()`’ `$showCheckboxes` argument is now `$selectable`, and it now has a `$sortable` argument.
- `craft\base\ElementInterface::modifyCustomSource()` can now set `disabled` to `true` on the source config to hide it.
- `craft\base\ElementInterface::setEagerLoadedElements()` now has a `$plan` argument, which will be set to the eager-loading plan.
- `craft\base\ElementInterface::setParent()` no longer needs to specify a default value for the `parent` argument.
- `craft\base\ElementInterface::setRevisionCreatorId()` no longer needs to specify a default value for the `creatorId` argument.
- `craft\base\ElementInterface::setRevisionNotes()` no longer needs to specify a default value for the `notes` argument.
- `craft\base\Field::inputHtml()` now has an `$inline` argument.
- `craft\base\FieldInterface::getIsTranslatable()`, `getTranslationDescription()`, `getInputHtml()`, `normalizeValue()`, `normalizeValueFromRequest()`, and `serializeValue()` no longer need to specify a default value for the `$element` argument.
- `craft\base\WidgetInterface::icon()` can now return a system icon name. ([#14169](https://github.com/craftcms/cms/pull/14169))
- `craft\behaviors\SessionBehavior::setSuccess()` and `getSuccess()` use the `success` flash key now, rather than `notice`. ([#14345](https://github.com/craftcms/cms/pull/14345))
- `craft\db\Connection::getSupportsMb4()` is now dynamic for MySQL installs, based on whether the `elements_sites` table has an `mb4` charset.
- `craft\elemens\db\ElementQueryInterface::collect()` now has an `ElementCollection` return type, rather than `Collection`.
- `craft\elements\Entry::getSection()` can now return `null`, for nested entries.
- `craft\elements\User::getAddresses()` now returns a collection.
- `craft\elements\db\ElementQuery::__toString()` now returns the class name. ([#14498](https://github.com/craftcms/cms/issues/14498))
- `craft\enums\LicenseKeyStatus` is now an enum.
- `craft\events\AuthenticateUserEvent::$password` can now be null, if the user is being authenticated with a passkey.
- `craft\fields\BaseOptionsField::$multi` and `$optgroups` properties are now static.
- `craft\fields\Matrix::$propagationMethod` now has a type of `craft\enums\PropagationMethod`.
- `craft\fields\fieldlayoutelements\BaseUiElement::selectorIcon()` can now return a system icon name. ([#14169](https://github.com/craftcms/cms/pull/14169))
- `craft\gql\mutations\Entry::createSaveMutations()` now accepts a `$section` argument.
- `craft\helpers\App::parseEnv()` now returns `null` when a missing environment variable name is passed to it. ([#14253](https://github.com/craftcms/cms/pull/14253))
- `craft\helpers\Assets::generateUrl()` no longer has an `$fs` argument. ([#14353](https://github.com/craftcms/cms/pull/14353))
- `craft\helpers\Cp::fieldHtml()` now supports a `labelExtra` config value.
- `craft\helpers\Db::parseParam()`, `parseDateParam()`, `parseMoneyParam()`, and `parseNumericParam()` now return `null` instead of an empty string if no condition should be applied.
- `craft\helpers\Html::id()` and `Craft.formatInputId()` now retain colons and periods, and ensure the string begins with a letter.
- `craft\helpers\Html::normalizeTagAttributes()` now supports a `removeClass` key.
- `craft\helpers\Html::svg()` now has a `$throwException` argument.
- `craft\helpers\Html::tag()` and `beginTag()` now ensure that the passed-in attributes are normalized.
- `craft\helpers\StringHelper::toString()` now supports backed enums.
- `craft\i18n\I18N::getPrimarySiteLocale()` is now deprecated. `craft\models\Site::getLocale()` should be used instead.
- `craft\i18n\I18N::getPrimarySiteLocaleId()` is now deprecated. `craft\models\Site::$language` should be used instead.
- `craft\models\FieldLayout::getField()` and `isFieldIncluded()` now now have a `$filter` argument rather than `$attribute`, and it can be set to a callable.
- `craft\models\Section::$propagationMethod` now has a type of `craft\enums\PropagationMethod`.
- `craft\services\AssetIndexer::indexFileByListing()` now has a `$volume` argument in place of `$volumeId`.
- `craft\services\AssetIndexer::indexFolderByListing()` now has a `$volume` argument in place of `$volumeId`.
- `craft\services\AssetIndexer::storeIndexList()` now has a `$volume` argument in place of `$volumeId`.
- `craft\services\Elements::duplicateElement()` now has an `$asUnpublishedDraft` argument, and no longer has a `$trackDuplication` argument.
- `craft\services\Elements::saveElement()` now has a `$saveContent` argument.
- `craft\services\Plugins::getPluginLicenseKeyStatus()` now returns a `craft\enums\LicenseKeyStatus` case.
- `craft\services\ProjectConfig::saveModifiedConfigData()` no longer has a `$writeExternalConfig` argument, and no longer writes out updated project config YAML files.
- `craft\services\Users::activateUser()` now has a `void` return type, and throws an `InvalidElementException` in case of failure.
- `craft\services\Users::deactivateUser()` now has a `void` return type, and throws an `InvalidElementException` in case of failure.
- `craft\services\Users::removeCredentials()` now has a `void` return type, and throws an `InvalidElementException` in case of failure.
- `craft\services\Users::shunMessageForUser()` now has a `void` return type, and throws an `InvalidElementException` in case of failure.
- `craft\services\Users::suspendUser()` now has a `void` return type, and throws an `InvalidElementException` in case of failure.
- `craft\services\Users::unlockUser()` now has a `void` return type, and throws an `InvalidElementException` in case of failure.
- `craft\services\Users::unshunMessageForUser()` now has a `void` return type, and throws an `InvalidElementException` in case of failure.
- `craft\services\Users::unsuspendUser()` now has a `void` return type, and throws an `InvalidElementException` in case of failure.
- `craft\services\Users::verifyEmailForUser()` now has a `void` return type, and throws an `InvalidElementException` in case of failure.
- `craft\web\Controller::asModelSuccess()` now includes a `modelClass` key in the response data (and `modelId` if the model implements `craft\base\Identifiable`).
- Colors defined by elements’ `statuses()` methods can now be a `craft\enums\Color` instance.
- Exception response data no longer includes an `error` key with the exception message. `message` should be used instead. ([#14346](https://github.com/craftcms/cms/pull/14346))
- Deprecated `Craft::Pro`. `craft\enums\CmsEdition::Pro` should be used instead.
- Deprecated `Craft::Solo`. `craft\enums\CmsEdition::Solo` should be used instead.
- Deprecated `craft\base\ApplicationTrait::getEdition()`. `$edition` should be used instead.
- Deprecated `craft\base\ApplicationTrait::getEditionHandle()`. `$edition` should be used instead.
- Deprecated `craft\base\ApplicationTrait::getEditionName()`. `$edition` should be used instead.
- Deprecated `craft\base\ApplicationTrait::getLicensedEditionName()`. `getLicensedEdition()` should be used instead.
- Deprecated `craft\events\DefineElementInnerHtmlEvent`.
- Deprecated `craft\events\SearchEvent::$siteId`.
- Deprecated `craft\helpers\App::editionHandle()`. `craft\enums\CmsEdition::handle()` should be used instead.
- Deprecated `craft\helpers\App::editionIdByHandle()`. `craft\enums\CmsEdition::fromHandle()` should be used instead.
- Deprecated `craft\helpers\App::editionName()`. `craft\enums\CmsEdition::name` should be used instead.
- Deprecated `craft\helpers\App::editions()`. `craft\enums\CmsEdition::cases()` should be used instead.
- Deprecated `craft\helpers\App::isValidEdition()`. `craft\enums\CmsEdition::tryFrom()` should be used instead.
- Deprecated `craft\helpers\Component::iconSvg()`. `craft\helpers\Cp::iconSvg()` and `fallbackIconSvg()` should be used instead. ([#14169](https://github.com/craftcms/cms/pull/14169))
- Deprecated `craft\helpers\Cp::ELEMENT_SIZE_LARGE`. `CHIP_SIZE_LARGE` should be used instead.
- Deprecated `craft\helpers\Cp::ELEMENT_SIZE_SMALL`. `CHIP_SIZE_SMALL` should be used instead.
- Deprecated `craft\helpers\Cp::elementHtml()`. `elementChipHtml()` or `elementCardHtml()` should be used instead.
- Deprecated the `_elements/element.twig` control panel template. `elementChip()` or `elementCard()` should be used instead.
- Deprecated the `cp.elements.element` control panel template hook.
- Removed the `_includes/revisionmenu.twig` control panel template.
- Removed `\craft\mail\transportadapters\Gmail::$timeout`.
- Removed `\craft\mail\transportadapters\Smtp::$encryptionMethod`.
- Removed `\craft\mail\transportadapters\Smtp::$timeout`.
- Removed `craft\base\ApplicationTrait::getMatrix()`.
- Removed `craft\base\Element::$contentId`.
- Removed `craft\base\Element::ATTR_STATUS_MODIFIED`. `craft\enums\AttributeStatus::Modified` should be used instead.
- Removed `craft\base\Element::ATTR_STATUS_OUTDATED`. `craft\enums\AttributeStatus::Outdated` should be used instead.
- Removed `craft\base\ElementInterface::getContentTable()`.
- Removed `craft\base\ElementInterface::getFieldColumnPrefix()`.
- Removed `craft\base\ElementInterface::gqlMutationNameByContext()`.
- Removed `craft\base\ElementInterface::gqlTypeNameByContext()`.
- Removed `craft\base\ElementInterface::hasContent()`.
- Removed `craft\base\FieldInterface::getContentColumnType()`. `dbType()` should be implemented instead.
- Removed `craft\base\FieldInterface::getGroup()`.
- Removed `craft\base\FieldInterface::hasContentColumn()`. Fields that don’t need to store values in the `elements_sites.content` column should return `null` from `dbType()`.
- Removed `craft\base\FieldInterface::modifyElementsQuery()`. Fields can customize how their element query params are handled by implementing `queryCondition()`.
- Removed `craft\base\FieldTrait::$groupId`.
- Removed `craft\base\FieldTrait::$layoutId`.
- Removed `craft\base\FieldTrait::$sortOrder`.
- Removed `craft\base\FieldTrait::$tabId`.
- Removed `craft\base\conditions\ConditionInterface::getConditionRuleTypes()`.
- Removed `craft\controllers\Sections::actionDeleteEntryType()`.
- Removed `craft\controllers\Sections::actionEditEntryType()`.
- Removed `craft\controllers\Sections::actionEntryTypesIndex()`.
- Removed `craft\controllers\Sections::actionReorderEntryTypes()`.
- Removed `craft\controllers\Sections::actionSaveEntryType()`.
- Removed `craft\controllers\UsersController::EVENT_REGISTER_USER_ACTIONS`. `craft\base\Element::EVENT_DEFINE_ACTION_MENU_ITEMS` should be used instead.
- Removed `craft\db\Table::FIELDGROUPS`.
- Removed `craft\elements\MatrixBlock`.
- Removed `craft\elements\db\ElementQuery::$contentTable`.
- Removed `craft\elements\db\MatrixBlockQuery`.
- Removed `craft\enums\PatchManifestFileAction`.
- Removed `craft\enums\PeriodType`.
- Removed `craft\enums\PluginUpdateStatus`.
- Removed `craft\enums\VersionUpdateStatus`.
- Removed `craft\errors\MatrixBlockTypeNotFoundException`.
- Removed `craft\events\BlockTypesEvent`.
- Removed `craft\events\FieldGroupEvent`.
- Removed `craft\events\RegisterUserActionsEvent`.
- Removed `craft\fieldlayoutelements\users\AddressesField`.
- Removed `craft\fields\Matrix::EVENT_SET_FIELD_BLOCK_TYPES`.
- Removed `craft\fields\Matrix::PROPAGATION_METHOD_ALL`. `craft\enums\PropagationMethod::All` should be used instead.
- Removed `craft\fields\Matrix::PROPAGATION_METHOD_CUSTOM`. `craft\enums\PropagationMethod::Custom` should be used instead.
- Removed `craft\fields\Matrix::PROPAGATION_METHOD_LANGUAGE`. `craft\enums\PropagationMethod::Language` should be used instead.
- Removed `craft\fields\Matrix::PROPAGATION_METHOD_NONE`. `craft\enums\PropagationMethod::None` should be used instead.
- Removed `craft\fields\Matrix::PROPAGATION_METHOD_SITE_GROUP`. `craft\enums\PropagationMethod::SiteGroup` should be used instead.
- Removed `craft\fields\Matrix::contentTable`.
- Removed `craft\fields\Matrix::getBlockTypeFields()`.
- Removed `craft\fields\Matrix::getBlockTypes()`.
- Removed `craft\fields\Matrix::setBlockTypes()`.
- Removed `craft\gql\arguments\elements\MatrixBlock`.
- Removed `craft\gql\interfaces\elements\MatrixBlock`.
- Removed `craft\gql\resolvers\elements\MatrixBlock`.
- Removed `craft\gql\types\elements\MatrixBlock`.
- Removed `craft\gql\types\generators\MatrixBlockType`.
- Removed `craft\helpers\Db::GLUE_AND`, `GLUE_OR`, and `GLUE_NOT`. `craft\db\QueryParam::AND`, `OR`, and `NOT` can be used instead.
- Removed `craft\helpers\Db::extractGlue()`. `craft\db\QueryParam::extractOperator()` can be used instead.
- Removed `craft\helpers\ElementHelper::fieldColumn()`.
- Removed `craft\helpers\ElementHelper::fieldColumnFromField()`.
- Removed `craft\helpers\FieldHelper`.
- Removed `craft\helpers\Gql::canMutateEntries()`.
- Removed `craft\models\EntryType::$sectionId`.
- Removed `craft\models\EntryType::$sortOrder`.
- Removed `craft\models\EntryType::getSection()`.
- Removed `craft\models\FieldGroup`.
- Removed `craft\models\MatrixBlockType`.
- Removed `craft\models\Section::PROPAGATION_METHOD_ALL`. `craft\enums\PropagationMethod::All` should be used instead.
- Removed `craft\models\Section::PROPAGATION_METHOD_CUSTOM`. `craft\enums\PropagationMethod::Custom` should be used instead.
- Removed `craft\models\Section::PROPAGATION_METHOD_LANGUAGE`. `craft\enums\PropagationMethod::Language` should be used instead.
- Removed `craft\models\Section::PROPAGATION_METHOD_NONE`. `craft\enums\PropagationMethod::None` should be used instead.
- Removed `craft\models\Section::PROPAGATION_METHOD_SITE_GROUP`. `craft\enums\PropagationMethod::SiteGroup` should be used instead.
- Removed `craft\records\EntryType::getSection()`.
- Removed `craft\records\Field::getGroup()`.
- Removed `craft\records\Field::getOldColumnSuffix()`.
- Removed `craft\records\FieldGroup`.
- Removed `craft\records\FieldLayout::getFields()`.
- Removed `craft\records\FieldLayout::getTabs()`.
- Removed `craft\records\FieldLayoutField`.
- Removed `craft\records\FieldLayoutTab`.
- Removed `craft\records\MatrixBlockType`.
- Removed `craft\records\MatrixBlock`.
- Removed `craft\services\Content`.
- Removed `craft\services\Elements::$duplicatedElementIds`.
- Removed `craft\services\Elements::$duplicatedElementSourceIds`.
- Removed `craft\services\Fields::EVENT_AFTER_DELETE_FIELD_GROUP`.
- Removed `craft\services\Fields::EVENT_AFTER_SAVE_FIELD_GROUP`.
- Removed `craft\services\Fields::EVENT_BEFORE_APPLY_GROUP_DELETE`.
- Removed `craft\services\Fields::EVENT_BEFORE_DELETE_FIELD_GROUP`.
- Removed `craft\services\Fields::EVENT_BEFORE_SAVE_FIELD_GROUP`.
- Removed `craft\services\Fields::deleteGroup()`.
- Removed `craft\services\Fields::deleteGroupById()`.
- Removed `craft\services\Fields::getAllGroups()`.
- Removed `craft\services\Fields::getFieldIdsByLayoutIds()`.
- Removed `craft\services\Fields::getFieldsByGroupId()`.
- Removed `craft\services\Fields::getGroupById()`.
- Removed `craft\services\Fields::getGroupByUid()`.
- Removed `craft\services\Fields::getLayoutTabsById()`.
- Removed `craft\services\Fields::handleChangedGroup()`.
- Removed `craft\services\Fields::handleDeletedGroup()`.
- Removed `craft\services\Fields::saveGroup()`.
- Removed `craft\services\Fields::updateColumn()`.
- Removed `craft\services\Matrix`.
- Removed `craft\services\Plugins::setPluginLicenseKeyStatus()`.
- Removed `craft\services\ProjectConfig::PATH_MATRIX_BLOCK_TYPES`.
- Removed `craft\services\ProjectConfig::PATH_MATRIX_BLOCK_TYPES`.
- Removed `craft\services\ProjectConfig::PATH_MATRIX_BLOCK_TYPES`.
- Removed `craft\services\ProjectConfig::updateStoredConfigAfterRequest()`.
- Removed `craft\services\Sections`. Most of its methods have been moved to `craft\services\Entries`.
- Removed `craft\web\CpScreenResponseBehavior::$contextMenuHtml`. `$contextMenuItems` should be used instead.
- Removed `craft\web\CpScreenResponseBehavior::contextMenuHtml()`. `contextMenuItems()` should be used instead.
- Removed `craft\web\CpScreenResponseBehavior::contextMenuTemplate()`. `contextMenuItems()` should be used instead.
- Removed `craft\web\User::startElevatedSession()`. `login()` should be used instead.
- Removed `craft\web\twig\variables\Cp::getEntryTypeOptions()`.
- Admin tables now support client-side searching when not running in API mode. ([#14126](https://github.com/craftcms/cms/pull/14126))
- Admin tables now support appending `bodyHtml` and `headHtml` when running in API mode.
- Added `Craft.BaseElementSelectInput::defineElementActions()`.
- Added `Craft.CP::setSiteCrumbMenuItemStatus()`.
- Added `Craft.CP::showSiteCrumbMenuItem()`.
- Added `Craft.CP::updateContext()`.
- Added `Craft.CpModal`.
- Added `Craft.ElementEditor::markDeltaNameAsModified()`.
- Added `Craft.ElementEditor::setFormValue()`.
- Added `Garnish.DisclosureMenu::addGroup()`.
- Added `Garnish.DisclosureMenu::addHr()`.
- Added `Garnish.DisclosureMenu::addItem()`.
- Added `Garnish.DisclosureMenu::createItem()`.
- Added `Garnish.DisclosureMenu::getFirstDestructiveGroup()`.
- Added `Garnish.DisclosureMenu::isPadded()`.
- `Craft.appendBodyHtml()` and `appendHeadHtml()` are now promise-based, and load JavaScript resources over Ajax.

### System
- Craft now requires PHP 8.2+.
- Craft now requires MySQL 8.0.17+, MariaDB 10.4.6+, or PostgreSQL 13+.
- Craft now requires the Symfony Filesystem component directly.
- Craft now requires `bacon/bacon-qr-code`.
- Craft now requires `composer/semver` directly.
- Craft now requires `pragmarx/google2fa`.
- Craft now requires `pragmarx/recovery`.
- Craft now requires `web-auth/webauthn-lib`.
- Updated `commerceguys/addressing` to v2. ([#14318](https://github.com/craftcms/cms/discussions/14318))
- Updated `illuminate/collections` to v10.
- Updated `yiisoft/yii2-symfonymailer` to v4.
- Craft no longer requires `composer/composer`.
- New database tables now default to the `utf8mb4` charset, and the `utf8mb4_0900_ai_ci` or `utf8mb4_unicode_ci` collation, on MySQL. Existing installs should run `db/convert-charset` after upgrading, to ensure all tables have consistent charsets and collations. ([#11823](https://github.com/craftcms/cms/discussions/11823))
- The `deprecationerrors.traces`, `fieldlayouts.config`, `gqlschemas.scope`, `sections.previewTargets`, `userpreferences.preferences`, and `widgets.settings` columns are now of type `JSON` for MySQL and PostgreSQL. ([#14300](https://github.com/craftcms/cms/pull/14300))
- The `defaultTemplateExtensions` config setting now lists `twig` before `html` by default. ([#11809](https://github.com/craftcms/cms/discussions/11809))
- Improved the initial page load performance for element edit screens that contain Matrix fields.
- Improved the performance of control panel screens that include field layout designers.
- Improved the performance of autosaves for elements with newly-created Matrix entries.
- Slugs are no longer required for elements that don’t have a URI format that contains `slug`.
- Garbage collection now deletes orphaned nested entries.
- Craft now has a default limit of 100 sites, which can be increased via `craft\ervices\Sites::$maxSites` at your own peril. ([#14307](https://github.com/craftcms/cms/pull/14307))
- Fixed a bug where multi-site element queries weren’t scoring elements on a per-site basis. ([#13801](https://github.com/craftcms/cms/discussions/13801))
- Fixed an error that could occur if eager-loading aliases conflicted with native eager-loading handles, such as `author`. ([#14057](https://github.com/craftcms/cms/issues/14057))
- Fixed a bug where layout components provided by disabled plugins weren’t getting omitted. ([#14219](https://github.com/craftcms/cms/pull/14219))
- Fixed a bug where element thumbnails within hidden tabs weren’t always getting loaded when their tab was selected.
- Added an SVG icon set based on Font Awesome 6.5.1. ([#14169](https://github.com/craftcms/cms/pull/14169))
- Updated Monolog to v3.
- Updated Axios to 1.6.5.
- Updated D3 to 7.8.5.
- Updated Punycode to 2.0.1.
- Updated XRegExp to 5.1.1.<|MERGE_RESOLUTION|>--- conflicted
+++ resolved
@@ -6,8 +6,8 @@
 - An exception is now thrown when attempting to save an entry that’s missing `sectionId` or `fieldId` + `ownerId` values. ([#15345](https://github.com/craftcms/cms/discussions/15345))
 - Fixed a bug where it wasn’t possible to expand/collapse descendants of disabled table rows within element select modals. ([#15337](https://github.com/craftcms/cms/issues/15337))
 - Fixed a bug where PhpStorm autocomplete wasn’t working when chaining custom field methods defined by `CustomFieldBehavior`. ([#15336](https://github.com/craftcms/cms/issues/15336))
-<<<<<<< HEAD
 - Fixed a bug where new nested entries created on newly-created elements weren’t getting duplicated to all other sites for the owner element. ([#15321](https://github.com/craftcms/cms/issues/15321))
+- Fixed a bug where focus could jump unexpectedly when a slideout was opened. ([#15314](https://github.com/craftcms/cms/issues/15314))
 - Fixed a bug where addresses were getting truncated within address cards. ([#15338](https://github.com/craftcms/cms/issues/15338))
 - Fixed a bug where TOTP setup keys included an extra space at the end. ([#15349](https://github.com/craftcms/cms/issues/15349))
 - Fixed a bug where input focus could automatically jump to slideout sidebars shortly after they were shown. ([#15314](https://github.com/craftcms/cms/issues/15314))
@@ -15,10 +15,6 @@
 - Fixed a bug where database DML changes weren’t getting rolled back after tests were run if the Codeception config had `transaction: true`. ([#7615](https://github.com/craftcms/cms/issues/7615))
 - Fixed an error that could occur when saving recursively-nested elements. ([#15362](https://github.com/craftcms/cms/issues/15362))
 - Fixed a styling issue. ([#15315](https://github.com/craftcms/cms/issues/15315))
-=======
-- Fixed a bug where new Matrix blocks created on newly-created elements weren’t getting duplicated to all other sites for the owner element. ([#15321](https://github.com/craftcms/cms/issues/15321))
-- Fixed a bug where focus could jump unexpectedly when a slideout was opened. ([#15314](https://github.com/craftcms/cms/issues/15314))
->>>>>>> 795a99ce
 
 ## 5.2.6 - 2024-07-11
 
