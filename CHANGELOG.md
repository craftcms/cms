# Release Notes for Craft CMS 4

<<<<<<< HEAD
## Unreleased

- `craft\services\Elements::propagateElements()` now returns the element in the target site.
- Fixed an error that could occur when running tests. ([#13076](https://github.com/craftcms/cms/issues/13076))
=======
## 4.4.7.1 - 2023-04-15

- Locked the Yii 2 PSR Log Target library to 1.1.3 to avoid a PHP error that occurs on 1.1.4.
>>>>>>> 5035cee5

## 4.4.7 - 2023-04-11

- Improved the control panel styling when the Debug Toolbar is enabled.
- The image transformer now verifies that transforms don’t exist if the index record is missing, before queuing up the transform generation, for local filesystems. ([#13052](https://github.com/craftcms/cms/issues/13052))
- Added the `--propagate-to` and `--set-enabled-for-site` options to the `resave/entries` command.
- Craft’s bootstrap script now defines a `CRAFT_ENVIRONMENT` environment variable, as a safety measure for plugins that may be checking for it rather than `Craft::$app->env`.
- Added `craft\helpers\ElementHelper::siteStatusesForElement()`.
- `craft\elements\Asset::EVENT_BEFORE_DEFINE_URL` now sends a `craft\events\DefineAssetUrlEvent` object, rather than `craft\events\DefineUrlEvent`. ([#13018](https://github.com/craftcms/cms/issues/13018))
- `craft\web\View::renderObjectTemplate()` now trims the returned template output.
- Fixed a bug where users were “View other users’ drafts” section permissions weren’t being enforced for unpublished drafts.
- Fixed a bug where Matrix fields weren’t counting disabled blocks when enforcing their Min Blocks settings. ([#13059](https://github.com/craftcms/cms/issues/13059))
- Fixed a bug where volume folder modals’ sidebars and content were being cut off. ([#13074](https://github.com/craftcms/cms/issues/13074))
- Fixed a bug where element editors were showing provisional changes, even if the user didn’t have permission to save them.
- Fixed a bug where the control panel could be inaccessible if a mutex lock couldn’t be acquired for the queue. ([#13052](https://github.com/craftcms/cms/issues/13052))
- Fixed a bug where it wasn’t possible to update a Matrix block on a revision without a new block ID being assigned. ([#13064](https://github.com/craftcms/cms/discussions/13064))
- Fixed a JavaScript error that could occur on field layout designers, if any tabs didn’t have any elements. ([#13062](https://github.com/craftcms/cms/issues/13062))
- Fixed a bug where selecting an image with a transform within an asset selector modal wasn’t ever resolving.
- Fixed a PHP error that could occur if there was a problem sending a password-reset email. ([#13070](https://github.com/craftcms/cms/pull/13070))
- Fixed a bug where users’ User Groups and Permissions settings were getting cleared in the UI when sending an activation email, if the email failed to send. ([#13061](https://github.com/craftcms/cms/issues/13061))
- Fixed XSS vulnerabilities.
- Updated yii2-debug to 2.1.22. ([#13058](https://github.com/craftcms/cms/issues/13058))

## 4.4.6.1 - 2023-04-04

- Fixed a bug where Categories fields weren’t retaining custom sort orders when “Maintain hierarchy” was disabled. ([#10560](https://github.com/craftcms/cms/discussions/10560))

## 4.4.6 - 2023-04-04

- Content tab menus now reveal when a tab contains validation errors, and invalid tabs’ menu options get the same warning icon treatment as inline tabs do. ([#12971](https://github.com/craftcms/cms/issues/12971))
- Selectize menus now expand upwards when there’s not ample space below them. ([#12976](https://github.com/craftcms/cms/issues/12976))
- Element index bulk action spinners are now centered on the viewport. ([#12972](https://github.com/craftcms/cms/issues/12972))
- All control panel errors are new presented via error notifications rather than browser alerts. ([#13024](https://github.com/craftcms/cms/issues/13024))
- The `up` command now sets its default `--isolated` option value to `true`, and no longer creates a redundant mutex lock.
- Added `craft\base\Element::EVENT_BEFORE_DEFINE_URL`. ([#13018](https://github.com/craftcms/cms/issues/13018))
- Added `craft\utilities\AssetIndexes::volumes()`.
- `craft\controllers\AssetIndexesController::actionStartIndexing()` now cross-references the selected volumes with those allowed by `craft\utilities\AssetIndexes::EVENT_LIST_VOLUMES` event handlers. ([#13039](https://github.com/craftcms/cms/pull/13039), [#12819](https://github.com/craftcms/cms/pull/12819))
- Fixed a bug where Assets fields weren’t respecting their View Mode setting when viewing entry revisions. ([#12948](https://github.com/craftcms/cms/issues/12948))
- Fixed a bug where asset pagination was broken when there was more than 100 subfolders. ([#12969](https://github.com/craftcms/cms/issues/12969))
- Fixed a bug where entry index pages’ “Revision Notes” and “Last Edited By” columns weren’t getting populated for disabled entries. ([#12981](https://github.com/craftcms/cms/issues/12981))
- Fixed a bug where assets were getting relocated to the root volume folder when renamed. ([#12995](https://github.com/craftcms/cms/issues/12995))
- Fixed a bug where it wasn’t possible to preview entries on another domain when the system was offline. ([#12979](https://github.com/craftcms/cms/issues/12979))
- Fixed a bug where users were able to access volumes they didn’t have permission to view via Assets fields. ([#13006](https://github.com/craftcms/cms/issues/13006))
- Fixed a bug where zero-width spaces, invisible plus signs, and byte order marks weren’t getting stripped from sanitized asset filenames. ([#13022](https://github.com/craftcms/cms/issues/13022))
- Fixed a bug where the Plugin Store wasn’t accurately reporting installed plugins’ license statuses. ([#12986](https://github.com/craftcms/cms/issues/12986))
- Fixed a bug where the Plugin Store wasn’t handling 403 API responses for cart operations properly, once a cart had been handed off to Craft Console and assigned to an organization. ([#12916](https://github.com/craftcms/cms/issues/12916))
- Fixed a bug where `craft\helpers\FileHelper::absolutePath()` wasn’t treating Windows file paths beginning drive letters as absolute. ([craftcms/generator#16](https://github.com/craftcms/generator/issues/16))
- Fixed a bug where it wasn’t possible to sort Categories fields with “Maintain hierarchy” disabled. ([#10560](https://github.com/craftcms/cms/discussions/10560))
- Fixed a bug where selectize inputs didn’t have a minimum width. ([#12950](https://github.com/craftcms/cms/issues/12950))
- Fixed a bug where the wrong tab would appear to be initially selected after an autosave, if the selected tab had changed during the autosave. ([#12960](https://github.com/craftcms/cms/issues/12960))
- Fixed a bug where it wasn’t possible to add a Dropdown field without a blank option to a global set. ([#12965](https://github.com/craftcms/cms/issues/12965))
- Fixed a bug where automatically-added Matrix blocks (per the field’s Min Blocks setting) were getting discarded if no changes were made to them. ([#12973](https://github.com/craftcms/cms/issues/12973))
- Fixed an error that could occur when installing Craft with an existing project config, if any image transforms were defined that didn’t specify the `upscale` property.
- Fixed a bug where nested folders in asset search results weren’t showing their relative path.
- Fixed a bug where admin tables’ default delete icon title text wasn’t getting translated. ([#13030](https://github.com/craftcms/cms/issues/13030))
- Fixed a bug where it was possible to save a Local filesystem pointed at a system directory (e.g. the `templates/` or `vendor/` folders), which mitigates a potential RCE vulnerability.
- Fixed XSS vulnerabilities.

## 4.4.5 - 2023-03-21

- Fixed a bug where relation data was getting deleted when running garbage collection on PostgreSQL. ([#9905](https://github.com/craftcms/cms/issues/9905))
- Fixed a bug where Lightswitch fields’ “OFF Label” and “ON Label” settings weren’t getting translated. ([#12942](https://github.com/craftcms/cms/issues/12942))
- Fixed a bug where `craft\events\DefineUserContentSummaryEvent::$userId` was never set for `craft\controllers\EVENT_DEFINE_CONTENT_SUMMARY` events. ([#12944](https://github.com/craftcms/cms/issues/12944))
- Fixed a bug where element edit pages weren’t displaying layout tabs that didn’t have a unique name. ([#12928](https://github.com/craftcms/cms/issues/12928))
- Fixed a bug where the `CRAFT_LOG_PHP_ERRORS` constant/environment variable wasn’t being respected when set to `false`. ([#12862](https://github.com/craftcms/cms/issues/12862))
- Fixed a bug where the `entrify/categories` command wasn’t converting disabled categories. ([#12945](https://github.com/craftcms/cms/issues/12945))
- Updated svg-sanitizer to 0.16. ([#12943](https://github.com/craftcms/cms/issues/12943))

## 4.4.4 - 2023-03-20

- Input autofocussing has been reintroduced throughout the control panel. ([#12921](https://github.com/craftcms/cms/discussions/12921))
- The `|json_encode` Twig filter now calls `craft\helpers\Json::encode()` internally, improving error handling. ([#12919](https://github.com/craftcms/cms/issues/12919))
- `craft\helpers\Json::encode()` no longer sets the `JSON_UNESCAPED_SLASHES` flag by default.
- Fixed a JavaScript error that occurred when resolving an asset move conflict. ([#12920](https://github.com/craftcms/cms/issues/12920))
- Fixed a bug where volume subfolders were being shown when viewing soft-deleted assets. ([#12927](https://github.com/craftcms/cms/issues/12927))
- Fixed a bug where structure data was getting deleted when running garbage collection on PostgreSQL. ([#12925](https://github.com/craftcms/cms/issues/12925))
- Fixed an error that could occur when rebuilding the project config, if there were any custom source definitions for element types that weren’t Composer-installed. ([#12881](https://github.com/craftcms/cms/issues/12881))
- Fixed an XSS vulnerability.

## 4.4.3 - 2023-03-16

- Customize Sources modals no longer hide when the <kbd>Esc</kbd> key is pressed on the surrounding area is clicked on. ([#12895](https://github.com/craftcms/cms/issues/12895))
- Sections created via `entrify` commands no longer get a “Primary entry page” preview target by default, unless it was sourced from a category group with URLs. ([#12897](https://github.com/craftcms/cms/issues/12897))
- `entrify` commands and the `sections/create` command now prompt for the initial entry type name and handle. ([#12894](https://github.com/craftcms/cms/discussions/12894))
- Added `craft\helpers\FileHelper::uniqueName()`.
- Added `craft\helpers\StringHelper::emojiToShortcodes()`.
- Added `craft\helpers\StringHelper::shortcodesToEmoji()`.
- Fixed an error that occurred when uploading an asset with a filename over 250 characters long. ([#12889](https://github.com/craftcms/cms/issues/12889))
- Fixed an error that could occur when preparing licensing alerts, if any licenses were invalid. ([#12899](https://github.com/craftcms/cms/issues/12899))
- Fixed a bug where it wasn’t possible to drag nested Neo blocks. ([#12896](https://github.com/craftcms/cms/issues/12896))
- Fixed a bug where fields with reduced widths in Matrix blocks were becoming full-width while dragged. ([#12909](https://github.com/craftcms/cms/issues/12909))
- Fixed a bug where multi-edition plugins weren’t showing their edition labels within the Plugin Store cart. ([#12910](https://github.com/craftcms/cms/issues/12910))
- Fixed a bug where private plugins’ control panel templates weren’t directly accessible by URL.
- Fixed a bug where element selector modals were persisting parts of their state in the query string. ([#12900](https://github.com/craftcms/cms/issues/12900))
- Fixed a PHP error that occurred if a field type stored enum values. ([#12297](https://github.com/craftcms/cms/issues/12297))
- Fixed an error that could occur when generating transforms for images stored in Google Cloud Storage. ([#12878](https://github.com/craftcms/cms/issues/12878))
- Fixed a bug where some unicode characters were getting removed by LitEmoji. ([#12905](https://github.com/craftcms/cms/issues/12905))

## 4.4.2 - 2023-03-14

- The `entrify/categories` and `entrify/global-set` commands now update user permissions for the new sections. ([#12849](https://github.com/craftcms/cms/discussions/12849))
- Variable dumps now use a light theme for web requests by default. ([#12857](https://github.com/craftcms/cms/pull/12857))
- Added the `dumper` application component and `craft\base\ApplicationTrait::getDumper()`. ([#12869](https://github.com/craftcms/cms/pull/12869))
- Added `craft\models\ImageTransform::getConfig()`.
- Fixed a bug where it wasn’t always possible to access entry or category edit pages if the `slugWordSeparator` config setting was set to `/`. ([#12871](https://github.com/craftcms/cms/issues/12871))
- Fixed a bug where `craft\helpers\Html::parseTagAttribute()` wasn’t decoding attribute values, which could lead to double-encoded attributes, e.g. when using the `|attr` filter. ([#12887](https://github.com/craftcms/cms/issues/12887))
- Fixed a bug where multi-value field inputs would be considered modified even if they weren’t, if the field type’s `isValueEmpty()` method returned `true`. ([#12858](https://github.com/craftcms/cms/issues/12858))
- Fixed a bug where asset thumbnails within secondary slideout tabs weren’t loading immediately. ([#12859](https://github.com/craftcms/cms/issues/12859))
- Fixed a bug where rebuilding the project config would lose track of image transforms’ `fill` and `upscale` settings. ([#12879](https://github.com/craftcms/cms/issues/12879))
- Fixed a bug where blank Dropdown options weren’t showing up in the Selectize menu. ([#12880](https://github.com/craftcms/cms/issues/12880))
- Fixed a bug where it was possible to save a Dropdown field without a value, even if the field didn’t have any blank options. ([#12880](https://github.com/craftcms/cms/issues/12880))
- Fixed a bug where element action triggers weren’t centered for element sources that don’t define any exporters. ([#12885](https://github.com/craftcms/cms/issues/12885))
- Fixed an error that could occur when generating a transform URL for an image in the temp folder.
- Fixed XSS vulnerabilities.
- Fixed an SSRF vulnerability.

## 4.4.1 - 2023-03-09

- Fixed a bug where it wasn’t possible to select subfolders on the Assets index page. ([#12802](https://github.com/craftcms/cms/issues/12802))
- Fixed a bug where element index search inputs were losing focus when the element listing was updated. ([#12846](https://github.com/craftcms/cms/issues/12846))
- Fixed a bug where the database driver was being referenced as “MySQL” when using MariaDB. ([#12827](https://github.com/craftcms/cms/issues/12827))
- Fixed a bug where users weren’t able to select assets within Assets fields, if they didn’t have full permissions for the volume. ([#12851](https://github.com/craftcms/cms/issues/12851))
- Fixed a bug where the Assets index page’s URL would get updated incorrectly when renaming a subfolder.
- Fixed a bug where non-admin users weren’t able to view Single section entries. ([#12838](https://github.com/craftcms/cms/issues/12838))
- Fixed an error that could occur when saving an element with eager-loaded relations. ([#12839](https://github.com/craftcms/cms/issues/12839))
- Fixed a bug where Customize Sources modals weren’t showing source headings with no subsequent sources. ([#12840](https://github.com/craftcms/cms/issues/12840))
- Fixed a bug where `entrify` commands could leave the database and project config data in inconsistent states, if aborted prematurely. ([#12850](https://github.com/craftcms/cms/pull/12850))
- Fixed a bug where the `entrify/global-set` command wasn’t always suggesting the command to run on other environments.
- Fixed a bug where the Assets index page would appear to keep loading indefinitely after renaming a subfolder.
- Fixed a bug where folders within asset indexes were getting the current site name appended to them, on multi-site installs. ([#12852](https://github.com/craftcms/cms/issues/12852))
- Fixed a SQL error that could occur when updating to Craft 4.4 on PostgreSQL. ([#12855](https://github.com/craftcms/cms/issues/12855))
- Added `craft\db\Connection::getDriverLabel()`.

## 4.4.0 - 2023-03-08

### Content Management
- Volume subfolders are now displayed within the element listing pane on asset indexes, rather than as nested sources in the sidebar. ([#12558](https://github.com/craftcms/cms/pull/12558), [#9171](https://github.com/craftcms/cms/discussions/9171), [#5809](https://github.com/craftcms/cms/issues/5809))
- Asset indexes now display the current subfolder path above the element listing. ([#12558](https://github.com/craftcms/cms/pull/12558))
- Assets and folders can now be drag-and-dropped simultaneously. ([#12792](https://github.com/craftcms/cms/pull/12792))
- Reduced the likelihood of accidentally triggering an asset drag operation. ([#12792](https://github.com/craftcms/cms/pull/12792))
- Reduced the likelihood of accidentally dropping dragged assets/folders on an unintended target. ([#12792](https://github.com/craftcms/cms/pull/12792))
- It’s now possible to move volume folders and assets to a new location via a new “Move…” bulk element action, rather than via drag-and-drop interactions. ([#12558](https://github.com/craftcms/cms/pull/12558))
- It’s now possible to sort asset indexes by image width and height. ([#12653](https://github.com/craftcms/cms/pull/12653))
- Structured element index sources now have a dedicated view mode option for showing elements as a structured table. ([#12722](https://github.com/craftcms/cms/pull/12722), [#12718](https://github.com/craftcms/cms/discussions/12718))
- Entry and category indexes can now have “Ancestors” and “Parent” columns. ([#12666](https://github.com/craftcms/cms/discussions/12666))
- All element sources now have a “Duplicate” action, even if the element type’s `defineActions()` method didn’t include one. ([#12382](https://github.com/craftcms/cms/discussions/12382))
- Element index pages now track the search term in a query param, so the results can be shared. ([#8942](https://github.com/craftcms/cms/discussions/8942), [#12399](https://github.com/craftcms/cms/pull/12399))
- Entries with more than 10 revisions now include a “View all revisions” item within their revision menu, which links to a new revisions index page for the entry that paginates through all its revisions. ([#8609](https://github.com/craftcms/cms/discussions/8609))
- Entries and Categories fields now have “Maintain hierarchy” settings, which become available when a single structured source is selected. ([#8522](https://github.com/craftcms/cms/discussions/8522), [#8748](https://github.com/craftcms/cms/discussions/8748), [#10560](https://github.com/craftcms/cms/discussions/10560), [#11749](https://github.com/craftcms/cms/pull/11749))
- Entries fields now have a “Branch Limit” setting, which becomes available when “Maintain hierarchy” is enabled, replacing “Min Relations” and “Max Relations”.
- Categories fields now have “Min Relations” and “Max Relations” settings, which become available when “Maintain hierarchy” is disabled, replacing “Branch Limit”.
- Added “Viewable” asset and entry condition rules. ([#12240](https://github.com/craftcms/cms/discussions/12240), [#12266](https://github.com/craftcms/cms/pull/12266))
- Renamed the “Editable” asset and entry condition rules to “Savable”. ([#12266](https://github.com/craftcms/cms/pull/12266))
- Assets, categories, and entries will now redirect to the last-selected source on their index pages when saved. ([#11996](https://github.com/craftcms/cms/discussions/11996))
- Dropdown fields that don’t have a blank option and are missing a value will now include and select a blank option at the beginning of their menu. ([#12235](https://github.com/craftcms/cms/discussions/12235))
- Tip and Warning field layout UI elements can now be marked as dismissible, giving authors the ability to hide them. ([#12188](https://github.com/craftcms/cms/discussions/12188))
- All assets now get thumbnails in the control panel, even if they don’t have a transform filesystem with a base URL. ([#12531](https://github.com/craftcms/cms/issues/12531))
- Dropdown and Multi-select fields now use Selectize. ([#8403](https://github.com/craftcms/cms/discussions/8403))
- Improved the styling of bulk element action triggers. ([#12793](https://github.com/craftcms/cms/pull/12793))

### Accessibility
- Improved the announcement menu for screen readers. ([#12361](https://github.com/craftcms/cms/pull/12361))
- Improved keyboard control of the Updates utility. ([#12189](https://github.com/craftcms/cms/pull/12189))
- Improved the color contrast and keyboard control of the Customize Sources modal. ([#12233](https://github.com/craftcms/cms/pull/12233))
- Improved info icons for screen readers. ([#12272](https://github.com/craftcms/cms/pull/12272))
- Removed input autofocussing throughout the control panel. ([#12324](https://github.com/craftcms/cms/discussions/12324), [#12332](https://github.com/craftcms/cms/pull/12332), [#12406](https://github.com/craftcms/cms/pull/12406))
- Improved the login screen for screen readers. ([#12386](https://github.com/craftcms/cms/pull/12386))
- Improved _conditional_ and _required_ field indicators for screen readers. ([#12509](https://github.com/craftcms/cms/pull/12509))
- Improved element index pages for screen readers. ([#12731](https://github.com/craftcms/cms/pull/12731))
- Improved bulk element action triggers on element index pages. ([#12415](https://github.com/craftcms/cms/pull/12415))
- Improved the color contrast of element indexes. ([#12213](https://github.com/craftcms/cms/pull/12213))
- Asset preview modals now show videos’ alt text. ([#12637](https://github.com/craftcms/cms/pull/12637))
- Improved element indexes’ “Export” buttons for screen readers. ([#12754](https://github.com/craftcms/cms/pull/12754))
- Improved Quick Post widgets’ “Fields” settings for screen readers. ([#12772](https://github.com/craftcms/cms/pull/12772))
- Improved some element selector modals for screen readers. ([#12783](https://github.com/craftcms/cms/pull/12783))
- Fixed a bug where it wasn’t possible to vertically scroll element index filter HUDs. ([#12751](https://github.com/craftcms/cms/pull/12751))
- Fixed a bug where translated locale names within users’ “Language” and “Formatting Locale” preference menus didn’t have `lang` attributes. ([#12773](https://github.com/craftcms/cms/pull/12773))
- Fixed a bug where search icons on element indexes weren’t hidden from screen readers. ([#12785](https://github.com/craftcms/cms/pull/12785))

### Administration
- Most licensing isuses are now consolidated into a single control panel alert, with a button to resolve them all with a single purchase on Craft Console. ([#12768](https://github.com/craftcms/cms/pull/12768))
- Conditional layout components are now identified using a condition icon within field layout designers. ([#12250](https://github.com/craftcms/cms/issues/12250))
- All CLI commands now support an `--isolated` option, which ensures the command is run in isolation. ([#12337](https://github.com/craftcms/cms/discussions/12337), [#12350](https://github.com/craftcms/cms/pull/12350))
- Added the `entrify/categories`, `entrify/tags`, and `entrify/global-set` commands, for converting categories, tags, and global sets to entries. ([#12689](https://github.com/craftcms/cms/pull/12689), [#9781](https://github.com/craftcms/cms/discussions/9781))
- Added the `sections/create` and `sections/delete` commands. ([#12689](https://github.com/craftcms/cms/pull/12689))
- The `plugin/install`, `plugin/uninstall`, `plugin/enable`, and `plugin/disabled` commands now support an `--all` option, which applies the action to all applicable Composer-installed plugins. ([#11373](https://github.com/craftcms/cms/discussions/11373), [#12218](https://github.com/craftcms/cms/pull/12218))
- The `project-config/apply` command now supports a `--quiet` option, which reduces the command output. ([#12568](https://github.com/craftcms/cms/discussions/12568))
- Added the `users/unlock` console command. ([#12345](https://github.com/craftcms/cms/discussions/12345))
- The Asset Indexes utility no longer skips volumes if the root folder was completely empty. ([#12585](https://github.com/craftcms/cms/issues/12585), [#12604](https://github.com/craftcms/cms/pull/12604))
- The Asset Indexes utility now has a “List empty folders” setting, which determines whether empty folders sholud be listed for deletion from the index. ([#12604](https://github.com/craftcms/cms/pull/12604))
- The Asset Indexes utility now lists missing/empty folders and files separately in the review screen. ([#12604](https://github.com/craftcms/cms/pull/12604))
- Relational condition rules for conditions that are saved to the project config now accept a Twig template which outputs a related element ID dynamically. ([#12679](https://github.com/craftcms/cms/pull/12679), [#12676](https://github.com/craftcms/cms/discussions/12676))
- Image transform settings no longer show the “Default Focal Point” setting when Mode is set to “Fit”, as the setting had no effect. ([#12774](https://github.com/craftcms/cms/pull/12774))
- Improved the CLI output for `index-assets` commands. ([#12604](https://github.com/craftcms/cms/pull/12604))

### Development
- Added the “Letterbox” (`letterbox`) image transform mode. ([#8848](https://github.com/craftcms/cms/discussions/8848), [#12214](https://github.com/craftcms/cms/pull/12214))
- Added the `preloadSingles` config setting, which causes front-end Twig templates to automatically preload Single section entries which are referenced in the template. ([#12698](https://github.com/craftcms/cms/pull/12787))
- Control panel-defined image transforms now have an “Allow Upscaling” setting, which will initially be set to the `upscaleImages` config setting for existing transforms. ([#12214](https://github.com/craftcms/cms/pull/12214))
- Template-defined image transforms can now have an `upscale` setting. The `upscaleImages` config setting will be used by default if not set. ([#12214](https://github.com/craftcms/cms/pull/12214))
- Added the `exec` command, which executes an individual PHP statement and outputs the result. ([#12528](https://github.com/craftcms/cms/pull/12528))
- Added the `editable` and `savable` asset query params. ([#12266](https://github.com/craftcms/cms/pull/12266))
- Added the `savable` entry query param. ([#12266](https://github.com/craftcms/cms/pull/12266))
- The `editable` entry query param can now be set to `false` to only show entries that _can’t_ be viewed by the current user. ([#12266](https://github.com/craftcms/cms/pull/12266))
- Added the `{% dump %}` tag, which dumps variables into a new “Dumps” Debug Toolbar panel. ([#12506](https://github.com/craftcms/cms/pull/12506))
- Added the `base64_decode` and `base64_encode` Twig filters. ([#12696](https://github.com/craftcms/cms/discussions/12696))
- The `dump()` Twig function now utilizes `Craft::dump()`, and no longer requires Dev Mode to be active. ([#12486](https://github.com/craftcms/cms/pull/12486), [#12479](https://github.com/craftcms/cms/discussions/12479))
- The `{% dd %}` Twig tag can now output the entire `context` array, if no variable is passed to it. ([#12486](https://github.com/craftcms/cms/pull/12486))
- Added the `revisionNotes` field to elements queried via GraphQL. ([#12610](https://github.com/craftcms/cms/issues/12610))
- Added `ancestors` and `descendants` fields to categories queried via GraphQL. ([#12427](https://github.com/craftcms/cms/issues/12427))
- Added `craft\elements\Asset::getFormat()` and the `format` field for assets queried via GraphQL. ([#12398](https://github.com/craftcms/cms/pull/12398), [#12521](https://github.com/craftcms/cms/pull/12521))
- `Craft::dump()`, `Craft::dd()`, the `dump()` Twig function, and the `{% dd %}` Twig tag now use Symfony’s VarDumper. ([#12479](https://github.com/craftcms/cms/discussions/12479))
- `Craft::dump()` now has a `$return` argument, which will cause the resulting dump to be returned as a string rather than output, if `true`.
- `craft\elements\Asset::getMimeType()` now has a `$transform` argument, and assets’ `mimeType` GraphQL fields now support a `@transform` directive. ([#12269](https://github.com/craftcms/cms/discussions/12269), [#12397](https://github.com/craftcms/cms/pull/12397), [#12522](https://github.com/craftcms/cms/pull/12522))
- `craft\helpers\App::env()` now returns `null` if the original value was `'null'`. ([#12742](https://github.com/craftcms/cms/pull/12742))
- `craft\helpers\Db::escapeParam()` now escapes `:empty:` and `:notempty:` strings. ([#12691](https://github.com/craftcms/cms/discussions/12691))

### Extensibility
- Added support for private plugins. ([#12716](https://github.com/craftcms/cms/pull/12716), [#8908](https://github.com/craftcms/cms/discussions/8908))
- Added the `elements/revisions` action. ([#12211](https://github.com/craftcms/cms/pull/12211))
- Console controllers that directly use `craft\console\ControllerTrait` no longer need to call `$this->checkTty()` or `$this->checkRootUser()` themselves; they are now called from `ControllerTrait::init()` and `beforeAction()`.
- Element source definitions can now include a `defaultSourcePath` key.
- Element custom field validation now respects the list of attributes passed to `validate()`.
- Improving IDE autocompletion for chained query param calls. ([#12656](https://github.com/craftcms/cms/pull/12656))
- Added `craft\base\ApplicationTrait::getEditionHandle()`.
- Added `craft\base\BaseFsInterface`. ([#12709](https://github.com/craftcms/cms/pull/12709))
- Added `craft\base\Batchable`.
- Added `craft\base\Element::cpRevisionsUrl()`.
- Added `craft\base\Element::indexElements()`.
- Added `craft\base\ElementInterface::findSource()`.
- Added `craft\base\ElementInterface::getCpRevisionsUrl()`.
- Added `craft\base\ElementInterface::getUiLabelPath()`.
- Added `craft\base\ElementInterface::indexElementCount()`.
- Added `craft\base\ElementInterface::setUiLabelPath()`.
- Added `craft\base\Event`, which provides a `once()` static method for registering an event handler that will only be triggered up to one time.
- Added `craft\console\ControllerTrait::beforeAction()`.
- Added `craft\console\ControllerTrait::failure()`.
- Added `craft\console\ControllerTrait::init()`.
- Added `craft\console\ControllerTrait::markdownToAnsi()`.
- Added `craft\console\ControllerTrait::note()`.
- Added `craft\console\ControllerTrait::options()`.
- Added `craft\console\ControllerTrait::runAction()`.
- Added `craft\console\ControllerTrait::success()`.
- Added `craft\console\ControllerTrait::tip()`.
- Added `craft\console\ControllerTrait::warning()`.
- Added `craft\db\QueryBatcher`.
- Added `craft\debug\DumpPanel`.
- Added `craft\elements\conditions\assets\ViewableConditionRule`. ([#12266](https://github.com/craftcms/cms/pull/12266))
- Added `craft\elements\conditions\ElementCondition::$referenceElement`.
- Added `craft\elements\conditions\entries\ViewableConditionRule`. ([#12266](https://github.com/craftcms/cms/pull/12266))
- Added `craft\elements\Entry::EVENT_DEFINE_PARENT_SELECTION_CRITERIA`. ([#12475](https://github.com/craftcms/cms/discussions/12475))
- Added `craft\events\DefineInputOptionsEvent`. ([#12351](https://github.com/craftcms/cms/pull/12351))
- Added `craft\events\ListVolumesEvent`.
- Added `craft\events\UserPhotoEvent`. ([#12360](https://github.com/craftcms/cms/pull/12360))
- Added `craft\fields\BaseOptionsField::EVENT_DEFINE_OPTIONS`. ([#12351](https://github.com/craftcms/cms/pull/12351))
- Added `craft\fields\BaseRelationField::$branchLimit`.
- Added `craft\fields\BaseRelationField::$maintainHierarchy`.
- Added `craft\helpers\Db::rawTableShortName()`.
- Added `craft\helpers\ImageTransforms::generateTransform()`.
- Added `craft\helpers\ImageTransforms::parseTransformString()`.
- Added `craft\helpers\StringHelper::toHandle()`.
- Added `craft\helpers\Template::fallback()`.
- Added `craft\helpers\Template::fallbackExists()`.
- Added `craft\helpers\Template::preloadSingles()`.
- Added `craft\image\Raster::scaleToFitAndFill()`.
- Added `craft\image\Raster::setFill()`.
- Added `craft\imagetransforms\FallbackTransformer`.
- Added `craft\models\CategoryGroup::$dateDeleted`.
- Added `craft\models\ImageTransform::$fill`.
- Added `craft\models\ImageTransform::$upscale`.
- Added `craft\models\TagGroup::$dateDeleted`.
- Added `craft\models\VolumeFolder::getHasChildren()`.
- Added `craft\models\VolumeFolder::setHasChildren()`.
- Added `craft\queue\BaseBatchedJob`. ([#12638](https://github.com/craftcms/cms/pull/12638))
- Added `craft\queue\jobs\GenerateImageTransform`. ([#12340](https://github.com/craftcms/cms/pull/12340))
- Added `craft\services\Assets::createFolderQuery()`.
- Added `craft\services\Assets::foldersExist()`.
- Added `craft\services\Elements::deleteElementForSite()`.
- Added `craft\services\Elements::deleteElementsForSite()`.
- Added `craft\services\Elements::EVENT_AFTER_DELETE_FOR_SITE`. ([#12354](https://github.com/craftcms/cms/issues/12354))
- Added `craft\services\Elements::EVENT_BEFORE_DELETE_FOR_SITE`. ([#12354](https://github.com/craftcms/cms/issues/12354))
- Added `craft\services\Entries::getSingleEntriesByHandle()`. ([#12698](https://github.com/craftcms/cms/pull/12787))
- Added `craft\services\Fields::getFieldsByType()`. ([#12381](https://github.com/craftcms/cms/discussions/12381))
- Added `craft\services\Path::getImageTransformsPath()`.
- Added `craft\services\Search::normalizeSearchQuery()`.
- Added `craft\services\Users::EVENT_AFTER_DELETE_USER_PHOTO`. ([#12360](https://github.com/craftcms/cms/pull/12360))
- Added `craft\services\Users::EVENT_AFTER_SAVE_USER_PHOTO`. ([#12360](https://github.com/craftcms/cms/pull/12360))
- Added `craft\services\Users::EVENT_BEFORE_DELETE_USER_PHOTO`. ([#12360](https://github.com/craftcms/cms/pull/12360))
- Added `craft\services\Users::EVENT_BEFORE_SAVE_USER_PHOTO`. ([#12360](https://github.com/craftcms/cms/pull/12360))
- Added `craft\utilities\AssetIndexes::EVENT_LIST_VOLUMES`. ([#12383](https://github.com/craftcms/cms/pull/12383), [#12443](https://github.com/craftcms/cms/pull/12443))
- Renamed `craft\elements\conditions\assets\EditableConditionRule` to `SavableConditionRule`, while preserving the original class name with an alias. ([#12266](https://github.com/craftcms/cms/pull/12266))
- Renamed `craft\elements\conditions\entries\EditableConditionRule` to `SavableConditionRule`, while preserving the original class name with an alias. ([#12266](https://github.com/craftcms/cms/pull/12266))
- `craft\services\AssetIndexer::startIndexingSession()` and `createIndexingSession()` now have a `$listEmptyFolders` argument. ([#12604](https://github.com/craftcms/cms/pull/12604))
- `craft\base\ElementQuery::joinElementTable()` now accepts table names in the format of `{{%tablename}}`.
- `craft\models\Volume` now implements `craft\base\BaseFsInterface`. ([#12709](https://github.com/craftcms/cms/pull/12709))
- `craft\services\Categories::getGroupByHandle()` now has a `$withTrashed` argument.
- `craft\services\Globals::getSetByHandle()` now has a `$withTrashed` argument.
- `craft\services\Tags::getTagGroupByHandle()` now has a `$withTrashed` argument.
- `craft\services\Users::sendActivationEmail()`, `sendNewEmailVerifyEmail()`, `sendPasswordResetEmail()`, `getActivationUrl()`, `getEmailVerifyUrl()`, `getPasswordResetUrl()`, and `setVerificationCodeOnUser()` will now throw a `craft\errors\InvalidElementException` if the user has a non-unique email. ([#12431](https://github.com/craftcms/cms/issues/12431), [#12712](https://github.com/craftcms/cms/pull/12712))
- Deprecated `craft\elements\Asset::getFs()`. `getVolume()` should be used instead.
- Deprecated `craft\helpers\Assets::sortFolderTree()`.
- Deprecated `craft\imagetransforms\ImageTransformer::ensureTransformUrlByIndexModel()`. `getTransformUrl()` should be used instead.
- Deprecated `craft\imagetransforms\ImageTransformer::procureTransformedImage()`. `generateTransform()` should be used instead.
- Deprecated `craft\queue\jobs\GeneratePendingTransforms`. `GenerateImageTransform` should be used instead. ([#12340](https://github.com/craftcms/cms/pull/12340))
- Deprecated `craft\services\Assets::getFolderTreeByFolderId()`.
- Deprecated `craft\services\Assets::getFolderTreeByVolumeIds`.
- Added `Craft.Accordion`. ([#12189](https://github.com/craftcms/cms/pull/12189))
- Added `Craft.AssetMover`.
- Added `Craft.BaseElementIndex::getSourcePathActionLabel()`.
- Added `Craft.BaseElementIndex::getSourcePathActions()`.
- Added `Craft.BaseElementIndex::getSourcePathLabel()`.
- Added `Craft.BaseElementIndex::onSourcePathChange()`.
- Added `Craft.BaseElementIndex::sourcePath`.
- Added `Craft.BaseElementSelectorModal::getElementIndexParams()`.
- Added `Craft.BaseElementSelectorModal::getIndexSettings()`.
- Added `Craft.BaseElementSelectorModal::hasSelection()`.
- Added `Craft.ElementFieldSettings`.
- Added `Craft.VolumeFolderSelectorModal`.
- Added `Garnish.MultiFunctionBtn`.
- The custom `activate` jQuery event will now trigger when the <kbd>Return</kbd> key is pressed.
- The custom `activate` jQuery event will no longer trigger for <kbd>Ctrl</kbd>/<kbd>Command</kbd>-clicks.
- Deprecated `Craft.CategorySelectInput`. `Craft.BaseElementSelectInput` should be used instead. ([#11749](https://github.com/craftcms/cms/pull/11749))

### System
- Improved element deletion performance. ([#12223](https://github.com/craftcms/cms/pull/12223))
- Improved queue performance. ([#12274](https://github.com/craftcms/cms/issues/12274), [#12340](https://github.com/craftcms/cms/pull/12340))
- “Applying new propagation method to elements”, “Propagating [element type]”, and “Resaving [element type]” queue jobs are now splt up into batches of up to 100 items. ([#12638](https://github.com/craftcms/cms/pull/12638))
- Assets’ alternative text values are now included as search keywords.
- Entry type, section, category group, and tag group deletion no longer involves looping through all affected entries/categories/tags and deleting each one individually via `craft\services\Elements::deleteElement()`. ([#12665](https://github.com/craftcms/cms/pull/12665))
- Updated LitEmoji to v4. ([#12226](https://github.com/craftcms/cms/discussions/12226))
- Fixed a database deadlock error that could occur when updating a relation or structure position for an element that was simultaneously being saved. ([#9905](https://github.com/craftcms/cms/issues/9905))
- Fixed a bug where element query `select()` and `orderBy()` params could resolve element extension table column names to custom field columns, if a custom field had a conflicting handle. ([#12652](https://github.com/craftcms/cms/issues/12652))
- Fixed a bug where it was possible to activate inactive users with non-unique emails. ([#12431](https://github.com/craftcms/cms/issues/12431), [#12712](https://github.com/craftcms/cms/pull/12712))
- Fixed a bug where hint text within Selectize menus had extremely low contrast on hover. ([#12829](https://github.com/craftcms/cms/issues/12829))

## 4.3.11 - 2023-03-07

- Fixed a bug where `craft\events\RegisterElementSourcesEvent::$context` wasn’t always set to `modal` when defining the available element sources for an element selection modal.
- Fixed a styling bug where multi-line checkbox labels within the Customize Sources modal and View menu weren’t wrapping properly. ([#12717](https://github.com/craftcms/cms/issues/12717))
- Fixed a bug where asset thumbnails within collapsed Matrix blocks weren’t loading when the block was expanded. ([#12720](https://github.com/craftcms/cms/issues/12720))
- Fixed a bug where user activation/verification/reset-password URLs could be root-relative, if the `@web` alias was explicitly set to a root-relative URL.
- Fixed a PHP error that could occur if an options field’s condition rule wasn’t configured with any values. ([#12713](https://github.com/craftcms/cms/pull/12713))
- Fixed a bug where control panel notifications weren’t being announced to screen readers. ([#12714](https://github.com/craftcms/cms/pull/12714))
- Fixed a bug where localized relations could be moved to a newly-added site rather than copied, when applying project config changes. ([#12702](https://github.com/craftcms/cms/issues/12702))
- Fixed a bug where element indexes’ “View” buttons could be inconsistently positioned in the toolbar.
- Fixed a bug where element selector modal footers could hide the modal contents. ([#12708](https://github.com/craftcms/cms/issues/12708))
- Fixed a bug where asset thumbnails weren’t respecting the `generateTransformsBeforePageLoad` config setting. ([#12750](https://github.com/craftcms/cms/issues/12750))
- Fixed a bug where soft hyphens, non-breaking spaces, zero-width characters, invisible times characters, and invisible separators weren’t getting stripped from sanitized asset filenames. ([#12741](https://github.com/craftcms/cms/issues/12741), [#12759](https://github.com/craftcms/cms/pull/12759))
- Fixed a bug where custom fields’ database columns would get deleted when applying project config changes, if the field type wasn’t present. ([#12760](https://github.com/craftcms/cms/issues/12760))
- Fixed an error that could occur if a non-numeric value was entered into an image transform’s Width or Height settings. ([#12776](https://github.com/craftcms/cms/pull/12776))
- Fixed a bug where Assets, Categories, and Tags fields weren’t respecting their “Allow self relations” settings. ([#12769](https://github.com/craftcms/cms/issues/12769))
- Fixed a bug where dynamically-generated entry titles weren’t always generated with the site’s formatting locale in place. ([12780](https://github.com/craftcms/cms/issues/12780))
- Fixed a bug where element titles weren’t getting a pointer cursor or underlines on hover, when selected on an element index page.
- Fixed a bug where it wasn’t possible to close modals that were opened by a custom select menu via the <kbd>Esc</kbd> key. ([#12814](https://github.com/craftcms/cms/pull/12814))
- Fixed an error that could occur when saving an element with an eager-loaded Matrix field. ([#12815](https://github.com/craftcms/cms/issues/12815))
- Fixed a bug where the “send to Developer Support” links within the Craft Support widget weren’t working. ([#12822](https://github.com/craftcms/cms/issues/12822))

## 4.3.10 - 2023-02-17

- Fixed a bug where clicking on the scrollbar of a disclosure menu would close it. ([#12681](https://github.com/craftcms/cms/issues/12681))
- Fixed an error that could occur when loading the Plugin Store, if there wasn’t a `.env` file. ([#12687](https://github.com/craftcms/cms/issues/12687))
- Fixed a bug where large asset thumbnails weren’t centered within Assets fields. ([#12682](https://github.com/craftcms/cms/issues/12682))
- Fixed a PHP error that could occur when versioning asset URLs. ([#12678](https://github.com/craftcms/cms/issues/12678))
- Fixed a bug where the “Site” element condition rule was available for non-localizable element types’ conditions. ([#12601](https://github.com/craftcms/cms/pull/12601))
- Fixed a bug where it wasn’t possible to sort assets within subfolders by anything besides the asset title. ([#12688](https://github.com/craftcms/cms/issues/12688))

## 4.3.9 - 2023-02-14

- Image thumbnails and previews are no longer versioned if their image URL doesn’t begin with one of the asset’s base filesystem URLs. ([#12663](https://github.com/craftcms/cms/issues/12663))
- HTML Purifier now allows `oembed` tags. ([ckeditor#59](https://github.com/craftcms/ckeditor/issues/59))
- Added `craft\htmlpurifier\VideoEmbedUrlDef`.
- `craft\helpers\Assets::revUrl()` now has an `$fsOnly` argument.
- Fixed a bug where entries that aren’t propagated to the primary site weren’t showing revision notes. ([#12641](https://github.com/craftcms/cms/issues/12641))
- Fixed a bug where HTML tags weren’t getting stripped from auto-generated Handle and URI Format setting values.
- Fixed a JavaScript error that could occur if an object with `null` values was passed to `Craft.compare()`.
- Fixed a bug where `craft\elements\db\ElementQuery::toArray()` was calling getter methods whose names conflicted with custom field handles. ([#12635](https://github.com/craftcms/cms/pull/12635))

## 4.3.8.2 - 2023-02-08

- Fixed a PHP error that could occur if relational fields were getting eager-loaded for elements that the fields didn’t belong to. ([#12648](https://github.com/craftcms/cms/issues/12648))

## 4.3.8.1 - 2023-02-08

- Fixed a PHP error that occurred after performing a Composer action within Craft. ([#12647](https://github.com/craftcms/cms/issues/12647))
- Fixed a bug where element attributes weren’t getting eager-loaded. ([#12646](https://github.com/craftcms/cms/pull/12646), [#12645](https://github.com/craftcms/cms/issues/12645))
- Fixed a bug where image previews weren’t getting versioned, unless the `revAssetUrls` config setting was enabled. ([#12603](https://github.com/craftcms/cms/issues/12603))

## 4.3.8 - 2023-02-07

- Updated Composer to 2.2.19, fixing a PHP error that could occur when performing a Composer action within Craft, when the autoload classmap was generated with Composer 2.5. ([#12482](https://github.com/craftcms/cms/issues/12482))
- Fixed a bug where Matrix blocks weren’t getting eager-loaded. ([#12631](https://github.com/craftcms/cms/issues/12631))
- Fixed a PHP error that could occur when calling `craft\services\Assets::getAllDescendantFolders()` for the root folder. ([craftcms/feed-me#1231](https://github.com/craftcms/feed-me/issues/1231))
- Fixed a bug where revision notes weren’t always being retained for provisional drafts. ([#12641](https://github.com/craftcms/cms/issues/12641))
- Fixed a bug where it wasn’t possible to access the Customize Sources modal on element index pages, if all sources were disabled. ([#12634](https://github.com/craftcms/cms/issues/12634))

## 4.3.7.1 - 2023-02-05

- The `_includes/forms/checkbox.twig`, `select.twig`, and `text.twig` templates no longer add an `aria-labelledby` attribute to the input if an `aria-label` attribute is also specified.
- `craft\helpers\Cp::dateTimeFieldHtml()` now returns inputs contained within a fieldset.
- Fixed a bug where some inputs were getting `aria-labelledby` attributes that referenced a nonexistent label ID.
- Fixed a bug where the first changes to entries weren’t saving properly. ([#12623](https://github.com/craftcms/cms/issues/12623), [#12592](https://github.com/craftcms/cms/issues/12592))
- Fixed a bug where `craft\behaviors\CustomFieldBehavior::$owner` was getting nullified by `craft\base\Element::fieldByHandle()`. ([#12624](https://github.com/craftcms/cms/issues/12624))

## 4.3.7 - 2023-02-03

- Improved the performance of the “Generating pending image transforms” queue job. ([#12274](https://github.com/craftcms/cms/issues/12274))
- Removed the “Timeout” setting from the Gmail and SMTP mailer transporters, as they aren’t supported by Symfony Mailer’s transport configuration.
- Removed the “Encryption Method” setting from the SMTP mailer transporter, as Symfony Mailer already uses TLS when port 465 is used (as it is by default).
- The “Port” setting on the SMTP mailer transporter is no longer required. It will default to 465 or 25 depending on whether OpenSSL is installed.
- Added more reserved field handles to avoid conflicts with `craft\base\Element` properties. ([#12577](https://github.com/craftcms/cms/issues/12577))
- Assets’ `alt` properties are now automatically trimmed of leading/trailing whitespace.
- Asset element components in the control panel now include a `data-alt` attribute. ([#12600](https://github.com/craftcms/cms/discussions/12600))
- Control panel requests no longer override the `pageTrigger` config setting value to `'p'`. ([#12598](https://github.com/craftcms/cms/issues/12598), [#12614](https://github.com/craftcms/cms/pull/12614))
- Fixed field status badge styling in some contexts. ([#12403](https://github.com/craftcms/cms/issues/12403))
- Fixed a bug where exporting elements with multiple field layouts as a CSV file using the “Expanded” export type would result in mismatched column values.
- Fixed a bug where cancelling a conflicting volume folder move would result in the moved folder getting deleted.
- Fixed a bug where `craft\elements\Category::canDuplicate()` wasn’t factoring in save permissions.
- Fixed a bug where the horizontal scroll position wasn’t being retained when refreshing Live Preview. ([#12504](https://github.com/craftcms/cms/issues/12504))
- Fixed a bug where user group condition rules for the default user group weren’t getting matched properly during public registration. ([#12283](https://github.com/craftcms/cms/issues/12283))
- Fixed a bug where HTML tags within field labels, instructions, tips, and warnings weren’t always getting escaped.
- Fixed a bug where the sidebar scroll position wasn’t retained when selecting a new source on element index pages. ([#12523](https://github.com/craftcms/cms/issues/12523))
- Fixed a bug where `resave/*` commands’ output didn’t take the offset into account. ([#12526](https://github.com/craftcms/cms/issues/12526))
- Fixed a bug where warnings were getting logged for video assets that were “missing” their dimensions.
- Fixed a bug where `craft\services\Assets::getAllDescendantFolders()` could return unexpected results for folders that contained an underscore.
- Fixed a bug where accessing a custom field’s magic property on an element would return the field’s raw database value rather than `null`, if it didn’t belong to the element’s field layout anymore. ([#12539](https://github.com/craftcms/cms/issues/12539), [#12578](https://github.com/craftcms/cms/pull/12578))
- Fixed a bug where previewing an asset could wipe out all `h1` tags within Redactor fields. ([#12545](https://github.com/craftcms/cms/issues/12545))
- Fixed a bug where `craft\image\Raster::getIsTransparent()` wasn’t working. ([#12565](https://github.com/craftcms/cms/issues/12565))
- Fixed a bug where textual condition rules were still showing a text input when the “is empty” or “has a value” operators were selected. ([#12587](https://github.com/craftcms/cms/pull/12587))
- Fixed a bug where the component name comments in project config YAML files would always lag behind the current project config a little. ([#12576](https://github.com/craftcms/cms/issues/12576), [#12581](https://github.com/craftcms/cms/pull/12581))
- Fixed a SQL error that occurred when creating a database backup using the default backup command, when running MySQL 5.7.41+ or 8.0.32+. ([#12557](https://github.com/craftcms/cms/issues/12557), [#12560](https://github.com/craftcms/cms/pull/12560))
- Fixed a bug where database backups weren’t respecting SSL database connection settings if they were specified when using MySQL. ([#10351](https://github.com/craftcms/cms/issues/10351), [#11753](https://github.com/craftcms/cms/issues/11753), [#12596](https://github.com/craftcms/cms/pull/12596))
- Fixed a bug where element indexes could stop showing their loading spinner prematurely if the element listing needed to be reloaded multiple times in rapid succession. ([#12595](https://github.com/craftcms/cms/issues/12595))
- Fixed a bug where element editors wouldn’t show tabs that didn’t contain any characters that could be converted to ASCII. ([#12602](https://github.com/craftcms/cms/issues/12602))
- Fixed a bug where asset thumbnails weren’t getting versioned in the control panel, unless the `revAssetUrls` config setting was enabled. ([#12603](https://github.com/craftcms/cms/issues/12603))
- Fixed a bug where entry relations could be lost when switching entry types, for relational fields that didn’t exist on the prior entry type. ([#12592](https://github.com/craftcms/cms/issues/12592))
- Fixed a bug where Matrix blocks weren’t getting duplicated to other sites when first editing an unpublished draft. ([#11366](https://github.com/craftcms/cms/issues/11366))
- Fixed a bug where element indexes would show show an expand/collapse toggle for structured elements that only had unsaved draft children, which aren’t actually shown. ([#11253](https://github.com/craftcms/cms/issues/11253))
- Fixed a SQL error that occurred when running the `index-assets` command on PostgreSQL. ([#12617](https://github.com/craftcms/cms/issues/12617))
- Added `craft\helpers\Assets::revUrl()`.
- Added `craft\helpers\Db::escapeForLike()`.
- Added `craft\web\twig\variables\Paginate::$pageTrigger`. ([#12614](https://github.com/craftcms/cms/pull/12614))
- `craft\helpers\Assets::revParams()` no longer takes the `revAssetUrls` config setting into account. That should be factored in by whatever is calling it.
- `craft\services\Assets::getAllDescendantFolders()` now has a `$withParent` argument, which can be passed `false` to omit the parent folder from the results. ([#12536](https://github.com/craftcms/cms/issues/12536))
- `craft\services\Matrix::duplicateBlocks()` now has a `$force` argument.
- Deprecated `craft\helpers\DateTimeHelper::timeZoneAbbreviation()`.
- Deprecated `craft\helpers\DateTimeHelper::timeZoneOffset()`.

## 4.3.6.1 - 2023-01-09

- Element edit pages now retain their previous scroll position when they’re automatically refreshed to keep up with changes from another browser tab.
- Fixed a bug where editing certain Matrix/Neo/Super Table fields could result in content loss. ([#12445](https://github.com/craftcms/cms/issues/12445))

## 4.3.6 - 2023-01-04

- Template caching is no longer enabled for tokenized requests. ([#12458](https://github.com/craftcms/cms/issues/12458))
- Elisions are now stripped from search keywords. ([#12467](https://github.com/craftcms/cms/issues/12467), [#12474](https://github.com/craftcms/cms/pull/12474))
- Added support for HEIC/HEIF images. ([#9115](https://github.com/craftcms/cms/discussions/9115))
- The `allowedFileExtensions` config setting now includes `heic`, `heif`, and `hevc` by default. ([#12490](https://github.com/craftcms/cms/discussions/12490))
- It’s now possible to assign aliases `children` fields queried via GraphQL. ([#12494](https://github.com/craftcms/cms/pull/12494))
- Added `craft\helpers\Image::isWebSafe()`.
- Added `craft\services\Images::getSupportsHeic()`.
- `Craft.MatrixInput` now fires `blockSortDragStop`, `beforeMoveBlockUp`, `moveBlockUp`, `beforeMoveBlockDown`, and `moveBlockDown` events. ([#12498](https://github.com/craftcms/cms/pull/12498))
- Fixed a bug where deleting a field layout tab could result in duplicated tabs. ([#12459](https://github.com/craftcms/cms/issues/12459))
- Fixed a bug where Feed widgets weren’t showing feed items when they were first loaded. ([#12460](https://github.com/craftcms/cms/issues/12460))
- Fixed an error that occurred when a Date field’s condition rule was set to a relative range, “has a value”, or “is empty”. ([#12457](https://github.com/craftcms/cms/issues/12457))
- Fixed an error that could occur when processing template caches in a console request, if a globally-scoped template cache was processed before it.
- Fixed styling issues with large element thumbnail views. ([#12455](https://github.com/craftcms/cms/issues/12455))
- Fixed a bug where it wasn’t possible to retry all failed jobs when using a proxy queue. ([#12471](https://github.com/craftcms/cms/issues/12471))
- Fixed a bug where the selected table columns would be forgotten if modified from a nested source. ([#12477](https://github.com/craftcms/cms/issues/12477))
- Fixed a bug where some custom field property types in `craft\behaviors\CustomFieldBehavior` were incorrect.
- Fixed an error that could occur if a Matrix sub-field’s handle was too long. ([#12422](https://github.com/craftcms/cms/issues/12422))
- Fixed a bug where element editor slideouts’ submit buttons weren’t always consistent with the full-page edit form. ([#12487](https://github.com/craftcms/cms/issues/12487))
- Fixed an XSS vulnerability.

## 4.3.5 - 2022-12-13

- Fixed a bug where entry tab contents could remain visible when switching to other tabs, after changing the entry type.
- Fixed a bug where it wasn’t possible to enter `0` in Number fields, Money fields, and numeric column cells within editable tables, using certain keyboard layouts. ([#12412](https://github.com/craftcms/cms/issues/12412))
- Fixed a bug where the default MySQL restore command would attempt to use credentials from `~/.my.cnf` if it existed, instead of Craft’s configured database connection settings. ([#12349](https://github.com/craftcms/cms/issues/12349), [#12430](https://github.com/craftcms/cms/pull/12430))
- Fixed a JavaScript error that could occur when autosaving an entry draft. ([#12445](https://github.com/craftcms/cms/issues/12445))
- Added `craft\base\ApplicationTrait::onInit()`. ([#12439](https://github.com/craftcms/cms/pull/12439))
- Added `craft\console\Controller::createDirectory()`. ([#12438](https://github.com/craftcms/cms/pull/12438))
- Added `craft\console\Controller::do()`. ([#12438](https://github.com/craftcms/cms/pull/12438))
- Added `craft\console\Controller::failure()`. ([#12438](https://github.com/craftcms/cms/pull/12438))
- Added `craft\console\Controller::note()`. ([#12438](https://github.com/craftcms/cms/pull/12438))
- Added `craft\console\Controller::success()`. ([#12438](https://github.com/craftcms/cms/pull/12438))
- Added `craft\console\Controller::tip()`. ([#12438](https://github.com/craftcms/cms/pull/12438))
- Added `craft\console\Controller::warning()`. ([#12438](https://github.com/craftcms/cms/pull/12438))
- Added `craft\console\Controller::writeJson()`. ([#12438](https://github.com/craftcms/cms/pull/12438))
- Added `craft\console\Controller::writeToFile()`. ([#12438](https://github.com/craftcms/cms/pull/12438))
- Added `craft\helpers\FileHelper::absolutePath()`.
- Added `craft\helpers\FileHelper::findClosestFile()`.
- Added `craft\helpers\FileHelper::isWithin()`.
- Added `craft\helpers\FileHelper::relativePath()`.
- Added `craft\helpers\Json::decodeFromFile()`.
- Added `Craft.filterInputVal()`.
- Added `Craft.filterNumberInputVal()`.

## 4.3.4 - 2022-11-29

- The `serve` command now routes requests for nonexistent files to Craft. ([#12310](https://github.com/craftcms/cms/pull/12310))
- `craft\base\Element::includeSetStatusAction()` now returns `false` by default regardless of what `hasStatuses()` returns, fixing a bug where some element indexes were unexpectedly getting “Set Status” actions.
- Query conditions generated by `craft\helpers\Db::parseParam()` no longer account for `null` values, due to a heavy performance impact. ([#11931](https://github.com/craftcms/cms/issues/11931))
- Fixed a bug where the default MySQL backup command would attempt to use credentials from `~/.my.cnf` if it existed, instead of Craft’s configured database connection settings. ([#12349](https://github.com/craftcms/cms/issues/12349))
- Fixed a bug where it wasn’t possible to access the Customize Sources modal if all sources were disabled. ([#12369](https://github.com/craftcms/cms/issues/12369))
- Fixed a bug where Assets fields weren’t taking their “Show unpermitted volumes” setting into account when defining the available input sources. ([#12364](https://github.com/craftcms/cms/issues/12364))
- Fixed a bug where user slideouts included status toggles.
- Updated Yii to 2.0.47.

## 4.3.3 - 2022-11-17

- Fixed an error that occurred if an arrow function was passed to the `|sort` Twig filter. ([#12334](https://github.com/craftcms/cms/issues/12334))
- Fixed a bug where nested fields set to numbers could be inadvertently changed when an entry draft was created.
- `craft\services\Fields::getFieldsWithContent()` and `getFieldsWithoutContent()` now have `$context` arguments.

## 4.3.2.1 - 2022-11-16

- Fixed a PHP error that could occur when generating an image transform. ([#12333](https://github.com/craftcms/cms/issues/12333))

## 4.3.2 - 2022-11-16

- `firstName` and `lastName` are now reserved field handles for the user field layout. ([#12241](https://github.com/craftcms/cms/issues/12241), [#12316](https://github.com/craftcms/cms/pull/12316))
- Asset filenames are truncated in large thumbnail views, as they were before 4.3.0. ([#12236](https://github.com/craftcms/cms/discussions/12236))
- Fixed an information disclosure vulnerability.
- Fixed an XSS vulnerability.
- Fixed asset indexing for Local filesystems that were configured to use a symlinked server path.
- Fixed an error that could occur when calling `craft\base\Element::getCanonicalUid()` on a draft loaded for a site that the canonical element didn’t exist on yet. ([#12228](https://github.com/craftcms/cms/issues/12228))
- Fixed a bug where long words in asset titles weren’t wrapping in the large thumbnail view. ([#12237](https://github.com/craftcms/cms/issues/12237))
- Fixed a bug where the Users index page was showing a “Set Status” bulk action, making it possible to disable users.
- Disabled users now identify themselves as disabled, and Edit User pages now provide a way for them to be re-enabled.
- Fixed a layout issue that could occur on Assets fields using the “Large Thumbnails” view mode. ([#12230](https://github.com/craftcms/cms/issues/12230))
- Fixed a bug where elements that weren’t viewable by the current user could still be hyperlinked in element indexes.
- Fixed a bug where `craft\helpers\DateTimeHelper::toDateInterval()` could return a `DateInterval` that was off by an hour around daylight savings time changes.
- Fixed a bug where sticky element index footers were obstructed when the Debug Toolbar was enabled. ([#12242](https://github.com/craftcms/cms/issues/12242))
- Fixed a bug where it wasn’t possible to change the sort attribute on element indexes while searching. ([#12256](https://github.com/craftcms/cms/issues/12256))
- Fixed a bug where `resave/*` commands weren’t catching exceptions thrown when applying the `--set` and `--to` options. ([#12262](https://github.com/craftcms/cms/issues/12262))
- Fixed the position of field status indicators within Matrix fields in Live Preview. ([#12287](https://github.com/craftcms/cms/issues/12287))
- Fixed PHP errors that could occur when executing GraphQL queries. ([#12271](https://github.com/craftcms/cms/pull/12271), [#12275](https://github.com/craftcms/cms/pull/12275))
- Fixed a bug where it was possible to add a “Status” condition rule to relational fields’ selectable element conditions. ([#12289](https://github.com/craftcms/cms/issues/12289))
- Fixed a PHP error that occurred if a field type stored enum values. ([#12297](https://github.com/craftcms/cms/issues/12297))
- Fixed a bug where PHP errors and exceptions thrown when formatting a control panel screen response weren’t being handled properly. ([#12308](https://github.com/craftcms/cms/issues/12308))
- Fixed a bug where element indexes were showing the labels of empty Dropdown options when selected. ([#12319](https://github.com/craftcms/cms/issues/12319))
- Fixed condition builder styling issues that occurred if any rules had exceptionally long names. ([#12311](https://github.com/craftcms/cms/issues/12311))
- Fixed an error that occurred when saving an entry via GraphQL, if a parent entry was assigned that didn’t exist on the requested site. ([#12291](https://github.com/craftcms/cms/issues/12291))
- Fixed a bug where conditional fields weren’t always saving for elements that didn’t support autosaved drafts. ([#12166](https://github.com/craftcms/cms/issues/12166))
- Fixed a bug where fields set to numbers could be inadvertently changed when an entry draft was created.
- Added `craft\base\Element::includeSetStatusAction()`.
- Added `craft\services\Fields::getFieldsWithoutContent()`.

## 4.3.1 - 2022-10-27

- Numeric values are no longer automatically formatted within element indexes. ([#12205](https://github.com/craftcms/cms/issues/12205))
- When `craft\base\Element::EVENT_DEFINE_URL` event handlers set `craft\events\DefineUrlEvent::$url` to `null`, that will no longer be respected unless `$handled` was also set to `true`. ([#12210](https://github.com/craftcms/cms/issues/12210), [nystudio107/craft-imageoptimize#359](https://github.com/nystudio107/craft-imageoptimize/issues/359))
- Asset folder and file names are now converted to ASCII using the primary site’s language for character mappings, regardless of the current user’s preferred language, when the `convertFilenamesToAscii` config setting is enabled. ([#12207](https://github.com/craftcms/cms/discussions/12207))
- Fixed a bug where locked users’ remaining cooldown times could be calculated incorrectly on PHP 8.0.
- Fixed an infinite recursion bug that occurred when editing a Matrix field with a custom propagation method. ([#12176](https://github.com/craftcms/cms/issues/12176))
- Fixed a bug where element index source lists were showing headings that didn’t have any visible nested sources. ([#12193](https://github.com/craftcms/cms/issues/12193))
- Fixed a JavaScript 404 error that occurred when users’ Language was set to Chinese. ([#12194](https://github.com/craftcms/cms/issues/12194))
- Fixed a bug where users couldn’t delete their own addresses. ([craftcms/commerce#3011](https://github.com/craftcms/commerce/issues/3011))
- Fixed a bug where the `users/save-address` action wasn’t validating addresses properly.
- Fixed an error that could occur during garbage collection, if any nested volume folders were missing their path. ([#12195](https://github.com/craftcms/cms/issues/12195))

## 4.3.0 - 2022-10-25

### Content Management
- Added a “View” menu to element indexes, which enable users to customize the visible table columns for themselves, without affecting other users. ([#11915](https://github.com/craftcms/cms/pull/11915))
- Added source setting menus to element index pages, which now contain the “Customize sources” option when allowed, and “New subfolder”, “Rename folder”, and “Delete folder” actions on the Assets index page. ([#11906](https://github.com/craftcms/cms/pull/11906))
- Added the “Editable” rule to asset and entry conditions. ([#11995](https://github.com/craftcms/cms/discussions/11995))
- Improved control panel mobile support. ([#11963](https://github.com/craftcms/cms/pull/11963), [#12005](https://github.com/craftcms/cms/pull/12005))
- Element indexes now respect field layouts’ user conditions when determining which custom field columns to show. ([#11913](https://github.com/craftcms/cms/pull/11913))
- Element index URLs now include the selected source key in a `source` query param, so all sources are now deep-linkable, including custom sources. ([#11996](https://github.com/craftcms/cms/discussions/11996))
- Notifications are now shown after executing folder actions on the Assets index page. ([#11906](https://github.com/craftcms/cms/pull/11906))
- Date range condition rules now support “Today”, “This week”, “This month”, “This year”, “Past 7 days”, “Past 30 days”, “Past 30 days”, “Past year”, “Before…”, and “After…” relative range types, in addition to specifying a custom date range. ([#10749](https://github.com/craftcms/cms/discussions/10749), [#11888](https://github.com/craftcms/cms/pull/11888))
- Number condition rules now support an “is between…” operator. ([#11950](https://github.com/craftcms/cms/pull/11950))
- All text, number, and date range condition rules now support “has a value” and “is empty” operators. ([#11070](https://github.com/craftcms/cms/discussions/11070))
- “Save as a new [element type]” actions will now discard any unsaved changes on the original element after the new element is created. ([#10204](https://github.com/craftcms/cms/issues/10204), [#11959](https://github.com/craftcms/cms/issues/11959), [#12102](https://github.com/craftcms/cms/issues/12102), [#12165](https://github.com/craftcms/cms/issues/12165))
- If Live Preview is triggered while a draft is saving, it will now wait until the save completes before opening. ([#11858](https://github.com/craftcms/cms/issues/11858), [#11895](https://github.com/craftcms/cms/pull/11895))
- Addresses now support change tracking.
- It’s now possible to restore assets that were deleted programmatically with `craft\elements\Asset::$keepFile` set to `true`. ([#11761](https://github.com/craftcms/cms/issues/11761))

### Accessibility
- Improved the styling of selected sidebar navigation items to meet contrast requirements. ([#11589](https://github.com/craftcms/cms/pull/11589))
- Improved the styling of slideouts for screens under 600 pixels wide. ([#11636](https://github.com/craftcms/cms/pull/11636))
- Improved the styling of the primary button on element index pages for small screens. ([#11963](https://github.com/craftcms/cms/pull/11963))
- Improved the contrast of modal resize handles. ([#11727](https://github.com/craftcms/cms/pull/11727))
- Improved the contrast of fields’ searchable and translatable indicator icons on the Fields index page. ([#12169](https://github.com/craftcms/cms/pull/12169))
- Improed the contrast of the “Same as language” text within the “Formatting Locale” user preference. ([#11767](https://github.com/craftcms/cms/pull/11767))
- Improved the contrast of the selected options within combo boxes. ([#11662](https://github.com/craftcms/cms/pull/11662))
- Improved the readability of the global navigation and date pickers when text is resized to 200%. ([#11767](https://github.com/craftcms/cms/pull/11767))
- Improved focus management for HUD components. ([#11985](https://github.com/craftcms/cms/pull/11985))
- Improved focus management for element index pagination links.  ([#11565](https://github.com/craftcms/cms/pull/11565)).
- Improved focus management for editable tables. ([#11662](https://github.com/craftcms/cms/pull/11662))
- Custom slider components now support <kbd>Home</kbd> and <kbd>End</kbd> key presses. ([#11578](https://github.com/craftcms/cms/pull/11578))
- Improved the markup and keyboard control for exclusive button groups. ([#11942](https://github.com/craftcms/cms/pull/11942))
- Improved keyboard control for the widget manager HUD on the Dashboard. ([#11578](https://github.com/craftcms/cms/pull/11578))
- Improved New Widget and Quick Post action menus for screen readers. ([#11611](https://github.com/craftcms/cms/pull/11611))
- Improved the widget manager HUD for screen readers. ([#11945](https://github.com/craftcms/cms/pull/11945))
- Improved the Craft Support widget for screen readers. ([#11703](https://github.com/craftcms/cms/pull/11703))
- Improved element index view mode buttons for screen readers. ([#11613](https://github.com/craftcms/cms/pull/11613))
- Improved element type selects within “Related To” condition rules for screen readers. ([#11662](https://github.com/craftcms/cms/pull/11662))
- Improved element action modals for screen readers. ([#11905](https://github.com/craftcms/cms/issues/7377))
- Improved field instructions, errors, and other visually-related text for screen readers. ([#11763](https://github.com/craftcms/cms/issues/7377))
- Improved field translation indicators for screen readers. ([#11662](https://github.com/craftcms/cms/pull/11662))
- Improved the parent selection button on structured entries’ and categories’ edit pages for screen readers. ([#11662](https://github.com/craftcms/cms/pull/11662))
- Improved the Rotate button within Live Preview for screen readers. ([#11953](https://github.com/craftcms/cms/pull/11953))
- Improved Date fields for screen readers. ([#10546](https://github.com/craftcms/cms/pull/10546))
- Fixed a mismatch between the visible and accessibile text on the site name in the global sidebar. ([#11767](https://github.com/craftcms/cms/pull/11767))
- Added alternative text to element status indicators. ([#11604](https://github.com/craftcms/cms/pull/11604))
- Feed, Recent Entries, and Drafts widgets now use use semantic lists instead of tables. ([#11952](https://github.com/craftcms/cms/pull/11952))
- Added autocomplete attributes to several address fields. ([#11767](https://github.com/craftcms/cms/pull/11767))
- Implemented fieldsets and descriptive headings on user accounts’ “Preferences” tab. ([#11534](https://github.com/craftcms/cms/pull/11534))
- The “All” status option within element index toolbars now uses a differentiated gradient icon. ([#11911](https://github.com/craftcms/cms/pull/11911))
- Improved status indicator shapes, when the “Use shapes to represent statuses” user preference is enabled. ([#11911](https://github.com/craftcms/cms/pull/11911))
- Boolean table columns within element indexes now use check icons to indicate `true` values. ([#11911](https://github.com/craftcms/cms/pull/11911))
- Element titles are no longer truncated on edit pages. ([#11768](https://github.com/craftcms/cms/pull/11768))
- Asset titles are no longer truncated in asset indexes. ([#11775](https://github.com/craftcms/cms/pull/11775))
- Element source navigation now programmatically conveys structure imparted by headings. ([#11777](https://github.com/craftcms/cms/pull/11777))
- Added a warning icon to related elements that contain validation errors. ([#11610](https://github.com/craftcms/cms/pull/11610))
- Element index footers now stick to the bottom of the window, and element action triggers are now inserted into the footer rather than replacing the contents of the page’s toolbar. ([#11844](https://github.com/craftcms/cms/pull/11844))

### Administration
- Added the `extraLastNamePrefixes` config setting. ([#11903](https://github.com/craftcms/cms/pull/11903))
- Added the `extraNameSalutations` config setting. ([#11903](https://github.com/craftcms/cms/pull/11903))
- Added the `extraNameSuffixes` config setting. ([#11903](https://github.com/craftcms/cms/pull/11903))
- Element sources now have a “Default Sort” setting in the Customize Sources modal. ([#12002](https://github.com/craftcms/cms/discussions/12002))
- Control panel-defined image transforms can now have custom quality values. ([#9622](https://github.com/craftcms/cms/discussions/9622))
- Added support for the `CRAFT_DOTENV_PATH` PHP constant. ([#11894](https://github.com/craftcms/cms/discussions/11894))
- Added support for `CRAFT_WEB_URL` and `CRAFT_WEB_ROOT` environment variables/PHP constants, which can be used to set the default `@web` and `@webroot` alias values. ([#11912](https://github.com/craftcms/cms/pull/11912))

### Development
- Added the `canCreateDrafts()` Twig function. ([#11797](https://github.com/craftcms/cms/discussions/11797), [#11808](https://github.com/craftcms/cms/pull/11808))
- Added the `canDelete()` Twig function. ([#11797](https://github.com/craftcms/cms/discussions/11797), [#11808](https://github.com/craftcms/cms/pull/11808))
- Added the `canDeleteForSite()` Twig function. ([#11797](https://github.com/craftcms/cms/discussions/11797), [#11808](https://github.com/craftcms/cms/pull/11808))
- Added the `canDuplicate()` Twig function. ([#11797](https://github.com/craftcms/cms/discussions/11797), [#11808](https://github.com/craftcms/cms/pull/11808))
- Added the `canSave()` Twig function. ([#11797](https://github.com/craftcms/cms/discussions/11797), [#11808](https://github.com/craftcms/cms/pull/11808))
- Added the `canView()` Twig function. ([#11797](https://github.com/craftcms/cms/discussions/11797), [#11808](https://github.com/craftcms/cms/pull/11808))
- Added the `|boolean` Twig filter. ([#11792](https://github.com/craftcms/cms/pull/11792))
- Added the `|float` Twig filter. ([#11792](https://github.com/craftcms/cms/pull/11792))
- Added the `|integer` Twig filter. ([#11792](https://github.com/craftcms/cms/pull/11792))
- Added the `|string` Twig filter. ([#11792](https://github.com/craftcms/cms/pull/11792))
- Twig templates now have `today`, `tomorrow`, and `yesterday` global variables available to them.
- Element query date params now support passing `today`, `tomorrow`, and `yesterday`. ([#10485](https://github.com/craftcms/cms/issues/10485))
- Element queries’ `relatedTo` params now only check for relations in the same site as `siteId`, if set. ([#12000](https://github.com/craftcms/cms/issues/12000), [#12072](https://github.com/craftcms/cms/pull/12072))
- Element queries now support passing ambiguous column names (e.g. `dateCreated`) and field handles into `select()`. ([#11790](https://github.com/craftcms/cms/pull/11790), [#11800](https://github.com/craftcms/cms/pull/11800))
- Element queries’ `collect()` methods eager-loaded elements now return `craft\elements\ElementCollection` objects, which extends `Illuminate\Support\Collection` with `ids()` and `with()` methods. ([#12113](https://github.com/craftcms/cms/discussions/12113))
- `{% cache %}` tags now store any HTML registered with `{% html %}` tags. ([#11811](https://github.com/craftcms/cms/discussions/11811))
- `{% cache %}` tags and GraphQL query caches now get a max cache duration based on the fetched/referenced entries’ expiry dates. ([#8525](https://github.com/craftcms/cms/discussions/8525), [#11901](https://github.com/craftcms/cms/pull/11901))
- Added the `siteHandle` field to elements queried via GraphQL. ([#10829](https://github.com/craftcms/cms/discussions/10829))
- `users/session-info` responses now include a `csrfTokenName` key. ([#11706](https://github.com/craftcms/cms/pull/11706), [#11767](https://github.com/craftcms/cms/pull/11767))
- The `elements/save-draft` action now supports being called from the front end. ([#12131](https://github.com/craftcms/cms/issues/12131))
- The `users/upload-user-photo` action now includes a `photoId` key in the response data. ([#12175](https://github.com/craftcms/cms/pull/12175))

### Extensibility
- Added `craft\base\conditions\BaseTextConditionRule::inputOptions()`.
- Added `craft\base\Element::EVENT_DEFINE_URL`. ([#12168](https://github.com/craftcms/cms/pull/12168))
- Added `craft\base\ExpirableElementInterface`. ([#11901](https://github.com/craftcms/cms/pull/11901))
- Added `craft\controllers\ElementsController::$element`.
- Added `craft\db\ActiveQuery::collect()`. ([#11842](https://github.com/craftcms/cms/pull/11842))
- Added `craft\elements\actions\Restore::$restorableElementsOnly`.
- Added `craft\elements\conditions\assets\EditableConditionRule`.
- Added `craft\elements\conditions\entries\EditableConditionRule`.
- Added `craft\elements\ElementCollection`. ([#12113](https://github.com/craftcms/cms/discussions/12113))
- Added `craft\events\AuthorizationCheckEvent::$element`.
- Added `craft\events\CreateTwigEvent`.
- Added `craft\events\DefineAddressFieldLabelEvent`.
- Added `craft\events\DefineAddressFieldsEvent`.
- Added `craft\events\DefineUrlEvent`. ([#12168](https://github.com/craftcms/cms/pull/12168))
- Added `craft\events\ImageTransformerOperationEvent::$tempPath`.
- Added `craft\events\SearchEvent::$scores`. ([#11882](https://github.com/craftcms/cms/discussions/11882))
- Added `craft\events\UserGroupPermissionsEvent`.
- Added `craft\events\UserPermissionsEvent`.
- Added `craft\helpers\DateRange`.
- Added `craft\helpers\DateTimeHelper::firstWeekDay()`.
- Added `craft\helpers\DateTimeHelper::lastMonth()`.
- Added `craft\helpers\DateTimeHelper::lastWeek()`.
- Added `craft\helpers\DateTimeHelper::lastWeekDay()`.
- Added `craft\helpers\DateTimeHelper::lastYear()`.
- Added `craft\helpers\DateTimeHelper::nextMonth()`.
- Added `craft\helpers\DateTimeHelper::nextWeek()`.
- Added `craft\helpers\DateTimeHelper::nextYear()`.
- Added `craft\helpers\DateTimeHelper::thisMonth()`.
- Added `craft\helpers\DateTimeHelper::thisWeek()`.
- Added `craft\helpers\DateTimeHelper::thisYear()`.
- Added `craft\helpers\DateTimeHelper::today()`.
- Added `craft\helpers\DateTimeHelper::tomorrow()`.
- Added `craft\helpers\DateTimeHelper::yesterday()`.
- Added `craft\helpers\ElementHelper::attributeHtml()`.
- Added `craft\helpers\Html::svg()`. ([#11932](https://github.com/craftcms/cms/pull/11932))
- Added `craft\i18n\FormatConverter::convertDatePhpToHuman()`. ([#10546](https://github.com/craftcms/cms/pull/10546))
- Added `craft\i18n\Locale::FORMAT_HUMAN`.
- Added `craft\nameparsing\CustomLanguage`.
- Added `craft\services\Addresses::EVENT_DEFINE_FIELD_LABEL`. ([#11788](https://github.com/craftcms/cms/discussions/11788))
- Added `craft\services\Addresses::EVENT_DEFINE_USED_FIELDS`. ([#11788](https://github.com/craftcms/cms/discussions/11788))
- Added `craft\services\Addresses::EVENT_DEFINE_USED_SUBDIVISION_FIELDS`. ([#11788](https://github.com/craftcms/cms/discussions/11788))
- Added `craft\services\Addresses::getFieldLabel()`.
- Added `craft\services\Addresses::getUsedFields()`.
- Added `craft\services\Addresses::getUsedSubdivisionFields()`.
- Added `craft\services\Elements::EVENT_AUTHORIZE_CREATE_DRAFTS`. ([#11759](https://github.com/craftcms/cms/discussions/11759), [#11808](https://github.com/craftcms/cms/pull/11808))
- Added `craft\services\Elements::EVENT_AUTHORIZE_DELETE_FOR_SITE`. ([#11759](https://github.com/craftcms/cms/discussions/11759), [#11808](https://github.com/craftcms/cms/pull/11808))
- Added `craft\services\Elements::EVENT_AUTHORIZE_DELETE`. ([#11759](https://github.com/craftcms/cms/discussions/11759), [#11808](https://github.com/craftcms/cms/pull/11808))
- Added `craft\services\Elements::EVENT_AUTHORIZE_DUPLICATE`. ([#11759](https://github.com/craftcms/cms/discussions/11759), [#11808](https://github.com/craftcms/cms/pull/11808))
- Added `craft\services\Elements::EVENT_AUTHORIZE_SAVE`. ([#11759](https://github.com/craftcms/cms/discussions/11759), [#11808](https://github.com/craftcms/cms/pull/11808))
- Added `craft\services\Elements::EVENT_AUTHORIZE_VIEW`. ([#11759](https://github.com/craftcms/cms/discussions/11759), [#11808](https://github.com/craftcms/cms/pull/11808))
- Added `craft\services\Elements::canCreateDrafts()`.
- Added `craft\services\Elements::canDelete()`.
- Added `craft\services\Elements::canDeleteForSite()`.
- Added `craft\services\Elements::canDuplicate()`.
- Added `craft\services\Elements::canSave()`.
- Added `craft\services\Elements::canView()`.
- Added `craft\services\Elements::getIsCollectingCacheInfo()`. ([#11901](https://github.com/craftcms/cms/pull/11901))
- Added `craft\services\Elements::setCacheExpiryDate()`. ([#11901](https://github.com/craftcms/cms/pull/11901))
- Added `craft\services\Elements::startCollectingCacheInfo()`. ([#11901](https://github.com/craftcms/cms/pull/11901))
- Added `craft\services\Elements::stopCollectingCacheInfo()`. ([#11901](https://github.com/craftcms/cms/pull/11901))
- Added `craft\services\Search::EVENT_BEFORE_SCORE_RESULTS`. ([#11882](https://github.com/craftcms/cms/discussions/11882))
- Added `craft\services\UserPermissions::EVENT_AFTER_SAVE_GROUP_PERMISSIONS`. ([#12130](https://github.com/craftcms/cms/discussions/12130), [#12146](https://github.com/craftcms/cms/pull/12146))
- Added `craft\services\UserPermissions::EVENT_AFTER_SAVE_USER_PERMISSIONS`. ([#12130](https://github.com/craftcms/cms/discussions/12130), [#12146](https://github.com/craftcms/cms/pull/12146))
- Added `craft\web\Controller::currentUser()`. ([#11754](https://github.com/craftcms/cms/pull/11754), [#11916](https://github.com/craftcms/cms/pull/11916))
- Added `craft\web\View::EVENT_AFTER_CREATE_TWIG`. ([#11774](https://github.com/craftcms/cms/pull/11774))
- `craft\elements\Asset::EVENT_DEFINE_URL` now gets triggered after the default URL has been generated, and the URL will be passed to `craft\events\DefineAssetUrlEvent::$url`.
- `craft\elements\db\ElementQuery::collect()` and `craft\base\Element::getEagerLoadedElements()` now return `craft\elements\ElementCollection` instances. ([#12113](https://github.com/craftcms/cms/discussions/12113))
- `craft\events\DraftEvent::$creatorId` is now nullable. ([#11904](https://github.com/craftcms/cms/issues/11904))
- `craft\fieldlayoutelements\BaseField::statusClass()` and `statusLabel()` now return status info from the element for the attribute specified by `attribute()`.
- `craft\helpers\Component::iconSvg()` now namespaces the SVG contents, and adds `aria-hidden="true"`. ([#11703](https://github.com/craftcms/cms/pull/11703))
- `craft\services\Drafts::createDraft()` now accepts `null` passed to its `$creatorId` argument. ([#11904](https://github.com/craftcms/cms/issues/11904))
- `craft\services\Search::EVENT_AFTER_SEARCH` now includes the computed search result scores, set to `craft\events\SearchEvent::$scores`, and any changes made to it will be returned by `searchElements()`. ([#11882](https://github.com/craftcms/cms/discussions/11882))
- `craft\services\Search::EVENT_BEFORE_INDEX_KEYWORDS` is now cancellable by setting `$event->isValid` to `false`. ([#11705](https://github.com/craftcms/cms/discussions/11705))
- Deprecated `craft\base\Element::EVENT_AUTHORIZE_CREATE_DRAFTS`. `craft\services\Elements::EVENT_AUTHORIZE_CREATE_DRAFTS` should be used instead.
- Deprecated `craft\base\Element::EVENT_AUTHORIZE_DELETE_FOR_SITE`. `craft\services\Elements::EVENT_AUTHORIZE_DELETE_FOR_SITE` should be used instead.
- Deprecated `craft\base\Element::EVENT_AUTHORIZE_DELETE`. `craft\services\Elements::EVENT_AUTHORIZE_DELETE` should be used instead.
- Deprecated `craft\base\Element::EVENT_AUTHORIZE_DUPLICATE`. `craft\services\Elements::EVENT_AUTHORIZE_DUPLICATE` should be used instead.
- Deprecated `craft\base\Element::EVENT_AUTHORIZE_SAVE`. `craft\services\Elements::EVENT_AUTHORIZE_SAVE` should be used instead.
- Deprecated `craft\base\Element::EVENT_AUTHORIZE_VIEW`. `craft\services\Elements::EVENT_AUTHORIZE_VIEW` should be used instead.
- Deprecated `craft\elements\Address::addressAttributeLabel()`. `craft\services\Addresses::getFieldLabel()` should be used instead.
- Deprecated `craft\events\DefineAssetUrlEvent::$asset`. `$sender` should be used instead.
- Deprecated `craft\services\Elements::getIsCollectingCacheTags()`. `getIsCollectingCacheInfo()` should be used instead. ([#11901](https://github.com/craftcms/cms/pull/11901))
- Deprecated `craft\services\Elements::startCollectingCacheTags()`. `startCollectingCacheInfo()` should be used instead. ([#11901](https://github.com/craftcms/cms/pull/11901))
- Deprecated `craft\services\Elements::stopCollectingCacheTags()`. `stopCollectingCacheInfo()` should be used instead. ([#11901](https://github.com/craftcms/cms/pull/11901))
- `checkboxSelect` inputs without `showAllOption: true` now post an empty value if no options were selected. ([#11748](https://github.com/craftcms/cms/issues/11748))
- Added the `Craft.useMobileStyles()` JavaScript method. ([#11636](https://github.com/craftcms/cms/pull/11636))
- Added `Craft.BaseElementIndex::getParentSource()`.
- Added `Craft.BaseElementIndex::getRootSource()`.
- Added `Craft.BaseElementIndex::getSourceActions()`. ([#11906](https://github.com/craftcms/cms/pull/11906))
- Added `Craft.BaseElementIndex::getSourceLevel()`.
- `Craft.BaseElementSelectInput` now triggers a `change` event when elements are added programmatically or removed.

### System
- Name parsing now checks for common German salutations, suffixes, and last name prefixes.
- “Generating pending image transforms” jobs no longer attempt to process transforms that had previously failed. ([#11970](https://github.com/craftcms/cms/issues/11970))
- The default system email template now sets the `lang` attribute on the `<html>` tag. ([#12156](https://github.com/craftcms/cms/pull/12156))
- The default system email template now includes a `Content-Type` tag. ([#12156](https://github.com/craftcms/cms/pull/12156))
- Improved GraphQL cache reliability. ([#11994](https://github.com/craftcms/cms/issues/11994), [#12086](https://github.com/craftcms/cms/pull/12086))
- Control panel `.twig` templates are now prioritized over `.html`. ([#11809](https://github.com/craftcms/cms/discussions/11809), [#11840](https://github.com/craftcms/cms/pull/11840))
- Updated Yii to 2.0.46.
- Fixed a bug where addresses weren’t validating their country codes. ([#12161](https://github.com/craftcms/cms/issues/12161))
- Fixed a bug where Entry URI Format, Template, and Default Status switches were focusable within sections’ Site Settings tables, for disabled sites.
- Fixed a bug where `craft\helpers\Db::parseParam()` wasn’t generating conditions that would include `null` values when it should have. ([#11931](https://github.com/craftcms/cms/issues/11931))

## 4.2.8 - 2022-10-18

### Changed
- The `setup/keys` command will now set the application ID if `Craft::$app->id` is empty. ([#12103](https://github.com/craftcms/cms/pull/12103))

### Fixed
- Fixed an error that could occur when running tests. ([#12088](https://github.com/craftcms/cms/issues/12088), [#12089](https://github.com/craftcms/cms/issues/12089))
- Fixed a bug where the `db/restore` command would output a warning about a missing `info` row, even if one existed in the imported database. ([#12101](https://github.com/craftcms/cms/issues/12101))
- Fixed a bug where the “Your session has ended” modal could be shown on the control panel’s login page. ([#12121](https://github.com/craftcms/cms/issues/12121))
- Fixed a permission error that could occur when uploading a file to an Assets field.
- Fixed a bug where custom log targets were getting removed when processing queue jobs. ([#12109](https://github.com/craftcms/cms/pull/12109))
- Fixed a bug where Money fields weren’t distinguishing between `0` and empty values. ([#12122](https://github.com/craftcms/cms/issues/12122), [#12132](https://github.com/craftcms/cms/pull/12132))
- Fixed an error that could occur in the control panel. ([#12133](https://github.com/craftcms/cms/issues/12133))
- Fixed a bug where assets uploaded from Assets fields weren’t retaining their original filename for all but the initial site. ([#12142](https://github.com/craftcms/cms/pull/12142))
- Fixed a bug where non-admin users couldn’t always see the Temporary Uploads source when selecting assets from an Assets field. ([#12128](https://github.com/craftcms/cms/issues/12128))
- Fixed a bug where image transforms that used the `fit` mode but didn’t specify a width or height weren’t getting their missing dimension set on the asset. ([#12137](https://github.com/craftcms/cms/issues/12137))

## 4.2.7 - 2022-10-11

### Added
- Added the `setup/keys` command, which ensure Craft is configured with an application ID and security key.

### Changed
- The `install/craft` command now runs `setup/keys` before doing anything else.

## 4.2.6 - 2022-10-11

### Added
- Added the `--as-json` option to the `help` command. ([#12017](https://github.com/craftcms/cms/pull/12017), [#12074](https://github.com/craftcms/cms/pull/12074))
- Added `craft\helpers\ElementHelper::isAttributeEmpty()`.
- Added `craft\queue\jobs\ResaveElements::$ifEmpty`.
- Added `craft\queue\jobs\ResaveElements::$set`.
- Added `craft\queue\jobs\ResaveElements::$to`.
- Added `craft\queue\jobs\ResaveElements::$touch`.

### Changed
- When passing a PHP callback function to the `--to` option of a `resave/*` command, the `$element` argument is now optional.

### Deprecated
- Deprecated `craft\web\assets\focusvisible\FocusVisibleAsset`. ([#12037](https://github.com/craftcms/cms/pull/12037))

### Fixed
- Fixed an error that could occur when editing a draft of an element type that didn’t have change tracking enabled.
- Fixed an error that could occur when saving an entry with Matrix blocks, if the entry had been deleted for a site.
- Fixed a bug where `resave/*` commands weren’t respecting the `--set`, `--to`, or `--touch` options when `--queue` was passed. ([#11974](https://github.com/craftcms/cms/issues/11974))
- Fixed a bug where `relatedTo` params didn’t support collections.
- Fixed an error that could occur when passing an element query to a `relatedTo` param, if the parent element query contained any closures. ([#11981](https://github.com/craftcms/cms/issues/11981))
- Fixed a bug where `craft\log\MonologTarget::$allowLineBreaks` wasn’t getting a default value. ([#12004](https://github.com/craftcms/cms/pull/12004))
- Fixed a PHP error that occurred when attempting to edit an element by an invalid ID or UUID.
- Fixed a bug where unsaved drafts could be unintentionally deleted when saved, if a plugin or module was blocking the save via `EVENT_BEFORE_SAVE`. ([#12015](https://github.com/craftcms/cms/issues/12015))
- Fixed a bug where “Propagating tags” jobs would fail if two tags had similar titles.
- Fixed a bug where pressing “Disable focal point” within asset preview modals would only reset the focal point position, but not delete it. ([#12030](https://github.com/craftcms/cms/issues/12030))
- Fixed a bug where image transforms weren’t getting sized correctly in some cases when `upscaleImages` was disabled. ([#12023](https://github.com/craftcms/cms/issues/12023))
- Fixed a bug where table cells within Redactor fields could appear to be focused when they weren’t. ([#12001](https://github.com/craftcms/cms/issues/12001), [#12037](https://github.com/craftcms/cms/pull/12037))
- Fixed a bug where alerts saying a folder can’t be renamed due to a naming conflict were showing the old folder name instead of the new one. ([#12049](https://github.com/craftcms/cms/pull/12049))
- Fixed a bug where custom fields nested within Matrix fields weren’t always updating properly within slideout editors. ([#11988](https://github.com/craftcms/cms/issues/11988), [#12058](https://github.com/craftcms/cms/issues/12058))
- Fixed an error that could occur when adding new textual condition rules to a condition. ([#12077](https://github.com/craftcms/cms/pull/12077))
- Fixed a bug where Table fields’ Default Values settings were always showing at least one row, even if the setting had been saved without any rows. ([#12071](https://github.com/craftcms/cms/issues/12071))
- Fixed a bug where existing rows in Table fields’ Default Values settings were losing the ability to be reordered or deleted when the table columns were changed.
- Fixed a bug where sending a password reset email for an inactive user would set them to a pending state. ([#12080](https://github.com/craftcms/cms/pull/12080))
- Fixed a bug where some GraphQL results could be missing if multiple sets of nested elements were being queried using the same alias. ([#11982](https://github.com/craftcms/cms/issues/11982))

### Security
- Fixed information disclosure vulnerabilities.

## 4.2.5.2 - 2022-10-03

### Security
- Updated Twig to 3.4. ([#12022](https://github.com/craftcms/cms/issues/12022))

## 4.2.5.1 - 2022-09-21

### Fixed
- Fixed a bug where the “New category” button could be missing from the Categories index page. ([#11977](https://github.com/craftcms/cms/issues/11977))
- Fixed a bug where `Craft::t()` and the `|t` Twig filter were modifying digit-dash-digit sequences. ([#11980](https://github.com/craftcms/cms/issues/11980))
- Fixed PHP errors that occurred if `webonyx/graphql-php` 14.11.17 was installed. ([#11979](https://github.com/craftcms/cms/issues/11979), [webonyx/graphql-php#1221](https://github.com/webonyx/graphql-php/issues/1221))
- Fixed a PHP error that could occur when working with a draft. ([#11976](https://github.com/craftcms/cms/issues/11976))

## 4.2.5 - 2022-09-20

### Added
- Added `craft\helpers\Image::targetDimensions()`.

### Changed
- Edit Asset pages now show the “View” button for all file types, not just images, PDFs, and text files. ([#11936](https://github.com/craftcms/cms/issues/11936))

### Removed
- Removed the Punycode PHP library. ([#11948](https://github.com/craftcms/cms/issues/11948))

### Fixed
- Fixed a bug where image transforms weren’t always getting applied properly to all animation frames. ([#11937](https://github.com/craftcms/cms/pull/11937))
- Fixed a bug where animated WebP images would lose their animation frames when transformed. ([#11937](https://github.com/craftcms/cms/pull/11937))
- Fixed a bug where image transform dimensions could be calculated incorrectly when `upscaleImages` was `false`. ([#11837](https://github.com/craftcms/cms/issues/11837))
- Fixed a bug where the `users/send-password-reset-email` action wasn’t passing errors back to the template. ([#11933](https://github.com/craftcms/cms/issues/11933))
- Fixed an error that occurred when setting a non-numeric `width` or `height` on an image transform. ([#11837](https://github.com/craftcms/cms/issues/11837))
- Fixed a bug where the database connection wasn’t being configured properly when fluent config methods and environment variable overrides were being used in combination. ([#11941](https://github.com/craftcms/cms/issues/11941))
- Fixed a bug where slideouts lost their shadows when focused.
- Fixed a bug where `relatedTo*` arguments weren’t supported by `children` fields in GraphQL. ([#11918](https://github.com/craftcms/cms/issues/11918))
- Fixed a bug where Image Editor and slideout action buttons were obstructed when the Debug Toolbar was enabled. ([#11965](https://github.com/craftcms/cms/issues/11965))
- Fixed an error that occurred when installing Craft when MySQL’s `sql_require_primary_key` setting was enabled. ([#11374](https://github.com/craftcms/cms/discussions/11374))
- Fixed a bug subfolders created by Assets fields could be reported as missing when updating asset indexes, even if they contained assets. ([#11949](https://github.com/craftcms/cms/issues/11949))
- Fixed a PHP error that could occur in a potential race condition when calling  `craft\helpers\FileHelper::clearDirectory()`.
- Fixed a bug where Structure section entries that were duplicated via the “Save as a new entry” action on a provisional draft weren’t being placed within the structure properly.
- Fixed a bug where element’s `searchScore` properties would be set to `null` when their original score was below 1, rather than rounding to 0 or 1. ([#11973](https://github.com/craftcms/cms/issues/11973))

## 4.2.4 - 2022-09-13

### Changed
- The “New entry” and “New category” buttons on the Entries and Categories index pages now support <kbd>Ctrl</kbd>/<kbd>Command</kbd>/middle-clicking to open the edit page in a new window. ([#11870](https://github.com/craftcms/cms/issues/11870))
- Control panel menus now automatically reposition themselves when the window is resized.
- Improved the performance of some element queries on MySQL. ([#11825](https://github.com/craftcms/cms/pull/11825))
- `resave/*` commands now have a `--touch` option. When passed, elements’ `dateUpdated` timestamps will be updated as they’re resaved. ([#11849](https://github.com/craftcms/cms/discussions/11849))
- Underscores within query param values that begin/end with `*` are now escaped, so they aren’t treated as wildcard characters by the `like` condition. ([#11898](https://github.com/craftcms/cms/issues/11898))
- `craft\services\Elements::resaveElements()` now has a `$touch` argument.
- Disable the preview button while drafts are saving ([#11858](https://github.com/craftcms/cms/issues/11858))

### Fixed
- Fixed an error that could occur when upgrading to Craft 4, if any Matrix blocks contained null `sortOrder` values. ([#11843](https://github.com/craftcms/cms/issues/11843))
- Fixed a bug where image transform dimensions could be calculated incorrectly when `upscaleImages` was `false`. ([#11837](https://github.com/craftcms/cms/issues/11837))
- Fixed an error that occurred when parsing an image transform string that was missing an interlace type. ([#11834](https://github.com/craftcms/cms/pull/11834))
- Fixed a bug where element caches weren’t being invalidated during garbage collection, so hard-deleted elements could appear to still exist.
- Fixed a bug where image transforms were always getting saved with `dateIndexed` set to `null`. ([#11863](https://github.com/craftcms/cms/pull/11863))
- Fixed an error that could occur when rendering front-end templates if there was a problem connecting to the database. ([#11855](https://github.com/craftcms/cms/issues/11855))
- Fixed a bug where Edit Asset pages were showing the “View” button for assets in volumes without public URLs. ([#11860](https://github.com/craftcms/cms/issues/11860))
- Fixed a bug where the Assets index page wasn’t handling failed uploads properly. ([#11866](https://github.com/craftcms/cms/issues/11866))
- Fixed a bug where it was possible to save an asset with a focal point outside its cropped area. ([#11875](https://github.com/craftcms/cms/issues/11875))
- Fixed a bug where element index filter HUDs were unresponsive if another one was already active for a different site/source. ([#11880](https://github.com/craftcms/cms/issues/11880))
- Fixed a bug where newly-created subfolders on the Assets index page could appear to have the wrong indentation.
- Fixed a UI bug where renaming a newly-created volume subfolder didn’t appear to have any effect.
- Fixed a bug where empty URL fields would be marked as changed, even when no change was made to them. ([#11908](https://github.com/craftcms/cms/issues/11908))
- Fixed a UI bug where autosuggest menus weren’t getting filtered when first opened for inputs with existing values. ([#11896](https://github.com/craftcms/cms/issues/11896))
- Fixed a bug where Entry Type condition rules weren’t working for conditions that were applied to a single element. ([#11914](https://github.com/craftcms/cms/issues/11914))
- Fixed a bug where Related To condition rules weren’t working for conditions that were applied to a single element, for cross-site relations. ([#11892](https://github.com/craftcms/cms/issues/11892))
- Fixed a bug where form action keyboard shortcuts weren’t available when a custom select menu was focused. ([#11919](https://github.com/craftcms/cms/issues/11919))
- Fixed a bug where transforming an animated GIF into a WebP file would only include the first frame. ([#11889](https://github.com/craftcms/cms/issues/11889))
- Fixed a bug where `craft\models\FieldLayout::createFromConfig()` was ignoring `id`, `uid`, `type`, and `reservedFieldHandles` keys, if set. ([#11929](https://github.com/craftcms/cms/issues/11929))

### Security
- Fixed XSS vulnerabilities.
- Password inputs no longer temporarily reveal the password when the <kbd>Alt</kbd> key is pressed. ([#11930](https://github.com/craftcms/cms/issues/11930))

## 4.2.3 - 2022-08-26

### Changed
- If a plugin’s license key is set to an empty environment variable, its trial license key will now be stored in `.env` rather than the project config. ([#11830](https://github.com/craftcms/cms/issues/11830))

### Fixed
- Fixed a PHP error that occurred when garbage collection was run on web requests. ([#11829](https://github.com/craftcms/cms/issues/11829))

## 4.2.2 - 2022-08-23

### Added
- Added the `utils/fix-field-layout-uids` command. ([#11746](https://github.com/craftcms/cms/issues/11746))

### Changed
- Improved the styling of Categories fields.
- The first field group is now automatically selected by default when creating a new custom field.
- Improved console output for the `gc` command.
- The `gc` command now runs garbage collection for data caches.
- Exception JSON responses now include `name` and `code` keys. ([#11799](https://github.com/craftcms/cms/discussions/11799))
- `elements/*` actions no longer include custom field values in the failure response data, improving performance. ([#11807](https://github.com/craftcms/cms/discussions/11807))

### Fixed
- Fixed a bug where keyboard focus wasn’t being maintained when changing the element type within a “Related To” condition rule.
- Fixed a bug where keyboard focus wasn’t being maintained when changing the country within an address’s “Administrative Area” condition rule.
- Fixed a bug where Date fields’ Timezone menus could be clipped. ([#11780](https://github.com/craftcms/cms/pull/11780))
- Fixed an error that could occur when saving an unpublished draft, if any custom validation errors were added to it after its draft status had been removed. ([#11407](https://github.com/craftcms/cms/issues/11407))
- Fixed a bug where custom validation errors would be shown twice for unpublished drafts, if they were added to it after its draft status had been removed. ([#11407](https://github.com/craftcms/cms/issues/11407))
- Fixed PHP warnings that would occur when passing `0` into `craft\helpers\DateTimeHelper::humanDuration()`. ([#11787](https://github.com/craftcms/cms/issues/11787))
- Fixed a bug where selected assets weren’t getting automatically replaced when an image was edited and “Save as a new asset” was chosen. ([#11805](https://github.com/craftcms/cms/issues/11805))
- Fixed a JavaScript error that occurred when editing a user via a slideout, if the user had any addresses. ([#11810](https://github.com/craftcms/cms/issues/11810))
- Fixed a bug where some invalid slideout submissions weren’t being handled properly. ([#11812](https://github.com/craftcms/cms/issues/11812))
- Fixed a bug where `craft\helpers\DateTimeHelper::toDateInterval()` was returning negative interval durations when integers were passed in. ([#11814](https://github.com/craftcms/cms/pull/11814))
- Fixed a bug where `iframeResizer.contentWindow.js` was getting loaded for all preview requests, not just Live Preview, and even when `useIframeResizer` was disabled. ([#11778](https://github.com/craftcms/cms/issues/11778))
- Fixed a bug where deleted relations and Matrix blocks could persist if the edit form was submitted before they had been fully animated away. ([#11789](https://github.com/craftcms/cms/issues/11789))
- Fixed a PHP error that could occur if `craft\services\Assets::getUserTemporaryUploadFolder()` was called when there was no logged-in user account. ([#11751](https://github.com/craftcms/cms/issues/11751))

## 4.2.1.1 - 2022-08-10

### Fixed
- Fixed a bug where saving an element with invalid field values could result in some field values being forgotten. ([#11756](https://github.com/craftcms/cms/issues/11756))
- Fixed a bug where it wasn’t always possible to serve asset bundles via `webpack-dev-server` over SSL. ([#11758](https://github.com/craftcms/cms/pull/11758))

## 4.2.1 - 2022-08-09

### Added
- Added the `project-config/export` command. ([#11733](https://github.com/craftcms/cms/pull/11733))
- Added `craft\config\GeneralConfig::getRememberedUserSessionDuration()`.
- Added `craft\helpers\DateTimeHelper::toDateInterval()`.

### Changed
- “Related To” condition rules are now available for conditions that are stored in the project config. ([#11740](https://github.com/craftcms/cms/issues/11740))
- Element index filters are now managed for each site and source, rather than just for each source. ([#11719](https://github.com/craftcms/cms/issues/11719))
- `craft\config\DbConfig::dsn()` now parses the DSN string and populates the other DSN-settable config properties.
- `craft\helpers\DateTimeHelper::humanDuration()` no longer returns the number of weeks, unless the number of days is divisible by 7. ([#11594](https://github.com/craftcms/cms/discussions/11594))
- `craft\helpers\DateTimeHelper::humanDuration()` now accepts date interval strings to be passed in.
- `craft\helpers\Db::url2config()` now returns `driver`, `server`, `port`, and `database` keys, when possible. ([#11735](https://github.com/craftcms/cms/issues/11735))
- `craft\services\Assets::getImagePreviewUrl()` now throws a `yii\base\NotSupportedException` if a preview URL could not be generated for the asset, rather than causing a PHP error.

### Deprecated
- Deprecated `craft\helpers\DateTimeHelper::secondsToInterval()`. `toDateInterval()` should be used instead.

### Fixed
- Fixed a bug where database connections would always use port `3306` by default if `craft\config\DbConfig` had been configured via fluent methods, even for PostgreSQL.
- Fixed a bug where system messages provided by Yii weren’t getting translated in some cases. ([#11712](https://github.com/craftcms/cms/issues/11712))
- Fixed a bug where the “Keep me signed in” checkbox label wasn’t always accurately representing the `rememberedUserSessionDuration` config setting. ([#11594](https://github.com/craftcms/cms/discussions/11594))
- Fixed a bug where the `Craft.cp.setSiteId()` JavaScript method wasn’t updating `Craft.siteId`, or the base URLs used by `Craft.getActionUrl()`, `Craft.getCpUrl()`, and `Craft.getUrl()`.
- Fixed an error that occurred when removing a Single section from the primary site, if it contained any Matrix blocks. ([#11669](https://github.com/craftcms/cms/issues/11669))
- Fixed a bug where Matrix sub-fields weren’t showing their validation errors when `autosaveDrafts` was `false`. ([#11731](https://github.com/craftcms/cms/issues/11731))
- Fixed a bug where saving an element with invalid field values could result in the invalid values being forgotten, rather than re-validated. ([#11731](https://github.com/craftcms/cms/issues/11731))
- Fixed a bug where the database connection would be misconfigured if the `url` connection setting was used. ([#11735](https://github.com/craftcms/cms/issues/11735))
- Fixed a bug where the element index filter HUDs weren’t always visually aligned with the search input. ([#11739](https://github.com/craftcms/cms/issues/11739))
- Fixed a bug where it wasn’t possible to preview or edit image assets if their filesystem and transform filesystem didn’t have public URLs. ([#11686](https://github.com/craftcms/cms/issues/11686), [#11687](https://github.com/craftcms/cms/issues/11687))
- Fixed a bug where not all project config changes would be applied if a site was deleted. ([#9567](https://github.com/craftcms/cms/issues/9567))
- Fixed a bug where `$` characters in database connection passwords weren’t being escaped property when backing up/restoring the database. ([#11750](https://github.com/craftcms/cms/issues/11750))

### Security
- Fixed XSS vulnerabilities.

## 4.2.0.2 - 2022-07-27

### Fixed
- Fixed a bug where `Garnish.uiShortcutManager` was getting double-instantiated, causing some keyboard shortcuts to be triggered multiple times.
- Fixed a JavaScript error that occurred when switching sites in the control panel. ([#11709](https://github.com/craftcms/cms/issues/11709))
- Fixed a bug where some config settings set via fluent setters weren’t getting normalized.
- Fixed a bug where the database connection DSN string wasn’t getting built properly when the connection settings were set via fluent setters.

## 4.2.0.1 - 2022-07-26

### Fixed
- Fixed an error that could occur when passing an object into `craft\helpers\ArrayHelper::removeValue()` or the `|without` filter.

## 4.2.0 - 2022-07-26

### Added
- The control panel is now translated into Ukrainian.
- Element conditions can now include condition rules for Matrix fields. ([#11620](https://github.com/craftcms/cms/issues/11620))
- Element conditions can now include condition rules for Money fields. ([#11560](https://github.com/craftcms/cms/issues/11560))
- Added the “Notification Duration” user accessibility preference. ([#11612](https://github.com/craftcms/cms/pull/11612))
- The `accessibilityDefaults` config setting now supports a `notificationDuration` key.
- Added `craft\behaviors\SessionBehavior::getSuccess()`.
- Added `craft\behaviors\SessionBehavior::setSuccess()`.
- Added `craft\config\BaseConfig`. ([#11591](https://github.com/craftcms/cms/pull/11591), [#11656](https://github.com/craftcms/cms/pull/11656))
- Added `craft\controllers\UsersController::EVENT_AFTER_FIND_LOGIN_USER`. ([#11645](https://github.com/craftcms/cms/pull/11645))
- Added `craft\controllers\UsersController::EVENT_BEFORE_FIND_LOGIN_USER`. ([#11645](https://github.com/craftcms/cms/pull/11645))
- Added `craft\events\DefineFieldLayoutCustomFieldsEvent`.
- Added `craft\events\FindLoginUserEvent`.
- Added `craft\events\IndexKeywordsEvent`.
- Added `craft\fields\conditions\EmptyFieldConditionRule`.
- Added `craft\helpers\DateTimeHelper::humanDuration()`.
- Added `craft\helpers\Template::resolveTemplatePathAndLine()`.
- Added `craft\models\FieldLayout::EVENT_DEFINE_CUSTOM_FIELDS`. ([#11634](https://github.com/craftcms/cms/discussions/11634))
- Added `craft\services\Config::getLoadingConfigFile()`.
- Added `craft\services\Elements::EVENT_INVALIDATE_CACHES`. ([#11617](https://github.com/craftcms/cms/pull/11617))
- Added `craft\services\Search::EVENT_BEFORE_INDEX_KEYWORDS`. ([#11575](https://github.com/craftcms/cms/discussions/11575))

### Changed
- Redesigned user notifications. ([#11612](https://github.com/craftcms/cms/pull/11612))
- Most element notifications now include a link to the element. ([#11612](https://github.com/craftcms/cms/pull/11612))
- Improved overall control panel accessibility. ([#11563](https://github.com/craftcms/cms/pull/11563), [#11543](https://github.com/craftcms/cms/pull/11543), [#11688](https://github.com/craftcms/cms/pull/11688), [#11699](https://github.com/craftcms/cms/pull/11699))
- Improved condition builder accessibility. ([#11588](https://github.com/craftcms/cms/pull/11588), [#11643](https://github.com/craftcms/cms/pull/11643))
- Improved Image Editor accessibility. ([#11496](https://github.com/craftcms/cms/pull/11496))
- The “Keep me signed in” checkbox label on the control panel’s login page now includes the remembered session duration, e.g. “Keep me signed in for 2 weeks”. ([#11594](https://github.com/craftcms/cms/discussions/11594))
- Dashboard widgets no longer show a confirmation dialog when deleted. Their delete notifications include an “Undo” button instead. ([#11573](https://github.com/craftcms/cms/discussions/11573))
- Element edit pages no longer jump down when the “Showing your unsaved changes” notice is added, unless there’s not enough content to require a scroll bar. ([#11586](https://github.com/craftcms/cms/discussions/11586))
- Matrix block previews now show selected option labels rather than their raw values. ([#11659](https://github.com/craftcms/cms/issues/11659))
- Improved the behavior of some console commands for non-interactive shells. ([#11650](https://github.com/craftcms/cms/issues/11650))
- The `utils/prune-revisions` console command now has a `--section` option. ([#8783](https://github.com/craftcms/cms/discussions/8783))
- Deprecation warnings’ stack traces now show source templates’ paths and line numbers.
- Exception JSON responses now include the previous exception details, recursively. ([#11694](https://github.com/craftcms/cms/discussions/11694))
- `config/general.php` and `config/db.php` can now return `craft\config\GeneralConfig`/`DbConfig` objects, which can be defined using new fluent setter methods. ([#11591](https://github.com/craftcms/cms/pull/11591), [#11656](https://github.com/craftcms/cms/pull/11656))
- The `|duration` Twig filter can now be used with an integer representing a number of seconds, and its `showSeconds` argument is no longer required. Seconds will be output if the duration is less than one minute by default.
- The `|length` Twig filter now checks if the variable is a query, and if so, returns its count. ([#11625](https://github.com/craftcms/cms/discussions/11625))
- The `|without` Twig filter no longer uses strict value comparisons by default. It has a new `$strict` argument that can be set to `true` to enforce strict comparisons if desired. ([#11695](https://github.com/craftcms/cms/issues/11695))
- `craft\base\conditions\BaseConditionRule::inputHtml()` is no longer abstract, and returns an empty string by default.
- `craft\behaviors\SessionBehavior::setError()` now has a `$settings` argument.
- `craft\behaviors\SessionBehavior::setNotice()` now has a `$settings` argument.
- `craft\db\Query` now implements the `ArrayAccess` and `IteratorAggregate` interfaces, so queries (including element queries) can be treated as arrays.
- `craft\helpers\ArrayHelper::removeValue()` no longer uses strict value comparisons by default. It has a new `$strict` argument that can be set to `true` to enforce strict comparisons if desired.
- `craft\web\Controller::asSuccess()` now has a `$notificationSettings` argument.
- `craft\web\Controller::setFailFlash()` now has a `$settings` argument.
- `craft\web\Controller::setSuccessFlash()` now has a `$settings` argument.

### Deprecated
- Deprecated `craft\helpers\DateTimeHelper::humanDurationFromInterval()`. `humanDuration()` should be used instead.
- Deprecated `craft\helpers\DateTimeHelper::secondsToHumanTimeDuration()`. `humanDuration()` should be used instead.

### Fixed
- Fixed a bug where new condition rules’ type selectors weren’t getting auto-focused.
- Fixed a bug where Quick Post widgets weren’t submitting custom field values.
- Fixed a bug where assets’ `getImg()` methods were returning `null` for assets in volumes without URLs, even if a transform was being used. ([#11614](https://github.com/craftcms/cms/issues/11614))
- Fixed a bug where sensitive data wasn’t getting redacted in the logs when Dev Mode was enabled. ([#11618](https://github.com/craftcms/cms/issues/11618))
- Fixed a SQL error that could occur on MySQL 5. ([#11596](https://github.com/craftcms/cms/issues/11596))
- Fixed an error that could occur when upgrading to Craft 4. ([#11644](https://github.com/craftcms/cms/issues/11644))
- Fixed a bug where the green color used in lightswitches was too dark. ([#11653](https://github.com/craftcms/cms/issues/11653))
- Fixed a bug where relational and Matrix fields were assuming their values hadn’t been eager-loaded on element save. ([#11667](https://github.com/craftcms/cms/issues/11667), [#11670](https://github.com/craftcms/cms/issues/11670))
- Fixed a bug where deprecation warnings for treating an element query as an array weren’t getting logged with an origin, if they involved Twig’s `|batch` filter. ([#11597](https://github.com/craftcms/cms/issues/11597))
- Fixed a bug where `{% js %}`, `{% script %}`, and `{% css %}` tags weren’t registering JavaScript and CSS code properly when used within a `{% cache %}` tag that contained an ungenerated image transform. ([#11602](https://github.com/craftcms/cms/issues/11602))
- Fixed a bug where the “User saved” notification was translated for the former language, when changing the current user’s language preference.
- Fixed a JavaScript error that occurred when removing a category from a Categories field, if any of its descendants were selected as well. ([#11641](https://github.com/craftcms/cms/issues/11641))
- Fixed a bug where links to config settings from **Settings** → **General** didn’t include the correct setting anchors. ([#11665](https://github.com/craftcms/cms/pull/11665))
- Fixed styling issues with Live Preview in Firefox.

### Security
- Fixed an information disclosure vulnerability.

## 4.1.4.1 - 2022-07-13

### Fixed
- Fixed a bug where `craft\services\Assets::getRootFolderByVolumeId()` wasn’t returning the root folder. ([#11593](https://github.com/craftcms/cms/issues/11593))

## 4.1.4 - 2022-07-12

### Added
- Added `craft\models\FieldLayout::getVisibleCustomFieldElements()`.

### Changed
- Relation fields now focus on the next related element’s “Remove” button when an element is removed. ([#11577](https://github.com/craftcms/cms/issues/11577))

### Deprecated
- Deprecated `craft\base\FieldTrait::$required`. `craft\fieldlayoutelements\BaseField::$required` should be used instead.

### Fixed
- Fixed a bug where assets’ native Alternative Text fields were getting mislabeled as translatable. ([#11576](https://github.com/craftcms/cms/issues/11576))
- Fixed a bug where fields nested within Neo fields could be incorrectly validated as required. ([#11574](https://github.com/craftcms/cms/issues/11574))
- Fixed a PHP error that occurred when editing a Date field with a Min Date setting set.
- Fixed a bug where date range inputs weren’t working on mobile. ([#11571](https://github.com/craftcms/cms/issues/11571))
- Fixed a bug where the “Craft Support” Dashboard widget wasn’t being labeled properly in the widget settings HUD and delete confirmation dialog. ([#11573](https://github.com/craftcms/cms/discussions/11573))
- Fixed a bug where the project config cache was getting invalidated on each public GraphQL API request.

## 4.1.3 - 2022-07-07

### Changed
- Address fields now show required indicators based on the configured validation rules. ([#11566](https://github.com/craftcms/cms/pull/11566))

### Fixed
- Fixed a JavaScript error that occurred on the Updates utility. ([#11567](https://github.com/craftcms/cms/issues/11567))
- Fixed a bug where Craft’s Composer commands could produce a malformed `composer.json` file. ([#11564](https://github.com/craftcms/cms/issues/11564))

## 4.1.2 - 2022-07-06

### Added
- Added `craft\helpers\ProjectConfig::ensureAllFilesystemsProcessed()`.

### Changed
- Relational field condition rules now have the “is related to” operator selected by default. ([#11550](https://github.com/craftcms/cms/discussions/11550))

### Fixed
- Fixed a bug where the Updates utility wasn’t checking for updates properly. ([#11552](https://github.com/craftcms/cms/issues/11552))
- Fixed an error that could occur when deploying a Craft 4 upgrade to another server. ([#11558](https://github.com/craftcms/cms/issues/11558))
- Fixed a bug where Assets fields were relocating assets when saving a revision.
- Fixed a bug where asset bundles weren’t getting registered on the front end. ([#11555](https://github.com/craftcms/cms/issues/11555))

## 4.1.1 - 2022-07-05

### Changed
- Improved the control panel tab design. ([#11524](https://github.com/craftcms/cms/pull/11524))
- Changed the order of relational field condition rule operators, so “is related to” is listed first. ([#11550](https://github.com/craftcms/cms/discussions/11550))
- Template caching is now supported for console requests, for `{% cache %}` tags that have the `globally` param. ([#11551](https://github.com/craftcms/cms/issues/11551))
- Updated Composer to 2.2.15. ([#11538](https://github.com/craftcms/cms/issues/11538))

### Fixed
- Fixed an error that could occur if any custom fields were missing their field group. ([#11522](https://github.com/craftcms/cms/discussions/11522))
- Fixed a bug where custom selects weren’t scrolling to the visually-focused option.
- Fixed errors that could occur if an element condition contained any rules for deleted custom fields. ([#11526](https://github.com/craftcms/cms/issues/11526))
- Fixed a bug where the “Deactivate users by default” user setting wasn’t working. ([#11519](https://github.com/craftcms/cms/issues/11519))
- Fixed a styling issue with the Edit Route modal. ([#11528](https://github.com/craftcms/cms/issues/11528))
- Fixed a bug where assets uploaded from Assets fields weren’t retaining their original filename. ([#11530](https://github.com/craftcms/cms/issues/11530))
- Fixed a bug where project config changes made at the end of the request lifecycle weren’t getting saved.
- Fixed a bug where toggling entries’ and categories’ site-specific statuses from element editor slideouts wasn’t working. ([#11547](https://github.com/craftcms/cms/issues/11547))
- Fixed a SQL error that occurred when running the `utils/prune-provisional-drafts` command. ([#11548](https://github.com/craftcms/cms/issues/11548))
- Fixed focus styling issues with the Edit Route modal.

## 4.1.0.2 - 2022-06-28

### Fixed
- Fixed a PHP error. ([#11518](https://github.com/craftcms/cms/issues/11518))

## 4.1.0.1 - 2022-06-28

### Fixed
- Fixed an infinite recursion bug. ([#11514](https://github.com/craftcms/cms/issues/11514))

## 4.1.0 - 2022-06-28

### Added
- Field layouts can now have “Line Break” UI elements. ([#11328](https://github.com/craftcms/cms/discussions/11328))
- Added the `db/drop-all-tables` command. ([#11288](https://github.com/craftcms/cms/pull/11288))
- Added the `elements/delete` command.
- Added the `elements/restore` command.
- Added the `project-config/get` command. ([#11341](https://github.com/craftcms/cms/pull/11341))
- Added the `project-config/remove` command. ([#11341](https://github.com/craftcms/cms/pull/11341))
- Added the `project-config/set` command. ([#11341](https://github.com/craftcms/cms/pull/11341))
- The `AdminTable` Vue component can now be included into other Vue apps, in addition to being used as a standalone app. ([#11107](https://github.com/craftcms/cms/pull/11107))
- Added a `one()` alias for `first()` to collections. ([#11134](https://github.com/craftcms/cms/discussions/11134))
- Added `craft\base\Element::EVENT_DEFINE_CACHE_TAGS`. ([#11171](https://github.com/craftcms/cms/discussions/11171))
- Added `craft\base\Element::cacheTags()`.
- Added `craft\base\FieldInterface::getLabelId()`.
- Added `craft\console\controllers\UsersController::$activate`.
- Added `craft\elements\conditions\ElementCondition::$sourceKey`.
- Added `craft\elements\db\ElementQuery::EVENT_AFTER_POPULATE_ELEMENTS`. ([#11262](https://github.com/craftcms/cms/discussions/11262))
- Added `craft\elements\db\ElementQuery::EVENT_DEFINE_CACHE_TAGS`. ([#11171](https://github.com/craftcms/cms/discussions/11171))
- Added `craft\events\PopulateElementsEvent`.
- Added `craft\fieldlayoutelements\BaseField::labelId()`.
- Added `craft\fieldlayoutelements\LineBreak`.
- Added `craft\helpers\DateTimeHelper::now()`.
- Added `craft\helpers\DateTimeHelper::pause()`. ([#11130](https://github.com/craftcms/cms/pull/11130))
- Added `craft\helpers\DateTimeHelper::resume()`. ([#11130](https://github.com/craftcms/cms/pull/11130))

### Changed
- Improved overall control panel accessibility. ([#11297](https://github.com/craftcms/cms/pull/11297), [#11296](https://github.com/craftcms/cms/pull/11296), [#11414](https://github.com/craftcms/cms/pull/11414), [#11452](https://github.com/craftcms/cms/pull/11452))
- Improved pagination UI accessibility. ([#11126](https://github.com/craftcms/cms/pull/11126))
- Improved element index accessibility. ([#11169](https://github.com/craftcms/cms/pull/11169), [#11200](https://github.com/craftcms/cms/pull/11200), [#11251](https://github.com/craftcms/cms/pull/11251))
- Improved Dashboard accessibility. ([#11217](https://github.com/craftcms/cms/pull/11217), [#11297](https://github.com/craftcms/cms/pull/11297))
- Improved address management accessibility. ([#11397](https://github.com/craftcms/cms/pull/11397))
- Improved Matrix field accessibility. ([#11306](https://github.com/craftcms/cms/pull/11306))
- Improved mobile support. ([#11323](https://github.com/craftcms/cms/pull/11323), [#11430](https://github.com/craftcms/cms/pull/11430))
- Improved keyboard support for custom selects. ([#11414](https://github.com/craftcms/cms/pull/11414))
- It’s now possible to remove all selected elements from relational fields by pressing <kbd>Backspace</kbd> or <kbd>Delete</kbd> while one of them is focused.
- Improved the UI of condition builders. ([#11386](https://github.com/craftcms/cms/pull/11386))
- Entry Type condition rules now allow multiple selections. ([#11124](https://github.com/craftcms/cms/pull/11124))
- Element index filters now only show condition rules for the custom fields that are used by the field layouts in the selected source, if a native source is selected. ([#11187](https://github.com/craftcms/cms/discussions/11187))
- Element index filters now only show condition rules for custom fields used by field layouts created for the target element type, if no native source is selected.
- Condition builders can now include multiple rules with the same label, as long as they’re in different groups.
- Asset indexes now have a “Location” table attribute option. ([#11450](https://github.com/craftcms/cms/discussions/11450))
- It’s now possible to sort entries by their section and type. ([#9192](https://github.com/craftcms/cms/discussions/9192), [#11335](https://github.com/craftcms/cms/discussions/11335))
- It’s now possible to sort assets by their file kind.
- Element editor metadata now lists elements’ IDs.
- Live Preview now always shows a “Refresh” button, regardless of whether the preview target has auto-refresh enabled. ([#11160](https://github.com/craftcms/cms/discussions/11160))
- Sites’ Language settings now display the locale IDs as option hints, rather than the languages’ native names. ([#11195](https://github.com/craftcms/cms/discussions/11195))
- Selectize options can now specify searchable `keywords` that won’t be visible in the UI.
- Selectize inputs will now include their options’ values as search keywords.
- Newly-created entries now get placeholder Post Date set on them, so they get sorted appropriately when querying for entries ordered by `postDate`. ([#11272](https://github.com/craftcms/cms/issues/11272))
- Element queries can now pass columns into the `orderBy` param in addition to `score` when searching. ([#11470](https://github.com/craftcms/cms/pull/11470), [#11457](https://github.com/craftcms/cms/discussions/11457))
- Field layout elements within field layout designers now support double-clicking to open their settings slideout. ([#11277](https://github.com/craftcms/cms/discussions/11277))
- The control panel’s JavaScript queue is now paused when the browser tab isn’t visible. ([#10632](https://github.com/craftcms/cms/issues/10632))
- The `db/restore` command now asks whether the database should be backed up, and whether all existing database tables should be dropped, prior to restoring the backup. ([#11288](https://github.com/craftcms/cms/pull/11288))
- The `users/create` command now asks whether the user should be activated when saved.
- The `maxBackups` config setting now impacts `.sql.zip` files in addition to `.sql` files. ([#11241](https://github.com/craftcms/cms/issues/11241))
- Deprecation messages are now consistently referred to as “deprecation warnings” in the control panel.
- Callback functions returned by elements’ `sortOptions()`/`defineSortOptions()` methods are now passed a `craft\db\Connection` object as a second argument.
- All element sources now have a “Set Status” action, even if the element type’s `defineActions()` method didn’t include one, if the element type’s `hasStatuses()` method returns `true`. ([#11383](https://github.com/craftcms/cms/discussions/11383))
- All element sources now have a “View” action, even if the element type’s `defineActions()` method didn’t include one, if the element type’s `hasUris()` method returns `true`. ([#11383](https://github.com/craftcms/cms/discussions/11383))
- All element sources now have “Edit” and “Delete” actions, even if the element type’s `defineActions()` method didn’t include them. ([#11383](https://github.com/craftcms/cms/discussions/11383))
- The “Set Status” and “Edit” element actions are now only available for elements whose `canSave()` method returned `true`.
- Assets fields now reject uploaded files which don’t pass their “Selectable Assets Condition” setting. ([#11433](https://github.com/craftcms/cms/issues/11433))
- It’s now possible to save new assets without setting their `filename` or `kind` attributes, as long as `newLocation` or `newFilename` is set. ([#11439](https://github.com/craftcms/cms/issues/11439))
- The `searchindex` table is now uses the InnoDB storage engine by default for MySQL installs. ([#11374](https://github.com/craftcms/cms/discussions/11374))
- The `_layouts/elementindex` control panel template now sets the page title based on the element’s `pluralDisplayName()` method by default. ([#11502](https://github.com/craftcms/cms/pull/11502))
- `craft\test\ActiveFixture::$data` is now populated with the active record instances, making them accessible to tests via `$this->tester->grabFixture('my-fixture', 'data-key')`. ([#11445](https://github.com/craftcms/cms/pull/11445))
- Address validation rules are now defined by `defineRules()`. ([#11471](https://github.com/craftcms/cms/pull/11471))
- `Garnish.DELETE_KEY` now refers to the actual <kbd>Delete</kbd> key code, and the <kbd>Backspace</kbd> key code is now referenced by `Garnish.BACKSPACE_KEY`.

### Deprecated
- Deprecated `craft\elements\actions\DeleteAssets`. `craft\elements\actions\Delete` should be used instead.

### Removed
- Removed `craft\elements\conditions\entries\EntryTypeCondition::$sectionUid`.
- Removed `craft\elements\conditions\entries\EntryTypeCondition::$entryTypeUid`.

## 4.0.6 - 2022-06-28

### Added
- Added `craft\fields\BaseOptionsField::encodeValue()`.

### Changed
- Improved the `install` command’s error output when invalid options were passed.
- `canonical` is now a reserved field handle. ([#11503](https://github.com/craftcms/cms/issues/11503))
- `craft\fields\BaseOptionsField::translatedOptions()` now has an `$encode` argument.

### Fixed
- Fixed a bug where self relations within relational fields were being forgotten. ([#11461](https://github.com/craftcms/cms/issues/11461))
- Fixed a bug where the `install` command required `--site-name`, `--site-url`, and `--language` options to be passed when project config YAML was already present. ([#11513](https://github.com/craftcms/cms/issues/11513))
- Fixed a bug where `Garnish.setFocusWithin()` wasn’t working if the first focusable element was a checkbox. ([#11498](https://github.com/craftcms/cms/discussions/11498))
- Fixed a bug where Matrix blocks could be saved in the wrong order.
- Fixed a bug where Checkboxes, Dropdown, Multi-select, and Radio Buttons fields could lose their values if their option values were set to integers. ([#11461](https://github.com/craftcms/cms/issues/11461))

## 4.0.5.2 - 2022-06-24

### Fixed
- Fixed a SQL error that could occur on MySQL 5. ([#11493](https://github.com/craftcms/cms/issues/11493))
- Fixed a bug where Craft’s Composer commands weren’t ensuring that `config.allow-plugins.yiisoft/yii2-composer` was `true` in `composer.json`. ([#11399](https://github.com/craftcms/cms/issues/11399))

## 4.0.5.1 - 2022-06-22

### Fixed
- Fixed a bug where not all changes to entries and categories created via the “Save and add another” action were propagating to other sites. ([#11476](https://github.com/craftcms/cms/issues/11476))
- Fixed a bug where it wasn’t possible to rename assets.
- Fixed a bug where a provisional draft could be created for an entry if its form was interacted with before the page had fully initialized. ([#11466](https://github.com/craftcms/cms/issues/11466))
- Fixed exact phrase searching on PostgreSQL. ([#11486](https://github.com/craftcms/cms/issues/11486))

## 4.0.5 - 2022-06-21

### Added
- Added `craft\helpers\Number::isIntOrFloat()`.

### Changed
- Categories now support change tracking.
- Improved performance when working with temp asset folders.
- Temp asset folders are no longer created until they’re actually needed. ([#11427](https://github.com/craftcms/cms/issues/11427))
- Element index queries are no longer cached if they contain a search term.
- Search inputs within field layout designers now prevent the containing form from being submitted when the <kbd>Return</kbd> key is pressed. ([#11415](https://github.com/craftcms/cms/discussions/11415))

### Deprecated
- Deprecated `craft\services\Categories::pruneDeletedField()`. ([#11054](https://github.com/craftcms/cms/discussions/11054))
- Deprecated `craft\services\Globals::pruneDeletedField()`. ([#11054](https://github.com/craftcms/cms/discussions/11054))
- Deprecated `craft\services\Sections::pruneDeletedField()`. ([#11054](https://github.com/craftcms/cms/discussions/11054))
- Deprecated `craft\services\Tags::pruneDeletedField()`. ([#11054](https://github.com/craftcms/cms/discussions/11054))
- Deprecated `craft\services\Users::pruneDeletedField()`. ([#11054](https://github.com/craftcms/cms/discussions/11054))
- Deprecated `craft\services\Volumes::pruneDeletedField()`. ([#11054](https://github.com/craftcms/cms/discussions/11054))

### Fixed
- Fixed an error that could occur when saving an element to a disabled site. ([#10499](https://github.com/craftcms/cms/issues/10499))
- Fixed a bug where newly-added condition rules’ types were still selectable for preexisting condition rules, when they shouldn’t have been.
- Fixed a bug where field layout designers were checking the wrong setting when determining whether to include UI elements (`customizableTabs` instead of `customizableUi`).
- Fixed a bug where the Asset Indexes utility was analyzing image transform directories and files. ([#11362](https://github.com/craftcms/cms/issues/11362), [#11384](https://github.com/craftcms/cms/pull/11384))
- Fixed a bug where focus was getting trapped within element editor slideouts’ sidebars even for wide viewports where there was enough room to display the sidebar side-by-side with other slideout content. ([#11358](https://github.com/craftcms/cms/pull/11358))
- Fixed a bug where users’ Formatting Locale preferences weren’t always being respected.
- Fixed a bug where address card menus would linger around after an address was deleted.
- Fixed a bug where the `index-assets` command could produce unexpected output. ([#11194](https://github.com/craftcms/cms/issues/11194)).
- Fixed a bug where video controls within asset preview modals were inaccessible via the keyboard. ([#11371](https://github.com/craftcms/cms/pull/11371))
- Fixed a bug where `transform` GraphQL directives weren’t working for Assets fields. ([#10299](https://github.com/craftcms/cms/discussions/10299))
- Fixed a PHP error that could occur when running the `help` command. ([#11423](https://github.com/craftcms/cms/issues/11423))
- Fixed a bug where `craft\helpers\App::env()` was converting some values to integers or floats unexpectedly. ([#11422](https://github.com/craftcms/cms/issues/11422))
- Fixed a bug where changes to existing Matrix blocks weren’t saving for element types that supported drafts but not change tracking. ([#11419](https://github.com/craftcms/cms/issues/11419))
- Fixed a bug where double-clicking on a related asset’s thumbnail could open the asset’s preview modal. ([#11424](https://github.com/craftcms/cms/issues/11424))
- Fixed a bug where the control panel wasn’t displaying file upload failure messages.
- Fixed a bug where `action` query params were taking precedence over `actionTrigger` URI matches, when handling action requests. ([#11435](https://github.com/craftcms/cms/issues/11435))
- Fixed a bug where image fields within Edit User pages and the Settings → General page weren’t resetting properly after an image was deleted. ([#11436](https://github.com/craftcms/cms/issues/11436))
- Fixed a bug where User Group condition rules set to the “is not one of” operator weren’t being applied to individual elements correctly. ([#11444](https://github.com/craftcms/cms/discussions/11444))
- Fixed a JavaScript error that occurred on element indexes for users that didn’t have permission to edit any sites.
- Fixed a bug where users without permission to create new entries in a section could duplicate existing entries. ([#11447](https://github.com/craftcms/cms/pull/11447))
- Fixed a bug where element selection condition rules weren’t working if an element ID was provided. ([#11451](https://github.com/craftcms/cms/pull/11451))
- Fixed a PHP error that occurred when executing a GraphQL query using a token that wasn’t set to a schema. ([#11453](https://github.com/craftcms/cms/issues/11453))
- Fixed a PHP error that could occur when unserializing a `craft\validator\DateTimeValidator`, `LanguageValidator`, `StringValidator`, or `TimeValidator` object. ([#11454](https://github.com/craftcms/cms/issues/11454))
- Fixed a bug where element types’ `actions()` methods were getting called for all `element-indexes/*` action requests.
- Fixed a bug where the `install` command would run non-interactively even if not all needed options were passed, resulting in an error after the database tables had been added. ([#11305](https://github.com/craftcms/cms/issues/11305))
- Fixed a viewport clipping bug on the control panel’s Login page. ([#11372](https://github.com/craftcms/cms/pull/11372))
- Fixed a bug where filtering an element query by a relational field using `:empty:`/`:notempty:` wasn’t factoring in the field’s “Which site should entries be related from?” setting properly.
- Fixed a bug where filtering an element query by a relational field using `:empty:`/`:notempty:` wasn’t factoring in the source elements’ site IDs, for fields set to manage relations on a per-site basis. ([#11418](https://github.com/craftcms/cms/issues/11418))
- Fixed a bug where the Temporary Uploads asset source wasn’t including subfolders.
- Fixed a bug where file upload progress bars weren’t always going away when an upload error occurred.
- Fixed a bug where Pashto was not being treated as an RTL langauge. ([#11428](https://github.com/craftcms/cms/issues/11428))
- Fixed a bug where the `upscaleImages` config setting wasn’t being respected for transforms where only a single image dimension was specified. ([#11398](https://github.com/craftcms/cms/issues/11398))
- Fixed an error that could occur when executing a GraphQL query, if a section didn’t have any entry types. ([#11273](https://github.com/craftcms/cms/issues/11273))
- Fixed an error that could occur when changing the primary site on installs with a large number of users. ([#11459](https://github.com/craftcms/cms/issues/11459))
- Fixed a bug where Assets fields within Vizy fields weren’t getting relocated from the user’s temp uploads folder. ([#11462](https://github.com/craftcms/cms/issues/11462))

### Security
- Environment-aware control panel fields no longer suggest environment variables that begin with `HTTP_`.
- The Sendmail mailer no longer validates if the Sendmail Command setting is set to an enivornment variable that begins with `HTTP_`.

## 4.0.4 - 2022-06-03

### Added
- Added support for querying for users with a `credentialed` status.
- Added `craft\elements\db\UserQuery::STATUS_CREDENTIALED`.
- Added `craft\errors\FieldNotFoundException`.
- Added `craft\helpers\Html::encodeSpaces()`.
- Added `craft\web\twig\variables\Cp::getRequestedSite()`. ([#11082](https://github.com/craftcms/cms/discussions/11082))

### Changed
- `temp` is now a reserved volume handle.
- Improved the performance of field layout designers. ([#11298](https://github.com/craftcms/cms/issues/11298))
- All control panel pages now have a `site--<siteHandle>` class name on the `<body>`, based on the currently-selected site. ([#11303](https://github.com/craftcms/cms/discussions/11303))
- Warnings are no longer logged when instantiating a field layout that references a deleted custom field. ([#11333](https://github.com/craftcms/cms/issues/11333))
- Read/write splitting is now disabled for all console requests.
- The `db/restore` command now prompts to clear data caches after the import is complete. ([#11327](https://github.com/craftcms/cms/issues/11327))
- Entry queries no longer factor in seconds when looking for currently-live entries, without excluding entries that were published in the past minute. ([#5389](https://github.com/craftcms/cms/issues/5389))
- `craft\elements\Asset::getUrl()` now encodes any spaces in the URL as `%20` entities.

### Fixed
- Fixed a bug where it wasn’t possible to disable all table columns for an element source. ([#11291](https://github.com/craftcms/cms/issues/11291))
- Fixed a bug where the Assets index page wasn’t allowing any bulk actions for assets in the temporary volume. ([#11293](https://github.com/craftcms/cms/issues/11293))
- Fixed a bug where PHP errors thrown while rendering a template weren’t being handled properly. ([#11108](https://github.com/craftcms/cms/issues/11108))
- Fixed a bug where site status labels were inconsistent on element edit pages. ([#11307](https://github.com/craftcms/cms/issues/11307))
- Fixed a bug where addresses’ County fields were mislablled. ([#11314](https://github.com/craftcms/cms/pull/11314))
- Fixed a bug where the control panel’s login form wasn’t handling errors properly. ([#11319](https://github.com/craftcms/cms/pull/11319))
- Fixed a bug where it wasn’t possible to use a `{% redirect %}` tag in an error template. ([#11336](https://github.com/craftcms/cms/issues/11336))
- Fixed an error that occurred when saving an entry via a GraphQL mutation. ([#11312](https://github.com/craftcms/cms/issues/11312))
- Fixed a bug where all web requests were getting no-cache headers. ([#11346](https://github.com/craftcms/cms/issues/11346))
- Fixed a bug where user caches weren’t getting invalidated when users were changed to a pending or inactive state.
- Fixed a bug where querying for users with an `active` status was returning suspended users. ([#11370](https://github.com/craftcms/cms/pull/11370))
- Fixed a bug where it wasn’t possible to drag assets within Assets fields by their thumbnails. ([#11364](https://github.com/craftcms/cms/issues/11364))
- Fixed a bug where asset thumbnails weren’t loading if their filename contained a space. ([#11350](https://github.com/craftcms/cms/issues/11350))
- Fixed a bug where `craft\services\AssetIndexer::indexFile()` wasn’t removing the filename from the file path when setting the directory on the listing. ([#11365](https://github.com/craftcms/cms/issues/11365))
- Fixed a bug where links within custom field instructions were getting mangled. ([#11377](https://github.com/craftcms/cms/issues/11377))
- Fixed a bug where project config paths that contained slashes weren’t getting handled properly. ([#10774](https://github.com/craftcms/cms/issues/10774))
- Fixed a bug where the Login page had a tab-focusable “Skip to content” button. ([#11375](https://github.com/craftcms/cms/issues/11375))

## 4.0.3 - 2022-05-20

### Added
- Added `craft\elements\db\ElementQuery::prepareSubquery()`.

### Changed
- Element edit pages now disable pointer events on the content container for 300 milliseconds after the “Showing your unsaved changes” notice is displayed. ([#11229](https://github.com/craftcms/cms/issues/11229))
- Users can now create drafts for entries they have permission to view, but not save. ([#11249](https://github.com/craftcms/cms/issues/11249))
- User Group condition rules are no longer available in element conditions when no user groups exist. ([#11252](https://github.com/craftcms/cms/issues/11252))
- Matrix blocks now have `data-type-name` attributes. ([#11286](https://github.com/craftcms/cms/pull/11286))
- Reversed the order of Lightswitch fields’ “ON Label” and “OFF Label” settings. ([#11259](https://github.com/craftcms/cms/issues/11259))
- `craft\services\Elements::duplicateElement()` now has a `$trackDuplication` argument.
- `craft\services\Matrix::duplicateBlocks()` now has a `$trackDuplications` argument.

### Fixed
- Fixed a bug where dynamically-defined image transforms weren’t respecting the `format` param, unless the `generateTransformsBeforePageLoad` config setting was enabled.
- Fixed a bug where Table fields with Min Rows and Max Rows set to `1` were still showing a delete button. ([#11211](https://github.com/craftcms/cms/issues/11211))
- Fixed an error that could occur when saving an Assets field that was restricted to a single location, at the root of a volume. ([#11212](https://github.com/craftcms/cms/issues/11212))
- Fixed an error that could occur after a queue job execution had finished. ([#11213](https://github.com/craftcms/cms/issues/11213))
- Fixed an error that could occur when saving an entry with Matrix blocks. ([#11155](https://github.com/craftcms/cms/issues/11155))
- Fixed an error that occurred when saving a GraphQL schema without a scope. ([#11240](https://github.com/craftcms/cms/issues/11240))
- Fixed an error that could occur when editing the public GraphQL schema, if a public token existed in the project config, but not the database. ([#11218](https://github.com/craftcms/cms/issues/11218))
- Fixed some bugs with inconsistent asset indexing on Windows. ([#11174](https://github.com/craftcms/cms/issues/11174)), ([#11219](https://github.com/craftcms/cms/issues/11219))
- Fixed a bug where custom fields weren’t available to be included as table attributes. ([#11222](https://github.com/craftcms/cms/issues/11222))
- Fixed a bug where Alternative Text wasn’t available to be included as a table attribute. ([#11222](https://github.com/craftcms/cms/issues/11222))`immediately`
- Fixed a JavaScript error that broke Matrix fields with Min Blocks and Max Blocks both set to `1`. ([#11233](https://github.com/craftcms/cms/issues/11233))
- Fixed a bug where request context logs could appear when nothing else was logged. ([#11141](https://github.com/craftcms/cms/issues/11141))
- Fixed a bug where stack traces could be erroneously filtered from logs.
- Fixed a bug where removing an element from a relational field within an element editor could cause the editor to create a provisional draft, even if the element type didn’t support drafts. ([#11242](https://github.com/craftcms/cms/issues/11242))
- Fixed a bug where draft editor pages had two identical “Save and continue editing” alternate form actions.
- Fixed a JavaScript warning that occurred when viewing an element edit page, if the user didn’t have permission to edit it.
- Fixed a bug where asset selector modals weren’t fully initializing for Assets fields, if they were targeting the user’s temp folder. ([#11254](https://github.com/craftcms/cms/issues/11254))
- Fixed an error that occurred when saving an entry via a GraphQL mutation. ([#11258](https://github.com/craftcms/cms/issues/11258))
- Fixed a bug where Matrix block types’ layout elements were getting new UUIDs assigned each time the Matrix field was edited. ([#11248](https://github.com/craftcms/cms/issues/11248))
- Fixed a bug where the web-based installation wizard was throwing an exception if a database connection couldn’t be established, and there was no `config/db.php` file. ([#11245](https://github.com/craftcms/cms/issues/11245))
- Fixed a bug where editable tables’ delete buttons’ `aria-label` attributes weren’t getting updated when table rows were reordered or deleted.
- Fixed a bug where editable tables’ delete buttons weren’t visually disabled when the minimum number of rows had been reached.
- Fixed a bug where all eager-loaded `srcset`-style transform sizes were relative to the first eager-loaded transform, rather than the prior one. ([#11209](https://github.com/craftcms/cms/issues/11209))
- Fixed a bug where eager-loaded `srcset`-style transform sizes didn’t reference the prior eager-loaded transform’s `format`, `interlace`, `mode`, `position`, or `quality` settings. ([#11264](https://github.com/craftcms/cms/issues/11264))
- Fixed a bug where the web-based installation wizard wouldn’t show the database connection screen if a connection could be established but no database was selected. ([#11245](https://github.com/craftcms/cms/issues/11245))
- Fixed an error that could occur when applying a multi-site draft with relational fields. ([#11220](https://github.com/craftcms/cms/issues/11220))
- Fixed a bug where Matrix blocks could be deleted from newly-created multi-site entries, if the edit page was reloaded. ([#10906](https://github.com/craftcms/cms/issues/10906))

## 4.0.2 - 2022-05-11

### Added
- Added `craft\events\LocateUploadedFilesEvent`.
- Added `craft\fields\Assets::EVENT_LOCATE_UPLOADED_FILES`. ([#11123](https://github.com/craftcms/cms/discussions/11123))

### Changed
- `elements/*` actions no longer include custom field values in the response data, improving performance.
- Garnish menu buttons are now aware of the `disabled` attribute. ([#11128](https://github.com/craftcms/cms/issues/11128))
- Improved save performance for multi-site elements ([#11113](https://github.com/craftcms/cms/issues/11113))
- Built-in Composer actions now ensure that `composer.json` allows the `craftcms/plugin-installer` Composer plugin.

### Fixed
- Fixed an error that occurred when searching for elements by a custom field. ([#11120](https://github.com/craftcms/cms/pull/11120))
- Fixed a bug where asset upload failures weren’t being handled properly. ([#11156](https://github.com/craftcms/cms/issues/11156))
- Fixed a bug where warning and error logs were being sent to both `stdout` and `stderr` when `CRAFT_STREAM_LOG` was enabled. ([#11189](https://github.com/craftcms/cms/issues/11189))
- Fixed an error that occurred when exporting elements with relational fields using the “Expanded” export type. ([#11127](https://github.com/craftcms/cms/issues/11127))
- Fixed a PHP deprecation warning that occurred if the `tablePrefix` database connection setting was `null`.
- Fixed a bug where category groups were being identified as “{name}” in user permission lists. ([#11132](https://github.com/craftcms/cms/issues/11132))
- Fixed a bug where Assets fields’ “Upload files” buttons weren’t wrapping when there wasn’t enough space to show them alongside “Add an asset”. ([#11133](https://github.com/craftcms/cms/issues/11133))
- Fixed a bug where `Craft.getUrl()` was appending empty query strings to URLs when they weren’t needed. ([#11159](https://github.com/craftcms/cms/issues/11159))
- Fixed a bug where addresses could validate the wrong set of required fields, if the validation rules were invoked before the country code was set. ([#11162](https://github.com/craftcms/cms/issues/11162))
- Fixed an error that could occur when viewing the Temporary Uploads volume, if the Temp Uploads Location asset setting was set to “In the local temp folder”. ([#11192](https://github.com/craftcms/cms/issues/11192))
- Fixed an error that could occur when deleting a volume, if its filesystem had been deleted.
- Fixed an error that could occur when rendering the thumbnail preview for an asset, if its file was missing. ([#11196](https://github.com/craftcms/cms/issues/11196))
- Fixed a bug where soft-deleted drafts’ search keywords weren’t getting re-indexed if they were restored.
- Fixed an error that occurred when transforming an SVG image without specifying a width or height. ([#11122](https://github.com/craftcms/cms/issues/11122))
- Fixed an error that occurred when saving a Number field with a non-numeric value. ([#11164](https://github.com/craftcms/cms/issues/11164))
- Fixed a bug where it wasn’t possible to drag an item to the top in admin tables. ([#10781](https://github.com/craftcms/cms/issues/10781))
- Fixed a bug where entries within Structure sections weren’t expandable if their only descendants were unpublished drafts.
- Fixed a bug where expanding a collapsed Structure section entry wouldn’t reveal its descendants, if the parent was a draft. ([#11186](https://github.com/craftcms/cms/issues/11186))
- Fixed a bug where element caches weren’t getting cleared for elements when they were propagated to a newly-created site.

## 4.0.1 - 2022-05-06

### Fixed
- Fixed a bug where Money field labels’ `for` attributes weren’t referencing the correct input ID. ([#11016](https://github.com/craftcms/cms/pull/11016))
- Fixed a bug where Money field inputs weren’t getting `aria-describedby` attributes. ([#11016](https://github.com/craftcms/cms/pull/11016))
- Fixed an error that occurred when loading an edit screen for an element type that didn’t have a field layout. ([#11110](https://github.com/craftcms/cms/pull/11110))
- Fixed a bug where condition rules that weren’t selectable (per `isSelectable()`) were still visible in the rule dropdown menu. ([#11104](https://github.com/craftcms/cms/pull/11104))
- Fixed a bug where element edit pages could reload themselves immediately after saving the element. ([#11084](https://github.com/craftcms/cms/issues/11084))
- Fixed a bug where tabs weren’t interactive after changing an entry’s type, if the new entry type didn’t have a tab of the same name as the previously-selected tab. ([#11093](https://github.com/craftcms/cms/issues/11093))
- Fixed a bug where Twig syntax errors weren’t being handled properly. ([#11108](https://github.com/craftcms/cms/issues/11108))
- Fixed an error that occurred when attempting to delete a global set. ([#11100](https://github.com/craftcms/cms/issues/11100))
- Fixed an error that could occur when applying a draft. ([#11083](https://github.com/craftcms/cms/issues/11083))
- Fixed a bug where element queries weren’t returning any results if an element attribute table wasn’t joined in, and the element query was set to an abstract element class. ([#11105](https://github.com/craftcms/cms/issues/11105))

## 4.0.0.1 - 2022-05-04

### Changed
- The `setup` command now writes the application ID to a `CRAFT_APP_ID` environment variable.
- The `setup` command now writes the security key to a `CRAFT_SECURITY_KEY` environment variable.

## 4.0.0 - 2022-05-04

### Added
- Entries’, categories’, and assets’ edit pages, and all element types via slideouts, now use a unified editing experience. ([#10467](https://github.com/craftcms/cms/pull/10467))
- Categories now support drafts. ([#10467](https://github.com/craftcms/cms/pull/10467))
- Element slideouts now support provisional drafts and autosaving, for element types that support them. ([#10467](https://github.com/craftcms/cms/pull/10467))
- Element indexes can now be filtered by element attributes and custom field values. ([#9192](https://github.com/craftcms/cms/discussions/9192), [#9450](https://github.com/craftcms/cms/discussions/9450), [#9462](https://github.com/craftcms/cms/discussions/9462), [#9483](https://github.com/craftcms/cms/discussions/9483))
- Admins can now create custom element sources from the Customize Sources modal. ([#8423](https://github.com/craftcms/cms/discussions/8423))
- It’s now possible to disable native element sources from the Customize Sources modal. ([#10676](https://github.com/craftcms/cms/discussions/10676))
- Field layout tabs, fields, and UI elements can now be conditionally shown based on properties of the current user and/or element being edited. ([#8099](https://github.com/craftcms/cms/discussions/8099), [#8154](https://github.com/craftcms/cms/discussions/8154))
- Assets, Entries, and Users fields have new condition settings that can be used to further limit which elements should be relatable, beyond the existing field settings. ([#10393](https://github.com/craftcms/cms/pull/10393))
- Assets, Entries, and Users fields have new “Min Relations” settings, and their former “Limit” settings have been renamed to “Max Relations”. ([#8621](https://github.com/craftcms/cms/discussions/8621))
- Added a dedicated “Full Name” field to users. “First Name” and “Last Name” are now parsed out from the full name automatically when a user is saved. ([#10405](https://github.com/craftcms/cms/discussions/10405))
- Added the “Inactive” user status, which can be used by users which can’t be signed into. ([#8963](https://github.com/craftcms/cms/discussions/8963))
- Added “Credentialed” and “Inactive” user sources.
- Added the “Deactivate…” user action for pending and active users.
- Users can now have an “Addresses” field. ([#10507](https://github.com/craftcms/cms/pull/10507))
- Added the concept of “filesystems”, which handle file operations, either locally or on a remote service like Amazon S3.
- It’s now possible to set sites’ Status settings to environment variables. ([#3005](https://github.com/craftcms/cms/issues/3005))
- Added the Money field type.
- Craft now provides a native “Alternative Text” (`alt`) field for assets. ([#10302](https://github.com/craftcms/cms/discussions/10302))
- Asset thumbnails in the control panel now have `alt` attributes, for assets with a filled-in Alternative Text value.
- Added the `index-assets/cleanup` command.
- Added the “Deactivate users by default” user registration setting, which replaces “Suspend users by default”. ([#5830](https://github.com/craftcms/cms/issues/5830))
- Element source settings are now stored in the project config. ([#8616](https://github.com/craftcms/cms/discussions/8616))
- Improved element index accessibility. ([#10629](https://github.com/craftcms/cms/pull/10629), [#10660](https://github.com/craftcms/cms/pull/10660))
- Improved Live Preview accessibility for screen readers. ([#10688](https://github.com/craftcms/cms/pull/10688))
- Slideouts, Live Preview, and Matrix blocks are no longer animated for browsers that have requested reduced motion. ([#10665](https://github.com/craftcms/cms/pull/10665))
- Added support for `JSON` columns. ([#9089](https://github.com/craftcms/cms/pull/9089))
- It’s now possible to edit images’ focal points from their preview modals. ([#8489](https://github.com/craftcms/cms/discussions/8489))
- Added support for Monolog and the PSR-3 logging interface. ([#10659](https://github.com/craftcms/cms/pull/10659))
- Added the `|address` Twig filter.
- Added the `|money` Twig filter.
- Added the `collect()` Twig function.
- Added the `assetUploaders`, `authors`, and `fullName` user query params.
- Added the `primaryOwner` and `primaryOwnerId` Matrix block query params.
- Added the `hasAlt` asset query param.
- Added the `button`, `submitButton`, `fs`, `fsField`, `volume`, and `volumeField` macros to the `_includes/forms` control panel template.
- Added the `buildId` general config. ([#10705](https://github.com/craftcms/cms/pull/10705))
- Added support for setting custom config settings from `config/custom.php`, which are accessible via `Craft::$app->config->custom`. ([#10012](https://github.com/craftcms/cms/issues/10012))
- Added the `addresses`, `address`, and `addressCount` GraphQL queries.
- Added the `hasAlt` argument to asset GraphQL queries.
- Added the `alt` field to assets queried via GraphQL.
- Added the `fullName`, `assetUploaders`, and `authors` arguments to user GraphQL queries.
- Added the `addresses` field to user GraphQL queries.
- GraphQL schemas now include settings that determine which sites elements can be queried from. ([#10610](https://github.com/craftcms/cms/issues/10610))
- Added the `assets/icon` action.
- Added the `assets/update-focal-point` action.
- Added the `categories/create` action.
- Added the `elements/apply-draft` action.
- Added the `elements/create` action.
- Added the `elements/delete-draft` action.
- Added the `elements/delete-for-site` action.
- Added the `elements/delete` action.
- Added the `elements/duplicate` action.
- Added the `elements/edit` action.
- Added the `elements/redirect` action.
- Added the `elements/revert` action.
- Added the `elements/save-draft` action.
- Added the `elements/save` action.
- Added the `users/delete-address` action.
- Added the `users/save-address` action.
- Added the `app/render-element` control panel controller action.
- Added the `element-indexes/element-table-html` control panel controller action.
- Added `craft\base\ApplicationTrait::getConditions()`.
- Added `craft\base\ApplicationTrait::getElementSources()`, which replaces `getElementIndexes()`.
- Added `craft\base\ApplicationTrait::getFs()`.
- Added `craft\base\ApplicationTrait::getImageTransforms()`, which replaces `getAssetTransforms()`.
- Added `craft\base\conditions\BaseCondition`.
- Added `craft\base\conditions\BaseConditionRule`.
- Added `craft\base\conditions\BaseDateRangeConditionRule`.
- Added `craft\base\conditions\BaseElementSelectConditionRule`.
- Added `craft\base\conditions\BaseLightswitchConditionRule`.
- Added `craft\base\conditions\BaseMultiSelectConditionRule`.
- Added `craft\base\conditions\BaseNumberConditionRule`.
- Added `craft\base\conditions\BaseSelectConditionRule`.
- Added `craft\base\conditions\BaseTextConditionRule`.
- Added `craft\base\conditions\ConditionInterface`.
- Added `craft\base\conditions\ConditionRuleInterface`.
- Added `craft\base\Element::EVENT_AUTHORIZE_CREATE_DRAFTS`.
- Added `craft\base\Element::EVENT_AUTHORIZE_DELETE_FOR_SITE`.
- Added `craft\base\Element::EVENT_AUTHORIZE_DELETE`.
- Added `craft\base\Element::EVENT_AUTHORIZE_DUPLICATE`.
- Added `craft\base\Element::EVENT_AUTHORIZE_SAVE`.
- Added `craft\base\Element::EVENT_AUTHORIZE_VIEW`.
- Added `craft\base\Element::EVENT_DEFINE_ADDITIONAL_BUTTONS`. ([#10420](https://github.com/craftcms/cms/discussions/10420))
- Added `craft\base\Element::getParentId()`.
- Added `craft\base\Element::hasNewParent()`.
- Added `craft\base\Element::notesFieldHtml()`.
- Added `craft\base\Element::setParentId()`.
- Added `craft\base\Element::statusFieldHtml()`.
- Added `craft\base\ElementInterface::canCreateDrafts()`.
- Added `craft\base\ElementInterface::canDelete()`.
- Added `craft\base\ElementInterface::canDeleteForSite()`.
- Added `craft\base\ElementInterface::canDuplicate()`.
- Added `craft\base\ElementInterface::canSave()`.
- Added `craft\base\ElementInterface::canView()`.
- Added `craft\base\ElementInterface::createAnother()`.
- Added `craft\base\ElementInterface::createCondition()`.
- Added `craft\base\ElementInterface::getAdditionalButtons()`.
- Added `craft\base\ElementInterface::getPostEditUrl()`.
- Added `craft\base\ElementInterface::getThumbAlt()`.
- Added `craft\base\ElementInterface::hasRevisions()`.
- Added `craft\base\ElementInterface::prepareEditScreen()`.
- Added `craft\base\FieldInterface::getElementConditionRuleType()`.
- Added `craft\base\FieldInterface::isRequirable()`.
- Added `craft\base\FieldLayoutComponent`.
- Added `craft\base\Fs`.
- Added `craft\base\FsInterface`.
- Added `craft\base\FsTrait`.
- Added `craft\base\Image::heartbeat()`.
- Added `craft\base\Image::setHeartbeatCallback()`.
- Added `craft\base\imagetransforms\EagerImageTransformerInterface`.
- Added `craft\base\imagetransforms\ImageEditorTransformerInterface`.
- Added `craft\base\imagetransforms\ImageTransformerInterface`.
- Added `craft\base\LocalFsInterface`.
- Added `craft\base\Model::defineBehaviors()`. ([#10691](https://github.com/craftcms/cms/pull/10691))
- Added `craft\base\ModelInterface`.
- Added `craft\base\NameTrait`.
- Added `craft\base\PluginInterface::config()`. ([#11039](https://github.com/craftcms/cms/pull/11039))
- Added `craft\behaviors\SessionBehavior::broadcastToJs()`.
- Added `craft\behaviors\SessionBehavior::getError()`.
- Added `craft\behaviors\SessionBehavior::getNotice()`.
- Added `craft\controllers\AddressesController`.
- Added `craft\controllers\AssetIndexesController`.
- Added `craft\controllers\ConditionsController`.
- Added `craft\controllers\ElementIndexesController::$condition`.
- Added `craft\controllers\FsController`.
- Added `craft\controllers\ImageTransformsController`.
- Added `craft\db\Migration::archiveTableIfExists()`. ([#10827](https://github.com/craftcms/cms/discussions/10827))
- Added `craft\db\Migration::dropAllForeignKeysToTable()`.
- Added `craft\db\Migration::dropForeignKeyIfExists()`.
- Added `craft\db\Migration::renameTable()`.
- Added `craft\db\Query::collect()`, which returns the query results as an `Illuminate\Support\Collection` object rather than an array. ([#8513](https://github.com/craftcms/cms/discussions/8513))
- Added `craft\db\Table::ADDRESSES`.
- Added `craft\db\Table::ASSETINDEXINGSESSIONS`.
- Added `craft\db\Table::IMAGETRANSFORMINDEX`.
- Added `craft\db\Table::IMAGETRANSFORMS`.
- Added `craft\db\Table::MATRIXBLOCKS_OWNERS`.
- Added `craft\debug\LogTarget`.
- Added `craft\debug\MailPanel`.
- Added `craft\elements\Address`.
- Added `craft\elements\Asset::$alt`.
- Added `craft\elements\Asset::EVENT_AFTER_GENERATE_TRANSFORM`.
- Added `craft\elements\Asset::EVENT_BEFORE_GENERATE_TRANSFORM`.
- Added `craft\elements\Asset::getFs()`.
- Added `craft\elements\Asset::setFilename()`.
- Added `craft\elements\conditions\addresses\AddressCondition`.
- Added `craft\elements\conditions\addresses\CountryConditionRule`.
- Added `craft\elements\conditions\assets\AssetCondition`.
- Added `craft\elements\conditions\assets\DateModifiedConditionRule`.
- Added `craft\elements\conditions\assets\FilenameConditionRule`.
- Added `craft\elements\conditions\assets\FileSizeConditionRule`.
- Added `craft\elements\conditions\assets\FileTypeConditionRule`.
- Added `craft\elements\conditions\assets\HasAltConditionRule`.
- Added `craft\elements\conditions\assets\HeightConditionRule`.
- Added `craft\elements\conditions\assets\UploaderConditionRule`.
- Added `craft\elements\conditions\assets\VolumeConditionRule`.
- Added `craft\elements\conditions\assets\WidthConditionRule`.
- Added `craft\elements\conditions\categories\CategoryCondition`.
- Added `craft\elements\conditions\categories\GroupConditionRule`.
- Added `craft\elements\conditions\DateCreatedConditionRule`.
- Added `craft\elements\conditions\DateUpdatedConditionRule`.
- Added `craft\elements\conditions\ElementCondition`.
- Added `craft\elements\conditions\ElementConditionInterface`.
- Added `craft\elements\conditions\ElementConditionRuleInterface`.
- Added `craft\elements\conditions\entries\AuthorConditionRule`.
- Added `craft\elements\conditions\entries\AuthorGroupConditionRule`.
- Added `craft\elements\conditions\entries\EntryCondition`.
- Added `craft\elements\conditions\entries\ExpiryDateConditionRule`.
- Added `craft\elements\conditions\entries\PostDateConditionRule`.
- Added `craft\elements\conditions\entries\SectionConditionRule`.
- Added `craft\elements\conditions\entries\TypeConditionRule`.
- Added `craft\elements\conditions\HasUrlConditionRule`.
- Added `craft\elements\conditions\IdConditionRule`.
- Added `craft\elements\conditions\LevelConditionRule`.
- Added `craft\elements\conditions\RelatedToConditionRule`.
- Added `craft\elements\conditions\SlugConditionRule`.
- Added `craft\elements\conditions\tags\GroupConditionRule`.
- Added `craft\elements\conditions\tags\TagCondition`.
- Added `craft\elements\conditions\TitleConditionRule`.
- Added `craft\elements\conditions\UriConditionRule`.
- Added `craft\elements\conditions\users\AdminConditionRule`.
- Added `craft\elements\conditions\users\CredentialedConditionRule`.
- Added `craft\elements\conditions\users\EmailConditionRule`.
- Added `craft\elements\conditions\users\FirstNameConditionRule`.
- Added `craft\elements\conditions\users\GroupConditionRule`.
- Added `craft\elements\conditions\users\LastLoginDateConditionRule`.
- Added `craft\elements\conditions\users\LastNameConditionRule`.
- Added `craft\elements\conditions\users\UserCondition`.
- Added `craft\elements\conditions\users\UsernameConditionRule`.
- Added `craft\elements\db\AddressQuery`.
- Added `craft\elements\MatrixBlock::$primaryOwnerId`.
- Added `craft\elements\MatrixBlock::$saveOwnership`.
- Added `craft\elements\User::$active`.
- Added `craft\elements\User::$fullName`.
- Added `craft\elements\User::canAssignUserGroups()`.
- Added `craft\elements\User::getAddresses()`.
- Added `craft\elements\User::getIsCredentialed()`.
- Added `craft\elements\User::STATUS_INACTIVE`.
- Added `craft\errors\FsException`.
- Added `craft\errors\FsObjectExistsException`.
- Added `craft\errors\FsObjectNotFoundException`.
- Added `craft\errors\ImageTransformException`.
- Added `craft\errors\InvalidFsException`.
- Added `craft\errors\MissingVolumeFolderException`.
- Added `craft\events\AuthorizationCheckEvent`.
- Added `craft\events\CreateElementCheckEvent`.
- Added `craft\events\DefineElementEditorHtmlEvent`.
- Added `craft\events\DefineElementInnerHtmlEvent`. ([#11035](https://github.com/craftcms/cms/pull/11035))
- Added `craft\events\DefineHtmlEvent::$static`.
- Added `craft\events\FsEvent`.
- Added `craft\events\GenerateTransformEvent::$asset`.
- Added `craft\events\GenerateTransformEvent::$transform`.
- Added `craft\events\GenerateTransformEvent::$url`.
- Added `craft\events\ImageTransformerOperationEvent`.
- Added `craft\events\ImageTransformEvent`.
- Added `craft\events\RegisterConditionRuleTypesEvent`.
- Added `craft\events\TransformImageEvent`.
- Added `craft\fieldlayoutelements\addresses\AddressField`.
- Added `craft\fieldlayoutelements\addresses\CountryCodeField`.
- Added `craft\fieldlayoutelements\addresses\LabelField`.
- Added `craft\fieldlayoutelements\addresses\LatLongField`.
- Added `craft\fieldlayoutelements\addresses\OrganizationField`.
- Added `craft\fieldlayoutelements\addresses\OrganizationTaxIdField`.
- Added `craft\fieldlayoutelements\assets\AltField`.
- Added `craft\fieldlayoutelements\BaseField::selectorLabel()`.
- Added `craft\fieldlayoutelements\FullNameField`.
- Added `craft\fieldlayoutelements\TextareaField`.
- Added `craft\fieldlayoutelements\users\AddressesField`.
- Added `craft\fields\Assets::$allowSubfolders`.
- Added `craft\fields\Assets::$restrictedDefaulUploadSubpath`.
- Added `craft\fields\BaseRelationField::createSelectionCondition()`.
- Added `craft\fields\BaseRelationField::getSelectionCondition()`.
- Added `craft\fields\BaseRelationField::setSelectionCondition()`.
- Added `craft\fields\conditions\DateFieldConditionRule`.
- Added `craft\fields\conditions\FieldConditionRuleInterface`.
- Added `craft\fields\conditions\FieldConditionRuleTrait`.
- Added `craft\fields\conditions\LightswitchFieldConditionRule`.
- Added `craft\fields\conditions\NumberFieldConditionRule`.
- Added `craft\fields\conditions\OptionsFieldConditionRule`.
- Added `craft\fields\conditions\RelationalFieldConditionRule`.
- Added `craft\fields\conditions\TextFieldConditionRule`.
- Added `craft\fields\Money`.
- Added `craft\fs\Local`.
- Added `craft\fs\MissingFs`.
- Added `craft\fs\Temp`.
- Added `craft\gql\arguments\elements\Address`.
- Added `craft\gql\base\SingularTypeInterface`.
- Added `craft\gql\interfaces\elements\Address`.
- Added `craft\gql\queries\Address`.
- Added `craft\gql\resolvers\elements\Address`.
- Added `craft\gql\TypeManager::registerFieldDefinitions()`.
- Added `craft\gql\types\elements\Address`.
- Added `craft\gql\types\generators\AddressType`.
- Added `craft\helpers\App::cliOption()`.
- Added `craft\helpers\App::devMode()`.
- Added `craft\helpers\App::envConfig()`. ([#10869](https://github.com/craftcms/cms/pull/10869))
- Added `craft\helpers\App::isStreamLog()`.
- Added `craft\helpers\App::normalizeValue()`.
- Added `craft\helpers\Assets::downloadFile()`.
- Added `craft\helpers\Assets::iconPath()`.
- Added `craft\helpers\Assets::iconUrl()`.
- Added `craft\helpers\Assets::revParams()`.
- Added `craft\helpers\Cp::addressCardHtml()`.
- Added `craft\helpers\Cp::addressCardsHtml()`.
- Added `craft\helpers\Cp::addressFieldsHtml()`.
- Added `craft\helpers\Cp::dateFieldHtml()`.
- Added `craft\helpers\Cp::dateHtml()`.
- Added `craft\helpers\Cp::elementSelectHtml()`.
- Added `craft\helpers\Cp::EVENT_DEFINE_ELEMENT_INNER_HTML`. ([#11035](https://github.com/craftcms/cms/pull/11035))
- Added `craft\helpers\Cp::fieldLayoutDesignerHtml()`.
- Added `craft\helpers\Cp::lightswitchHtml()`.
- Added `craft\helpers\Cp::multiSelectFieldHtml()`.
- Added `craft\helpers\Cp::multiSelectHtml()`.
- Added `craft\helpers\Cp::requestedSite()`.
- Added `craft\helpers\Cp::textareaHtml()`.
- Added `craft\helpers\Cp::textHtml()`.
- Added `craft\helpers\Cp::timeFieldHtml()`.
- Added `craft\helpers\Cp::timeHtml()`.
- Added `craft\helpers\Db::dropAllForeignKeysToTable()`.
- Added `craft\helpers\Db::dropForeignKeyIfExists()`.
- Added `craft\helpers\Db::dropIndexIfExists()`.
- Added `craft\helpers\Db::findForeignKey()`.
- Added `craft\helpers\Db::findIndex()`.
- Added `craft\helpers\Db::parseMoneyParam()`.
- Added `craft\helpers\Db::parseNumericParam()`.
- Added `craft\helpers\Db::prepareMoneyForDb()`.
- Added `craft\helpers\Db::renameTable()`.
- Added `craft\helpers\FileHelper::deleteFileAfterRequest()`.
- Added `craft\helpers\FileHelper::deleteQueuedFiles()`.
- Added `craft\helpers\Gql::getSchemaContainedEntryTypes)()`.
- Added `craft\helpers\Html::hiddenLabel()`.
- Added `craft\helpers\Html::unwrapCondition()`.
- Added `craft\helpers\Html::unwrapNoscript()`.
- Added `craft\helpers\ImageTransforms`.
- Added `craft\helpers\Money`.
- Added `craft\helpers\Number::isInt()`.
- Added `craft\helpers\Number::toIntOrFloat()`.
- Added `craft\helpers\ProjectConfig::encodeValueAsString()`.
- Added `craft\helpers\ProjectConfig::ensureAllSectionsProcessed()`.
- Added `craft\helpers\ProjectConfig::traverseDataArray()`.
- Added `craft\helpers\Typecast`. ([#10706](https://github.com/craftcms/cms/pull/10706))
- Added `craft\i18n\Translation`.
- Added `craft\imagetransforms\ImageTransformer`.
- Added `craft\log\ContextProcessor`.
- Added `craft\log\Dispatcher::getTargets()`.
- Added `craft\log\MessageProcessor`.
- Added `craft\log\MonologTarget`.
- Added `craft\models\AssetIndexingSession`.
- Added `craft\models\FieldLayout::getElementsByType()`.
- Added `craft\models\FieldLayout::getFirstElementByType()`.
- Added `craft\models\FieldLayout::getFirstVisibleElementByType()`.
- Added `craft\models\FieldLayout::getVisibleCustomFields()`.
- Added `craft\models\FieldLayout::getVisibleElementsByType()`.
- Added `craft\models\FieldLayoutElement::$uid`.
- Added `craft\models\FieldLayoutElement::getLayout()` and `setLayout()`.
- Added `craft\models\FieldLayoutForm::getVisibleElements()`.
- Added `craft\models\FieldLayoutFormTab::getTabId()`.
- Added `craft\models\FieldLayoutFormTab::getUid()`.
- Added `craft\models\FieldLayoutTab::getElements()` and `setElements()`.
- Added `craft\models\FsListing`.
- Added `craft\models\ImageTransform`.
- Added `craft\models\ImageTransformIndex`.
- Added `craft\models\ProjectConfigData`.
- Added `craft\models\ReadOnlyProjectConfigData`.
- Added `craft\models\Volume`.
- Added `craft\queue\jobs\Proxy`.
- Added `craft\queue\Queue::$proxyQueue`, which can be set to another queue configuration that all jobs should be sent to as proxies. ([#10999](https://github.com/craftcms/cms/pull/10999))
- Added `craft\records\Address`.
- Added `craft\records\AssetIndexingSession`.
- Added `craft\records\ImageTransform`.
- Added `craft\services\Addresses`.
- Added `craft\services\AssetIndexer::createIndexingSession()`.
- Added `craft\services\AssetIndexer::getExistingIndexingSessions()`.
- Added `craft\services\AssetIndexer::getIndexingSessionById()`.
- Added `craft\services\AssetIndexer::getMissingEntriesForSession()`.
- Added `craft\services\AssetIndexer::getSkippedItemsForSession()`.
- Added `craft\services\AssetIndexer::indexFileByListing()`.
- Added `craft\services\AssetIndexer::indexFolderByEntry()`.
- Added `craft\services\AssetIndexer::indexFolderByListing()`.
- Added `craft\services\AssetIndexer::processIndexSession()`.
- Added `craft\services\AssetIndexer::removeCliIndexingSessions()`.
- Added `craft\services\AssetIndexer::startIndexingSession()`.
- Added `craft\services\AssetIndexer::stopIndexingSession()`.
- Added `craft\services\Assets::getImagePreviewUrl()`.
- Added `craft\services\AssetTransforms::deleteTransformIndexDataByAssetIds()`.
- Added `craft\services\Conditions`.
- Added `craft\services\Config::CATEGORY_CUSTOM`.
- Added `craft\services\Config::getCustom()`.
- Added `craft\services\Drafts::removeDraftData()`.
- Added `craft\services\ElementSources`, which replaces `craft\services\ElementIndexes`.
- Added `craft\services\Fields::createLayout()`.
- Added `craft\services\Fs`.
- Added `craft\services\Gc::hardDeleteElements()`.
- Added `craft\services\Gc::removeEmptyTempFolders()`.
- Added `craft\services\Gql::prepareFieldDefinitions()`.
- Added `craft\services\ImageTransforms`.
- Added `craft\services\Matrix::createRevisionBlocks()`.
- Added `craft\services\Matrix::duplicateOwnership()`.
- Added `craft\services\ProjectConfig::ASSOC_KEY`.
- Added `craft\services\ProjectConfig::PATH_DATE_MODIFIED`.
- Added `craft\services\ProjectConfig::PATH_ELEMENT_SOURCES`.
- Added `craft\services\ProjectConfig::PATH_FS`.
- Added `craft\services\ProjectConfig::PATH_META_NAMES`.
- Added `craft\services\ProjectConfig::PATH_SCHEMA_VERSION`.
- Added `craft\services\ProjectConfig::PATH_SYSTEM`.
- Added `craft\services\ProjectConfig::rememberAppliedChanges()`.
- Added `craft\services\Users::deactivateUser()`.
- Added `craft\services\Users::ensureUserByEmail()`, which will return a user for the given email, creating one if it didn’t exist yet.
- Added `craft\services\Users::EVENT_AFTER_DEACTIVATE_USER`.
- Added `craft\services\Users::EVENT_BEFORE_DEACTIVATE_USER`.
- Added `craft\services\Users::removeCredentials()`.
- Added `craft\services\Volumes::getTemporaryVolume()`.
- Added `craft\services\Volumes::getUserPhotoVolume()`.
- Added `craft\validators\MoneyValidator`.
- Added `craft\web\assets\conditionbuilder\ConditionBuilderAsset`.
- Added `craft\web\assets\htmx\HtmxAsset`.
- Added `craft\web\assets\money\MoneyAsset`.
- Added `craft\web\Controller::asCpScreen()`.
- Added `craft\web\Controller::asFailure()`.
- Added `craft\web\Controller::asModelFailure()`.
- Added `craft\web\Controller::asModelSuccess()`.
- Added `craft\web\Controller::asSuccess()`.
- Added `craft\web\Controller::CpScreenResponseBehavior()`.
- Added `craft\web\Controller::CpScreenResponseFormatter()`.
- Added `craft\web\Controller::getPostedRedirectUrl()`.
- Added `craft\web\Controller::TemplateResponseBehavior()`.
- Added `craft\web\Controller::TemplateResponseFormatter()`.
- Added `craft\web\twig\Extension::addressFilter()`.
- Added `craft\web\twig\Extension::moneyFilter()`.
- Added `craft\web\twig\variables\Cp::fieldLayoutDesigner()`.
- Added `craft\web\twig\variables\Cp::getFsOptions()`.
- Added `craft\web\twig\variables\Cp::getVolumeOptions()`.
- Added `craft\web\View::clearCssFileBuffer()`.
- Added `craft\web\View::clearJsFileBuffer()`.
- Added `craft\web\View::startCssFileBuffer()`.
- Added `craft\web\View::startJsFileBuffer()`.
- Added the `Craft.appendBodyHtml()` JavaScript method, which replaces the now-deprecated `appendFootHtml()` method.
- Added the `Craft.CpScreenSlideout` JavaScript class, which can be used to create slideouts from actions that return `$this->asCpScreen()`.
- Added the `Craft.ElementEditor` JavaScript class.
- Added the `Craft.ElementEditorSlideout` JavaScript class.
- Added the `Craft.getPageUrl()` JavaScript method.
- Added the `Craft.getQueryParam()` JavaScript method.
- Added the `Craft.getQueryParams()` JavaScript method.
- Added the `Craft.namespaceId()` JavaScript method.
- Added the `Craft.namespaceInputName()` JavaScript method.
- Added the `Craft.Preview.refresh()` JavaScript method.
- Added the `Craft.Queue` JavaScript class.
- Added the `Craft.setElementAttributes()` JavaScript method.
- Added the `Craft.setPath()` JavaScript method.
- Added the `Craft.setQueryParam()` JavaScript method.
- Added the `Craft.setUrl()` JavaScript method.
- Added the `Craft.ui.createButton()` JavaScript method.
- Added the `Craft.ui.createSubmitButton()` JavaScript method.
- Added the `htmx.org` JavaScript library.
- Added the commerceguys/addressing package.
- Added the illuminate/collections package. ([#8475](https://github.com/craftcms/cms/discussions/8475))
- Added the moneyphp/money package.
- Added the symfony/var-dumper package.
- Added the theiconic/name-parser package.
- Added the yiisoft/yii2-symfonymailer package.

### Changed
- Craft now requires PHP 8.0.2 or later.
- Craft now requires MySQL 5.7.8 / MariaDB 10.2.7 / PostgreSQL 10.0 or later.
- Craft now requires the [Intl](https://php.net/manual/en/book.intl.php) and [BCMath](https://www.php.net/manual/en/book.bc.php) PHP extensions.
- Improved draft creation/application performance. ([#10577](https://github.com/craftcms/cms/pull/10577))
- Improved revision creation performance. ([#10589](https://github.com/craftcms/cms/pull/10577))
- The “What’s New” HUD now displays an icon and label above each announcement, identifying where it came from (Craft CMS or a plugin). ([#9747](https://github.com/craftcms/cms/discussions/9747))
- The control panel now keeps track of the currently-edited site on a per-tab basis by adding a `site` query string param to all control panel URLs. ([#8920](https://github.com/craftcms/cms/discussions/8920))
- Element index pages’ status and sort menu option selections are now coded into the page URL via `status` and `sort` query string params. ([#10669](https://github.com/craftcms/cms/discussions/10669))
- Users are no longer required to have a username or email.
- Users can now set their Formatting Locale to any known locale; not just the available Language options. ([#10519](https://github.com/craftcms/cms/pull/10519))
- Users’ Language and Formatting Locale settings now display locale names in the current language and their native languages. ([#10519](https://github.com/craftcms/cms/pull/10519))
- User queries now return all users by default, rather than only active users.
- Filtering users by `active`, `pending`, and `locked` statuses no longer excludes suspended users.
- `credentialed` and `inactive` are now reserved user group handles.
- Elements throughout the control panel are now automatically updated whenever they’re saved by another browser tab.
- Assets fields that are restricted to a single location can now be configured to allow selection within subfolders of that location. ([#9070](https://github.com/craftcms/cms/discussions/9070))
- When an image is saved as a new asset from the Image Editor via an Assets field, the Assets field will now automatically replace the selected asset with the new one. ([#8974](https://github.com/craftcms/cms/discussions/8974))
- `alt` is now a reserved field handle for volume field layouts.
- Volumes no longer have “types”, and their file operations are now delegated to a filesystem selected by an “Asset Filesystem” setting on the volume.
- Volumes now have “Transform Filesystem” and “Transform Subpath” settings, which can be used to choose where image transforms should be stored. (The volume’s Asset Filesystem will be used by default.)
- Asset thumbnails are now generated as image transforms.
- It’s now possible to create volumes directly from the User Settings page.
- Images that are not web-safe now are always converted to JPEGs when transforming, if no format was specified.
- Entry post dates are no longer set automatically until the entry is validated with the `live` scenario. ([#10093](https://github.com/craftcms/cms/pull/10093))
- Entry queries’ `authorGroup()` param method now accepts an array of `craft\models\UserGroup` objects.
- Element queries’ `revision` params can now be set to `null` to include normal and revision elements.
- Element queries can no longer be traversed or accessed like an array. Use a query execution method such as `all()`, `collect()`, or `one()` to fetch the results before working with them.
- Element queries’ `title` params no longer treat values with commas as arrays. ([#10891](https://github.com/craftcms/cms/issues/10891))
- User queries’ `firstName` and `lastName` params no longer treat values with commas as arrays. ([#10891](https://github.com/craftcms/cms/issues/10891))
- Relational fields now load elements in the current site rather than the primary site, if the source element isn’t localizable. ([#7048](https://github.com/craftcms/cms/issues/7048))
- Lightswitch fields can no longer be marked as required within field layouts. ([#10773](https://github.com/craftcms/cms/issues/10773))
- Built-in queue jobs are now always translated for the current user’s language. ([#9745](https://github.com/craftcms/cms/pull/9745))
- Path options passed to console commands (e.g. `--basePath`) now take precedence over their enivronment variable/PHP constant counterparts.
- Database backups are now named after the Craft version in the database, rather than the Composer-installed version. ([#9733](https://github.com/craftcms/cms/discussions/9733))
- Template autosuggestions now include their filename. ([#9744](https://github.com/craftcms/cms/pull/9744))
- Improved the look of loading spinners in the control panel. ([#9109](https://github.com/craftcms/cms/discussions/9109))
- The default `subLeft` and `subRight` search query term options are now only applied to terms that don’t include an asterisk at the beginning/end, e.g. `hello*`. ([#10613](https://github.com/craftcms/cms/discussions/10613))
- `{% cache %}` tags now store any external JavaScript or CSS files registered with `{% js %}` and `{% css %}` tags. ([#9987](https://github.com/craftcms/cms/discussions/9987))
- All control panel templates end in `.twig` now. ([#9743](https://github.com/craftcms/cms/pull/9743))
- 404 requests are no longer logged by default. ([#10659](https://github.com/craftcms/cms/pull/10659))
- Log entries are now single-line by default when Dev Mode is disabled. ([#10659](https://github.com/craftcms/cms/pull/10659))
- Log files are now rotated once every 24 hours. ([#10659](https://github.com/craftcms/cms/pull/10659))
- `CRAFT_STREAM_LOG` no longer logs _in addition to_ other log targets. ([#10659](https://github.com/craftcms/cms/pull/10659))
- The default log target no longer logs `debug` or `info` messages when Dev Mode is enabled. ([#10916](https://github.com/craftcms/cms/pull/10916))
- SQL query logs now use the `debug` log level, so they no longer get logged when Dev Mode is enabled. ([#10916](https://github.com/craftcms/cms/pull/10916))
- `yii\db\Connection::$enableLogging` and `$enableProfiling` are no longer enabled by default when Dev Mode is disabled. ([#10916](https://github.com/craftcms/cms/pull/10916))
- The `queue` log target no longer has special handling for Yii or `info` logs. ([#10916](https://github.com/craftcms/cms/pull/10916))
- A warning is now logged if an element query is executed before Craft is fully initialized. ([#11033](https://github.com/craftcms/cms/issues/11033))
- A warning is now logged if Twig is instantiated before Craft is fully initialized. ([#11033](https://github.com/craftcms/cms/issues/11033))
- Craft’s bootstrap script now attempts to create its configured system paths automatically. ([#10562](https://github.com/craftcms/cms/pull/10562))
- When using GraphQL to mutate entries, the `enabled` status is now affected on a per-site basis when specifying both the `enabled` and `siteId` parameters. ([#9771](https://github.com/craftcms/cms/issues/9771))
- The `forms/selectize` control panel template now supports `addOptionFn` and `addOptionLabel` params, which can be set to add new options to the list.
- Editable tables now support `allowAdd`, `allowDelete`, and `allowReorder` settings, replacing `staticRows`. ([#10163](https://github.com/craftcms/cms/pull/10163))
- Column definitions passed to the `_includes/forms/editableTable` control panel template can now specify a `width` key. ([#11062](https://github.com/craftcms/cms/pull/11062))
- The `limitField` macro in the `_components/fieldtypes/elementfieldsettings` control panel template has been renamed to `limitFields`.
- Renamed the `elements/get-categories-input-html` action to `categories/input-html`.
- Renamed the `elements/get-modal-body` action to `element-selector-modals/body`.
- The `entries/save-entry` action now returns a 400 HTTP status for JSON responses when the entry couldn’t be saved.
- The `users/save-user` action no longer includes a `unverifiedEmail` key in failure responses.
- The `users/set-password` action now returns a 400 HTTP status when an invalid token is passed, if there’s no URL to redirect to. ([#10592](https://github.com/craftcms/cms/discussions/10592))
- `install/*`, `setup/*`, `db/*`, and `help` actions no longer output a warning if Craft can’t connect to the database. ([#10851](https://github.com/craftcms/cms/pull/10851))
- `createFoldersInVolume:<uid>` user permissions have been renamed to `createFolders:<uid>`.
- `deleteFilesAndFoldersInVolume:<uid>` user permissions have been renamed to `deleteAssets:<uid>`.
- `deletePeerFilesInVolume:<uid>` user permissions have been renamed to `deletePeerAssets:<uid>`.
- `editCategories:<uid>` user permissions have been split into `viewCategories:<uid>`, `saveCategories:<uid>`, `deleteCategories:<uid>`, `viewPeerCategoryDrafts:<uid>`, `savePeerCategoryDrafts:<uid>`, and `deletePeerCategoryDrafts:<uid>`.
- `editEntries:<uid>` user permissions have been renamed to `viewEntries:<uid>`.
- `editImagesInVolume:<uid>` user permissions have been renamed to `editImages:<uid>`.
- `editPeerEntries:<uid>` user permissions have been renamed to `viewPeerEntries:<uid>`.
- `editPeerEntryDrafts:<uid>` user permissions have been split into `viewPeerEntryDrafts:<uid>` and `savePeerEntryDrafts:<uid>`.
- `editPeerFilesInVolume:<uid>` user permissions have been renamed to `savePeerAssets:<uid>`.
- `editPeerImagesInVolume:<uid>` user permissions have been renamed to `editPeerImages:<uid>`.
- `publishEntries:<uid>` user permissions have been renamed to `saveEntries:<uid>`, and no longer differentiate between enabled and disabled entries. (Users with `viewEntries:<uid>` permissions will still be able to create drafts.)
- `publishPeerEntries:<uid>` user permissions have been renamed to `savePeerEntries:<uid>`, and no longer differentiate between enabled and disabled entries. (Users with `viewPeerEntries:<uid>` permissions will still be able to create drafts.)
- `replaceFilesInVolume:<uid>` user permissions have been renamed to `replaceFiles:<uid>`.
- `replacePeerFilesInVolume:<uid>` user permissions have been renamed to `replacePeerFiles:<uid>`.
- `saveAssetInVolume:<uid>` user permissions have been renamed to `saveAssets:<uid>`.
- `viewPeerFilesInVolume:<uid>` user permissions have been renamed to `viewPeerAssets:<uid>`.
- `viewVolume:<uid>` user permissions have been renamed to `viewAssets:<uid>`.
- Elements’ `searchScore` GraphQL fields are now returned as integers.
- Element types must now override `craft\base\Element::isDeletable()` if its elements should be deletable from the index page.
- Element types’ `cpEditUrl()` methods no longer need to add a `site` param; one will be added automatically by `craft\base\Element::getCpEditUrl()`.
- Element types’ `defineActions()` methods’ `$source` arguments should no longer accept `null`.
- Element types’ `defineSources()` methods’ `$context` arguments should no longer accept `null`.
- Element types’ `getHtmlAttributes()` and `htmlAttributes()` methods must now return attribute arrays that are compatible with `craft\helpers\Html::renderTagAttributes()`.
- Element types’ `sources()` methods’ `$context` arguments should no longer accept `null`.
- Element types’ `tableAttributes()` and `defineTableAttributes()` methods should no longer return a generic attribute for defining the header column heading at the beginning of the returned array. The header column heading is now set to the element type’s display name, per its `displayName()` method.
- Block element types’ `getOwner()` methods can now return `null`.
- Control panel resource locations are now cached, so resource requests can be resolved when Craft isn’t installed yet, or a database connection can’t be established. ([#10642](https://github.com/craftcms/cms/pull/10642))
- Control panel resources are now served with cache headers, if the `buildId` config setting is set. ([#10705](https://github.com/craftcms/cms/pull/10705))
- Empty subfolders within the temporary upload volume are now removed during garbage collection. ([#10746](https://github.com/craftcms/cms/issues/10746))
- Most config settings can now be overridden via environment variables. ([#10573](https://github.com/craftcms/cms/pull/10573), [#10869](https://github.com/craftcms/cms/pull/10869))
- It’s now possible to configure the Debug Toolbar to store its data files on a filesystem, rather than within `storage/runtime/debug/`. ([#10825](https://github.com/craftcms/cms/pull/10825))
- `craft\base\AssetPreviewHandlerInterface::getPreviewHtml()` now accepts an optional array of variable to pass on to the template.
- `craft\base\Element::__get()` now clones custom field values before returning them. ([#8781](https://github.com/craftcms/cms/discussions/8781))
- `craft\base\Element::fieldLayoutFields()` now has a `visibleOnly` argument.
- `craft\base\Element::getFieldValue()` now returns eager-loaded element values for the field, when they exist. ([#10047](https://github.com/craftcms/cms/issues/10047))
- `craft\base\Element::metaFieldsHtml()` now has a `static` argument.
- `craft\base\Element::setFieldValue()` now unsets any previously-eager-loaded elements for the field. ([#11003](https://github.com/craftcms/cms/discussions/11003))
- `craft\base\Element::slugFieldHtml()` now has a `static` argument.
- `craft\base\ElementInterface::getEagerLoadedElements()` now returns an `Illuminate\Support\Collection` object instead of an array. ([#8513](https://github.com/craftcms/cms/discussions/8513))
- `craft\base\ElementInterface::getSidebarHtml()` now has a `static` argument.
- `craft\base\MemoizableArray` no longer extends `ArrayObject`, and now implements `IteratorAggregate` and `Countable` directly.
- `craft\base\Model::__construct()` and `setAttributes()` now automatically typecast values that map to properties with `int`, `float`, `int|float`, `string`, `bool`, `array`, or `DateTime` type declarations. ([#10706](https://github.com/craftcms/cms/pull/10706))
- `craft\base\Model::datetimeAttributes()` is now called from the constructor, instead of the `init()` method.
- `craft\base\Model::setAttributes()` now normalizes date attributes into `DateTime` objects.
- `craft\behaviors\FieldLayoutBehavior::getFields()` has been renamed to `getCustomFields()`.
- `craft\elements\Asset::getImg()` now sets the `alt` attribute to the native Alternative Text field value, if set.
- `craft\elements\Asset::getVolume()` now returns an instance of `craft\models\Volume`.
- `craft\elements\db\ElementQuery::ids()` no longer accepts an array of criteria params.
- `craft\events\DraftEvent::$source` has been renamed to `$canonical`.
- `craft\events\GetAssetThumbUrlEvent` has been renamed to `DefineAssetThumbUrlEvent`.
- `craft\events\GetAssetUrlEvent` has been renamed to `DefineAssetUrlEvent`.
- `craft\events\RevisionEvent::$source` has been renamed to `$canonical`.
- `craft\fieldlayoutelements\AssetTitleField` has been renamed to `craft\fieldlayoutelements\assets\AssetTitleField`.
- `craft\fieldlayoutelements\EntryTitleField` has been renamed to `craft\fieldlayoutelements\entries\EntryTitleField`.
- `craft\fieldlayoutelements\StandardField` has been renamed to `craft\fieldlayoutelements\BaseNativeField`.
- `craft\fieldlayoutelements\StandardTextField` has been renamed to `craft\fieldlayoutelements\TextField`.
- `craft\fields\Assets::$singleUploadLocationSource` has been renamed to `$restrictedLocationSource`.
- `craft\fields\Assets::$singleUploadLocationSubpath` has been renamed to `$restrictedLocationSubpath`.
- `craft\fields\Assets::$useSingleFolder` has been renamed to `$restrictLocation`.
- `craft\fields\BaseRelationField::$limit` has been renamed to `$maxRelations`.
- `craft\fields\BaseRelationField::elementType()` is now public.
- `craft\fields\BaseRelationField::inputSelectionCriteria()` has been renamed to `getInputSelectionCriteria()`, and is now public.
- `craft\fields\BaseRelationField::inputSources()` has been renamed to `getInputSources()`, and is now public.
- `craft\gql\directives\FormatDateTime::defaultTimezone()` has been renamed to `defaultTimeZone()`.
- `craft\gql\TypeManager::EVENT_DEFINE_GQL_TYPE_FIELDS` is now triggered when actually resolving fields for a GraphQL type, rather than when the type is first created. ([#9626](https://github.com/craftcms/cms/issues/9626))
- `craft\helpers\App::env()` now checks for a PHP constant as well, if the environment variable didn’t exist.
- `craft\helpers\App::env()` now returns `null` if a value couldn’t be found, rather than `false`.
- `craft\helpers\App::env()` now returns a boolean if the original value was `'true'` or `'false'`.
- `craft\helpers\App::env()` now returns an integer or float if the original value was numeric.
- `craft\helpers\ArrayHelper::getValue()` now supports keys in square bracket syntax, e.g. `foo[bar][baz]`.
- `craft\helpers\Assets::generateUrl()` no longer accepts a transform index for date modified comparisons. A `DateTime` object is expected instead.
- `craft\helpers\Assets::urlAppendix()` no longer accepts a transform index for date modified comparisons. A `DateTime` object is expected instead.
- `craft\helpers\Component::createComponent()` now automatically typecasts values that map to properties with `int`, `float`, `int|float`, `string`, `bool`, `array`, or `DateTime` type declarations. ([#10706](https://github.com/craftcms/cms/pull/10706))
- `craft\helpers\Cp::elementHtml()` now has an `$autoReload` argument.
- `craft\helpers\Db::batchInsert()`, `craft\helpers\Db::insert()`, `craft\db\Command::batchInsert()`, `craft\db\Command::insert()`, `craft\db\Migration::batchInsert()`, and `craft\db\Migration::insert()` no longer have `$includeAuditColumns` arguments, and now check if the table has `dateCreated`, `dateUpdated`, and/or `uid` columns before setting their values.
- `craft\helpers\Db::parseParam()` now validates that numeric values are passed if the `$columnType` is set to a numeric column type. ([#9142](https://github.com/craftcms/cms/issues/9142))
- `craft\helpers\Db::prepareDateForDb()` no longer has a `$stripSeconds` argument.
- `craft\helpers\Db::prepareValueForDb()` now has a `$columnType` argument.
- `craft\helpers\Db::truncateTable()` now returns `void` rather than `int`.
- `craft\helpers\Db::update()`, `craft\helpers\Db::upsert()`, `craft\db\Command::update()`, `craft\db\Command::upsert()`, `craft\db\Migration::update()`’ and `craft\db\Migration::upsert()`’ `$includeAuditColumns` arguments have been renamed to `$updateTimestamp`, and only affect the `dateCreated` column now. All upserts now check if the table has `dateCreated`, `dateUpdated`, and/or `uid` columns before setting their values.
- `craft\helpers\Db::upsert()`, `craft\db\Command::upsert()`, and `craft\db\Migration()` no longer merge the `$updateColumns` array into `$insertColumns`. The full array of `INSERT` column values should be passed to `$insertColumns` now.
- `craft\helpers\Gql::getUnionType()` no longer requires a resolver function to be passed, if the union contains only element GraphQL types.
- `craft\helpers\Html::beginForm()` not sets `accept-charset="UTF-8"` by default.
- `craft\helpers\Html` now supports defining `hx-*` and `data-hx-*` attributes via a `hx` and `data-hx` keys, similar to `aria` and `data`.
- `craft\helpers\i18n\Formatter::asPercent()` now chooses a default `$decimals` value based on the value given, if `null`.
- `craft\helpers\i18n\Formatter::asPercent()` now treats all empty values as `0`.
- `craft\helpers\MailerHelper::normalizeEmails()` now returns an empty array instead of `null`.
- `craft\helpers\MigrationHelper::dropAllIndexesOnTable()` no longer returns an array of the dropped indexes.
- `craft\helpers\Queue::push()` now has a `$queue` argument.
- `craft\models\FieldLayout::EVENT_DEFINE_STANDARD_FIELDS` has been renamed to `EVENT_DEFINE_NATIVE_FIELDS`.
- `craft\models\FieldLayout::getAvailableStandardFields()` has been renamed to `getAvailableNativeFields()`.
- `craft\models\FieldLayout::getFields()` has been renamed to `getCustomFields()`.
- `craft\queue\Queue::$channel` is now set automatically based on the queue’s application component ID.
- `craft\services\Announcements::push()` no longer accepts callables to be passed to the `$heading` and `$body` arguments. `craft\i18n\Translation::prep()` should be used to prepare the messages to be lazy-translated instead.
- `craft\services\AssetIndexer::storeIndexList()` now expects the first argument to be a generator that returns `craft\models\FsListing` objects.
- `craft\services\Assets::ensureFolderByFullPathAndVolume()` now returns a `craft\models\VolumeFolder` object rather than a folder ID.
- `craft\services\Assets::ensureTopFolder()` now returns a `craft\models\VolumeFolder` object rather than a folder ID.
- `craft\services\Assets::EVENT_GET_ASSET_THUMB_URL` has been renamed to `EVENT_DEFINE_THUMB_URL`.
- `craft\services\Assets::EVENT_GET_ASSET_URL` has been moved to `craft\elements\Asset::EVENT_DEFINE_URL`.
- `craft\services\AssetTransforms::CONFIG_TRANSFORM_KEY` has been moved to `craft\services\ProjectConfig::PATH_IMAGE_TRANSFORMS`.
- `craft\services\Categories::CONFIG_CATEGORYROUP_KEY` has been moved to `craft\services\ProjectConfig::PATH_CATEGORY_GROUPS`.
- `craft\services\Fields::CONFIG_FIELDGROUP_KEY` has been moved to `craft\services\ProjectConfig::PATH_FIELD_GROUPS`.
- `craft\services\Fields::CONFIG_FIELDS_KEY` has been moved to `craft\services\ProjectConfig::PATH_FIELDS`.
- `craft\services\Globals::CONFIG_GLOBALSETS_KEY` has been moved to `craft\services\ProjectConfig::PATH_GLOBAL_SETS`.
- `craft\services\Gql::CONFIG_GQL_KEY` has been moved to `craft\services\ProjectConfig::PATH_GRAPHQL`.
- `craft\services\Gql::CONFIG_GQL_PUBLIC_TOKEN_KEY` has been moved to `craft\services\ProjectConfig::PATH_GRAPHQL_PUBLIC_TOKEN`.
- `craft\services\Gql::CONFIG_GQL_SCHEMAS_KEY` has been moved to `craft\services\ProjectConfig::PATH_GRAPHQL_SCHEMAS`.
- `craft\services\Matrix::CONFIG_BLOCKTYPE_KEY` has been moved to `craft\services\ProjectConfig::PATH_MATRIX_BLOCK_TYPES`.
- `craft\services\Matrix::duplicateBlocks()` now has a `$deleteOtherBlocks` argument.
- `craft\services\Plugins::CONFIG_PLUGINS_KEY` has been moved to `craft\services\ProjectConfig::PATH_PLUGINS`.
- `craft\services\Plugins::doesPluginRequireDatabaseUpdate()` has been renamed to `isPluginUpdatePending()`.
- `craft\services\ProjectConfig::applyYamlChanges()` has been renamed to `applyExternalChanges()`.
- `craft\services\ProjectConfig::getDoesYamlExist()` has been renamed to `getDoesExternalConfigExist()`.
- `craft\services\ProjectConfig::getIsApplyingYamlChanges()` has been renamed to `getIsApplyingExternalChanges()`.
- `craft\services\ProjectConfig::set()` now returns `true` or `false` depending on whether the project config was modified.
- `craft\services\Revisions::createRevision()` now returns the ID of the revision, rather than the revision itself.
- `craft\services\Routes::CONFIG_ROUTES_KEY` has been moved to `craft\services\ProjectConfig::PATH_ROUTES`.
- `craft\services\Sections::CONFIG_ENTRYTYPES_KEY` has been moved to `craft\services\ProjectConfig::PATH_ENTRY_TYPES`.
- `craft\services\Sections::CONFIG_SECTIONS_KEY` has been moved to `craft\services\ProjectConfig::PATH_PATH_SECTIONS`.
- `craft\services\Sites::CONFIG_SITEGROUP_KEY` has been moved to `craft\services\ProjectConfig::PATH_SITE_GROUPS`.
- `craft\services\Sites::CONFIG_SITES_KEY` has been moved to `craft\services\ProjectConfig::PATH_SITES`.
- `craft\services\Tags::CONFIG_TAGGROUP_KEY` has been moved to `craft\services\ProjectConfig::PATH_TAG_GROUPS`.
- `craft\services\Updates::getIsCraftDbMigrationNeeded()` has been renamed to `getIsCraftUpdatePending()`.
- `craft\services\Updates::getIsPluginDbUpdateNeeded()` has been renamed to `getIsPluginUpdatePending()`.
- `craft\services\UserGroups::CONFIG_USERPGROUPS_KEY` has been moved to `craft\services\ProjectConfig::PATH_USER_GROUPS`.
- `craft\services\UserPermissions::getAllPermissions()` and `getAssignablePermissions()` now return permission groups as arrays with `heading` and `permission` sub-keys, fixing a bug where two groups with the same heading would conflict with each other. ([#7771](https://github.com/craftcms/cms/issues/7771))
- `craft\services\Users::CONFIG_USERLAYOUT_KEY` has been moved to `craft\services\ProjectConfig::PATH_USER_FIELD_LAYOUTS`.
- `craft\services\Users::CONFIG_USERS_KEY` has been moved to `craft\services\ProjectConfig::PATH_USERS`.
- `craft\services\Volumes::CONFIG_VOLUME_KEY` has been moved to `craft\services\ProjectConfig::PATH_VOLUMES`.
- `craft\test\fixtures\elements\BaseElementFixture` now validates elements with the `live` scenario if they are enabled, canonical, and not a provisional draft.
- `craft\test\TestSetup::getMockApp()` has been renamed to `getMockModule()`, and its `$appClass` argument has been renamed to `$moduleClass`.
- `craft\web\Request::getBodyParam()` now accepts nested param names in the `foo[bar][baz]` format.
- `craft\web\Request::getBodyParams()` and `getBodyParam()` now check for an `X-Craft-Namespace` header. If present, only params that begin with its value will be returned, excluding the namespace.
- `craft\web\View::renderString()` now has an `$escapeHtml` argument.
- `craft\web\View::setNamespace()`’ `$namespace` argument no longer has a default value of `null`.
- The `Craft.getUrl()` JavaScript method now removes duplicate query string params when passing in a param that’s already included in the base URL.
- The `Craft.getUrl()` JavaScript method now encodes any query string params passed to it.
- `Craft.broadcastChannel` has been split up into two broadcast channels: `Craft.broadcaster` and `Craft.messageReceiver`.
- `Craft.cp.$tabs` now returns a collection of the tabs’ `<a>` elements, as they no longer have wrapping `<li>` elements.
- Local volumes no longer use Flysystem.
- A selected volume for user photo storage if no longer displayed if no volume has been set.
- The user photo volume can now only be set to a volume that has a public transform filesystem configured.
- Craft now uses Symfony Mailer to send email. ([#10062](https://github.com/craftcms/cms/discussions/10062))
- Updated Twig to 3.3.
- Updated vue-autosuggest to 2.2.0.

### Deprecated
- Deprecated the `autosaveDrafts` config setting.
- Deprecated the `anyStatus` element query param. `status(null)` should be used instead.
- Deprecated the `immediately` argument for transforms created over GraphQL. It no longer has any effect.
- Deprecated `craft\base\ApplicationTrait::getInstalledSchemaVersion()`.
- Deprecated `craft\base\Model::datetimeAttributes()`. ([#10706](https://github.com/craftcms/cms/pull/10706))
- Deprecated `craft\elements\User::getFullName()`. `$fullName` should be used instead.
- Deprecated `craft\gql\TypeManager::flush()`. `craft\services\Gql::flushCaches()` should be used instead.
- Deprecated `craft\gql\TypeManager::prepareFieldDefinitions()`. `craft\services\Gql::prepareFieldDefinitions()` should be used instead.
- Deprecated `craft\helpers\ArrayHelper::append()`. `array_unshift()` should be used instead.
- Deprecated `craft\helpers\ArrayHelper::prepend()`. `array_push()` should be used instead.
- Deprecated `craft\helpers\MigrationHelper`.
- Deprecated `craft\i18n\I18N::getIsIntlLoaded()`.
- Deprecated `craft\services\Assets::getAssetUrl()`. `craft\elements\Asset::getUrl()` should be used instead.
- Deprecated `craft\services\Assets::getIconPath()`. `craft\helpers\Assets::iconPath()` should be used instead.
- Deprecated `craft\web\Controller::asErrorJson()`. `asFailure()` should be used instead.
- Deprecated the `assets/save-asset` action. `elements/save` should be used instead.
- Deprecated the `categories/save-category` action. `elements/save` should be used instead.
- Deprecated the `Craft.appendFootHtml()` JavaScript method. `appendBodyHtml()` should be used instead.

### Removed
- Removed the “Header Column Heading” element source setting.
- Removed support for setting custom config settings from `config/general.php`. `config/custom.php` should be used instead. ([#10012](https://github.com/craftcms/cms/issues/10012))
- Removed the `customAsciiCharMappings` config setting.
- Removed the `siteName` config setting. Environment-specific site names can be defined via environment variables.
- Removed the `siteUrl` config setting. Environment-specific site URLs can be defined via environment variables.
- Removed the `suppressTemplateErrors` config setting.
- Removed the `useCompressedJs` config setting.
- Removed the `useProjectConfigFile` config setting. Override `craft\services\ProjectConfig::$writeYamlAutomatically` to opt into [manual YAML file generation](https://craftcms.com/docs/4.x/project-config.html#manual-yaml-file-generation).
- Removed support for `config/volumes.php`. Volumes can now specify per-environment filesystems.
- Removed support for the `CRAFT_SITE_URL` PHP constant. Environment-specific site URLs can be defined via environment variables.
- Removed the `enabledForSite` GraphQL argument. `status` should be used instead.
- Removed the `{% includeHiResCss %}` Twig tag.
- Removed support for deprecated `DateTime` faux Twig methods `atom()`, `cookie()`, `iso8601()`, `rfc822()`, `rfc850()`, `rfc1036()`, `rfc1123()`, `rfc2822()`, `rfc3339()`, `rss()`, `w3c()`, `w3cDate()`, `mySqlDateTime()`, `localeDate()`, `localeTime()`, `year()`, `month()`, `day()`, `nice()`, and `uiTimestamp()`.
- Removed the `locale` element property. `siteId` should be used instead.
- Removed the `ownerLocale` Matrix block query param. `site` or `siteId` should be used instead.
- Removed support for `sourceLocale` in `relatedTo` element query params. `sourceSite` should be used instead.
- Removed the `craft.categoryGroups` Twig variable.
- Removed the `craft.config` Twig variable.
- Removed the `craft.deprecator` Twig variable.
- Removed the `craft.elementIndexes` Twig variable.
- Removed the `craft.emailMessages` Twig variable.
- Removed the `craft.feeds` Twig variable.
- Removed the `craft.fields` Twig variable.
- Removed the `craft.globals` Twig variable.
- Removed the `craft.i18n` Twig variable.
- Removed the `craft.request` Twig variable.
- Removed the `craft.sections` Twig variable.
- Removed the `craft.session` Twig variable.
- Removed the `craft.systemSettings` Twig variable.
- Removed the `craft.userGroups` Twig variable.
- Removed the `craft.userPermissions` Twig variable.
- Removed the `assignUserGroups` user permission, which authorized users to assign other users to their own groups. Authorization must now be explicitly granted for each group. ([#10422](https://github.com/craftcms/cms/issues/10422))
- Removed the `customizeSources` user permission. Only admins can customize element sources now, and only from an environment that allows admin changes.
- Removed the `publishPeerEntryDrafts:<uid>` permissions, as they were pointless. (If a user is authorized to save an entry and view other users’ drafts of it, there’s nothing stopping them from making the same changes themselves.)
- Removed the `assets/edit-asset` action.
- Removed the `assets/thumb` action.
- Removed the `categories/edit-category` action.
- Removed the `categories/preview-category` action.
- Removed the `categories/share-category` action.
- Removed the `categories/view-shared-category` action.
- Removed the `dashboard/get-feed-items` action.
- Removed the `elements/get-editor-html` action.
- Removed the `entries/switch-entry-type` action.
- Removed `craft\base\ApplicationTrait::getEntryRevisions()`.
- Removed `craft\base\ApplicationTrait::getFeed()`.
- Removed `craft\base\Element::ATTR_STATUS_CONFLICTED`.
- Removed `craft\base\Element::getHasFreshContent()`. `getIsFresh()` should be used instead.
- Removed `craft\base\ElementInterface::getEditorHtml()`. Element edit forms are now exclusively driven by their field layout.
- Removed `craft\base\FieldLayoutElementInterface`.
- Removed `craft\base\FlysystemVolume`.
- Removed `craft\base\LocalVolumeInterface`.
- Removed `craft\base\Volume`.
- Removed `craft\base\VolumeInterface`.
- Removed `craft\base\VolumeTrait`.
- Removed `craft\behaviors\FieldLayoutBehavior::setFields()`.
- Removed `craft\config\DbConfig::updateDsn()`.
- Removed `craft\console\Request::getIsSingleActionRequest()`.
- Removed `craft\controllers\AssetTransformsController`.
- Removed `craft\controllers\BaseUpdaterController::ACTION_COMPOSER_OPTIMIZE`.
- Removed `craft\controllers\BaseUpdaterController::actionComposerOptimize()`.
- Removed `craft\controllers\Drafts`.
- Removed `craft\controllers\ElementIndexesController::$paginated`.
- Removed `craft\controllers\EntriesController::EVENT_PREVIEW_ENTRY`.
- Removed `craft\controllers\UtilitiesController::actionAssetIndexPerformAction()`.
- Removed `craft\db\Connection::trimObjectName()`.
- Removed `craft\db\Table::ASSETTRANSFORMINDEX`.
- Removed `craft\db\Table::ASSETTRANSFORMS`.
- Removed `craft\elements\actions\SetStatus::$allowDisabledForSite`.
- Removed `craft\elements\actions\SetStatus::DISABLED_FOR_SITE`.
- Removed `craft\elements\actions\SetStatus::DISABLED_GLOBALLY`.
- Removed `craft\elements\Asset::getSupportsPreview()`.
- Removed `craft\elements\Asset::getTransformSource()`.
- Removed `craft\elements\Asset::setTransformSource()`.
- Removed `craft\elements\db\ElementQuery::getIterator()`.
- Removed `craft\elements\db\ElementQuery::offsetExists()`.
- Removed `craft\elements\db\ElementQuery::offsetGet()`.
- Removed `craft\elements\db\ElementQuery::offsetSet()`.
- Removed `craft\elements\db\ElementQuery::offsetUnset()`.
- Removed `craft\elements\User::mergePreferences()`.
- Removed `craft\errors\AssetTransformException`.
- Removed `craft\errors\FieldNotFoundException`.
- Removed `craft\errors\InvalidVolumeException`.
- Removed `craft\errors\MissingVolumeFolderException`.
- Removed `craft\errors\VolumeException`.
- Removed `craft\errors\VolumeObjectExistsException`.
- Removed `craft\errors\VolumeObjectNotFoundException`.
- Removed `craft\events\AssetTransformEvent`.
- Removed `craft\events\AssetTransformImageEvent`.
- Removed `craft\events\DefineComponentsEvent`.
- Removed `craft\events\GenerateTransformEvent::$image`.
- Removed `craft\events\GenerateTransformEvent::$tempPath`.
- Removed `craft\events\GetAssetThumbEvent`.
- Removed `craft\events\GetAssetThumbUrlEvent::$generate`.
- Removed `craft\events\GetAssetThumbUrlEvent::$size`.
- Removed `craft\events\GlobalSetContentEvent`.
- Removed `craft\events\RegisterGqlPermissionsEvent`.
- Removed `craft\events\SearchEvent::getElementIds()`.
- Removed `craft\events\SearchEvent::setElementIds()`.
- Removed `craft\feeds\Feeds`.
- Removed `craft\feeds\GuzzleClient`.
- Removed `craft\fields\BaseOptionsField::optionLabel()`.
- Removed `craft\fields\Url::$placeholder`.
- Removed `craft\gql\base\Resolver::extractEagerLoadCondition()`.
- Removed `craft\gql\base\Resolver::getArrayableArguments()`.
- Removed `craft\gql\base\Resolver::prepareArguments()`.
- Removed `craft\helpers\App::dbMutexConfig()`.
- Removed `craft\helpers\App::getDefaultLogTargets()`.
- Removed `craft\helpers\App::logConfig()`.
- Removed `craft\helpers\Cp::editElementTitles()`.
- Removed `craft\helpers\Localization::localeData()`.
- Removed `craft\helpers\Stringy`.
- Removed `craft\i18n\Locale::setDateTimeFormats()`.
- Removed `craft\log\FileTarget`.
- Removed `craft\log\StreamLogTarget`.
- Removed `craft\models\AssetTransform`.
- Removed `craft\models\AssetTransformIndex`.
- Removed `craft\models\BaseEntryRevisionModel`.
- Removed `craft\models\EntryDraft`.
- Removed `craft\models\EntryVersion`.
- Removed `craft\models\FieldLayout::setFields()`.
- Removed `craft\models\FieldLayoutTab::getFields()`.
- Removed `craft\models\Site::$originalBaseUrl`.
- Removed `craft\models\Site::$originalName`.
- Removed `craft\models\Site::overrideBaseUrl()`.
- Removed `craft\models\Site::overrideName()`.
- Removed `craft\models\VolumeListing`.
- Removed `craft\mutex\DbMutexTrait`.
- Removed `craft\mutex\FileMutex`.
- Removed `craft\mutex\MysqlMutex`.
- Removed `craft\mutex\PgsqlMutex`.
- Removed `craft\mutex\PrefixedMutexTrait`.
- Removed `craft\queue\jobs\DeleteStaleTemplateCaches`.
- Removed `craft\records\AssetTransform`.
- Removed `craft\records\MatrixBlockType::$validateUniques`.
- Removed `craft\services\AssetIndexer::deleteStaleIndexingData()`.
- Removed `craft\services\AssetIndexer::extractFolderItemsFromIndexList()`.
- Removed `craft\services\AssetIndexer::extractSkippedItemsFromIndexList()`.
- Removed `craft\services\AssetIndexer::getIndexingSessionId()`.
- Removed `craft\services\AssetIndexer::getMissingFiles()`.
- Removed `craft\services\AssetIndexer::prepareIndexList()`.
- Removed `craft\services\AssetIndexer::processIndexForVolume()`.
- Removed `craft\services\Assets::$generatePendingTransformsViaQueue`.
- Removed `craft\services\Assets::EVENT_GET_ASSET_THUMB_URL`.
- Removed `craft\services\Assets::EVENT_GET_THUMB_PATH`.
- Removed `craft\services\Assets::getThumbPath()`.
- Removed `craft\services\AssetTransforms`.
- Removed `craft\services\Composer::$disablePackagist`.
- Removed `craft\services\Composer::optimize()`.
- Removed `craft\services\Content::getContentRow()`.
- Removed `craft\services\Content::populateElementContent()`.
- Removed `craft\services\Drafts::EVENT_AFTER_MERGE_SOURCE_CHANGES`.
- Removed `craft\services\Drafts::EVENT_AFTER_PUBLISH_DRAFT`.
- Removed `craft\services\Drafts::EVENT_BEFORE_MERGE_SOURCE_CHANGES`.
- Removed `craft\services\Drafts::EVENT_BEFORE_PUBLISH_DRAFT`.
- Removed `craft\services\Drafts::publishDraft()`.
- Removed `craft\services\EntryRevisions`.
- Removed `craft\services\Fields::assembleLayout()`.
- Removed `craft\services\Fields::getFieldIdsByLayoutId()`.
- Removed `craft\services\Fields::getFieldsByElementType()`.
- Removed `craft\services\Fields::getFieldsByLayoutId()`.
- Removed `craft\services\Gql::getAllPermissions()`.
- Removed `craft\services\Path::getAssetThumbsPath()`.
- Removed `craft\services\ProjectConfig::CONFIG_ALL_KEY`.
- Removed `craft\services\ProjectConfig::CONFIG_ALL_KEY`.
- Removed `craft\services\ProjectConfig::CONFIG_KEY`.
- Removed `craft\services\Sections::isSectionTemplateValid()`.
- Removed `craft\services\SystemSettings`.
- Removed `craft\services\TemplateCaches::deleteCacheById()`.
- Removed `craft\services\TemplateCaches::deleteCachesByKey()`.
- Removed `craft\services\TemplateCaches::deleteExpiredCaches()`.
- Removed `craft\services\TemplateCaches::deleteExpiredCachesIfOverdue()`.
- Removed `craft\services\TemplateCaches::EVENT_AFTER_DELETE_CACHES`.
- Removed `craft\services\TemplateCaches::EVENT_BEFORE_DELETE_CACHES`.
- Removed `craft\services\TemplateCaches::handleResponse()`.
- Removed `craft\services\TemplateCaches::handleResponse()`.
- Removed `craft\services\TemplateCaches::includeElementInTemplateCaches()`.
- Removed `craft\services\TemplateCaches::includeElementQueryInTemplateCaches()`.
- Removed `craft\services\Volumes::createVolume()`.
- Removed `craft\services\Volumes::EVENT_REGISTER_VOLUME_TYPES`.
- Removed `craft\services\Volumes::getAllVolumeTypes()`.
- Removed `craft\services\Volumes::getVolumeOverrides()`.
- Removed `craft\volumes\Local`.
- Removed `craft\volumes\MissingVolume`.
- Removed `craft\volumes\Temp`.
- Removed `craft\web\AssetBundle::useCompressedJs()`.
- Removed `craft\web\AssetManager::getPublishedPath()`.
- Removed `craft\web\Request::getIsSingleActionRequest()`.
- Removed `craft\web\twig\Template`.
- Removed `craft\web\twig\variables\CategoryGroups`.
- Removed `craft\web\twig\variables\Config`.
- Removed `craft\web\twig\variables\Deprecator`.
- Removed `craft\web\twig\variables\ElementIndexes`.
- Removed `craft\web\twig\variables\EmailMessages`.
- Removed `craft\web\twig\variables\Feeds`.
- Removed `craft\web\twig\variables\Fields`.
- Removed `craft\web\twig\variables\Globals`.
- Removed `craft\web\twig\variables\I18N`.
- Removed `craft\web\twig\variables\Request`.
- Removed `craft\web\twig\variables\Sections`.
- Removed `craft\web\twig\variables\SystemSettings`.
- Removed `craft\web\twig\variables\UserGroups`.
- Removed `craft\web\twig\variables\UserPermissions`.
- Removed `craft\web\twig\variables\UserSession`.
- Removed `craft\web\User::destroyDebugPreferencesInSession()`.
- Removed `craft\web\User::saveDebugPreferencesToSession()`.
- Removed `craft\web\View::$minifyCss`.
- Removed `craft\web\View::$minifyJs`.
- Removed `craft\web\View::registerHiResCss()`.
- Removed `craft\web\View::renderTemplateMacro()`.
- Removed the `_layouts/element` control panel template.
- Removed the `assets/_edit` control panel template.
- Removed the `categories/_edit` control panel template.
- Removed the `entries/_edit` control panel template.
- Removed the `cp.assets.edit.content` control panel template hook.
- Removed the `cp.assets.edit.details` control panel template hook.
- Removed the `cp.assets.edit.meta` control panel template hook.
- Removed the `cp.assets.edit.settings` control panel template hook.
- Removed the `cp.assets.edit` control panel template hook.
- Removed the `cp.categories.edit.content` control panel template hook.
- Removed the `cp.categories.edit.details` control panel template hook.
- Removed the `cp.categories.edit.meta` control panel template hook.
- Removed the `cp.categories.edit.settings` control panel template hook.
- Removed the `cp.categories.edit` control panel template hook.
- Removed the `cp.elements.edit` control panel template hook.
- Removed the `cp.entries.edit.content` control panel template hook.
- Removed the `cp.entries.edit.details` control panel template hook.
- Removed the `cp.entries.edit.meta` control panel template hook.
- Removed the `cp.entries.edit.settings` control panel template hook.
- Removed the `cp.entries.edit` control panel template hook.
- Removed the `Craft.AssetEditor` JavaScript class.
- Removed the `Craft.BaseElementEditor` JavaScript class.
- Removed the `Craft.DraftEditor` JavaScript class.
- Removed the `Craft.queueActionRequest()` JavaScript method. `Craft.queue.push()` can be used instead.
- Removed the Flysystem package. The `craftcms/flysystem-adapter` package now provides a base Flysystem adapter class.
- Removed the laminas-feed package.
- Removed the yii2-swiftmailer package.

### Fixed
- Fixed a bug where pending project config changes in the YAML would get applied when other project config changes were made. ([#9660](https://github.com/craftcms/cms/issues/9660))
- Fixed a bug where revisions weren’t getting propagated when a section was enabled for new sites, or its Propagation Method was changed. ([#10634](https://github.com/craftcms/cms/issues/10634))

### Security
- Generated control panel URLs now begin with the `@web` alias value if the `baseCpUrl` config setting isn’t defined.
- HTML entities output within email body text are now escaped by default in HTML email bodies.<|MERGE_RESOLUTION|>--- conflicted
+++ resolved
@@ -1,15 +1,13 @@
 # Release Notes for Craft CMS 4
 
-<<<<<<< HEAD
 ## Unreleased
 
 - `craft\services\Elements::propagateElements()` now returns the element in the target site.
 - Fixed an error that could occur when running tests. ([#13076](https://github.com/craftcms/cms/issues/13076))
-=======
+
 ## 4.4.7.1 - 2023-04-15
 
 - Locked the Yii 2 PSR Log Target library to 1.1.3 to avoid a PHP error that occurs on 1.1.4.
->>>>>>> 5035cee5
 
 ## 4.4.7 - 2023-04-11
 
