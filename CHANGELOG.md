--- conflicted
+++ resolved
@@ -1,6 +1,5 @@
 # Release Notes for Craft CMS 3.x
 
-<<<<<<< HEAD
 ## Unreleased (3.6)
 
 ### Added
@@ -102,14 +101,13 @@
 ### Removed
 - Removed Minify and jsmin-php.
 - Removed `craft\services\Api::getComposerWhitelist()`.
-=======
-## Unreleased
+
+## Unreleased (3.5)
 
 ### Changed
 - The Username, First Name, Last Name, Email, and New Password fields on Edit User pages now prevent LastPass from autofilling them. ([#7177](https://github.com/craftcms/cms/issues/7177))
 - Field layout elements’ settings HUDs now automatically set the focus on the first text input when opened. ([#7175](https://github.com/craftcms/cms/issues/7175))
 - Field instructions within the details pane are now replaced with info icons. ([#7180](https://github.com/craftcms/cms/issues/7180))
->>>>>>> 18eedb55
 
 ## 3.5.16 - 2020-11-24
 
