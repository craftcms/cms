# Release Notes for Craft CMS 5

## Unreleased

- Auto-generated handles, slugs, etc. now update immediately when the source input is changed. ([#15754](https://github.com/craftcms/cms/issues/15754))
- Fixed a bug where Table fields’ Default Values table could lose existing rows if they only consisted of Dropdown columns without configured options.
<<<<<<< HEAD
- Fixed a bug where it wasn’t possible to save nested entries via the `entries/save-entry` controller action. ([#15737](https://github.com/craftcms/cms/issues/15737))
- Fixed a bug where hyperlinks in Link field inputs could wrap unnecessarily. ([#15738](https://github.com/craftcms/cms/issues/15738))
=======
- Fixed a bug where custom fields’ `required` properties were always `false`. ([#15752](https://github.com/craftcms/cms/issues/15752))
>>>>>>> 84bea0ea

## 5.4.4 - 2024-09-14

> [!IMPORTANT]  
> This update fixes a critical data deletion bug for PostgreSQL installs.

- Fixed a data deletion bug that occurred during garbage collection on PostgreSQL. ([#14891](https://github.com/craftcms/cms/issues/14891))
- Fixed a bug where image constraint labels weren’t translated within the Image Editor.
- Fixed a bug where image orientation labels weren’t getting translated for screen readers within the Image Editor.
- Fixed a PHP error. ([#14635](https://github.com/craftcms/cms/issues/14635))
- Fixed a bug where elements’ default field values weren’t getting populated on creation. ([#15706](https://github.com/craftcms/cms/issues/15706))
- Fixed a bug where URL field previews could bleed out of their container. ([#15722](https://github.com/craftcms/cms/issues/15722))

## 5.4.3 - 2024-09-11

- Updated Twig to 3.14. ([#15704](https://github.com/craftcms/cms/issues/15704))
- Fixed a bug where soft-deleted structures weren’t getting hard-deleted via garbage collection. ([#15705](https://github.com/craftcms/cms/pull/15705))
- Fixed a bug where address’ Label fields were being marked as translatable. ([#15702](https://github.com/craftcms/cms/pull/15702))
- Fixed an error that could occur when saving an entry with a Matrix field, if the nested entries didn’t have slugs.
- Fixed a bug where relation fields weren’t merging uploaded asset IDs with the existing field values. ([#15707](https://github.com/craftcms/cms/issues/15707))
- Fixed a styling issue with inline-editable Matrix block tabs. ([#15703](https://github.com/craftcms/cms/issues/15703))
- Fixed a bug where the control panel layout could shift briefly when removing an element from an element select input. ([#15712](https://github.com/craftcms/cms/issues/15712))
- Fixed an RCE vulnerability.
- Fixed an XSS vulnerability.

## 5.4.2 - 2024-09-06

- Added `craft\services\Security::isSystemDir()`.
- Fixed a bug where `craft\helpers\StringHelper::lines()` was returning an array of `Stringy\Stringy` objects, rather than strings.
- Fixed styling issues with Template field layout UI elements’ selector labels.
- Fixed a validation error that could occur when saving a relational field, if the “Maintain hierarchy” setting had been enabled but was no longer applicable. ([#15666](https://github.com/craftcms/cms/issues/15666))
- Fixed a bug where formatted addresses weren’t using the application locale consistently. ([#15668](https://github.com/craftcms/cms/issues/15668))
- Fixed a bug where Tip and Warning field layout UI elements would display in field layouts even if they had no content. ([#15681](https://github.com/craftcms/cms/issues/15681))
- Fixed an error that could occur when reverting an element’s content from a revision, if the element had been added to additional sites since the time the revision was created. ([#15679](https://github.com/craftcms/cms/issues/15679))
- Fixed a PHP error that occurred when running PHP 8.2 or 8.3.
- Fixed a bug where disabled entries became enabled when edited within Live Preview. ([#15670](https://github.com/craftcms/cms/issues/15670))
- Fixed a bug where new nested entries could get incremented slugs even if there were no elements with conflicting URIs. ([#15672](https://github.com/craftcms/cms/issues/15672))
- Fixed a bug where users’ Addresses screens were displaying addresses that belonged to the user via a custom Addresses field. ([#15678](https://github.com/craftcms/cms/issues/15678))
- Fixed a bug where Addresses fields weren’t always returning data in GraphQL.
- Fixed a bug where partial addresses weren’t getting garbage collected.
- Fixed a bug where orphaned nested addresses weren’t getting garbage collected. ([#15678](https://github.com/craftcms/cms/issues/15678))
- Fixed a bug where orphaned nested entries weren’t getting garbage collected after their field had been hard-deleted. ([#15678](https://github.com/craftcms/cms/issues/15678))
- Fixed a JavaScript error that could occur when bulk-editing elements. ([#15694](https://github.com/craftcms/cms/issues/15694))
- Fixed an information disclosure vulnerability.

## 5.4.1 - 2024-09-04

- Fixed a bug where element chips within thumbnail views weren’t getting light gray backgrounds. ([#15649](https://github.com/craftcms/cms/issues/15649))
- Fixed a bug where Link fields didn’t fully support inline editing. ([#15653](https://github.com/craftcms/cms/issues/15653))
- Fixed the loading spinner styling on element indexes. ([#15634](https://github.com/craftcms/cms/issues/15634))
- Fixed an error that could occur when saving an element. ([#15656](https://github.com/craftcms/cms/issues/15656))
- Fixed the styling of column sort indicators. ([#15655](https://github.com/craftcms/cms/issues/15655))

## 5.4.0.1 - 2024-09-03

- Fixed a PHP error that could occur on element indexes. ([#15648](https://github.com/craftcms/cms/issues/15648))

## 5.4.0 - 2024-09-03

### Content Management
- Element conditions can now have a “Not Related To” rule. ([#15496](https://github.com/craftcms/cms/pull/15496))
- Element conditions can now have a “Site Group” rule, if there are two or more site groups. ([#15625](https://github.com/craftcms/cms/discussions/15625))
- Asset chips and cards no longer include the “Replace file” action. ([#15498](https://github.com/craftcms/cms/issues/15498))
- Category slugs are now inline-editable from the Categories index page. ([#15560](https://github.com/craftcms/cms/pull/15560))
- Entry post dates, expiry dates, slugs, and authors are now inline-editable from the Entries index page. ([#15560](https://github.com/craftcms/cms/pull/15560))
- Improved Addresses field validation to be more consistent with Matrix fields.
- Entry chips and cards no longer include status indicators, if their entry type’s “Show thet Status field” setting is disabled. ([#15636](https://github.com/craftcms/cms/discussions/15636))
- Matrix and Addresses fields now show newly-created elements on first edit, rather than after they’ve been fully saved. ([#15641](https://github.com/craftcms/cms/issues/15641)) 

### Accessibility
- Improved the accessibility of Tags fields.

### Administration
- Link fields now have “Allow root-relative URLs” and “Allow anchors” settings. ([#15579](https://github.com/craftcms/cms/issues/15579))
- Custom field selectors within field layouts now display a pencil icon if their name, instructions, or handle have been overridden. ([#15597](https://github.com/craftcms/cms/discussions/15597))
- Custom field settings within field layouts now display a chip for the associated global field. ([#15619](https://github.com/craftcms/cms/pull/15619), [#15597](https://github.com/craftcms/cms/discussions/15597))
- Field layouts can now define tips and warnings that should be displayed for fields. ([#15632](https://github.com/craftcms/cms/discussions/15632))
- The Fields index page now has a “Used by” column that shows how many field layouts each field is used by. ([#14984](https://github.com/craftcms/cms/discussions/14984))
- The Entry Types index page now has a “Used by” column that lists the sections and custom fields that each entry type is used by. ([#14984](https://github.com/craftcms/cms/discussions/14984))
- Single sections can now have multiple entry types. ([#15630](https://github.com/craftcms/cms/discussions/15630))
- Increased the text size for handle buttons within admin tables.

### Development
- Added the `notRelatedTo` and `andNotRelatedTo` element query params. ([#15496](https://github.com/craftcms/cms/pull/15496))
- Added the `notRelatedTo` GraphQL element query argument. ([#15496](https://github.com/craftcms/cms/pull/15496))
- `relatedToAssets`, `relatedToCategories`, `relatedToEntries`, `relatedToTags`, and `relatedToUsers` GraphQL arguments now support passing `relatedViaField` and `relatedViaSite` keys to their criteria objects. ([#15508](https://github.com/craftcms/cms/pull/15508))
- Country field values and `craft\elements\Address::getCountry()` now return the country in the current application locale.

### Extensibility
- Added `craft\base\ApplicationTrait::getEnvId()`. ([#15313](https://github.com/craftcms/cms/issues/15313))
- Added `craft\base\ElementInterface::getRootOwner()`. ([#15534](https://github.com/craftcms/cms/discussions/15534))
- Added `craft\base\ElementInterface::showStatusIndicator()`.
- Added `craft\elements\conditions\NotRelatedToConditionRule`.
- Added `craft\elements\conditions\SiteGroupConditionRule`.
- Added `craft\gql\arguments\RelationCriteria`.
- Added `craft\gql\types\input\criteria\AssetRelation`.
- Added `craft\gql\types\input\criteria\CategoryRelation`.
- Added `craft\gql\types\input\criteria\EntryRelation`.
- Added `craft\gql\types\input\criteria\TagRelation`.
- Added `craft\gql\types\input\criteria\UserRelation`.
- Added `craft\helpers\Cp::componentPreviewHtml()`.
- Added `craft\helpers\Inflector`.
- Added `craft\helpers\Session::close()`.
- Added `craft\services\Sites::getEditableSitesByGroupId()`.
- `craft\helpers\Cp::chipHtml()` now supports a `hyperlink` option.
- `craft\helpers\Session` methods are now safe to call on console requests.
- `craft\services\Elements::saveElement()` now saves dirty fields’ content even if `$saveContent` is `false`. ([#15393](https://github.com/craftcms/cms/pull/15393))
- Deprecated `craft\db\mysql\Schema::quoteDatabaseName()`.
- Deprecated `craft\db\pgqsl\Schema::quoteDatabaseName()`.
- Deprecated `craft\helpers\ElementHelper::rootElement()`. `craft\base\ElementInterface::getRootOwner()` should be used instead.
- Added `Craft.cp.announce()`, simplifying live region announcements for screen readers. ([#15569](https://github.com/craftcms/cms/pull/15569))
- Element action menu items returned by `craft\base\Element::safeActionMenuItems()` and `destructiveActionMenuItems()` can now include a `showInChips` key to explicitly opt into/out of being shown within element chips and cards.
- Element select inputs now support `allowAdd` and `allowRemove` settings. ([#15639](https://github.com/craftcms/cms/discussions/15639))
- Control panel CSS selectors that take orientation into account now use logical properties. ([#15522](https://github.com/craftcms/cms/pull/15522))

### System
- MySQL mutex locks and PHP session names are now namespaced using the application ID combined with the environment name. ([#15313](https://github.com/craftcms/cms/issues/15313))
- Added support for “City/Town” address locality labels. ([#15585](https://github.com/craftcms/cms/pull/15585))
- Craft now sends `X-Robots-Tag: none` headers for preview requests. ([#15612](https://github.com/craftcms/cms/pull/15612), [#15586](https://github.com/craftcms/cms/issues/15586))
- `x-craft-preview` and `x-craft-live-preview` params are now hashed, and `craft\web\Request::getIsPreview()` will only return `true` if the param validates. ([#15605](https://github.com/craftcms/cms/discussions/15605))
- Generated URLs no longer include `x-craft-preview` or `x-craft-live-preview` query string params based on the requested URL, if either were set to an unverified string. ([#15605](https://github.com/craftcms/cms/discussions/15605))
- The PHP session is now closed before making API requests. ([#15643](https://github.com/craftcms/cms/issues/15643))
- Updated Twig to 3.12. ([#15568](https://github.com/craftcms/cms/discussions/15568))
- Fixed a SQL error that occurred when running the `db/convert-charset` command if there were any custom database views or sequences. ([#15598](https://github.com/craftcms/cms/issues/15598))
- Fixed a bug where `craft\helpers\Db::supportsTimeZones()` could return `false` on databases that supported time zone conversion. ([#15592](https://github.com/craftcms/cms/issues/15592))
- Fixed a bug where `null` values within associative arrays were ignored when applying project config data. ([#10512](https://github.com/craftcms/cms/issues/10512))
- Fixed a bug where tabs within field layout designers weren’t always getting positioned correctly when wrapped. ([#15590](https://github.com/craftcms/cms/issues/15590))
- Fixed a bug where editable table rows’ action buttons were misaligned for newly-created rows. ([#15602](https://github.com/craftcms/cms/issues/15602))
- Fixed a bug where relational fields’ element query results weren’t limited to the selected relations if the `id` param was overridden. ([#15570](https://github.com/craftcms/cms/issues/15570))
- Fixed a bug where ordering element queries by textual custom fields would factor in character marks. ([#15609](https://github.com/craftcms/cms/issues/15609))
- Fixed a bug where Money fields’ condition rules could display incorrect values based on a user’s formatting locale.
- Fixed an error that occurred when eager-loading user addresses. ([#15629](https://github.com/craftcms/cms/pull/15629))
- Fixed styling issues with classic Live Preview. ([#15640](https://github.com/craftcms/cms/issues/15640))
- Fixed a bug where fields were bleeding out of the content pane on smaller viewports.
- Fixed a bug where Link fields didn’t allow URLs with TLDs longer than six characters.
- Fixed a bug where hard-deleting an element wasn’t hard-deleting any nested elements as well. ([#15645](https://github.com/craftcms/cms/pull/15645))
- Fixed a bug where it wasn’t possible to hard-delete nested elements from embedded element index views. ([#15645](https://github.com/craftcms/cms/pull/15645))
- Fixed an error that occurred when calling the `users/delete-user-photo` or `users/upload-user-photo` from the front end. ([#15487](https://github.com/craftcms/cms/pull/15487))
- Fixed styling issues. ([#15537](https://github.com/craftcms/cms/pull/15537))

## 5.3.6 - 2024-08-26

- Fixed a bug where it wasn’t possible to override named transforms in GraphQL queries. ([#15572](https://github.com/craftcms/cms/issues/15572))
- Fixed a bug where address subdivision fields could be incorrectly labelled and/or populated with the wrong options. ([#15551](https://github.com/craftcms/cms/issues/15551), [#15584](https://github.com/craftcms/cms/pull/15584))
- Fixed an error that occurred if Country tables were included within element index tables or cards. ([#15583](https://github.com/craftcms/cms/issues/15583))
- Fixed a bug where `{% cache %}` tags were caching content for Live Preview requests. ([#15586](https://github.com/craftcms/cms/issues/15586))
- Fixed a bug where it wasn’t possible to remove nested entries in Matrix fields if the Min Entries setting had been reached. ([#15575](https://github.com/craftcms/cms/issues/15575))
- Fixed a bug where Matrix and Addresses fields weren’t displaying or validating unpublished drafts. ([#15536](https://github.com/craftcms/cms/issues/15536))
- Fixed a bug where element selector modals within Link fields didn’t have site selector menus. ([#15594](https://github.com/craftcms/cms/issues/15594))

## 5.3.5 - 2024-08-21

- Updated jQuery UI to 1.14.0. ([#15558](https://github.com/craftcms/cms/issues/15558))
- Fixed a bug where `craft\helpers\App::env()` and `normalizeValue()` could return incorrect results for values that looked like floats. ([#15533](https://github.com/craftcms/cms/issues/15533))
- Fixed a bug where the `users/set-password` action wasn’t respecting `redirect` params. ([#15538](https://github.com/craftcms/cms/issues/15538))
- Fixed a bug where the “Default Values” Table field setting wasn’t escaping column headings. ([#15552](https://github.com/craftcms/cms/issues/15552))
- Fixed a bug where Craft couldn’t be installed with existing project config files, if any plugins specified their schema version via `composer.json`. ([#15559](https://github.com/craftcms/cms/issues/15559))
- Fixed a bug where Money fields’ min, max, and default values weren’t being set to the correct currency. ([#15565](https://github.com/craftcms/cms/issues/15565), [#15566](https://github.com/craftcms/cms/pull/15566))
- Fixed a bug where Money fields weren’t handling negative values correctly. ([#15565](https://github.com/craftcms/cms/issues/15565), [#15567](https://github.com/craftcms/cms/pull/15567))
- Fixed a bug where PHP-originated Craft Console API requests weren’t timing out if the API was down. ([#15571](https://github.com/craftcms/cms/pull/15571))
- Fixed a bug where admin tables weren’t displaying disabled statuses. ([#15540](https://github.com/craftcms/cms/pull/15540))
- Fixed a JavaScript error that occurred when adding a row to an editable table that didn’t allow reordering rows. ([#15543](https://github.com/craftcms/cms/issues/15543))
- Fixed an error that occurred when editing an element with a Link field previously set to a URL value, if the field no longer allows URLs. ([#15542](https://github.com/craftcms/cms/issues/15542))
- Fixed an error that could occur when upgrading to Craft 5. ([#15539](https://github.com/craftcms/cms/issues/15539), [#15555](https://github.com/craftcms/cms/issues/15555))

## 5.3.4 - 2024-08-13

- Fixed a bug where the system name in the control panel’s global sidebar was getting hyperlinked even if the primary site didn’t have a URL. ([#15525](https://github.com/craftcms/cms/issues/15525))
- Fixed a bug where site crumbs on global set edit pages were including sites the user didn’t have permission to access. ([#15524](https://github.com/craftcms/cms/issues/15524))
- Fixed a bug where multi-instance relation fields could get combined field values. ([#15526](https://github.com/craftcms/cms/issues/15526))
- Fixed styling issues.

## 5.3.3 - 2024-08-12

- Fixed an error that could occur if a new element was saved recursively. ([#15517](https://github.com/craftcms/cms/issues/15517))
- Fixed a bug where plugins were being instantiated at the beginning of Craft installation requests, rather than after Craft was installed. ([#15506](https://github.com/craftcms/cms/issues/15506))
- Fixed a bug where an unhelpful error message was output when `config/general.php` returned an array with unsupported config settings. ([#15514](https://github.com/craftcms/cms/discussions/15514))

## 5.3.2 - 2024-08-10

- Added `craft\db\afterDown()`.
- Added `craft\db\afterUp()`.
- Improved the appearance of some system settings icons.
- Fixed a bug where Link fields weren’t allowing category groups to be selected, if they didn’t have a URI format for the primary site.
- Fixed an error that occurred when installing Craft in PostgreSQL. ([#15504](https://github.com/craftcms/cms/issues/15504))
- Fixed a bug where Matrix fields weren’t retaining the sort order for disabled nested entries. ([#15505](https://github.com/craftcms/cms/issues/15505))
- Fixed a bug where Link fields weren’t displaying their input if they only had one type selected, and it wasn’t URL. ([#15512](https://github.com/craftcms/cms/issues/15512))
- Fixed a bug where elements’ `searchScore` values were `null` when ordering an element query by `score`. ([#15513](https://github.com/craftcms/cms/issues/15513))
- Fixed a bug where Assets fields weren’t storing files that were uploaded to them directly on element save requests. ([#15511](https://github.com/craftcms/cms/issues/15511))

## 5.3.1 - 2024-08-07

- Fixed a bug where `craft\filters\Headers` and `craft\filters\Cors` were applied to control panel requests rather than site requests. ([#15495](https://github.com/craftcms/cms/issues/15495))
- Fixed a bug where Link fields weren’t retaining their link type-specific settings. ([#15491](https://github.com/craftcms/cms/issues/15491))

## 5.3.0.3 - 2024-08-06

- Fixed a PHP error that could occur when editing Addresses fields set to the element index view mode. ([#15486](https://github.com/craftcms/cms/issues/15486))

## 5.3.0.2 - 2024-08-06

- Fixed an error that could occur on console requests.

## 5.3.0.1 - 2024-08-06

- Fixed an error that occurred when accessing custom config settings defined in `config/custom.php`. ([#15481](https://github.com/craftcms/cms/issues/15481))
- Fixed a PHP error that could occur when editing Addresses fields. ([#15485](https://github.com/craftcms/cms/issues/15485))

## 5.3.0 - 2024-08-06

### Content Management
- Added the “Link” field type, which replaces “URL”, and can store URLs, `mailto` and `tel` URIs, and entry/asset/category relations. ([#15251](https://github.com/craftcms/cms/pull/15251), [#15400](https://github.com/craftcms/cms/pull/15400))
- Added the ability to move entries between sections that allow the same entry type, via a new “Move to…” bulk action. ([#8153](https://github.com/craftcms/cms/discussions/8153), [#14541](https://github.com/craftcms/cms/pull/14541))
- Entry and category conditions now have a “Has Descendants” rule. ([#15276](https://github.com/craftcms/cms/discussions/15276))
- “Replace file” actions now display success notices on complete. ([#15217](https://github.com/craftcms/cms/issues/15217))
- Double-clicking on folders within asset indexes and folder selection modals now navigates the index/modal into the folder. ([#15238](https://github.com/craftcms/cms/discussions/15238))
- When propagating an element to a new site, relation fields no longer copy relations for target elements that wouldn’t have been selectable from the propagated site based on the field’s “Related elements from a specific site?” and “Show the site menu” settings. ([#15459](https://github.com/craftcms/cms/issues/15459))
- Matrix fields now show validation errors when nested entries don’t validate. ([#15161](https://github.com/craftcms/cms/issues/15161), [#15165](https://github.com/craftcms/cms/pull/15165))
- Matrix fields set to inline-editable blocks view now support selecting all blocks by pressing <kbd>Command</kbd>/<kbd>Ctrl</kbd> + <kbd>A</kbd> when a checkbox is focused. ([#15326](https://github.com/craftcms/cms/issues/15326))
- Users’ Permissions, Preferences, and Password & Verification screens now have “Save and continue editing” actions, as well as support for <kbd>Command</kbd>/<kbd>Ctrl</kbd> + <kbd>S</kbd> keyboard shortcuts.
- User profile screens now have a “Create and set permissions” button for new users, if the current user has access to edit user permissions. ([#15356](https://github.com/craftcms/cms/pull/15356))
- User permission screens now have a “Save and send activation email” button for inactive users, if the current user has the “Administrate users” permission. ([#15356](https://github.com/craftcms/cms/pull/15356))
- Single section entries without a title are now labelled by their section’s name in the control panel.
- Double-clicking on element index rows no longer opens the element editor slideout, when inline editing is active. ([#15441](https://github.com/craftcms/cms/discussions/15441))

### Accessibility
- Improved the accessibility of two-step verification setup. ([#15229](https://github.com/craftcms/cms/pull/15229))
- The notification heading is no longer read to screen readers when no notifications are active. ([#15294](https://github.com/craftcms/cms/pull/15294))
- The login modal that appears once a user’s session has ended now has a `lang` attribute, in case it differs from the user’s preferred language.
- Improved the focus ring styling for dark buttons. ([#15364](https://github.com/craftcms/cms/pull/15364))
- Single-select element selection modals now assign `role="radio"` to listed elements’ checkboxes.
- Sortable editable table rows now have “Move up” and “Move down” disclosure menu actions. ([#15385](https://github.com/craftcms/cms/pull/15385))
- Improved the Customize Sources modal for screen readers. ([#15395](https://github.com/craftcms/cms/pull/15395))
- Improved the accessibility of icon fields. ([#15479](https://github.com/craftcms/cms/pull/15479))

### Administration
- Relation fields are now multi-instance. ([#15400](https://github.com/craftcms/cms/pull/15400))
- Relation fields now have Translation Method settings with all the usual options, replacing “Manage relations on a per-site basis” settings. ([#15400](https://github.com/craftcms/cms/pull/15400))
- Entry types are no longer required to have unique names. ([#14774](https://github.com/craftcms/cms/issues/14774), [#15438](https://github.com/craftcms/cms/pull/15438))
- Entry type selects within section and Matrix/CKEditor field settings now display entry types’ handles in addition to their names, to avoid ambiguity. ([#15438](https://github.com/craftcms/cms/pull/15438))
- The Entry Types index page now displays entry type chips in place of plain text labels, so their custom colors are shown. ([#15432](https://github.com/craftcms/cms/discussions/15432))
- The Entry Types index table can now be sorted by Name and Handle.
- The Fields index table can now be sorted by Name, Handle, and Type.
- Icon fields now have an “Include Pro icons” setting, which determines whether Font Awesome Pro icon should be selectable. ([#15242](https://github.com/craftcms/cms/issues/15242))
- New sites’ Base URL settings now default to an environment variable name based on the site name. ([#15347](https://github.com/craftcms/cms/pull/15347))
- Craft now warns against using the `@web` alias for URL settings, regardless of whether it was explicitly defined. ([#15347](https://github.com/craftcms/cms/pull/15347))
- Entry types created from Matrix block types no longer show the Slug field by default, after upgrading to Craft 5. ([#15379](https://github.com/craftcms/cms/issues/15379))
- Global sets listed within fields’ “Used by” lists now link to their settings page, rather than their edit page. ([#15423](https://github.com/craftcms/cms/discussions/15423))
- Added the `entry-types/merge` command. ([#15444](https://github.com/craftcms/cms/pull/15444))
- Added the `fields/auto-merge` command. ([#15472](https://github.com/craftcms/cms/pull/15472))`
- Added the `fields/merge` command. ([#15454](https://github.com/craftcms/cms/pull/15454))

### Development
- Added support for application-type based `general` and `db` configs (e.g. `config/general.web.php`). ([#15346](https://github.com/craftcms/cms/pull/15346))
- `general` and `db` config files can now return a callable that modifies an existing config object. ([#15346](https://github.com/craftcms/cms/pull/15346))
- Added the `lazyGqlTypes` config setting. ([#15429](https://github.com/craftcms/cms/issues/15429))
- Added the `env`, `env/set`, and `env/remove` commands. ([#15431](https://github.com/craftcms/cms/pull/15431))
- Color, Country, Email, Icon, Link, Plain Text, and Table fields’ element query params now support passing in an array with `value` and `caseInsensitive` keys. ([#15404](https://github.com/craftcms/cms/pull/15404))
- GraphQL mutations for saving drafts of nested entries are now named with `Field` after the Matrix/CKEditor field handle. ([#15269](https://github.com/craftcms/cms/issues/15269))
- The `allowedGraphqlOrigins` config setting is now deprecated. `craft\filters\Cors` should be used instead. ([#15397](https://github.com/craftcms/cms/pull/15397))
- The `permissionsPolicyHeader` config settings is now deprecated. `craft\filters\Headers` should be used instead. ([#15397](https://github.com/craftcms/cms/pull/15397))
- `{% cache %}` tags now cache any asset bundles registered within them.
- Country field values are now set to `CommerceGuys\Addressing\Country\Country` objects. ([#15455](https://github.com/craftcms/cms/issues/15455), [#15463](https://github.com/craftcms/cms/pull/15463))
- Auto-populated section and category group Template settings are now suffixed with `.twig`.
- `x-craft-preview`/`x-craft-live-preview` URL query string params are now added to generated URLs for Live Preview requests, so `craft\web\Request::getIsPreview()` continues to return `true` on subsequent pages loaded within the iframe. ([#15447](https://github.com/craftcms/cms/discussions/15447)) 

### Extensibility
- Added `craft\base\ApplicationTrait::getDb2()`. ([#15384](https://github.com/craftcms/cms/pull/15384))
- Added `craft\base\ElementInterface::addInvalidNestedElementIds()`.
- Added `craft\base\ElementInterface::getInvalidNestedElementIds()`.
- Added `craft\base\Field::EVENT_AFTER_MERGE_FROM`.
- Added `craft\base\Field::EVENT_AFTER_MERGE_INTO`.
- Added `craft\base\Field::afterMergeFrom()`. ([#15454](https://github.com/craftcms/cms/pull/15454))
- Added `craft\base\Field::afterMergeInto()`. ([#15454](https://github.com/craftcms/cms/pull/15454))
- Added `craft\base\Field::canMergeFrom()`. ([#15454](https://github.com/craftcms/cms/pull/15454))
- Added `craft\base\Field::canMergeInto()`. ([#15454](https://github.com/craftcms/cms/pull/15454))
- Added `craft\base\FieldLayoutComponent::EVENT_DEFINE_SHOW_IN_FORM`. ([#15260](https://github.com/craftcms/cms/issues/15260))
- Added `craft\base\FieldLayoutElement::$dateAdded`.
- Added `craft\base\FieldTrait::$dateDeleted`.
- Added `craft\base\Grippable`.
- Added `craft\base\MergeableFieldInterface`. ([#15454](https://github.com/craftcms/cms/pull/15454))
- Added `craft\base\RelationFieldInterface`. ([#15400](https://github.com/craftcms/cms/pull/15400))
- Added `craft\base\RelationFieldTrait`. ([#15400](https://github.com/craftcms/cms/pull/15400))
- Added `craft\config\GeneralConfig::addAlias()`. ([#15346](https://github.com/craftcms/cms/pull/15346))
- Added `craft\elements\Address::getCountry()`. ([#15463](https://github.com/craftcms/cms/pull/15463))
- Added `craft\elements\Asset::$sanitizeOnUpload`. ([#15430](https://github.com/craftcms/cms/discussions/15430))
- Added `craft\elements\Entry::isEntryTypeCompatible()`.
- Added `craft\elements\actions\MoveToSection`.
- Added `craft\enums\CmsEdition::Enterprise`.
- Added `craft\events\DefineShowFieldLayoutComponentInFormEvent`. ([#15260](https://github.com/craftcms/cms/issues/15260))
- Added `craft\events\MoveEntryEvent`.
- Added `craft\fields\Link`.
- Added `craft\fields\data\LinkData`.
- Added `craft\fields\linktypes\Asset`.
- Added `craft\fields\linktypes\BaseElementLinkType`.
- Added `craft\fields\linktypes\BaseLinkType`.
- Added `craft\fields\linktypes\BaseTextLinkType`.
- Added `craft\fields\linktypes\Category`.
- Added `craft\fields\linktypes\Email`.
- Added `craft\fields\linktypes\Phone`.
- Added `craft\fields\linktypes\Url`.
- Added `craft\filters\Cors`. ([#15397](https://github.com/craftcms/cms/pull/15397))
- Added `craft\filters\Headers`. ([#15397](https://github.com/craftcms/cms/pull/15397))
- Added `craft\helpers\App::configure()`.
- Added `craft\models\FieldLayout::getAllElements()`.
- Added `craft\models\ImageTransform::$indexId`.
- Added `craft\services\Elements::ensureBulkOp()`.
- Added `craft\services\Entries::EVENT_AFTER_MOVE_TO_SECTION`.
- Added `craft\services\Entries::EVENT_BEFORE_MOVE_TO_SECTION`.
- Added `craft\services\Entries::moveEntryToSection()`.
- Added `craft\services\Fields::areFieldTypesCompatible()`.
- Added `craft\web\View::clearAssetBundleBuffer()`.
- Added `craft\web\View::startAssetBundleBuffer()`.
- `craft\helpers\DateTimeHelper::toIso8601()` now has a `$setToUtc` argument.
- `craft\helpers\UrlHelper::cpUrl()` now returns URLs based on the primary site’s base URL (if it has one), for console requests if the `baseCpUrl` config setting isn’t set, and the `@web` alias wasn’t explicitly defined. ([#15374](https://github.com/craftcms/cms/issues/15374))
- `craft\services\Config::setDotEnvVar()` now accepts `false` for its `value` argument, which removes the environment variable from the `.env` file.
- Deprecated `craft\fields\BaseRelationField::$localizeRelations`.
- Deprecated `craft\fields\Url`, which is now an alias for `craft\fields\Link`.
- Deprecated `craft\services\Relations`.
- Deprecated `craft\web\assets\elementresizedetector\ElementResizeDetectorAsset`.
- Added `Craft.EnvVarGenerator`.
- Added `Craft.endsWith()`.
- Added `Craft.removeLeft()`.
- Added `Craft.removeRight()`.
- Added `Craft.ui.addAttributes()`.
- `Craft.ElementEditor` now triggers a `checkActivity` event each time author activity is fetched. ([#15237](https://github.com/craftcms/cms/discussions/15237))
- `Craft.NestedElementManager` now triggers an `afterInit` event after initialization. ([#15470](https://github.com/craftcms/cms/issues/15470))
- `Craft.ensureEndsWith()` now has a `caseInsensitive` argument.
- `Craft.ensureStartsWith()` now has a `caseInsensitive` argument.
- `Craft.startsWith()` is no longer deprecated, and now has a `caseInsensitive` argument.
- Added `Garnish.once()`, for handling a class-level event only once.
- Checkbox selects now support passing a `targetPrefix` setting.
- Component chips now support passing a `showHandle` setting.
- Component selects now support passing a `showHandles` setting.

### System
- Added core support for SSO (Enterprise only).
- The control panel now displays Ajax response-defined error messages when provided, rather than a generic “server error” message. ([#15292](https://github.com/craftcms/cms/issues/15292))
- Craft no longer sets the `Permissions-Policy` header on control panel responses. ([#15348](https://github.com/craftcms/cms/issues/15348))
- Control panel `resize` events now use ResizeObserver.
- Twig templates no longer attempt to preload singles for global variable names. ([#15468](https://github.com/craftcms/cms/pull/15468))
- Craft no longer ensures that the `cpresources` folder is writable.
- Front-end queue runner scripts are now injected before the `</body>` tag, rather than at the end of the response HTML.
- Nested entries created for Matrix fields set to inline-editable block mode now begin life as unpublished drafts. ([#15418](https://github.com/craftcms/cms/issues/15418))
- Custom fields are now soft-deleted initially.
- `graphql/api` requests no longer update the schema’s `lastUsed` timestamp if it was already updated within the last minute. ([#15464](https://github.com/craftcms/cms/issues/15464))
- Updated Yii to 2.0.51.
- Updated yii2-debug to 2.1.25.
- Updated svg-sanitizer to 0.19.
- Fixed a bug where error messages returned by the `users/send-password-reset-email` action weren’t accounting for the `useEmailAsUsername` config setting. ([#15425](https://github.com/craftcms/cms/issues/15425))
- Fixed a bug where `$element->isNewForSite` was always `false` from fields’ `normalizeValue()` methods when propagating an element to a new site.
- Fixed a bug where `assets/generate-transforms` requests could generate the wrong transform, if another transform index with the same parameters existed. ([#15402](https://github.com/craftcms/cms/pull/15402), [#15477](https://github.com/craftcms/cms/pull/15477))
- Fixed a bug where element operations could cause deadlocks when multiple authors were working simultaneously. ([#15329](https://github.com/craftcms/cms/issues/15329))
- Fixed a bug where newly-created Matrix blocks could lose their disabled status if the owner element had validation errors and `autosaveDrafts` was disabled. ([#15418](https://github.com/craftcms/cms/issues/15418))
- Fixed a bug where customized settings for assets’ Temporary Uploads source were only being retained for the current user. ([#15424](https://github.com/craftcms/cms/issues/15424))
- Fixed a bug where it wasn’t possible to render element partial templates for assets, categories, or tags. ([#15426](https://github.com/craftcms/cms/issues/15426))

## 5.2.10 - 2024-08-05

- Fixed a bug where it wasn’t possible to render element partial templates for assets, categories, or tags. ([#15426](https://github.com/craftcms/cms/issues/15426))
- Fixed an error that could occur when deleting a nested element, if its owner wasn’t saved for the same site. ([#15290](https://github.com/craftcms/cms/issues/15290))
- Fixed a PHP error that could occur when running Codeception tests. ([#15445](https://github.com/craftcms/cms/issues/15445))
- Fixed a bug where `deleteAsset`, `deleteCategory`, `deleteEntry`, and `deleteTag` GraphQL mutations were returning `null` rather than `true` or `false`. ([#15465](https://github.com/craftcms/cms/issues/15465))
- Fixed a styling issue. ([#15473](https://github.com/craftcms/cms/issues/15473))
- Fixed a bug where `exists()` element queries weren’t working if `distinct`, `groupBy`, `having,` or `union` params were set on them during query preparation. ([#15001](https://github.com/craftcms/cms/issues/15001), [#15223](https://github.com/craftcms/cms/pull/15223))
- Fixed a bug where users’ `username` properties weren’t getting set if `useEmailAsUsername` was enabled. ([#15475](https://github.com/craftcms/cms/issues/15475))
- Fixed a bug where columns added to element queries via `EVENT_BEFORE_PREPARE` were getting overridden for all core element types except entries. ([#15446](https://github.com/craftcms/cms/pull/15446))
- Fixed a bug where the “Sign in as” user action would redirect to the control panel even if the user didn’t have permission to access the control panel. ([#15449](https://github.com/craftcms/cms/issues/15449))
- Fixed a bug where the `utils/prune-orphaned-entries` command was deleting top-level entries. ([#15458](https://github.com/craftcms/cms/issues/15458))

## 5.2.9 - 2024-07-29

- Added `craft\helpers\Money::normalizeString()`.
- Updated web-auth/webauthn-lib to 4.9. ([#15377](https://github.com/craftcms/cms/issues/15377))
- Fixed a PHP error that occurred when making a field layout component conditional on a Time or CKEditor field. ([craftcms/ckeditor#267](https://github.com/craftcms/ckeditor/issues/267))
- Fixed an error that occurred when editing a user, if the current user didn’t have permission to edit the primary site. ([#15408](https://github.com/craftcms/cms/issues/15408))
- Fixed a bug where editable tables with single-select checkbox columns weren’t deselecting the selected option automatically. ([#15415](https://github.com/craftcms/cms/issues/15415))
- Fixed a styling issue. ([#15422](https://github.com/craftcms/cms/issues/15422))
- Fixed a bug where category groups’ Template settings weren’t being auto-populated for new groups.
- Fixed a bug where content changes created via `craft\base\Element::EVENT_AFTER_SAVE` weren’t getting saved, when an element was getting fully saved from an unsaved draft state. ([#15369](https://github.com/craftcms/cms/issues/15369))
- Fixed a bug where element exports were only including the first 100 results when no elements were selected. ([#15389](https://github.com/craftcms/cms/issues/15389))
- Fixed a stying bug. ([#15405](https://github.com/craftcms/cms/issues/15405))
- Fixed a bug where custom element sources’ Sites settings were getting cleared out. ([#15406](https://github.com/craftcms/cms/issues/15406))
- Fixed an error that occurred if a custom element source wasn’t enabled for any sites. ([#15406](https://github.com/craftcms/cms/issues/15406))
- Fixed a bug where custom sources that weren’t enabled for any sites would be shown for all sites.
- Fixed a SQL error that could occur when upgrading to Craft 5. ([#15407](https://github.com/craftcms/cms/pull/15407))
- Fixed a bug where user edit forms included a Username field if had been saved to the user field layout before `useEmailAsUsername` was enabled. ([#15401](https://github.com/craftcms/cms/issues/15401))
- Fixed a bug where Assets field buttons weren’t wrapping for narrow containers. ([#15419](https://github.com/craftcms/cms/issues/15419))
- Fixed a PHP error that could occur after converting a custom field to a Money field. ([#15413](https://github.com/craftcms/cms/issues/15413))
- Fixed a bug where temp assets had a “Show in folder” action.
- Fixed a bug where edit pages didn’t have headings if the element didn’t have a title.
- Fixed a bug where tooltips for truncated element chips in the breadcrumbs were also getting truncated.
- Fixed a bug where it wasn’t possible to sort elements by custom field values in descending order. ([#15434](https://github.com/craftcms/cms/issues/15434))
- Fixed a PHP error that could occur when rendering an element partial template. ([#15426](https://github.com/craftcms/cms/issues/15426))
- Fixed a bug where scalar/single-column queries weren’t returning any results if they originated from a relation field’s value, and the field’s “Maintain hierarchy” setting was enabled. ([#15414](https://github.com/craftcms/cms/issues/15414))

## 5.2.8 - 2024-07-17

- Fixed a bug where element index result counts weren’t getting updated when the element list was refreshed but pagination was preserved. ([#15367](https://github.com/craftcms/cms/issues/15367))
- Fixed a SQL error that could occur when sorting by custom fields on MariaDB.
- Fixed a bug where embedded element indexes could include table columns for all custom fields associated with the element type. ([#15373](https://github.com/craftcms/cms/issues/15373))

## 5.2.7 - 2024-07-16

- `craft\helpers\UrlHelper::actionUrl()` now returns URLs based on the primary site’s base URL (if it has one), for console requests if the `@web` alias wasn’t explicitly defined.
- An exception is now thrown when attempting to save an entry that’s missing `sectionId` or `fieldId` + `ownerId` values. ([#15345](https://github.com/craftcms/cms/discussions/15345))
- Fixed a bug where it wasn’t possible to expand/collapse descendants of disabled table rows within element select modals. ([#15337](https://github.com/craftcms/cms/issues/15337))
- Fixed a bug where PhpStorm autocomplete wasn’t working when chaining custom field methods defined by `CustomFieldBehavior`. ([#15336](https://github.com/craftcms/cms/issues/15336))
- Fixed a bug where new nested entries created on newly-created elements weren’t getting duplicated to all other sites for the owner element. ([#15321](https://github.com/craftcms/cms/issues/15321))
- Fixed a bug where focus could jump unexpectedly when a slideout was opened. ([#15314](https://github.com/craftcms/cms/issues/15314))
- Fixed a bug where addresses were getting truncated within address cards. ([#15338](https://github.com/craftcms/cms/issues/15338))
- Fixed a bug where TOTP setup keys included an extra space at the end. ([#15349](https://github.com/craftcms/cms/issues/15349))
- Fixed a bug where input focus could automatically jump to slideout sidebars shortly after they were shown. ([#15314](https://github.com/craftcms/cms/issues/15314))
- Fixed an error that occurred if the SMTP mailer transport type was used, and the Hostname value was blank. ([#15342](https://github.com/craftcms/cms/discussions/15342))
- Fixed a bug where database DML changes weren’t getting rolled back after tests were run if the Codeception config had `transaction: true`. ([#7615](https://github.com/craftcms/cms/issues/7615))
- Fixed an error that could occur when saving recursively-nested elements. ([#15362](https://github.com/craftcms/cms/issues/15362))
- Fixed a styling issue. ([#15315](https://github.com/craftcms/cms/issues/15315))
- Fixed a bug where field status indicators within Matrix fields weren’t positioned correctly.
- Fixed a bug where Matrix changes could be lost if the `autosaveDrafts` config setting was set to `false`. ([#15353](https://github.com/craftcms/cms/issues/15353))

## 5.2.6 - 2024-07-11

> [!NOTE]
> Craft now sends no-cache headers for requests that generate/retrieve a CSRF token. If your Craft install is behind a static caching service like Cloudflare, enable the [asyncCsrfInputs](https://craftcms.com/docs/5.x/reference/config/general.html#asynccsrfinputs) config setting to avoid a significant cache hit reduction. ([#15293](https://github.com/craftcms/cms/pull/15293), [#15281](https://github.com/craftcms/cms/pull/15281))

- Craft now sends no-cache headers for any request that calls `craft\web\Request::getCsrfToken()`. ([#15293](https://github.com/craftcms/cms/pull/15293), [#15281](https://github.com/craftcms/cms/pull/15281))
- Fixed a bug where structures’ Max Levels settings weren’t being enforced when dragging elements with collapsed descendants. ([#15310](https://github.com/craftcms/cms/issues/15310))
- Fixed a bug where `craft\helpers\ElementHelper::isDraft()`, `isRevision()`, and `isDraftOrRevision()` weren’t returning `true` if a nested draft/revision element was passed in, but the root element was canonical. ([#15303](https://github.com/craftcms/cms/issues/15303))
- Fixed a bug where focus could be trapped within slideout sidebars. ([#15314](https://github.com/craftcms/cms/issues/15314))
- Fixed a bug where element slideout sidebars were included in the focus order when hidden. ([#15332](https://github.com/craftcms/cms/pull/15332))
- Fixed a bug where field status indicators weren’t visible on mobile viewports.
- Fixed a bug where sorting elements by custom field within element indexes wasn’t always working. ([#15297](https://github.com/craftcms/cms/issues/15297))
- Fixed a bug where asset bulk element actions were available when folders were selected. ([#15301](https://github.com/craftcms/cms/issues/15301))
- Fixed a bug where element thumbnails weren’t always getting loaded. ([#15299](https://github.com/craftcms/cms/issues/15299))
- Fixed an error that occurred when attempting to save a user via the <kbd>Command</kbd>/<kbd>Ctrl</kbd> + <kbd>S</kbd> keyboard shortcut within a slideout. ([#15307](https://github.com/craftcms/cms/issues/15307))
- Fixed a bug where “Delete heading” buttons within Customize Sources modals were getting text cursors. ([#15317](https://github.com/craftcms/cms/issues/15317))
- Fixed a bug where disclosure hint text wasn’t legible on hover. ([#15316](https://github.com/craftcms/cms/issues/15316))
- Fixed an error that occurred if the System Name was set to a nonexistent environment variable.
- Fixed a bug where custom table columns within element indexes weren’t getting updated automatically when table rows were refreshed.
- Fixed a bug where nested element indexes weren’t passing the `ownerId` param, when refreshing elements’ table rows.
- Fixed a bug where it wasn’t possible to tell if an element had been edited, if it was displayed within a nested element index table without a header column.
- Fixed an error that could occur if a field was removed from a field layout, if another field had been conditional based on it. ([#15328](https://github.com/craftcms/cms/issues/15328))

## 5.2.5 - 2024-07-02

- Craft now sends no-cache headers for any request that generates a CSRF token. ([#15281](https://github.com/craftcms/cms/pull/15281), [verbb/formie#1963](https://github.com/verbb/formie/issues/1963))
- Fixed a JavaScript error that occurred when creating a new custom element source, preventing the Default Sort and Default Table Columns fields from showing up.
- Fixed a bug where the control panel was getting asynchronous CSRF inputs if the `asyncCsrfInputs` config setting was enabled.
- Fixed a bug where Craft’s Twig implementation wasn’t respecting sandboxing rules for object properties. ([#15278](https://github.com/craftcms/cms/issues/15278))
- Fixed a bug where assets that the user wasn’t permitted to view could have a “Show in folder” action.
- Fixed focus management with element select inputs after elements were added or removed.
- Fixed a bug where it wasn’t possible to set `title` values on nested Matrix entries, when saving section entries via GraphQL. ([#15270](https://github.com/craftcms/cms/issues/15270))
- Fixed a SQL error that could occur if a `DECIMAL()` expression was passed into a query’s `select()` or `groupBy()` methods. ([#15271](https://github.com/craftcms/cms/issues/15271))
- Fixed a bug where the “Delete (with descendants)” element action wasn’t deleting descendants. ([#15273](https://github.com/craftcms/cms/issues/15273))
- Fixed an error that could occur when upgrading to Craft 5 if the database user didn’t have permission to disable foreign key constraints. ([#15262](https://github.com/craftcms/cms/issues/15262))

## 5.2.4.1 - 2024-06-27

- Fixed a JavaScript error. ([#15266](https://github.com/craftcms/cms/issues/15266))

## 5.2.4 - 2024-06-27

- Improved the styling of inactive users’ status indicators. ([#15195](https://github.com/craftcms/cms/issues/15195))
- Added `Garnish.once()` and `Garnish.Base::once()`, for registering event handlers that should only be triggered one time.
- Fixed a bug where Ajax requests stopped working after a user session expired and then was reauthenticated.
- Fixed an error that occurred if an element select input was initialized without a `name` value.
- Fixed a bug where Selectize inputs could be immediately focused and marked as dirty when opening an element editor slideout, if they were the first focusable element in the field layout. ([#15245](https://github.com/craftcms/cms/issues/15245))
- Fixed a bug where other author indicators weren’t shown for Craft Team.
- Fixed a bug where the Recent Entries widget wasn’t showing authors’ usernames for Craft Team.
- Fixed a bug where asset edit page URLs contained spaces if the asset filename contained spaces. ([#15236](https://github.com/craftcms/cms/issues/15236))
- Fixed a bug where element select inputs with `single` set to `true` would set existing elements’ input names ending in `[]`.
- Fixed a bug where element indexes could display “Nothing yet” at the bottom of populated table views. ([#15241](https://github.com/craftcms/cms/issues/15241))
- Fixed a bug where element edit pages initially showed the canonical element’s chip in the crumb bar, for provisional drafts. ([#15244](https://github.com/craftcms/cms/issues/15244))
- Fixed an error that occurred when opening an element’s editor slideout via its “Edit” action menu item, if the element had provisional changes. ([#15248](https://github.com/craftcms/cms/pull/15248))
- Fixed a bug where recursively-nested Matrix entries could be lost if multiple of them were edited, and not immediately saved. ([#15256](https://github.com/craftcms/cms/issues/15256))
- Fixed an error that could occur when upgrading to Craft 5 if the database user didn’t have permission to disable foreign key constraints. ([#15262](https://github.com/craftcms/cms/issues/15262))
- Fixed a bug where expanded sidebar navigations could overlap the main content on small screens. ([#15253](https://github.com/craftcms/cms/issues/15253))

## 5.2.3 - 2024-06-20

- Fixed MariaDB support. ([#15232](https://github.com/craftcms/cms/issues/15232))
- Fixed a potential vulnerability with TOTP authentication.
- Deprecated `craft\helpers\Db::prepareForJsonColumn()`.

## 5.2.2 - 2024-06-18

- Added `craft\base\conditions\BaseNumberConditionRule::$step`.
- Added `craft\helpers\Db::parseColumnPrecisionAndScale()`.
- Added `Garnish.muteResizeEvents()`.
- Fixed a JavaScript performance degradation bug. ([#14510](https://github.com/craftcms/cms/issues/14510))
- Fixed a bug where scalar element queries weren’t working if `distinct`, `groupBy`, `having,` or `union` params were set on them during query preparation. ([#15001](https://github.com/craftcms/cms/issues/15001))
- Fixed a bug where Edit Asset screens would warn about losing unsaved changes when navigating away, if the file was replaced but nothing else had changed.
- Fixed a bug where Edit Asset screens would show a notification with a “Reload” button after the file was replaced.
- Fixed a bug where Number fields’ condition rules weren’t allowing decimal values. ([#15222](https://github.com/craftcms/cms/issues/15222))
- Fixed a bug where Number field element query params didn’t respect decimal values. ([#15222](https://github.com/craftcms/cms/issues/15222))
- Fixed a bug where asset thumbnails weren’t getting updated after using the “Replace file” action. ([#15217](https://github.com/craftcms/cms/issues/15217))

## 5.2.1 - 2024-06-17

- Element index table views now show provisional drafts’ canonical elements’ values for the “Ancestors”, “Parent”, “Link”, “URI”, “Revision Notes”, “Last Edited By”, and “Drafts” columns.
- Improved the styling of disabled status indicators. ([#15195](https://github.com/craftcms/cms/issues/15195), [#15206](https://github.com/craftcms/cms/pull/15206))
- Added `craft\web\View::getModifiedDeltaNames()`.
- `craft\web\View::registerDeltaName()` now has a `$forceModified` argument.
- Fixed a bug where changed field values could be forgotten within Matrix fields, if a validation error occurred. ([#15190](https://github.com/craftcms/cms/issues/15190))
- Fixed a bug where the `graphql/create-token` command was prompting for the schema name, when it meant the token name. ([#15205](https://github.com/craftcms/cms/pull/15205))
- Fixed a bug where keyboard shortcuts weren’t getting registered properly for modals and slideouts opened via a disclosure menu. ([#15209](https://github.com/craftcms/cms/issues/15209))
- Fixed a styling issue with the global sidebar when collapsed. ([#15186](https://github.com/craftcms/cms/issues/15186))
- Fixed a bug where it wasn’t possible to query for authors via GraphQL on the Team edition. ([#15187](https://github.com/craftcms/cms/issues/15187))
- Fixed a bug where it wasn’t possible to close elevated session modals. ([#15202](https://github.com/craftcms/cms/issues/15202))
- Fixed a bug where element chips and cards were displaying provisional draft data even if the current user didn’t create the draft. ([#15208](https://github.com/craftcms/cms/issues/15208))
- Fixed a bug where element indexes weren’t displaying structured elements correctly if they had a provisional draft. ([#15214](https://github.com/craftcms/cms/issues/15214))

## 5.2.0 - 2024-06-12

### Content Management
- Live Preview now supports tabs, UI elements, and tab/field conditions. ([#15112](https://github.com/craftcms/cms/pull/15112))
- Live Preview now has a dedicated “Save” button. ([#15112](https://github.com/craftcms/cms/pull/15112))
- It’s now possible to edit assets’ alternative text from the Assets index page. ([#14893](https://github.com/craftcms/cms/discussions/14893))
- Double-clicking anywhere within a table row on an element index page will now open the element’s editor slideout. ([#14379](https://github.com/craftcms/cms/discussions/14379))
- Element index checkboxes no longer have a lag when deselected, except within element selection modals. ([#14896](https://github.com/craftcms/cms/issues/14896))
- Relational field condition rules no longer factor in the target elements’ statuses or sites. ([#14989](https://github.com/craftcms/cms/issues/14989))
- Element cards now display provisional changes, with an “Edited” label. ([#14975](https://github.com/craftcms/cms/pull/14975))
- Improved mobile styling. ([#14910](https://github.com/craftcms/cms/pull/14910))
- Improved the look of slideouts.
- Table views within element index pages are no longer scrolled directly. ([#14927](https://github.com/craftcms/cms/pull/14927))
- Improved the look of user gradicons when selected.
- “Save and continue editing” actions now restore the page’s scroll position on reload.
- “Remove” element actions within relational fields will now remove all selected elements, if the target element is selected. ([#15078](https://github.com/craftcms/cms/issues/15078))
- Action menus are now displayed within the page toolbar, rather than in the breadcrumbs. ([#14913](https://github.com/craftcms/cms/discussions/14913), [#15070](https://github.com/craftcms/cms/pull/15070))
- Site menus within element selector modals now filter out sites that don’t have any sources. ([#15091](https://github.com/craftcms/cms/discussions/15091))
- The meta sidebar toggle has been moved into the gutter between the content pane and meta sidebar. ([#15117](https://github.com/craftcms/cms/pull/15117))
- Element indexes will now show a confirmation dialog when cancelling a bulk inline edit. ([#15139](https://github.com/craftcms/cms/issues/15139), [#15142](https://github.com/craftcms/cms/pull/15142))
- Matrix fields in cards view and Addresses fields now show which nested entries/addresses contain validation errors. ([#15161](https://github.com/craftcms/cms/issues/15161))
- Nested entry edit pages now redirect to their owner element’s edit page. ([#15169](https://github.com/craftcms/cms/issues/15169))

### Accessibility
- Added the “Status” column option to category, entry, and user indexes. ([#14968](https://github.com/craftcms/cms/pull/14968))
- Element cards now display a textual status label rather than just the indicator. ([#14968](https://github.com/craftcms/cms/pull/14968))
- Darkened the color of page sidebar toggle icons to meet the minimum contrast for UI components.
- Darkened the color of context labels to meet the minimum contrast for text.
- Darkened the color of footer links to meet the minimum contrast for text.
- Set the language of the Craft edition in the footer, to improve screen reader pronunciation for non-English languages.
- The accessible name of “Select site” buttons is now translated to the current language.
- Improved the accessibility of two-step verification steps on the control panel login screen. ([#15145](https://github.com/craftcms/cms/pull/15145))
- Improved the accessibility of global nav items with subnavs. ([#15006](https://github.com/craftcms/cms/issues/15006))
- The secondary nav is now kept open during source selection for mobile viewports, preventing focus from being dropped. ([#14946](https://github.com/craftcms/cms/pull/14946))
- User edit screens’ document titles have been updated to describe the page purpose. ([#14946](https://github.com/craftcms/cms/pull/14946))
- Improved the styling of selected global nav items. ([#15061](https://github.com/craftcms/cms/pull/15061))

### Administration
- Added the `--format` option to the `db/backup` and `db/restore` commands for PostgreSQL installs. ([#14931](https://github.com/craftcms/cms/pull/14931))
- The `db/restore` command now autodetects the backup format for PostgreSQL installs, if `--format` isn’t passed. ([#14931](https://github.com/craftcms/cms/pull/14931))
- The `install` command and web-based installer now validate the existing project config files at the outset, and abort installation if there are any issues.
- The `resave/entries` command now has an `--all-sections` flag.
- The web-based installer now displays the error message when installation fails.
- Edit Entry Type pages now have a “Delete” action. ([#14983](https://github.com/craftcms/cms/discussions/14983))
- After creating a new field, field layout designers now set their search value to the new field’s name. ([#15080](https://github.com/craftcms/cms/discussions/15080))
- GraphQL schema edit pages now have a “Save and continue editing” alternate action.
- Volumes’ “Subpath” and “Transform Subpath” settings can now be set to environment variables. ([#15087](https://github.com/craftcms/cms/discussions/15087))
- The system edition can now be defined by a `CRAFT_EDITION` environment variable. ([#15094](https://github.com/craftcms/cms/discussions/15094))
- The rebrand assets path can now be defined by a `CRAFT_REBRAND_PATH` environment variable. ([#15110](https://github.com/craftcms/cms/pull/15110))

### Development
- Added the `{% expires %}` tag, which simplifies setting cache headers on the response. ([#14969](https://github.com/craftcms/cms/pull/14969))
- Added the `withCustomFields` element query param. ([#15003](https://github.com/craftcms/cms/pull/15003))
- Entry queries now support passing `*` to the `section` param, to filter the results to all section entries. ([#14978](https://github.com/craftcms/cms/discussions/14978))
- Element queries now support passing an element instance, or an array of element instances/IDs, to the `draftOf` param.
- Added `craft\elements\ElementCollection::find()`, which can return an element or elements in the collection based on a given element or ID. ([#15023](https://github.com/craftcms/cms/discussions/15023))
- Added `craft\elements\ElementCollection::fresh()`, which reloads each of the collection elements from the database. ([#15023](https://github.com/craftcms/cms/discussions/15023))
- The `collect()` Twig function now returns a `craft\elements\ElementCollection` instance if all of the items are elements.
- `craft\elements\ElementCollection::contains()` now returns `true` if an element is passed in and the collection contains an element with the same ID and site ID; or if an integer is passed in and the collection contains an element with the same ID. ([#15023](https://github.com/craftcms/cms/discussions/15023))
- `craft\elements\ElementCollection::countBy()`, `collapse()`, `flatten()`, `keys()`, `pad()`, `pluck()`, and `zip()` now return an `Illuminate\Support\Collection` object. ([#15023](https://github.com/craftcms/cms/discussions/15023))
- `craft\elements\ElementCollection::diff()` and `intersect()` now compare the passed-in elements to the collection elements by their IDs and site IDs. ([#15023](https://github.com/craftcms/cms/discussions/15023))
- `craft\elements\ElementCollection::flip()` now throws an exception, as element objects can’t be used as array keys. ([#15023](https://github.com/craftcms/cms/discussions/15023))
- `craft\elements\ElementCollection::map()` and `mapWithKeys()` now return an `Illuminate\Support\Collection` object, if any of the mapped values aren’t elements. ([#15023](https://github.com/craftcms/cms/discussions/15023))
- `craft\elements\ElementCollection::merge()` now replaces any elements in the collection with passed-in elements, if their ID and site ID matches. ([#15023](https://github.com/craftcms/cms/discussions/15023))
- `craft\elements\ElementCollection::only()` and `except()` now compare the passed-in values to the collection elements by their IDs, if an integer or array of integers is passed in. ([#15023](https://github.com/craftcms/cms/discussions/15023))
- `craft\elements\ElementCollection::unique()` now returns all elements with unique IDs, if no key is passed in. ([#15023](https://github.com/craftcms/cms/discussions/15023))

### Extensibility
- Improved type definitions for `craft\db\Query`, element queries, and `craft\elements\ElementCollection`.
- Added `craft\base\NestedElementTrait::$updateSearchIndexForOwner`.
- Added `craft\db\getBackupFormat()`.
- Added `craft\db\getRestoreFormat()`.
- Added `craft\db\setBackupFormat()`.
- Added `craft\db\setRestoreFormat()`.
- Added `craft\enums\Color::tryFromStatus()`.
- Added `craft\events\InvalidateElementcachesEvent::$element`.
- Added `craft\fields\BaseRelationField::existsQueryCondition()`.
- Added `craft\helpers\Cp::componentStatusIndicatorHtml()`.
- Added `craft\helpers\Cp::componentStatusLabelHtml()`.
- Added `craft\helpers\Cp::statusLabelHtml()`.
- Added `craft\helpers\DateTimeHelper::relativeTimeStatement()`.
- Added `craft\helpers\DateTimeHelper::relativeTimeToSeconds()`.
- Added `craft\helpers\ElementHelper::postEditUrl()`.
- Added `craft\helpers\ElementHelper::swapInProvisionalDrafts()`.
- Added `craft\helpers\StringHelper::indent()`.
- Added `craft\models\Volume::getTransformSubpath()`.
- Added `craft\models\Volume::setTransformSubpath()`.
- Added `craft\queue\Queue::getJobId()`.
- Added `craft\web\twig\SafeHtml`, which can be implemented by classes whose `__toString()` method should be considered HTML-safe by Twig.
- `craft\base\Element::defineTableAttributes()` now returns common attribute definitions used by most element types.
- `craft\elements\ElementCollection::with()` now supports collections made up of multiple element types.
- `craft\models\Volume::getSubpath()` now has a `$parse` argument.
- `craft\services\Drafts::applyDraft()` now has a `$newAttributes` argument.
- Added the `reloadOnBroadcastSave` setting to `Craft.ElementEditor`. ([#14814](https://github.com/craftcms/cms/issues/14814))
- Added the `waitForDoubleClicks` setting to `Garnish.Select`, `Craft.BaseElementIndex`, and `Craft.BaseElementIndexView`.

### System
- Improved overall system performance. ([#15003](https://github.com/craftcms/cms/pull/15003))
- Improved the performance of `exists()` element queries.
- Improved the performance of `craft\base\Element::toArray()`.
- The Debug Toolbar now pre-serializes objects stored as request parameters, fixing a bug where closures could prevent the entire Request panel from showing up. ([#14982](https://github.com/craftcms/cms/discussions/14982))
- Batched queue jobs now verify that they are still reserved before each step, and before spawning additional batch jobs. ([#14986](https://github.com/craftcms/cms/discussions/14986))
- The search keyword index is now updated for owner elements, when a nested element is saved directly which belongs to a searchable custom field. 
- Updated Yii to 2.0.50. ([#15124](https://github.com/craftcms/cms/issues/15124))
- Updated inputmask to 5.0.9.
- Fixed a bug where the `users/login` action wasn’t checking if someone was already logged in. ([#15168](https://github.com/craftcms/cms/issues/15168))
- Fixed a bug where exceptions due to missing templates weren’t being thrown when rendering an element partial. ([#15176](https://github.com/craftcms/cms/issues/15176))

## 5.1.10 - 2024-06-07

- Fixed an error that could occur if a Local filesystem wasn’t configured with a base path.
- Fixed a bug where some entries could be missing content after upgrading to Craft 5. ([#15150](https://github.com/craftcms/cms/issues/15150))
- Fixed a bug where it wasn’t always possible to add new entries to Matrix fields in inline-editable blocks view, if the field’s Max Entries setting had been reached before page load. ([#15158](https://github.com/craftcms/cms/issues/15158))
- Fixed an error that could occur when rendering the “My Drafts” widget. ([#14749](https://github.com/craftcms/cms/issues/14749))

## 5.1.9 - 2024-06-05

- Fixed a bug where the `db/backup` command could fail on Windows. ([#15090](https://github.com/craftcms/cms/issues/15090))
- Fixed an error that could occur when applying project config changes if a site was deleted. ([#14373](https://github.com/craftcms/cms/issues/14373))
- Fixed an error that could occur when creating an entry via a slideout, if the slideout was submitted before the entry was autosaved. ([#15134](https://github.com/craftcms/cms/pull/15134))
- Fixed a bug where upgrading from Craft CMS 4.4 was allowed even though the migrations assumed 4.5 or later was installed. ([#15133](https://github.com/craftcms/cms/issues/15133))
- Fixed an error that occurred when bulk inline editing an unpublished draft. ([#15138](https://github.com/craftcms/cms/issues/15138))

## 5.1.8 - 2024-06-03

- Added `craft\helpers\Gql::isIntrospectionQuery()`.
- `craft\helpers\Html::id()` now allows IDs to begin with numbers. ([#15066](https://github.com/craftcms/cms/issues/15066))
- Fixed a bug where some condition rules weren’t getting added when applying project config changes, if they depended on another component which hadn’t been added yet. ([#15037](https://github.com/craftcms/cms/issues/15037))
- Fixed a bug where entry type condition rules prefixed their option labels with section names. ([#15075](https://github.com/craftcms/cms/issues/15075))
- Fixed a bug where GraphQL queries could be misidentified as introspection queries. ([#15100](https://github.com/craftcms/cms/issues/15100))
- Fixed an error that could occur when calling `craft\base\FieldLayoutComponent::getAttributes()` if the `$elementType` property wasn’t set yet. ([#15074](https://github.com/craftcms/cms/issues/15074))
- Fixed a bug where nested entry titles weren’t getting included in the owner element’s search keywords. ([#15025](https://github.com/craftcms/cms/issues/15025))
- Fixed a bug where `craft\elements\Address::toArray()` would include a `saveOwnership` key in its response array.
- Fixed a bug where nested entry and address edit pages could have a “Delete for site” action.
- Fixed a bug where field layout designers weren’t displaying native fields in the library pane when a tab was removed that contained them. ([#15064](https://github.com/craftcms/cms/issues/15064))
- Fixed a bug where recent textual changes could be lost when creating a new inline-editable Matrix block, if the block was created before the autosave had a chance to initiate. ([#15069](https://github.com/craftcms/cms/issues/15069))
- Fixed a bug where the `users/create` command would fail without explaining why, when the maximum number of users had already been reached.
- Fixed a validation error that could occur when saving an entry on Craft Solo. ([#15082](https://github.com/craftcms/cms/issues/15082))
- Fixed an error that could occur on an element edit page, if a Matrix field’s Propagation Method was set to “Custom…”, but its Propagation Key Format wasn’t filled in.
- Fixed a bug where Matrix block invalidation errors weren’t getting grouped by block when set on the parent element, for blocks that didn’t have `uid` values. ([#15103](https://github.com/craftcms/cms/discussions/15103))
- Fixed a bug where auto-generated entry titles weren’t getting validated to ensure they weren’t too long. ([#15102](https://github.com/craftcms/cms/issues/15102))
- Fixed a bug where field conditions weren’t working reliably for nested entries within Matrix fields set to the inline-editable blocks view mode. ([#15104](https://github.com/craftcms/cms/issues/15104))
- Fixed a bug where the `serve` command could hang. ([#14977](https://github.com/craftcms/cms/issues/14977))
- Fixed a bug where nested entry edit pages would always redirect to the Entries index, even if they were nested under a different element type. ([#15101](https://github.com/craftcms/cms/issues/15101))
- Fixed an error that occurred when attempting to delete a global set without a field layout. ([#15123](https://github.com/craftcms/cms/issues/15123))

## 5.1.7 - 2024-05-25

- Scalar element queries no longer set their `$select` property to the scalar expression, fixing an error that could occur when executing scalar queries for relation fields. ([#15071](https://github.com/craftcms/cms/issues/15071))
- Fixed an error that occurred when upgrading to Craft 5 if a Matrix block type didn’t have any fields.
- Fixed an error that occurred when upgrading to Craft 5 if any Matrix block rows had invalid `primaryOwnerId` values. ([#15063](https://github.com/craftcms/cms/issues/15063))

## 5.1.6 - 2024-05-23

- Added `craft\services\Fields::getRelationalFieldTypes()`.
- Fixed a bug where `craft\helpers\Typecast::properties()` wasn’t typecasting numeric strings to ints for `int|string|null` properties. ([#14618](https://github.com/craftcms/cms/issues/14618))
- Fixed a bug where “Related To” conditions weren’t allowing entries to be selected. ([#15058](https://github.com/craftcms/cms/issues/15058))

## 5.1.5 - 2024-05-22

- Scalar element queries now set `$select` to the scalar expression, and `$orderBy`, `$limit`, and `$offset` to `null`, on the element query. ([#15001](https://github.com/craftcms/cms/issues/15001))
- Added `craft\fieldlayoutelements\TextareaField::inputTemplateVariables()`.
- Fixed a bug where `craft\helpers\Assets::prepareAssetName()` wasn’t sanitizing filenames if `$preventPluginModifications` was `true`.
- Fixed a bug where element queries’ `count()` methods were factoring in the `limit` param when searching with `orderBy` set to `score`. ([#15001](https://github.com/craftcms/cms/issues/15001))
- Fixed a bug where soft-deleted structure data associated with elements that belonged to a revision could be deleted by garbage collection. ([#14995](https://github.com/craftcms/cms/pull/14995))
- Fixed a bug where element edit pages’ scroll positions weren’t always retained when automatically refreshed.
- Fixed a bug where the `up` command could remove component name comments from the project config YAML files, for newly-added components. ([#15012](https://github.com/craftcms/cms/issues/15012))
- Fixed a bug where assets’ Alternative Text fields didn’t expand to match the content height. ([#15026](https://github.com/craftcms/cms/issues/15026))
- Fixed a bug where `craft\helpers\UrlHelper::isAbsoluteUrl()` was returning `true` for Windows file paths. ([#15043](https://github.com/craftcms/cms/issues/15043))
- Fixed an error that occurred on the current user’s Profile screen if they didn’t have permission to access the primary site. ([#15022](https://github.com/craftcms/cms/issues/15022))
- Fixed a bug where non-localizable elements’ edit screens were displaying a site breadcrumb.
- Fixed a bug where entry GraphQL queries weren’t available if only nested entry field queries were selected in the schema.
- Fixed a bug where chip labels could wrap unnecessarily. ([#15000](https://github.com/craftcms/cms/issues/15000), [#15017](https://github.com/craftcms/cms/pull/15017))
- Fixed a bug where date/time clear buttons could bleed out of their container. ([#15017](https://github.com/craftcms/cms/pull/15017))
- Fixed an error that occurred when editing an element, if any field layout conditions referenced a custom field that was no longer included in the layout. ([#14838](https://github.com/craftcms/cms/issues/14838))
- Fixed a “User not authorized to create this element.” error that could occur when creating a new entry within a Matrix field, if the field had Max Entries set. ([#15015](https://github.com/craftcms/cms/issues/15015))
- Fixed a bug where nested entries weren’t showing up within Matrix fields set to the element index view mode, when viewing entry revisions. ([#15038](https://github.com/craftcms/cms/pull/15038))
- Fixed the styling of element chips displayed within an element card. ([#15044](https://github.com/craftcms/cms/issues/15044))
- Fixed styling issues with inline-editing within element indexes. ([#15040](https://github.com/craftcms/cms/issues/15040), [#15049](https://github.com/craftcms/cms/pull/15049))
- Fixed a bug where sticky scrollbars could stop working when switching between element index sources. ([#15047](https://github.com/craftcms/cms/issues/15047))

## 5.1.4 - 2024-05-17

- Improved the performance of element indexes that contained asset thumbnails. ([#14760](https://github.com/craftcms/cms/issues/14760))
- Table views within element index pages are no longer scrolled directly. ([#14927](https://github.com/craftcms/cms/pull/14927), [#15010](https://github.com/craftcms/cms/pull/15010))
- Fixed a bug where `craft\elements\db\ElementQuery::exists()` would return `true` if `setCachedResult()` had been called, even if an empty array was passed.
- Fixed an infinite recursion bug that could occur when `craft\web\Response::redirect()` was called. ([#15014](https://github.com/craftcms/cms/pull/15014))
- Fixed a bug where `eagerly()` wasn’t working when a custom alias was passed in.
- Fixed an error that occurred on users’ Addresses screens. ([#15018](https://github.com/craftcms/cms/pull/15018))
- Fixed a bug where asset chips’ content wasn’t spanning the full width for Assets fields in large thumbnail mode. ([#14993](https://github.com/craftcms/cms/issues/14993))
- Fixed infinite scrolling on Structure element sources. ([#14992](https://github.com/craftcms/cms/issues/14992))
- Fixed right-to-left styling issues. ([#15019](https://github.com/craftcms/cms/pull/15019))

## 5.1.3 - 2024-05-14

- Fixed a SQL error that could occur when applying or rebuilding the project config.
- Fixed a bug where adjacent selected table rows were getting extra spacing in Firefox.
- Fixed a SQL error that could occur when creating revisions after garbage collection was run. ([#14309](https://github.com/craftcms/cms/issues/14309))
- Fixed a bug where the `serve` command wasn’t serving paths with non-ASCII characters. ([#14977](https://github.com/craftcms/cms/issues/14977))
- Fixed a bug where `craft\helpers\Html::explodeStyle()` and `normalizeTagAttributes()` weren’t handling styles with encoded images via `url()` properly. ([#14964](https://github.com/craftcms/cms/issues/14964))
- Fixed a bug where the `db/backup` command would fail if the destination path contained a space.
- Fixed a bug where entry selection modals could list all entries when no sources were available for the selected site. ([#14956](https://github.com/craftcms/cms/issues/14956))
- Fixed a bug where element cards could get duplicate status indicators. ([#14958](https://github.com/craftcms/cms/issues/14958))
- Fixed a bug where element chips could overflow their containers. ([#14924](https://github.com/craftcms/cms/issues/14924))
- Fixed a bug where soft-deleted elements that belonged to a revision could be deleted by garbage collection. ([#14967](https://github.com/craftcms/cms/pull/14967))
- Fixed a bug where disabled entries weren’t being displayed within Matrix fields in card view. ([#14973](https://github.com/craftcms/cms/issues/14973))
- Fixed a bug where users’ Permissions screen was inaccessible for the Team edition. ([#14976](https://github.com/craftcms/cms/issues/14976))
- Fixed a SQL error that could occur when attempting to update to Craft 5 for the second time. ([#14987](https://github.com/craftcms/cms/issues/14987))

## 5.1.2 - 2024-05-07

- Fixed a bug where the `db/backup` command would prompt for password input on PostgreSQL. ([#14945](https://github.com/craftcms/cms/issues/14945))
- Fixed a bug where pressing <kbd>Shift</kbd> + <kbd>Spacebar</kbd> wasn’t reliably opening the asset preview modal on the Assets index page. ([#14943](https://github.com/craftcms/cms/issues/14943))
- Fixed a bug where pressing <kbd>Shift</kbd> + <kbd>Spacebar</kbd> within an asset preview modal wasn’t closing the modal.
- Fixed a bug where pressing arrow keys within asset preview modals wasn’t retargeting the preview modal to adjacent assets. ([#14943](https://github.com/craftcms/cms/issues/14943))
- Fixed a bug where entry selection modals could have a “New entry” button even if there weren’t any sections enabled for the selected site. ([#14923](https://github.com/craftcms/cms/issues/14923))
- Fixed a bug where element autosaves weren’t always working if a Matrix field needed to automatically create a nested entry. ([#14947](https://github.com/craftcms/cms/issues/14947))
- Fixed a JavaScript warning. ([#14952](https://github.com/craftcms/cms/pull/14952))
- Fixed XSS vulnerabilities.

## 5.1.1 - 2024-05-02

- Fixed a bug where disclosure menus weren’t releasing their `scroll` and `resize` event listeners on hide. ([#14911](https://github.com/craftcms/cms/pull/14911), [#14510](https://github.com/craftcms/cms/issues/14510))
- Fixed a bug where it was possible to delete entries from Matrix fields which were configured to display nested entries statically. ([#14904](https://github.com/craftcms/cms/issues/14904), [#14915](https://github.com/craftcms/cms/pull/14915))
- Fixed an error that could occur when creating a nested entry in a Matrix field. ([#14915](https://github.com/craftcms/cms/pull/14915))
- Fixed a bug where Matrix fields’ “Max Entries” settings were taking the total number of nested entries across all sites into account, rather than just the nested entries for the current site. ([#14932](https://github.com/craftcms/cms/issues/14932))
- Fixed a bug where nested entry draft data could get corrupted when a draft was created for the owner element.
- Fixed a bug where Matrix and Addresses fields could show drafts of their nested elements when in card view.
- Fixed a bug where nested elements’ breadcrumbs could include the draft label, styled like it was part of the element’s title.
- Fixed a bug where action buttons might not work for nested entries in Matrix fields set to card view. ([#14915](https://github.com/craftcms/cms/pull/14915))
- Fixed the styling of tag chips within Tags fields. ([#14916](https://github.com/craftcms/cms/issues/14916))
- Fixed a bug where field layout component settings slideouts’ footers had extra padding.
- Fixed a bug where MySQL backups weren’t restorable on certain environments. ([#14925](https://github.com/craftcms/cms/pull/14925))
- Fixed a bug where `app/resource-js` requests weren’t working for guest requests. ([#14908](https://github.com/craftcms/cms/issues/14908))
- Fixed a JavaScript error that occurred after creating a new field within a field layout designer. ([#14933](https://github.com/craftcms/cms/issues/14933))

## 5.1.0 - 2024-04-30

### Content Management
- Sort options are now sorted alphabetically within element indexes, and custom fields’ options are now listed in a “Fields” group. ([#14725](https://github.com/craftcms/cms/issues/14725))
- Unselected table column options are now sorted alphabetically within element indexes.
- Table views within element index pages are now scrolled directly, so that their horizontal scrollbars are always visible without scrolling to the bottom of the page. ([#14765](https://github.com/craftcms/cms/issues/14765))
- Element tooltips now appear after a half-second delay. ([#14836](https://github.com/craftcms/cms/issues/14836))
- Thumbnails within element cards are slightly larger.
- Improved element editor page styling on mobile. ([#14898](https://github.com/craftcms/cms/pull/14898), [#14885](https://github.com/craftcms/cms/issues/14885))

### User Management
- Team edition users are no longer required to be admins.
- Added the “User Permissions” settings page for managing the permissions of non-admin Team edition users. ([#14768](https://github.com/craftcms/cms/discussions/14768))

### Administration
- Element conditions within field layout designers’ component settings now only list custom fields present in the current field layout. ([#14787](https://github.com/craftcms/cms/issues/14787))
- Improved the behavior of the URI input within Edit Route modals. ([#14884](https://github.com/craftcms/cms/issues/14884))
- The “Upgrade Craft CMS” page in the Plugin Store no longer lists unsupported editions.
- Added the `asyncCsrfInputs` config setting. ([#14625](https://github.com/craftcms/cms/pull/14625))
- Added the `backupCommandFormat` config setting. ([#14897](https://github.com/craftcms/cms/pull/14897))
- The `backupCommand` config setting can now be set to a closure, which will be passed a `mikehaertl\shellcommand\Command` object. ([#14897](https://github.com/craftcms/cms/pull/14897))
- Added the `safeMode` config setting. ([#14734](https://github.com/craftcms/cms/pull/14734))
- `resave` commands now support an `--if-invalid` option. ([#14731](https://github.com/craftcms/cms/issues/14731))
- Improved the styling of conditional tabs and UI elements within field layout designers.

### Extensibility
- Added `craft\conditions\ConditionInterface::getBuilderConfig()`.
- Added `craft\controllers\EditUserTrait`. ([#14789](https://github.com/craftcms/cms/pull/14789))
- Added `craft\controllers\UsersController::EVENT_DEFINE_EDIT_SCREENS`. ([#14789](https://github.com/craftcms/cms/pull/14789))
- Added `craft\elements\conditions\ElementConditionInterface::setFieldLayouts()`.
- Added `craft\events\DefineEditUserScreensEvent`. ([#14789](https://github.com/craftcms/cms/pull/14789))
- Added `craft\helpers\Cp::parseTimestampParam()`.
- Added `craft\models\FieldLayoutTab::labelHtml()`.
- Added `craft\services\ProjectConfig::getAppliedChanges()`. ([#14851](https://github.com/craftcms/cms/discussions/14851))
- Added `craft\web\Request::getBearerToken()`. ([#14784](https://github.com/craftcms/cms/pull/14784))
- Added `craft\db\CoalesceColumnsExpression`.
- Added `craft\db\ExpressionBuilder`.
- Added `craft\db\ExpressionInterface`.
- `craft\base\NameTrait::prepareNamesForSave()` no longer updates the name properties if `fullName`, `firstName`, and `lastName` are already set. ([#14665](https://github.com/craftcms/cms/issues/14665))
- `craft\helpers\Typecast::properties()` now typecasts numeric strings to integers, for `int|string` properties. ([#14618](https://github.com/craftcms/cms/issues/14618))
- Added `Craft.MatrixInput.Entry`. ([#14730](https://github.com/craftcms/cms/pull/14730))

### System
- Batched queue jobs now set their progress based on the total progress across all batches, rather than just the current batch. ([#14817](https://github.com/craftcms/cms/pull/14817))
- Fixed a bug where ordering by a custom field would only partially work, if the custom field was included in multiple field layouts for the resulting elements. ([#14821](https://github.com/craftcms/cms/issues/14821))
- Fixed a bug where element conditions within field layout designers’ component settings weren’t listing custom fields which were just added to the layout. ([#14787](https://github.com/craftcms/cms/issues/14787))
- Fixed a bug where asset thumbnails within element cards were blurry. ([#14866](https://github.com/craftcms/cms/issues/14866))
- Fixed a styling issue with Categories and Entries fields when “Maintain Hierarchy” was enabled.
- Fixed a bug where Delete actions weren’t working in admin tables. ([craftcms/commerce#3444](https://github.com/craftcms/commerce/issues/3444))

## 5.0.6 - 2024-04-29

- Fixed a bug where element caches weren’t getting invalidated when an element was moved within a structure. ([#14846](https://github.com/craftcms/cms/issues/14846))
- Fixed a bug where CSV’s header rows weren’t using the configured delimiter. ([#14855](https://github.com/craftcms/cms/issues/14855))
- Fixed a bug where editable table cell text styling could change after initial focus. ([#14857](https://github.com/craftcms/cms/issues/14857))
- Fixed a bug where conditions could list rules with duplicate labels.
- Fixed a bug where admin tables weren’t displaying disabled statuses. ([#14861](https://github.com/craftcms/cms/issues/14861))
- Fixed a bug where clicking on drag handles within element index tables could select the element. ([#14669](https://github.com/craftcms/cms/issues/14669))
- Fixed a bug where nested related categories and entries weren’t directly removable, and could be unintentionally overwritten, when the Categories/Entries field’s “Maintain hierarchy” setting was enabled. ([#14843](https://github.com/craftcms/cms/issues/14843), [#14872](https://github.com/craftcms/cms/issues/14872))
- Fixed a SQL error that could occur on PostgreSQL. ([#14860](https://github.com/craftcms/cms/pull/14870))
- Fixed a bug where field layout designers were showing redundant field indicators, for fields with hidden labels. ([#14859](https://github.com/craftcms/cms/issues/14859))
- Fixed a bug where field type names weren’t sorted alphabetically when editing an existing field. ([#14858](https://github.com/craftcms/cms/issues/14858))
- Fixed a JavaScript error that could occur when removing elements from an element select input. ([#14873](https://github.com/craftcms/cms/pull/14873))
- Fixed a bug where queue jobs’ progress indicators in the control panel sidebar weren’t fully cleaned up when jobs were finished. ([#14856](https://github.com/craftcms/cms/issues/14856))
- Fixed a bug where errors weren’t getting logged. ([#14863](https://github.com/craftcms/cms/issues/14863))
- Fixed a bug where asset thumbnails could have the wrong aspect ratio. ([#14866](https://github.com/craftcms/cms/issues/14866))
- Fixed an infinite recursion bug that occurred when selecting elements, if no sources were enabled for the selected site. ([#14882](https://github.com/craftcms/cms/issues/14882))

## 5.0.5 - 2024-04-23

- Fixed a bug where the Database Backup utility was present when the `backupCommand` config setting was set to `false`.
- Fixed an error that occurred when running the `db/convert-charset` command, if any tables contained `char` or `varchar` foreign key columns. ([#14815](https://github.com/craftcms/cms/issues/14815))
- Fixed a bug where parsed first/last names could have different casing than the full name that was submitted. ([#14723](https://github.com/craftcms/cms/issues/14723))
- Fixed a bug where `craft\helpers\UrlHelper::isAbsoluteUrl()` was returning `false` for URLs with schemes other than `http` or `https`, such as `mailto` and `tel`. ([#14830](https://github.com/craftcms/cms/issues/14830))
- Fixed a JavaScript error that occurred when opening Live Preview, if an Assets field’s “Upload files” button had been pressed. ([#14832](https://github.com/craftcms/cms/issues/14832))
- Fixed a bug where Twig’s spread operator (`...`) wasn’t working with attribute accessors. ([#14827](https://github.com/craftcms/cms/issues/14827))
- Fixed a bug where element selection modals were only showing the first 100 elements. ([#14790](https://github.com/craftcms/cms/issues/14790))
- Fixed a PHP error that could occur on the Dashboard if any Quick Post widgets hadn’t been saved since before Craft 1.2. ([#14794](https://github.com/craftcms/cms/issues/14794))
- Fixed a bug where double-clicking on an inline Matrix block tab would cause it to expand/collapse. ([#14791](https://github.com/craftcms/cms/issues/14791))
- Fixed a bug where site breadcrumbs weren’t getting hyperlinked for installs with multiple site groups. ([#14802](https://github.com/craftcms/cms/issues/14802))
- Fixed a bug where element conditions were allowing custom field condition rules to be selected multiple times. ([#14809](https://github.com/craftcms/cms/issues/14809))
- Fixed a bug where relational fields within nested Matrix entries weren’t getting loaded via GraphQL. ([#14819](https://github.com/craftcms/cms/issues/14819))
- Fixed an error that occurred when creating an address within an Addresses field on a secondary site. ([#14829](https://github.com/craftcms/cms/issues/14829))
- Fixed a bug where SVG element icons weren’t visible in Safari. ([#14833](https://github.com/craftcms/cms/issues/14833))
- Fixed a bug where element sources were getting text cursors on hover in Safari. ([#14833](https://github.com/craftcms/cms/issues/14833))
- Fixed a bug where “Delete custom source” buttons within Customize Sources modals were getting text cursors on hover.
- Fixed a bug where Matrix fields that weren’t set to show cards in a grid were still getting a grid view when nested entries were created for the first time. ([#14840](https://github.com/craftcms/cms/issues/14840))
- Fixed a bug where related categories and entries weren’t removable when the Categories/Entries field’s “Maintain hierarchy” setting was enabled. ([#14843](https://github.com/craftcms/cms/issues/14843))
- Fixed a bug where Categories and Entries fields were showing the “View Mode” setting when “Maintain hierarchy” was enabled, despite it having no effect. ([#14847](https://github.com/craftcms/cms/pull/14847))

## 5.0.4 - 2024-04-10

- Fixed a bug where element queries with the `relatedTo` param set to a list of element IDs were overly complex.
- Fixed a bug where redundant Matrix block revisions were getting created.
- Fixed a bug where Twig’s spread operator (`...`) wasn’t working when the `preloadSingles` config setting was enabled. ([#14783](https://github.com/craftcms/cms/issues/14783))
- Fixed a bug where Live Preview wasn’t retaining the scroll position properly. ([#14218](https://github.com/craftcms/cms/issues/14218))

## 5.0.3 - 2024-04-09

- Fixed a bug where LTR and RTL characters weren’t getting stripped from sanitized asset filenames. ([#14711](https://github.com/craftcms/cms/issues/14711))
- Fixed a bug where admin table row reordering wasn’t working in Safari. ([#14752](https://github.com/craftcms/cms/issues/14752))
- Fixed a bug where the `utils/fix-field-layout-uids` command wasn’t looking at field layouts defined with a `fieldLayout` key in the project config.
- Fixed a bug where element indexes’ View menus could show the “Sort by” field when the structure view was selected. ([#14780](https://github.com/craftcms/cms/issues/14780))
- Fixed a bug where fields with overridden handles weren’t editable from element indexes. ([#14767](https://github.com/craftcms/cms/issues/14767))
- Fixed a bug where element chips within element cards were getting action menus and drag handles within relation fields. ([#14778](https://github.com/craftcms/cms/issues/14778))
- Fixed a bug where elements could display the wrong nested field value, if the field’s handle was overridden. ([#14767](https://github.com/craftcms/cms/issues/14767))
- Fixed a bug where entries’ Title fields weren’t showing a required indicator. ([#14773](https://github.com/craftcms/cms/issues/14773))

## 5.0.2 - 2024-04-05

- Fixed a bug where `craft\helpers\ElementHelper::siteStatusesForElement()` wasn’t working for soft-deleted elements. ([#14753](https://github.com/craftcms/cms/issues/14753))
- Fixed a bug where the Queue Manager was listing delayed jobs before others. ([#14755](https://github.com/craftcms/cms/discussions/14755))
- Fixed an error that occurred when editing elements without any preview targets. ([#14754](https://github.com/craftcms/cms/issues/14754))
- Fixed a bug where it wasn’t possible to delete global sets when the CKEditor plugin was installed. ([#14757](https://github.com/craftcms/cms/issues/14757))
- Fixed a SQL error that occurred when querying for elements ordered by search score on PostgreSQL. ([#14761](https://github.com/craftcms/cms/issues/14761))

## 5.0.1 - 2024-04-03

- Fixed a “Double-instantiating a checkbox select on an element” JavaScript warning. ([#14707](https://github.com/craftcms/cms/issues/14707))
- Fixed a bug where `craft\cache\DbCache` was attempting to store values beyond the `cache.data` column’s storage capacity.
- Fixed a bug where the Updates utility could include submit buttons without labels for abandoned plugins.
- Fixed a bug where “Admin” rules were available to user conditions in Solo and Team editions.
- Fixed a bug where entries’ “View in a new tab” breadcrumb actions were linking to the canonical entry URL when editing a draft or viewing a revision. ([#14705](https://github.com/craftcms/cms/issues/14705))
- Fixed a bug where Matrix blocks without labels had extra spacing above them in Live Preview. ([#14703](https://github.com/craftcms/cms/issues/14703))
- Fixed an error that occurred if the `collation` database connection setting was set to `utf8_*` on MySQL. ([#14332](https://github.com/craftcms/cms/issues/14332))
- Fixed a bug where element cards could overflow their containers within Live Preview. ([#14710](https://github.com/craftcms/cms/issues/14710))
- Fixed a bug where links within the Queue Manager utility weren’t styled like links. ([#14716](https://github.com/craftcms/cms/issues/14716))
- Fixed a bug where tooltips within element labels caused the element title to be read twice by screen readers.
- Fixed a styling issue when editing an entry without any meta fields. ([#14721](https://github.com/craftcms/cms/issues/14721))
- Fixed a bug where the `_includes/nav.twig` template wasn’t marking nested nav items as selected. ([#14735](https://github.com/craftcms/cms/pull/14735))
- Fixed issues with menu options’ hover styles.
- Fixed a bug where double-clicking on an element’s linked label or action button would cause its slideout to open, in addition to the link/button being activated. ([#14736](https://github.com/craftcms/cms/issues/14736))
- Fixed a bug where system icons whose names ended in numbers weren’t displaying. ([#14740](https://github.com/craftcms/cms/issues/14740))
- Fixed an error that could occur when creating a passkey. ([#14745](https://github.com/craftcms/cms/issues/14745))
- Fixed a bug where the “Utilities” global nav item could get two badge counts.
- Fixed a bug where custom fields whose previous types were missing would lose their values when updating to Craft 5.
- Fixed a bug where Dropdown fields could be marked as invalid on save, if the saved value was invalid and they were initially marked as changed (to the default value) on page load. ([#14738](https://github.com/craftcms/cms/pull/14738))
- Fixed a bug where double-clicking on an element’s label within an element selection modal wasn’t selecting the element. ([#14751](https://github.com/craftcms/cms/issues/14751))

## 5.0.0 - 2024-03-26

### Content Management
- Improved global sidebar styling. ([#14281](https://github.com/craftcms/cms/pull/14281))
- The global sidebar is now collapsible. ([#14281](https://github.com/craftcms/cms/pull/14281))
- It’s now possible to expand and collapse global sidebar items without navigating to them. ([#14313](https://github.com/craftcms/cms/issues/14313), [#14321](https://github.com/craftcms/cms/pull/14321))
- Redesigned the global breadcrumb bar to include quick links to other areas of the control panel, page context menus, and action menus. ([#13902](https://github.com/craftcms/cms/pull/13902))
- All elements can now have thumbnails, provided by Assets fields. ([#12484](https://github.com/craftcms/cms/discussions/12484), [#12706](https://github.com/craftcms/cms/discussions/12706))
- Element indexes and relational fields now have the option to use card views. ([#6024](https://github.com/craftcms/cms/pull/6024))
- Element indexes now support inline editing for some custom field values.
- Asset chips with large thumbnails now truncate long titles, and make the full title visible via a tooltip on hover/focus. ([#14462](https://github.com/craftcms/cms/discussions/14462), [#14502](https://github.com/craftcms/cms/pull/14502))
- Table columns now set a max with to force long lines to be truncated or wrap. ([#14514](https://github.com/craftcms/cms/issues/14514))
- Added the “Show in folder” asset index action, available when searching across subfolders. ([#14227](https://github.com/craftcms/cms/discussions/14227))
- The view states for nested element sources are now managed independently.
- Element chips and cards now include quick action menus. ([#13902](https://github.com/craftcms/cms/pull/13902))
- Entry edit pages now include quick links to other sections’ index sources.
- Asset edit pages now include quick links to other volumes’ index sources.
- Assets’ Alternative Text fields are now translatable. ([#11576](https://github.com/craftcms/cms/issues/11576))
- Entries can now have multiple authors. ([#12380](https://github.com/craftcms/cms/pull/12380))
- Entry chips, cards, and blocks are now tinted according to their entry type’s color. ([#14187](https://github.com/craftcms/cms/pull/14187))
- Quick Post widgets now create entries via slideouts. ([#14228](https://github.com/craftcms/cms/pull/14228))
- Slideout sidebars are now always toggleable; not just when the slideout is too narrow to show the sidebar alongside the content. ([#14418](https://github.com/craftcms/cms/pull/14418))
- Element slideouts now show validation summaries at the top of each tab. ([#14436](https://github.com/craftcms/cms/pull/14436))
- Element slideouts’ “Cancel” buttons now get relabelled as “Close” when editing a provisional draft.
- The “Save as a new entry” action is now available to all users with the “Create entries” permission, and will create a new unpublished draft rather than a fully-saved entry. ([#9577](https://github.com/craftcms/cms/issues/9577), [#10244](https://github.com/craftcms/cms/discussions/10244))
- Entry conditions can now have a “Matrix field” rule. ([#13794](https://github.com/craftcms/cms/discussions/13794))
- Money field condition rules now use money inputs. ([#14148](https://github.com/craftcms/cms/pull/14148))
- Inline-editable Matrix blocks now support multiple tabs. ([#8500](https://github.com/craftcms/cms/discussions/8500), [#14139](https://github.com/craftcms/cms/issues/14139))
- Inline-editable Matrix blocks have been redesigned to be visually lighter. ([#14187](https://github.com/craftcms/cms/pull/14187))
- Inline-editable Matrix blocks now include “Open in a new tab” action items.
- Matrix fields set to the inline-editable blocks view mode no longer show inline entry-creation buttons unless there’s a single entry type. ([#14187](https://github.com/craftcms/cms/pull/14187))
- Selected elements within relational fields now include a dedicated drag handle.
- Selected assets within Assets fields no longer open the file preview modal when their thumbnail is clicked on. The “Preview file” quick action, or the <kbd>Shift</kbd> + <kbd>Spacebar</kbd> keyboard shortcut, can be used instead.
- Improved the styling of element chips.
- Improved checkbox-style deselection behavior for control panel items, to account for double-clicks.
- Table views are no longer available for element indexes on mobile.
- Added the “Address Line 3” address field. ([#14318](https://github.com/craftcms/cms/discussions/14318))
- Address conditions now have “Address Line 1”, “Address Line 2”, “Address Line 3”, “Administrative Area”, “Country”, “Dependent Locality”, “First Name”, “Full Name”, “Last Name”, “Locality”, “Organization Tax ID”, “Organization”, “Postal Code”, and “Sorting Code” rules.
- Added live conditional field support to user edit pages and inline-editable Matrix blocks. ([#14115](https://github.com/craftcms/cms/pull/14115), [#14223](https://github.com/craftcms/cms/pull/14223))
- Earth icons are now localized based on the system time zone.

### User Management
- Added two-step verification support, with built-in “Authenticator App” (TOTP) and “Recovery Codes” methods. Additional methods can be provided by plugins.
- Added a “Require Two-Step Verification” system setting, which can be set to “All users”, “Admins”, and individual user groups.
- Added passkey support (authentication via fingerprint or facial recognition).
- User account settings are now split into “Profile”, “Addresses”, and “Permissions” pages, plus “Password & Verification” and “Passkeys” pages when editing one’s own account.
- Users’ “Username”, “Full Name”, “Photo”, and “Email” native fields can now be managed via the user field layout, and now show up alongside custom fields within user slideouts.
- Users with more than 50 addresses will now display them as a paginated element index.
- New users are now created in an unpublished draft state, so adding a user photo, addresses, and permissions can each be done before the user is fully saved.
- The login page now includes a “Sign in with a passkey” button.
- The login modal and elevated session modal have been redesigned to be consistent with the login page.
- User sessions are now treated as elevated immediately after login, per the `elevatedSessionDuration` config setting.

### Accessibility
- Added the “Disable autofocus” user accessibility preference. ([#12921](https://github.com/craftcms/cms/discussions/12921))
- Improved source item navigation for screen readers. ([#12054](https://github.com/craftcms/cms/pull/12054))
- Content tab menus are now implemented as disclosure menus. ([#12963](https://github.com/craftcms/cms/pull/12963))
- Element selection modals now show checkboxes for selectable elements.
- Elements within relational fields are no longer focusable at the container level.
- Relational fields now use the proper list semantics.
- Improved the accessibility of the login page, login modal, and elevated session modal.
- Improved the accessibility of element indexes. ([#14120](https://github.com/craftcms/cms/pull/14120), [#12286](https://github.com/craftcms/cms/pull/12286))
- Selected elements within relational fields now include “Move up/down” or “Move forward/backward” in their action menus.
- Improved the accessibility of time zone fields.
- Improved the accessibility of form alternative action menus.
- Improved the accessibility of Matrix fields with the “inline-editable blocks” view mode. ([#14187](https://github.com/craftcms/cms/pull/14187))
- Improved the accessibility of the global nav. ([#14240](https://github.com/craftcms/cms/pull/14240))Improved the accessibility of the global nav. ([#14240](https://github.com/craftcms/cms/pull/14240))
- Improved the accessibility of layout tabs. ([#14215](https://github.com/craftcms/cms/pull/14215))
- Improved the accessibility of overflow tab menus. ([#14214](https://github.com/craftcms/cms/pull/14214))
- Increased the hit area for range select options.
- Improved the accessibility of the global sidebar. ([#14335](https://github.com/craftcms/cms/pull/14335))

### Administration
- Added the Team edition.
- Added the “Color” entry type setting. ([#14187](https://github.com/craftcms/cms/pull/14187))
- Added the “Icon” entry type setting. ([#14169](https://github.com/craftcms/cms/pull/14169))
- Added the “Addresses” field type. ([#11438](https://github.com/craftcms/cms/discussions/11438))
- Added the “Icon” field type. ([#14169](https://github.com/craftcms/cms/pull/14169))
- Field layouts can now designate an Assets field as the source for elements’ thumbnails. ([#12484](https://github.com/craftcms/cms/discussions/12484), [#12706](https://github.com/craftcms/cms/discussions/12706))
- Field layouts can now choose to include previewable fields’ content in element cards. ([#12484](https://github.com/craftcms/cms/discussions/12484), [#6024](https://github.com/craftcms/cms/pull/6024))
- Field layouts can now override custom fields’ handles.
- Field Layout Designers now hide the component library sidebar in favor of “Add” disclosure menus, when they’re too narrow to show the sidebar alongside configured tabs. ([#14411](https://github.com/craftcms/cms/pull/14411))
- Most custom fields can now be included multiple times within the same field layout. ([#8497](https://github.com/craftcms/cms/discussions/8497))
- Sections now have a “Max Authors” setting. ([#12380](https://github.com/craftcms/cms/pull/12380))
- Entry types are now managed independently of sections.
- Entry types are no longer required to have a Title Format, if the Title field isn’t shown.
- Entry types now have a “Show the Slug field” setting. ([#13799](https://github.com/craftcms/cms/discussions/13799))
- Entry type and field edit pages now list their usages. ([#14397](https://github.com/craftcms/cms/pull/14397))
- Sites’ Language settings can now be set to environment variables. ([#14235](https://github.com/craftcms/cms/pull/14235), [#14135](https://github.com/craftcms/cms/discussions/14135))
- Matrix fields now manage nested entries, rather than Matrix blocks. During the upgrade, existing Matrix block types will be converted to entry types; their nested fields will be made global; and Matrix blocks will be converted to entries.
- Matrix fields now have “Entry URI Format” and “Template” settings for each site.
- Matrix fields now have a “View Mode” setting, giving admins the choice to display nested entries as cards, inline-editable blocks, or an embedded element index.
- Matrix fields now require the owner element to be saved before they can be edited.
- Matrix fields now have a “‘New’ Button Label” setting. ([#14573](https://github.com/craftcms/cms/issues/14573))
- Relational fields’ “Selection Label” setting has been relabelled as “‘Add’ Button Label”.
- Added support for inline field creation and editing within field layout designers. ([#14260](https://github.com/craftcms/cms/pull/14260))
- Layout elements within field layout designers now have action menus. ([#14260](https://github.com/craftcms/cms/pull/14260))
- The Fields and Entry Types index pages now have a search bar. ([#13961](https://github.com/craftcms/cms/discussions/13961), [#14126](https://github.com/craftcms/cms/pull/14126))
- Field types now have icons. ([#14267](https://github.com/craftcms/cms/pull/14267))
- The address field layout is now accessed via **Settings** → **Addresses**.
- Volumes now have a “Subpath” setting, and can reuse filesystems so long as the subpaths don’t overlap. ([#11044](https://github.com/craftcms/cms/discussions/11044))
- Volumes now have an “Alternative Text Translation Method” setting. ([#11576](https://github.com/craftcms/cms/issues/11576))
- Added support for defining custom locale aliases, via a new `localeAliases` config setting. ([#12705](https://github.com/craftcms/cms/pull/12705))
- Added support for element partial templates. ([#14284](https://github.com/craftcms/cms/pull/14284))
- Added the `partialTemplatesPath` config setting. ([#14284](https://github.com/craftcms/cms/pull/14284))
- Added the `tempAssetUploadFs` config setting. ([#13957](https://github.com/craftcms/cms/pull/13957))
- Removed the concept of field groups.
- Removed the “Temp Uploads Location” asset setting. ([#13957](https://github.com/craftcms/cms/pull/13957))
- Added the `utils/prune-orphaned-entries` command. ([#14154](https://github.com/craftcms/cms/pull/14154))
- `entrify/*` commands now ask if an entry type already exists for the section.
- The `resave/entries` command now accepts a `--field` option.
- The `up`, `migrate/up`, and `migrate/all` commands no longer overwrite pending project config YAML changes, if new project config changes were made by migrations.
- Removed the `--force` option from the `up` command. `--isolated=0` should be used instead. ([#14270](https://github.com/craftcms/cms/pull/14270))
- Removed the `resave/matrix-blocks` command.

### Development
- Entry type names and handles must now be unique globally, rather than just within a single section. Existing entry type names and handles will be renamed automatically where needed, to ensure uniqueness.
- Assets, categories, entries, and tags now support eager-loading paths prefixed with a field layout provider’s handle (e.g. `myEntryType:myField`).
- Element queries now have an `eagerly` param, which can be used to lazily eager-load the resulting elements for all peer elements, when `all()`, `collect()`, `one()`, `nth()`, or `count()` is called.
- Element queries now have an `inBulkOp` param, which limits the results to elements which were involved in a bulk operation. ([#14032](https://github.com/craftcms/cms/pull/14032))
- Address queries now have `addressLine1`, `addressLine2`, `addressLine3`, `administrativeArea`, `countryCode`, `dependentLocality`, `firstName`, `fullName`, `lastName`, `locality`, `organizationTaxId`, `organization`, `postalCode`, and `sortingCode` params.
- Entry queries now have `field`, `fieldId`, `primaryOwner`, `primaryOwnerId`, `owner`, `ownerId`, `allowOwnerDrafts`, and `allowOwnerRevisions` params.
- Entry queries’ `authorId` params now support passing multiple IDs prefixed with `and`, to fetch entries with multiple listed authors.
- User queries now have an `authorOf` param.
- Nested addresses are now cached by their field ID, and address queries now register cache tags based on their `field` and `fieldId` params.
- Nested entries are now cached by their field ID, and entry queries now register cache tags based on their `field` and `fieldId` params.
- GraphQL schemas can now include queries and mutations for nested entries (e.g. within Matrix or CKEditor fields) directly. ([#14366](https://github.com/craftcms/cms/pull/14366))
- Added the `fieldId`, `fieldHandle`, `ownerId`, and `sortOrder` entry GraphQL fields. ([#14366](https://github.com/craftcms/cms/pull/14366))
- Entries’ GraphQL type names are now formatted as `<entryTypeHandle>_Entry`, and are no longer prefixed with their section’s handle. (That goes for Matrix-nested entries as well.)
- Entries now have `author` and `authorIds` GraphQL field.
- Matrix fields’ GraphQL mutation types now expect nested entries to be defined by an `entries` field rather than `blocks`.
- Added the `entryType()` and `fieldValueSql()` Twig functions. ([#14557](https://github.com/craftcms/cms/discussions/14557))
- Added the `|firstWhere` and `|flatten` Twig filters.
- Removed the `craft.matrixBlocks()` Twig function. `craft.entries()` should be used instead.
- Controller actions which require a `POST` request will now respond with a 405 error code if another request method is used. ([#13397](https://github.com/craftcms/cms/discussions/13397))

### Extensibility
- Elements now store their content in an `elements_sites.content` column as JSON, rather than across multiple columns in a `content` table. ([#2009](https://github.com/craftcms/cms/issues/2009), [#4308](https://github.com/craftcms/cms/issues/4308), [#7221](https://github.com/craftcms/cms/issues/7221), [#7750](https://github.com/craftcms/cms/issues/7750), [#12954](https://github.com/craftcms/cms/issues/12954))
- Slugs are no longer required on elements that don’t have a URI format.
- Element types’ `fieldLayouts()` and `defineFieldLayouts()` methods’ `$source` arguments must now accept `null` values.
- All element types can now support eager-loading paths prefixed with a field layout provider’s handle (e.g. `myEntryType:myField`), by implementing `craft\base\FieldLayoutProviderInterface` on the field layout provider class, and ensuring that `defineFieldLayouts()` is returning field layouts via their providers.
- All core element query param methods now return `static` instead of `self`. ([#11868](https://github.com/craftcms/cms/pull/11868))
- Migrations that modify the project config no longer need to worry about whether the same changes were already applied to the incoming project config YAML files.
- Selectize menus no longer apply special styling to options with the value `new`. The `_includes/forms/selectize.twig` control panel template should be used instead (or `craft\helpers\Cp::selectizeHtml()`/`selectizeFieldHtml()`), which will append an styled “Add” option when `addOptionFn` and `addOptionLabel` settings are passed. ([#11946](https://github.com/craftcms/cms/issues/11946))
- Added the `chip()`, `customSelect()`, `disclosureMenu()`, `elementCard()`, `elementChip()`, `elementIndex()`, `iconSvg()`, and `siteMenuItems()` global functions for control panel templates.
- Added the `colorSelect`, `colorSelectField`, `customSelect`, `customSelectField`, `languageMenu`, and `languageMenuField` form macros.
- The `assets/move-asset` and `assets/move-folder` actions no longer include `success` keys in responses. ([#12159](https://github.com/craftcms/cms/pull/12159))
- The `assets/upload` controller action now includes `errors` object in failure responses. ([#12159](https://github.com/craftcms/cms/pull/12159))
- Element action triggers’ `validateSelection()` and `activate()` methods are now passed an `elementIndex` argument, with a reference to the trigger’s corresponding element index.
- Element search scores set on `craft\events\SearchEvent::$scores` by `craft\services\Search::EVENT_AFTER_SEARCH` or `EVENT_BEFORE_SCORE_RESULTS` now must be indexed by element ID and site ID (e.g. `'100-1'`).
- Added `craft\auth\methods\AuthMethodInterface`.
- Added `craft\auth\methods\BaseAuthMethod`.
- Added `craft\auth\methods\RecoveryCodes`.
- Added `craft\auth\methods\TOTP`.
- Added `craft\auth\passkeys\CredentialRepository`.
- Added `craft\base\Actionable`. ([#14169](https://github.com/craftcms/cms/pull/14169))
- Added `craft\base\ApplicationTrait::$edition`.
- Added `craft\base\ApplicationTrait::getAuth()`.
- Added `craft\base\Chippable`. ([#14169](https://github.com/craftcms/cms/pull/14169))
- Added `craft\base\Colorable`. ([#14187](https://github.com/craftcms/cms/pull/14187))
- Added `craft\base\CpEditable`.
- Added `craft\base\Element::EVENT_DEFINE_ACTION_MENU_ITEMS`.
- Added `craft\base\Element::EVENT_DEFINE_INLINE_ATTRIBUTE_INPUT_HTML`.
- Added `craft\base\Element::crumbs()`.
- Added `craft\base\Element::destructiveActionMenuItems()`.
- Added `craft\base\Element::inlineAttributeInputHtml()`.
- Added `craft\base\Element::render()`. ([#14284](https://github.com/craftcms/cms/pull/14284))
- Added `craft\base\Element::safeActionMenuItems()`.
- Added `craft\base\Element::shouldValidateTitle()`.
- Added `craft\base\ElementContainerFieldInterface`, which should be implemented by fields which contain nested elements, such as Matrix.
- Added `craft\base\ElementInterface::canDuplicateAsDraft()`.
- Added `craft\base\ElementInterface::getActionMenuItems()`.
- Added `craft\base\ElementInterface::getCardBodyHtml()`.
- Added `craft\base\ElementInterface::getChipLabelHtml()`.
- Added `craft\base\ElementInterface::getCrumbs()`.
- Added `craft\base\ElementInterface::getInlineAttributeInputHtml()`.
- Added `craft\base\ElementInterface::hasDrafts()`.
- Added `craft\base\ElementInterface::hasThumbs()`.
- Added `craft\base\ElementInterface::setAttributesFromRequest()`.
- Added `craft\base\ElementInterface::setAttributesFromRequest()`.
- Added `craft\base\ElementInterface::setLazyEagerLoadedElements()`.
- Added `craft\base\ElementTrait::$deletedWithOwner`.
- Added `craft\base\ElementTrait::$eagerLoadInfo`.
- Added `craft\base\ElementTrait::$elementQueryResult`.
- Added `craft\base\ElementTrait::$forceSave`.
- Added `craft\base\ElementTrait::$propagatingFrom`.
- Added `craft\base\Field::valueSql()`.
- Added `craft\base\FieldInterface::dbType()`, which defines the type(s) of values the field will store in the `elements_sites.content` column (if any).
- Added `craft\base\FieldInterface::getValueSql()`.
- Added `craft\base\FieldInterface::icon()`.
- Added `craft\base\FieldInterface::isMultiInstance()`.
- Added `craft\base\FieldInterface::queryCondition()`, which accepts an element query param value and returns the corresponding query condition.
- Added `craft\base\FieldLayoutComponent::hasSettings()`.
- Added `craft\base\FieldLayoutElement::isMultiInstance()`.
- Added `craft\base\FieldLayoutProviderInterface::getHandle()`.
- Added `craft\base\FieldTrait::$layoutElement`.
- Added `craft\base\Iconic`. ([#14169](https://github.com/craftcms/cms/pull/14169))
- Added `craft\base\Identifiable`. ([#14169](https://github.com/craftcms/cms/pull/14169))
- Added `craft\base\InlineEditableFieldInterface`.
- Added `craft\base\NestedElementInterface`, which should be implemented by element types which could be nested by other elements.
- Added `craft\base\NestedElementTrait`.
- Added `craft\base\Statusable`. ([#14169](https://github.com/craftcms/cms/pull/14169))
- Added `craft\base\ThumbableFieldInterface`.
- Added `craft\base\Thumbable`. ([#14169](https://github.com/craftcms/cms/pull/14169))
- Added `craft\base\conditions\ConditionInterface::createConditionRule()`.
- Added `craft\behaviors\EventBehavior`.
- Added `craft\controllers\EntryTypesController`.
- Added `craft\db\CallbackExpressionBuilder`.
- Added `craft\db\CallbackExpression`.
- Added `craft\db\Connection::getIsMaria()`.
- Added `craft\db\QueryParam`.
- Added `craft\db\Table::ELEMENTS_OWNERS`.
- Added `craft\db\Table::SECTIONS_ENTRYTYPES`.
- Added `craft\db\mysql\ColumnSchema::$collation`.
- Added `craft\db\mysql\QueryBuilder::jsonContains()`.
- Added `craft\db\mysql\QueryBuilder::jsonExtract()`.
- Added `craft\db\mysql\Schema::supportsMb4()`.
- Added `craft\db\pgsql\QueryBuilder::jsonContains()`.
- Added `craft\db\pgsql\QueryBuilder::jsonExtract()`.
- Added `craft\db\pgsql\Schema::supportsMb4()`.
- Added `craft\elements\Address::GQL_TYPE_NAME`.
- Added `craft\elements\Asset::gqlTypeName()`.
- Added `craft\elements\Category::gqlTypeName()`.
- Added `craft\elements\ElementCollection::render()`. ([#14284](https://github.com/craftcms/cms/pull/14284))
- Added `craft\elements\Entry::$collapsed`.
- Added `craft\elements\Entry::$dirty`.
- Added `craft\elements\Entry::gqlTypeName()`.
- Added `craft\elements\Entry::setOwner()`.
- Added `craft\elements\NestedElementManager`.
- Added `craft\elements\Tag::gqlTypeName()`.
- Added `craft\elements\User::GQL_TYPE_NAME`.
- Added `craft\elements\User::authenticateWithPasskey()`.
- Added `craft\elements\User::canRegisterUsers()`.
- Added `craft\elements\conditions\ElementConditionInterface::getFieldLayouts()`.
- Added `craft\elements\conditions\addresses\AddressLine1ConditionRule`.
- Added `craft\elements\conditions\addresses\AddressLine2ConditionRule`.
- Added `craft\elements\conditions\addresses\AddressLine3ConditionRule`.
- Added `craft\elements\conditions\addresses\AdministrativeAreaConditionRule`.
- Added `craft\elements\conditions\addresses\CountryConditionRule`.
- Added `craft\elements\conditions\addresses\DependentLocalityConditionRule`.
- Added `craft\elements\conditions\addresses\FullNameConditionRule`.
- Added `craft\elements\conditions\addresses\LocalityConditionRule`.
- Added `craft\elements\conditions\addresses\OrganizationConditionRule`.
- Added `craft\elements\conditions\addresses\OrganizationTaxIdConditionRule`.
- Added `craft\elements\conditions\addresses\PostalCodeConditionRule`.
- Added `craft\elements\conditions\addresses\SortingCodeConditionRule`.
- Added `craft\elements\conditions\entries\MatrixFieldConditionRule`.
- Added `craft\elements\db\EagerLoadInfo`.
- Added `craft\elements\db\EagerLoadPlan::$lazy`.
- Added `craft\elements\db\ElementQuery::$eagerLoadAlias`.
- Added `craft\elements\db\ElementQuery::$eagerLoadHandle`.
- Added `craft\elements\db\ElementQueryInterface::eagerly()`.
- Added `craft\elements\db\ElementQueryInterface::fieldLayouts()`.
- Added `craft\elements\db\ElementQueryInterface::prepForEagerLoading()`.
- Added `craft\elements\db\ElementQueryInterface::wasCountEagerLoaded()`.
- Added `craft\elements\db\ElementQueryInterface::wasEagerLoaded()`.
- Added `craft\enums\AttributeStatus`.
- Added `craft\enums\CmsEdition`.
- Added `craft\enums\Color`. ([#14187](https://github.com/craftcms/cms/pull/14187))
- Added `craft\enums\ElementIndexViewMode`.
- Added `craft\enums\PropagationMethod`.
- Added `craft\enums\TimePeriod`.
- Added `craft\events\BulkElementsEvent`.
- Added `craft\events\BulkOpEvent`. ([#14032](https://github.com/craftcms/cms/pull/14032))
- Added `craft\events\DefineEntryTypesForFieldEvent`.
- Added `craft\events\DefineFieldHtmlEvent::$inline`.
- Added `craft\events\DuplicateNestedElementsEvent`.
- Added `craft\events\SetEagerLoadedElementsEvent::$plan`.
- Added `craft\fieldlayoutelements\BaseField::$includeInCards`.
- Added `craft\fieldlayoutelements\BaseField::$providesThumbs`.
- Added `craft\fieldlayoutelements\BaseField::previewHtml()`.
- Added `craft\fieldlayoutelements\BaseField::previewable()`.
- Added `craft\fieldlayoutelements\BaseField::selectorIcon()`.
- Added `craft\fieldlayoutelements\BaseField::thumbHtml()`.
- Added `craft\fieldlayoutelements\BaseField::thumbable()`.
- Added `craft\fieldlayoutelements\CustomField::$handle`.
- Added `craft\fieldlayoutelements\CustomField::getOriginalHandle()`.
- Added `craft\fieldlayoutelements\TextField::inputAttributes()`.
- Added `craft\fieldlayoutelements\users\EmailField`.
- Added `craft\fieldlayoutelements\users\FullNameField`.
- Added `craft\fieldlayoutelements\users\PhotoField`.
- Added `craft\fieldlayoutelements\users\UsernameField`.
- Added `craft\fields\Addresses`.
- Added `craft\fields\Matrix::EVENT_DEFINE_ENTRY_TYPES`.
- Added `craft\fields\Matrix::getEntryTypes()`.
- Added `craft\fields\Matrix::getEntryTypesForField()`.
- Added `craft\fields\Matrix::getSupportedSitesForElement()`.
- Added `craft\fields\Matrix::setEntryTypes()`.
- Added `craft\fields\Matrix::supportedSiteIds()`.
- Added `craft\fields\Money::currencyLabel()`.
- Added `craft\fields\Money::currencyLabel()`.
- Added `craft\fields\Money::subunits()`.
- Added `craft\fields\Money::subunits()`.
- Added `craft\fields\conditions\FieldConditionRuleTrait::fieldInstances()`.
- Added `craft\fields\conditions\FieldConditionRuleTrait::setLayoutElementUid()`.
- Added `craft\fields\conditions\MoneyFieldConditionRule`.
- Added `craft\fields\conditions\MoneyFieldConditionRule`.
- Added `craft\helpers\App::isWindows()`.
- Added `craft\helpers\App::silence()`.
- Added `craft\helpers\ArrayHelper::lastValue()`.
- Added `craft\helpers\Cp::CHIP_SIZE_LARGE`.
- Added `craft\helpers\Cp::CHIP_SIZE_SMALL`.
- Added `craft\helpers\Cp::checkboxGroupFieldHtml()`.
- Added `craft\helpers\Cp::checkboxGroupHtml()`.
- Added `craft\helpers\Cp::chipHtml()`.
- Added `craft\helpers\Cp::colorSelectFieldHtml()`.
- Added `craft\helpers\Cp::customSelectFieldHtml()`. ([#14169](https://github.com/craftcms/cms/pull/14169))
- Added `craft\helpers\Cp::customSelectHtml()`. ([#14169](https://github.com/craftcms/cms/pull/14169))
- Added `craft\helpers\Cp::disclosureMenu()`.
- Added `craft\helpers\Cp::earthIcon()`. ([#14169](https://github.com/craftcms/cms/pull/14169))
- Added `craft\helpers\Cp::elementCardHtml()`.
- Added `craft\helpers\Cp::elementChipHtml()`.
- Added `craft\helpers\Cp::elementIndexHtml()`.
- Added `craft\helpers\Cp::entryTypeSelectFieldHtml()`. ([#14169](https://github.com/craftcms/cms/pull/14169))
- Added `craft\helpers\Cp::entryTypeSelectHtml()`. ([#14169](https://github.com/craftcms/cms/pull/14169))
- Added `craft\helpers\Cp::fallbackIconSvg()`. ([#14169](https://github.com/craftcms/cms/pull/14169))
- Added `craft\helpers\Cp::iconPickerFieldHtml()`. ([#14169](https://github.com/craftcms/cms/pull/14169))
- Added `craft\helpers\Cp::iconPickerHtml()`. ([#14169](https://github.com/craftcms/cms/pull/14169))
- Added `craft\helpers\Cp::iconSvg()`. ([#14169](https://github.com/craftcms/cms/pull/14169))
- Added `craft\helpers\Cp::layoutElementSelectorHtml()`.
- Added `craft\helpers\Cp::menuItem()`. ([#14169](https://github.com/craftcms/cms/pull/14169))
- Added `craft\helpers\Cp::moneyFieldHtml()`.
- Added `craft\helpers\Cp::moneyInputHtml()`.
- Added `craft\helpers\Cp::normalizeMenuItems()`.
- Added `craft\helpers\Cp::siteMenuItems()`.
- Added `craft\helpers\Db::defaultCollation()`.
- Added `craft\helpers\Db::prepareForJsonColumn()`.
- Added `craft\helpers\ElementHelper::actionConfig()`.
- Added `craft\helpers\ElementHelper::addElementEditorUrlParams()`.
- Added `craft\helpers\ElementHelper::elementEditorUrl()`.
- Added `craft\helpers\ElementHelper::renderElements()`. ([#14284](https://github.com/craftcms/cms/pull/14284))
- Added `craft\helpers\ElementHelper::rootElementIfCanonical()`.
- Added `craft\helpers\Gql::getSchemaContainedSections()`.
- Added `craft\helpers\Json::detectIndent()`.
- Added `craft\helpers\Json::encodeToFile()`.
- Added `craft\helpers\ProjectConfig::ensureAllEntryTypesProcessed()`.
- Added `craft\i18n\Locale::$aliasOf`.
- Added `craft\i18n\Locale::setDisplayName()`.
- Added `craft\log\Dispatcher::getDefaultTarget()`. ([#14283](https://github.com/craftcms/cms/pull/14283))
- Added `craft\migrations\BaseContentRefactorMigration`.
- Added `craft\models\EntryType::$color`.
- Added `craft\models\EntryType::findUsages()`.
- Added `craft\models\FieldLayout::getCardBodyFields()`.
- Added `craft\models\FieldLayout::getElementByUid()`.
- Added `craft\models\FieldLayout::getFieldById()`.
- Added `craft\models\FieldLayout::getFieldByUid()`.
- Added `craft\models\FieldLayout::getThumbField()`.
- Added `craft\models\FsListing::getAdjustedUri()`.
- Added `craft\models\Section::getCpEditUrl()`.
- Added `craft\models\Site::getLanguage()`.
- Added `craft\models\Site::setLanguage()`.
- Added `craft\models\Volume::$altTranslationKeyFormat`.
- Added `craft\models\Volume::$altTranslationMethod`.
- Added `craft\models\Volume::getSubpath()`.
- Added `craft\models\Volume::setSubpath()`.
- Added `craft\queue\BaseBatchedElementJob`. ([#14032](https://github.com/craftcms/cms/pull/14032))
- Added `craft\queue\BaseBatchedJob::after()`.
- Added `craft\queue\BaseBatchedJob::afterBatch()`.
- Added `craft\queue\BaseBatchedJob::before()`.
- Added `craft\queue\BaseBatchedJob::beforeBatch()`.
- Added `craft\services\Auth`.
- Added `craft\services\Elements::EVENT_AUTHORIZE_DUPLICATE_AS_DRAFT`.
- Added `craft\services\Elements::canDuplicateAsDraft()`.
- Added `craft\services\Entries::deleteEntryType()`.
- Added `craft\services\Entries::deleteEntryTypeById()`.
- Added `craft\services\Entries::deleteSection()`.
- Added `craft\services\Entries::deleteSectionById()`.
- Added `craft\services\Entries::getAllEntryTypes()`.
- Added `craft\services\Entries::getAllSectionIds()`.
- Added `craft\services\Entries::getAllSections()`.
- Added `craft\services\Entries::getEditableSectionIds()`.
- Added `craft\services\Entries::getEditableSections()`.
- Added `craft\services\Entries::getEntryTypeByHandle()`.
- Added `craft\services\Entries::getEntryTypeById()`.
- Added `craft\services\Entries::getEntryTypesBySectionId()`.
- Added `craft\services\Entries::getSectionByHandle()`.
- Added `craft\services\Entries::getSectionById()`.
- Added `craft\services\Entries::getSectionByUid()`.
- Added `craft\services\Entries::getSectionsByType()`.
- Added `craft\services\Entries::getTotalEditableSections()`.
- Added `craft\services\Entries::getTotalSections()`.
- Added `craft\services\Entries::refreshEntryTypes()`.
- Added `craft\services\Entries::saveSection()`.
- Added `craft\services\Fields::$fieldContext`, which replaces `craft\services\Content::$fieldContext`.
- Added `craft\services\Fields::EVENT_REGISTER_NESTED_ENTRY_FIELD_TYPES`.
- Added `craft\services\Fields::findFieldUsages()`.
- Added `craft\services\Fields::getAllLayouts()`.
- Added `craft\services\Fields::getNestedEntryFieldTypes()`.
- Added `craft\services\Gql::defineContentArgumentsForFieldLayouts()`.
- Added `craft\services\Gql::defineContentArgumentsForFields()`.
- Added `craft\services\Gql::getOrSetContentArguments()`.
- Added `craft\services\ProjectConfig::find()`.
- Added `craft\services\ProjectConfig::flush()`.
- Added `craft\services\ProjectConfig::writeYamlFiles()`.
- Added `craft\services\Sites::$maxSites`. ([#14307](https://github.com/craftcms/cms/pull/14307))
- Added `craft\services\Sites::getRemainingSites()`. ([#14307](https://github.com/craftcms/cms/pull/14307))
- Added `craft\servics\Users::canCreateUsers()`.
- Added `craft\web\Controller::asCpModal()`.
- Added `craft\web\CpModalResponseBehavior`.
- Added `craft\web\CpModalResponseFormatter`.
- Added `craft\web\CpScreenResponseBehavior::$actionMenuItems`.
- Added `craft\web\CpScreenResponseBehavior::$contextMenuItems`.
- Added `craft\web\CpScreenResponseBehavior::$selectableSites`.
- Added `craft\web\CpScreenResponseBehavior::$site`.
- Added `craft\web\CpScreenResponseBehavior::actionMenuItems()`.
- Added `craft\web\CpScreenResponseBehavior::contextMenuItems()`.
- Added `craft\web\CpScreenResponseBehavior::selectableSites()`.
- Added `craft\web\CpScreenResponseBehavior::site()`.
- Added `craft\web\Request::getQueryParamsWithoutPath()`.
- Added `craft\web\twig\variables\Cp::getEntryTypeOptions()`.
- Added `craft\base\PluginTrait::$minCmsEdition`.
- Renamed `craft\base\BlockElementInterface` to `NestedElementInterface`, and added the `getField()`, `getSortOrder()`, and `setOwner()` methods to it.
- Renamed `craft\base\Element::EVENT_SET_TABLE_ATTRIBUTE_HTML` to `EVENT_DEFINE_ATTRIBUTE_HTML`.
- Renamed `craft\base\Element::getHasCheckeredThumb()` to `hasCheckeredThumb()` and made it protected.
- Renamed `craft\base\Element::getHasRoundedThumb()` to `hasRoundedThumb()` and made it protected.
- Renamed `craft\base\Element::getThumbAlt()` to `thumbAlt()` and made it protected.
- Renamed `craft\base\Element::getThumbUrl()` to `thumbUrl()` and made it protected.
- Renamed `craft\base\Element::tableAttributeHtml()` to `attributeHtml()`.
- Renamed `craft\base\ElementInterface::getTableAttributeHtml()` to `getAttributeHtml()`.
- Renamed `craft\base\FieldInterface::valueType()` to `phpType()`.
- Renamed `craft\base\PreviewableFieldInterface::getTableAttributeHtml()` to `getPreviewHtml()`.
- Renamed `craft\base\UtilityInterface::iconPath()` to `icon()`, which can now return a system icon name. ([#14169](https://github.com/craftcms/cms/pull/14169))
- Renamed `craft\base\conditions\BaseCondition::EVENT_REGISTER_CONDITION_RULE_TYPES` to `EVENT_REGISTER_CONDITION_RULES`.
- Renamed `craft\base\conditions\BaseCondition::conditionRuleTypes()` to `selectableConditionRules()`.
- Renamed `craft\events\BatchElementActionEvent` to `MultiElementActionEvent`.
- Renamed `craft\events\RegisterConditionRuleTypesEvent` to `RegisterConditionRulesEvent`, and its `$conditionRuleTypes` property has been renamed to `$conditionRules`.
- Renamed `craft\events\SetElementTableAttributeHtmlEvent` to `DefineAttributeHtmlEvent`.
- Renamed `craft\fields\BaseRelationField::tableAttributeHtml()` to `previewHtml()`, and it now accepts an `ElementCollection` argument, rather than `Collection`.
- Renamed `craft\fields\Matrix::$maxBlocks` to `$maxEntries`.
- Renamed `craft\fields\Matrix::$minBlocks` to `$minEntries`.
- Renamed `craft\helpers\MailerHelper\EVENT_REGISTER_MAILER_TRANSPORT_TYPES` to `EVENT_REGISTER_MAILER_TRANSPORTS`.
- Renamed `craft\log\Dispatcher::getTargets()` to `getDefaultTargets()`. ([#14283](https://github.com/craftcms/cms/pull/14283))
- Renamed `craft\services\Addresses::getLayout()` to `getFieldLayout()`.
- Renamed `craft\services\Addresses::saveLayout()` to `saveFieldLayout()`.
- Renamed `craft\services\Utilities::EVENT_REGISTER_UTILITY_TYPES` to `EVENT_REGISTER_UTILITIES`.
- Renamed `craft\web\CpScreenResponseBehavior::$additionalButtons()` and `additionalButtons()` to `$additionalButtonsHtml` and `additionalButtonsHtml()`. ([#13037](https://github.com/craftcms/cms/pull/13037))
- Renamed `craft\web\CpScreenResponseBehavior::$content()` and `content()` to `$contentHtml` and `contentHtml()`. ([#13037](https://github.com/craftcms/cms/pull/13037))
- Renamed `craft\web\CpScreenResponseBehavior::$contextMenu()` and `contextMenu()` to `$contextMenuHtml` and `contextMenuHtml()`. ([#13037](https://github.com/craftcms/cms/pull/13037))
- Renamed `craft\web\CpScreenResponseBehavior::$notice()` and `notice()` to `$noticeHtml` and `noticeHtml()`. ([#13037](https://github.com/craftcms/cms/pull/13037))
- Renamed `craft\web\CpScreenResponseBehavior::$pageSidebar()` and `pageSidebar()` to `$pageSidebarHtml` and `pageSidebarHtml()`. ([#13037](https://github.com/craftcms/cms/pull/13037))
- Renamed `craft\web\CpScreenResponseBehavior::$sidebar()` and `sidebar()` to `$metaSidebarHtml` and `metaSidebarHtml()`. ([#13037](https://github.com/craftcms/cms/pull/13037))
- `craft\base\ApplicationTrait::getLicensedEdition()` now returns a `craft\enums\CmsEdition` case or `null`.
- `craft\base\ApplicationTrait::requireEdition()` now accepts a `craft\enums\CmsEdition` case or an integer.
- `craft\base\ApplicationTrait::setEdition()` now accepts a `craft\enums\CmsEdition` case or an integer.
- `craft\base\BaseFsInterface::renameFile()` and `copyFile()` now have a `$config` argument. ([#14147](https://github.com/craftcms/cms/pull/14147))
- `craft\base\ConfigurableComponent::getSettings()` now converts backed enum cases to their values.
- `craft\base\Element::getCpEditUrl()` now returns a URL to `edit/<ID>` if `cpEditUrl()` returns `null`.
- `craft\base\ElementInterface::findSource()` no longer needs to specify a default value for the `context` argument.
- `craft\base\ElementInterface::getAncestors()`, `getDescendants()`, `getChildren()`, and `getSiblings()` now have `ElementQueryInterface|ElementCollection` return types, rather than `ElementQueryInterface|Collection`.
- `craft\base\ElementInterface::getEagerLoadedElementCount()` can now return `null` for counts that haven’t been eager-loaded yet.
- `craft\base\ElementInterface::getEagerLoadedElements` now has an `ElementCollection|null` return type, rather than `Collection|null`.
- `craft\base\ElementInterface::indexHtml()`’ `$showCheckboxes` argument is now `$selectable`, and it now has a `$sortable` argument.
- `craft\base\ElementInterface::modifyCustomSource()` can now set `disabled` to `true` on the source config to hide it.
- `craft\base\ElementInterface::setEagerLoadedElements()` now has a `$plan` argument, which will be set to the eager-loading plan.
- `craft\base\ElementInterface::setParent()` no longer needs to specify a default value for the `parent` argument.
- `craft\base\ElementInterface::setRevisionCreatorId()` no longer needs to specify a default value for the `creatorId` argument.
- `craft\base\ElementInterface::setRevisionNotes()` no longer needs to specify a default value for the `notes` argument.
- `craft\base\Field::inputHtml()` now has an `$inline` argument.
- `craft\base\FieldInterface::getIsTranslatable()`, `getTranslationDescription()`, `getInputHtml()`, `normalizeValue()`, `normalizeValueFromRequest()`, and `serializeValue()` no longer need to specify a default value for the `$element` argument.
- `craft\base\WidgetInterface::icon()` can now return a system icon name. ([#14169](https://github.com/craftcms/cms/pull/14169))
- `craft\behaviors\SessionBehavior::setSuccess()` and `getSuccess()` use the `success` flash key now, rather than `notice`. ([#14345](https://github.com/craftcms/cms/pull/14345))
- `craft\db\Connection::getSupportsMb4()` is now dynamic for MySQL installs, based on whether the `elements_sites` table has an `mb4` charset.
- `craft\elemens\db\ElementQueryInterface::collect()` now has an `ElementCollection` return type, rather than `Collection`.
- `craft\elements\Entry::getSection()` can now return `null`, for nested entries.
- `craft\elements\User::getAddresses()` now returns a collection.
- `craft\elements\db\ElementQuery::__toString()` now returns the class name. ([#14498](https://github.com/craftcms/cms/issues/14498))
- `craft\enums\LicenseKeyStatus` is now an enum.
- `craft\events\AuthenticateUserEvent::$password` can now be null, if the user is being authenticated with a passkey.
- `craft\fields\BaseOptionsField::$multi` and `$optgroups` properties are now static.
- `craft\fields\Matrix::$propagationMethod` now has a type of `craft\enums\PropagationMethod`.
- `craft\fields\fieldlayoutelements\BaseUiElement::selectorIcon()` can now return a system icon name. ([#14169](https://github.com/craftcms/cms/pull/14169))
- `craft\gql\mutations\Entry::createSaveMutations()` now accepts a `$section` argument.
- `craft\helpers\App::parseEnv()` now returns `null` when a missing environment variable name is passed to it. ([#14253](https://github.com/craftcms/cms/pull/14253))
- `craft\helpers\Assets::generateUrl()` no longer has an `$fs` argument. ([#14353](https://github.com/craftcms/cms/pull/14353))
- `craft\helpers\Cp::fieldHtml()` now supports a `labelExtra` config value.
- `craft\helpers\Db::parseParam()`, `parseDateParam()`, `parseMoneyParam()`, and `parseNumericParam()` now return `null` instead of an empty string if no condition should be applied.
- `craft\helpers\Html::id()` and `Craft.formatInputId()` now retain colons and periods, and ensure the string begins with a letter.
- `craft\helpers\Html::normalizeTagAttributes()` now supports a `removeClass` key.
- `craft\helpers\Html::svg()` now has a `$throwException` argument.
- `craft\helpers\Html::tag()` and `beginTag()` now ensure that the passed-in attributes are normalized.
- `craft\helpers\StringHelper::toString()` now supports backed enums.
- `craft\i18n\I18N::getPrimarySiteLocale()` is now deprecated. `craft\models\Site::getLocale()` should be used instead.
- `craft\i18n\I18N::getPrimarySiteLocaleId()` is now deprecated. `craft\models\Site::$language` should be used instead.
- `craft\models\FieldLayout::getField()` and `isFieldIncluded()` now now have a `$filter` argument rather than `$attribute`, and it can be set to a callable.
- `craft\models\Section::$propagationMethod` now has a type of `craft\enums\PropagationMethod`.
- `craft\services\AssetIndexer::indexFileByListing()` now has a `$volume` argument in place of `$volumeId`.
- `craft\services\AssetIndexer::indexFolderByListing()` now has a `$volume` argument in place of `$volumeId`.
- `craft\services\AssetIndexer::storeIndexList()` now has a `$volume` argument in place of `$volumeId`.
- `craft\services\Elements::duplicateElement()` now has an `$asUnpublishedDraft` argument, and no longer has a `$trackDuplication` argument.
- `craft\services\Elements::saveElement()` now has a `$saveContent` argument.
- `craft\services\Plugins::getPluginLicenseKeyStatus()` now returns a `craft\enums\LicenseKeyStatus` case.
- `craft\services\ProjectConfig::saveModifiedConfigData()` no longer has a `$writeExternalConfig` argument, and no longer writes out updated project config YAML files.
- `craft\services\Users::activateUser()` now has a `void` return type, and throws an `InvalidElementException` in case of failure.
- `craft\services\Users::deactivateUser()` now has a `void` return type, and throws an `InvalidElementException` in case of failure.
- `craft\services\Users::removeCredentials()` now has a `void` return type, and throws an `InvalidElementException` in case of failure.
- `craft\services\Users::shunMessageForUser()` now has a `void` return type, and throws an `InvalidElementException` in case of failure.
- `craft\services\Users::suspendUser()` now has a `void` return type, and throws an `InvalidElementException` in case of failure.
- `craft\services\Users::unlockUser()` now has a `void` return type, and throws an `InvalidElementException` in case of failure.
- `craft\services\Users::unshunMessageForUser()` now has a `void` return type, and throws an `InvalidElementException` in case of failure.
- `craft\services\Users::unsuspendUser()` now has a `void` return type, and throws an `InvalidElementException` in case of failure.
- `craft\services\Users::verifyEmailForUser()` now has a `void` return type, and throws an `InvalidElementException` in case of failure.
- `craft\web\Controller::asModelSuccess()` now includes a `modelClass` key in the response data (and `modelId` if the model implements `craft\base\Identifiable`).
- Colors defined by elements’ `statuses()` methods can now be a `craft\enums\Color` instance.
- Exception response data no longer includes an `error` key with the exception message. `message` should be used instead. ([#14346](https://github.com/craftcms/cms/pull/14346))
- Deprecated `Craft::Pro`. `craft\enums\CmsEdition::Pro` should be used instead.
- Deprecated `Craft::Solo`. `craft\enums\CmsEdition::Solo` should be used instead.
- Deprecated `craft\base\ApplicationTrait::getEdition()`. `$edition` should be used instead.
- Deprecated `craft\base\ApplicationTrait::getEditionHandle()`. `$edition` should be used instead.
- Deprecated `craft\base\ApplicationTrait::getEditionName()`. `$edition` should be used instead.
- Deprecated `craft\base\ApplicationTrait::getLicensedEditionName()`. `getLicensedEdition()` should be used instead.
- Deprecated `craft\events\DefineElementInnerHtmlEvent`.
- Deprecated `craft\events\SearchEvent::$siteId`.
- Deprecated `craft\helpers\App::editionHandle()`. `craft\enums\CmsEdition::handle()` should be used instead.
- Deprecated `craft\helpers\App::editionIdByHandle()`. `craft\enums\CmsEdition::fromHandle()` should be used instead.
- Deprecated `craft\helpers\App::editionName()`. `craft\enums\CmsEdition::name` should be used instead.
- Deprecated `craft\helpers\App::editions()`. `craft\enums\CmsEdition::cases()` should be used instead.
- Deprecated `craft\helpers\App::isValidEdition()`. `craft\enums\CmsEdition::tryFrom()` should be used instead.
- Deprecated `craft\helpers\Component::iconSvg()`. `craft\helpers\Cp::iconSvg()` and `fallbackIconSvg()` should be used instead. ([#14169](https://github.com/craftcms/cms/pull/14169))
- Deprecated `craft\helpers\Cp::ELEMENT_SIZE_LARGE`. `CHIP_SIZE_LARGE` should be used instead.
- Deprecated `craft\helpers\Cp::ELEMENT_SIZE_SMALL`. `CHIP_SIZE_SMALL` should be used instead.
- Deprecated `craft\helpers\Cp::elementHtml()`. `elementChipHtml()` or `elementCardHtml()` should be used instead.
- Deprecated the `_elements/element.twig` control panel template. `elementChip()` or `elementCard()` should be used instead.
- Deprecated the `cp.elements.element` control panel template hook.
- Removed the `_includes/revisionmenu.twig` control panel template.
- Removed `\craft\mail\transportadapters\Gmail::$timeout`.
- Removed `\craft\mail\transportadapters\Smtp::$encryptionMethod`.
- Removed `\craft\mail\transportadapters\Smtp::$timeout`.
- Removed `craft\base\ApplicationTrait::getMatrix()`.
- Removed `craft\base\Element::$contentId`.
- Removed `craft\base\Element::ATTR_STATUS_MODIFIED`. `craft\enums\AttributeStatus::Modified` should be used instead.
- Removed `craft\base\Element::ATTR_STATUS_OUTDATED`. `craft\enums\AttributeStatus::Outdated` should be used instead.
- Removed `craft\base\ElementInterface::getContentTable()`.
- Removed `craft\base\ElementInterface::getFieldColumnPrefix()`.
- Removed `craft\base\ElementInterface::gqlMutationNameByContext()`.
- Removed `craft\base\ElementInterface::gqlTypeNameByContext()`.
- Removed `craft\base\ElementInterface::hasContent()`.
- Removed `craft\base\FieldInterface::getContentColumnType()`. `dbType()` should be implemented instead.
- Removed `craft\base\FieldInterface::getGroup()`.
- Removed `craft\base\FieldInterface::hasContentColumn()`. Fields that don’t need to store values in the `elements_sites.content` column should return `null` from `dbType()`.
- Removed `craft\base\FieldInterface::modifyElementsQuery()`. Fields can customize how their element query params are handled by implementing `queryCondition()`.
- Removed `craft\base\FieldTrait::$groupId`.
- Removed `craft\base\FieldTrait::$layoutId`.
- Removed `craft\base\FieldTrait::$sortOrder`.
- Removed `craft\base\FieldTrait::$tabId`.
- Removed `craft\base\conditions\ConditionInterface::getConditionRuleTypes()`.
- Removed `craft\controllers\Sections::actionDeleteEntryType()`.
- Removed `craft\controllers\Sections::actionEditEntryType()`.
- Removed `craft\controllers\Sections::actionEntryTypesIndex()`.
- Removed `craft\controllers\Sections::actionReorderEntryTypes()`.
- Removed `craft\controllers\Sections::actionSaveEntryType()`.
- Removed `craft\controllers\UsersController::EVENT_REGISTER_USER_ACTIONS`. `craft\base\Element::EVENT_DEFINE_ACTION_MENU_ITEMS` should be used instead.
- Removed `craft\db\Table::FIELDGROUPS`.
- Removed `craft\elements\MatrixBlock`.
- Removed `craft\elements\db\ElementQuery::$contentTable`.
- Removed `craft\elements\db\MatrixBlockQuery`.
- Removed `craft\enums\PatchManifestFileAction`.
- Removed `craft\enums\PeriodType`.
- Removed `craft\enums\PluginUpdateStatus`.
- Removed `craft\enums\VersionUpdateStatus`.
- Removed `craft\errors\MatrixBlockTypeNotFoundException`.
- Removed `craft\events\BlockTypesEvent`.
- Removed `craft\events\FieldGroupEvent`.
- Removed `craft\events\RegisterUserActionsEvent`.
- Removed `craft\fieldlayoutelements\users\AddressesField`.
- Removed `craft\fields\Matrix::EVENT_SET_FIELD_BLOCK_TYPES`.
- Removed `craft\fields\Matrix::PROPAGATION_METHOD_ALL`. `craft\enums\PropagationMethod::All` should be used instead.
- Removed `craft\fields\Matrix::PROPAGATION_METHOD_CUSTOM`. `craft\enums\PropagationMethod::Custom` should be used instead.
- Removed `craft\fields\Matrix::PROPAGATION_METHOD_LANGUAGE`. `craft\enums\PropagationMethod::Language` should be used instead.
- Removed `craft\fields\Matrix::PROPAGATION_METHOD_NONE`. `craft\enums\PropagationMethod::None` should be used instead.
- Removed `craft\fields\Matrix::PROPAGATION_METHOD_SITE_GROUP`. `craft\enums\PropagationMethod::SiteGroup` should be used instead.
- Removed `craft\fields\Matrix::contentTable`.
- Removed `craft\fields\Matrix::getBlockTypeFields()`.
- Removed `craft\fields\Matrix::getBlockTypes()`.
- Removed `craft\fields\Matrix::setBlockTypes()`.
- Removed `craft\gql\arguments\elements\MatrixBlock`.
- Removed `craft\gql\interfaces\elements\MatrixBlock`.
- Removed `craft\gql\resolvers\elements\MatrixBlock`.
- Removed `craft\gql\types\elements\MatrixBlock`.
- Removed `craft\gql\types\generators\MatrixBlockType`.
- Removed `craft\helpers\Db::GLUE_AND`, `GLUE_OR`, and `GLUE_NOT`. `craft\db\QueryParam::AND`, `OR`, and `NOT` can be used instead.
- Removed `craft\helpers\Db::extractGlue()`. `craft\db\QueryParam::extractOperator()` can be used instead.
- Removed `craft\helpers\ElementHelper::fieldColumn()`.
- Removed `craft\helpers\ElementHelper::fieldColumnFromField()`.
- Removed `craft\helpers\FieldHelper`.
- Removed `craft\helpers\Gql::canMutateEntries()`.
- Removed `craft\models\EntryType::$sectionId`.
- Removed `craft\models\EntryType::$sortOrder`.
- Removed `craft\models\EntryType::getSection()`.
- Removed `craft\models\FieldGroup`.
- Removed `craft\models\MatrixBlockType`.
- Removed `craft\models\Section::PROPAGATION_METHOD_ALL`. `craft\enums\PropagationMethod::All` should be used instead.
- Removed `craft\models\Section::PROPAGATION_METHOD_CUSTOM`. `craft\enums\PropagationMethod::Custom` should be used instead.
- Removed `craft\models\Section::PROPAGATION_METHOD_LANGUAGE`. `craft\enums\PropagationMethod::Language` should be used instead.
- Removed `craft\models\Section::PROPAGATION_METHOD_NONE`. `craft\enums\PropagationMethod::None` should be used instead.
- Removed `craft\models\Section::PROPAGATION_METHOD_SITE_GROUP`. `craft\enums\PropagationMethod::SiteGroup` should be used instead.
- Removed `craft\records\EntryType::getSection()`.
- Removed `craft\records\Field::getGroup()`.
- Removed `craft\records\Field::getOldColumnSuffix()`.
- Removed `craft\records\FieldGroup`.
- Removed `craft\records\FieldLayout::getFields()`.
- Removed `craft\records\FieldLayout::getTabs()`.
- Removed `craft\records\FieldLayoutField`.
- Removed `craft\records\FieldLayoutTab`.
- Removed `craft\records\MatrixBlockType`.
- Removed `craft\records\MatrixBlock`.
- Removed `craft\services\Content`.
- Removed `craft\services\Elements::$duplicatedElementIds`.
- Removed `craft\services\Elements::$duplicatedElementSourceIds`.
- Removed `craft\services\Fields::EVENT_AFTER_DELETE_FIELD_GROUP`.
- Removed `craft\services\Fields::EVENT_AFTER_SAVE_FIELD_GROUP`.
- Removed `craft\services\Fields::EVENT_BEFORE_APPLY_GROUP_DELETE`.
- Removed `craft\services\Fields::EVENT_BEFORE_DELETE_FIELD_GROUP`.
- Removed `craft\services\Fields::EVENT_BEFORE_SAVE_FIELD_GROUP`.
- Removed `craft\services\Fields::deleteGroup()`.
- Removed `craft\services\Fields::deleteGroupById()`.
- Removed `craft\services\Fields::getAllGroups()`.
- Removed `craft\services\Fields::getFieldIdsByLayoutIds()`.
- Removed `craft\services\Fields::getFieldsByGroupId()`.
- Removed `craft\services\Fields::getGroupById()`.
- Removed `craft\services\Fields::getGroupByUid()`.
- Removed `craft\services\Fields::getLayoutTabsById()`.
- Removed `craft\services\Fields::handleChangedGroup()`.
- Removed `craft\services\Fields::handleDeletedGroup()`.
- Removed `craft\services\Fields::saveGroup()`.
- Removed `craft\services\Fields::updateColumn()`.
- Removed `craft\services\Matrix`.
- Removed `craft\services\Plugins::setPluginLicenseKeyStatus()`.
- Removed `craft\services\ProjectConfig::PATH_MATRIX_BLOCK_TYPES`.
- Removed `craft\services\ProjectConfig::PATH_MATRIX_BLOCK_TYPES`.
- Removed `craft\services\ProjectConfig::PATH_MATRIX_BLOCK_TYPES`.
- Removed `craft\services\ProjectConfig::updateStoredConfigAfterRequest()`.
- Removed `craft\services\Sections`. Most of its methods have been moved to `craft\services\Entries`.
- Removed `craft\web\CpScreenResponseBehavior::$contextMenuHtml`. `$contextMenuItems` should be used instead.
- Removed `craft\web\CpScreenResponseBehavior::contextMenuHtml()`. `contextMenuItems()` should be used instead.
- Removed `craft\web\CpScreenResponseBehavior::contextMenuTemplate()`. `contextMenuItems()` should be used instead.
- Removed `craft\web\User::startElevatedSession()`. `login()` should be used instead.
- Removed `craft\web\twig\variables\Cp::getEntryTypeOptions()`.
- Admin tables now support client-side searching when not running in API mode. ([#14126](https://github.com/craftcms/cms/pull/14126))
- Admin tables now support appending `bodyHtml` and `headHtml` when running in API mode.
- Added `Craft.BaseElementSelectInput::defineElementActions()`.
- Added `Craft.CP::setSiteCrumbMenuItemStatus()`.
- Added `Craft.CP::showSiteCrumbMenuItem()`.
- Added `Craft.CP::updateContext()`.
- Added `Craft.CpModal`.
- Added `Craft.ElementEditor::markDeltaNameAsModified()`.
- Added `Craft.ElementEditor::setFormValue()`.
- Added `Garnish.DisclosureMenu::addGroup()`.
- Added `Garnish.DisclosureMenu::addHr()`.
- Added `Garnish.DisclosureMenu::addItem()`.
- Added `Garnish.DisclosureMenu::createItem()`.
- Added `Garnish.DisclosureMenu::getFirstDestructiveGroup()`.
- Added `Garnish.DisclosureMenu::isPadded()`.
- `Craft.appendBodyHtml()` and `appendHeadHtml()` are now promise-based, and load JavaScript resources over Ajax.

### System
- Craft now requires PHP 8.2+.
- Craft now requires MySQL 8.0.17+, MariaDB 10.4.6+, or PostgreSQL 13+.
- Craft now requires the Symfony Filesystem component directly.
- Craft now requires `bacon/bacon-qr-code`.
- Craft now requires `composer/semver` directly.
- Craft now requires `pragmarx/google2fa`.
- Craft now requires `pragmarx/recovery`.
- Craft now requires `web-auth/webauthn-lib`.
- Updated `commerceguys/addressing` to v2. ([#14318](https://github.com/craftcms/cms/discussions/14318))
- Updated `illuminate/collections` to v10.
- Updated `yiisoft/yii2-symfonymailer` to v4.
- Craft no longer requires `composer/composer`.
- New database tables now default to the `utf8mb4` charset, and the `utf8mb4_0900_ai_ci` or `utf8mb4_unicode_ci` collation, on MySQL. Existing installs should run `db/convert-charset` after upgrading, to ensure all tables have consistent charsets and collations. ([#11823](https://github.com/craftcms/cms/discussions/11823))
- The `deprecationerrors.traces`, `fieldlayouts.config`, `gqlschemas.scope`, `sections.previewTargets`, `userpreferences.preferences`, and `widgets.settings` columns are now of type `JSON` for MySQL and PostgreSQL. ([#14300](https://github.com/craftcms/cms/pull/14300))
- The `defaultTemplateExtensions` config setting now lists `twig` before `html` by default. ([#11809](https://github.com/craftcms/cms/discussions/11809))
- Improved the initial page load performance for element edit screens that contain Matrix fields.
- Improved the performance of control panel screens that include field layout designers.
- Improved the performance of autosaves for elements with newly-created Matrix entries.
- Slugs are no longer required for elements that don’t have a URI format that contains `slug`.
- Garbage collection now deletes orphaned nested entries.
- Craft now has a default limit of 100 sites, which can be increased via `craft\ervices\Sites::$maxSites` at your own peril. ([#14307](https://github.com/craftcms/cms/pull/14307))
- Fixed a bug where multi-site element queries weren’t scoring elements on a per-site basis. ([#13801](https://github.com/craftcms/cms/discussions/13801))
- Fixed an error that could occur if eager-loading aliases conflicted with native eager-loading handles, such as `author`. ([#14057](https://github.com/craftcms/cms/issues/14057))
- Fixed a bug where layout components provided by disabled plugins weren’t getting omitted. ([#14219](https://github.com/craftcms/cms/pull/14219))
- Fixed a bug where element thumbnails within hidden tabs weren’t always getting loaded when their tab was selected.
- Added an SVG icon set based on Font Awesome 6.5.1. ([#14169](https://github.com/craftcms/cms/pull/14169))
- Updated Monolog to v3.
- Updated Axios to 1.6.5.
- Updated D3 to 7.8.5.
- Updated Punycode to 2.0.1.
- Updated XRegExp to 5.1.1.<|MERGE_RESOLUTION|>--- conflicted
+++ resolved
@@ -4,12 +4,9 @@
 
 - Auto-generated handles, slugs, etc. now update immediately when the source input is changed. ([#15754](https://github.com/craftcms/cms/issues/15754))
 - Fixed a bug where Table fields’ Default Values table could lose existing rows if they only consisted of Dropdown columns without configured options.
-<<<<<<< HEAD
+- Fixed a bug where custom fields’ `required` properties were always `false`. ([#15752](https://github.com/craftcms/cms/issues/15752))
 - Fixed a bug where it wasn’t possible to save nested entries via the `entries/save-entry` controller action. ([#15737](https://github.com/craftcms/cms/issues/15737))
 - Fixed a bug where hyperlinks in Link field inputs could wrap unnecessarily. ([#15738](https://github.com/craftcms/cms/issues/15738))
-=======
-- Fixed a bug where custom fields’ `required` properties were always `false`. ([#15752](https://github.com/craftcms/cms/issues/15752))
->>>>>>> 84bea0ea
 
 ## 5.4.4 - 2024-09-14
 
