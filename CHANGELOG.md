# Release Notes for Craft CMS 4

## Unreleased

### Fixed
- Fixed a bug where locked users’ remaining cooldown times could be calculated incorrectly on PHP 8.0.
- Fixed an infinite recursion bug that occurred when editing a Matrix field with a custom propagation method. ([#12176](https://github.com/craftcms/cms/issues/12176))
<<<<<<< HEAD
- Fixed a bug where the `users/save-address` action did not validate the address. ([#3011](https://github.com/craftcms/commerce/issues/3011))
=======
- Fixed a bug where element index source lists were showing headings that didn’t have any visible nested sources. ([#12193](https://github.com/craftcms/cms/issues/12193))
- Fixed a JavaScript 404 error that occurred when users’ Language was set to Chinese. ([#12194](https://github.com/craftcms/cms/issues/12194))
- Fixed a bug where users couldn’t delete their own addresses. ([craftcms/commerce#3011](https://github.com/craftcms/commerce/issues/3011))
>>>>>>> 92c8fdd4

## 4.3.0 - 2022-10-25

### Authoring
- Added a “View” menu to element indexes, which enable users to customize the visible table columns for themselves, without affecting other users. ([#11915](https://github.com/craftcms/cms/pull/11915))
- Added source setting menus to element index pages, which now contain the “Customize sources” option when allowed, and “New subfolder”, “Rename folder”, and “Delete folder” actions on the Assets index page. ([#11906](https://github.com/craftcms/cms/pull/11906))
- Added the “Editable” rule to asset and entry conditions. ([#11995](https://github.com/craftcms/cms/discussions/11995))
- Improved control panel mobile support. ([#11963](https://github.com/craftcms/cms/pull/11963), [#12005](https://github.com/craftcms/cms/pull/12005))
- Element indexes now respect field layouts’ user conditions when determining which custom field columns to show. ([#11913](https://github.com/craftcms/cms/pull/11913))
- Element index URLs now include the selected source key in a `source` query param, so all sources are now deep-linkable, including custom sources. ([#11996](https://github.com/craftcms/cms/discussions/11996))
- Notifications are now shown after executing folder actions on the Assets index page. ([#11906](https://github.com/craftcms/cms/pull/11906))
- Date range condition rules now support “Today”, “This week”, “This month”, “This year”, “Past 7 days”, “Past 30 days”, “Past 30 days”, “Past year”, “Before…”, and “After…” relative range types, in addition to specifying a custom date range. ([#10749](https://github.com/craftcms/cms/discussions/10749), [#11888](https://github.com/craftcms/cms/pull/11888))
- Number condition rules now support an “is between…” operator. ([#11950](https://github.com/craftcms/cms/pull/11950))
- All text, number, and date range condition rules now support “has a value” and “is empty” operators. ([#11070](https://github.com/craftcms/cms/discussions/11070))
- “Save as a new [element type]” actions will now discard any unsaved changes on the original element after the new element is created. ([#10204](https://github.com/craftcms/cms/issues/10204), [#11959](https://github.com/craftcms/cms/issues/11959), [#12102](https://github.com/craftcms/cms/issues/12102), [#12165](https://github.com/craftcms/cms/issues/12165))
- If Live Preview is triggered while a draft is saving, it will now wait until the save completes before opening. ([#11858](https://github.com/craftcms/cms/issues/11858), [#11895](https://github.com/craftcms/cms/pull/11895))
- Addresses now support change tracking.
- It’s now possible to restore assets that were deleted programmatically with `craft\elements\Asset::$keepFile` set to `true`. ([#11761](https://github.com/craftcms/cms/issues/11761))

### Accessibility
- Improved the styling of selected sidebar navigation items to meet contrast requirements. ([#11589](https://github.com/craftcms/cms/pull/11589))
- Improved the styling of slideouts for screens under 600 pixels wide. ([#11636](https://github.com/craftcms/cms/pull/11636))
- Improved the styling of the primary button on element index pages for small screens. ([#11963](https://github.com/craftcms/cms/pull/11963))
- Improved the contrast of modal resize handles. ([#11727](https://github.com/craftcms/cms/pull/11727))
- Improved the contrast of fields’ searchable and translatable indicator icons on the Fields index page. ([#12169](https://github.com/craftcms/cms/pull/12169))
- Improed the contrast of the “Same as language” text within the “Formatting Locale” user preference. ([#11767](https://github.com/craftcms/cms/pull/11767))
- Improved the contrast of the selected options within combo boxes. ([#11662](https://github.com/craftcms/cms/pull/11662))
- Improved the readability of the global navigation and date pickers when text is resized to 200%. ([#11767](https://github.com/craftcms/cms/pull/11767))
- Improved focus management for HUD components. ([#11985](https://github.com/craftcms/cms/pull/11985))
- Improved focus management for element index pagination links.  ([#11565](https://github.com/craftcms/cms/pull/11565)).
- Improved focus management for editable tables. ([#11662](https://github.com/craftcms/cms/pull/11662))
- Custom slider components now support <kbd>Home</kbd> and <kbd>End</kbd> key presses. ([#11578](https://github.com/craftcms/cms/pull/11578))
- Improved the markup and keyboard control for exclusive button groups. ([#11942](https://github.com/craftcms/cms/pull/11942))
- Improved keyboard control for the widget manager HUD on the Dashboard. ([#11578](https://github.com/craftcms/cms/pull/11578))
- Improved New Widget and Quick Post action menus for screen readers. ([#11611](https://github.com/craftcms/cms/pull/11611))
- Improved the widget manager HUD for screen readers. ([#11945](https://github.com/craftcms/cms/pull/11945))
- Improved the Craft Support widget for screen readers. ([#11703](https://github.com/craftcms/cms/pull/11703))
- Improved element index view mode buttons for screen readers. ([#11613](https://github.com/craftcms/cms/pull/11613))
- Improved element type selects within “Related To” condition rules for screen readers. ([#11662](https://github.com/craftcms/cms/pull/11662))
- Improved element action modals for screen readers. ([#11905](https://github.com/craftcms/cms/issues/7377))
- Improved field instructions, errors, and other visually-related text for screen readers. ([#11763](https://github.com/craftcms/cms/issues/7377))
- Improved field translation indicators for screen readers. ([#11662](https://github.com/craftcms/cms/pull/11662))
- Improved the parent selection button on structured entries’ and categories’ edit pages for screen readers. ([#11662](https://github.com/craftcms/cms/pull/11662))
- Improved the Rotate button within Live Preview for screen readers. ([#11953](https://github.com/craftcms/cms/pull/11953))
- Improved Date fields for screen readers. ([#10546](https://github.com/craftcms/cms/pull/10546))
- Fixed a mismatch between the visible and accessibile text on the site name in the global sidebar. ([#11767](https://github.com/craftcms/cms/pull/11767))
- Added alternative text to element status indicators. ([#11604](https://github.com/craftcms/cms/pull/11604))
- Feed, Recent Entries, and Drafts widgets now use use semantic lists instead of tables. ([#11952](https://github.com/craftcms/cms/pull/11952))
- Added autocomplete attributes to several address fields. ([#11767](https://github.com/craftcms/cms/pull/11767))
- Implemented fieldsets and descriptive headings on user accounts’ “Preferences” tab. ([#11534](https://github.com/craftcms/cms/pull/11534))
- The “All” status option within element index toolbars now uses a differentiated gradient icon. ([#11911](https://github.com/craftcms/cms/pull/11911))
- Improved status indicator shapes, when the “Use shapes to represent statuses” user preference is enabled. ([#11911](https://github.com/craftcms/cms/pull/11911))
- Boolean table columns within element indexes now use check icons to indicate `true` values. ([#11911](https://github.com/craftcms/cms/pull/11911))
- Element titles are no longer truncated on edit pages. ([#11768](https://github.com/craftcms/cms/pull/11768))
- Asset titles are no longer truncated in asset indexes. ([#11775](https://github.com/craftcms/cms/pull/11775))
- Element source navigation now programmatically conveys structure imparted by headings. ([#11777](https://github.com/craftcms/cms/pull/11777))
- Added a warning icon to related elements that contain validation errors. ([#11610](https://github.com/craftcms/cms/pull/11610))
- Element index footers now stick to the bottom of the window, and element action triggers are now inserted into the footer rather than replacing the contents of the page’s toolbar. ([#11844](https://github.com/craftcms/cms/pull/11844))

### Administration
- Added the `extraLastNamePrefixes` config setting. ([#11903](https://github.com/craftcms/cms/pull/11903))
- Added the `extraNameSalutations` config setting. ([#11903](https://github.com/craftcms/cms/pull/11903))
- Added the `extraNameSuffixes` config setting. ([#11903](https://github.com/craftcms/cms/pull/11903))
- Element sources now have a “Default Sort” setting in the Customize Sources modal. ([#12002](https://github.com/craftcms/cms/discussions/12002))
- Control panel-defined image transforms can now have custom quality values. ([#9622](https://github.com/craftcms/cms/discussions/9622))
- Added support for the `CRAFT_DOTENV_PATH` PHP constant. ([#11894](https://github.com/craftcms/cms/discussions/11894))
- Added support for `CRAFT_WEB_URL` and `CRAFT_WEB_ROOT` PHP constants, which can be used to set the default `@web` and `@webroot` alias values. ([#11912](https://github.com/craftcms/cms/pull/11912))

### Development
- Added the `canCreateDrafts()` Twig function. ([#11797](https://github.com/craftcms/cms/discussions/11797), [#11808](https://github.com/craftcms/cms/pull/11808))
- Added the `canDelete()` Twig function. ([#11797](https://github.com/craftcms/cms/discussions/11797), [#11808](https://github.com/craftcms/cms/pull/11808))
- Added the `canDeleteForSite()` Twig function. ([#11797](https://github.com/craftcms/cms/discussions/11797), [#11808](https://github.com/craftcms/cms/pull/11808))
- Added the `canDuplicate()` Twig function. ([#11797](https://github.com/craftcms/cms/discussions/11797), [#11808](https://github.com/craftcms/cms/pull/11808))
- Added the `canSave()` Twig function. ([#11797](https://github.com/craftcms/cms/discussions/11797), [#11808](https://github.com/craftcms/cms/pull/11808))
- Added the `canView()` Twig function. ([#11797](https://github.com/craftcms/cms/discussions/11797), [#11808](https://github.com/craftcms/cms/pull/11808))
- Added the `|boolean` Twig filter. ([#11792](https://github.com/craftcms/cms/pull/11792))
- Added the `|float` Twig filter. ([#11792](https://github.com/craftcms/cms/pull/11792))
- Added the `|integer` Twig filter. ([#11792](https://github.com/craftcms/cms/pull/11792))
- Added the `|string` Twig filter. ([#11792](https://github.com/craftcms/cms/pull/11792))
- Twig templates now have `today`, `tomorrow`, and `yesterday` global variables available to them.
- Element query date params now support passing `today`, `tomorrow`, and `yesterday`. ([#10485](https://github.com/craftcms/cms/issues/10485))
- Element queries’ `relatedTo` params now only check for relations in the same site as `siteId`, if set. ([#12000](https://github.com/craftcms/cms/issues/12000), [#12072](https://github.com/craftcms/cms/pull/12072))
- Element queries now support passing ambiguous column names (e.g. `dateCreated`) and field handles into `select()`. ([#11790](https://github.com/craftcms/cms/pull/11790), [#11800](https://github.com/craftcms/cms/pull/11800))
- Element queries’ `collect()` methods eager-loaded elements now return `craft\elements\ElementCollection` objects, which extends `Illuminate\Support\Collection` with `ids()` and `with()` methods. ([#12113](https://github.com/craftcms/cms/discussions/12113))
- `{% cache %}` tags now store any HTML registered with `{% html %}` tags. ([#11811](https://github.com/craftcms/cms/discussions/11811))
- `{% cache %}` tags and GraphQL query caches now get a max cache duration based on the fetched/referenced entries’ expiry dates. ([#8525](https://github.com/craftcms/cms/discussions/8525), [#11901](https://github.com/craftcms/cms/pull/11901))
- Added the `siteHandle` field to elements queried via GraphQL. ([#10829](https://github.com/craftcms/cms/discussions/10829))
- `users/session-info` responses now include a `csrfTokenName` key. ([#11706](https://github.com/craftcms/cms/pull/11706), [#11767](https://github.com/craftcms/cms/pull/11767))
- The `elements/save-draft` action now supports being called from the front end. ([#12131](https://github.com/craftcms/cms/issues/12131))
- The `users/upload-user-photo` action now includes a `photoId` key in the response data. ([#12175](https://github.com/craftcms/cms/pull/12175))

### Extending
- Added `craft\base\conditions\BaseTextConditionRule::inputOptions()`.
- Added `craft\base\Element::EVENT_DEFINE_URL`. ([#12168](https://github.com/craftcms/cms/pull/12168))
- Added `craft\base\ExpirableElementInterface`. ([#11901](https://github.com/craftcms/cms/pull/11901))
- Added `craft\controllers\ElementsController::$element`.
- Added `craft\db\ActiveQuery::collect()`. ([#11842](https://github.com/craftcms/cms/pull/11842))
- Added `craft\elements\actions\Restore::$restorableElementsOnly`.
- Added `craft\elements\conditions\assets\EditableConditionRule`.
- Added `craft\elements\conditions\entries\EditableConditionRule`.
- Added `craft\elements\ElementCollection`. ([#12113](https://github.com/craftcms/cms/discussions/12113))
- Added `craft\events\AuthorizationCheckEvent::$element`.
- Added `craft\events\CreateTwigEvent`.
- Added `craft\events\DefineAddressFieldLabelEvent`.
- Added `craft\events\DefineAddressFieldsEvent`.
- Added `craft\events\DefineUrlEvent`. ([#12168](https://github.com/craftcms/cms/pull/12168))
- Added `craft\events\ImageTransformerOperationEvent::$tempPath`.
- Added `craft\events\SearchEvent::$scores`. ([#11882](https://github.com/craftcms/cms/discussions/11882))
- Added `craft\events\UserGroupPermissionsEvent`.
- Added `craft\events\UserPermissionsEvent`.
- Added `craft\helpers\DateRange`.
- Added `craft\helpers\DateTimeHelper::firstWeekDay()`.
- Added `craft\helpers\DateTimeHelper::lastMonth()`.
- Added `craft\helpers\DateTimeHelper::lastWeek()`.
- Added `craft\helpers\DateTimeHelper::lastWeekDay()`.
- Added `craft\helpers\DateTimeHelper::lastYear()`.
- Added `craft\helpers\DateTimeHelper::nextMonth()`.
- Added `craft\helpers\DateTimeHelper::nextWeek()`.
- Added `craft\helpers\DateTimeHelper::nextYear()`.
- Added `craft\helpers\DateTimeHelper::thisMonth()`.
- Added `craft\helpers\DateTimeHelper::thisWeek()`.
- Added `craft\helpers\DateTimeHelper::thisYear()`.
- Added `craft\helpers\DateTimeHelper::today()`.
- Added `craft\helpers\DateTimeHelper::tomorrow()`.
- Added `craft\helpers\DateTimeHelper::yesterday()`.
- Added `craft\helpers\ElementHelper::attributeHtml()`.
- Added `craft\helpers\Html::svg()`. ([#11932](https://github.com/craftcms/cms/pull/11932))
- Added `craft\i18n\FormatConverter::convertDatePhpToHuman()`. ([#10546](https://github.com/craftcms/cms/pull/10546))
- Added `craft\i18n\Locale::FORMAT_HUMAN`.
- Added `craft\nameparsing\CustomLanguage`.
- Added `craft\services\Addresses::EVENT_DEFINE_FIELD_LABEL`. ([#11788](https://github.com/craftcms/cms/discussions/11788))
- Added `craft\services\Addresses::EVENT_DEFINE_USED_FIELDS`. ([#11788](https://github.com/craftcms/cms/discussions/11788))
- Added `craft\services\Addresses::EVENT_DEFINE_USED_SUBDIVISION_FIELDS`. ([#11788](https://github.com/craftcms/cms/discussions/11788))
- Added `craft\services\Addresses::getFieldLabel()`.
- Added `craft\services\Addresses::getUsedFields()`.
- Added `craft\services\Addresses::getUsedSubdivisionFields()`.
- Added `craft\services\Elements::EVENT_AUTHORIZE_CREATE_DRAFTS`. ([#11759](https://github.com/craftcms/cms/discussions/11759), [#11808](https://github.com/craftcms/cms/pull/11808))
- Added `craft\services\Elements::EVENT_AUTHORIZE_DELETE_FOR_SITE`. ([#11759](https://github.com/craftcms/cms/discussions/11759), [#11808](https://github.com/craftcms/cms/pull/11808))
- Added `craft\services\Elements::EVENT_AUTHORIZE_DELETE`. ([#11759](https://github.com/craftcms/cms/discussions/11759), [#11808](https://github.com/craftcms/cms/pull/11808))
- Added `craft\services\Elements::EVENT_AUTHORIZE_DUPLICATE`. ([#11759](https://github.com/craftcms/cms/discussions/11759), [#11808](https://github.com/craftcms/cms/pull/11808))
- Added `craft\services\Elements::EVENT_AUTHORIZE_SAVE`. ([#11759](https://github.com/craftcms/cms/discussions/11759), [#11808](https://github.com/craftcms/cms/pull/11808))
- Added `craft\services\Elements::EVENT_AUTHORIZE_VIEW`. ([#11759](https://github.com/craftcms/cms/discussions/11759), [#11808](https://github.com/craftcms/cms/pull/11808))
- Added `craft\services\Elements::canCreateDrafts()`.
- Added `craft\services\Elements::canDelete()`.
- Added `craft\services\Elements::canDeleteForSite()`.
- Added `craft\services\Elements::canDuplicate()`.
- Added `craft\services\Elements::canSave()`.
- Added `craft\services\Elements::canView()`.
- Added `craft\services\Elements::getIsCollectingCacheInfo()`. ([#11901](https://github.com/craftcms/cms/pull/11901))
- Added `craft\services\Elements::setCacheExpiryDate()`. ([#11901](https://github.com/craftcms/cms/pull/11901))
- Added `craft\services\Elements::startCollectingCacheInfo()`. ([#11901](https://github.com/craftcms/cms/pull/11901))
- Added `craft\services\Elements::stopCollectingCacheInfo()`. ([#11901](https://github.com/craftcms/cms/pull/11901))
- Added `craft\services\Search::EVENT_BEFORE_SCORE_RESULTS`. ([#11882](https://github.com/craftcms/cms/discussions/11882))
- Added `craft\services\UserPermissions::EVENT_AFTER_SAVE_GROUP_PERMISSIONS`. ([#12130](https://github.com/craftcms/cms/discussions/12130), [#12146](https://github.com/craftcms/cms/pull/12146))
- Added `craft\services\UserPermissions::EVENT_AFTER_SAVE_USER_PERMISSIONS`. ([#12130](https://github.com/craftcms/cms/discussions/12130), [#12146](https://github.com/craftcms/cms/pull/12146))
- Added `craft\web\Controller::currentUser()`. ([#11754](https://github.com/craftcms/cms/pull/11754), [#11916](https://github.com/craftcms/cms/pull/11916))
- Added `craft\web\View::EVENT_AFTER_CREATE_TWIG`. ([#11774](https://github.com/craftcms/cms/pull/11774))
- `craft\elements\Asset::EVENT_DEFINE_URL` now gets triggered after the default URL has been generated, and the URL will be passed to `craft\events\DefineAssetUrlEvent::$url`.
- `craft\elements\db\ElementQuery::collect()` and `craft\base\Element::getEagerLoadedElements()` now return `craft\elements\ElementCollection` instances. ([#12113](https://github.com/craftcms/cms/discussions/12113))
- `craft\events\DraftEvent::$creatorId` is now nullable. ([#11904](https://github.com/craftcms/cms/issues/11904))
- `craft\fieldlayoutelements\BaseField::statusClass()` and `statusLabel()` now return status info from the element for the attribute specified by `attribute()`.
- `craft\helpers\Component::iconSvg()` now namespaces the SVG contents, and adds `aria-hidden="true"`. ([#11703](https://github.com/craftcms/cms/pull/11703))
- `craft\services\Drafts::createDraft()` now accepts `null` passed to its `$creatorId` argument. ([#11904](https://github.com/craftcms/cms/issues/11904))
- `craft\services\Search::EVENT_AFTER_SEARCH` now includes the computed search result scores, set to `craft\events\SearchEvent::$scores`, and any changes made to it will be returned by `searchElements()`. ([#11882](https://github.com/craftcms/cms/discussions/11882))
- `craft\services\Search::EVENT_BEFORE_INDEX_KEYWORDS` is now cancellable by setting `$event->isValid` to `false`. ([#11705](https://github.com/craftcms/cms/discussions/11705))
- Deprecated `craft\base\Element::EVENT_AUTHORIZE_CREATE_DRAFTS`. `craft\services\Elements::EVENT_AUTHORIZE_CREATE_DRAFTS` should be used instead.
- Deprecated `craft\base\Element::EVENT_AUTHORIZE_DELETE_FOR_SITE`. `craft\services\Elements::EVENT_AUTHORIZE_DELETE_FOR_SITE` should be used instead.
- Deprecated `craft\base\Element::EVENT_AUTHORIZE_DELETE`. `craft\services\Elements::EVENT_AUTHORIZE_DELETE` should be used instead.
- Deprecated `craft\base\Element::EVENT_AUTHORIZE_DUPLICATE`. `craft\services\Elements::EVENT_AUTHORIZE_DUPLICATE` should be used instead.
- Deprecated `craft\base\Element::EVENT_AUTHORIZE_SAVE`. `craft\services\Elements::EVENT_AUTHORIZE_SAVE` should be used instead.
- Deprecated `craft\base\Element::EVENT_AUTHORIZE_VIEW`. `craft\services\Elements::EVENT_AUTHORIZE_VIEW` should be used instead.
- Deprecated `craft\elements\Address::addressAttributeLabel()`. `craft\services\Addresses::getFieldLabel()` should be used instead.
- Deprecated `craft\events\DefineAssetUrlEvent::$asset`. `$sender` should be used instead.
- Deprecated `craft\services\Elements::getIsCollectingCacheTags()`. `getIsCollectingCacheInfo()` should be used instead. ([#11901](https://github.com/craftcms/cms/pull/11901))
- Deprecated `craft\services\Elements::startCollectingCacheTags()`. `startCollectingCacheInfo()` should be used instead. ([#11901](https://github.com/craftcms/cms/pull/11901))
- Deprecated `craft\services\Elements::stopCollectingCacheTags()`. `stopCollectingCacheInfo()` should be used instead. ([#11901](https://github.com/craftcms/cms/pull/11901))
- `checkboxSelect` inputs without `showAllOption: true` now post an empty value if no options were selected. ([#11748](https://github.com/craftcms/cms/issues/11748))
- Added the `Craft.useMobileStyles()` JavaScript method. ([#11636](https://github.com/craftcms/cms/pull/11636))
- Added `Craft.BaseElementIndex::getParentSource()`.
- Added `Craft.BaseElementIndex::getRootSource()`.
- Added `Craft.BaseElementIndex::getSourceActions()`. ([#11906](https://github.com/craftcms/cms/pull/11906))
- Added `Craft.BaseElementIndex::getSourceLevel()`.
- `Craft.BaseElementSelectInput` now triggers a `change` event when elements are added programmatically or removed.

### System
- Name parsing now checks for common German salutations, suffixes, and last name prefixes.
- “Generating pending image transforms” jobs no longer attempt to process transforms that had previously failed. ([#11970](https://github.com/craftcms/cms/issues/11970))
- The default system email template now sets the `lang` attribute on the `<html>` tag. ([#12156](https://github.com/craftcms/cms/pull/12156))
- The default system email template now includes a `Content-Type` tag. ([#12156](https://github.com/craftcms/cms/pull/12156))
- Improved GraphQL cache reliability. ([#11994](https://github.com/craftcms/cms/issues/11994), [#12086](https://github.com/craftcms/cms/pull/12086))
- Control panel `.twig` templates are now prioritized over `.html`. ([#11809](https://github.com/craftcms/cms/discussions/11809), [#11840](https://github.com/craftcms/cms/pull/11840))
- Updated Yii to 2.0.46.

### Fixes
- Fixed a bug where addresses weren’t validating their country codes. ([#12161](https://github.com/craftcms/cms/issues/12161))
- Fixed a bug where Entry URI Format, Template, and Default Status switches were focusable within sections’ Site Settings tables, for disabled sites.
- Fixed a bug where `craft\helpers\Db::parseParam()` wasn’t generating conditions that would include `null` values when it should have. ([#11931](https://github.com/craftcms/cms/issues/11931))

## 4.2.8 - 2022-10-18

### Changed
- The `setup/keys` command will now set the application ID if `Craft::$app->id` is empty. ([#12103](https://github.com/craftcms/cms/pull/12103))

### Fixed
- Fixed an error that could occur when running tests. ([#12088](https://github.com/craftcms/cms/issues/12088), [#12089](https://github.com/craftcms/cms/issues/12089))
- Fixed a bug where the `db/restore` command would output a warning about a missing `info` row, even if one existed in the imported database. ([#12101](https://github.com/craftcms/cms/issues/12101))
- Fixed a bug where the “Your session has ended” modal could be shown on the control panel’s login page. ([#12121](https://github.com/craftcms/cms/issues/12121))
- Fixed a permission error that could occur when uploading a file to an Assets field.
- Fixed a bug where custom log targets were getting removed when processing queue jobs. ([#12109](https://github.com/craftcms/cms/pull/12109))
- Fixed a bug where Money fields weren’t distinguishing between `0` and empty values. ([#12122](https://github.com/craftcms/cms/issues/12122), [#12132](https://github.com/craftcms/cms/pull/12132))
- Fixed an error that could occur in the control panel. ([#12133](https://github.com/craftcms/cms/issues/12133))
- Fixed a bug where assets uploaded from Assets fields weren’t retaining their original filename for all but the initial site. ([#12142](https://github.com/craftcms/cms/pull/12142))
- Fixed a bug where non-admin users couldn’t always see the Temporary Uploads source when selecting assets from an Assets field. ([#12128](https://github.com/craftcms/cms/issues/12128))
- Fixed a bug where image transforms that used the `fit` mode but didn’t specify a width or height weren’t getting their missing dimension set on the asset. ([#12137](https://github.com/craftcms/cms/issues/12137))

## 4.2.7 - 2022-10-11

### Added
- Added the `setup/keys` command, which ensure Craft is configured with an application ID and security key.

### Changed
- The `install/craft` command now runs `setup/keys` before doing anything else.

## 4.2.6 - 2022-10-11

### Added
- Added the `--as-json` option to the `help` command. ([#12017](https://github.com/craftcms/cms/pull/12017), [#12074](https://github.com/craftcms/cms/pull/12074))
- Added `craft\helpers\ElementHelper::isAttributeEmpty()`.
- Added `craft\queue\jobs\ResaveElements::$ifEmpty`.
- Added `craft\queue\jobs\ResaveElements::$set`.
- Added `craft\queue\jobs\ResaveElements::$to`.
- Added `craft\queue\jobs\ResaveElements::$touch`.

### Changed
- When passing a PHP callback function to the `--to` option of a `resave/*` command, the `$element` argument is now optional.

### Deprecated
- Deprecated `craft\web\assets\focusvisible\FocusVisibleAsset`. ([#12037](https://github.com/craftcms/cms/pull/12037))

### Fixed
- Fixed an error that could occur when editing a draft of an element type that didn’t have change tracking enabled.
- Fixed an error that could occur when saving an entry with Matrix blocks, if the entry had been deleted for a site.
- Fixed a bug where `resave/*` commands weren’t respecting the `--set`, `--to`, or `--touch` options when `--queue` was passed. ([#11974](https://github.com/craftcms/cms/issues/11974))
- Fixed a bug where `relatedTo` params didn’t support collections.
- Fixed an error that could occur when passing an element query to a `relatedTo` param, if the parent element query contained any closures. ([#11981](https://github.com/craftcms/cms/issues/11981))
- Fixed a bug where `craft\log\MonologTarget::$allowLineBreaks` wasn’t getting a default value. ([#12004](https://github.com/craftcms/cms/pull/12004))
- Fixed a PHP error that occurred when attempting to edit an element by an invalid ID or UUID.
- Fixed a bug where unsaved drafts could be unintentionally deleted when saved, if a plugin or module was blocking the save via `EVENT_BEFORE_SAVE`. ([#12015](https://github.com/craftcms/cms/issues/12015))
- Fixed a bug where “Propagating tags” jobs would fail if two tags had similar titles.
- Fixed a bug where pressing “Disable focal point” within asset preview modals would only reset the focal point position, but not delete it. ([#12030](https://github.com/craftcms/cms/issues/12030))
- Fixed a bug where image transforms weren’t getting sized correctly in some cases when `upscaleImages` was disabled. ([#12023](https://github.com/craftcms/cms/issues/12023))
- Fixed a bug where table cells within Redactor fields could appear to be focused when they weren’t. ([#12001](https://github.com/craftcms/cms/issues/12001), [#12037](https://github.com/craftcms/cms/pull/12037))
- Fixed a bug where alerts saying a folder can’t be renamed due to a naming conflict were showing the old folder name instead of the new one. ([#12049](https://github.com/craftcms/cms/pull/12049))
- Fixed a bug where custom fields nested within Matrix fields weren’t always updating properly within slideout editors. ([#11988](https://github.com/craftcms/cms/issues/11988), [#12058](https://github.com/craftcms/cms/issues/12058))
- Fixed an error that could occur when adding new textual condition rules to a condition. ([#12077](https://github.com/craftcms/cms/pull/12077))
- Fixed a bug where Table fields’ Default Values settings were always showing at least one row, even if the setting had been saved without any rows. ([#12071](https://github.com/craftcms/cms/issues/12071))
- Fixed a bug where existing rows in Table fields’ Default Values settings were losing the ability to be reordered or deleted when the table columns were changed.
- Fixed a bug where sending a password reset email for an inactive user would set them to a pending state. ([#12080](https://github.com/craftcms/cms/pull/12080))
- Fixed a bug where some GraphQL results could be missing if multiple sets of nested elements were being queried using the same alias. ([#11982](https://github.com/craftcms/cms/issues/11982))

### Security
- Fixed information disclosure vulnerabilities.

## 4.2.5.2 - 2022-10-03

### Security
- Updated Twig to 3.4. ([#12022](https://github.com/craftcms/cms/issues/12022))

## 4.2.5.1 - 2022-09-21

### Fixed
- Fixed a bug where the “New category” button could be missing from the Categories index page. ([#11977](https://github.com/craftcms/cms/issues/11977))
- Fixed a bug where `Craft::t()` and the `|t` Twig filter were modifying digit-dash-digit sequences. ([#11980](https://github.com/craftcms/cms/issues/11980))
- Fixed PHP errors that occurred if `webonyx/graphql-php` 14.11.17 was installed. ([#11979](https://github.com/craftcms/cms/issues/11979), [webonyx/graphql-php#1221](https://github.com/webonyx/graphql-php/issues/1221))
- Fixed a PHP error that could occur when working with a draft. ([#11976](https://github.com/craftcms/cms/issues/11976))

## 4.2.5 - 2022-09-20

### Added
- Added `craft\helpers\Image::targetDimensions()`.

### Changed
- Edit Asset pages now show the “View” button for all file types, not just images, PDFs, and text files. ([#11936](https://github.com/craftcms/cms/issues/11936))

### Removed
- Removed the Punycode PHP library. ([#11948](https://github.com/craftcms/cms/issues/11948))

### Fixed
- Fixed a bug where image transforms weren’t always getting applied properly to all animation frames. ([#11937](https://github.com/craftcms/cms/pull/11937))
- Fixed a bug where animated WebP images would lose their animation frames when transformed. ([#11937](https://github.com/craftcms/cms/pull/11937))
- Fixed a bug where image transform dimensions could be calculated incorrectly when `upscaleImages` was `false`. ([#11837](https://github.com/craftcms/cms/issues/11837))
- Fixed a bug where the `users/send-password-reset-email` action wasn’t passing errors back to the template. ([#11933](https://github.com/craftcms/cms/issues/11933))
- Fixed an error that occurred when setting a non-numeric `width` or `height` on an image transform. ([#11837](https://github.com/craftcms/cms/issues/11837))
- Fixed a bug where the database connection wasn’t being configured properly when fluent config methods and environment variable overrides were being used in combination. ([#11941](https://github.com/craftcms/cms/issues/11941))
- Fixed a bug where slideouts lost their shadows when focused.
- Fixed a bug where `relatedTo*` arguments weren’t supported by `children` fields in GraphQL. ([#11918](https://github.com/craftcms/cms/issues/11918))
- Fixed a bug where Image Editor and slideout action buttons were obstructed when the Debug Toolbar was enabled. ([#11965](https://github.com/craftcms/cms/issues/11965))
- Fixed an error that occurred when installing Craft when MySQL’s `sql_require_primary_key` setting was enabled. ([#11374](https://github.com/craftcms/cms/discussions/11374))
- Fixed a bug subfolders created by Assets fields could be reported as missing when updating asset indexes, even if they contained assets. ([#11949](https://github.com/craftcms/cms/issues/11949))
- Fixed a PHP error that could occur in a potential race condition when calling  `craft\helpers\FileHelper::clearDirectory()`.
- Fixed a bug where Structure section entries that were duplicated via the “Save as a new entry” action on a provisional draft weren’t being placed within the structure properly.
- Fixed a bug where element’s `searchScore` properties would be set to `null` when their original score was below 1, rather than rounding to 0 or 1. ([#11973](https://github.com/craftcms/cms/issues/11973))

## 4.2.4 - 2022-09-13

### Changed
- The “New entry” and “New category” buttons on the Entries and Categories index pages now support <kbd>Ctrl</kbd>/<kbd>Command</kbd>/middle-clicking to open the edit page in a new window. ([#11870](https://github.com/craftcms/cms/issues/11870))
- Control panel menus now automatically reposition themselves when the window is resized.
- Improved the performance of some element queries on MySQL. ([#11825](https://github.com/craftcms/cms/pull/11825))
- `resave/*` commands now have a `--touch` option. When passed, elements’ `dateUpdated` timestamps will be updated as they’re resaved. ([#11849](https://github.com/craftcms/cms/discussions/11849))
- Underscores within query param values that begin/end with `*` are now escaped, so they aren’t treated as wildcard characters by the `like` condition. ([#11898](https://github.com/craftcms/cms/issues/11898))
- `craft\services\Elements::resaveElements()` now has a `$touch` argument.
- Disable the preview button while drafts are saving ([#11858](https://github.com/craftcms/cms/issues/11858))

### Fixed
- Fixed an error that could occur when upgrading to Craft 4, if any Matrix blocks contained null `sortOrder` values. ([#11843](https://github.com/craftcms/cms/issues/11843))
- Fixed a bug where image transform dimensions could be calculated incorrectly when `upscaleImages` was `false`. ([#11837](https://github.com/craftcms/cms/issues/11837))
- Fixed an error that occurred when parsing an image transform string that was missing an interlace type. ([#11834](https://github.com/craftcms/cms/pull/11834))
- Fixed a bug where element caches weren’t being invalidated during garbage collection, so hard-deleted elements could appear to still exist.
- Fixed a bug where image transforms were always getting saved with `dateIndexed` set to `null`. ([#11863](https://github.com/craftcms/cms/pull/11863))
- Fixed an error that could occur when rendering front-end templates if there was a problem connecting to the database. ([#11855](https://github.com/craftcms/cms/issues/11855))
- Fixed a bug where Edit Asset pages were showing the “View” button for assets in volumes without public URLs. ([#11860](https://github.com/craftcms/cms/issues/11860))
- Fixed a bug where the Assets index page wasn’t handling failed uploads properly. ([#11866](https://github.com/craftcms/cms/issues/11866))
- Fixed a bug where it was possible to save an asset with a focal point outside its cropped area. ([#11875](https://github.com/craftcms/cms/issues/11875))
- Fixed a bug where element index filter HUDs were unresponsive if another one was already active for a different site/source. ([#11880](https://github.com/craftcms/cms/issues/11880))
- Fixed a bug where newly-created subfolders on the Assets index page could appear to have the wrong indentation.
- Fixed a UI bug where renaming a newly-created volume subfolder didn’t appear to have any effect.
- Fixed a bug where empty URL fields would be marked as changed, even when no change was made to them. ([#11908](https://github.com/craftcms/cms/issues/11908))
- Fixed a UI bug where autosuggest menus weren’t getting filtered when first opened for inputs with existing values. ([#11896](https://github.com/craftcms/cms/issues/11896))
- Fixed a bug where Entry Type condition rules weren’t working for conditions that were applied to a single element. ([#11914](https://github.com/craftcms/cms/issues/11914))
- Fixed a bug where Related To condition rules weren’t working for conditions that were applied to a single element, for cross-site relations. ([#11892](https://github.com/craftcms/cms/issues/11892))
- Fixed a bug where form action keyboard shortcuts weren’t available when a custom select menu was focused. ([#11919](https://github.com/craftcms/cms/issues/11919))
- Fixed a bug where transforming an animated GIF into a WebP file would only include the first frame. ([#11889](https://github.com/craftcms/cms/issues/11889))
- Fixed a bug where `craft\models\FieldLayout::createFromConfig()` was ignoring `id`, `uid`, `type`, and `reservedFieldHandles` keys, if set. ([#11929](https://github.com/craftcms/cms/issues/11929))

### Security
- Fixed XSS vulnerabilities.
- Password inputs no longer temporarily reveal the password when the <kbd>Alt</kbd> key is pressed. ([#11930](https://github.com/craftcms/cms/issues/11930))

## 4.2.3 - 2022-08-26

### Changed
- If a plugin’s license key is set to an empty environment variable, its trial license key will now be stored in `.env` rather than the project config. ([#11830](https://github.com/craftcms/cms/issues/11830))

### Fixed
- Fixed a PHP error that occurred when garbage collection was run on web requests. ([#11829](https://github.com/craftcms/cms/issues/11829))

## 4.2.2 - 2022-08-23

### Added
- Added the `utils/fix-field-layout-uids` command. ([#11746](https://github.com/craftcms/cms/issues/11746))

### Changed
- Improved the styling of Categories fields.
- The first field group is now automatically selected by default when creating a new custom field.
- Improved console output for the `gc` command.
- The `gc` command now runs garbage collection for data caches.
- Exception JSON responses now include `name` and `code` keys. ([#11799](https://github.com/craftcms/cms/discussions/11799))
- `elements/*` actions no longer include custom field values in the failure response data, improving performance. ([#11807](https://github.com/craftcms/cms/discussions/11807))

### Fixed
- Fixed a bug where keyboard focus wasn’t being maintained when changing the element type within a “Related To” condition rule.
- Fixed a bug where keyboard focus wasn’t being maintained when changing the country within an address’s “Administrative Area” condition rule.
- Fixed a bug where Date fields’ Timezone menus could be clipped. ([#11780](https://github.com/craftcms/cms/pull/11780))
- Fixed an error that could occur when saving an unpublished draft, if any custom validation errors were added to it after its draft status had been removed. ([#11407](https://github.com/craftcms/cms/issues/11407))
- Fixed a bug where custom validation errors would be shown twice for unpublished drafts, if they were added to it after its draft status had been removed. ([#11407](https://github.com/craftcms/cms/issues/11407))
- Fixed PHP warnings that would occur when passing `0` into `craft\helpers\DateTimeHelper::humanDuration()`. ([#11787](https://github.com/craftcms/cms/issues/11787))
- Fixed a bug where selected assets weren’t getting automatically replaced when an image was edited and “Save as a new asset” was chosen. ([#11805](https://github.com/craftcms/cms/issues/11805))
- Fixed a JavaScript error that occurred when editing a user via a slideout, if the user had any addresses. ([#11810](https://github.com/craftcms/cms/issues/11810))
- Fixed a bug where some invalid slideout submissions weren’t being handled properly. ([#11812](https://github.com/craftcms/cms/issues/11812))
- Fixed a bug where `craft\helpers\DateTimeHelper::toDateInterval()` was returning negative interval durations when integers were passed in. ([#11814](https://github.com/craftcms/cms/pull/11814))
- Fixed a bug where `iframeResizer.contentWindow.js` was getting loaded for all preview requests, not just Live Preview, and even when `useIframeResizer` was disabled. ([#11778](https://github.com/craftcms/cms/issues/11778))
- Fixed a bug where deleted relations and Matrix blocks could persist if the edit form was submitted before they had been fully animated away. ([#11789](https://github.com/craftcms/cms/issues/11789))
- Fixed a PHP error that could occur if `craft\services\Assets::getUserTemporaryUploadFolder()` was called when there was no logged-in user account. ([#11751](https://github.com/craftcms/cms/issues/11751))

## 4.2.1.1 - 2022-08-10

### Fixed
- Fixed a bug where saving an element with invalid field values could result in some field values being forgotten. ([#11756](https://github.com/craftcms/cms/issues/11756))
- Fixed a bug where it wasn’t always possible to serve asset bundles via `webpack-dev-server` over SSL. ([#11758](https://github.com/craftcms/cms/pull/11758))

## 4.2.1 - 2022-08-09

### Added
- Added the `project-config/export` command. ([#11733](https://github.com/craftcms/cms/pull/11733))
- Added `craft\config\GeneralConfig::getRememberedUserSessionDuration()`.
- Added `craft\helpers\DateTimeHelper::toDateInterval()`.

### Changed
- “Related To” condition rules are now available for conditions that are stored in the project config. ([#11740](https://github.com/craftcms/cms/issues/11740))
- Element index filters are now managed for each site and source, rather than just for each source. ([#11719](https://github.com/craftcms/cms/issues/11719))
- `craft\config\DbConfig::dsn()` now parses the DSN string and populates the other DSN-settable config properties.
- `craft\helpers\DateTimeHelper::humanDuration()` no longer returns the number of weeks, unless the number of days is divisible by 7. ([#11594](https://github.com/craftcms/cms/discussions/11594))
- `craft\helpers\DateTimeHelper::humanDuration()` now accepts date interval strings to be passed in.
- `craft\helpers\Db::url2config()` now returns `driver`, `server`, `port`, and `database` keys, when possible. ([#11735](https://github.com/craftcms/cms/issues/11735))
- `craft\services\Assets::getImagePreviewUrl()` now throws a `yii\base\NotSupportedException` if a preview URL could not be generated for the asset, rather than causing a PHP error.

### Deprecated
- Deprecated `craft\helpers\DateTimeHelper::secondsToInterval()`. `toDateInterval()` should be used instead.

### Fixed
- Fixed a bug where database connections would always use port `3306` by default if `craft\config\DbConfig` had been configured via fluent methods, even for PostgreSQL.
- Fixed a bug where system messages provided by Yii weren’t getting translated in some cases. ([#11712](https://github.com/craftcms/cms/issues/11712))
- Fixed a bug where the “Keep me signed in” checkbox label wasn’t always accurately representing the `rememberedUserSessionDuration` config setting. ([#11594](https://github.com/craftcms/cms/discussions/11594))
- Fixed a bug where the `Craft.cp.setSiteId()` JavaScript method wasn’t updating `Craft.siteId`, or the base URLs used by `Craft.getActionUrl()`, `Craft.getCpUrl()`, and `Craft.getUrl()`.
- Fixed an error that occurred when removing a Single section from the primary site, if it contained any Matrix blocks. ([#11669](https://github.com/craftcms/cms/issues/11669))
- Fixed a bug where Matrix sub-fields weren’t showing their validation errors when `autosaveDrafts` was `false`. ([#11731](https://github.com/craftcms/cms/issues/11731))
- Fixed a bug where saving an element with invalid field values could result in the invalid values being forgotten, rather than re-validated. ([#11731](https://github.com/craftcms/cms/issues/11731))
- Fixed a bug where the database connection would be misconfigured if the `url` connection setting was used. ([#11735](https://github.com/craftcms/cms/issues/11735))
- Fixed a bug where the element index filter HUDs weren’t always visually aligned with the search input. ([#11739](https://github.com/craftcms/cms/issues/11739))
- Fixed a bug where it wasn’t possible to preview or edit image assets if their filesystem and transform filesystem didn’t have public URLs. ([#11686](https://github.com/craftcms/cms/issues/11686), [#11687](https://github.com/craftcms/cms/issues/11687))
- Fixed a bug where not all project config changes would be applied if a site was deleted. ([#9567](https://github.com/craftcms/cms/issues/9567))
- Fixed a bug where `$` characters in database connection passwords weren’t being escaped property when backing up/restoring the database. ([#11750](https://github.com/craftcms/cms/issues/11750))

### Security
- Fixed XSS vulnerabilities.

## 4.2.0.2 - 2022-07-27

### Fixed
- Fixed a bug where `Garnish.uiShortcutManager` was getting double-instantiated, causing some keyboard shortcuts to be triggered multiple times.
- Fixed a JavaScript error that occurred when switching sites in the control panel. ([#11709](https://github.com/craftcms/cms/issues/11709))
- Fixed a bug where some config settings set via fluent setters weren’t getting normalized.
- Fixed a bug where the database connection DSN string wasn’t getting built properly when the connection settings were set via fluent setters.

## 4.2.0.1 - 2022-07-26

### Fixed
- Fixed an error that could occur when passing an object into `craft\helpers\ArrayHelper::removeValue()` or the `|without` filter.

## 4.2.0 - 2022-07-26

### Added
- The control panel is now translated into Ukrainian.
- Element conditions can now include condition rules for Matrix fields. ([#11620](https://github.com/craftcms/cms/issues/11620))
- Element conditions can now include condition rules for Money fields. ([#11560](https://github.com/craftcms/cms/issues/11560))
- Added the “Notification Duration” user accessibility preference. ([#11612](https://github.com/craftcms/cms/pull/11612))
- The `accessibilityDefaults` config setting now supports a `notificationDuration` key.
- Added `craft\behaviors\SessionBehavior::getSuccess()`.
- Added `craft\behaviors\SessionBehavior::setSuccess()`.
- Added `craft\config\BaseConfig`. ([#11591](https://github.com/craftcms/cms/pull/11591), [#11656](https://github.com/craftcms/cms/pull/11656))
- Added `craft\controllers\UsersController::EVENT_AFTER_FIND_LOGIN_USER`. ([#11645](https://github.com/craftcms/cms/pull/11645))
- Added `craft\controllers\UsersController::EVENT_BEFORE_FIND_LOGIN_USER`. ([#11645](https://github.com/craftcms/cms/pull/11645))
- Added `craft\events\DefineFieldLayoutCustomFieldsEvent`.
- Added `craft\events\FindLoginUserEvent`.
- Added `craft\events\IndexKeywordsEvent`.
- Added `craft\fields\conditions\EmptyFieldConditionRule`.
- Added `craft\helpers\DateTimeHelper::humanDuration()`.
- Added `craft\helpers\Template::resolveTemplatePathAndLine()`.
- Added `craft\models\FieldLayout::EVENT_DEFINE_CUSTOM_FIELDS`. ([#11634](https://github.com/craftcms/cms/discussions/11634))
- Added `craft\services\Config::getLoadingConfigFile()`.
- Added `craft\services\Elements::EVENT_INVALIDATE_CACHES`. ([#11617](https://github.com/craftcms/cms/pull/11617))
- Added `craft\services\Search::EVENT_BEFORE_INDEX_KEYWORDS`. ([#11575](https://github.com/craftcms/cms/discussions/11575))

### Changed
- Redesigned user notifications. ([#11612](https://github.com/craftcms/cms/pull/11612))
- Most element notifications now include a link to the element. ([#11612](https://github.com/craftcms/cms/pull/11612))
- Improved overall control panel accessibility. ([#11563](https://github.com/craftcms/cms/pull/11563), [#11543](https://github.com/craftcms/cms/pull/11543), [#11688](https://github.com/craftcms/cms/pull/11688), [#11699](https://github.com/craftcms/cms/pull/11699))
- Improved condition builder accessibility. ([#11588](https://github.com/craftcms/cms/pull/11588), [#11643](https://github.com/craftcms/cms/pull/11643))
- Improved Image Editor accessibility. ([#11496](https://github.com/craftcms/cms/pull/11496))
- The “Keep me signed in” checkbox label on the control panel’s login page now includes the remembered session duration, e.g. “Keep me signed in for 2 weeks”. ([#11594](https://github.com/craftcms/cms/discussions/11594))
- Dashboard widgets no longer show a confirmation dialog when deleted. Their delete notifications include an “Undo” button instead. ([#11573](https://github.com/craftcms/cms/discussions/11573))
- Element edit pages no longer jump down when the “Showing your unsaved changes” notice is added, unless there’s not enough content to require a scroll bar. ([#11586](https://github.com/craftcms/cms/discussions/11586))
- Matrix block previews now show selected option labels rather than their raw values. ([#11659](https://github.com/craftcms/cms/issues/11659))
- Improved the behavior of some console commands for non-interactive shells. ([#11650](https://github.com/craftcms/cms/issues/11650))
- The `utils/prune-revisions` console command now has a `--section` option. ([#8783](https://github.com/craftcms/cms/discussions/8783))
- Deprecation warnings’ stack traces now show source templates’ paths and line numbers.
- Exception JSON responses now include the previous exception details, recursively. ([#11694](https://github.com/craftcms/cms/discussions/11694))
- `config/general.php` and `config/db.php` can now return `craft\config\GeneralConfig`/`DbConfig` objects, which can be defined using new fluent setter methods. ([#11591](https://github.com/craftcms/cms/pull/11591), [#11656](https://github.com/craftcms/cms/pull/11656))
- The `|duration` Twig filter can now be used with an integer representing a number of seconds, and its `showSeconds` argument is no longer required. Seconds will be output if the duration is less than one minute by default.
- The `|length` Twig filter now checks if the variable is a query, and if so, returns its count. ([#11625](https://github.com/craftcms/cms/discussions/11625))
- The `|without` Twig filter no longer uses strict value comparisons by default. It has a new `$strict` argument that can be set to `true` to enforce strict comparisons if desired. ([#11695](https://github.com/craftcms/cms/issues/11695))
- `craft\base\conditions\BaseConditionRule::inputHtml()` is no longer abstract, and returns an empty string by default.
- `craft\behaviors\SessionBehavior::setError()` now has a `$settings` argument.
- `craft\behaviors\SessionBehavior::setNotice()` now has a `$settings` argument.
- `craft\db\Query` now implements the `ArrayAccess` and `IteratorAggregate` interfaces, so queries (including element queries) can be treated as arrays.
- `craft\helpers\ArrayHelper::removeValue()` no longer uses strict value comparisons by default. It has a new `$strict` argument that can be set to `true` to enforce strict comparisons if desired.
- `craft\web\Controller::asSuccess()` now has a `$notificationSettings` argument.
- `craft\web\Controller::setFailFlash()` now has a `$settings` argument.
- `craft\web\Controller::setSuccessFlash()` now has a `$settings` argument.

### Deprecated
- Deprecated `craft\helpers\DateTimeHelper::humanDurationFromInterval()`. `humanDuration()` should be used instead.
- Deprecated `craft\helpers\DateTimeHelper::secondsToHumanTimeDuration()`. `humanDuration()` should be used instead.

### Fixed
- Fixed a bug where new condition rules’ type selectors weren’t getting auto-focused.
- Fixed a bug where Quick Post widgets weren’t submitting custom field values.
- Fixed a bug where assets’ `getImg()` methods were returning `null` for assets in volumes without URLs, even if a transform was being used. ([#11614](https://github.com/craftcms/cms/issues/11614))
- Fixed a bug where sensitive data wasn’t getting redacted in the logs when Dev Mode was enabled. ([#11618](https://github.com/craftcms/cms/issues/11618))
- Fixed a SQL error that could occur on MySQL 5. ([#11596](https://github.com/craftcms/cms/issues/11596))
- Fixed an error that could occur when upgrading to Craft 4. ([#11644](https://github.com/craftcms/cms/issues/11644))
- Fixed a bug where the green color used in lightswitches was too dark. ([#11653](https://github.com/craftcms/cms/issues/11653))
- Fixed a bug where relational and Matrix fields were assuming their values hadn’t been eager-loaded on element save. ([#11667](https://github.com/craftcms/cms/issues/11667), [#11670](https://github.com/craftcms/cms/issues/11670))
- Fixed a bug where deprecation warnings for treating an element query as an array weren’t getting logged with an origin, if they involved Twig’s `|batch` filter. ([#11597](https://github.com/craftcms/cms/issues/11597))
- Fixed a bug where `{% js %}`, `{% script %}`, and `{% css %}` tags weren’t registering JavaScript and CSS code properly when used within a `{% cache %}` tag that contained an ungenerated image transform. ([#11602](https://github.com/craftcms/cms/issues/11602))
- Fixed a bug where the “User saved” notification was translated for the former language, when changing the current user’s language preference.
- Fixed a JavaScript error that occurred when removing a category from a Categories field, if any of its descendants were selected as well. ([#11641](https://github.com/craftcms/cms/issues/11641))
- Fixed a bug where links to config settings from **Settings** → **General** didn’t include the correct setting anchors. ([#11665](https://github.com/craftcms/cms/pull/11665))
- Fixed styling issues with Live Preview in Firefox.

### Security
- Fixed an information disclosure vulnerability.

## 4.1.4.1 - 2022-07-13

### Fixed
- Fixed a bug where `craft\services\Assets::getRootFolderByVolumeId()` wasn’t returning the root folder. ([#11593](https://github.com/craftcms/cms/issues/11593))

## 4.1.4 - 2022-07-12

### Added
- Added `craft\models\FieldLayout::getVisibleCustomFieldElements()`.

### Changed
- Relation fields now focus on the next related element’s “Remove” button when an element is removed. ([#11577](https://github.com/craftcms/cms/issues/11577))

### Deprecated
- Deprecated `craft\base\FieldTrait::$required`. `craft\fieldlayoutelements\BaseField::$required` should be used instead.

### Fixed
- Fixed a bug where assets’ native Alternative Text fields were getting mislabeled as translatable. ([#11576](https://github.com/craftcms/cms/issues/11576))
- Fixed a bug where fields nested within Neo fields could be incorrectly validated as required. ([#11574](https://github.com/craftcms/cms/issues/11574))
- Fixed a PHP error that occurred when editing a Date field with a Min Date setting set.
- Fixed a bug where date range inputs weren’t working on mobile. ([#11571](https://github.com/craftcms/cms/issues/11571))
- Fixed a bug where the “Craft Support” Dashboard widget wasn’t being labeled properly in the widget settings HUD and delete confirmation dialog. ([#11573](https://github.com/craftcms/cms/discussions/11573))
- Fixed a bug where the project config cache was getting invalidated on each public GraphQL API request.

## 4.1.3 - 2022-07-07

### Changed
- Address fields now show required indicators based on the configured validation rules. ([#11566](https://github.com/craftcms/cms/pull/11566))

### Fixed
- Fixed a JavaScript error that occurred on the Updates utility. ([#11567](https://github.com/craftcms/cms/issues/11567))
- Fixed a bug where Craft’s Composer commands could produce a malformed `composer.json` file. ([#11564](https://github.com/craftcms/cms/issues/11564))

## 4.1.2 - 2022-07-06

### Added
- Added `craft\helpers\ProjectConfig::ensureAllFilesystemsProcessed()`.

### Changed
- Relational field condition rules now have the “is related to” operator selected by default. ([#11550](https://github.com/craftcms/cms/discussions/11550))

### Fixed
- Fixed a bug where the Updates utility wasn’t checking for updates properly. ([#11552](https://github.com/craftcms/cms/issues/11552))
- Fixed an error that could occur when deploying a Craft 4 upgrade to another server. ([#11558](https://github.com/craftcms/cms/issues/11558))
- Fixed a bug where Assets fields were relocating assets when saving a revision.
- Fixed a bug where asset bundles weren’t getting registered on the front end. ([#11555](https://github.com/craftcms/cms/issues/11555))

## 4.1.1 - 2022-07-05

### Changed
- Improved the control panel tab design. ([#11524](https://github.com/craftcms/cms/pull/11524))
- Changed the order of relational field condition rule operators, so “is related to” is listed first. ([#11550](https://github.com/craftcms/cms/discussions/11550))
- Template caching is now supported for console requests, for `{% cache %}` tags that have the `globally` param. ([#11551](https://github.com/craftcms/cms/issues/11551))
- Updated Composer to 2.2.15. ([#11538](https://github.com/craftcms/cms/issues/11538))

### Fixed
- Fixed an error that could occur if any custom fields were missing their field group. ([#11522](https://github.com/craftcms/cms/discussions/11522))
- Fixed a bug where custom selects weren’t scrolling to the visually-focused option.
- Fixed errors that could occur if an element condition contained any rules for deleted custom fields. ([#11526](https://github.com/craftcms/cms/issues/11526))
- Fixed a bug where the “Deactivate users by default” user setting wasn’t working. ([#11519](https://github.com/craftcms/cms/issues/11519))
- Fixed a styling issue with the Edit Route modal. ([#11528](https://github.com/craftcms/cms/issues/11528))
- Fixed a bug where assets uploaded from Assets fields weren’t retaining their original filename. ([#11530](https://github.com/craftcms/cms/issues/11530))
- Fixed a bug where project config changes made at the end of the request lifecycle weren’t getting saved.
- Fixed a bug where toggling entries’ and categories’ site-specific statuses from element editor slideouts wasn’t working. ([#11547](https://github.com/craftcms/cms/issues/11547))
- Fixed a SQL error that occurred when running the `utils/prune-provisional-drafts` command. ([#11548](https://github.com/craftcms/cms/issues/11548))
- Fixed focus styling issues with the Edit Route modal.

## 4.1.0.2 - 2022-06-28

### Fixed
- Fixed a PHP error. ([#11518](https://github.com/craftcms/cms/issues/11518))

## 4.1.0.1 - 2022-06-28

### Fixed
- Fixed an infinite recursion bug. ([#11514](https://github.com/craftcms/cms/issues/11514))

## 4.1.0 - 2022-06-28

### Added
- Field layouts can now have “Line Break” UI elements. ([#11328](https://github.com/craftcms/cms/discussions/11328))
- Added the `db/drop-all-tables` command. ([#11288](https://github.com/craftcms/cms/pull/11288))
- Added the `elements/delete` command.
- Added the `elements/restore` command.
- Added the `project-config/get` command. ([#11341](https://github.com/craftcms/cms/pull/11341))
- Added the `project-config/remove` command. ([#11341](https://github.com/craftcms/cms/pull/11341))
- Added the `project-config/set` command. ([#11341](https://github.com/craftcms/cms/pull/11341))
- The `AdminTable` Vue component can now be included into other Vue apps, in addition to being used as a standalone app. ([#11107](https://github.com/craftcms/cms/pull/11107))
- Added a `one()` alias for `first()` to collections. ([#11134](https://github.com/craftcms/cms/discussions/11134))
- Added `craft\base\Element::EVENT_DEFINE_CACHE_TAGS`. ([#11171](https://github.com/craftcms/cms/discussions/11171))
- Added `craft\base\Element::cacheTags()`.
- Added `craft\base\FieldInterface::getLabelId()`.
- Added `craft\console\controllers\UsersController::$activate`.
- Added `craft\elements\conditions\ElementCondition::$sourceKey`.
- Added `craft\elements\db\ElementQuery::EVENT_AFTER_POPULATE_ELEMENTS`. ([#11262](https://github.com/craftcms/cms/discussions/11262))
- Added `craft\elements\db\ElementQuery::EVENT_DEFINE_CACHE_TAGS`. ([#11171](https://github.com/craftcms/cms/discussions/11171))
- Added `craft\events\PopulateElementsEvent`.
- Added `craft\fieldlayoutelements\BaseField::labelId()`.
- Added `craft\fieldlayoutelements\LineBreak`.
- Added `craft\helpers\DateTimeHelper::now()`.
- Added `craft\helpers\DateTimeHelper::pause()`. ([#11130](https://github.com/craftcms/cms/pull/11130))
- Added `craft\helpers\DateTimeHelper::resume()`. ([#11130](https://github.com/craftcms/cms/pull/11130))

### Changed
- Improved overall control panel accessibility. ([#11297](https://github.com/craftcms/cms/pull/11297), [#11296](https://github.com/craftcms/cms/pull/11296), [#11414](https://github.com/craftcms/cms/pull/11414), [#11452](https://github.com/craftcms/cms/pull/11452))
- Improved pagination UI accessibility. ([#11126](https://github.com/craftcms/cms/pull/11126))
- Improved element index accessibility. ([#11169](https://github.com/craftcms/cms/pull/11169), [#11200](https://github.com/craftcms/cms/pull/11200), [#11251](https://github.com/craftcms/cms/pull/11251))
- Improved Dashboard accessibility. ([#11217](https://github.com/craftcms/cms/pull/11217), [#11297](https://github.com/craftcms/cms/pull/11297))
- Improved address management accessibility. ([#11397](https://github.com/craftcms/cms/pull/11397))
- Improved Matrix field accessibility. ([#11306](https://github.com/craftcms/cms/pull/11306))
- Improved mobile support. ([#11323](https://github.com/craftcms/cms/pull/11323), [#11430](https://github.com/craftcms/cms/pull/11430))
- Improved keyboard support for custom selects. ([#11414](https://github.com/craftcms/cms/pull/11414))
- It’s now possible to remove all selected elements from relational fields by pressing <kbd>Backspace</kbd> or <kbd>Delete</kbd> while one of them is focused.
- Improved the UI of condition builders. ([#11386](https://github.com/craftcms/cms/pull/11386))
- Entry Type condition rules now allow multiple selections. ([#11124](https://github.com/craftcms/cms/pull/11124))
- Element index filters now only show condition rules for the custom fields that are used by the field layouts in the selected source, if a native source is selected. ([#11187](https://github.com/craftcms/cms/discussions/11187))
- Element index filters now only show condition rules for custom fields used by field layouts created for the target element type, if no native source is selected.
- Condition builders can now include multiple rules with the same label, as long as they’re in different groups.
- Asset indexes now have a “Location” table attribute option. ([#11450](https://github.com/craftcms/cms/discussions/11450))
- It’s now possible to sort entries by their section and type. ([#9192](https://github.com/craftcms/cms/discussions/9192), [#11335](https://github.com/craftcms/cms/discussions/11335))
- It’s now possible to sort assets by their file kind.
- Element editor metadata now lists elements’ IDs.
- Live Preview now always shows a “Refresh” button, regardless of whether the preview target has auto-refresh enabled. ([#11160](https://github.com/craftcms/cms/discussions/11160))
- Sites’ Language settings now display the locale IDs as option hints, rather than the languages’ native names. ([#11195](https://github.com/craftcms/cms/discussions/11195))
- Selectize options can now specify searchable `keywords` that won’t be visible in the UI.
- Selectize inputs will now include their options’ values as search keywords.
- Newly-created entries now get placeholder Post Date set on them, so they get sorted appropriately when querying for entries ordered by `postDate`. ([#11272](https://github.com/craftcms/cms/issues/11272))
- Element queries can now pass columns into the `orderBy` param in addition to `score` when searching. ([#11470](https://github.com/craftcms/cms/pull/11470), [#11457](https://github.com/craftcms/cms/discussions/11457))
- Field layout elements within field layout designers now support double-clicking to open their settings slideout. ([#11277](https://github.com/craftcms/cms/discussions/11277))
- The control panel’s JavaScript queue is now paused when the browser tab isn’t visible. ([#10632](https://github.com/craftcms/cms/issues/10632))
- The `db/restore` command now asks whether the database should be backed up, and whether all existing database tables should be dropped, prior to restoring the backup. ([#11288](https://github.com/craftcms/cms/pull/11288))
- The `users/create` command now asks whether the user should be activated when saved.
- The `maxBackups` config setting now impacts `.sql.zip` files in addition to `.sql` files. ([#11241](https://github.com/craftcms/cms/issues/11241))
- Deprecation messages are now consistently referred to as “deprecation warnings” in the control panel.
- Callback functions returned by elements’ `sortOptions()`/`defineSortOptions()` methods are now passed a `craft\db\Connection` object as a second argument.
- All element sources now have a “Set Status” action, even if the element type’s `defineActions()` method didn’t include one, if the element type’s `hasStatuses()` method returns `true`. ([#11383](https://github.com/craftcms/cms/discussions/11383))
- All element sources now have a “View” action, even if the element type’s `defineActions()` method didn’t include one, if the element type’s `hasUris()` method returns `true`. ([#11383](https://github.com/craftcms/cms/discussions/11383))
- All element sources now have “Edit” and “Delete” actions, even if the element type’s `defineActions()` method didn’t include them. ([#11383](https://github.com/craftcms/cms/discussions/11383))
- The “Set Status” and “Edit” element actions are now only available for elements whose `canSave()` method returned `true`.
- Assets fields now reject uploaded files which don’t pass their “Selectable Assets Condition” setting. ([#11433](https://github.com/craftcms/cms/issues/11433))
- It’s now possible to save new assets without setting their `filename` or `kind` attributes, as long as `newLocation` or `newFilename` is set. ([#11439](https://github.com/craftcms/cms/issues/11439))
- The `searchindex` table is now uses the InnoDB storage engine by default for MySQL installs. ([#11374](https://github.com/craftcms/cms/discussions/11374))
- The `_layouts/elementindex` control panel template now sets the page title based on the element’s `pluralDisplayName()` method by default. ([#11502](https://github.com/craftcms/cms/pull/11502))
- `craft\test\ActiveFixture::$data` is now populated with the active record instances, making them accessible to tests via `$this->tester->grabFixture('my-fixture', 'data-key')`. ([#11445](https://github.com/craftcms/cms/pull/11445))
- Address validation rules are now defined by `defineRules()`. ([#11471](https://github.com/craftcms/cms/pull/11471))
- `Garnish.DELETE_KEY` now refers to the actual <kbd>Delete</kbd> key code, and the <kbd>Backspace</kbd> key code is now referenced by `Garnish.BACKSPACE_KEY`.

### Deprecated
- Deprecated `craft\elements\actions\DeleteAssets`. `craft\elements\actions\Delete` should be used instead.

### Removed
- Removed `craft\elements\conditions\entries\EntryTypeCondition::$sectionUid`.
- Removed `craft\elements\conditions\entries\EntryTypeCondition::$entryTypeUid`.

## 4.0.6 - 2022-06-28

### Added
- Added `craft\fields\BaseOptionsField::encodeValue()`.

### Changed
- Improved the `install` command’s error output when invalid options were passed.
- `canonical` is now a reserved field handle. ([#11503](https://github.com/craftcms/cms/issues/11503))
- `craft\fields\BaseOptionsField::translatedOptions()` now has an `$encode` argument.

### Fixed
- Fixed a bug where self relations within relational fields were being forgotten. ([#11461](https://github.com/craftcms/cms/issues/11461))
- Fixed a bug where the `install` command required `--site-name`, `--site-url`, and `--language` options to be passed when project config YAML was already present. ([#11513](https://github.com/craftcms/cms/issues/11513))
- Fixed a bug where `Garnish.setFocusWithin()` wasn’t working if the first focusable element was a checkbox. ([#11498](https://github.com/craftcms/cms/discussions/11498))
- Fixed a bug where Matrix blocks could be saved in the wrong order.
- Fixed a bug where Checkboxes, Dropdown, Multi-select, and Radio Buttons fields could lose their values if their option values were set to integers. ([#11461](https://github.com/craftcms/cms/issues/11461))

## 4.0.5.2 - 2022-06-24

### Fixed
- Fixed a SQL error that could occur on MySQL 5. ([#11493](https://github.com/craftcms/cms/issues/11493))
- Fixed a bug where Craft’s Composer commands weren’t ensuring that `config.allow-plugins.yiisoft/yii2-composer` was `true` in `composer.json`. ([#11399](https://github.com/craftcms/cms/issues/11399))

## 4.0.5.1 - 2022-06-22

### Fixed
- Fixed a bug where not all changes to entries and categories created via the “Save and add another” action were propagating to other sites. ([#11476](https://github.com/craftcms/cms/issues/11476))
- Fixed a bug where it wasn’t possible to rename assets.
- Fixed a bug where a provisional draft could be created for an entry if its form was interacted with before the page had fully initialized. ([#11466](https://github.com/craftcms/cms/issues/11466))
- Fixed exact phrase searching on PostgreSQL. ([#11486](https://github.com/craftcms/cms/issues/11486))

## 4.0.5 - 2022-06-21

### Added
- Added `craft\helpers\Number::isIntOrFloat()`.

### Changed
- Categories now support change tracking.
- Improved performance when working with temp asset folders.
- Temp asset folders are no longer created until they’re actually needed. ([#11427](https://github.com/craftcms/cms/issues/11427))
- Element index queries are no longer cached if they contain a search term.
- Search inputs within field layout designers now prevent the containing form from being submitted when the <kbd>Return</kbd> key is pressed. ([#11415](https://github.com/craftcms/cms/discussions/11415))

### Deprecated
- Deprecated `craft\services\Categories::pruneDeletedField()`. ([#11054](https://github.com/craftcms/cms/discussions/11054))
- Deprecated `craft\services\Globals::pruneDeletedField()`. ([#11054](https://github.com/craftcms/cms/discussions/11054))
- Deprecated `craft\services\Sections::pruneDeletedField()`. ([#11054](https://github.com/craftcms/cms/discussions/11054))
- Deprecated `craft\services\Tags::pruneDeletedField()`. ([#11054](https://github.com/craftcms/cms/discussions/11054))
- Deprecated `craft\services\Users::pruneDeletedField()`. ([#11054](https://github.com/craftcms/cms/discussions/11054))
- Deprecated `craft\services\Volumes::pruneDeletedField()`. ([#11054](https://github.com/craftcms/cms/discussions/11054))

### Fixed
- Fixed an error that could occur when saving an element to a disabled site. ([#10499](https://github.com/craftcms/cms/issues/10499))
- Fixed a bug where newly-added condition rules’ types were still selectable for preexisting condition rules, when they shouldn’t have been.
- Fixed a bug where field layout designers were checking the wrong setting when determining whether to include UI elements (`customizableTabs` instead of `customizableUi`).
- Fixed a bug where the Asset Indexes utility was analyzing image transform directories and files. ([#11362](https://github.com/craftcms/cms/issues/11362), [#11384](https://github.com/craftcms/cms/pull/11384))
- Fixed a bug where focus was getting trapped within element editor slideouts’ sidebars even for wide viewports where there was enough room to display the sidebar side-by-side with other slideout content. ([#11358](https://github.com/craftcms/cms/pull/11358))
- Fixed a bug where users’ Formatting Locale preferences weren’t always being respected.
- Fixed a bug where address card menus would linger around after an address was deleted.
- Fixed a bug where the `index-assets` command could produce unexpected output. ([#11194](https://github.com/craftcms/cms/issues/11194)).
- Fixed a bug where video controls within asset preview modals were inaccessible via the keyboard. ([#11371](https://github.com/craftcms/cms/pull/11371))
- Fixed a bug where `transform` GraphQL directives weren’t working for Assets fields. ([#10299](https://github.com/craftcms/cms/discussions/10299))
- Fixed a PHP error that could occur when running the `help` command. ([#11423](https://github.com/craftcms/cms/issues/11423))
- Fixed a bug where `craft\helpers\App::env()` was converting some values to integers or floats unexpectedly. ([#11422](https://github.com/craftcms/cms/issues/11422))
- Fixed a bug where changes to existing Matrix blocks weren’t saving for element types that supported drafts but not change tracking. ([#11419](https://github.com/craftcms/cms/issues/11419))
- Fixed a bug where double-clicking on a related asset’s thumbnail could open the asset’s preview modal. ([#11424](https://github.com/craftcms/cms/issues/11424))
- Fixed a bug where the control panel wasn’t displaying file upload failure messages.
- Fixed a bug where `action` query params were taking precedence over `actionTrigger` URI matches, when handling action requests. ([#11435](https://github.com/craftcms/cms/issues/11435))
- Fixed a bug where image fields within Edit User pages and the Settings → General page weren’t resetting properly after an image was deleted. ([#11436](https://github.com/craftcms/cms/issues/11436))
- Fixed a bug where User Group condition rules set to the “is not one of” operator weren’t being applied to individual elements correctly. ([#11444](https://github.com/craftcms/cms/discussions/11444))
- Fixed a JavaScript error that occurred on element indexes for users that didn’t have permission to edit any sites.
- Fixed a bug where users without permission to create new entries in a section could duplicate existing entries. ([#11447](https://github.com/craftcms/cms/pull/11447))
- Fixed a bug where element selection condition rules weren’t working if an element ID was provided. ([#11451](https://github.com/craftcms/cms/pull/11451))
- Fixed a PHP error that occurred when executing a GraphQL query using a token that wasn’t set to a schema. ([#11453](https://github.com/craftcms/cms/issues/11453))
- Fixed a PHP error that could occur when unserializing a `craft\validator\DateTimeValidator`, `LanguageValidator`, `StringValidator`, or `TimeValidator` object. ([#11454](https://github.com/craftcms/cms/issues/11454))
- Fixed a bug where element types’ `actions()` methods were getting called for all `element-indexes/*` action requests.
- Fixed a bug where the `install` command would run non-interactively even if not all needed options were passed, resulting in an error after the database tables had been added. ([#11305](https://github.com/craftcms/cms/issues/11305))
- Fixed a viewport clipping bug on the control panel’s Login page. ([#11372](https://github.com/craftcms/cms/pull/11372))
- Fixed a bug where filtering an element query by a relational field using `:empty:`/`:notempty:` wasn’t factoring in the field’s “Which site should entries be related from?” setting properly.
- Fixed a bug where filtering an element query by a relational field using `:empty:`/`:notempty:` wasn’t factoring in the source elements’ site IDs, for fields set to manage relations on a per-site basis. ([#11418](https://github.com/craftcms/cms/issues/11418))
- Fixed a bug where the Temporary Uploads asset source wasn’t including subfolders.
- Fixed a bug where file upload progress bars weren’t always going away when an upload error occurred.
- Fixed a bug where Pashto was not being treated as an RTL langauge. ([#11428](https://github.com/craftcms/cms/issues/11428))
- Fixed a bug where the `upscaleImages` config setting wasn’t being respected for transforms where only a single image dimension was specified. ([#11398](https://github.com/craftcms/cms/issues/11398))
- Fixed an error that could occur when executing a GraphQL query, if a section didn’t have any entry types. ([#11273](https://github.com/craftcms/cms/issues/11273))
- Fixed an error that could occur when changing the primary site on installs with a large number of users. ([#11459](https://github.com/craftcms/cms/issues/11459))
- Fixed a bug where Assets fields within Vizy fields weren’t getting relocated from the user’s temp uploads folder. ([#11462](https://github.com/craftcms/cms/issues/11462))

### Security
- Environment-aware control panel fields no longer suggest environment variables that begin with `HTTP_`.
- The Sendmail mailer no longer validates if the Sendmail Command setting is set to an enivornment variable that begins with `HTTP_`.

## 4.0.4 - 2022-06-03

### Added
- Added support for querying for users with a `credentialed` status.
- Added `craft\elements\db\UserQuery::STATUS_CREDENTIALED`.
- Added `craft\errors\FieldNotFoundException`.
- Added `craft\helpers\Html::encodeSpaces()`.
- Added `craft\web\twig\variables\Cp::getRequestedSite()`. ([#11082](https://github.com/craftcms/cms/discussions/11082))

### Changed
- `temp` is now a reserved volume handle.
- Improved the performance of field layout designers. ([#11298](https://github.com/craftcms/cms/issues/11298))
- All control panel pages now have a `site--<siteHandle>` class name on the `<body>`, based on the currently-selected site. ([#11303](https://github.com/craftcms/cms/discussions/11303))
- Warnings are no longer logged when instantiating a field layout that references a deleted custom field. ([#11333](https://github.com/craftcms/cms/issues/11333))
- Read/write splitting is now disabled for all console requests.
- The `db/restore` command now prompts to clear data caches after the import is complete. ([#11327](https://github.com/craftcms/cms/issues/11327))
- Entry queries no longer factor in seconds when looking for currently-live entries, without excluding entries that were published in the past minute. ([#5389](https://github.com/craftcms/cms/issues/5389))
- `craft\elements\Asset::getUrl()` now encodes any spaces in the URL as `%20` entities.

### Fixed
- Fixed a bug where it wasn’t possible to disable all table columns for an element source. ([#11291](https://github.com/craftcms/cms/issues/11291))
- Fixed a bug where the Assets index page wasn’t allowing any bulk actions for assets in the temporary volume. ([#11293](https://github.com/craftcms/cms/issues/11293))
- Fixed a bug where PHP errors thrown while rendering a template weren’t being handled properly. ([#11108](https://github.com/craftcms/cms/issues/11108))
- Fixed a bug where site status labels were inconsistent on element edit pages. ([#11307](https://github.com/craftcms/cms/issues/11307))
- Fixed a bug where addresses’ County fields were mislablled. ([#11314](https://github.com/craftcms/cms/pull/11314))
- Fixed a bug where the control panel’s login form wasn’t handling errors properly. ([#11319](https://github.com/craftcms/cms/pull/11319))
- Fixed a bug where it wasn’t possible to use a `{% redirect %}` tag in an error template. ([#11336](https://github.com/craftcms/cms/issues/11336))
- Fixed an error that occurred when saving an entry via a GraphQL mutation. ([#11312](https://github.com/craftcms/cms/issues/11312))
- Fixed a bug where all web requests were getting no-cache headers. ([#11346](https://github.com/craftcms/cms/issues/11346))
- Fixed a bug where user caches weren’t getting invalidated when users were changed to a pending or inactive state.
- Fixed a bug where querying for users with an `active` status was returning suspended users. ([#11370](https://github.com/craftcms/cms/pull/11370))
- Fixed a bug where it wasn’t possible to drag assets within Assets fields by their thumbnails. ([#11364](https://github.com/craftcms/cms/issues/11364))
- Fixed a bug where asset thumbnails weren’t loading if their filename contained a space. ([#11350](https://github.com/craftcms/cms/issues/11350))
- Fixed a bug where `craft\services\AssetIndexer::indexFile()` wasn’t removing the filename from the file path when setting the directory on the listing. ([#11365](https://github.com/craftcms/cms/issues/11365))
- Fixed a bug where links within custom field instructions were getting mangled. ([#11377](https://github.com/craftcms/cms/issues/11377))
- Fixed a bug where project config paths that contained slashes weren’t getting handled properly. ([#10774](https://github.com/craftcms/cms/issues/10774))
- Fixed a bug where the Login page had a tab-focusable “Skip to content” button. ([#11375](https://github.com/craftcms/cms/issues/11375))

## 4.0.3 - 2022-05-20

### Added
- Added `craft\elements\db\ElementQuery::prepareSubquery()`.

### Changed
- Element edit pages now disable pointer events on the content container for 300 milliseconds after the “Showing your unsaved changes” notice is displayed. ([#11229](https://github.com/craftcms/cms/issues/11229))
- Users can now create drafts for entries they have permission to view, but not save. ([#11249](https://github.com/craftcms/cms/issues/11249))
- User Group condition rules are no longer available in element conditions when no user groups exist. ([#11252](https://github.com/craftcms/cms/issues/11252))
- Matrix blocks now have `data-type-name` attributes. ([#11286](https://github.com/craftcms/cms/pull/11286))
- Reversed the order of Lightswitch fields’ “ON Label” and “OFF Label” settings. ([#11259](https://github.com/craftcms/cms/issues/11259))
- `craft\services\Elements::duplicateElement()` now has a `$trackDuplication` argument.
- `craft\services\Matrix::duplicateBlocks()` now has a `$trackDuplications` argument.

### Fixed
- Fixed a bug where dynamically-defined image transforms weren’t respecting the `format` param, unless the `generateTransformsBeforePageLoad` config setting was enabled.
- Fixed a bug where Table fields with Min Rows and Max Rows set to `1` were still showing a delete button. ([#11211](https://github.com/craftcms/cms/issues/11211))
- Fixed an error that could occur when saving an Assets field that was restricted to a single location, at the root of a volume. ([#11212](https://github.com/craftcms/cms/issues/11212))
- Fixed an error that could occur after a queue job execution had finished. ([#11213](https://github.com/craftcms/cms/issues/11213))
- Fixed an error that could occur when saving an entry with Matrix blocks. ([#11155](https://github.com/craftcms/cms/issues/11155))
- Fixed an error that occurred when saving a GraphQL schema without a scope. ([#11240](https://github.com/craftcms/cms/issues/11240))
- Fixed an error that could occur when editing the public GraphQL schema, if a public token existed in the project config, but not the database. ([#11218](https://github.com/craftcms/cms/issues/11218))
- Fixed some bugs with inconsistent asset indexing on Windows. ([#11174](https://github.com/craftcms/cms/issues/11174)), ([#11219](https://github.com/craftcms/cms/issues/11219))
- Fixed a bug where custom fields weren’t available to be included as table attributes. ([#11222](https://github.com/craftcms/cms/issues/11222))
- Fixed a bug where Alternative Text wasn’t available to be included as a table attribute. ([#11222](https://github.com/craftcms/cms/issues/11222))`immediately`
- Fixed a JavaScript error that broke Matrix fields with Min Blocks and Max Blocks both set to `1`. ([#11233](https://github.com/craftcms/cms/issues/11233))
- Fixed a bug where request context logs could appear when nothing else was logged. ([#11141](https://github.com/craftcms/cms/issues/11141))
- Fixed a bug where stack traces could be erroneously filtered from logs.
- Fixed a bug where removing an element from a relational field within an element editor could cause the editor to create a provisional draft, even if the element type didn’t support drafts. ([#11242](https://github.com/craftcms/cms/issues/11242))
- Fixed a bug where draft editor pages had two identical “Save and continue editing” alternate form actions.
- Fixed a JavaScript warning that occurred when viewing an element edit page, if the user didn’t have permission to edit it.
- Fixed a bug where asset selector modals weren’t fully initializing for Assets fields, if they were targeting the user’s temp folder. ([#11254](https://github.com/craftcms/cms/issues/11254))
- Fixed an error that occurred when saving an entry via a GraphQL mutation. ([#11258](https://github.com/craftcms/cms/issues/11258))
- Fixed a bug where Matrix block types’ layout elements were getting new UUIDs assigned each time the Matrix field was edited. ([#11248](https://github.com/craftcms/cms/issues/11248))
- Fixed a bug where the web-based installation wizard was throwing an exception if a database connection couldn’t be established, and there was no `config/db.php` file. ([#11245](https://github.com/craftcms/cms/issues/11245))
- Fixed a bug where editable tables’ delete buttons’ `aria-label` attributes weren’t getting updated when table rows were reordered or deleted.
- Fixed a bug where editable tables’ delete buttons weren’t visually disabled when the minimum number of rows had been reached.
- Fixed a bug where all eager-loaded `srcset`-style transform sizes were relative to the first eager-loaded transform, rather than the prior one. ([#11209](https://github.com/craftcms/cms/issues/11209))
- Fixed a bug where eager-loaded `srcset`-style transform sizes didn’t reference the prior eager-loaded transform’s `format`, `interlace`, `mode`, `position`, or `quality` settings. ([#11264](https://github.com/craftcms/cms/issues/11264))
- Fixed a bug where the web-based installation wizard wouldn’t show the database connection screen if a connection could be established but no database was selected. ([#11245](https://github.com/craftcms/cms/issues/11245))
- Fixed an error that could occur when applying a multi-site draft with relational fields. ([#11220](https://github.com/craftcms/cms/issues/11220))
- Fixed a bug where Matrix blocks could be deleted from newly-created multi-site entries, if the edit page was reloaded. ([#10906](https://github.com/craftcms/cms/issues/10906))

## 4.0.2 - 2022-05-11

### Added
- Added `craft\events\LocateUploadedFilesEvent`.
- Added `craft\fields\Assets::EVENT_LOCATE_UPLOADED_FILES`. ([#11123](https://github.com/craftcms/cms/discussions/11123))

### Changed
- `elements/*` actions no longer include custom field values in the response data, improving performance.
- Garnish menu buttons are now aware of the `disabled` attribute. ([#11128](https://github.com/craftcms/cms/issues/11128))
- Improved save performance for multi-site elements ([#11113](https://github.com/craftcms/cms/issues/11113))
- Built-in Composer actions now ensure that `composer.json` allows the `craftcms/plugin-installer` Composer plugin.

### Fixed
- Fixed an error that occurred when searching for elements by a custom field. ([#11120](https://github.com/craftcms/cms/pull/11120))
- Fixed a bug where asset upload failures weren’t being handled properly. ([#11156](https://github.com/craftcms/cms/issues/11156))
- Fixed a bug where warning and error logs were being sent to both `stdout` and `stderr` when `CRAFT_STREAM_LOG` was enabled. ([#11189](https://github.com/craftcms/cms/issues/11189))
- Fixed an error that occurred when exporting elements with relational fields using the “Expanded” export type. ([#11127](https://github.com/craftcms/cms/issues/11127))
- Fixed a PHP deprecation warning that occurred if the `tablePrefix` database connection setting was `null`.
- Fixed a bug where category groups were being identified as “{name}” in user permission lists. ([#11132](https://github.com/craftcms/cms/issues/11132))
- Fixed a bug where Assets fields’ “Upload files” buttons weren’t wrapping when there wasn’t enough space to show them alongside “Add an asset”. ([#11133](https://github.com/craftcms/cms/issues/11133))
- Fixed a bug where `Craft.getUrl()` was appending empty query strings to URLs when they weren’t needed. ([#11159](https://github.com/craftcms/cms/issues/11159))
- Fixed a bug where addresses could validate the wrong set of required fields, if the validation rules were invoked before the country code was set. ([#11162](https://github.com/craftcms/cms/issues/11162))
- Fixed an error that could occur when viewing the Temporary Uploads volume, if the Temp Uploads Location asset setting was set to “In the local temp folder”. ([#11192](https://github.com/craftcms/cms/issues/11192))
- Fixed an error that could occur when deleting a volume, if its filesystem had been deleted.
- Fixed an error that could occur when rendering the thumbnail preview for an asset, if its file was missing. ([#11196](https://github.com/craftcms/cms/issues/11196))
- Fixed a bug where soft-deleted drafts’ search keywords weren’t getting re-indexed if they were restored.
- Fixed an error that occurred when transforming an SVG image without specifying a width or height. ([#11122](https://github.com/craftcms/cms/issues/11122))
- Fixed an error that occurred when saving a Number field with a non-numeric value. ([#11164](https://github.com/craftcms/cms/issues/11164))
- Fixed a bug where it wasn’t possible to drag an item to the top in admin tables. ([#10781](https://github.com/craftcms/cms/issues/10781))
- Fixed a bug where entries within Structure sections weren’t expandable if their only descendants were unpublished drafts.
- Fixed a bug where expanding a collapsed Structure section entry wouldn’t reveal its descendants, if the parent was a draft. ([#11186](https://github.com/craftcms/cms/issues/11186))
- Fixed a bug where element caches weren’t getting cleared for elements when they were propagated to a newly-created site.

## 4.0.1 - 2022-05-06

### Fixed
- Fixed a bug where Money field labels’ `for` attributes weren’t referencing the correct input ID. ([#11016](https://github.com/craftcms/cms/pull/11016))
- Fixed a bug where Money field inputs weren’t getting `aria-describedby` attributes. ([#11016](https://github.com/craftcms/cms/pull/11016))
- Fixed an error that occurred when loading an edit screen for an element type that didn’t have a field layout. ([#11110](https://github.com/craftcms/cms/pull/11110))
- Fixed a bug where condition rules that weren’t selectable (per `isSelectable()`) were still visible in the rule dropdown menu. ([#11104](https://github.com/craftcms/cms/pull/11104))
- Fixed a bug where element edit pages could reload themselves immediately after saving the element. ([#11084](https://github.com/craftcms/cms/issues/11084))
- Fixed a bug where tabs weren’t interactive after changing an entry’s type, if the new entry type didn’t have a tab of the same name as the previously-selected tab. ([#11093](https://github.com/craftcms/cms/issues/11093))
- Fixed a bug where Twig syntax errors weren’t being handled properly. ([#11108](https://github.com/craftcms/cms/issues/11108))
- Fixed an error that occurred when attempting to delete a global set. ([#11100](https://github.com/craftcms/cms/issues/11100))
- Fixed an error that could occur when applying a draft. ([#11083](https://github.com/craftcms/cms/issues/11083))
- Fixed a bug where element queries weren’t returning any results if an element attribute table wasn’t joined in, and the element query was set to an abstract element class. ([#11105](https://github.com/craftcms/cms/issues/11105))

## 4.0.0.1 - 2022-05-04

### Changed
- The `setup` command now writes the application ID to a `CRAFT_APP_ID` environment variable.
- The `setup` command now writes the security key to a `CRAFT_SECURITY_KEY` environment variable.

## 4.0.0 - 2022-05-04

### Added
- Entries’, categories’, and assets’ edit pages, and all element types via slideouts, now use a unified editing experience. ([#10467](https://github.com/craftcms/cms/pull/10467))
- Categories now support drafts. ([#10467](https://github.com/craftcms/cms/pull/10467))
- Element slideouts now support provisional drafts and autosaving, for element types that support them. ([#10467](https://github.com/craftcms/cms/pull/10467))
- Element indexes can now be filtered by element attributes and custom field values. ([#9192](https://github.com/craftcms/cms/discussions/9192), [#9450](https://github.com/craftcms/cms/discussions/9450), [#9462](https://github.com/craftcms/cms/discussions/9462), [#9483](https://github.com/craftcms/cms/discussions/9483))
- Admins can now create custom element sources from the Customize Sources modal. ([#8423](https://github.com/craftcms/cms/discussions/8423))
- It’s now possible to disable native element sources from the Customize Sources modal. ([#10676](https://github.com/craftcms/cms/discussions/10676))
- Field layout tabs, fields, and UI elements can now be conditionally shown based on properties of the current user and/or element being edited. ([#8099](https://github.com/craftcms/cms/discussions/8099), [#8154](https://github.com/craftcms/cms/discussions/8154))
- Assets, Entries, and Users fields have new condition settings that can be used to further limit which elements should be relatable, beyond the existing field settings. ([#10393](https://github.com/craftcms/cms/pull/10393))
- Assets, Entries, and Users fields have new “Min Relations” settings, and their former “Limit” settings have been renamed to “Max Relations”. ([#8621](https://github.com/craftcms/cms/discussions/8621))
- Added a dedicated “Full Name” field to users. “First Name” and “Last Name” are now parsed out from the full name automatically when a user is saved. ([#10405](https://github.com/craftcms/cms/discussions/10405))
- Added the “Inactive” user status, which can be used by users which can’t be signed into. ([#8963](https://github.com/craftcms/cms/discussions/8963))
- Added “Credentialed” and “Inactive” user sources.
- Added the “Deactivate…” user action for pending and active users.
- Users can now have an “Addresses” field. ([#10507](https://github.com/craftcms/cms/pull/10507))
- Added the concept of “filesystems”, which handle file operations, either locally or on a remote service like Amazon S3.
- It’s now possible to set sites’ Status settings to environment variables. ([#3005](https://github.com/craftcms/cms/issues/3005))
- Added the Money field type.
- Craft now provides a native “Alternative Text” (`alt`) field for assets. ([#10302](https://github.com/craftcms/cms/discussions/10302))
- Asset thumbnails in the control panel now have `alt` attributes, for assets with a filled-in Alternative Text value.
- Added the `index-assets/cleanup` command.
- Added the “Deactivate users by default” user registration setting, which replaces “Suspend users by default”. ([#5830](https://github.com/craftcms/cms/issues/5830))
- Element source settings are now stored in the project config. ([#8616](https://github.com/craftcms/cms/discussions/8616))
- Improved element index accessibility. ([#10629](https://github.com/craftcms/cms/pull/10629), [#10660](https://github.com/craftcms/cms/pull/10660))
- Improved Live Preview accessibility for screen readers. ([#10688](https://github.com/craftcms/cms/pull/10688))
- Slideouts, Live Preview, and Matrix blocks are no longer animated for browsers that have requested reduced motion. ([#10665](https://github.com/craftcms/cms/pull/10665))
- Added support for `JSON` columns. ([#9089](https://github.com/craftcms/cms/pull/9089))
- It’s now possible to edit images’ focal points from their preview modals. ([#8489](https://github.com/craftcms/cms/discussions/8489))
- Added support for Monolog and the PSR-3 logging interface. ([#10659](https://github.com/craftcms/cms/pull/10659))
- Added the `|address` Twig filter.
- Added the `|money` Twig filter.
- Added the `collect()` Twig function.
- Added the `assetUploaders`, `authors`, and `fullName` user query params.
- Added the `primaryOwner` and `primaryOwnerId` Matrix block query params.
- Added the `hasAlt` asset query param.
- Added the `button`, `submitButton`, `fs`, `fsField`, `volume`, and `volumeField` macros to the `_includes/forms` control panel template.
- Added the `buildId` general config. ([#10705](https://github.com/craftcms/cms/pull/10705))
- Added support for setting custom config settings from `config/custom.php`, which are accessible via `Craft::$app->config->custom`. ([#10012](https://github.com/craftcms/cms/issues/10012))
- Added the `addresses`, `address`, and `addressCount` GraphQL queries.
- Added the `hasAlt` argument to asset GraphQL queries.
- Added the `alt` field to assets queried via GraphQL.
- Added the `fullName`, `assetUploaders`, and `authors` arguments to user GraphQL queries.
- Added the `addresses` field to user GraphQL queries.
- GraphQL schemas now include settings that determine which sites elements can be queried from. ([#10610](https://github.com/craftcms/cms/issues/10610))
- Added the `assets/icon` action.
- Added the `assets/update-focal-point` action.
- Added the `categories/create` action.
- Added the `elements/apply-draft` action.
- Added the `elements/create` action.
- Added the `elements/delete-draft` action.
- Added the `elements/delete-for-site` action.
- Added the `elements/delete` action.
- Added the `elements/duplicate` action.
- Added the `elements/edit` action.
- Added the `elements/redirect` action.
- Added the `elements/revert` action.
- Added the `elements/save-draft` action.
- Added the `elements/save` action.
- Added the `users/delete-address` action.
- Added the `users/save-address` action.
- Added the `app/render-element` control panel controller action.
- Added the `element-indexes/element-table-html` control panel controller action.
- Added `craft\base\ApplicationTrait::getConditions()`.
- Added `craft\base\ApplicationTrait::getElementSources()`, which replaces `getElementIndexes()`.
- Added `craft\base\ApplicationTrait::getFs()`.
- Added `craft\base\ApplicationTrait::getImageTransforms()`, which replaces `getAssetTransforms()`.
- Added `craft\base\conditions\BaseCondition`.
- Added `craft\base\conditions\BaseConditionRule`.
- Added `craft\base\conditions\BaseDateRangeConditionRule`.
- Added `craft\base\conditions\BaseElementSelectConditionRule`.
- Added `craft\base\conditions\BaseLightswitchConditionRule`.
- Added `craft\base\conditions\BaseMultiSelectConditionRule`.
- Added `craft\base\conditions\BaseNumberConditionRule`.
- Added `craft\base\conditions\BaseSelectConditionRule`.
- Added `craft\base\conditions\BaseTextConditionRule`.
- Added `craft\base\conditions\ConditionInterface`.
- Added `craft\base\conditions\ConditionRuleInterface`.
- Added `craft\base\Element::EVENT_AUTHORIZE_CREATE_DRAFTS`.
- Added `craft\base\Element::EVENT_AUTHORIZE_DELETE_FOR_SITE`.
- Added `craft\base\Element::EVENT_AUTHORIZE_DELETE`.
- Added `craft\base\Element::EVENT_AUTHORIZE_DUPLICATE`.
- Added `craft\base\Element::EVENT_AUTHORIZE_SAVE`.
- Added `craft\base\Element::EVENT_AUTHORIZE_VIEW`.
- Added `craft\base\Element::EVENT_DEFINE_ADDITIONAL_BUTTONS`. ([#10420](https://github.com/craftcms/cms/discussions/10420))
- Added `craft\base\Element::getParentId()`.
- Added `craft\base\Element::hasNewParent()`.
- Added `craft\base\Element::notesFieldHtml()`.
- Added `craft\base\Element::setParentId()`.
- Added `craft\base\Element::statusFieldHtml()`.
- Added `craft\base\ElementInterface::canCreateDrafts()`.
- Added `craft\base\ElementInterface::canDelete()`.
- Added `craft\base\ElementInterface::canDeleteForSite()`.
- Added `craft\base\ElementInterface::canDuplicate()`.
- Added `craft\base\ElementInterface::canSave()`.
- Added `craft\base\ElementInterface::canView()`.
- Added `craft\base\ElementInterface::createAnother()`.
- Added `craft\base\ElementInterface::createCondition()`.
- Added `craft\base\ElementInterface::getAdditionalButtons()`.
- Added `craft\base\ElementInterface::getPostEditUrl()`.
- Added `craft\base\ElementInterface::getThumbAlt()`.
- Added `craft\base\ElementInterface::hasRevisions()`.
- Added `craft\base\ElementInterface::prepareEditScreen()`.
- Added `craft\base\FieldInterface::getElementConditionRuleType()`.
- Added `craft\base\FieldInterface::isRequirable()`.
- Added `craft\base\FieldLayoutComponent`.
- Added `craft\base\Fs`.
- Added `craft\base\FsInterface`.
- Added `craft\base\FsTrait`.
- Added `craft\base\Image::heartbeat()`.
- Added `craft\base\Image::setHeartbeatCallback()`.
- Added `craft\base\imagetransforms\EagerImageTransformerInterface`.
- Added `craft\base\imagetransforms\ImageEditorTransformerInterface`.
- Added `craft\base\imagetransforms\ImageTransformerInterface`.
- Added `craft\base\LocalFsInterface`.
- Added `craft\base\Model::defineBehaviors()`. ([#10691](https://github.com/craftcms/cms/pull/10691))
- Added `craft\base\ModelInterface`.
- Added `craft\base\NameTrait`.
- Added `craft\base\PluginInterface::config()`. ([#11039](https://github.com/craftcms/cms/pull/11039))
- Added `craft\behaviors\SessionBehavior::broadcastToJs()`.
- Added `craft\behaviors\SessionBehavior::getError()`.
- Added `craft\behaviors\SessionBehavior::getNotice()`.
- Added `craft\controllers\AddressesController`.
- Added `craft\controllers\AssetIndexesController`.
- Added `craft\controllers\ConditionsController`.
- Added `craft\controllers\ElementIndexesController::$condition`.
- Added `craft\controllers\FsController`.
- Added `craft\controllers\ImageTransformsController`.
- Added `craft\db\Migration::archiveTableIfExists()`. ([#10827](https://github.com/craftcms/cms/discussions/10827))
- Added `craft\db\Migration::dropAllForeignKeysToTable()`.
- Added `craft\db\Migration::dropForeignKeyIfExists()`.
- Added `craft\db\Migration::renameTable()`.
- Added `craft\db\Query::collect()`, which returns the query results as an `Illuminate\Support\Collection` object rather than an array. ([#8513](https://github.com/craftcms/cms/discussions/8513))
- Added `craft\db\Table::ADDRESSES`.
- Added `craft\db\Table::ASSETINDEXINGSESSIONS`.
- Added `craft\db\Table::IMAGETRANSFORMINDEX`.
- Added `craft\db\Table::IMAGETRANSFORMS`.
- Added `craft\db\Table::MATRIXBLOCKS_OWNERS`.
- Added `craft\debug\LogTarget`.
- Added `craft\debug\MailPanel`.
- Added `craft\elements\Address`.
- Added `craft\elements\Asset::$alt`.
- Added `craft\elements\Asset::EVENT_AFTER_GENERATE_TRANSFORM`.
- Added `craft\elements\Asset::EVENT_BEFORE_GENERATE_TRANSFORM`.
- Added `craft\elements\Asset::getFs()`.
- Added `craft\elements\Asset::setFilename()`.
- Added `craft\elements\conditions\addresses\AddressCondition`.
- Added `craft\elements\conditions\addresses\CountryConditionRule`.
- Added `craft\elements\conditions\assets\AssetCondition`.
- Added `craft\elements\conditions\assets\DateModifiedConditionRule`.
- Added `craft\elements\conditions\assets\FilenameConditionRule`.
- Added `craft\elements\conditions\assets\FileSizeConditionRule`.
- Added `craft\elements\conditions\assets\FileTypeConditionRule`.
- Added `craft\elements\conditions\assets\HasAltConditionRule`.
- Added `craft\elements\conditions\assets\HeightConditionRule`.
- Added `craft\elements\conditions\assets\UploaderConditionRule`.
- Added `craft\elements\conditions\assets\VolumeConditionRule`.
- Added `craft\elements\conditions\assets\WidthConditionRule`.
- Added `craft\elements\conditions\categories\CategoryCondition`.
- Added `craft\elements\conditions\categories\GroupConditionRule`.
- Added `craft\elements\conditions\DateCreatedConditionRule`.
- Added `craft\elements\conditions\DateUpdatedConditionRule`.
- Added `craft\elements\conditions\ElementCondition`.
- Added `craft\elements\conditions\ElementConditionInterface`.
- Added `craft\elements\conditions\ElementConditionRuleInterface`.
- Added `craft\elements\conditions\entries\AuthorConditionRule`.
- Added `craft\elements\conditions\entries\AuthorGroupConditionRule`.
- Added `craft\elements\conditions\entries\EntryCondition`.
- Added `craft\elements\conditions\entries\ExpiryDateConditionRule`.
- Added `craft\elements\conditions\entries\PostDateConditionRule`.
- Added `craft\elements\conditions\entries\SectionConditionRule`.
- Added `craft\elements\conditions\entries\TypeConditionRule`.
- Added `craft\elements\conditions\HasUrlConditionRule`.
- Added `craft\elements\conditions\IdConditionRule`.
- Added `craft\elements\conditions\LevelConditionRule`.
- Added `craft\elements\conditions\RelatedToConditionRule`.
- Added `craft\elements\conditions\SlugConditionRule`.
- Added `craft\elements\conditions\tags\GroupConditionRule`.
- Added `craft\elements\conditions\tags\TagCondition`.
- Added `craft\elements\conditions\TitleConditionRule`.
- Added `craft\elements\conditions\UriConditionRule`.
- Added `craft\elements\conditions\users\AdminConditionRule`.
- Added `craft\elements\conditions\users\CredentialedConditionRule`.
- Added `craft\elements\conditions\users\EmailConditionRule`.
- Added `craft\elements\conditions\users\FirstNameConditionRule`.
- Added `craft\elements\conditions\users\GroupConditionRule`.
- Added `craft\elements\conditions\users\LastLoginDateConditionRule`.
- Added `craft\elements\conditions\users\LastNameConditionRule`.
- Added `craft\elements\conditions\users\UserCondition`.
- Added `craft\elements\conditions\users\UsernameConditionRule`.
- Added `craft\elements\db\AddressQuery`.
- Added `craft\elements\MatrixBlock::$primaryOwnerId`.
- Added `craft\elements\MatrixBlock::$saveOwnership`.
- Added `craft\elements\User::$active`.
- Added `craft\elements\User::$fullName`.
- Added `craft\elements\User::canAssignUserGroups()`.
- Added `craft\elements\User::getAddresses()`.
- Added `craft\elements\User::getIsCredentialed()`.
- Added `craft\elements\User::STATUS_INACTIVE`.
- Added `craft\errors\FsException`.
- Added `craft\errors\FsObjectExistsException`.
- Added `craft\errors\FsObjectNotFoundException`.
- Added `craft\errors\ImageTransformException`.
- Added `craft\errors\InvalidFsException`.
- Added `craft\errors\MissingVolumeFolderException`.
- Added `craft\events\AuthorizationCheckEvent`.
- Added `craft\events\CreateElementCheckEvent`.
- Added `craft\events\DefineElementEditorHtmlEvent`.
- Added `craft\events\DefineElementInnerHtmlEvent`. ([#11035](https://github.com/craftcms/cms/pull/11035))
- Added `craft\events\DefineHtmlEvent::$static`.
- Added `craft\events\FsEvent`.
- Added `craft\events\GenerateTransformEvent::$asset`.
- Added `craft\events\GenerateTransformEvent::$transform`.
- Added `craft\events\GenerateTransformEvent::$url`.
- Added `craft\events\ImageTransformerOperationEvent`.
- Added `craft\events\ImageTransformEvent`.
- Added `craft\events\RegisterConditionRuleTypesEvent`.
- Added `craft\events\TransformImageEvent`.
- Added `craft\fieldlayoutelements\addresses\AddressField`.
- Added `craft\fieldlayoutelements\addresses\CountryCodeField`.
- Added `craft\fieldlayoutelements\addresses\LabelField`.
- Added `craft\fieldlayoutelements\addresses\LatLongField`.
- Added `craft\fieldlayoutelements\addresses\OrganizationField`.
- Added `craft\fieldlayoutelements\addresses\OrganizationTaxIdField`.
- Added `craft\fieldlayoutelements\assets\AltField`.
- Added `craft\fieldlayoutelements\BaseField::selectorLabel()`.
- Added `craft\fieldlayoutelements\FullNameField`.
- Added `craft\fieldlayoutelements\TextareaField`.
- Added `craft\fieldlayoutelements\users\AddressesField`.
- Added `craft\fields\Assets::$allowSubfolders`.
- Added `craft\fields\Assets::$restrictedDefaulUploadSubpath`.
- Added `craft\fields\BaseRelationField::createSelectionCondition()`.
- Added `craft\fields\BaseRelationField::getSelectionCondition()`.
- Added `craft\fields\BaseRelationField::setSelectionCondition()`.
- Added `craft\fields\conditions\DateFieldConditionRule`.
- Added `craft\fields\conditions\FieldConditionRuleInterface`.
- Added `craft\fields\conditions\FieldConditionRuleTrait`.
- Added `craft\fields\conditions\LightswitchFieldConditionRule`.
- Added `craft\fields\conditions\NumberFieldConditionRule`.
- Added `craft\fields\conditions\OptionsFieldConditionRule`.
- Added `craft\fields\conditions\RelationalFieldConditionRule`.
- Added `craft\fields\conditions\TextFieldConditionRule`.
- Added `craft\fields\Money`.
- Added `craft\fs\Local`.
- Added `craft\fs\MissingFs`.
- Added `craft\fs\Temp`.
- Added `craft\gql\arguments\elements\Address`.
- Added `craft\gql\base\SingularTypeInterface`.
- Added `craft\gql\interfaces\elements\Address`.
- Added `craft\gql\queries\Address`.
- Added `craft\gql\resolvers\elements\Address`.
- Added `craft\gql\TypeManager::registerFieldDefinitions()`.
- Added `craft\gql\types\elements\Address`.
- Added `craft\gql\types\generators\AddressType`.
- Added `craft\helpers\App::cliOption()`.
- Added `craft\helpers\App::devMode()`.
- Added `craft\helpers\App::envConfig()`. ([#10869](https://github.com/craftcms/cms/pull/10869))
- Added `craft\helpers\App::isStreamLog()`.
- Added `craft\helpers\App::normalizeValue()`.
- Added `craft\helpers\Assets::downloadFile()`.
- Added `craft\helpers\Assets::iconPath()`.
- Added `craft\helpers\Assets::iconUrl()`.
- Added `craft\helpers\Assets::revParams()`.
- Added `craft\helpers\Cp::addressCardHtml()`.
- Added `craft\helpers\Cp::addressCardsHtml()`.
- Added `craft\helpers\Cp::addressFieldsHtml()`.
- Added `craft\helpers\Cp::dateFieldHtml()`.
- Added `craft\helpers\Cp::dateHtml()`.
- Added `craft\helpers\Cp::elementSelectHtml()`.
- Added `craft\helpers\Cp::EVENT_DEFINE_ELEMENT_INNER_HTML`. ([#11035](https://github.com/craftcms/cms/pull/11035))
- Added `craft\helpers\Cp::fieldLayoutDesignerHtml()`.
- Added `craft\helpers\Cp::lightswitchHtml()`.
- Added `craft\helpers\Cp::multiSelectFieldHtml()`.
- Added `craft\helpers\Cp::multiSelectHtml()`.
- Added `craft\helpers\Cp::requestedSite()`.
- Added `craft\helpers\Cp::textareaHtml()`.
- Added `craft\helpers\Cp::textHtml()`.
- Added `craft\helpers\Cp::timeFieldHtml()`.
- Added `craft\helpers\Cp::timeHtml()`.
- Added `craft\helpers\Db::dropAllForeignKeysToTable()`.
- Added `craft\helpers\Db::dropForeignKeyIfExists()`.
- Added `craft\helpers\Db::dropIndexIfExists()`.
- Added `craft\helpers\Db::findForeignKey()`.
- Added `craft\helpers\Db::findIndex()`.
- Added `craft\helpers\Db::parseMoneyParam()`.
- Added `craft\helpers\Db::parseNumericParam()`.
- Added `craft\helpers\Db::prepareMoneyForDb()`.
- Added `craft\helpers\Db::renameTable()`.
- Added `craft\helpers\FileHelper::deleteFileAfterRequest()`.
- Added `craft\helpers\FileHelper::deleteQueuedFiles()`.
- Added `craft\helpers\Gql::getSchemaContainedEntryTypes)()`.
- Added `craft\helpers\Html::hiddenLabel()`.
- Added `craft\helpers\Html::unwrapCondition()`.
- Added `craft\helpers\Html::unwrapNoscript()`.
- Added `craft\helpers\ImageTransforms`.
- Added `craft\helpers\Money`.
- Added `craft\helpers\Number::isInt()`.
- Added `craft\helpers\Number::toIntOrFloat()`.
- Added `craft\helpers\ProjectConfig::encodeValueAsString()`.
- Added `craft\helpers\ProjectConfig::ensureAllSectionsProcessed()`.
- Added `craft\helpers\ProjectConfig::traverseDataArray()`.
- Added `craft\helpers\Typecast`. ([#10706](https://github.com/craftcms/cms/pull/10706))
- Added `craft\i18n\Translation`.
- Added `craft\imagetransforms\ImageTransformer`.
- Added `craft\log\ContextProcessor`.
- Added `craft\log\Dispatcher::getTargets()`.
- Added `craft\log\MessageProcessor`.
- Added `craft\log\MonologTarget`.
- Added `craft\models\AssetIndexingSession`.
- Added `craft\models\FieldLayout::getElementsByType()`.
- Added `craft\models\FieldLayout::getFirstElementByType()`.
- Added `craft\models\FieldLayout::getFirstVisibleElementByType()`.
- Added `craft\models\FieldLayout::getVisibleCustomFields()`.
- Added `craft\models\FieldLayout::getVisibleElementsByType()`.
- Added `craft\models\FieldLayoutElement::$uid`.
- Added `craft\models\FieldLayoutElement::getLayout()` and `setLayout()`.
- Added `craft\models\FieldLayoutForm::getVisibleElements()`.
- Added `craft\models\FieldLayoutFormTab::getTabId()`.
- Added `craft\models\FieldLayoutFormTab::getUid()`.
- Added `craft\models\FieldLayoutTab::getElements()` and `setElements()`.
- Added `craft\models\FsListing`.
- Added `craft\models\ImageTransform`.
- Added `craft\models\ImageTransformIndex`.
- Added `craft\models\ProjectConfigData`.
- Added `craft\models\ReadOnlyProjectConfigData`.
- Added `craft\models\Volume`.
- Added `craft\queue\jobs\Proxy`.
- Added `craft\queue\Queue::$proxyQueue`, which can be set to another queue configuration that all jobs should be sent to as proxies. ([#10999](https://github.com/craftcms/cms/pull/10999))
- Added `craft\records\Address`.
- Added `craft\records\AssetIndexingSession`.
- Added `craft\records\ImageTransform`.
- Added `craft\services\Addresses`.
- Added `craft\services\AssetIndexer::createIndexingSession()`.
- Added `craft\services\AssetIndexer::getExistingIndexingSessions()`.
- Added `craft\services\AssetIndexer::getIndexingSessionById()`.
- Added `craft\services\AssetIndexer::getMissingEntriesForSession()`.
- Added `craft\services\AssetIndexer::getSkippedItemsForSession()`.
- Added `craft\services\AssetIndexer::indexFileByListing()`.
- Added `craft\services\AssetIndexer::indexFolderByEntry()`.
- Added `craft\services\AssetIndexer::indexFolderByListing()`.
- Added `craft\services\AssetIndexer::processIndexSession()`.
- Added `craft\services\AssetIndexer::removeCliIndexingSessions()`.
- Added `craft\services\AssetIndexer::startIndexingSession()`.
- Added `craft\services\AssetIndexer::stopIndexingSession()`.
- Added `craft\services\Assets::getImagePreviewUrl()`.
- Added `craft\services\AssetTransforms::deleteTransformIndexDataByAssetIds()`.
- Added `craft\services\Conditions`.
- Added `craft\services\Config::CATEGORY_CUSTOM`.
- Added `craft\services\Config::getCustom()`.
- Added `craft\services\Drafts::removeDraftData()`.
- Added `craft\services\ElementSources`, which replaces `craft\services\ElementIndexes`.
- Added `craft\services\Fields::createLayout()`.
- Added `craft\services\Fs`.
- Added `craft\services\Gc::hardDeleteElements()`.
- Added `craft\services\Gc::removeEmptyTempFolders()`.
- Added `craft\services\Gql::prepareFieldDefinitions()`.
- Added `craft\services\ImageTransforms`.
- Added `craft\services\Matrix::createRevisionBlocks()`.
- Added `craft\services\Matrix::duplicateOwnership()`.
- Added `craft\services\ProjectConfig::ASSOC_KEY`.
- Added `craft\services\ProjectConfig::PATH_DATE_MODIFIED`.
- Added `craft\services\ProjectConfig::PATH_ELEMENT_SOURCES`.
- Added `craft\services\ProjectConfig::PATH_FS`.
- Added `craft\services\ProjectConfig::PATH_META_NAMES`.
- Added `craft\services\ProjectConfig::PATH_SCHEMA_VERSION`.
- Added `craft\services\ProjectConfig::PATH_SYSTEM`.
- Added `craft\services\ProjectConfig::rememberAppliedChanges()`.
- Added `craft\services\Users::deactivateUser()`.
- Added `craft\services\Users::ensureUserByEmail()`, which will return a user for the given email, creating one if it didn’t exist yet.
- Added `craft\services\Users::EVENT_AFTER_DEACTIVATE_USER`.
- Added `craft\services\Users::EVENT_BEFORE_DEACTIVATE_USER`.
- Added `craft\services\Users::removeCredentials()`.
- Added `craft\services\Volumes::getTemporaryVolume()`.
- Added `craft\services\Volumes::getUserPhotoVolume()`.
- Added `craft\validators\MoneyValidator`.
- Added `craft\web\assets\conditionbuilder\ConditionBuilderAsset`.
- Added `craft\web\assets\htmx\HtmxAsset`.
- Added `craft\web\assets\money\MoneyAsset`.
- Added `craft\web\Controller::asCpScreen()`.
- Added `craft\web\Controller::asFailure()`.
- Added `craft\web\Controller::asModelFailure()`.
- Added `craft\web\Controller::asModelSuccess()`.
- Added `craft\web\Controller::asSuccess()`.
- Added `craft\web\Controller::CpScreenResponseBehavior()`.
- Added `craft\web\Controller::CpScreenResponseFormatter()`.
- Added `craft\web\Controller::getPostedRedirectUrl()`.
- Added `craft\web\Controller::TemplateResponseBehavior()`.
- Added `craft\web\Controller::TemplateResponseFormatter()`.
- Added `craft\web\twig\Extension::addressFilter()`.
- Added `craft\web\twig\Extension::moneyFilter()`.
- Added `craft\web\twig\variables\Cp::fieldLayoutDesigner()`.
- Added `craft\web\twig\variables\Cp::getFsOptions()`.
- Added `craft\web\twig\variables\Cp::getVolumeOptions()`.
- Added `craft\web\View::clearCssFileBuffer()`.
- Added `craft\web\View::clearJsFileBuffer()`.
- Added `craft\web\View::startCssFileBuffer()`.
- Added `craft\web\View::startJsFileBuffer()`.
- Added the `Craft.appendBodyHtml()` JavaScript method, which replaces the now-deprecated `appendFootHtml()` method.
- Added the `Craft.CpScreenSlideout` JavaScript class, which can be used to create slideouts from actions that return `$this->asCpScreen()`.
- Added the `Craft.ElementEditor` JavaScript class.
- Added the `Craft.ElementEditorSlideout` JavaScript class.
- Added the `Craft.getPageUrl()` JavaScript method.
- Added the `Craft.getQueryParam()` JavaScript method.
- Added the `Craft.getQueryParams()` JavaScript method.
- Added the `Craft.namespaceId()` JavaScript method.
- Added the `Craft.namespaceInputName()` JavaScript method.
- Added the `Craft.Preview.refresh()` JavaScript method.
- Added the `Craft.Queue` JavaScript class.
- Added the `Craft.setElementAttributes()` JavaScript method.
- Added the `Craft.setPath()` JavaScript method.
- Added the `Craft.setQueryParam()` JavaScript method.
- Added the `Craft.setUrl()` JavaScript method.
- Added the `Craft.ui.createButton()` JavaScript method.
- Added the `Craft.ui.createSubmitButton()` JavaScript method.
- Added the `htmx.org` JavaScript library.
- Added the commerceguys/addressing package.
- Added the illuminate/collections package. ([#8475](https://github.com/craftcms/cms/discussions/8475))
- Added the moneyphp/money package.
- Added the symfony/var-dumper package.
- Added the theiconic/name-parser package.
- Added the yiisoft/yii2-symfonymailer package.

### Changed
- Craft now requires PHP 8.0.2 or later.
- Craft now requires MySQL 5.7.8 / MariaDB 10.2.7 / PostgreSQL 10.0 or later.
- Craft now requires the [Intl](https://php.net/manual/en/book.intl.php) and [BCMath](https://www.php.net/manual/en/book.bc.php) PHP extensions.
- Improved draft creation/application performance. ([#10577](https://github.com/craftcms/cms/pull/10577))
- Improved revision creation performance. ([#10589](https://github.com/craftcms/cms/pull/10577))
- The “What’s New” HUD now displays an icon and label above each announcement, identifying where it came from (Craft CMS or a plugin). ([#9747](https://github.com/craftcms/cms/discussions/9747))
- The control panel now keeps track of the currently-edited site on a per-tab basis by adding a `site` query string param to all control panel URLs. ([#8920](https://github.com/craftcms/cms/discussions/8920))
- Element index pages’ status and sort menu option selections are now coded into the page URL via `status` and `sort` query string params. ([#10669](https://github.com/craftcms/cms/discussions/10669))
- Users are no longer required to have a username or email.
- Users can now set their Formatting Locale to any known locale; not just the available Language options. ([#10519](https://github.com/craftcms/cms/pull/10519))
- Users’ Language and Formatting Locale settings now display locale names in the current language and their native languages. ([#10519](https://github.com/craftcms/cms/pull/10519))
- User queries now return all users by default, rather than only active users.
- Filtering users by `active`, `pending`, and `locked` statuses no longer excludes suspended users.
- `credentialed` and `inactive` are now reserved user group handles.
- Elements throughout the control panel are now automatically updated whenever they’re saved by another browser tab.
- Assets fields that are restricted to a single location can now be configured to allow selection within subfolders of that location. ([#9070](https://github.com/craftcms/cms/discussions/9070))
- When an image is saved as a new asset from the Image Editor via an Assets field, the Assets field will now automatically replace the selected asset with the new one. ([#8974](https://github.com/craftcms/cms/discussions/8974))
- `alt` is now a reserved field handle for volume field layouts.
- Volumes no longer have “types”, and their file operations are now delegated to a filesystem selected by an “Asset Filesystem” setting on the volume.
- Volumes now have “Transform Filesystem” and “Transform Subpath” settings, which can be used to choose where image transforms should be stored. (The volume’s Asset Filesystem will be used by default.)
- Asset thumbnails are now generated as image transforms.
- It’s now possible to create volumes directly from the User Settings page.
- Images that are not web-safe now are always converted to JPEGs when transforming, if no format was specified.
- Entry post dates are no longer set automatically until the entry is validated with the `live` scenario. ([#10093](https://github.com/craftcms/cms/pull/10093))
- Entry queries’ `authorGroup()` param method now accepts an array of `craft\models\UserGroup` objects.
- Element queries’ `revision` params can now be set to `null` to include normal and revision elements.
- Element queries can no longer be traversed or accessed like an array. Use a query execution method such as `all()`, `collect()`, or `one()` to fetch the results before working with them.
- Element queries’ `title` params no longer treat values with commas as arrays. ([#10891](https://github.com/craftcms/cms/issues/10891))
- User queries’ `firstName` and `lastName` params no longer treat values with commas as arrays. ([#10891](https://github.com/craftcms/cms/issues/10891))
- Relational fields now load elements in the current site rather than the primary site, if the source element isn’t localizable. ([#7048](https://github.com/craftcms/cms/issues/7048))
- Lightswitch fields can no longer be marked as required within field layouts. ([#10773](https://github.com/craftcms/cms/issues/10773))
- Built-in queue jobs are now always translated for the current user’s language. ([#9745](https://github.com/craftcms/cms/pull/9745))
- Path options passed to console commands (e.g. `--basePath`) now take precedence over their enivronment variable/PHP constant counterparts.
- Database backups are now named after the Craft version in the database, rather than the Composer-installed version. ([#9733](https://github.com/craftcms/cms/discussions/9733))
- Template autosuggestions now include their filename. ([#9744](https://github.com/craftcms/cms/pull/9744))
- Improved the look of loading spinners in the control panel. ([#9109](https://github.com/craftcms/cms/discussions/9109))
- The default `subLeft` and `subRight` search query term options are now only applied to terms that don’t include an asterisk at the beginning/end, e.g. `hello*`. ([#10613](https://github.com/craftcms/cms/discussions/10613))
- `{% cache %}` tags now store any external JavaScript or CSS files registered with `{% js %}` and `{% css %}` tags. ([#9987](https://github.com/craftcms/cms/discussions/9987))
- All control panel templates end in `.twig` now. ([#9743](https://github.com/craftcms/cms/pull/9743))
- 404 requests are no longer logged by default. ([#10659](https://github.com/craftcms/cms/pull/10659))
- Log entries are now single-line by default when Dev Mode is disabled. ([#10659](https://github.com/craftcms/cms/pull/10659))
- Log files are now rotated once every 24 hours. ([#10659](https://github.com/craftcms/cms/pull/10659))
- `CRAFT_STREAM_LOG` no longer logs _in addition to_ other log targets. ([#10659](https://github.com/craftcms/cms/pull/10659))
- The default log target no longer logs `debug` or `info` messages when Dev Mode is enabled. ([#10916](https://github.com/craftcms/cms/pull/10916))
- SQL query logs now use the `debug` log level, so they no longer get logged when Dev Mode is enabled. ([#10916](https://github.com/craftcms/cms/pull/10916))
- `yii\db\Connection::$enableLogging` and `$enableProfiling` are no longer enabled by default when Dev Mode is disabled. ([#10916](https://github.com/craftcms/cms/pull/10916))
- The `queue` log target no longer has special handling for Yii or `info` logs. ([#10916](https://github.com/craftcms/cms/pull/10916))
- A warning is now logged if an element query is executed before Craft is fully initialized. ([#11033](https://github.com/craftcms/cms/issues/11033))
- A warning is now logged if Twig is instantiated before Craft is fully initialized. ([#11033](https://github.com/craftcms/cms/issues/11033))
- Craft’s bootstrap script now attempts to create its configured system paths automatically. ([#10562](https://github.com/craftcms/cms/pull/10562))
- When using GraphQL to mutate entries, the `enabled` status is now affected on a per-site basis when specifying both the `enabled` and `siteId` parameters. ([#9771](https://github.com/craftcms/cms/issues/9771))
- The `forms/selectize` control panel template now supports `addOptionFn` and `addOptionLabel` params, which can be set to add new options to the list.
- Editable tables now support `allowAdd`, `allowDelete`, and `allowReorder` settings, replacing `staticRows`. ([#10163](https://github.com/craftcms/cms/pull/10163))
- Column definitions passed to the `_includes/forms/editableTable` control panel template can now specify a `width` key. ([#11062](https://github.com/craftcms/cms/pull/11062))
- The `limitField` macro in the `_components/fieldtypes/elementfieldsettings` control panel template has been renamed to `limitFields`.
- Renamed the `elements/get-categories-input-html` action to `categories/input-html`.
- Renamed the `elements/get-modal-body` action to `element-selector-modals/body`.
- The `entries/save-entry` action now returns a 400 HTTP status for JSON responses when the entry couldn’t be saved.
- The `users/save-user` action no longer includes a `unverifiedEmail` key in failure responses.
- The `users/set-password` action now returns a 400 HTTP status when an invalid token is passed, if there’s no URL to redirect to. ([#10592](https://github.com/craftcms/cms/discussions/10592))
- `install/*`, `setup/*`, `db/*`, and `help` actions no longer output a warning if Craft can’t connect to the database. ([#10851](https://github.com/craftcms/cms/pull/10851))
- `createFoldersInVolume:<uid>` user permissions have been renamed to `createFolders:<uid>`.
- `deleteFilesAndFoldersInVolume:<uid>` user permissions have been renamed to `deleteAssets:<uid>`.
- `deletePeerFilesInVolume:<uid>` user permissions have been renamed to `deletePeerAssets:<uid>`.
- `editCategories:<uid>` user permissions have been split into `viewCategories:<uid>`, `saveCategories:<uid>`, `deleteCategories:<uid>`, `viewPeerCategoryDrafts:<uid>`, `savePeerCategoryDrafts:<uid>`, and `deletePeerCategoryDrafts:<uid>`.
- `editEntries:<uid>` user permissions have been renamed to `viewEntries:<uid>`.
- `editImagesInVolume:<uid>` user permissions have been renamed to `editImages:<uid>`.
- `editPeerEntries:<uid>` user permissions have been renamed to `viewPeerEntries:<uid>`.
- `editPeerEntryDrafts:<uid>` user permissions have been split into `viewPeerEntryDrafts:<uid>` and `savePeerEntryDrafts:<uid>`.
- `editPeerFilesInVolume:<uid>` user permissions have been renamed to `savePeerAssets:<uid>`.
- `editPeerImagesInVolume:<uid>` user permissions have been renamed to `editPeerImages:<uid>`.
- `publishEntries:<uid>` user permissions have been renamed to `saveEntries:<uid>`, and no longer differentiate between enabled and disabled entries. (Users with `viewEntries:<uid>` permissions will still be able to create drafts.)
- `publishPeerEntries:<uid>` user permissions have been renamed to `savePeerEntries:<uid>`, and no longer differentiate between enabled and disabled entries. (Users with `viewPeerEntries:<uid>` permissions will still be able to create drafts.)
- `replaceFilesInVolume:<uid>` user permissions have been renamed to `replaceFiles:<uid>`.
- `replacePeerFilesInVolume:<uid>` user permissions have been renamed to `replacePeerFiles:<uid>`.
- `saveAssetInVolume:<uid>` user permissions have been renamed to `saveAssets:<uid>`.
- `viewPeerFilesInVolume:<uid>` user permissions have been renamed to `viewPeerAssets:<uid>`.
- `viewVolume:<uid>` user permissions have been renamed to `viewAssets:<uid>`.
- Elements’ `searchScore` GraphQL fields are now returned as integers.
- Element types must now override `craft\base\Element::isDeletable()` if its elements should be deletable from the index page.
- Element types’ `cpEditUrl()` methods no longer need to add a `site` param; one will be added automatically by `craft\base\Element::getCpEditUrl()`.
- Element types’ `defineActions()` methods’ `$source` arguments should no longer accept `null`.
- Element types’ `defineSources()` methods’ `$context` arguments should no longer accept `null`.
- Element types’ `getHtmlAttributes()` and `htmlAttributes()` methods must now return attribute arrays that are compatible with `craft\helpers\Html::renderTagAttributes()`.
- Element types’ `sources()` methods’ `$context` arguments should no longer accept `null`.
- Element types’ `tableAttributes()` and `defineTableAttributes()` methods should no longer return a generic attribute for defining the header column heading at the beginning of the returned array. The header column heading is now set to the element type’s display name, per its `displayName()` method.
- Block element types’ `getOwner()` methods can now return `null`.
- Control panel resource locations are now cached, so resource requests can be resolved when Craft isn’t installed yet, or a database connection can’t be established. ([#10642](https://github.com/craftcms/cms/pull/10642))
- Control panel resources are now served with cache headers, if the `buildId` config setting is set. ([#10705](https://github.com/craftcms/cms/pull/10705))
- Empty subfolders within the temporary upload volume are now removed during garbage collection. ([#10746](https://github.com/craftcms/cms/issues/10746))
- Most config settings can now be overridden via environment variables. ([#10573](https://github.com/craftcms/cms/pull/10573), [#10869](https://github.com/craftcms/cms/pull/10869))
- It’s now possible to configure the Debug Toolbar to store its data files on a filesystem, rather than within `storage/runtime/debug/`. ([#10825](https://github.com/craftcms/cms/pull/10825))
- `craft\base\AssetPreviewHandlerInterface::getPreviewHtml()` now accepts an optional array of variable to pass on to the template.
- `craft\base\Element::__get()` now clones custom field values before returning them. ([#8781](https://github.com/craftcms/cms/discussions/8781))
- `craft\base\Element::fieldLayoutFields()` now has a `visibleOnly` argument.
- `craft\base\Element::getFieldValue()` now returns eager-loaded element values for the field, when they exist. ([#10047](https://github.com/craftcms/cms/issues/10047))
- `craft\base\Element::metaFieldsHtml()` now has a `static` argument.
- `craft\base\Element::setFieldValue()` now unsets any previously-eager-loaded elements for the field. ([#11003](https://github.com/craftcms/cms/discussions/11003))
- `craft\base\Element::slugFieldHtml()` now has a `static` argument.
- `craft\base\ElementInterface::getEagerLoadedElements()` now returns an `Illuminate\Support\Collection` object instead of an array. ([#8513](https://github.com/craftcms/cms/discussions/8513))
- `craft\base\ElementInterface::getSidebarHtml()` now has a `static` argument.
- `craft\base\MemoizableArray` no longer extends `ArrayObject`, and now implements `IteratorAggregate` and `Countable` directly.
- `craft\base\Model::__construct()` and `setAttributes()` now automatically typecast values that map to properties with `int`, `float`, `int|float`, `string`, `bool`, `array`, or `DateTime` type declarations. ([#10706](https://github.com/craftcms/cms/pull/10706))
- `craft\base\Model::datetimeAttributes()` is now called from the constructor, instead of the `init()` method.
- `craft\base\Model::setAttributes()` now normalizes date attributes into `DateTime` objects.
- `craft\behaviors\FieldLayoutBehavior::getFields()` has been renamed to `getCustomFields()`.
- `craft\elements\Asset::getImg()` now sets the `alt` attribute to the native Alternative Text field value, if set.
- `craft\elements\Asset::getVolume()` now returns an instance of `craft\models\Volume`.
- `craft\elements\db\ElementQuery::ids()` no longer accepts an array of criteria params.
- `craft\events\DraftEvent::$source` has been renamed to `$canonical`.
- `craft\events\GetAssetThumbUrlEvent` has been renamed to `DefineAssetThumbUrlEvent`.
- `craft\events\GetAssetUrlEvent` has been renamed to `DefineAssetUrlEvent`.
- `craft\events\RevisionEvent::$source` has been renamed to `$canonical`.
- `craft\fieldlayoutelements\AssetTitleField` has been renamed to `craft\fieldlayoutelements\assets\AssetTitleField`.
- `craft\fieldlayoutelements\EntryTitleField` has been renamed to `craft\fieldlayoutelements\entries\EntryTitleField`.
- `craft\fieldlayoutelements\StandardField` has been renamed to `craft\fieldlayoutelements\BaseNativeField`.
- `craft\fieldlayoutelements\StandardTextField` has been renamed to `craft\fieldlayoutelements\TextField`.
- `craft\fields\Assets::$singleUploadLocationSource` has been renamed to `$restrictedLocationSource`.
- `craft\fields\Assets::$singleUploadLocationSubpath` has been renamed to `$restrictedLocationSubpath`.
- `craft\fields\Assets::$useSingleFolder` has been renamed to `$restrictLocation`.
- `craft\fields\BaseRelationField::$limit` has been renamed to `$maxRelations`.
- `craft\fields\BaseRelationField::elementType()` is now public.
- `craft\fields\BaseRelationField::inputSelectionCriteria()` has been renamed to `getInputSelectionCriteria()`, and is now public.
- `craft\fields\BaseRelationField::inputSources()` has been renamed to `getInputSources()`, and is now public.
- `craft\gql\directives\FormatDateTime::defaultTimezone()` has been renamed to `defaultTimeZone()`.
- `craft\gql\TypeManager::EVENT_DEFINE_GQL_TYPE_FIELDS` is now triggered when actually resolving fields for a GraphQL type, rather than when the type is first created. ([#9626](https://github.com/craftcms/cms/issues/9626))
- `craft\helpers\App::env()` now checks for a PHP constant as well, if the environment variable didn’t exist.
- `craft\helpers\App::env()` now returns `null` if a value couldn’t be found, rather than `false`.
- `craft\helpers\App::env()` now returns a boolean if the original value was `'true'` or `'false'`.
- `craft\helpers\App::env()` now returns an integer or float if the original value was numeric.
- `craft\helpers\ArrayHelper::getValue()` now supports keys in square bracket syntax, e.g. `foo[bar][baz]`.
- `craft\helpers\Assets::generateUrl()` no longer accepts a transform index for date modified comparisons. A `DateTime` object is expected instead.
- `craft\helpers\Assets::urlAppendix()` no longer accepts a transform index for date modified comparisons. A `DateTime` object is expected instead.
- `craft\helpers\Component::createComponent()` now automatically typecasts values that map to properties with `int`, `float`, `int|float`, `string`, `bool`, `array`, or `DateTime` type declarations. ([#10706](https://github.com/craftcms/cms/pull/10706))
- `craft\helpers\Cp::elementHtml()` now has an `$autoReload` argument.
- `craft\helpers\Db::batchInsert()`, `craft\helpers\Db::insert()`, `craft\db\Command::batchInsert()`, `craft\db\Command::insert()`, `craft\db\Migration::batchInsert()`, and `craft\db\Migration::insert()` no longer have `$includeAuditColumns` arguments, and now check if the table has `dateCreated`, `dateUpdated`, and/or `uid` columns before setting their values.
- `craft\helpers\Db::parseParam()` now validates that numeric values are passed if the `$columnType` is set to a numeric column type. ([#9142](https://github.com/craftcms/cms/issues/9142))
- `craft\helpers\Db::prepareDateForDb()` no longer has a `$stripSeconds` argument.
- `craft\helpers\Db::prepareValueForDb()` now has a `$columnType` argument.
- `craft\helpers\Db::truncateTable()` now returns `void` rather than `int`.
- `craft\helpers\Db::update()`, `craft\helpers\Db::upsert()`, `craft\db\Command::update()`, `craft\db\Command::upsert()`, `craft\db\Migration::update()`’ and `craft\db\Migration::upsert()`’ `$includeAuditColumns` arguments have been renamed to `$updateTimestamp`, and only affect the `dateCreated` column now. All upserts now check if the table has `dateCreated`, `dateUpdated`, and/or `uid` columns before setting their values.
- `craft\helpers\Db::upsert()`, `craft\db\Command::upsert()`, and `craft\db\Migration()` no longer merge the `$updateColumns` array into `$insertColumns`. The full array of `INSERT` column values should be passed to `$insertColumns` now.
- `craft\helpers\Gql::getUnionType()` no longer requires a resolver function to be passed, if the union contains only element GraphQL types.
- `craft\helpers\Html::beginForm()` not sets `accept-charset="UTF-8"` by default.
- `craft\helpers\Html` now supports defining `hx-*` and `data-hx-*` attributes via a `hx` and `data-hx` keys, similar to `aria` and `data`.
- `craft\helpers\i18n\Formatter::asPercent()` now chooses a default `$decimals` value based on the value given, if `null`.
- `craft\helpers\i18n\Formatter::asPercent()` now treats all empty values as `0`.
- `craft\helpers\MailerHelper::normalizeEmails()` now returns an empty array instead of `null`.
- `craft\helpers\MigrationHelper::dropAllIndexesOnTable()` no longer returns an array of the dropped indexes.
- `craft\helpers\Queue::push()` now has a `$queue` argument.
- `craft\models\FieldLayout::EVENT_DEFINE_STANDARD_FIELDS` has been renamed to `EVENT_DEFINE_NATIVE_FIELDS`.
- `craft\models\FieldLayout::getAvailableStandardFields()` has been renamed to `getAvailableNativeFields()`.
- `craft\models\FieldLayout::getFields()` has been renamed to `getCustomFields()`.
- `craft\queue\Queue::$channel` is now set automatically based on the queue’s application component ID.
- `craft\services\Announcements::push()` no longer accepts callables to be passed to the `$heading` and `$body` arguments. `craft\i18n\Translation::prep()` should be used to prepare the messages to be lazy-translated instead.
- `craft\services\AssetIndexer::storeIndexList()` now expects the first argument to be a generator that returns `craft\models\FsListing` objects.
- `craft\services\Assets::ensureFolderByFullPathAndVolume()` now returns a `craft\models\VolumeFolder` object rather than a folder ID.
- `craft\services\Assets::ensureTopFolder()` now returns a `craft\models\VolumeFolder` object rather than a folder ID.
- `craft\services\Assets::EVENT_GET_ASSET_THUMB_URL` has been renamed to `EVENT_DEFINE_THUMB_URL`.
- `craft\services\Assets::EVENT_GET_ASSET_URL` has been moved to `craft\elements\Asset::EVENT_DEFINE_URL`.
- `craft\services\AssetTransforms::CONFIG_TRANSFORM_KEY` has been moved to `craft\services\ProjectConfig::PATH_IMAGE_TRANSFORMS`.
- `craft\services\Categories::CONFIG_CATEGORYROUP_KEY` has been moved to `craft\services\ProjectConfig::PATH_CATEGORY_GROUPS`.
- `craft\services\Fields::CONFIG_FIELDGROUP_KEY` has been moved to `craft\services\ProjectConfig::PATH_FIELD_GROUPS`.
- `craft\services\Fields::CONFIG_FIELDS_KEY` has been moved to `craft\services\ProjectConfig::PATH_FIELDS`.
- `craft\services\Globals::CONFIG_GLOBALSETS_KEY` has been moved to `craft\services\ProjectConfig::PATH_GLOBAL_SETS`.
- `craft\services\Gql::CONFIG_GQL_KEY` has been moved to `craft\services\ProjectConfig::PATH_GRAPHQL`.
- `craft\services\Gql::CONFIG_GQL_PUBLIC_TOKEN_KEY` has been moved to `craft\services\ProjectConfig::PATH_GRAPHQL_PUBLIC_TOKEN`.
- `craft\services\Gql::CONFIG_GQL_SCHEMAS_KEY` has been moved to `craft\services\ProjectConfig::PATH_GRAPHQL_SCHEMAS`.
- `craft\services\Matrix::CONFIG_BLOCKTYPE_KEY` has been moved to `craft\services\ProjectConfig::PATH_MATRIX_BLOCK_TYPES`.
- `craft\services\Matrix::duplicateBlocks()` now has a `$deleteOtherBlocks` argument.
- `craft\services\Plugins::CONFIG_PLUGINS_KEY` has been moved to `craft\services\ProjectConfig::PATH_PLUGINS`.
- `craft\services\Plugins::doesPluginRequireDatabaseUpdate()` has been renamed to `isPluginUpdatePending()`.
- `craft\services\ProjectConfig::applyYamlChanges()` has been renamed to `applyExternalChanges()`.
- `craft\services\ProjectConfig::getDoesYamlExist()` has been renamed to `getDoesExternalConfigExist()`.
- `craft\services\ProjectConfig::getIsApplyingYamlChanges()` has been renamed to `getIsApplyingExternalChanges()`.
- `craft\services\ProjectConfig::set()` now returns `true` or `false` depending on whether the project config was modified.
- `craft\services\Revisions::createRevision()` now returns the ID of the revision, rather than the revision itself.
- `craft\services\Routes::CONFIG_ROUTES_KEY` has been moved to `craft\services\ProjectConfig::PATH_ROUTES`.
- `craft\services\Sections::CONFIG_ENTRYTYPES_KEY` has been moved to `craft\services\ProjectConfig::PATH_ENTRY_TYPES`.
- `craft\services\Sections::CONFIG_SECTIONS_KEY` has been moved to `craft\services\ProjectConfig::PATH_PATH_SECTIONS`.
- `craft\services\Sites::CONFIG_SITEGROUP_KEY` has been moved to `craft\services\ProjectConfig::PATH_SITE_GROUPS`.
- `craft\services\Sites::CONFIG_SITES_KEY` has been moved to `craft\services\ProjectConfig::PATH_SITES`.
- `craft\services\Tags::CONFIG_TAGGROUP_KEY` has been moved to `craft\services\ProjectConfig::PATH_TAG_GROUPS`.
- `craft\services\Updates::getIsCraftDbMigrationNeeded()` has been renamed to `getIsCraftUpdatePending()`.
- `craft\services\Updates::getIsPluginDbUpdateNeeded()` has been renamed to `getIsPluginUpdatePending()`.
- `craft\services\UserGroups::CONFIG_USERPGROUPS_KEY` has been moved to `craft\services\ProjectConfig::PATH_USER_GROUPS`.
- `craft\services\UserPermissions::getAllPermissions()` and `getAssignablePermissions()` now return permission groups as arrays with `heading` and `permission` sub-keys, fixing a bug where two groups with the same heading would conflict with each other. ([#7771](https://github.com/craftcms/cms/issues/7771))
- `craft\services\Users::CONFIG_USERLAYOUT_KEY` has been moved to `craft\services\ProjectConfig::PATH_USER_FIELD_LAYOUTS`.
- `craft\services\Users::CONFIG_USERS_KEY` has been moved to `craft\services\ProjectConfig::PATH_USERS`.
- `craft\services\Volumes::CONFIG_VOLUME_KEY` has been moved to `craft\services\ProjectConfig::PATH_VOLUMES`.
- `craft\test\fixtures\elements\BaseElementFixture` now validates elements with the `live` scenario if they are enabled, canonical, and not a provisional draft.
- `craft\test\TestSetup::getMockApp()` has been renamed to `getMockModule()`, and its `$appClass` argument has been renamed to `$moduleClass`.
- `craft\web\Request::getBodyParam()` now accepts nested param names in the `foo[bar][baz]` format.
- `craft\web\Request::getBodyParams()` and `getBodyParam()` now check for an `X-Craft-Namespace` header. If present, only params that begin with its value will be returned, excluding the namespace.
- `craft\web\View::renderString()` now has an `$escapeHtml` argument.
- `craft\web\View::setNamespace()`’ `$namespace` argument no longer has a default value of `null`.
- The `Craft.getUrl()` JavaScript method now removes duplicate query string params when passing in a param that’s already included in the base URL.
- The `Craft.getUrl()` JavaScript method now encodes any query string params passed to it.
- `Craft.broadcastChannel` has been split up into two broadcast channels: `Craft.broadcaster` and `Craft.messageReceiver`.
- `Craft.cp.$tabs` now returns a collection of the tabs’ `<a>` elements, as they no longer have wrapping `<li>` elements.
- Local volumes no longer use Flysystem.
- A selected volume for user photo storage if no longer displayed if no volume has been set.
- The user photo volume can now only be set to a volume that has a public transform filesystem configured.
- Craft now uses Symfony Mailer to send email. ([#10062](https://github.com/craftcms/cms/discussions/10062))
- Updated Twig to 3.3.
- Updated vue-autosuggest to 2.2.0.

### Deprecated
- Deprecated the `autosaveDrafts` config setting.
- Deprecated the `anyStatus` element query param. `status(null)` should be used instead.
- Deprecated the `immediately` argument for transforms created over GraphQL. It no longer has any effect.
- Deprecated `craft\base\ApplicationTrait::getInstalledSchemaVersion()`.
- Deprecated `craft\base\Model::datetimeAttributes()`. ([#10706](https://github.com/craftcms/cms/pull/10706))
- Deprecated `craft\elements\User::getFullName()`. `$fullName` should be used instead.
- Deprecated `craft\gql\TypeManager::flush()`. `craft\services\Gql::flushCaches()` should be used instead.
- Deprecated `craft\gql\TypeManager::prepareFieldDefinitions()`. `craft\services\Gql::prepareFieldDefinitions()` should be used instead.
- Deprecated `craft\helpers\ArrayHelper::append()`. `array_unshift()` should be used instead.
- Deprecated `craft\helpers\ArrayHelper::prepend()`. `array_push()` should be used instead.
- Deprecated `craft\helpers\MigrationHelper`.
- Deprecated `craft\i18n\I18N::getIsIntlLoaded()`.
- Deprecated `craft\services\Assets::getAssetUrl()`. `craft\elements\Asset::getUrl()` should be used instead.
- Deprecated `craft\services\Assets::getIconPath()`. `craft\helpers\Assets::iconPath()` should be used instead.
- Deprecated `craft\web\Controller::asErrorJson()`. `asFailure()` should be used instead.
- Deprecated the `assets/save-asset` action. `elements/save` should be used instead.
- Deprecated the `categories/save-category` action. `elements/save` should be used instead.
- Deprecated the `Craft.appendFootHtml()` JavaScript method. `appendBodyHtml()` should be used instead.

### Removed
- Removed the “Header Column Heading” element source setting.
- Removed support for setting custom config settings from `config/general.php`. `config/custom.php` should be used instead. ([#10012](https://github.com/craftcms/cms/issues/10012))
- Removed the `customAsciiCharMappings` config setting.
- Removed the `siteName` config setting. Environment-specific site names can be defined via environment variables.
- Removed the `siteUrl` config setting. Environment-specific site URLs can be defined via environment variables.
- Removed the `suppressTemplateErrors` config setting.
- Removed the `useCompressedJs` config setting.
- Removed the `useProjectConfigFile` config setting. Override `craft\services\ProjectConfig::$writeYamlAutomatically` to opt into [manual YAML file generation](https://craftcms.com/docs/4.x/project-config.html#manual-yaml-file-generation).
- Removed support for `config/volumes.php`. Volumes can now specify per-environment filesystems.
- Removed support for the `CRAFT_SITE_URL` PHP constant. Environment-specific site URLs can be defined via environment variables.
- Removed the `enabledForSite` GraphQL argument. `status` should be used instead.
- Removed the `{% includeHiResCss %}` Twig tag.
- Removed support for deprecated `DateTime` faux Twig methods `atom()`, `cookie()`, `iso8601()`, `rfc822()`, `rfc850()`, `rfc1036()`, `rfc1123()`, `rfc2822()`, `rfc3339()`, `rss()`, `w3c()`, `w3cDate()`, `mySqlDateTime()`, `localeDate()`, `localeTime()`, `year()`, `month()`, `day()`, `nice()`, and `uiTimestamp()`.
- Removed the `locale` element property. `siteId` should be used instead.
- Removed the `ownerLocale` Matrix block query param. `site` or `siteId` should be used instead.
- Removed support for `sourceLocale` in `relatedTo` element query params. `sourceSite` should be used instead.
- Removed the `craft.categoryGroups` Twig variable.
- Removed the `craft.config` Twig variable.
- Removed the `craft.deprecator` Twig variable.
- Removed the `craft.elementIndexes` Twig variable.
- Removed the `craft.emailMessages` Twig variable.
- Removed the `craft.feeds` Twig variable.
- Removed the `craft.fields` Twig variable.
- Removed the `craft.globals` Twig variable.
- Removed the `craft.i18n` Twig variable.
- Removed the `craft.request` Twig variable.
- Removed the `craft.sections` Twig variable.
- Removed the `craft.session` Twig variable.
- Removed the `craft.systemSettings` Twig variable.
- Removed the `craft.userGroups` Twig variable.
- Removed the `craft.userPermissions` Twig variable.
- Removed the `assignUserGroups` user permission, which authorized users to assign other users to their own groups. Authorization must now be explicitly granted for each group. ([#10422](https://github.com/craftcms/cms/issues/10422))
- Removed the `customizeSources` user permission. Only admins can customize element sources now, and only from an environment that allows admin changes.
- Removed the `publishPeerEntryDrafts:<uid>` permissions, as they were pointless. (If a user is authorized to save an entry and view other users’ drafts of it, there’s nothing stopping them from making the same changes themselves.)
- Removed the `assets/edit-asset` action.
- Removed the `assets/thumb` action.
- Removed the `categories/edit-category` action.
- Removed the `categories/preview-category` action.
- Removed the `categories/share-category` action.
- Removed the `categories/view-shared-category` action.
- Removed the `dashboard/get-feed-items` action.
- Removed the `elements/get-editor-html` action.
- Removed the `entries/switch-entry-type` action.
- Removed `craft\base\ApplicationTrait::getEntryRevisions()`.
- Removed `craft\base\ApplicationTrait::getFeed()`.
- Removed `craft\base\Element::ATTR_STATUS_CONFLICTED`.
- Removed `craft\base\Element::getHasFreshContent()`. `getIsFresh()` should be used instead.
- Removed `craft\base\ElementInterface::getEditorHtml()`. Element edit forms are now exclusively driven by their field layout.
- Removed `craft\base\FieldLayoutElementInterface`.
- Removed `craft\base\FlysystemVolume`.
- Removed `craft\base\LocalVolumeInterface`.
- Removed `craft\base\Volume`.
- Removed `craft\base\VolumeInterface`.
- Removed `craft\base\VolumeTrait`.
- Removed `craft\behaviors\FieldLayoutBehavior::setFields()`.
- Removed `craft\config\DbConfig::updateDsn()`.
- Removed `craft\console\Request::getIsSingleActionRequest()`.
- Removed `craft\controllers\AssetTransformsController`.
- Removed `craft\controllers\BaseUpdaterController::ACTION_COMPOSER_OPTIMIZE`.
- Removed `craft\controllers\BaseUpdaterController::actionComposerOptimize()`.
- Removed `craft\controllers\Drafts`.
- Removed `craft\controllers\ElementIndexesController::$paginated`.
- Removed `craft\controllers\EntriesController::EVENT_PREVIEW_ENTRY`.
- Removed `craft\controllers\UtilitiesController::actionAssetIndexPerformAction()`.
- Removed `craft\db\Connection::trimObjectName()`.
- Removed `craft\db\Table::ASSETTRANSFORMINDEX`.
- Removed `craft\db\Table::ASSETTRANSFORMS`.
- Removed `craft\elements\actions\SetStatus::$allowDisabledForSite`.
- Removed `craft\elements\actions\SetStatus::DISABLED_FOR_SITE`.
- Removed `craft\elements\actions\SetStatus::DISABLED_GLOBALLY`.
- Removed `craft\elements\Asset::getSupportsPreview()`.
- Removed `craft\elements\Asset::getTransformSource()`.
- Removed `craft\elements\Asset::setTransformSource()`.
- Removed `craft\elements\db\ElementQuery::getIterator()`.
- Removed `craft\elements\db\ElementQuery::offsetExists()`.
- Removed `craft\elements\db\ElementQuery::offsetGet()`.
- Removed `craft\elements\db\ElementQuery::offsetSet()`.
- Removed `craft\elements\db\ElementQuery::offsetUnset()`.
- Removed `craft\elements\User::mergePreferences()`.
- Removed `craft\errors\AssetTransformException`.
- Removed `craft\errors\FieldNotFoundException`.
- Removed `craft\errors\InvalidVolumeException`.
- Removed `craft\errors\MissingVolumeFolderException`.
- Removed `craft\errors\VolumeException`.
- Removed `craft\errors\VolumeObjectExistsException`.
- Removed `craft\errors\VolumeObjectNotFoundException`.
- Removed `craft\events\AssetTransformEvent`.
- Removed `craft\events\AssetTransformImageEvent`.
- Removed `craft\events\DefineComponentsEvent`.
- Removed `craft\events\GenerateTransformEvent::$image`.
- Removed `craft\events\GenerateTransformEvent::$tempPath`.
- Removed `craft\events\GetAssetThumbEvent`.
- Removed `craft\events\GetAssetThumbUrlEvent::$generate`.
- Removed `craft\events\GetAssetThumbUrlEvent::$size`.
- Removed `craft\events\GlobalSetContentEvent`.
- Removed `craft\events\RegisterGqlPermissionsEvent`.
- Removed `craft\events\SearchEvent::getElementIds()`.
- Removed `craft\events\SearchEvent::setElementIds()`.
- Removed `craft\feeds\Feeds`.
- Removed `craft\feeds\GuzzleClient`.
- Removed `craft\fields\BaseOptionsField::optionLabel()`.
- Removed `craft\fields\Url::$placeholder`.
- Removed `craft\gql\base\Resolver::extractEagerLoadCondition()`.
- Removed `craft\gql\base\Resolver::getArrayableArguments()`.
- Removed `craft\gql\base\Resolver::prepareArguments()`.
- Removed `craft\helpers\App::dbMutexConfig()`.
- Removed `craft\helpers\App::getDefaultLogTargets()`.
- Removed `craft\helpers\App::logConfig()`.
- Removed `craft\helpers\Cp::editElementTitles()`.
- Removed `craft\helpers\Localization::localeData()`.
- Removed `craft\helpers\Stringy`.
- Removed `craft\i18n\Locale::setDateTimeFormats()`.
- Removed `craft\log\FileTarget`.
- Removed `craft\log\StreamLogTarget`.
- Removed `craft\models\AssetTransform`.
- Removed `craft\models\AssetTransformIndex`.
- Removed `craft\models\BaseEntryRevisionModel`.
- Removed `craft\models\EntryDraft`.
- Removed `craft\models\EntryVersion`.
- Removed `craft\models\FieldLayout::setFields()`.
- Removed `craft\models\FieldLayoutTab::getFields()`.
- Removed `craft\models\Site::$originalBaseUrl`.
- Removed `craft\models\Site::$originalName`.
- Removed `craft\models\Site::overrideBaseUrl()`.
- Removed `craft\models\Site::overrideName()`.
- Removed `craft\models\VolumeListing`.
- Removed `craft\mutex\DbMutexTrait`.
- Removed `craft\mutex\FileMutex`.
- Removed `craft\mutex\MysqlMutex`.
- Removed `craft\mutex\PgsqlMutex`.
- Removed `craft\mutex\PrefixedMutexTrait`.
- Removed `craft\queue\jobs\DeleteStaleTemplateCaches`.
- Removed `craft\records\AssetTransform`.
- Removed `craft\records\MatrixBlockType::$validateUniques`.
- Removed `craft\services\AssetIndexer::deleteStaleIndexingData()`.
- Removed `craft\services\AssetIndexer::extractFolderItemsFromIndexList()`.
- Removed `craft\services\AssetIndexer::extractSkippedItemsFromIndexList()`.
- Removed `craft\services\AssetIndexer::getIndexingSessionId()`.
- Removed `craft\services\AssetIndexer::getMissingFiles()`.
- Removed `craft\services\AssetIndexer::prepareIndexList()`.
- Removed `craft\services\AssetIndexer::processIndexForVolume()`.
- Removed `craft\services\Assets::$generatePendingTransformsViaQueue`.
- Removed `craft\services\Assets::EVENT_GET_ASSET_THUMB_URL`.
- Removed `craft\services\Assets::EVENT_GET_THUMB_PATH`.
- Removed `craft\services\Assets::getThumbPath()`.
- Removed `craft\services\AssetTransforms`.
- Removed `craft\services\Composer::$disablePackagist`.
- Removed `craft\services\Composer::optimize()`.
- Removed `craft\services\Content::getContentRow()`.
- Removed `craft\services\Content::populateElementContent()`.
- Removed `craft\services\Drafts::EVENT_AFTER_MERGE_SOURCE_CHANGES`.
- Removed `craft\services\Drafts::EVENT_AFTER_PUBLISH_DRAFT`.
- Removed `craft\services\Drafts::EVENT_BEFORE_MERGE_SOURCE_CHANGES`.
- Removed `craft\services\Drafts::EVENT_BEFORE_PUBLISH_DRAFT`.
- Removed `craft\services\Drafts::publishDraft()`.
- Removed `craft\services\EntryRevisions`.
- Removed `craft\services\Fields::assembleLayout()`.
- Removed `craft\services\Fields::getFieldIdsByLayoutId()`.
- Removed `craft\services\Fields::getFieldsByElementType()`.
- Removed `craft\services\Fields::getFieldsByLayoutId()`.
- Removed `craft\services\Gql::getAllPermissions()`.
- Removed `craft\services\Path::getAssetThumbsPath()`.
- Removed `craft\services\ProjectConfig::CONFIG_ALL_KEY`.
- Removed `craft\services\ProjectConfig::CONFIG_ALL_KEY`.
- Removed `craft\services\ProjectConfig::CONFIG_KEY`.
- Removed `craft\services\Sections::isSectionTemplateValid()`.
- Removed `craft\services\SystemSettings`.
- Removed `craft\services\TemplateCaches::deleteCacheById()`.
- Removed `craft\services\TemplateCaches::deleteCachesByKey()`.
- Removed `craft\services\TemplateCaches::deleteExpiredCaches()`.
- Removed `craft\services\TemplateCaches::deleteExpiredCachesIfOverdue()`.
- Removed `craft\services\TemplateCaches::EVENT_AFTER_DELETE_CACHES`.
- Removed `craft\services\TemplateCaches::EVENT_BEFORE_DELETE_CACHES`.
- Removed `craft\services\TemplateCaches::handleResponse()`.
- Removed `craft\services\TemplateCaches::handleResponse()`.
- Removed `craft\services\TemplateCaches::includeElementInTemplateCaches()`.
- Removed `craft\services\TemplateCaches::includeElementQueryInTemplateCaches()`.
- Removed `craft\services\Volumes::createVolume()`.
- Removed `craft\services\Volumes::EVENT_REGISTER_VOLUME_TYPES`.
- Removed `craft\services\Volumes::getAllVolumeTypes()`.
- Removed `craft\services\Volumes::getVolumeOverrides()`.
- Removed `craft\volumes\Local`.
- Removed `craft\volumes\MissingVolume`.
- Removed `craft\volumes\Temp`.
- Removed `craft\web\AssetBundle::useCompressedJs()`.
- Removed `craft\web\AssetManager::getPublishedPath()`.
- Removed `craft\web\Request::getIsSingleActionRequest()`.
- Removed `craft\web\twig\Template`.
- Removed `craft\web\twig\variables\CategoryGroups`.
- Removed `craft\web\twig\variables\Config`.
- Removed `craft\web\twig\variables\Deprecator`.
- Removed `craft\web\twig\variables\ElementIndexes`.
- Removed `craft\web\twig\variables\EmailMessages`.
- Removed `craft\web\twig\variables\Feeds`.
- Removed `craft\web\twig\variables\Fields`.
- Removed `craft\web\twig\variables\Globals`.
- Removed `craft\web\twig\variables\I18N`.
- Removed `craft\web\twig\variables\Request`.
- Removed `craft\web\twig\variables\Sections`.
- Removed `craft\web\twig\variables\SystemSettings`.
- Removed `craft\web\twig\variables\UserGroups`.
- Removed `craft\web\twig\variables\UserPermissions`.
- Removed `craft\web\twig\variables\UserSession`.
- Removed `craft\web\User::destroyDebugPreferencesInSession()`.
- Removed `craft\web\User::saveDebugPreferencesToSession()`.
- Removed `craft\web\View::$minifyCss`.
- Removed `craft\web\View::$minifyJs`.
- Removed `craft\web\View::registerHiResCss()`.
- Removed `craft\web\View::renderTemplateMacro()`.
- Removed the `_layouts/element` control panel template.
- Removed the `assets/_edit` control panel template.
- Removed the `categories/_edit` control panel template.
- Removed the `entries/_edit` control panel template.
- Removed the `cp.assets.edit.content` control panel template hook.
- Removed the `cp.assets.edit.details` control panel template hook.
- Removed the `cp.assets.edit.meta` control panel template hook.
- Removed the `cp.assets.edit.settings` control panel template hook.
- Removed the `cp.assets.edit` control panel template hook.
- Removed the `cp.categories.edit.content` control panel template hook.
- Removed the `cp.categories.edit.details` control panel template hook.
- Removed the `cp.categories.edit.meta` control panel template hook.
- Removed the `cp.categories.edit.settings` control panel template hook.
- Removed the `cp.categories.edit` control panel template hook.
- Removed the `cp.elements.edit` control panel template hook.
- Removed the `cp.entries.edit.content` control panel template hook.
- Removed the `cp.entries.edit.details` control panel template hook.
- Removed the `cp.entries.edit.meta` control panel template hook.
- Removed the `cp.entries.edit.settings` control panel template hook.
- Removed the `cp.entries.edit` control panel template hook.
- Removed the `Craft.AssetEditor` JavaScript class.
- Removed the `Craft.BaseElementEditor` JavaScript class.
- Removed the `Craft.DraftEditor` JavaScript class.
- Removed the `Craft.queueActionRequest()` JavaScript method. `Craft.queue.push()` can be used instead.
- Removed the Flysystem package. The `craftcms/flysystem-adapter` package now provides a base Flysystem adapter class.
- Removed the laminas-feed package.
- Removed the yii2-swiftmailer package.

### Fixed
- Fixed a bug where pending project config changes in the YAML would get applied when other project config changes were made. ([#9660](https://github.com/craftcms/cms/issues/9660))
- Fixed a bug where revisions weren’t getting propagated when a section was enabled for new sites, or its Propagation Method was changed. ([#10634](https://github.com/craftcms/cms/issues/10634))

### Security
- Generated control panel URLs now begin with the `@web` alias value if the `baseCpUrl` config setting isn’t defined.
- HTML entities output within email body text are now escaped by default in HTML email bodies.<|MERGE_RESOLUTION|>--- conflicted
+++ resolved
@@ -5,13 +5,10 @@
 ### Fixed
 - Fixed a bug where locked users’ remaining cooldown times could be calculated incorrectly on PHP 8.0.
 - Fixed an infinite recursion bug that occurred when editing a Matrix field with a custom propagation method. ([#12176](https://github.com/craftcms/cms/issues/12176))
-<<<<<<< HEAD
-- Fixed a bug where the `users/save-address` action did not validate the address. ([#3011](https://github.com/craftcms/commerce/issues/3011))
-=======
 - Fixed a bug where element index source lists were showing headings that didn’t have any visible nested sources. ([#12193](https://github.com/craftcms/cms/issues/12193))
 - Fixed a JavaScript 404 error that occurred when users’ Language was set to Chinese. ([#12194](https://github.com/craftcms/cms/issues/12194))
 - Fixed a bug where users couldn’t delete their own addresses. ([craftcms/commerce#3011](https://github.com/craftcms/commerce/issues/3011))
->>>>>>> 92c8fdd4
+- Fixed a bug where the `users/save-address` action did not validate the address. ([#3011](https://github.com/craftcms/commerce/issues/3011))
 
 ## 4.3.0 - 2022-10-25
 
