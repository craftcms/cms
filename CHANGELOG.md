--- conflicted
+++ resolved
@@ -5,22 +5,19 @@
 - Fixed a bug where content changes created via `craft\base\Element::EVENT_AFTER_SAVE` weren’t getting saved, when an element was getting fully saved from an unsaved draft state. ([#15369](https://github.com/craftcms/cms/issues/15369))
 - Updated web-auth/webauthn-lib to 4.9. ([#15377](https://github.com/craftcms/cms/issues/15377))
 - Fixed a PHP error that occurred when making a field layout component conditional on a Time or CKEditor field. ([craftcms/ckeditor#267](https://github.com/craftcms/ckeditor/issues/267))
-<<<<<<< HEAD
 - Fixed a bug where element exports were only including the first 100 results when no elements were selected. ([#15389](https://github.com/craftcms/cms/issues/15389))
 - Fixed a stying bug. ([#15405](https://github.com/craftcms/cms/issues/15405))
 - Fixed a bug where custom element sources’ Sites settings were getting cleared out. ([#15406](https://github.com/craftcms/cms/issues/15406))
 - Fixed an error that occurred if a custom element source wasn’t enabled for any sites. ([#15406](https://github.com/craftcms/cms/issues/15406))
 - Fixed a bug where custom sources that weren’t enabled for any sites would be shown for all sites.
 - Fixed a SQL error that could occur when upgrading to Craft 5. ([#15407](https://github.com/craftcms/cms/pull/15407))
+- Fixed an error that occurred when editing a user, if the current user didn’t have permission to edit the primary site. ([#15408](https://github.com/craftcms/cms/issues/15408))
 
 ## 5.2.8 - 2024-07-17
 
 - Fixed a bug where element index result counts weren’t getting updated when the element list was refreshed but pagination was preserved. ([#15367](https://github.com/craftcms/cms/issues/15367))
 - Fixed a SQL error that could occur when sorting by custom fields on MariaDB.
 - Fixed a bug where embedded element indexes could include table columns for all custom fields associated with the element type. ([#15373](https://github.com/craftcms/cms/issues/15373))
-=======
-- Fixed an error that occurred when editing a user via a slideout, if the current user didn’t have permission to edit the primary site. ([#15408](https://github.com/craftcms/cms/issues/15408))
->>>>>>> 4a0149f2
 
 ## 5.2.7 - 2024-07-16
 
