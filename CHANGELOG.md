# Release Notes for Craft CMS 4

## Unreleased

<<<<<<< HEAD
- Fixed a bug where `\craft\filters\Headers` and `\craft\filters\Cors` were applied to control panel requests instead of site requests.
=======
- Fixed a PHP error that could occur when generating URLs via console requests. ([#15374](https://github.com/craftcms/cms/issues/15374))
>>>>>>> 9eb35204

## 4.11.0.2 - 2024-08-06

- Fixed an error that could occur on console requests.

## 4.11.0.1 - 2024-08-06

- Fixed an error that occurred when accessing custom config settings defined in `config/custom.php`. ([#15481](https://github.com/craftcms/cms/issues/15481))

## 4.11.0 - 2024-08-06

### Content Management
- Entry and category conditions now have a “Has Descendants” rule. ([#15276](https://github.com/craftcms/cms/discussions/15276))
- “Replace file” actions now display success notices on complete. ([#15217](https://github.com/craftcms/cms/issues/15217))
- Double-clicking on folders within asset indexes and folder selection modals now navigates the index/modal into the folder. ([#15238](https://github.com/craftcms/cms/discussions/15238))
- When propagating an element to a new site, relation fields no longer copy relations for target elements that wouldn’t have been selectable from the propagated site based on the field’s “Related elements from a specific site?” and “Show the site menu” settings. ([#15459](https://github.com/craftcms/cms/issues/15459))

### Administration
- Added the `env`, `env/set`, and `env/remove` commands. ([#15431](https://github.com/craftcms/cms/pull/15431))
- New sites’ Base URL settings now default to an environment variable name based on the site name. ([#15347](https://github.com/craftcms/cms/pull/15347))
- Craft now warns against using the `@web` alias for URL settings, regardless of whether it was explicitly defined. ([#15347](https://github.com/craftcms/cms/pull/15347))

### Development
- Added the `withCustomFields` element query param.
- Added support for application-type based `general` and `db` configs (e.g. `config/general.web.php`). ([#15346](https://github.com/craftcms/cms/pull/15346))
- `general` and `db` config files can now return a callable that modifies an existing config object. ([#15346](https://github.com/craftcms/cms/pull/15346))
- Added the `lazyGqlTypes` config setting. ([#15429](https://github.com/craftcms/cms/issues/15429))
- The `allowedGraphqlOrigins` config setting is now deprecated. `craft\filters\Cors` should be used instead. ([#15397](https://github.com/craftcms/cms/pull/15397))
- The `permissionsPolicyHeader` config settings is now deprecated. `craft\filters\Headers` should be used instead. ([#15397](https://github.com/craftcms/cms/pull/15397))
- `{% cache %}` tags now cache any asset bundles registered within them.
- Country field values are now set to `CommerceGuys\Addressing\Country\Country` objects. ([#15455](https://github.com/craftcms/cms/issues/15455), [#15463](https://github.com/craftcms/cms/pull/15463))
- Auto-populated section and category group Template settings are now suffixed with `.twig`.
- `x-craft-preview`/`x-craft-live-preview` URL query string params are now added to generated URLs for Live Preview requests, so `craft\web\Request::getIsPreview()` continues to return `true` on subsequent pages loaded within the iframe. ([#15447](https://github.com/craftcms/cms/discussions/15447))

### Extensibility
- Added `craft\config\GeneralConfig::addAlias()`. ([#15346](https://github.com/craftcms/cms/pull/15346))
- Added `craft\elements\Address::getCountry()`. ([#15463](https://github.com/craftcms/cms/pull/15463))
- Added `craft\elements\Asset::$sanitizeOnUpload`. ([#15430](https://github.com/craftcms/cms/discussions/15430))
- Added `craft\filters\Cors`. ([#15397](https://github.com/craftcms/cms/pull/15397))
- Added `craft\filters\Headers`. ([#15397](https://github.com/craftcms/cms/pull/15397))
- Added `craft\helpers\App::configure()`.
- Added `craft\models\ImageTransform::$indexId`.
- Added `craft\web\View::clearAssetBundleBuffer()`.
- Added `craft\web\View::startAssetBundleBuffer()`.
- Added `Craft.EnvVarGenerator`.
- `craft\helpers\UrlHelper::cpUrl()` now returns URLs based on the primary site’s base URL (if it has one), for console requests if the `baseCpUrl` config setting isn’t set, and the `@web` alias wasn’t explicitly defined. ([#15374](https://github.com/craftcms/cms/issues/15374))
- `craft\services\Config::setDotEnvVar()` now accepts `false` for its `value` argument, which removes the environment variable from the `.env` file.
- Deprecated `craft\web\assets\elementresizedetector\ElementResizeDetectorAsset`.

### System
- Improved the performance of element indexes in structure view.
- The control panel now displays Ajax response-defined error messages when provided, rather than a generic “server error” message. ([#15292](https://github.com/craftcms/cms/issues/15292))
- Craft no longer sets the `Permissions-Policy` header on control panel responses. ([#15348](https://github.com/craftcms/cms/issues/15348))
- Control panel `resize` events now use ResizeObserver.
- Twig templates no longer attempt to preload singles for global variable names. ([#15468](https://github.com/craftcms/cms/pull/15468))
- Craft no longer ensures that the `cpresources` folder is writable.
- Front-end queue runner scripts are now injected before the `</body>` tag, rather than at the end of the response HTML.
- `graphql/api` requests no longer update the schema’s `lastUsed` timestamp if it was already updated within the last minute. ([#15464](https://github.com/craftcms/cms/issues/15464))
- Updated Yii to 2.0.51.
- Updated yii2-debug to 2.1.25.
- Updated svg-sanitizer to 0.19.
- Updated Axios to 0.28.1. ([#15448](https://github.com/craftcms/cms/issues/15448))
- Fixed a bug where error messages returned by the `users/send-password-reset-email` action weren’t accounting for the `useEmailAsUsername` config setting. ([#15425](https://github.com/craftcms/cms/issues/15425))
- Fixed a bug where `$element->isNewForSite` was always `false` from fields’ `normalizeValue()` methods when propagating an element to a new site.
- Fixed a bug where `assets/generate-transforms` requests could generate the wrong transform, if another transform index with the same parameters existed. ([#15402](https://github.com/craftcms/cms/pull/15402), [#15477](https://github.com/craftcms/cms/pull/15477))

## 4.10.8 - 2024-08-05

- Fixed a PHP error. ([#14635](https://github.com/craftcms/cms/issues/14635))
- Fixed a PHP error that could occur when running Codeception tests. ([#15445](https://github.com/craftcms/cms/issues/15445))
- Fixed a bug where `deleteAsset`, `deleteCategory`, `deleteEntry`, and `deleteTag` GraphQL mutations were returning `null` rather than `true` or `false`. ([#15465](https://github.com/craftcms/cms/issues/15465))
- Fixed a styling issue. ([#15473](https://github.com/craftcms/cms/issues/15473))
- Fixed a bug where `exists()` element queries weren’t working if `distinct`, `groupBy`, `having,` or `union` params were set on them during query preparation. ([#15001](https://github.com/craftcms/cms/issues/15001), [#15223](https://github.com/craftcms/cms/pull/15223))
- Fixed a bug where users’ `username` properties weren’t getting set if `useEmailAsUsername` was enabled. ([#15475](https://github.com/craftcms/cms/issues/15475))

## 4.10.7 - 2024-07-29

- Fixed a bug where element index result counts weren’t getting updated when the element list was refreshed but pagination was preserved. ([#15367](https://github.com/craftcms/cms/issues/15367))
- Fixed a PHP error that occurred when making a field layout component conditional on a Time or CKEditor field. ([craftcms/ckeditor#267](https://github.com/craftcms/ckeditor/issues/267))
- Fixed an error that occurred when editing a user via a slideout, if the current user didn’t have permission to edit the primary site. ([#15408](https://github.com/craftcms/cms/issues/15408))
- Fixed a bug where editable tables with single-select checkbox columns weren’t deselecting the selected option automatically. ([#15415](https://github.com/craftcms/cms/issues/15415))
- Fixed a styling issue. ([#15422](https://github.com/craftcms/cms/issues/15422))
- Fixed a bug where category groups’ Template settings weren’t being auto-populated for new groups.

## 4.10.6 - 2024-07-16

- `craft\helpers\UrlHelper::actionUrl()` now returns URLs based on the primary site’s base URL (if it has one), for console requests if the `@web` alias wasn’t explicitly defined.
- Fixed a bug where it wasn’t possible to expand/collapse descendants of disabled table rows within element select modals. ([#15337](https://github.com/craftcms/cms/issues/15337))
- Fixed a bug where PhpStorm autocomplete wasn’t working when chaining custom field methods defined by `CustomFieldBehavior`. ([#15336](https://github.com/craftcms/cms/issues/15336))
- Fixed a bug where new Matrix blocks created on newly-created elements weren’t getting duplicated to all other sites for the owner element. ([#15321](https://github.com/craftcms/cms/issues/15321))
- Fixed a bug where focus could jump unexpectedly when a slideout was opened. ([#15314](https://github.com/craftcms/cms/issues/15314))

## 4.10.5 - 2024-07-11

> [!NOTE]
> Craft now sends no-cache headers for requests that generate/retrieve a CSRF token. If your Craft install is behind a static caching service like Cloudflare, enable the [asyncCsrfInputs](https://craftcms.com/docs/5.x/reference/config/general.html#asynccsrfinputs) config setting to avoid a significant cache hit reduction. ([#15293](https://github.com/craftcms/cms/pull/15293), [#15281](https://github.com/craftcms/cms/pull/15281))

- Craft now sends no-cache headers for any request that calls `craft\web\Request::getCsrfToken()`. ([#15293](https://github.com/craftcms/cms/pull/15293), [#15281](https://github.com/craftcms/cms/pull/15281))
- Fixed a bug where structures’ Max Levels settings weren’t being enforced when dragging elements with collapsed descendants. ([#15310](https://github.com/craftcms/cms/issues/15310))
- Fixed a bug where `craft\helpers\ElementHelper::isDraft()`, `isRevision()`, and `isDraftOrRevision()` weren’t returning `true` if a nested draft/revision element was passed in, but the root element was canonical. ([#15303](https://github.com/craftcms/cms/issues/15303))
- Fixed a bug where focus could be trapped within slideout sidebars. ([#15314](https://github.com/craftcms/cms/issues/15314))

## 4.10.4 - 2024-07-02

- Craft now sends no-cache headers for any request that generates a CSRF token. ([#15281](https://github.com/craftcms/cms/pull/15281), [verbb/formie#1963](https://github.com/verbb/formie/issues/1963))
- Fixed a JavaScript error that occurred when creating a new custom element source, preventing the Default Sort and Default Table Columns fields from showing up.
- Fixed a bug where the control panel was getting asynchronous CSRF inputs if the `asyncCsrfInputs` config setting was enabled.
- Fixed a bug where Craft’s Twig implementation wasn’t respecting sandboxing rules for object properties. ([#15278](https://github.com/craftcms/cms/issues/15278))

## 4.10.3 - 2024-06-27

- Previewing PDF/video assets without public URLs now displays a “Preview not supported.” message. ([#15235](https://github.com/craftcms/cms/pull/15235))
- Added `Garnish.once()` and `Garnish.Base::once()`, for registering event handlers that should only be triggered one time.
- Fixed a bug where Edit Asset pages showed a “View” button for assets without URLs. ([#15235](https://github.com/craftcms/cms/pull/15235))
- Fixed a bug where asset indexes attempted to link to assets without URLs. ([#15235](https://github.com/craftcms/cms/pull/15235))
- Fixed a bug where queue job tracking and element activity tracking could stop working after a user session expired and then was reauthenticated.
- Fixed an error that occurred if an element select input was initialized without a `name` value.
- Fixed a bug where Selectize inputs could be immediately focused and marked as dirty when opening an element editor slideout, if they were the first focusable element in the field layout. ([#15245](https://github.com/craftcms/cms/issues/15245))

## 4.10.2 - 2024-06-18

- Added `craft\base\conditions\BaseNumberConditionRule::$step`.
- Added `Garnish.muteResizeEvents()`.
- Fixed a JavaScript performance degradation bug. ([#14510](https://github.com/craftcms/cms/issues/14510))
- Fixed a bug where scalar element queries weren’t working if `distinct`, `groupBy`, `having,` or `union` params were set on them during query preparation. ([#15001](https://github.com/craftcms/cms/issues/15001))
- Fixed a bug where Edit Asset pages would warn about losing unsaved changes when navigating away, if the file was replaced but nothing else had changed.
- Fixed a bug where Edit Asset pages would show a notification with a “Reload” button after the file was replaced.
- Fixed a bug where Number fields’ condition rules weren’t allowing decimal values. ([#15222](https://github.com/craftcms/cms/issues/15222))

## 4.10.1 - 2024-06-17

- Added `craft\web\View::getModifiedDeltaNames()`.
- `craft\web\View::registerDeltaName()` now has a `$forceModified` argument.
- Fixed a bug where changed field values could be forgotten within Matrix fields, if a validation error occurred. ([#15190](https://github.com/craftcms/cms/issues/15190))
- Fixed a bug where the `graphql/create-token` command was prompting for the schema name, when it meant the token name. ([#15205](https://github.com/craftcms/cms/pull/15205))
- Fixed an error that could occur when applying a draft. ([#15211](https://github.com/craftcms/cms/issues/15211))
- Fixed a bug where keyboard shortcuts weren’t getting registered properly for modals and slideouts opened via a disclosure menu. ([#15209](https://github.com/craftcms/cms/issues/15209))

## 4.10.0 - 2024-06-12

### Content Management
- Relational field condition rules no longer factor in the target elements’ statuses or sites. ([#14989](https://github.com/craftcms/cms/issues/14989))
- “Save and continue editing” actions now restore the page’s scroll position on reload.

### Administration
- Added the `--format` option to the `db/backup` and `db/restore` commands for PostgreSQL installs. ([#14931](https://github.com/craftcms/cms/pull/14931))
- The `db/restore` command now autodetects the backup format for PostgreSQL installs, if `--format` isn’t passed. ([#14931](https://github.com/craftcms/cms/pull/14931))
- The `install` command and web-based installer now validate the existing project config files at the outset, and abort installation if there are any issues.
- The web-based installer now displays the error message when installation fails.
- GraphQL schema edit pages now have a “Save and continue editing” alternate action.
- The system edition can now be defined by a `CRAFT_EDITION` environment variable. ([#15094](https://github.com/craftcms/cms/discussions/15094))
- The rebrand assets path can now be defined by a `CRAFT_REBRAND_PATH` environment variable. ([#15110](https://github.com/craftcms/cms/pull/15110))

### Development
- Added the `{% expires %}` tag, which simplifies setting cache headers on the response. ([#14969](https://github.com/craftcms/cms/pull/14969))
- Added `craft\elements\ElementCollection::find()`, which can return an element or elements in the collection based on a given element or ID. ([#15023](https://github.com/craftcms/cms/discussions/15023))
- Added `craft\elements\ElementCollection::fresh()`, which reloads each of the collection elements from the database. ([#15023](https://github.com/craftcms/cms/discussions/15023))
- The `collect()` Twig function now returns a `craft\elements\ElementCollection` instance if all of the items are elements.
- `craft\elements\ElementCollection::contains()` now returns `true` if an element is passed in and the collection contains an element with the same ID and site ID; or if an integer is passed in and the collection contains an element with the same ID. ([#15023](https://github.com/craftcms/cms/discussions/15023))
- `craft\elements\ElementCollection::countBy()`, `collapse()`, `flatten()`, `keys()`, `pad()`, `pluck()`, and `zip()` now return an `Illuminate\Support\Collection` object. ([#15023](https://github.com/craftcms/cms/discussions/15023))
- `craft\elements\ElementCollection::diff()` and `intersect()` now compare the passed-in elements to the collection elements by their IDs and site IDs. ([#15023](https://github.com/craftcms/cms/discussions/15023))
- `craft\elements\ElementCollection::flip()` now throws an exception, as element objects can’t be used as array keys. ([#15023](https://github.com/craftcms/cms/discussions/15023))
- `craft\elements\ElementCollection::map()` and `mapWithKeys()` now return an `Illuminate\Support\Collection` object, if any of the mapped values aren’t elements. ([#15023](https://github.com/craftcms/cms/discussions/15023))
- `craft\elements\ElementCollection::merge()` now replaces any elements in the collection with passed-in elements, if their ID and site ID matches. ([#15023](https://github.com/craftcms/cms/discussions/15023))
- `craft\elements\ElementCollection::only()` and `except()` now compare the passed-in values to the collection elements by their IDs, if an integer or array of integers is passed in. ([#15023](https://github.com/craftcms/cms/discussions/15023))
- `craft\elements\ElementCollection::unique()` now returns all elements with unique IDs, if no key is passed in. ([#15023](https://github.com/craftcms/cms/discussions/15023))

### Extensibility
- Improved type definitions for `craft\db\Query`, element queries, and `craft\elements\ElementCollection`.
- Added `craft\db\getBackupFormat()`.
- Added `craft\db\getRestoreFormat()`.
- Added `craft\db\setBackupFormat()`.
- Added `craft\db\setRestoreFormat()`.
- Added `craft\events\InvalidateElementcachesEvent::$element`.
- Added `craft\fields\BaseRelationField::existsQueryCondition()`.
- Added `craft\helpers\DateTimeHelper::relativeTimeStatement()`.
- Added `craft\helpers\DateTimeHelper::relativeTimeToSeconds()`.
- Added `craft\helpers\StringHelper::indent()`.
- Added `craft\queue\Queue::getJobId()`.
- `craft\elements\ElementCollection::with()` now supports collections made up of multiple element types.
- Added the `reloadOnBroadcastSave` setting to `Craft.ElementEditor`. ([#14814](https://github.com/craftcms/cms/issues/14814))

### System
- Improved the performance of `exists()` element queries.
- The Debug Toolbar now pre-serializes objects stored as request parameters, fixing a bug where closures could prevent the entire Request panel from showing up. ([#14982](https://github.com/craftcms/cms/discussions/14982))
- Batched queue jobs now verify that they are still reserved before each step, and before spawning additional batch jobs. ([#14986](https://github.com/craftcms/cms/discussions/14986))
- Updated Yii to 2.0.50. ([#15124](https://github.com/craftcms/cms/issues/15124))
- Updated inputmask to 5.0.9.
- Updated punycode to 2.3.1.

## 4.9.7 - 2024-06-05

- Fixed a bug where the `db/backup` command could fail on Windows. ([#15090](https://github.com/craftcms/cms/issues/15090))
- Fixed an error that could occur when applying project config changes if a site was deleted. ([#14373](https://github.com/craftcms/cms/issues/14373))

## 4.9.6 - 2024-06-03

- Added `craft\helpers\Gql::isIntrospectionQuery()`.
- Fixed a bug where some condition rules weren’t getting added when applying project config changes, if they depended on another component which hadn’t been added yet. ([#15037](https://github.com/craftcms/cms/issues/15037))
- Fixed a bug where the `craft\base\Element::EVENT_DEFINE_ADDITIONAL_BUTTONS` event wasn’t being respected for user edit pages. ([#15095](https://github.com/craftcms/cms/issues/15095))
- Fixed a bug where GraphQL queries could be misidentified as introspection queries. ([#15100](https://github.com/craftcms/cms/issues/15100))

## 4.9.5 - 2024-05-22

- Scalar element queries now set `$select` to the scalar expression, and `$orderBy`, `$limit`, and `$offset` to `null`, on the element query. ([#15001](https://github.com/craftcms/cms/issues/15001))
- Added `craft\fieldlayoutelements\TextareaField::inputTemplateVariables()`.
- Fixed a bug where `craft\helpers\Assets::prepareAssetName()` wasn’t sanitizing filenames if `$preventPluginModifications` was `true`.
- Fixed a bug where element queries’ `count()` methods were factoring in the `limit` param when searching with `orderBy` set to `score`. ([#15001](https://github.com/craftcms/cms/issues/15001))
- Fixed a bug where soft-deleted elements that belonged to a revision could be deleted by garbage collection. ([#14995](https://github.com/craftcms/cms/pull/14995))
- Fixed a bug where soft-deleted structure data associated with elements that belonged to a revision could be deleted by garbage collection. ([#14995](https://github.com/craftcms/cms/pull/14995))
- Fixed a bug where element edit pages’ scroll positions weren’t always retained when automatically refreshed.
- Fixed a bug where the `up` command could remove component name comments from the project config YAML files, for newly-added components. ([#15012](https://github.com/craftcms/cms/issues/15012))
- Fixed a bug where assets’ Alternative Text fields didn’t expand to match the content height. ([#15026](https://github.com/craftcms/cms/issues/15026))
- Fixed a bug where `craft\helpers\UrlHelper::isAbsoluteUrl()` was returning `true` for Windows file paths. ([#15043](https://github.com/craftcms/cms/issues/15043))

## 4.9.4 - 2024-05-17

- Fixed a bug where `craft\elements\db\ElementQuery::exists()` would return `true` if `setCachedResult()` had been called, even if an empty array was passed.
- Fixed a bug where it wasn’t possible to interact with disabled Matrix blocks. ([#15002](https://github.com/craftcms/cms/issues/15002))
- Fixed an infinite recursion bug that could occur when `craft\web\Response::redirect()` was called. ([#15014](https://github.com/craftcms/cms/pull/15014))

## 4.9.3 - 2024-05-14

- Fixed a SQL error that could occur when applying or rebuilding the project config.
- Fixed a bug where adjacent selected table rows were getting extra spacing in Firefox.
- Fixed a SQL error that could occur when creating revisions after garbage collection was run. ([#14309](https://github.com/craftcms/cms/issues/14309))
- Fixed a bug where the `serve` command wasn’t serving paths with non-ASCII characters. ([#14977](https://github.com/craftcms/cms/issues/14977))
- Fixed a bug where element chips within element selection tables had insufficient contrast. ([#14963](https://github.com/craftcms/cms/issues/14963))
- Fixed a bug where `craft\helpers\Html::explodeStyle()` and `normalizeTagAttributes()` weren’t handling styles with encoded images via `url()` properly. ([#14964](https://github.com/craftcms/cms/issues/14964))
- Fixed a bug where the `db/backup` command would fail if the destination path contained a space.

## 4.9.2 - 2024-05-07

- Fixed a bug where the `db/backup` command would prompt for password input on PostgreSQL. ([#14945](https://github.com/craftcms/cms/issues/14945))
- Fixed a bug where pressing <kbd>Shift</kbd> + <kbd>Spacebar</kbd> wasn’t reliably opening the asset preview modal on the Assets index page. ([#14943](https://github.com/craftcms/cms/issues/14943))
- Fixed a bug where pressing <kbd>Shift</kbd> + <kbd>Spacebar</kbd> within an asset preview modal wasn’t closing the modal.
- Fixed a bug where pressing arrow keys within asset preview modals wasn’t retargeting the preview modal to adjacent assets. ([#14943](https://github.com/craftcms/cms/issues/14943))
- Fixed a bug where entry selection modals could have a “New entry” button even if there weren’t any sections enabled for the selected site. ([#14923](https://github.com/craftcms/cms/issues/14923))

## 4.9.1 - 2024-05-02

- Fixed a bug where disclosure menus weren’t releasing their `scroll` and `resize` event listeners on hide. ([#14911](https://github.com/craftcms/cms/pull/14911), [#14510](https://github.com/craftcms/cms/issues/14510))
- Fixed a bug where MySQL backups weren’t restorable on certain environments. ([#14925](https://github.com/craftcms/cms/pull/14925))
- Fixed a bug where `app/resource-js` requests weren’t working for guest requests. ([#14908](https://github.com/craftcms/cms/issues/14908))

## 4.9.0 - 2024-04-30

### Content Management
- It’s now possible to preview revisions. ([#14521](https://github.com/craftcms/cms/discussions/14521))
- Element conditions can now include condition rules for Time fields. ([#14616](https://github.com/craftcms/cms/discussions/14616))
- Sort options are now sorted alphabetically within element indexes, and custom fields’ options are now listed in a “Fields” group. ([#14725](https://github.com/craftcms/cms/issues/14725))
- Unselected table column options are now sorted alphabetically within element indexes.

### Administration
- Improved the behavior of the URI input within Edit Route modals. ([#14884](https://github.com/craftcms/cms/issues/14884))
- The “Upgrade Craft CMS” page in the Plugin Store no longer lists unsupported editions.
- Added the `asyncCsrfInputs` config setting. ([#14625](https://github.com/craftcms/cms/pull/14625))
- Added the `backupCommandFormat` config setting. ([#14897](https://github.com/craftcms/cms/pull/14897))
- The `backupCommand` config setting can now be set to a closure, which will be passed a `mikehaertl\shellcommand\Command` object. ([#14897](https://github.com/craftcms/cms/pull/14897))
- `resave` commands now support an `--if-invalid` option. ([#14731](https://github.com/craftcms/cms/issues/14731))

### Development
- Added the `safeMode` config setting. ([#14734](https://github.com/craftcms/cms/pull/14734))
- Added the `language` element query param, which filters the resulting elements based on their sites’ languages. ([#14631](https://github.com/craftcms/cms/discussions/14631))
- GraphQL responses now include full exception details, when Dev Mode is enabled or an admin is signed in with the “Show full exception views when Dev Mode is disabled” preference enabled. ([#14527](https://github.com/craftcms/cms/issues/14527))
- `craft\helpers\Html::csrfInput()` and the `csrfInput` Twig function now support passing an `async` key to the `options` array, overriding the default behavior per the `asyncCsrfInputs` config setting. ([#14625](https://github.com/craftcms/cms/pull/14625))

### Extensibility
- Added `craft\services\ProjectConfig::getAppliedChanges()`. ([#14851](https://github.com/craftcms/cms/discussions/14851))
- Added `craft\services\Sites::getSitesByLanguage()`.
- Added `craft\web\ErrorHandler::exceptionAsArray()`.
- Added `craft\web\ErrorHandler::showExceptionDetails()`.
- Added `craft\web\Request::getBearerToken()`. ([#14784](https://github.com/craftcms/cms/pull/14784))
- `craft\base\NameTrait::prepareNamesForSave()` no longer updates the name properties if `fullName`, `firstName`, and `lastName` are already set. ([#14665](https://github.com/craftcms/cms/issues/14665))

### System
- Batched queue jobs now set their progress based on the total progress across all batches, rather than just the current batch. ([#14817](https://github.com/craftcms/cms/pull/14817))
- Craft now calls `setlocale()` based on the target language, so that `SORT_LOCALE_STRING` behaves as expected. ([#14509](https://github.com/craftcms/cms/issues/14509), [#14513](https://github.com/craftcms/cms/pull/14513))
- Improved the performance of scalar element queries like `count()`.
- Fixed a bug where `craft\elements\db\ElementQuery::count()` could return the wrong number if the query had a cached result, with `offset` or `limit` params.
- Console requests no longer filter out info logs. ([#14280](https://github.com/craftcms/cms/issues/14280), [#14434](https://github.com/craftcms/cms/pull/14434))
- Fixed a styling issue with Categories and Entries fields when “Maintain Hierarchy” was enabled.
- Fixed a bug where Delete actions weren’t working in admin tables. ([craftcms/commerce#3444](https://github.com/craftcms/commerce/issues/3444))

## 4.8.11 - 2024-04-29

- Fixed a bug where element caches weren’t getting invalidated when an element was moved within a structure. ([#14846](https://github.com/craftcms/cms/issues/14846))
- Fixed a bug where CSV’s header rows weren’t using the configured delimiter. ([#14855](https://github.com/craftcms/cms/issues/14855))
- Fixed a bug where editable table cell text styling could change after initial focus. ([#14857](https://github.com/craftcms/cms/issues/14857))
- Fixed a bug where conditions could list rules with duplicate labels.
- Fixed a bug where admin tables weren’t displaying disabled statuses. ([#14861](https://github.com/craftcms/cms/issues/14861))

## 4.8.10 - 2024-04-23

- Fixed a SQL error that could occur when converting a field to a Lightswitch field on PostgreSQL. ([#14792](https://github.com/craftcms/cms/issues/14792))
- Fixed a bug where the Database Backup utility was present when the `backupCommand` config setting was set to `false`.
- Fixed an error that occurred when running the `db/convert-charset` command, if any tables contained `char` or `varchar` foreign key columns. ([#14815](https://github.com/craftcms/cms/issues/14815))
- Fixed a bug where parsed first/last names could have different casing than the full name that was submitted. ([#14723](https://github.com/craftcms/cms/issues/14723))
- Fixed a bug where `craft\helpers\UrlHelper::isAbsoluteUrl()` was returning `false` for URLs with schemes other than `http` or `https`, such as `mailto` and `tel`. ([#14830](https://github.com/craftcms/cms/issues/14830))
- Fixed a JavaScript error that occurred when opening Live Preview, if an Assets field’s “Upload files” button had been pressed. ([#14832](https://github.com/craftcms/cms/issues/14832))
- Fixed a bug where Twig’s spread operator (`...`) wasn’t working with attribute accessors. ([#14827](https://github.com/craftcms/cms/issues/14827))

## 4.8.9 - 2024-04-10

- Fixed a bug where element queries with the `relatedTo` param set to a list of element IDs were overly complex.
- Fixed a bug where redundant Matrix block revisions were getting created.
- Fixed a bug where Twig’s spread operator (`...`) wasn’t working when the `preloadSingles` config setting was enabled. ([#14783](https://github.com/craftcms/cms/issues/14783))
- Fixed a bug where Live Preview wasn’t retaining the scroll position properly. ([#14218](https://github.com/craftcms/cms/issues/14218))

## 4.8.8 - 2024-04-09

- Fixed a bug where `craft\helpers\ElementHelper::siteStatusesForElement()` wasn’t working for soft-deleted elements. ([#14753](https://github.com/craftcms/cms/issues/14753))
- Fixed a bug where the Queue Manager was listing delayed jobs before others. ([#14755](https://github.com/craftcms/cms/discussions/14755))
- Fixed a bug where LTR and RTL characters weren’t getting stripped from sanitized asset filenames. ([#14711](https://github.com/craftcms/cms/issues/14711))
- Fixed a bug where admin table row reordering wasn’t working in Safari. ([#14752](https://github.com/craftcms/cms/issues/14752))
- Fixed a bug where the `utils/fix-field-layout-uids` command wasn’t looking at field layouts defined with a `fieldLayout` key in the project config.
- Fixed a bug where element indexes’ View menus could show the “Sort by” field when the structure view was selected. ([#14780](https://github.com/craftcms/cms/issues/14780))

## 4.8.7 - 2024-04-03

- The Craft 5 Upgrade utility now shows the upgrade status and latest compatible version for abandoned plugins.
- Fixed a “Double-instantiating a checkbox select on an element” JavaScript warning. ([#14707](https://github.com/craftcms/cms/issues/14707))
- Fixed a bug where `craft\cache\DbCache` was attempting to store values beyond the `cache.data` column’s storage capacity.
- Fixed a bug where the Updates utility could include submit buttons without labels for abandoned plugins.

## 4.8.6 - 2024-03-26

- Added the “Craft 5 Upgrade” utility.

## 4.8.5 - 2024-03-22

- Selectize inputs no longer automatically select the hovered option on <kbd>Tab</kbd> press. ([selectize/selectize.js#2085](https://github.com/selectize/selectize.js/issues/2085))
- The `setup/cloud` command now ensures that the environment and `composer.json` are configured to use PHP 8.1+.
- Fixed a JavaScript error that could occur if another error occurred when performing an element action.
- Fixed a bug where filesystems’ `afterSave()` and `afterDelete()` methods weren’t getting called. ([#14634](https://github.com/craftcms/cms/pull/14634))
- Fixed an error that could occur on `elements/recent-activity` Ajax requests when editing an element. ([#14635](https://github.com/craftcms/cms/issues/14635))

## 4.8.4 - 2024-03-19

- Craft no longer shows an alert when an installed Craft/plugin edition is a lower tier than the licensed edition.

## 4.8.3 - 2024-03-15

- `craft\helpers\DateTime::toDateTime()` now attempts to create a `DateTime` object by passing the passe-in value into its constructor.
- Fixed a bug where navigating back after creating an entry or applying a draft would return a 404 error. ([#14587](https://github.com/craftcms/cms/issues/14587))
- Fixed a bug where action URLs weren’t respecting the subpath specified by the `@web` alias, if it wasn’t present in the local URL to `index.php`.

## 4.8.2 - 2024-03-12

- Entry queries are now ordered by `postDate DESC, id DESC` by default, rather than just `postDate DESC`, to ensure their order is consistent when two entries have the same post date.
- Fixed a bug where `craft\helpers\DateRange::dateIntervalByTimePeriod()` wasn’t accounting for DST changes.
- Fixed a bug where programmatically-updated `<textarea>`s weren’t triggering autosaves. ([craftcms/ckeditor#172](https://github.com/craftcms/ckeditor/issues/172))
- Fixed a JavaScript error that could occur when navigating between asset folders, when a JavaScript-based uploader was registered. ([#14542](https://github.com/craftcms/cms/pull/14542))
- Fixed a bug where action URLs were getting duplicate URI segments if Craft was installed in a subpath within the webroot. ([#14559](https://github.com/craftcms/cms/issues/14559))

## 4.8.1 - 2024-03-05

- Fixed a bug where some characters were getting misinterpreted as elisions when normalizing search keywords.
- Fixed a bug where `craft\helpers\UrlHelper::actionUrl()` was using the site URL rather than the requested URL. ([#14440](https://github.com/craftcms/cms/issues/14440))
- Fixed a bug where `craft\helpers\Html::parseTagAttribute()` wasn’t handling attribute values with newlines. ([#14498](https://github.com/craftcms/cms/issues/14498))
- Fixed a bug where the “Filesystem Type” setting wasn’t toggling type-specific settings when editing a filesystem via a slideout. ([#14522](https://github.com/craftcms/cms/issues/14522))
- Fixed a potential SSTI vulnerability.

## 4.8.0 - 2024-02-26

> [!NOTE]  
> Trialing Craft and plugin updates with expired licenses is allowed now, on non-public domains.

> [!WARNING]  
> When licensing issues occur on public domains, the control panel will now become temporarily inaccessible for logged-in users, alerting them to the problems and giving them an opportunity to resolve them. (The front end will not be impacted.)

### Content Management
- Assets fields’ selection modals now open to the last-viewed location by default, if their Default Upload Location doesn’t specify a subpath. ([#14382](https://github.com/craftcms/cms/pull/14382))
- Element sources no longer display `0` badges.

### Administration
- Color fields now have a “Presets” settings. ([#14463](https://github.com/craftcms/cms/discussions/14463))
- It’s now possible to update expired licenses from the Updates utility, on non-public domains. 
- The `queue/run` command now supports a `--job-id` option.
- `update all` and `update <handle>` commands now support a `--with-expired` option. 

### Development
- The GraphQL API is now available for Craft Solo installs.
- The `{% js %}` and `{% css %}` tags now support `.js.gz` and `.css.gz` URLs. ([#14243](https://github.com/craftcms/cms/issues/14243))
- Relation fields’ element query params now factor in the element query’s target site(s). ([#14258](https://github.com/craftcms/cms/issues/14258), [#14348](https://github.com/craftcms/cms/issues/14348), [#14304](https://github.com/craftcms/cms/pull/14304))
- Element queries’ `level` param now supports passing an array which includes `null`. ([#14419](https://github.com/craftcms/cms/issues/14419))

### Extensibility
- Added `craft\services\ProjectConfig::EVENT_AFTER_WRITE_YAML_FILES`. ([#14365](https://github.com/craftcms/cms/discussions/14365))
- Added `craft\services\Relations::deleteLeftoverRelations()`. ([#13956](https://github.com/craftcms/cms/issues/13956))
- Added `craft\services\Search::shouldCallSearchElements()`. ([#14293](https://github.com/craftcms/cms/issues/14293))

### System
- Relations for fields that are no longer included in an element’s field layout are now deleted after element save. ([#13956](https://github.com/craftcms/cms/issues/13956))
- The Sendmail email transport type now uses the `sendmail_path` PHP ini setting by default. ([#14433](https://github.com/craftcms/cms/pull/14433))
- Composer installation commands suggested by the Plugin Store now include a minimum version constraint.
- Fixed a bug where it wasn’t possible to eager-load Matrix block revisions, or load them via GraphQL. ([#14448](https://github.com/craftcms/cms/issues/14448))
- Fixed a PHP warning that could occur when publishing asset bundles on Dev Mode. ([#14455](https://github.com/craftcms/cms/pull/14455))
- Fixed a bug where the Updates utility and Updates widget weren’t handling update check failures.
- Updated Twig to 3.8.

## 4.7.4 - 2024-02-22

- The Plugin Store now shows “Tested on Cloud” and “Supports GraphQL” labels for plugins when appropriate.
- Fixed a JavaScript error that could occur when switching between asset sources, if the user had permission to upload assets to some but not others. ([#14403](https://github.com/craftcms/cms/issues/14403))
- Fixed a bug where setting `showSiteMenu` to `true` on element index templates was being treated as `'auto'`. ([#14404](https://github.com/craftcms/cms/pull/14404))
- Fixed a SQL error that occurred when setting the Max Length of a URL field beyond what’s allowed by a `varchar` column. ([#14408](https://github.com/craftcms/cms/issues/14408))
- Fixed a bug where `data-target` and `data-reverse-target` attributes weren’t getting properly namespaced if they included a class name selector.
- Fixed the type annotation for `craft\behaviors\CustomFieldBehavior::$fieldHandles`. ([#14421](https://github.com/craftcms/cms/issues/14421))
- Fixed a bug where the <kbd>Shift</kbd> + <kbd>Spacebar</kbd> keyboard shortcut for previewing assets was only working for the first selected asset, rather than the focussed one.
- Fixed a JavaScript error that could occur when previewing an image.
- Fixed a bug where PHP errors that occurred during bootstrap weren’t getting logged to `stderr` for console requests. ([#14424](https://github.com/craftcms/cms/pull/14424))
- Fixed a bug where disabled elements and drafts weren’t automatically getting propagated to newly-created sites, when appropriate.
- Fixed a bug where the selected tab wasn’t being remembered when switching sites on element edit pages. ([#4018](https://github.com/craftcms/cms/issues/4018))

## 4.7.3 - 2024-02-15

- Updated the bundled `composer.phar` to Composer 2.7.1. ([CVE-2024-24821](https://github.com/advisories/GHSA-7c6p-848j-wh5h))
- Fixed a bug where read/write splitting was always getting disabled for GraphQL POST requests. ([#14324](https://github.com/craftcms/cms/issues/14324))
- Fixed a bug where GraphQL schema edit pages could include empty category headings.
- Fixed a bug where asset slideouts weren’t showing validation errors on the Filename field. ([#14329](https://github.com/craftcms/cms/issues/14329))
- Fixed a bug where element slideouts would open when long-pressing on an element’s “Remove” button within an element select input.
- Fixed a bug where relations weren’t getting deleted when an element was deleted for a site. ([#14347](https://github.com/craftcms/cms/issues/14347))
- Fixed a SQL error that occurred when saving a Number field with Decimals set to more than 30 on MySQL. ([#14370](https://github.com/craftcms/cms/issues/14370))

## 4.7.2.1 - 2024-02-08

- Craft now requires Composer ^2.7.0. ([CVE-2024-24821](https://github.com/advisories/GHSA-7c6p-848j-wh5h))
- Fixed a PHP error that could occur when using Checkboxes or Multi-select fields. ([#14326](https://github.com/craftcms/cms/issues/14326))

## 4.7.2 - 2024-02-07

- It’s now possible to select the temp asset volume within Assets fields, if the temp upload location includes a subpath. ([#14246](https://github.com/craftcms/cms/pull/14246))
- Fixed a bug where it wasn’t possible to set the “Formatting Locale” user preference back to “Same as language” once another value had been selected.
- Fixed a bug where layout components provided by disabled plugins weren’t getting omitted. ([#14236](https://github.com/craftcms/cms/pull/14236))
- Fixed a bug where “Move to the left” and “Move to the right” actions within field layout designers weren’t always getting enabled when they should, if a new tab was added.
- Fixed a bug where “Move to the left” and “Move to the right” actions within field layout designers were labelled incorrectly for right-to-left languages.
- Fixed a bug where users with “Create entries” permission but not “Delete entries” weren’t allowed to delete their own unpublished drafts. ([#14294](https://github.com/craftcms/cms/issues/14294))
- Fixed a bug where Yii-provided Chinese translations weren’t getting picked up in the control panel. ([#14287](https://github.com/craftcms/cms/issues/14287))
- Fixed an alignment bug with sortable structure views. ([#14299](https://github.com/craftcms/cms/issues/14299))

## 4.7.1 - 2024-01-29

- Unpublished drafts no longer show “Created at” or “Updated at” metadata values. ([#14204](https://github.com/craftcms/cms/issues/14204))
- Fixed a bug where empty Dropdown fields were getting treated as dirty when unchanged.
- Fixed a bug where Recent Entries widgets were getting mangled when new entries were created via Quick Post widgets.
- Fixed an error that occurred when adding a Dropdown field condition rule, if the field contained any optgroups. ([#14224](https://github.com/craftcms/cms/issues/14224))
- Fixed a bug where Dropdown field condition rules weren’t displaying `0` options. ([#14232](https://github.com/craftcms/cms/pull/14232))

## 4.7.0 - 2024-01-23

> [!NOTE]  
> Assets fields with “All” selected for the available sources will [no longer](https://github.com/craftcms/cms/issues/11405#issuecomment-1905998661) include the temp asset volume, if there is one.

### Content Management
- Admin tables now have sticky footers. ([#14149](https://github.com/craftcms/cms/pull/14149))

### Administration
- Added “Save and continue editing” actions to all core settings pages with full-page forms. ([#14168](https://github.com/craftcms/cms/discussions/14168))
- It’s no longer possible to select the temp asset volume within Assets fields. ([#11405](https://github.com/craftcms/cms/issues/11405), [#14141](https://github.com/craftcms/cms/pull/14141))
- Added the `utils/prune-orphaned-matrix-blocks` command. ([#14154](https://github.com/craftcms/cms/pull/14154))

### Extensibility
- Added `craft\base\ElementInterface::beforeDeleteForSite()`.
- Added `craft\base\ElementInterface::afterDeleteForSite()`.
- Added `craft\base\FieldInterface::beforeElementDeleteForSite()`.
- Added `craft\base\FieldInterface::afterElementDeleteForSite()`.

### System
- Reduced the system font file size, and prevented the flash of unstyled type for it. ([#13879](https://github.com/craftcms/cms/pull/13879))
- Log message timestamps are now set to the system time zone. ([#13341](https://github.com/craftcms/cms/issues/13341))
- Database backups no longer include data from the `phpsessions` table, if it exists. ([#13589](https://github.com/craftcms/cms/pull/13589))
- Selectize inputs now use the `auto_position` plugin. ([#14160](https://github.com/craftcms/cms/pull/14160))
- Fixed a bug where paths passed to `craft\web\CpScreenResponseBehavior::editUrl()` weren’t getting resolved to absolute URLs.
- Fixed a bug where deleting an entry for a site wasn’t propagating to Matrix blocks for that entry/site. ([#13948](https://github.com/craftcms/cms/issues/13948))

## 4.6.1 - 2024-01-16

- `craft\log\MonologTarget` instances are now created via `Craft::createObject()`. ([#13341](https://github.com/craftcms/cms/issues/13341))
- Fixed a bug where `craft\helpers\Db::prepareValueForDb()` wasn’t converting objects to arrays for JSON columns.
- Fixed a bug where Checkboxes, Multi-select, Dropdown, and Radio Buttons fields weren’t displaying `0` options within element indexes or condition rules. ([#14127](https://github.com/craftcms/cms/issues/14127), [#14143](https://github.com/craftcms/cms/pull/14143))
- Fixed a bug where `craft\db\Migration::renameTable()` was renaming the table for the primary database connection, rather than the migration’s connection. ([#14131](https://github.com/craftcms/cms/issues/14131))
- Fixed a bug where `Craft.FormObserver` wasn’t working reliably for non-`<form>` containers.
- Fixed a bug where Selectize inputs were triggering autosaves, even when the value didn’t change.
- Fixed a bug where custom source labels weren’t getting translated. ([#14137](https://github.com/craftcms/cms/issues/14137))
- Fixed a bug where Dropdown columns within Table fields were loosing their options when the field was edited. ([#14134](https://github.com/craftcms/cms/issues/14134))

## 4.6.0 - 2024-01-09

### Content Management
- Added live conditional field support to asset edit pages, as well as asset, user, and tag slideouts. ([#14115](https://github.com/craftcms/cms/pull/14115))
- Added the “Country” field type. ([#13789](https://github.com/craftcms/cms/discussions/13789))
- It’s now possible to delete volume folders using the “Delete” asset action. ([#13086](https://github.com/craftcms/cms/discussions/13086))
- Date range condition rules are now inclusive of their end dates. ([#13435](https://github.com/craftcms/cms/issues/13435))
- Custom field condition rules now show their field handles, for users with the “Show field handles in edit forms” preference enabled. ([#13300](https://github.com/craftcms/cms/pull/13300))
- Element conditions now include condition rules for fields with duplicate names, for users with the “Show field handles in edit forms” preference enabled. ([#13300](https://github.com/craftcms/cms/pull/13300))
- Improved element search performance. ([#14055](https://github.com/craftcms/cms/pull/14055))
- Improved the performance of large editable tables. ([#13852](https://github.com/craftcms/cms/issues/13852))

### Administration
- Edit Field pages now have a “Save and add another” action. ([#13865](https://github.com/craftcms/cms/discussions/13865))
- Added the `disabledUtilities` config setting. ([#14044](https://github.com/craftcms/cms/discussions/14044))
- Added the `showFirstAndLastNameFields` config setting. ([#14097](https://github.com/craftcms/cms/pull/14097))
- `resave` commands now pass an empty string (`''`) to fields’ `normalizeValue()` methods when `--to` is set to `:empty:`. ([#13951](https://github.com/craftcms/cms/issues/13951))
- The `sections/create` command now supports `--name`, `--handle`, `--type`, `--no-versioning`, `--uri-format`, and `--template` options, and can now be run non-interactively. ([#13864](https://github.com/craftcms/cms/discussions/13864))
- The `index-assets/one` and `index-assets/all` commands now accept a `--delete-empty-folders` option. ([#13947](https://github.com/craftcms/cms/discussions/13947))

### Extensibility
- Added partial support for field types storing data in JSON columns (excluding MariaDB). ([#13916](https://github.com/craftcms/cms/issues/13916))
- Added `craft\base\conditions\ConditionRuleInterface::getLabelHint()`.
- Added `craft\helpers\AdminTable::moveToPage()`. ([#14051](https://github.com/craftcms/cms/pull/14051))
- Added `craft\helpers\App::dbMutexConfig()`.
- Added `craft\helpers\ElementHelper::searchableAttributes()`.
- Added `craft\services\Elements::setElementUri()`.
- Added `craft\services\Elements::EVENT_SET_ELEMENT_URI`. ([#13930](https://github.com/craftcms/cms/discussions/13930))
- Added `craft\services\Search::createDbQuery()`.
- `craft\base\MemoizableArray` now supports passing a normalizer method to the constructor, which will be lazily applied to each array item once, only if returned by `all()` or `firstWhere()`. ([#14104](https://github.com/craftcms/cms/pull/14104))
- `craft\elements\actions\DeleteAssets` is no longer deprecated.
- `craft\helpers\ArrayHelper::firstWhere()` now has a `$valueKey` argument, which can be passed a variable by reference that should be set to the resulting value’s key in the array.
- Deprecated `craft\helpers\App::mutexConfig()`.
- Added `Craft.FormObserver`. ([#14114](https://github.com/craftcms/cms/pull/14114))
- Admin tables now have `footerActions`, `moveToPageAction`, `onCellClicked`, `onCellDoubleClicked`, `onRowClicked`, `onRowDoubleClicked`, and `paginatedReorderAction` settings. ([#14051](https://github.com/craftcms/cms/pull/14051))

### System
- “Updating search indexes” jobs are no longer queued when saving elements with change tracking enabled, if no searchable fields or attributes were changed. ([#13917](https://github.com/craftcms/cms/issues/13917))
- `queue/get-job-info` action requests no longer create a mutex lock.
- The `mutex` driver is now set to `yii\mutex\MysqlMutex` or `yii\mutex\PgsqlMutex` by default, once again. ([#14102](https://github.com/craftcms/cms/pull/14102))

## 4.5.14 - 2024-01-02

- Improved the performance of input namespacing.
- The Licensing Issues alert now includes a “Refresh” button. ([#14080](https://github.com/craftcms/cms/pull/14080))
- `relatedToAssets`, `relatedToCategories`, `relatedToEntries`, `relatedToTags`, and `relatedToUsers` are now reserved user field handles. ([#14075](https://github.com/craftcms/cms/issues/14075))
- `craft\services\Security::$sensitiveKeywords` is no longer case-sensitive. ([#14064](https://github.com/craftcms/cms/discussions/14064))
- Fixed a bug where the `index-assets/cleanup` command accepted `--cache-remote-images`, `--create-missing-assets`, and `--delete-missing-assets` options, even though they didn’t do anything.
- Fixed a bug where automatically-created relations could be lost when a new site was added to an entry. ([#14065](https://github.com/craftcms/cms/issues/14065))
- Fixed a bug where `craft\web\Request::getIsPreview()` was returning `true` for requests with expired tokens. ([#14066](https://github.com/craftcms/cms/discussions/14066))
- Fixed a bug where asset conflict resolution modals were closing prematurely if there were multiple conflicts. ([#14045](https://github.com/craftcms/cms/issues/14045))
- Fixed a bug where meta fields weren’t showing change indicators.
- Fixed a bug where the `index-assets/one` command was overly-destructive when run with a subpath and the `--delete-missing-assets` option. ([#14087](https://github.com/craftcms/cms/issues/14087))
- Fixed a privilege escalation vulnerability.

## 4.5.13 - 2023-12-15

- Address fields now have the appropriate `autocomplete` values when editing an address that belongs to the current user. ([#13938](https://github.com/craftcms/cms/pull/13938))
- The `|markdown` and `|md` filters now accept an `encode` argument, which can be set to `true` to HTML-encode the content before parsing it as Markdown.
- Added the `pre-encoded` Markdown flavor, which can be used when the content has already been HTML-encoded.
- Added `craft\elements\Address::getBelongsToCurrentUser()`.
- Fixed a bug where `{% namespace %}` tags weren’t respecting namespaces set to `0`. ([#13943](https://github.com/craftcms/cms/issues/13943))
- Fixed an error that could occur when using a custom asset uploader. ([#14029](https://github.com/craftcms/cms/pull/14029))
- Fixed an error that could occur when saving an asset using `SCENARIO_CREATE`, if `Asset::$tempFilePath` wasn’t set. ([#14041](https://github.com/craftcms/cms/pull/14041))
- Fixed a bug where some HTML entities within Tip and Warning field layout elements colud get double-encoded. ([#13959](https://github.com/craftcms/cms/issues/13959))
- Fixed an infinite recursion bug. ([#14033](https://github.com/craftcms/cms/issues/14033))

## 4.5.12 - 2023-12-12

- It’s no longer possible to dismiss asset conflict resolution modals by pressing <kbd>Esc</kbd> or clicking outside of the modal. ([#14002](https://github.com/craftcms/cms/issues/14002))
- Improved performance for sites with lots of custom fields in non-global contexts. ([#13992](https://github.com/craftcms/cms/issues/13992))
- Username, Full Name, and Email fields now have the appropriate `autocomplete` values when editing the current user. ([#13941](https://github.com/craftcms/cms/pull/13941))
- Queue job info is now broadcasted to other browser tabs opened to the same control panel. ([#13990](https://github.com/craftcms/cms/issues/13990))
- Volumes’ Asset Filesystem settings now list filesystems that are already selected by another volume, as disabled options. ([#14004](https://github.com/craftcms/cms/pull/14004))
- Added `craft\db\Connection::onAfterTransaction()`.
- Added `craft\errors\MutexException`. ([#13985](https://github.com/craftcms/cms/pull/13985))
- Added `craft\fieldlayoutelements\TextField::$inputType`. ([#13988](https://github.com/craftcms/cms/issues/13988))
- Deprecated `craft\fieldlayoutelements\TextField::$type`. `$inputType` should be used instead. ([#13988](https://github.com/craftcms/cms/issues/13988))
- Fixed a bug where WebP image transforms weren’t respecting transform quality settings. ([#13998](https://github.com/craftcms/cms/issues/13998))
- Fixed a bug where `craft\base\ApplicationTrait::onAfterRequest()` callbacks weren’t necessarily triggered if an `EVENT_AFTER_REQUEST` handler got in the way.
- Fixed a bug where keyboard shortcuts could stop working. ([#14011](https://github.com/craftcms/cms/issues/14011))
- Fixed a bug where the `craft\services\Elements::EVENT_AUTHORIZE_VIEW` event wasn’t always triggered when editing elements. ([#13981](https://github.com/craftcms/cms/issues/13981))
- Fixed a bug that prevented Live Preview from opening for edited entries, when the `autosaveDrafts` config setting was disabled. ([#13921](https://github.com/craftcms/cms/issues/13921))
- Fixed a bug where JavaScript-based slug generation wasn’t working consistently with PHP. ([#13971](https://github.com/craftcms/cms/pull/13971))
- Fixed a bug where asset upload failure notifications could be ambiguous if a server connection issue occurred. ([#14003](https://github.com/craftcms/cms/issues/14003))
- Fixed a “Changes to the project config are not possible while in read-only mode.” error that could occur when adimn changes were disallowed. ([#14018](https://github.com/craftcms/cms/issues/14018))
- Fixed a bug where it was possible to create a volume without a filesystem selected. ([#14004](https://github.com/craftcms/cms/pull/14004))
- Fixed a privilege escalation vulnerability.

## 4.5.11.1 - 2023-11-23

- Fixed a PHP error that occurred due to a conflict with psr/log v3. ([#13963](https://github.com/craftcms/cms/issues/13963))

## 4.5.11 - 2023-11-16

- Date fields with “Show Time Zone” enabled will now remember IANA-formatted time zones set via GraphQL. ([#13893](https://github.com/craftcms/cms/issues/13893))
- Added `craft\gql\types\DateTime::$setToSystemTimeZone`.
- `craft\gql\types\DateTime` now supports JSON-encoded objects with `date`, `time`, and `timezone` keys.
- `craft\web\Response::setCacheHeaders()` now includes the `public` directive in the `Cache-Control` header. ([#13922](https://github.com/craftcms/cms/pull/13922))
- Fixed a bug where <kbd>↑</kbd> and <kbd>↓</kbd> key presses would set focus to disabled menu options. ([#13911](https://github.com/craftcms/cms/issues/13911))
- Fixed a bug where elements’ `localized` GraphQL field wasn’t returning any results for drafts or revisions. ([#13924](https://github.com/craftcms/cms/issues/13924))
- Fixed a bug where dropdown option labels within Table fields weren’t getting translated. ([#13914](https://github.com/craftcms/cms/issues/13914))
- Fixed a bug where “Updating search indexes” jobs were getting queued for Matrix block revisions. ([#13917](https://github.com/craftcms/cms/issues/13917))
- Fixed a bug where control panel resources weren’t getting published on demand. ([#13935](https://github.com/craftcms/cms/issues/13935))
- Fixed privilege escalation vulnerabilities.

## 4.5.10 - 2023-11-07

- Added the `db/drop-table-prefix` command.
- Top-level disabled related/nested elements are now included in “Extended” element exports. ([#13496](https://github.com/craftcms/cms/issues/13496))
- Related element validation is no longer recursive. ([#13904](https://github.com/craftcms/cms/issues/13904))
- Addresses’ owner elements are now automatically set on them during initialization, if they were queried with the `owner` address query param.
- Entry Title fields are no longer shown when “Show the Title field” is disabled and there’s a validation error on the `title` attribute. ([#13876](https://github.com/craftcms/cms/issues/13876))
- Improved the reliability of image dimension detection. ([#13886](https://github.com/craftcms/cms/pull/13886))
- The default backup command for PostgreSQL no longer passes in `--column-inserts` to `pg_dump`.
- Log contexts now include the environment name. ([#13882](https://github.com/craftcms/cms/pull/13882))
- Added `craft\web\AssetManager::$cacheSourcePaths`.
- Fixed a bug where disclosure menus could be positioned off-screen on mobile.
- Fixed a bug where element edit pages could show a context menu when it wasn’t necessary.
- Fixed a bug where the “Delete entry for this site” action wasn’t deleting the canonical entry for the selected site, when editing a provisional draft.
- Fixed an error that occurred when cropping an image that was missing its dimension info. ([#13884](https://github.com/craftcms/cms/issues/13884))
- Fixed an error that occurred if a filesystem didn’t have any settings. ([#13883](https://github.com/craftcms/cms/pull/13883))
- Fixed a bug where related element validation wansn’t ensuring that related elements were loaded in the same site as the source element when possible. ([#13907](https://github.com/craftcms/cms/issues/13907))
- Fixed a bug where sites weren’t always getting queried in the same order, if multiple sites’ `sortOrder` values were the same. ([#13896](https://github.com/craftcms/cms/issues/13896))

## 4.5.9 - 2023-10-23

- Fixed a bug where it was possible to change the status for entries that didn’t show the Status field, via bulk editing. ([#13854](https://github.com/craftcms/cms/issues/13854))
- Fixed a PHP error that could occur when editing elements via slideouts. ([#13867](https://github.com/craftcms/cms/issues/13867))
- Fixed an error that could occur if no `storage/` folder existed.

## 4.5.8 - 2023-10-20

- Improved the styling and accessibility of revision pages. ([#13857](https://github.com/craftcms/cms/pull/13857), [#13850](https://github.com/craftcms/cms/issues/13850))
- Added the `focalPoint` argument to asset save mutations. ([#13846](https://github.com/craftcms/cms/discussions/13846))
- The `up` command now accepts a `--no-backup` option.
- `{% cache %}` tags now store any `<meta>` tags registered with `yii\web\View::registerMetaTag()`. ([#13832](https://github.com/craftcms/cms/issues/13832))
- Added `craft\errors\ExitException`.
- Added `craft\web\View::startMetaTagBuffer()`.
- Added `craft\web\View::clearMetaTagBuffer()`.
- Added support for modifying the application config via a global `craft_modify_app_config()` function. ([#13855](https://github.com/craftcms/cms/pull/13855))
- Fixed a bug where `{% exit %}` tags without a status code weren’t outputting any HTML that had already been output in the template. ([#13848](https://github.com/craftcms/cms/discussions/13848))
- Fixed a bug where it wasn’t possible to Ctrl/Command-click on multiple elements to select them. ([#13853](https://github.com/craftcms/cms/issues/13853))

## 4.5.7 - 2023-10-17

- Field containers are no longer focusable unless a corresponding validation message is clicked on. ([#13782](https://github.com/craftcms/cms/issues/13782))
- Improved element save performance.
- Added `pgpassword` and `pwd` to the list of keywords that Craft will look for when determining whether a value is sensitive and should be redacted from logs, etc.
- Added `craft\events\DefineCompatibleFieldTypesEvent`.
- Added `craft\services\Fields::EVENT_DEFINE_COMPATIBLE_FIELD_TYPES`. ([#13793](https://github.com/craftcms/cms/discussions/13793))
- Added `craft\web\assets\inputmask\InputmaskAsset`.
- `craft\web\Request::accepts()` now supports wildcard (e.g. `application/*`). ([#13759](https://github.com/craftcms/cms/issues/13759))
- `Craft.ElementEditor` instances are now configured with an `elementId` setting, which is kept up-to-date when a provisional draft is created. ([#13795](https://github.com/craftcms/cms/discussions/13795))
- Added `Garnish.isPrimaryClick()`.
- Fixed a bug where relational fields’ element selector modals weren’t always getting set to the correct site per the field’s “Relate entries from a specific site?” setting. ([#13750](https://github.com/craftcms/cms/issues/13750))
- Fixed a bug where Dropdown fields weren’t visible when viewing revisions and other static forms. ([#13753](https://github.com/craftcms/cms/issues/13753), [craftcms/commerce#3270](https://github.com/craftcms/commerce/issues/3270))
- Fixed a bug where the `defaultDirMode` config setting wasn’t being respected when the `storage/runtime/` and `storage/logs/` folders were created. ([#13756](https://github.com/craftcms/cms/issues/13756))
- Fixed a bug where the “Save and continue editing” action wasn’t working on Edit User pages if they contained a Money field. ([#13760](https://github.com/craftcms/cms/issues/13760))
- Fixed a bug where relational fields’ validation messages weren’t using the actual field name. ([#13807](https://github.com/craftcms/cms/issues/13807))
- Fixed a bug where element editor slideouts were appearing behind element selector modals within Live Preview. ([#13798](https://github.com/craftcms/cms/issues/13798))
- Fixed a bug where element URIs weren’t getting updated for propagated sites automatically. ([#13812](https://github.com/craftcms/cms/issues/13812))
- Fixed a bug where dropdown input labels could overflow out of their containers. ([#13817](https://github.com/craftcms/cms/issues/13817))
- Fixed a bug where the `transformGifs` and `transformSvgs` config settings weren’t always being respected when using `@transform` GraphQL directives. ([#13808](https://github.com/craftcms/cms/issues/13808))
- Fixed a bug where Composer operations were sorting `require` packages differently than how Composer does it natively, when `config.sort-packages` was set to `true`. ([#13806](https://github.com/craftcms/cms/issues/13806))
- Fixed a MySQL error that could occur when creating a Plain Text field with a high charcter limit. ([#13781](https://github.com/craftcms/cms/pull/13781))
- Fixed a bug where entries weren’t always being treated as live for View and Preview buttons, when editing a non-primary site. ([#13746](https://github.com/craftcms/cms/issues/13746))
- Fixed a bug where Ctrl-clicks were being treated as primary clicks in some browsers. ([#13823](https://github.com/craftcms/cms/issues/13823))
- Fixed a bug where some language options were showing “false” hints. ([#13837](https://github.com/craftcms/cms/issues/13837))
- Fixed a bug where Craft was tracking changes to elements when they were being resaved. ([#13761](https://github.com/craftcms/cms/issues/13761))
- Fixed a bug where sensitive keywords weren’t getting redacted from log contexts.
- Fixed RCE vulnerabilities.

## 4.5.6.1 - 2023-09-27

- Crossdomain JavaScript resources are now loaded via a proxy action.
- Fixed JavaScript errors that could occur after loading new UI components over Ajax. ([#13751](https://github.com/craftcms/cms/issues/13751))

## 4.5.6 - 2023-09-26

- When slideouts are opened within Live Preview, they now slide up over the editor pane, rather than covering the preview pane. ([#13739](https://github.com/craftcms/cms/pull/13739))
- Cross-site validation now only involves fields which were actually modified in the element save. ([#13675](https://github.com/craftcms/cms/discussions/13675))
- Row headings within Table fields now get statically translated. ([#13703](https://github.com/craftcms/cms/discussions/13703))
- Element condition settings within field layout components now display a warning if the `autosaveDrafts` config setting is disabled. ([#12348](https://github.com/craftcms/cms/issues/12348))
- Added the `resave/addresses` command. ([#13720](https://github.com/craftcms/cms/discussions/13720))
- The `resave/matrix-blocks` command now supports an `--owner-id` option.
- Added `craft\helpers\App::phpExecutable()`.
- `craft\helpers\Component::createComponent()` now filters out `as X` and `on X` keys from the component config.
- `craft\services\Announcements::push()` now has an `$adminsOnly` argument. ([#13728](https://github.com/craftcms/cms/discussions/13728))
- `Craft.appendHeadHtml()` and `appendBodyHtml()` now load external scripts asynchronously, and return promises.
- Improved the reliability of Composer operations when PHP is running via FastCGI. ([#13681](https://github.com/craftcms/cms/issues/13681))
- Fixed a bug where it wasn’t always possible to create new entries from custom sources which were limited to one section.
- Fixed a bug where relational fields weren’t factoring in cross-site elements when enforcing their “Min Relations”, “Max Relations”, and “Validate related entries” settings. ([#13699](https://github.com/craftcms/cms/issues/13699))
- Fixed a bug where pagination wasn’t working for admin tables, if the `onQueryParams` callback method wasn’t set. ([#13677](https://github.com/craftcms/cms/issues/13677))
- Fixed a bug where relations within Matrix blocks weren’t getting restored when restoring a revision’s content. ([#13626](https://github.com/craftcms/cms/issues/13626))
- Fixed a bug where the filesystem and volume-creation slideouts could keep reappearing if canceled. ([#13707](https://github.com/craftcms/cms/issues/13707))
- Fixed an error that could occur when reattempting to update to Craft 4.5. ([#13714](https://github.com/craftcms/cms/issues/13714))
- Fixed a bug where date and time inputs could be parsed incorrectly, if the user’s formatting locale wasn’t explicitly set, or it changed between page load and form submit. ([#13731](https://github.com/craftcms/cms/issues/13731))
- Fixed JavaScript errors that could occur when control panel resources were being loaded from a different domain. ([#13715](https://github.com/craftcms/cms/issues/13715))
- Fixed a PHP error that occurred if the `CRAFT_DOTENV_PATH` environment variable was set, or a console command was executed with the `--dotenvPath` option. ([#13725](https://github.com/craftcms/cms/issues/13725))
- Fixed a bug where long element titles weren’t always getting truncated in the control panel. ([#13718](https://github.com/craftcms/cms/issues/13718))
- Fixed a bug where checkboxes could be preselected if they had an empty value. ([#13710](https://github.com/craftcms/cms/issues/13710))
- Fixed a bug where links in validation summaries weren’t working if the offending field was in a collapsed Matrix block. ([#13708](https://github.com/craftcms/cms/issues/13708))
- Fixed a bug where cross-site validation could apply even if `craft\services\Elements::saveElement()` was called with `$runValidation` set to `false`.
- Fixed some wonky scrolling behavior on pages where the details pane was shorter than the content pane. ([#13637](https://github.com/craftcms/cms/issues/13637))
- Fixed a division by zero error. ([#13712](https://github.com/craftcms/cms/issues/13712))
- Fixed an RCE vulnerability.

## 4.5.5 - 2023-09-14

- Added the `maxGraphqlBatchSize` config setting. ([#13693](https://github.com/craftcms/cms/issues/13693))
- Fixed a bug where page sidebars and detail panes weren’t scrolling properly if their height was greater than the main content pane height. ([#13637](https://github.com/craftcms/cms/issues/13637))
- Fixed an error that could occur when changing a field’s type, if a backup table needed to be created to store the old field values. ([#13669](https://github.com/craftcms/cms/issues/13669))
- Fixed a bug where it wasn’t possible to save blank Dropdown values. ([#13695](https://github.com/craftcms/cms/issues/13695))

## 4.5.4 - 2023-09-12

- Added the `@stripTags` and `@trim` GraphQL directives. ([#9971](https://github.com/craftcms/cms/discussions/9971))
- Added `SK` to the list of keywords that Craft will look for when determining whether a value is sensitive and should be redacted from logs, etc. ([#3619](https://github.com/craftcms/cms/issues/3619))
- Improved the scrolling behavior for page sidebars and detail panes. ([#13637](https://github.com/craftcms/cms/issues/13637))
- Filesystem edit pages now have a “Save and continue editing” alternative submit action, and the <kbd>Command</kbd>/<kbd>Ctrl</kbd> + <kbd>S</kbd> keyboard shortcut now redirects back to the edit page. ([#13658](https://github.com/craftcms/cms/pull/13658)) 
- Attribute labels are no longer surrounded by asterisks for front-end validation messages. ([#13640](https://github.com/craftcms/cms/issues/13640))
- The `|replace` Twig filter now has a `regex` argument, which can be set to `false` to disable regular expression parsing. ([#13642](https://github.com/craftcms/cms/discussions/13642))
- Added `craft\events\DefineUserGroupsEvent`.
- Added `craft\services\Users::EVENT_DEFINE_DEFAULT_USER_GROUPS`. ([#12283](https://github.com/craftcms/cms/issues/12283))
- Added `craft\services\Users::getDefaultUserGroups()`.
- `craft\events\UserAssignGroupEvent` now extends `DefineUserGroupsEvent`, giving it a new `$userGroups` property.
- `craft\helpers\DateTimeHelper::toDateTime()` now supports `DateTimeImmutable` values. ([#13656](https://github.com/craftcms/cms/issues/13656))
- `craft\web\Response::setCacheHeaders()` no longer includes `public` in the `Cache-Control` header when `$overwrite` is `false`. ([#13676](https://github.com/craftcms/cms/issues/13676))
- Deprecated `craft\events\UserAssignGroupEvent`. `DefineUserGroupsEvent` should be used instead.
- Fixed a bug where the “Active Trials” section in the Plugin Store cart modal wasn’t listing plugins in trial. ([#13661](https://github.com/craftcms/cms/issues/13661))
- Fixed a bug where changed fields weren’t being tracked properly when applying a draft for a multi-site entry.
- `craft\services\Elements::duplicateElement()` now supports passing a `siteAttributes` array to the `$attributes` argument, for setting site-specific attributes.
- Fixed an error that could occur when executing a GraphQL query with fragments. ([#13622](https://github.com/craftcms/cms/issues/13622))
- Fixed a bug where addresses queried via GraphQL had a `photo` field.
- Fixed a bug where boolean environment variables weren’t always getting the correct value indicators within Selectize fields. ([#13613](https://github.com/craftcms/cms/issues/13613))
- Fixed a bug where some system icons were getting black backgrounds when displayed within Vue apps. ([#13632](https://github.com/craftcms/cms/issues/13632))
- Fixed a bug where the user and address field layouts were getting new UUIDs each time they were saved. ([#13588](https://github.com/craftcms/cms/issues/13588))
- Fixed an error that could occur if a Money field was set to an array without a `value` key. ([#13648](https://github.com/craftcms/cms/pull/13648))
- Fixed a bug where relations weren’t getting restored when restoring a revision’s content. ([#13626](https://github.com/craftcms/cms/issues/13626))
- Fixed a bug where “Entry Type” fields were showing `typeId` labels for admin users with “Show field handles in edit forms” enabled. ([#13627](https://github.com/craftcms/cms/issues/13627))
- Fixed a bug where Lightswitch fields with only one label weren’t getting the correct padding on the unlabelled side of the container. ([#13629](https://github.com/craftcms/cms/issues/13629))
- Fixed a bug where the `transformGifs` and `transformSvgs` config settings weren’t always being respected. ([#13624](https://github.com/craftcms/cms/issues/13624), [#13635](https://github.com/craftcms/cms/issues/13635))
- Fixed a bug where filesystems weren’t requiring the “Base URL” setting to be set. ([#13657](https://github.com/craftcms/cms/pull/13657))
- Fixed a bug where applying a draft could redirect to the “Current” revision on a different site, if a new site had been added on the draft. ([#13668](https://github.com/craftcms/cms/pull/13668))
- Fixed an error that could occur when changing a field’s type, if a backup table needed to be created to store the old field values. ([#13669](https://github.com/craftcms/cms/issues/13669))
- Fixed a bug where Matrix blocks that were initially created for a newly-added site within a draft could be lost when applying the draft. ([#13670](https://github.com/craftcms/cms/pull/13670))
- Fixed a bug where `fill` transform properties weren’t being passed along by `craft\elements\Asset::getUrlsBySize()` and `getSrcset()`. ([#13650](https://github.com/craftcms/cms/issues/13650))
- Fixed a bug where SVG asset icons weren’t visible in Safari. ([#13685](https://github.com/craftcms/cms/issues/13685))
- Fixed two RCE vulnerabilities.

## 4.5.3 - 2023-08-29

- Fixed a bug where custom fields could be marked as changed within element editor slideouts, if they modified their input values on initialization. ([craftcms/ckeditor#128](https://github.com/craftcms/ckeditor/issues/128))
- Fixed a bug where elements were getting saved a second time after being converted to a provisional draft within a slideout. ([#13604](https://github.com/craftcms/cms/issues/13604))
- Fixed a JavaScript error. ([#13605](https://github.com/craftcms/cms/issues/13605))
- Fixed support for storing PHP session info in the database on PostgreSQL.
- Fixed a bug where search inputs within element selector modals weren’t getting focus rings.
- Fixed a bug where boolean menu inputs were initially treating `null` values as `true`.
- Fixed a bug where boolean menu inputs weren’t toggling other fields. ([#13613](https://github.com/craftcms/cms/issues/13613))
- Fixed a bug where `Craft.namespaceId()` wasn’t working properly if the namespace ended in a `]` character.
- Fixed a bug where the `|replace` Twig filter wasn’t identifying regular expressions that contained escaped slashes. ([#13618](https://github.com/craftcms/cms/issues/13618))
- Fixed a bug where entries that were cloned from a provisional draft weren’t getting propagated to other sites initially. ([#13599](https://github.com/craftcms/cms/issues/13599))
- Fixed an error that could occur when cloning a multi-site provisional draft that contained nested Matrix/Neo/Super Table blocks.

## 4.5.2 - 2023-08-24

- `craft\helpers\UrlHelper::buildQuery()` is no longer deprecated. ([#12796](https://github.com/craftcms/cms/issues/12796))
- Fixed a bug where control panel notifications weren’t always closing automatically if they contained interactive elements. ([#13591](https://github.com/craftcms/cms/issues/13591))
- Fixed a bug where default user avatars were getting black backgrounds when displayed within Vue apps. ([#13597](https://github.com/craftcms/cms/issues/13597))
- Fixed a bug where the Username and Email fields weren’t required for public registrations forms, if “Deactivate users by default” was enabled. ([#13596](https://github.com/craftcms/cms/issues/13596))
- Fixed a bug where switching sites when editing a global site wasn’t working. ([#12796](https://github.com/craftcms/cms/issues/12796), [#13603](https://github.com/craftcms/cms/issues/13603))
- Fixed a bug where page shortcuts weren’t working after a related element was saved via a slideout. ([#13601](https://github.com/craftcms/cms/issues/13601))

## 4.5.1 - 2023-08-23

- Control panel notifications no longer block page keyboard shortcuts. ([#13591](https://github.com/craftcms/cms/issues/13591))
- `Garnish.uiLayerManager.addLayer()` now supports a `bubble` option, which allows non-matching keyboard shortcuts to bubble up to the parent layer.
- Fixed an error that could occur when Craft was performing a Composer operation, if no `HOME` environment variable was set for PHP. ([#13590](https://github.com/craftcms/cms/issues/13590))
- Fixed a bug where `craft\fields\Matrix::serializeValue()` was setting `fields` keys to a closure. ([#13592](https://github.com/craftcms/cms/issues/13592))
- Fixed a bug where time values weren’t saving properly for Greek locales. ([#9942](https://github.com/craftcms/cms/issues/9942))
- Fixed a bug where the “Status” lightswitch would always be enabled on edit pages for single-site elements. ([#13595](https://github.com/craftcms/cms/issues/13595))

## 4.5.0 - 2023-08-22

### Content Management
- Entry and category edit pages now show other authors who are currently editing the same element. ([#13420](https://github.com/craftcms/cms/pull/13420))
- Entry and category edit pages now display a notification when the element has been saved by another author. ([#13420](https://github.com/craftcms/cms/pull/13420))
- Entry and category edit pages now display a validation error summary at the top of the page, including a mention of errors from other sites. ([#11569](https://github.com/craftcms/cms/issues/11569), [#12125](https://github.com/craftcms/cms/pull/12125))
- Table fields can now have a “Row heading” column. ([#13231](https://github.com/craftcms/cms/pull/13231))
- Table fields now have a “Static Rows” setting. ([#13231](https://github.com/craftcms/cms/pull/13231))
- Table fields no longer show a heading row, if all heading values are blank. ([#13231](https://github.com/craftcms/cms/pull/13231))
- Element slideouts now show their sidebar content full-screen for elements without a field layout, rather than having an empty body. ([#13056](https://github.com/craftcms/cms/pull/13056), [#13053](https://github.com/craftcms/cms/issues/13053))
- Relational fields no longer track the previously-selected element(s) when something outside the field is clicked on. ([#13123](https://github.com/craftcms/cms/issues/13123))
- Element indexes now use field layouts’ overridden field labels, if all field layouts associated with an element source use the same label. ([#8903](https://github.com/craftcms/cms/discussions/8903))
- Element indexes now track souces’ filters in the URL, so they can be sharable and persisted when navigating back to the index page via the browser history. ([#13499](https://github.com/craftcms/cms/pull/13499))
- Users’ default thumbnails are now the user initials over a unique color gradient. ([#13511](https://github.com/craftcms/cms/pull/13511))
- Improved the styling and max height of Selectize inputs. ([#13065](https://github.com/craftcms/cms/discussions/13065), [#13176](https://github.com/craftcms/cms/pull/13176))
- Selectize inputs now support click-and-drag selection. ([#13273](https://github.com/craftcms/cms/discussions/13273))
- Selectize single-select inputs now automatically select the current value on focus. ([#13273](https://github.com/craftcms/cms/discussions/13273))
- It’s now possible to create new entries from entry select modals when a custom source is selected, if the source is configured to only show entries from one section. ([#11499](https://github.com/craftcms/cms/discussions/11499))
- The Entries index page now shows a primary “New entry” button when a custom source is selected, if the source is configured to only show entries from one section. ([#13390](https://github.com/craftcms/cms/discussions/13390))
- Invalid Dropdown fields now automatically select their default option and get marked as changed (if they have a default option). ([#13540](https://github.com/craftcms/cms/pull/13540))

### Accessibility
- Image assets’ thumbnails and `<img>` tags generated via `craft\element\Asset::getImg()` no longer use the assets’ titles as `alt` fallback values. ([#12854](https://github.com/craftcms/cms/pull/12854))
- Element index pages now have visually-hidden “Sources” headings for screen readers. ([#12961](https://github.com/craftcms/cms/pull/12961))
- Element metadata fields now have visually-hidden “Metadata” headings for screen readers. ([#12961](https://github.com/craftcms/cms/pull/12961))
- Structure elements within element indexes now convey their levels to screen readers. ([#13020](https://github.com/craftcms/cms/pull/13020))
- Non-image asset thumbnails in the control panel now have `alt` attributes set to the file extension. ([#12724](https://github.com/craftcms/cms/pull/12724))
- Improved copy-text buttons for screen readers. ([#13073](https://github.com/craftcms/cms/pull/13073))
- Improved the contrast of asset file type icons. ([#13262](https://github.com/craftcms/cms/pull/13262))

### Administration
- Added the “Slug Translation Method” setting to entry types. ([#8962](https://github.com/craftcms/cms/discussions/8962), [#13291](https://github.com/craftcms/cms/pull/13291))
- Added the “Show the Status field” setting to entry types. ([#12837](https://github.com/craftcms/cms/discussions/12837), [#13265](https://github.com/craftcms/cms/pull/13265))
- Added the `setup/cloud` command, which prepares a Craft install to be deployed to Craft Cloud.
- Added the `setup/message-tables` command, which can be run to set the project up for database-stored static translations via [DbMessageSource](https://www.yiiframework.com/doc/api/2.0/yii-i18n-dbmessagesource). ([#13542](https://github.com/craftcms/cms/pull/13542))
- Entry types created via the `entrify/global-set` command now have “Show the Status field” disabled by default. ([#12837](https://github.com/craftcms/cms/discussions/12837))
- Added the `defaultCountryCode` config setting. ([#13478](https://github.com/craftcms/cms/discussions/13478))
- Custom element sources can now be configured to only appear for certain sites. ([#13344](https://github.com/craftcms/cms/discussions/13344))
- The “My Account” page no longer shows a “Require a password reset on next login” checkbox.
- The Asset Indexes utility no longer shows the “Cache remote images” option on ephemeral environments. ([#13202](https://github.com/craftcms/cms/issues/13202))
- It’s now possible to configure UK addresses to show a “County” field. ([#13361](https://github.com/craftcms/cms/pull/13361))
- The “Login Page Logo” and “Site Icon” general settings’ image previews now have checkered backgrounds. ([#13210](https://github.com/craftcms/cms/discussions/13210), [#13229](https://github.com/craftcms/cms/pull/13229))
- Empty field layout tabs are no longer pruned out. ([#13132](https://github.com/craftcms/cms/issues/13132))
- `active`, `addresses`, `admin`, `email`, `friendlyName`, `locked`, `name`, `password`, `pending`, `suspended`, and `username` are now reserved user field handles. ([#13579](https://github.com/craftcms/cms/issues/13579))

### Development
- Added a new `_globals` global Twig variable for front-end templates, which can be used to store custom values in a global scope. ([#13050](https://github.com/craftcms/cms/pull/13050), [#12951](https://github.com/craftcms/cms/discussions/12951))
- The `|replace` Twig filter now supports passing in a hash with regular expression keys. ([#12956](https://github.com/craftcms/cms/issues/12956))
- `{% exit %}` tags now support passing a message after the status code. ([#13166](https://github.com/craftcms/cms/discussions/13166))
- Built-in element types’ GraphQL queries now support passing `null` to `relatedToAssets`, `relatedToEntries`, `relatedToUsers`, `relatedToCategories`, `relatedToTags`, and `relatedToAll` arguments. ([#7954](https://github.com/craftcms/cms/issues/7954))
- Elements now include custom field values when being iterated over, and when being merged. ([#13009](https://github.com/craftcms/cms/issues/13009))
- Dropdown and Radio Buttons fields now have a “Column Type” setting, which will be set to `varchar` for existing fields, and defaults to “Automatic” for new fields. ([#13025](https://github.com/craftcms/cms/pull/13025), [#12954](https://github.com/craftcms/cms/issues/12954))
- Successful `users/login` JSON responses now include information about the logged-in user. ([#13374](https://github.com/craftcms/cms/discussions/13374))

### Extensibility
- Filesystem types can now register custom file uploaders. ([#13313](https://github.com/craftcms/cms/pull/13313))
- When applying a draft, the canonical elements’ `getDirtyAttributes()` and `getDirtyFields()` methods now return the attribute names and field handles that were modified on the draft for save events. ([#12967](https://github.com/craftcms/cms/issues/12967))
- Admin tables can be configured to pass custom query params to the data endpoint. ([#13416](https://github.com/craftcms/cms/pull/13416))
- Admin tables can now be programatically reloaded. ([#13416](https://github.com/craftcms/cms/pull/13416))
- Admin table properties are now reactive. ([#13558](https://github.com/craftcms/cms/pull/13558), [#13520](https://github.com/craftcms/cms/discussions/13520))
- Native element sources can now define a `defaultFilter` key, which defines the default filter condition that should be applied when the source is selected. ([#13499](https://github.com/craftcms/cms/pull/13499))
- Added `craft\addresses\SubdivisionRepository`. ([#13361](https://github.com/craftcms/cms/pull/13361))
- Added `craft\base\Element::showStatusField()`. ([#13265](https://github.com/craftcms/cms/pull/13265))
- Added `craft\base\Element::thumbSvg()`. ([#13262](https://github.com/craftcms/cms/pull/13262))
- Added `craft\base\ElementInterface::getIsSlugTranslatable()`.
- Added `craft\base\ElementInterface::getSlugTranslationDescription()`.
- Added `craft\base\ElementInterface::getSlugTranslationKey()`.
- Added `craft\base\ElementInterface::getThumbHtml()`.
- Added `craft\base\ElementInterface::modifyCustomSource()`.
- Added `craft\base\ElementInterface::setDirtyFields()`.
- Added `craft\base\ElementInterface::setFieldValueFromRequest()`. ([#12935](https://github.com/craftcms/cms/issues/12935))
- Added `craft\base\FieldInterface::normalizeValueFromRequest()`. ([#12935](https://github.com/craftcms/cms/issues/12935))
- Added `craft\base\FieldLayoutProviderInterface`. ([#13250](https://github.com/craftcms/cms/pull/13250))
- Added `craft\base\FsInterface::getShowHasUrlSetting()`. ([#13224](https://github.com/craftcms/cms/pull/13224))
- Added `craft\base\FsInterface::getShowUrlSetting()`. ([#13224](https://github.com/craftcms/cms/pull/13224))
- Added `craft\base\FsTrait::$showHasUrlSetting`. ([#13224](https://github.com/craftcms/cms/pull/13224))
- Added `craft\base\FsTrait::$showUrlSetting`. ([#13224](https://github.com/craftcms/cms/pull/13224))
- Added `craft\behaviors\EventBehavior`. ([#13502](https://github.com/craftcms/cms/discussions/13502))
- Added `craft\controllers\AssetsControllerTrait`.
- Added `craft\elements\db\ElementQuery::EVENT_BEFORE_POPULATE_ELEMENT`.
- Added `craft\events\AssetBundleEvent`.
- Added `craft\events\DefineAddressSubdivisionsEvent`. ([#13361](https://github.com/craftcms/cms/pull/13361))
- Added `craft\events\MoveElementEvent::$action`. ([#13429](https://github.com/craftcms/cms/pull/13429))
- Added `craft\events\MoveElementEvent::$targetElementId`. ([#13429](https://github.com/craftcms/cms/pull/13429))
- Added `craft\events\MoveElementEvent::getTargetElement()`. ([#13429](https://github.com/craftcms/cms/pull/13429))
- Added `craft\gql\GqlEntityRegistry::getOrCreate()`. ([#13354](https://github.com/craftcms/cms/pull/13354))
- Added `craft\helpers\Assets::iconSvg()`.
- Added `craft\helpers\StringHelper::escapeShortcodes()`. ([#12935](https://github.com/craftcms/cms/issues/12935))
- Added `craft\helpers\StringHelper::unescapeShortcodes()`. ([#12935](https://github.com/craftcms/cms/issues/12935))
- Added `craft\models\FieldLayout::$provider`. ([#13250](https://github.com/craftcms/cms/pull/13250))
- Added `craft\services\Addresses::$formatter`, which can be used to override the default address formatter. ([#13242](https://github.com/craftcms/cms/pull/13242), [#12615](https://github.com/craftcms/cms/discussions/12615))
- Added `craft\services\Addresses::EVENT_DEFINE_ADDRESS_SUBDIVISIONS`. ([#13361](https://github.com/craftcms/cms/pull/13361))
- Added `craft\services\Addresses::defineAddressSubdivisions()`. ([#13361](https://github.com/craftcms/cms/pull/13361))
- Added `craft\services\Elements::collectCacheInfoForElement()`.
- Added `craft\services\Elements::getRecentActivity()`. ([#13420](https://github.com/craftcms/cms/pull/13420))
- Added `craft\services\Elements::trackActivity()`. ([#13420](https://github.com/craftcms/cms/pull/13420))
- Added `craft\services\ProjectConfig::$cacheDuration`. ([#13164](https://github.com/craftcms/cms/issues/13164))
- Added `craft\services\Structures::ACTION_APPEND`. ([#13429](https://github.com/craftcms/cms/pull/13429))
- Added `craft\services\Structures::ACTION_PLACE_AFTER`. ([#13429](https://github.com/craftcms/cms/pull/13429))
- Added `craft\services\Structures::ACTION_PLACE_BEFORE`. ([#13429](https://github.com/craftcms/cms/pull/13429))
- Added `craft\services\Structures::ACTION_PREPEND`. ([#13429](https://github.com/craftcms/cms/pull/13429))
- Added `craft\services\Structures::EVENT_AFTER_INSERT_ELEMENT`. ([#13429](https://github.com/craftcms/cms/pull/13429))
- Added `craft\services\Structures::EVENT_BEFORE_INSERT_ELEMENT`. ([#13429](https://github.com/craftcms/cms/pull/13429))
- Added `craft\web\Controller::EVENT_DEFINE_BEHAVIORS`. ([#13477](https://github.com/craftcms/cms/pull/13477))
- Added `craft\web\Controller::defineBehaviors()`. ([#13477](https://github.com/craftcms/cms/pull/13477))
- Added `craft\web\CpScreenResponseBehavior::$errorSummary`, `errorSummary()`, and `errorSummaryTemplate()`. ([#12125](https://github.com/craftcms/cms/pull/12125))
- Added `craft\web\CpScreenResponseBehavior::$pageSidebar`, `pageSidebar()`, and `pageSidebarTemplate()`. ([#13019](https://github.com/craftcms/cms/pull/13019), [#12795](https://github.com/craftcms/cms/issues/12795))
- Added `craft\web\CpScreenResponseBehavior::$slideoutBodyClass`.
- Added `craft\web\Response::$defaultFormatters`. ([#13541](https://github.com/craftcms/cms/pull/13541))
- Added `craft\web\View::EVENT_AFTER_REGISTER_ASSET_BUNDLE`.
- `craft\elements\actions\NewChild` is no longer triggerable on elements that have a `data-disallow-new-children` attribute. ([#13539](https://github.com/craftcms/cms/discussions/13539))
- `craft\elements\actions\SetStatus` is no longer triggerable on elements that have a `data-disallow-status` attribute.
- `craft\helpers\Cp::selectizeFieldHtml()`, `selectizeHtml()`, and `_includes/forms/selectize.twig` now support a `multi` param. ([#13176](https://github.com/craftcms/cms/pull/13176))
- `craft\helpers\Typecast::properties()` now supports backed enum values. ([#13371](https://github.com/craftcms/cms/pull/13371))
- `craft\services\Assets::getRootFolderByVolumeId()` now ensures the root folder actually exists, and caches its results internally, improving performance. ([#13297](https://github.com/craftcms/cms/issues/13297))
- `craft\services\Assets::getThumbUrl()` now has an `$iconFallback` argument, which can be set to `false` to prevent a file icon URL from being returned as a fallback for assets that don’t have image thumbnails.
- `craft\services\Assets::getAllDescendantFolders()` now has an `$asTree` argument. ([#13535](https://github.com/craftcms/cms/discussions/13535))
- `craft\services\Structures::EVENT_BEFORE_MOVE_ELEMENT` is now cancellable. ([#13429](https://github.com/craftcms/cms/pull/13429))
- `craft\validators\UniqueValidator` now supports setting an additional filter via the `filter` property. ([#12941](https://github.com/craftcms/cms/pull/12941))
- `craft\web\Response::setCacheHeaders()` now has `$duration` and `$overwrite` arguments.
- `craft\web\Response::setNoCacheHeaders()` now has an `$overwrite` argument.
- `craft\web\UrlManager` no longer triggers its `EVENT_REGISTER_CP_URL_RULES` and `EVENT_REGISTER_SITE_URL_RULES` events until the request is ready to be routed, making it safe to call `UrlManager::addRules()` from plugin/module constructors. ([#13109](https://github.com/craftcms/cms/issues/13109))
- Deprecated `craft\base\Element::EVENT_AFTER_MOVE_IN_STRUCTURE`. ([#13429](https://github.com/craftcms/cms/pull/13429))
- Deprecated `craft\base\Element::EVENT_BEFORE_MOVE_IN_STRUCTURE`. ([#13429](https://github.com/craftcms/cms/pull/13429))
- Deprecated `craft\base\Element::afterMoveInStructure()`. ([#13429](https://github.com/craftcms/cms/pull/13429))
- Deprecated `craft\base\Element::beforeMoveInStructure()`. ([#13429](https://github.com/craftcms/cms/pull/13429))
- Deprecated `craft\events\ElementStructureEvent`. ([#13429](https://github.com/craftcms/cms/pull/13429))
- Deprecated `craft\helpers\ArrayHelper::firstKey()`. `array_key_first()` should be used instead.
- Deprecated `craft\helpers\Assets::iconPath()`. `craft\helpers\Assets::iconSvg()` or `craft\elements\Asset::getThumbHtml()` should be used instead.
- Deprecated `craft\helpers\Assets::iconUrl()`.
- Deprecated `craft\helpers\UrlHelper::buildQuery()`. `http_build_query()` should be used instead.
- Deprecated `craft\services\Volumes::ensureTopFolder()`. `craft\services\Assets::getRootFolderByVolumeId()` should be used instead.
- Added `Craft.BaseUploader`. ([#13313](https://github.com/craftcms/cms/pull/13313))
- Added `Craft.createUploader()`. ([#13313](https://github.com/craftcms/cms/pull/13313))
- Added `Craft.registerUploaderClass()`. ([#13313](https://github.com/craftcms/cms/pull/13313))
- Added `Craft.Tooltip`.

### System
- Added support for setting environmental values in a “secrets” PHP file, identified by a `CRAFT_SECRETS_PATH` environment variable. ([#13283](https://github.com/craftcms/cms/pull/13283))
- Added support for the `CRAFT_LOG_ALLOW_LINE_BREAKS` environment variable. ([#13544](https://github.com/craftcms/cms/pull/13544))
- All generated URL param characters are now properly encoded. ([#12796](https://github.com/craftcms/cms/issues/12796))
- `migrate` commands besides `migrate/create` no longer create the migration directory if it doesn’t exist yet. ([#12732](https://github.com/craftcms/cms/pull/12732))
- When `content` table columns are resized, if any existing values are too long, all column data is now backed up into a new table, and the overflowing values are set to `null`. ([#13025](https://github.com/craftcms/cms/pull/13025))
- When `content` table columns are renamed, if an existing column with the same name already exists, the original column data is now backed up into a new table and then deleted from the `content` table. ([#13025](https://github.com/craftcms/cms/pull/13025))
- Plain Text and Table fields no longer convert emoji to shortcodes on PostgreSQL.
- Reduced the size of control panel Ajax request headers.
- Improved GraphQL performance. ([#13354](https://github.com/craftcms/cms/pull/13354))
- Fixed an error that occurred when exporting assets, if a subfolder was selected. ([#13570](https://github.com/craftcms/cms/issues/13570))
- Fixed a bug where icons within secondary buttons were illegible when active.
- Fixed a bug where the `|replace` filter was treating search strings as regular expressions even if they were invalid. ([#12956](https://github.com/craftcms/cms/issues/12956))
- Fixed a bug where user groups without “Edit users” permission were being granted “Assign users to [group name]” when upgrading to Craft 4.
- Fixed a bug where keyboard shortcuts weren’t getting reactivated when control panel notifications were dismissed. ([#13574](https://github.com/craftcms/cms/issues/13574))
- Fixed a bug where Plain Text and Table fields were converting posted shortcode-looking strings to emoji. ([#12935](https://github.com/craftcms/cms/issues/12935))
- Fixed a bug where `craft\elements\Asset::getUrl()` was returning invalid URLs for GIF and SVG assets within filesystems without base URLs, if the `transformGifs` or `transformSvgs` config settings were disabled. ([#13306](https://github.com/craftcms/cms/issues/13306))
- Fixed a bug where the GraphQL API wasn’t enforcing schema site selections for the requested site. ([#13346](https://github.com/craftcms/cms/pull/13346))
- Fixed a bug where PM times were getting converted to AM for Greek locales. ([#9942](https://github.com/craftcms/cms/issues/9942))
- Fixed a bug where <kbd>Command</kbd>/<kbd>Ctrl</kbd> + clicks on “New entry” button menu options would open the Entries index page in a new tab, and redirect to the Edit Entry page in the current tab. ([#13550](https://github.com/craftcms/cms/issues/13550))
- Fixed DB cache support for PostgreSQL.
- Updated Yii to 2.0.48.1. ([#13445](https://github.com/craftcms/cms/pull/13445))
- Loosened the Composer constraint to `^2.2.19`. ([#13396](https://github.com/craftcms/cms/discussions/13396))
- Internal Composer operations now use a bundled `composer.phar` file, rather than Composer’s PHP API. ([#13519](https://github.com/craftcms/cms/pull/13519))
- Updated Selectize to 0.15.2. ([#13273](https://github.com/craftcms/cms/discussions/13273))

## 4.4.17 - 2023-08-08

- `meta.__names__` values in the project config are now updated throughout the process of applying incoming project config changes, rather than at the end of the request.
- The `project-config/rebuild` command now rebuilds the `meta.__names__` array from scratch. ([#13456](https://github.com/craftcms/cms/issues/13456))
- Fixed a bug where `Craft.BaseElementIndexView::this.canSelectElement()` wasn’t getting applied for lazy-loaded elements.
- Fixed a bug where setting an element query’s `status` param to `archived` would always yield zero results. ([#13465](https://github.com/craftcms/cms/issues/13465))
- Fixed a bug where `update` commands could fail on some environments.
- Fixed a bug where element thumbnails weren’t getting loaded for expanded relational field previews within element indexes.
- Fixed an error that occurred when deleting a volume with a missing filesystem type.
- Fixed a bug where Color field values were illegible within selected element index rows.
- Fixed a bug where multi-site content could be overwritten when creating a draft. ([#13451](https://github.com/craftcms/cms/issues/13451))
- Fixed a bug where some nested component names weren’t getting deleted from the `meta.__names__` array in the project config. ([#13456](https://github.com/craftcms/cms/issues/13456))
- Fixed a bug where `craft\helpers\DateTimeHelper::toDateInterval()` didn’t support negative integers. ([#13463](https://github.com/craftcms/cms/pull/13463))
- Fixed a bug where admin tables were initially displaying an empty results message rather than a loading spinner, when the initial data was loading via Ajax. ([#13459](https://github.com/craftcms/cms/issues/13459))
- Fixed a bug where garbage collection could terminate prematurely if an exception was thrown when deleting a pending user. ([#13490](https://github.com/craftcms/cms/issues/13490))
- Fixed an error that occurred if the `purify` Twig filter was applied to a `null` value. ([#13495](https://github.com/craftcms/cms/issues/13495))
- Fixed an error that could occur if a console controller’s `runAction()` method returned `null`.
- Fixed a bug where image transforms weren’t respecting their `format` settings. ([#13493](https://github.com/craftcms/cms/issues/13493))
- Fixed an information disclosure vulnerability.

## 4.4.16.1 - 2023-07-19

- Fixed a bug where lightswitch inputs weren’t always stretching to fit their labels, when there was enough space for it. ([#13452](https://github.com/craftcms/cms/issues/13452))

## 4.4.16 - 2023-07-18

- The “Access the control panel” user permission now includes a warning that the permission grants view-only access to user data and most content.
- Added info buttons to “View entries”, “Create entries”, and “Save entries” user permissions, clarifying which actions they allow. ([#13375](https://github.com/craftcms/cms/discussions/13375))
- Improved performance when loading users with eager-loaded `addresses`. ([#13400](https://github.com/craftcms/cms/issues/13400))
- `createDraft` GraphQL mutations now support a `creatorId` argument. ([#13401](https://github.com/craftcms/cms/issues/13401))
- Garbage collection now deletes entries for sites that aren’t supported by their section. ([#13383](https://github.com/craftcms/cms/issues/13383))
- Added `craft\elements\Address::setOwner()`.
- `craft\base\ElementInterface::eagerLoadingMap()` can now include a `createElement` key in the returned array, which defines a target element factory function.
- `craft\base\Element::toArray()` now clones custom field values, similar to `__get()`. ([#13392](https://github.com/craftcms/cms/issues/13392))
- Fixed a bug where entry titles could overflow within Entries fields with “Maintain hierarchy” enabled. ([#13382](https://github.com/craftcms/cms/issues/13382))
- Fixed a bug where batched jobs with a configured limit could be repeated endlessly. ([#13387](https://github.com/craftcms/cms/issues/13387))
- Fixed an error that could occur if `null` was passed to `craft\elements\MatrixBlock::setOwner()`.
- Fixed a bug where eager-loaded categories were always loaded in the structure-defined order, even if the Categories field didn’t have “Maintain hierarchy” enabled. ([#13394](https://github.com/craftcms/cms/issues/13394))
- Fixed a bug where time inputs weren’t handling malformed values properly if ICU 72.1 was installed. ([#13381](https://github.com/craftcms/cms/issues/13381))
- Fixed legacy Live Preview support.
- Fixed a bug where lightswitch inputs could overflow. ([#13419](https://github.com/craftcms/cms/issues/13419))
- Fixed a bug where Matrix field validation wasn’t working properly if the field value was eager-loaded. ([#13421](https://github.com/craftcms/cms/issues/13421))
- Fixed a bug where date and time inputs weren’t always working properly on mobile. ([#13424](https://github.com/craftcms/cms/issues/13424))
- Fixed an RCE vulnerability.

## 4.4.15 - 2023-07-03 [CRITICAL]

- The control panel footer now includes a message about active trials, with a link to purchase the licenses.
- Tags fields now only show up to five suggestions. ([#13322](https://github.com/craftcms/cms/issues/13322))
- The `up`, `migrate/up`, and `migrate/all` commands now revert any project config changes created by migrations on failure.
- The `up`, `migrate/up`, and `migrate/all` commands now prompt to restore the backup created at the outset of the command, or recommend restoring a backup, on failure.
- Added `craft\console\controllers\BackupTrait::restore()`.
- Added `craft\helpers\Component::cleanseConfig()`.
- `craft\log\ContextProcessor::filterVars()` now supports filtering keys using dot notation and `!` negation. ([#13362](https://github.com/craftcms/cms/pull/13362))
- Fixed an error that occurred when passing arguments to an element’s `prev` and `next` fields via GraphQL. ([#13334](https://github.com/craftcms/cms/issues/13334))
- Fixed a bug where Single entries weren’t getting preloaded for template macros, if the template body wasn‘t rendered. ([#13312](https://github.com/craftcms/cms/issues/13312))
- Fixed a bug where asset folders could get dynamically created for elements with temporary slugs. ([#13311](https://github.com/craftcms/cms/issues/13311))
- Fixed a bug where Matrix fields with custom propagation methods were being marked as translatable if the rendered translation key was blank. ([#13329](https://github.com/craftcms/cms/issues/13329))
- Fixed a bug where transformed images’ `width` or `height` properties could be `null` if the transform didn’t specify both dimensions. ([#13335](https://github.com/craftcms/cms/issues/13335))
- Fixed a bug where heading UI elements within field layouts were getting a top border if they were preceded by conditionally-hidden fields. ([#13308](https://github.com/craftcms/cms/issues/13308))
- Fixed a bug where new Single sections could get URIs filled in on form submit based on the section name, if the input was blank and hadn’t been directly edited. ([#13350](https://github.com/craftcms/cms/issues/13350), [#13355](https://github.com/craftcms/cms/pull/13355))
- Fixed a bug where it was possible to drag items beyond the normal page scroll limits. ([#13351](https://github.com/craftcms/cms/issues/13351))
- Fixed two RCE vulnerabilities.

## 4.4.14 - 2023-06-13

- The `utils/fix-field-layout-uids` command now adds missing field layout component UUIDs.
- The `_includes/forms/date` and `_includes/forms/time` templates now accept a `timeZone` variable.
- Invalid utility URLs now redirect to the first permitted utility (besides “Updates”). ([#13282](https://github.com/craftcms/cms/issues/13282))
- Fixed an error that could occur when updating a plugin with the `craft update` command, if it provided a new migration but still had the same schema version.
- Fixed an error that occurred when rendering editable tables with Date or Time columns. ([#13270](https://github.com/craftcms/cms/issues/13270))
- Fixed a bug where CSS classes that contained a pseudo-selector weren’t getting namespaced. ([#13251](https://github.com/craftcms/cms/pull/13251))
- Fixed a JavaScript error that could occur when renaming assets without URLs. ([#13223](https://github.com/craftcms/cms/pull/13223))
- Fixed a bug where `craft\base\Element::setFieldValuesFromRequest()` wasn’t properly handling empty strings passed as the namespace. ([#13252](https://github.com/craftcms/cms/discussions/13252))
- Fixed a styling issue with control panel notifications. ([#13258](https://github.com/craftcms/cms/pull/13258))
- Fixed a bug where element thumbnails could stop getting loaded when quickly switching between element sources. ([#13253](https://github.com/craftcms/cms/issues/13253))
- Fixed an error that occurred when uploading an asset with a filename over 232 characters long, directly to an Assets field. ([#13264](https://github.com/craftcms/cms/issues/13264))
- Fixed an error that occurred when transforming an image with a filename over 232 characters long. ([#13266](https://github.com/craftcms/cms/pull/13266))
- Fixed a SQL error that could occur when upgrading to 4.4 on PostgreSQL, if the database was converted from MySQL. ([#12855](https://github.com/craftcms/cms/issues/12855))
- Fixed a bug where `craft\db\Query::collect()` was returning a `craft\elements\ElementCollection` instance.
- Fixed a SQL error that could occur when upgrading to Craft 4 if any database tables had foreign keys to `entryversions` or other now-unused tables that are removed during the upgrade.
- Fixed a bug where the `users/save-user` action wasn’t including user details in successful responses. ([#13267](https://github.com/craftcms/cms/issues/13267))
- Fixed a PHP error that occurred if an asset without a `dateModified` value was passed to `craft\helpers\Assets::revParams()`. ([#13268](https://github.com/craftcms/cms/pull/13268))
- Fixed a bug where the Updates utility’s heading wasn’t reflecting updates that were blocked due to an expired plugin. ([#13274](https://github.com/craftcms/cms/issues/13274))
- Fixed a bug where element deletion events weren’t getting triggered when elements were hard-deleted from an element index. ([#13280](https://github.com/craftcms/cms/issues/13280))
- Fixed a bug where dropdowns within editable tables had blank optgroup labels. ([#13298](https://github.com/craftcms/cms/issues/13298))
- Fixed a bug where textual cells within editable tables would display `[object Object]` if an object was passed as their value. ([#13303](https://github.com/craftcms/cms/issues/13303))

## 4.4.13 - 2023-05-24

- Fixed a bug where asset sources weren‘t immediately showing a source path on a clear `localStorage` cache.
- Fixed a JavaScript error that could occur when searching within an asset index, when there was no source path. ([#13241](https://github.com/craftcms/cms/issues/13241))
- Fixed a bug where Date fields with “Show Time Zone” enabled were displaying their values in the system’s time zone within element indexes. ([#13233](https://github.com/craftcms/cms/issues/13233))
- Fixed a bug where the “Cancel” buttons within Dashboard widgets’ settings didn’t do anything. ([#13239](https://github.com/craftcms/cms/issues/13239))

## 4.4.12 - 2023-05-23

- Asset indexes now remember their previously-selected source path. ([#13147](https://github.com/craftcms/cms/issues/13147))
- Added the `enabledForSite` field for entries queried via GraphQL. ([#13214](https://github.com/craftcms/cms/pull/13214))
- Added `craft\base\ElementInterface::sourcePath()`.
- Improved `craft\helpers\FileHelper::getExtensionByMimeType()` for some ambiguous, web-friendly MIME types.
- Fixed a bug where reverting an entry’s content from a revision could omit some Matrix blocks.
- Fixed an error that could occur when adding a new site to an entry which contained Matrix blocks, if the same site had been added and removed previously.
- Fixed a bug where Matrix blocks nested within Neo or Super Table fields could be omitted when propagating an entry to a new site. ([#13207](https://github.com/craftcms/cms/issues/13207))
- Fixed a bug where `craft\web\View::registerTwigExtension()` could throw an exception if Twig was already initialized. ([#13208](https://github.com/craftcms/cms/issues/13208))
- Fixed a bug where entries mutated via GraphQL weren’t becoming globally enabled if `enabled` was set to `true`. ([#13214](https://github.com/craftcms/cms/pull/13214))
- Fixed a styling issue with “Post Date” and “Expiry Date” fields. ([#13216](https://github.com/craftcms/cms/issues/13216))
- Removed the OAuth 2.0 Client library, as it’s no longer used in core.
- Fixed a bug where activation emails sent to newly-created users could link to the front-end site, if they were granted control panel access via a user group. ([#13204](https://github.com/craftcms/cms/issues/13204))
- Fixed a bug where “Required” lightswitch labels within field layout designers’ field settings slideouts weren’t getting translated. ([#13230](https://github.com/craftcms/cms/issues/13230))
- Fixed a bug where Date fields could display the wrong date. ([#13233](https://github.com/craftcms/cms/issues/13233))
- Deprecated the `Craft.startsWith()` JavaScript method. `String.prototype.startsWith()` should be used instead.
- Fixed two XSS vulnerabilities.

## 4.4.11 - 2023-05-15

- Fixed a bug where Matrix blocks weren’t getting propagated to newly-added sites for entries. ([#13181](https://github.com/craftcms/cms/issues/13181))
- Fixed a SQL error that could occur when updating to Craft 4.4 on PostgreSQL. ([#13186](https://github.com/craftcms/cms/issues/13186))
- Fixed a bug where `craft\helpers\StringHelper::isUtf8()` was unreliable.
- Fixed a styling issue with Date fields. ([#13182](https://github.com/craftcms/cms/issues/13182))

## 4.4.10.1 - 2023-05-10

- Fixed a bug where it wasn’t possible to add new Matrix blocks via the “Add a block” menu. ([#13177](https://github.com/craftcms/cms/issues/13177))

## 4.4.10 - 2023-05-09

- PHP warnings and notices no longer halt execution when Dev Mode is disabled. ([#13164](https://github.com/craftcms/cms/issues/13164))
- Fixed a “Double-instantiating a menu button on an element” console warning that occurred on pages with Matrix fields. ([#6338](https://github.com/craftcms/cms/issues/6338))
- Fixed a bug where Quick Post widget settings weren’t filtering custom field options for the selected entry type.
- Fixed a bug where Matrix blocks could get detached from entries when sections were enabled for a new site. ([#13155](https://github.com/craftcms/cms/issues/13155))
- Fixed an error that could occur when entrifying a global set without a field layout. ([#13156](https://github.com/craftcms/cms/issues/13156))
- Fixed a bug where Single entries’ edit pages could have “Save and add another” actions. ([#13157](https://github.com/craftcms/cms/issues/13157))
- Fixed styling issues with Date fields. ([#13167](https://github.com/craftcms/cms/issues/13167))
- Fixed the vertical alignment of element labels. ([#13168](https://github.com/craftcms/cms/issues/13168))
- Fixed a bug where the System Report utility could display MariaDB’s MySQL-equivalent version, if it was listed first in the server version string.
- Added `craft\helpers\ArrayHelper::containsRecursive()`.
- `craft\helpers\App::normalizeVersion()` now returns the highest version found before distribution info.

## 4.4.9 - 2023-05-02

- Volumes no longer validate if their field layout contains a field called `extension`, `filename`, `height`, `kind`, `size`, or `width`.
- It’s now possible for plugins to register errors to entries’ `typeId`, `parentId`, and `authorId` attributes. ([#13138](https://github.com/craftcms/cms/pull/13138))
- Stack traces returned by `craft\helpers\App::backtrace()` now more closely resemble exception stack traces.
- “Element query executed before Craft is fully initialized” warnings now include a stack trace.
- Fixed a bug where queue-runner Ajax requests triggered on the front end weren’t getting closed before running the queue, potentially causing long front-end load delays.
- Fixed a bug where long element titles weren’t wrapping. ([#13143](https://github.com/craftcms/cms/issues/13143))
- Fixed a user enumeration timing attack vulnerability.
- Fixed a SQL error that could occur when upgrading to Craft 4, if any `matrixblocks` table rows referenced nonexistent element IDs. ([#13121](https://github.com/craftcms/cms/issues/13121))
- Fixed a SQL error that could occur when upgrading to Craft 4, if anything triggered an asset or volume query. ([#13130](https://github.com/craftcms/cms/issues/13130))
- Fixed a SQL error that occurred when deleting a category group on PostgreSQL, when configured with a table prefix. ([#13127](https://github.com/craftcms/cms/issues/13127))
- Fixed a bug where it was possible to query for elements with soft-deleted site IDs.
- Fixed a JavaScript error that could occur on the control panel login form.

## 4.4.8 - 2023-04-25

- Category/tag/global set reference tags now map to entries, if no category groups/tag groups/global sets exist. ([#13082](https://github.com/craftcms/cms/issues/13082))
- HTML Purifier now allows `data-oembed-url` attributes on `div` tags. ([craftcms/ckeditor#80](https://github.com/craftcms/ckeditor/issues/80))
- Added `craft\queue\Queue::EVENT_AFTER_EXEC_AND_RELEASE`. ([#13096](https://github.com/craftcms/cms/issues/13096))
- `craft\services\Elements::propagateElements()` now returns the element in the target site.
- A globally-defined element thumb loader is now available in the control panel via `Craft.cp.elementThumbLoader`.
- Fixed a bug where it was possible to select a disallowed volume as the Default Asset Location in Assets field settings. ([#13072](https://github.com/craftcms/cms/issues/13072))
- Fixed a bug where it was possible to upload files to Assets fields outside of the allowed volumes, if the Default Upload Location was set to a disallowed volume. ([#13072](https://github.com/craftcms/cms/issues/13072))
- Fixed an error that could occur if a Plain Text field had over 1,000,000 bytes. ([#13083](https://github.com/craftcms/cms/issues/13083))
- Fixed a bug where relational field values weren’t yielding any results for event handlers immediately after a draft had been merged. ([#13087](https://github.com/craftcms/cms/issues/13087))
- Fixed a bug where element labels could bleed out of their container. ([#13099](https://github.com/craftcms/cms/issues/13099))
- Fixed an error that occurred if `yii\web\UrlManager::addRules()` was called on a console request. ([#13109](https://github.com/craftcms/cms/issues/13109))
- Fixed a bug where it was possible to select the current folder as the target when moving a volume folder, resulting in the folder and its contents being lost. ([#13118](https://github.com/craftcms/cms/issues/13118))
- Fixed an error that could occur when running tests. ([#13076](https://github.com/craftcms/cms/issues/13076))
- Fixed an error that occurred when sending the activation email for a new user, if there were any validation errors due to new group assignments. ([#13060](https://github.com/craftcms/cms/issues/13060))
- Fixed a bug where the “Send an activation email now” user account checkbox was losing its value if there were any validation errors.
- Fixed an error that could occur when creating a database backup on MySQL and MariaDB. ([#12996](https://github.com/craftcms/cms/issues/12996))
- Fixed a bug where Edit Category screens were including a Parent field, even if the category group’s Max Levels was set to `1`. ([#13097](https://github.com/craftcms/cms/discussions/13097))
- Fixed a bug where the uploader’s user photo wasn’t always loading on Edit Asset pages.
- Fixed a bug where the “Delete for site” bulk element action was deleting disabled elements and drafts across all sites. ([#13116](https://github.com/craftcms/cms/issues/13116))
- Fixed a bug where Entries and Categories fields with “Maintain hierarchy” enabled could lose relations to elements that didn’t exist in the primary site. ([#13057](https://github.com/craftcms/cms/issues/13057))

## 4.4.7.1 - 2023-04-15

- Locked the Yii 2 PSR Log Target library to 1.1.3 to avoid a PHP error that occurs on 1.1.4.

## 4.4.7 - 2023-04-11

- Improved the control panel styling when the Debug Toolbar is enabled.
- The image transformer now verifies that transforms don’t exist if the index record is missing, before queuing up the transform generation, for local filesystems. ([#13052](https://github.com/craftcms/cms/issues/13052))
- Added the `--propagate-to` and `--set-enabled-for-site` options to the `resave/entries` command.
- Craft’s bootstrap script now defines a `CRAFT_ENVIRONMENT` environment variable, as a safety measure for plugins that may be checking for it rather than `Craft::$app->env`.
- Added `craft\helpers\ElementHelper::siteStatusesForElement()`.
- `craft\elements\Asset::EVENT_BEFORE_DEFINE_URL` now sends a `craft\events\DefineAssetUrlEvent` object, rather than `craft\events\DefineUrlEvent`. ([#13018](https://github.com/craftcms/cms/issues/13018))
- `craft\web\View::renderObjectTemplate()` now trims the returned template output.
- Fixed a bug where users were “View other users’ drafts” section permissions weren’t being enforced for unpublished drafts.
- Fixed a bug where Matrix fields weren’t counting disabled blocks when enforcing their Min Blocks settings. ([#13059](https://github.com/craftcms/cms/issues/13059))
- Fixed a bug where volume folder modals’ sidebars and content were being cut off. ([#13074](https://github.com/craftcms/cms/issues/13074))
- Fixed a bug where element editors were showing provisional changes, even if the user didn’t have permission to save them.
- Fixed a bug where the control panel could be inaccessible if a mutex lock couldn’t be acquired for the queue. ([#13052](https://github.com/craftcms/cms/issues/13052))
- Fixed a bug where it wasn’t possible to update a Matrix block on a revision without a new block ID being assigned. ([#13064](https://github.com/craftcms/cms/discussions/13064))
- Fixed a JavaScript error that could occur on field layout designers, if any tabs didn’t have any elements. ([#13062](https://github.com/craftcms/cms/issues/13062))
- Fixed a bug where selecting an image with a transform within an asset selector modal wasn’t ever resolving.
- Fixed a PHP error that could occur if there was a problem sending a password-reset email. ([#13070](https://github.com/craftcms/cms/pull/13070))
- Fixed a bug where users’ User Groups and Permissions settings were getting cleared in the UI when sending an activation email, if the email failed to send. ([#13061](https://github.com/craftcms/cms/issues/13061))
- Fixed XSS vulnerabilities.
- Updated yii2-debug to 2.1.22. ([#13058](https://github.com/craftcms/cms/issues/13058))

## 4.4.6.1 - 2023-04-04

- Fixed a bug where Categories fields weren’t retaining custom sort orders when “Maintain hierarchy” was disabled. ([#10560](https://github.com/craftcms/cms/discussions/10560))

## 4.4.6 - 2023-04-04

- Content tab menus now reveal when a tab contains validation errors, and invalid tabs’ menu options get the same warning icon treatment as inline tabs do. ([#12971](https://github.com/craftcms/cms/issues/12971))
- Selectize menus now expand upwards when there’s not ample space below them. ([#12976](https://github.com/craftcms/cms/issues/12976))
- Element index bulk action spinners are now centered on the viewport. ([#12972](https://github.com/craftcms/cms/issues/12972))
- All control panel errors are new presented via error notifications rather than browser alerts. ([#13024](https://github.com/craftcms/cms/issues/13024))
- The `up` command now sets its default `--isolated` option value to `true`, and no longer creates a redundant mutex lock.
- Added `craft\base\Element::EVENT_BEFORE_DEFINE_URL`. ([#13018](https://github.com/craftcms/cms/issues/13018))
- Added `craft\utilities\AssetIndexes::volumes()`.
- `craft\controllers\AssetIndexesController::actionStartIndexing()` now cross-references the selected volumes with those allowed by `craft\utilities\AssetIndexes::EVENT_LIST_VOLUMES` event handlers. ([#13039](https://github.com/craftcms/cms/pull/13039), [#12819](https://github.com/craftcms/cms/pull/12819))
- Fixed a bug where Assets fields weren’t respecting their View Mode setting when viewing entry revisions. ([#12948](https://github.com/craftcms/cms/issues/12948))
- Fixed a bug where asset pagination was broken when there was more than 100 subfolders. ([#12969](https://github.com/craftcms/cms/issues/12969))
- Fixed a bug where entry index pages’ “Revision Notes” and “Last Edited By” columns weren’t getting populated for disabled entries. ([#12981](https://github.com/craftcms/cms/issues/12981))
- Fixed a bug where assets were getting relocated to the root volume folder when renamed. ([#12995](https://github.com/craftcms/cms/issues/12995))
- Fixed a bug where it wasn’t possible to preview entries on another domain when the system was offline. ([#12979](https://github.com/craftcms/cms/issues/12979))
- Fixed a bug where users were able to access volumes they didn’t have permission to view via Assets fields. ([#13006](https://github.com/craftcms/cms/issues/13006))
- Fixed a bug where zero-width spaces, invisible plus signs, and byte order marks weren’t getting stripped from sanitized asset filenames. ([#13022](https://github.com/craftcms/cms/issues/13022))
- Fixed a bug where the Plugin Store wasn’t accurately reporting installed plugins’ license statuses. ([#12986](https://github.com/craftcms/cms/issues/12986))
- Fixed a bug where the Plugin Store wasn’t handling 403 API responses for cart operations properly, once a cart had been handed off to Craft Console and assigned to an organization. ([#12916](https://github.com/craftcms/cms/issues/12916))
- Fixed a bug where `craft\helpers\FileHelper::absolutePath()` wasn’t treating Windows file paths beginning drive letters as absolute. ([craftcms/generator#16](https://github.com/craftcms/generator/issues/16))
- Fixed a bug where it wasn’t possible to sort Categories fields with “Maintain hierarchy” disabled. ([#10560](https://github.com/craftcms/cms/discussions/10560))
- Fixed a bug where selectize inputs didn’t have a minimum width. ([#12950](https://github.com/craftcms/cms/issues/12950))
- Fixed a bug where the wrong tab would appear to be initially selected after an autosave, if the selected tab had changed during the autosave. ([#12960](https://github.com/craftcms/cms/issues/12960))
- Fixed a bug where it wasn’t possible to add a Dropdown field without a blank option to a global set. ([#12965](https://github.com/craftcms/cms/issues/12965))
- Fixed a bug where automatically-added Matrix blocks (per the field’s Min Blocks setting) were getting discarded if no changes were made to them. ([#12973](https://github.com/craftcms/cms/issues/12973))
- Fixed an error that could occur when installing Craft with an existing project config, if any image transforms were defined that didn’t specify the `upscale` property.
- Fixed a bug where nested folders in asset search results weren’t showing their relative path.
- Fixed a bug where admin tables’ default delete icon title text wasn’t getting translated. ([#13030](https://github.com/craftcms/cms/issues/13030))
- Fixed a bug where it was possible to save a Local filesystem pointed at a system directory (e.g. the `templates/` or `vendor/` folders), which mitigates a potential RCE vulnerability.
- Fixed XSS vulnerabilities.

## 4.4.5 - 2023-03-21

- Fixed a bug where relation data was getting deleted when running garbage collection on PostgreSQL. ([#9905](https://github.com/craftcms/cms/issues/9905))
- Fixed a bug where Lightswitch fields’ “OFF Label” and “ON Label” settings weren’t getting translated. ([#12942](https://github.com/craftcms/cms/issues/12942))
- Fixed a bug where `craft\events\DefineUserContentSummaryEvent::$userId` was never set for `craft\controllers\EVENT_DEFINE_CONTENT_SUMMARY` events. ([#12944](https://github.com/craftcms/cms/issues/12944))
- Fixed a bug where element edit pages weren’t displaying layout tabs that didn’t have a unique name. ([#12928](https://github.com/craftcms/cms/issues/12928))
- Fixed a bug where the `CRAFT_LOG_PHP_ERRORS` constant/environment variable wasn’t being respected when set to `false`. ([#12862](https://github.com/craftcms/cms/issues/12862))
- Fixed a bug where the `entrify/categories` command wasn’t converting disabled categories. ([#12945](https://github.com/craftcms/cms/issues/12945))
- Updated svg-sanitizer to 0.16. ([#12943](https://github.com/craftcms/cms/issues/12943))

## 4.4.4 - 2023-03-20

- Input autofocussing has been reintroduced throughout the control panel. ([#12921](https://github.com/craftcms/cms/discussions/12921))
- The `|json_encode` Twig filter now calls `craft\helpers\Json::encode()` internally, improving error handling. ([#12919](https://github.com/craftcms/cms/issues/12919))
- `craft\helpers\Json::encode()` no longer sets the `JSON_UNESCAPED_SLASHES` flag by default.
- Fixed a JavaScript error that occurred when resolving an asset move conflict. ([#12920](https://github.com/craftcms/cms/issues/12920))
- Fixed a bug where volume subfolders were being shown when viewing soft-deleted assets. ([#12927](https://github.com/craftcms/cms/issues/12927))
- Fixed a bug where structure data was getting deleted when running garbage collection on PostgreSQL. ([#12925](https://github.com/craftcms/cms/issues/12925))
- Fixed an error that could occur when rebuilding the project config, if there were any custom source definitions for element types that weren’t Composer-installed. ([#12881](https://github.com/craftcms/cms/issues/12881))
- Fixed an XSS vulnerability.

## 4.4.3 - 2023-03-16

- Customize Sources modals no longer hide when the <kbd>Esc</kbd> key is pressed on the surrounding area is clicked on. ([#12895](https://github.com/craftcms/cms/issues/12895))
- Sections created via `entrify` commands no longer get a “Primary entry page” preview target by default, unless it was sourced from a category group with URLs. ([#12897](https://github.com/craftcms/cms/issues/12897))
- `entrify` commands and the `sections/create` command now prompt for the initial entry type name and handle. ([#12894](https://github.com/craftcms/cms/discussions/12894))
- Added `craft\helpers\FileHelper::uniqueName()`.
- Added `craft\helpers\StringHelper::emojiToShortcodes()`.
- Added `craft\helpers\StringHelper::shortcodesToEmoji()`.
- Fixed an error that occurred when uploading an asset with a filename over 250 characters long. ([#12889](https://github.com/craftcms/cms/issues/12889))
- Fixed an error that could occur when preparing licensing alerts, if any licenses were invalid. ([#12899](https://github.com/craftcms/cms/issues/12899))
- Fixed a bug where it wasn’t possible to drag nested Neo blocks. ([#12896](https://github.com/craftcms/cms/issues/12896))
- Fixed a bug where fields with reduced widths in Matrix blocks were becoming full-width while dragged. ([#12909](https://github.com/craftcms/cms/issues/12909))
- Fixed a bug where multi-edition plugins weren’t showing their edition labels within the Plugin Store cart. ([#12910](https://github.com/craftcms/cms/issues/12910))
- Fixed a bug where private plugins’ control panel templates weren’t directly accessible by URL.
- Fixed a bug where element selector modals were persisting parts of their state in the query string. ([#12900](https://github.com/craftcms/cms/issues/12900))
- Fixed a PHP error that occurred if a field type stored enum values. ([#12297](https://github.com/craftcms/cms/issues/12297))
- Fixed an error that could occur when generating transforms for images stored in Google Cloud Storage. ([#12878](https://github.com/craftcms/cms/issues/12878))
- Fixed a bug where some unicode characters were getting removed by LitEmoji. ([#12905](https://github.com/craftcms/cms/issues/12905))

## 4.4.2 - 2023-03-14

- The `entrify/categories` and `entrify/global-set` commands now update user permissions for the new sections. ([#12849](https://github.com/craftcms/cms/discussions/12849))
- Variable dumps now use a light theme for web requests by default. ([#12857](https://github.com/craftcms/cms/pull/12857))
- Added the `dumper` application component and `craft\base\ApplicationTrait::getDumper()`. ([#12869](https://github.com/craftcms/cms/pull/12869))
- Added `craft\models\ImageTransform::getConfig()`.
- Fixed a bug where it wasn’t always possible to access entry or category edit pages if the `slugWordSeparator` config setting was set to `/`. ([#12871](https://github.com/craftcms/cms/issues/12871))
- Fixed a bug where `craft\helpers\Html::parseTagAttribute()` wasn’t decoding attribute values, which could lead to double-encoded attributes, e.g. when using the `|attr` filter. ([#12887](https://github.com/craftcms/cms/issues/12887))
- Fixed a bug where multi-value field inputs would be considered modified even if they weren’t, if the field type’s `isValueEmpty()` method returned `true`. ([#12858](https://github.com/craftcms/cms/issues/12858))
- Fixed a bug where asset thumbnails within secondary slideout tabs weren’t loading immediately. ([#12859](https://github.com/craftcms/cms/issues/12859))
- Fixed a bug where rebuilding the project config would lose track of image transforms’ `fill` and `upscale` settings. ([#12879](https://github.com/craftcms/cms/issues/12879))
- Fixed a bug where blank Dropdown options weren’t showing up in the Selectize menu. ([#12880](https://github.com/craftcms/cms/issues/12880))
- Fixed a bug where it was possible to save a Dropdown field without a value, even if the field didn’t have any blank options. ([#12880](https://github.com/craftcms/cms/issues/12880))
- Fixed a bug where element action triggers weren’t centered for element sources that don’t define any exporters. ([#12885](https://github.com/craftcms/cms/issues/12885))
- Fixed an error that could occur when generating a transform URL for an image in the temp folder.
- Fixed XSS vulnerabilities.
- Fixed an SSRF vulnerability.

## 4.4.1 - 2023-03-09

- Fixed a bug where it wasn’t possible to select subfolders on the Assets index page. ([#12802](https://github.com/craftcms/cms/issues/12802))
- Fixed a bug where element index search inputs were losing focus when the element listing was updated. ([#12846](https://github.com/craftcms/cms/issues/12846))
- Fixed a bug where the database driver was being referenced as “MySQL” when using MariaDB. ([#12827](https://github.com/craftcms/cms/issues/12827))
- Fixed a bug where users weren’t able to select assets within Assets fields, if they didn’t have full permissions for the volume. ([#12851](https://github.com/craftcms/cms/issues/12851))
- Fixed a bug where the Assets index page’s URL would get updated incorrectly when renaming a subfolder.
- Fixed a bug where non-admin users weren’t able to view Single section entries. ([#12838](https://github.com/craftcms/cms/issues/12838))
- Fixed an error that could occur when saving an element with eager-loaded relations. ([#12839](https://github.com/craftcms/cms/issues/12839))
- Fixed a bug where Customize Sources modals weren’t showing source headings with no subsequent sources. ([#12840](https://github.com/craftcms/cms/issues/12840))
- Fixed a bug where `entrify` commands could leave the database and project config data in inconsistent states, if aborted prematurely. ([#12850](https://github.com/craftcms/cms/pull/12850))
- Fixed a bug where the `entrify/global-set` command wasn’t always suggesting the command to run on other environments.
- Fixed a bug where the Assets index page would appear to keep loading indefinitely after renaming a subfolder.
- Fixed a bug where folders within asset indexes were getting the current site name appended to them, on multi-site installs. ([#12852](https://github.com/craftcms/cms/issues/12852))
- Fixed a SQL error that could occur when updating to Craft 4.4 on PostgreSQL. ([#12855](https://github.com/craftcms/cms/issues/12855))
- Added `craft\db\Connection::getDriverLabel()`.

## 4.4.0 - 2023-03-08

### Content Management
- Volume subfolders are now displayed within the element listing pane on asset indexes, rather than as nested sources in the sidebar. ([#12558](https://github.com/craftcms/cms/pull/12558), [#9171](https://github.com/craftcms/cms/discussions/9171), [#5809](https://github.com/craftcms/cms/issues/5809))
- Asset indexes now display the current subfolder path above the element listing. ([#12558](https://github.com/craftcms/cms/pull/12558))
- Assets and folders can now be drag-and-dropped simultaneously. ([#12792](https://github.com/craftcms/cms/pull/12792))
- Reduced the likelihood of accidentally triggering an asset drag operation. ([#12792](https://github.com/craftcms/cms/pull/12792))
- Reduced the likelihood of accidentally dropping dragged assets/folders on an unintended target. ([#12792](https://github.com/craftcms/cms/pull/12792))
- It’s now possible to move volume folders and assets to a new location via a new “Move…” bulk element action, rather than via drag-and-drop interactions. ([#12558](https://github.com/craftcms/cms/pull/12558))
- It’s now possible to sort asset indexes by image width and height. ([#12653](https://github.com/craftcms/cms/pull/12653))
- Structured element index sources now have a dedicated view mode option for showing elements as a structured table. ([#12722](https://github.com/craftcms/cms/pull/12722), [#12718](https://github.com/craftcms/cms/discussions/12718))
- Entry and category indexes can now have “Ancestors” and “Parent” columns. ([#12666](https://github.com/craftcms/cms/discussions/12666))
- All element sources now have a “Duplicate” action, even if the element type’s `defineActions()` method didn’t include one. ([#12382](https://github.com/craftcms/cms/discussions/12382))
- Element index pages now track the search term in a query param, so the results can be shared. ([#8942](https://github.com/craftcms/cms/discussions/8942), [#12399](https://github.com/craftcms/cms/pull/12399))
- Entries with more than 10 revisions now include a “View all revisions” item within their revision menu, which links to a new revisions index page for the entry that paginates through all its revisions. ([#8609](https://github.com/craftcms/cms/discussions/8609))
- Entries and Categories fields now have “Maintain hierarchy” settings, which become available when a single structured source is selected. ([#8522](https://github.com/craftcms/cms/discussions/8522), [#8748](https://github.com/craftcms/cms/discussions/8748), [#10560](https://github.com/craftcms/cms/discussions/10560), [#11749](https://github.com/craftcms/cms/pull/11749))
- Entries fields now have a “Branch Limit” setting, which becomes available when “Maintain hierarchy” is enabled, replacing “Min Relations” and “Max Relations”.
- Categories fields now have “Min Relations” and “Max Relations” settings, which become available when “Maintain hierarchy” is disabled, replacing “Branch Limit”.
- Added “Viewable” asset and entry condition rules. ([#12240](https://github.com/craftcms/cms/discussions/12240), [#12266](https://github.com/craftcms/cms/pull/12266))
- Renamed the “Editable” asset and entry condition rules to “Savable”. ([#12266](https://github.com/craftcms/cms/pull/12266))
- Assets, categories, and entries will now redirect to the last-selected source on their index pages when saved. ([#11996](https://github.com/craftcms/cms/discussions/11996))
- Dropdown fields that don’t have a blank option and are missing a value will now include and select a blank option at the beginning of their menu. ([#12235](https://github.com/craftcms/cms/discussions/12235))
- Tip and Warning field layout UI elements can now be marked as dismissible, giving authors the ability to hide them. ([#12188](https://github.com/craftcms/cms/discussions/12188))
- All assets now get thumbnails in the control panel, even if they don’t have a transform filesystem with a base URL. ([#12531](https://github.com/craftcms/cms/issues/12531))
- Dropdown and Multi-select fields now use Selectize. ([#8403](https://github.com/craftcms/cms/discussions/8403))
- Improved the styling of bulk element action triggers. ([#12793](https://github.com/craftcms/cms/pull/12793))

### Accessibility
- Improved the announcement menu for screen readers. ([#12361](https://github.com/craftcms/cms/pull/12361))
- Improved keyboard control of the Updates utility. ([#12189](https://github.com/craftcms/cms/pull/12189))
- Improved the color contrast and keyboard control of the Customize Sources modal. ([#12233](https://github.com/craftcms/cms/pull/12233))
- Improved info icons for screen readers. ([#12272](https://github.com/craftcms/cms/pull/12272))
- Removed input autofocussing throughout the control panel. ([#12324](https://github.com/craftcms/cms/discussions/12324), [#12332](https://github.com/craftcms/cms/pull/12332), [#12406](https://github.com/craftcms/cms/pull/12406))
- Improved the login screen for screen readers. ([#12386](https://github.com/craftcms/cms/pull/12386))
- Improved _conditional_ and _required_ field indicators for screen readers. ([#12509](https://github.com/craftcms/cms/pull/12509))
- Improved element index pages for screen readers. ([#12731](https://github.com/craftcms/cms/pull/12731))
- Improved bulk element action triggers on element index pages. ([#12415](https://github.com/craftcms/cms/pull/12415))
- Improved the color contrast of element indexes. ([#12213](https://github.com/craftcms/cms/pull/12213))
- Asset preview modals now show videos’ alt text. ([#12637](https://github.com/craftcms/cms/pull/12637))
- Improved element indexes’ “Export” buttons for screen readers. ([#12754](https://github.com/craftcms/cms/pull/12754))
- Improved Quick Post widgets’ “Fields” settings for screen readers. ([#12772](https://github.com/craftcms/cms/pull/12772))
- Improved some element selector modals for screen readers. ([#12783](https://github.com/craftcms/cms/pull/12783))
- Fixed a bug where it wasn’t possible to vertically scroll element index filter HUDs. ([#12751](https://github.com/craftcms/cms/pull/12751))
- Fixed a bug where translated locale names within users’ “Language” and “Formatting Locale” preference menus didn’t have `lang` attributes. ([#12773](https://github.com/craftcms/cms/pull/12773))
- Fixed a bug where search icons on element indexes weren’t hidden from screen readers. ([#12785](https://github.com/craftcms/cms/pull/12785))

### Administration
- Most licensing issues are now consolidated into a single control panel alert, with a button to resolve them all with a single purchase on Craft Console. ([#12768](https://github.com/craftcms/cms/pull/12768))
- Conditional layout components are now identified using a condition icon within field layout designers. ([#12250](https://github.com/craftcms/cms/issues/12250))
- All CLI commands now support an `--isolated` option, which ensures the command is run in isolation. ([#12337](https://github.com/craftcms/cms/discussions/12337), [#12350](https://github.com/craftcms/cms/pull/12350))
- Added the `entrify/categories`, `entrify/tags`, and `entrify/global-set` commands, for converting categories, tags, and global sets to entries. ([#12689](https://github.com/craftcms/cms/pull/12689), [#9781](https://github.com/craftcms/cms/discussions/9781))
- Added the `sections/create` and `sections/delete` commands. ([#12689](https://github.com/craftcms/cms/pull/12689))
- The `plugin/install`, `plugin/uninstall`, `plugin/enable`, and `plugin/disabled` commands now support an `--all` option, which applies the action to all applicable Composer-installed plugins. ([#11373](https://github.com/craftcms/cms/discussions/11373), [#12218](https://github.com/craftcms/cms/pull/12218))
- The `project-config/apply` command now supports a `--quiet` option, which reduces the command output. ([#12568](https://github.com/craftcms/cms/discussions/12568))
- Added the `users/unlock` console command. ([#12345](https://github.com/craftcms/cms/discussions/12345))
- The Asset Indexes utility no longer skips volumes if the root folder was completely empty. ([#12585](https://github.com/craftcms/cms/issues/12585), [#12604](https://github.com/craftcms/cms/pull/12604))
- The Asset Indexes utility now has a “List empty folders” setting, which determines whether empty folders should be listed for deletion from the index. ([#12604](https://github.com/craftcms/cms/pull/12604))
- The Asset Indexes utility now lists missing/empty folders and files separately in the review screen. ([#12604](https://github.com/craftcms/cms/pull/12604))
- Relational condition rules for conditions that are saved to the project config now accept a Twig template which outputs a related element ID dynamically. ([#12679](https://github.com/craftcms/cms/pull/12679), [#12676](https://github.com/craftcms/cms/discussions/12676))
- Image transform settings no longer show the “Default Focal Point” setting when Mode is set to “Fit”, as the setting had no effect. ([#12774](https://github.com/craftcms/cms/pull/12774))
- Improved the CLI output for `index-assets` commands. ([#12604](https://github.com/craftcms/cms/pull/12604))

### Development
- Added the “Letterbox” (`letterbox`) image transform mode. ([#8848](https://github.com/craftcms/cms/discussions/8848), [#12214](https://github.com/craftcms/cms/pull/12214))
- Added the `preloadSingles` config setting, which causes front-end Twig templates to automatically preload Single section entries which are referenced in the template. ([#12698](https://github.com/craftcms/cms/pull/12787))
- Control panel-defined image transforms now have an “Allow Upscaling” setting, which will initially be set to the `upscaleImages` config setting for existing transforms. ([#12214](https://github.com/craftcms/cms/pull/12214))
- Template-defined image transforms can now have an `upscale` setting. The `upscaleImages` config setting will be used by default if not set. ([#12214](https://github.com/craftcms/cms/pull/12214))
- Added the `exec` command, which executes an individual PHP statement and outputs the result. ([#12528](https://github.com/craftcms/cms/pull/12528))
- Added the `editable` and `savable` asset query params. ([#12266](https://github.com/craftcms/cms/pull/12266))
- Added the `savable` entry query param. ([#12266](https://github.com/craftcms/cms/pull/12266))
- The `editable` entry query param can now be set to `false` to only show entries that _can’t_ be viewed by the current user. ([#12266](https://github.com/craftcms/cms/pull/12266))
- Added the `{% dump %}` tag, which dumps variables into a new “Dumps” Debug Toolbar panel. ([#12506](https://github.com/craftcms/cms/pull/12506))
- Added the `base64_decode` and `base64_encode` Twig filters. ([#12696](https://github.com/craftcms/cms/discussions/12696))
- The `dump()` Twig function now utilizes `Craft::dump()`, and no longer requires Dev Mode to be active. ([#12486](https://github.com/craftcms/cms/pull/12486), [#12479](https://github.com/craftcms/cms/discussions/12479))
- The `{% dd %}` Twig tag can now output the entire `context` array, if no variable is passed to it. ([#12486](https://github.com/craftcms/cms/pull/12486))
- Added the `revisionNotes` field to elements queried via GraphQL. ([#12610](https://github.com/craftcms/cms/issues/12610))
- Added `ancestors` and `descendants` fields to categories queried via GraphQL. ([#12427](https://github.com/craftcms/cms/issues/12427))
- Added `craft\elements\Asset::getFormat()` and the `format` field for assets queried via GraphQL. ([#12398](https://github.com/craftcms/cms/pull/12398), [#12521](https://github.com/craftcms/cms/pull/12521))
- `Craft::dump()`, `Craft::dd()`, the `dump()` Twig function, and the `{% dd %}` Twig tag now use Symfony’s VarDumper. ([#12479](https://github.com/craftcms/cms/discussions/12479))
- `Craft::dump()` now has a `$return` argument, which will cause the resulting dump to be returned as a string rather than output, if `true`.
- `craft\elements\Asset::getMimeType()` now has a `$transform` argument, and assets’ `mimeType` GraphQL fields now support a `@transform` directive. ([#12269](https://github.com/craftcms/cms/discussions/12269), [#12397](https://github.com/craftcms/cms/pull/12397), [#12522](https://github.com/craftcms/cms/pull/12522))
- `craft\helpers\App::env()` now returns `null` if the original value was `'null'`. ([#12742](https://github.com/craftcms/cms/pull/12742))
- `craft\helpers\Db::escapeParam()` now escapes `:empty:` and `:notempty:` strings. ([#12691](https://github.com/craftcms/cms/discussions/12691))

### Extensibility
- Added support for private plugins. ([#12716](https://github.com/craftcms/cms/pull/12716), [#8908](https://github.com/craftcms/cms/discussions/8908))
- Added the `elements/revisions` action. ([#12211](https://github.com/craftcms/cms/pull/12211))
- Console controllers that directly use `craft\console\ControllerTrait` no longer need to call `$this->checkTty()` or `$this->checkRootUser()` themselves; they are now called from `ControllerTrait::init()` and `beforeAction()`.
- Element source definitions can now include a `defaultSourcePath` key.
- Element custom field validation now respects the list of attributes passed to `validate()`.
- Improving IDE autocompletion for chained query param calls. ([#12656](https://github.com/craftcms/cms/pull/12656))
- Added `craft\base\ApplicationTrait::getEditionHandle()`.
- Added `craft\base\BaseFsInterface`. ([#12709](https://github.com/craftcms/cms/pull/12709))
- Added `craft\base\Batchable`.
- Added `craft\base\Element::cpRevisionsUrl()`.
- Added `craft\base\Element::indexElements()`.
- Added `craft\base\ElementInterface::findSource()`.
- Added `craft\base\ElementInterface::getCpRevisionsUrl()`.
- Added `craft\base\ElementInterface::getUiLabelPath()`.
- Added `craft\base\ElementInterface::indexElementCount()`.
- Added `craft\base\ElementInterface::setUiLabelPath()`.
- Added `craft\base\Event`, which provides a `once()` static method for registering an event handler that will only be triggered up to one time.
- Added `craft\console\ControllerTrait::beforeAction()`.
- Added `craft\console\ControllerTrait::failure()`.
- Added `craft\console\ControllerTrait::init()`.
- Added `craft\console\ControllerTrait::markdownToAnsi()`.
- Added `craft\console\ControllerTrait::note()`.
- Added `craft\console\ControllerTrait::options()`.
- Added `craft\console\ControllerTrait::runAction()`.
- Added `craft\console\ControllerTrait::success()`.
- Added `craft\console\ControllerTrait::tip()`.
- Added `craft\console\ControllerTrait::warning()`.
- Added `craft\db\QueryBatcher`.
- Added `craft\debug\DumpPanel`.
- Added `craft\elements\conditions\assets\ViewableConditionRule`. ([#12266](https://github.com/craftcms/cms/pull/12266))
- Added `craft\elements\conditions\ElementCondition::$referenceElement`.
- Added `craft\elements\conditions\entries\ViewableConditionRule`. ([#12266](https://github.com/craftcms/cms/pull/12266))
- Added `craft\elements\Entry::EVENT_DEFINE_PARENT_SELECTION_CRITERIA`. ([#12475](https://github.com/craftcms/cms/discussions/12475))
- Added `craft\events\DefineInputOptionsEvent`. ([#12351](https://github.com/craftcms/cms/pull/12351))
- Added `craft\events\ListVolumesEvent`.
- Added `craft\events\UserPhotoEvent`. ([#12360](https://github.com/craftcms/cms/pull/12360))
- Added `craft\fields\BaseOptionsField::EVENT_DEFINE_OPTIONS`. ([#12351](https://github.com/craftcms/cms/pull/12351))
- Added `craft\fields\BaseRelationField::$branchLimit`.
- Added `craft\fields\BaseRelationField::$maintainHierarchy`.
- Added `craft\helpers\Db::rawTableShortName()`.
- Added `craft\helpers\ImageTransforms::generateTransform()`.
- Added `craft\helpers\ImageTransforms::parseTransformString()`.
- Added `craft\helpers\StringHelper::toHandle()`.
- Added `craft\helpers\Template::fallback()`.
- Added `craft\helpers\Template::fallbackExists()`.
- Added `craft\helpers\Template::preloadSingles()`.
- Added `craft\image\Raster::scaleToFitAndFill()`.
- Added `craft\image\Raster::setFill()`.
- Added `craft\imagetransforms\FallbackTransformer`.
- Added `craft\models\CategoryGroup::$dateDeleted`.
- Added `craft\models\ImageTransform::$fill`.
- Added `craft\models\ImageTransform::$upscale`.
- Added `craft\models\TagGroup::$dateDeleted`.
- Added `craft\models\VolumeFolder::getHasChildren()`.
- Added `craft\models\VolumeFolder::setHasChildren()`.
- Added `craft\queue\BaseBatchedJob`. ([#12638](https://github.com/craftcms/cms/pull/12638))
- Added `craft\queue\jobs\GenerateImageTransform`. ([#12340](https://github.com/craftcms/cms/pull/12340))
- Added `craft\services\Assets::createFolderQuery()`.
- Added `craft\services\Assets::foldersExist()`.
- Added `craft\services\Elements::deleteElementForSite()`.
- Added `craft\services\Elements::deleteElementsForSite()`.
- Added `craft\services\Elements::EVENT_AFTER_DELETE_FOR_SITE`. ([#12354](https://github.com/craftcms/cms/issues/12354))
- Added `craft\services\Elements::EVENT_BEFORE_DELETE_FOR_SITE`. ([#12354](https://github.com/craftcms/cms/issues/12354))
- Added `craft\services\Entries::getSingleEntriesByHandle()`. ([#12698](https://github.com/craftcms/cms/pull/12787))
- Added `craft\services\Fields::getFieldsByType()`. ([#12381](https://github.com/craftcms/cms/discussions/12381))
- Added `craft\services\Path::getImageTransformsPath()`.
- Added `craft\services\Search::normalizeSearchQuery()`.
- Added `craft\services\Users::EVENT_AFTER_DELETE_USER_PHOTO`. ([#12360](https://github.com/craftcms/cms/pull/12360))
- Added `craft\services\Users::EVENT_AFTER_SAVE_USER_PHOTO`. ([#12360](https://github.com/craftcms/cms/pull/12360))
- Added `craft\services\Users::EVENT_BEFORE_DELETE_USER_PHOTO`. ([#12360](https://github.com/craftcms/cms/pull/12360))
- Added `craft\services\Users::EVENT_BEFORE_SAVE_USER_PHOTO`. ([#12360](https://github.com/craftcms/cms/pull/12360))
- Added `craft\utilities\AssetIndexes::EVENT_LIST_VOLUMES`. ([#12383](https://github.com/craftcms/cms/pull/12383), [#12443](https://github.com/craftcms/cms/pull/12443))
- Renamed `craft\elements\conditions\assets\EditableConditionRule` to `SavableConditionRule`, while preserving the original class name with an alias. ([#12266](https://github.com/craftcms/cms/pull/12266))
- Renamed `craft\elements\conditions\entries\EditableConditionRule` to `SavableConditionRule`, while preserving the original class name with an alias. ([#12266](https://github.com/craftcms/cms/pull/12266))
- `craft\services\AssetIndexer::startIndexingSession()` and `createIndexingSession()` now have a `$listEmptyFolders` argument. ([#12604](https://github.com/craftcms/cms/pull/12604))
- `craft\base\ElementQuery::joinElementTable()` now accepts table names in the format of `{{%tablename}}`.
- `craft\models\Volume` now implements `craft\base\BaseFsInterface`. ([#12709](https://github.com/craftcms/cms/pull/12709))
- `craft\services\Categories::getGroupByHandle()` now has a `$withTrashed` argument.
- `craft\services\Globals::getSetByHandle()` now has a `$withTrashed` argument.
- `craft\services\Tags::getTagGroupByHandle()` now has a `$withTrashed` argument.
- `craft\services\Users::sendActivationEmail()`, `sendNewEmailVerifyEmail()`, `sendPasswordResetEmail()`, `getActivationUrl()`, `getEmailVerifyUrl()`, `getPasswordResetUrl()`, and `setVerificationCodeOnUser()` will now throw a `craft\errors\InvalidElementException` if the user has a non-unique email. ([#12431](https://github.com/craftcms/cms/issues/12431), [#12712](https://github.com/craftcms/cms/pull/12712))
- Deprecated `craft\elements\Asset::getFs()`. `getVolume()` should be used instead.
- Deprecated `craft\helpers\Assets::sortFolderTree()`.
- Deprecated `craft\imagetransforms\ImageTransformer::ensureTransformUrlByIndexModel()`. `getTransformUrl()` should be used instead.
- Deprecated `craft\imagetransforms\ImageTransformer::procureTransformedImage()`. `generateTransform()` should be used instead.
- Deprecated `craft\queue\jobs\GeneratePendingTransforms`. `GenerateImageTransform` should be used instead. ([#12340](https://github.com/craftcms/cms/pull/12340))
- Deprecated `craft\services\Assets::getFolderTreeByFolderId()`.
- Deprecated `craft\services\Assets::getFolderTreeByVolumeIds`.
- Added `Craft.Accordion`. ([#12189](https://github.com/craftcms/cms/pull/12189))
- Added `Craft.AssetMover`.
- Added `Craft.BaseElementIndex::getSourcePathActionLabel()`.
- Added `Craft.BaseElementIndex::getSourcePathActions()`.
- Added `Craft.BaseElementIndex::getSourcePathLabel()`.
- Added `Craft.BaseElementIndex::onSourcePathChange()`.
- Added `Craft.BaseElementIndex::sourcePath`.
- Added `Craft.BaseElementSelectorModal::getElementIndexParams()`.
- Added `Craft.BaseElementSelectorModal::getIndexSettings()`.
- Added `Craft.BaseElementSelectorModal::hasSelection()`.
- Added `Craft.ElementFieldSettings`.
- Added `Craft.VolumeFolderSelectorModal`.
- Added `Garnish.MultiFunctionBtn`.
- The custom `activate` jQuery event will now trigger when the <kbd>Return</kbd> key is pressed.
- The custom `activate` jQuery event will no longer trigger for <kbd>Ctrl</kbd>/<kbd>Command</kbd>-clicks.
- Deprecated `Craft.CategorySelectInput`. `Craft.BaseElementSelectInput` should be used instead. ([#11749](https://github.com/craftcms/cms/pull/11749))

### System
- Improved element deletion performance. ([#12223](https://github.com/craftcms/cms/pull/12223))
- Improved queue performance. ([#12274](https://github.com/craftcms/cms/issues/12274), [#12340](https://github.com/craftcms/cms/pull/12340))
- “Applying new propagation method to elements”, “Propagating [element type]”, and “Resaving [element type]” queue jobs are now split up into batches of up to 100 items. ([#12638](https://github.com/craftcms/cms/pull/12638))
- Assets’ alternative text values are now included as search keywords.
- Entry type, section, category group, and tag group deletion no longer involves looping through all affected entries/categories/tags and deleting each one individually via `craft\services\Elements::deleteElement()`. ([#12665](https://github.com/craftcms/cms/pull/12665))
- Updated LitEmoji to v4. ([#12226](https://github.com/craftcms/cms/discussions/12226))
- Fixed a database deadlock error that could occur when updating a relation or structure position for an element that was simultaneously being saved. ([#9905](https://github.com/craftcms/cms/issues/9905))
- Fixed a bug where element query `select()` and `orderBy()` params could resolve element extension table column names to custom field columns, if a custom field had a conflicting handle. ([#12652](https://github.com/craftcms/cms/issues/12652))
- Fixed a bug where it was possible to activate inactive users with non-unique emails. ([#12431](https://github.com/craftcms/cms/issues/12431), [#12712](https://github.com/craftcms/cms/pull/12712))
- Fixed a bug where hint text within Selectize menus had extremely low contrast on hover. ([#12829](https://github.com/craftcms/cms/issues/12829))

## 4.3.11 - 2023-03-07

- Fixed a bug where `craft\events\RegisterElementSourcesEvent::$context` wasn’t always set to `modal` when defining the available element sources for an element selection modal.
- Fixed a styling bug where multi-line checkbox labels within the Customize Sources modal and View menu weren’t wrapping properly. ([#12717](https://github.com/craftcms/cms/issues/12717))
- Fixed a bug where asset thumbnails within collapsed Matrix blocks weren’t loading when the block was expanded. ([#12720](https://github.com/craftcms/cms/issues/12720))
- Fixed a bug where user activation/verification/reset-password URLs could be root-relative, if the `@web` alias was explicitly set to a root-relative URL.
- Fixed a PHP error that could occur if an options field’s condition rule wasn’t configured with any values. ([#12713](https://github.com/craftcms/cms/pull/12713))
- Fixed a bug where control panel notifications weren’t being announced to screen readers. ([#12714](https://github.com/craftcms/cms/pull/12714))
- Fixed a bug where localized relations could be moved to a newly-added site rather than copied, when applying project config changes. ([#12702](https://github.com/craftcms/cms/issues/12702))
- Fixed a bug where element indexes’ “View” buttons could be inconsistently positioned in the toolbar.
- Fixed a bug where element selector modal footers could hide the modal contents. ([#12708](https://github.com/craftcms/cms/issues/12708))
- Fixed a bug where asset thumbnails weren’t respecting the `generateTransformsBeforePageLoad` config setting. ([#12750](https://github.com/craftcms/cms/issues/12750))
- Fixed a bug where soft hyphens, non-breaking spaces, zero-width characters, invisible times characters, and invisible separators weren’t getting stripped from sanitized asset filenames. ([#12741](https://github.com/craftcms/cms/issues/12741), [#12759](https://github.com/craftcms/cms/pull/12759))
- Fixed a bug where custom fields’ database columns would get deleted when applying project config changes, if the field type wasn’t present. ([#12760](https://github.com/craftcms/cms/issues/12760))
- Fixed an error that could occur if a non-numeric value was entered into an image transform’s Width or Height settings. ([#12776](https://github.com/craftcms/cms/pull/12776))
- Fixed a bug where Assets, Categories, and Tags fields weren’t respecting their “Allow self relations” settings. ([#12769](https://github.com/craftcms/cms/issues/12769))
- Fixed a bug where dynamically-generated entry titles weren’t always generated with the site’s formatting locale in place. ([12780](https://github.com/craftcms/cms/issues/12780))
- Fixed a bug where element titles weren’t getting a pointer cursor or underlines on hover, when selected on an element index page.
- Fixed a bug where it wasn’t possible to close modals that were opened by a custom select menu via the <kbd>Esc</kbd> key. ([#12814](https://github.com/craftcms/cms/pull/12814))
- Fixed an error that could occur when saving an element with an eager-loaded Matrix field. ([#12815](https://github.com/craftcms/cms/issues/12815))
- Fixed a bug where the “send to Developer Support” links within the Craft Support widget weren’t working. ([#12822](https://github.com/craftcms/cms/issues/12822))

## 4.3.10 - 2023-02-17

- Fixed a bug where clicking on the scrollbar of a disclosure menu would close it. ([#12681](https://github.com/craftcms/cms/issues/12681))
- Fixed an error that could occur when loading the Plugin Store, if there wasn’t a `.env` file. ([#12687](https://github.com/craftcms/cms/issues/12687))
- Fixed a bug where large asset thumbnails weren’t centered within Assets fields. ([#12682](https://github.com/craftcms/cms/issues/12682))
- Fixed a PHP error that could occur when versioning asset URLs. ([#12678](https://github.com/craftcms/cms/issues/12678))
- Fixed a bug where the “Site” element condition rule was available for non-localizable element types’ conditions. ([#12601](https://github.com/craftcms/cms/pull/12601))
- Fixed a bug where it wasn’t possible to sort assets within subfolders by anything besides the asset title. ([#12688](https://github.com/craftcms/cms/issues/12688))

## 4.3.9 - 2023-02-14

- Image thumbnails and previews are no longer versioned if their image URL doesn’t begin with one of the asset’s base filesystem URLs. ([#12663](https://github.com/craftcms/cms/issues/12663))
- HTML Purifier now allows `oembed` tags. ([craftcms/ckeditor#59](https://github.com/craftcms/ckeditor/issues/59))
- Added `craft\htmlpurifier\VideoEmbedUrlDef`.
- `craft\helpers\Assets::revUrl()` now has an `$fsOnly` argument.
- Fixed a bug where entries that aren’t propagated to the primary site weren’t showing revision notes. ([#12641](https://github.com/craftcms/cms/issues/12641))
- Fixed a bug where HTML tags weren’t getting stripped from auto-generated Handle and URI Format setting values.
- Fixed a JavaScript error that could occur if an object with `null` values was passed to `Craft.compare()`.
- Fixed a bug where `craft\elements\db\ElementQuery::toArray()` was calling getter methods whose names conflicted with custom field handles. ([#12635](https://github.com/craftcms/cms/pull/12635))

## 4.3.8.2 - 2023-02-08

- Fixed a PHP error that could occur if relational fields were getting eager-loaded for elements that the fields didn’t belong to. ([#12648](https://github.com/craftcms/cms/issues/12648))

## 4.3.8.1 - 2023-02-08

- Fixed a PHP error that occurred after performing a Composer action within Craft. ([#12647](https://github.com/craftcms/cms/issues/12647))
- Fixed a bug where element attributes weren’t getting eager-loaded. ([#12646](https://github.com/craftcms/cms/pull/12646), [#12645](https://github.com/craftcms/cms/issues/12645))
- Fixed a bug where image previews weren’t getting versioned, unless the `revAssetUrls` config setting was enabled. ([#12603](https://github.com/craftcms/cms/issues/12603))

## 4.3.8 - 2023-02-07

- Updated Composer to 2.2.19, fixing a PHP error that could occur when performing a Composer action within Craft, when the autoload classmap was generated with Composer 2.5. ([#12482](https://github.com/craftcms/cms/issues/12482))
- Fixed a bug where Matrix blocks weren’t getting eager-loaded. ([#12631](https://github.com/craftcms/cms/issues/12631))
- Fixed a PHP error that could occur when calling `craft\services\Assets::getAllDescendantFolders()` for the root folder. ([craftcms/feed-me#1231](https://github.com/craftcms/feed-me/issues/1231))
- Fixed a bug where revision notes weren’t always being retained for provisional drafts. ([#12641](https://github.com/craftcms/cms/issues/12641))
- Fixed a bug where it wasn’t possible to access the Customize Sources modal on element index pages, if all sources were disabled. ([#12634](https://github.com/craftcms/cms/issues/12634))

## 4.3.7.1 - 2023-02-05

- The `_includes/forms/checkbox.twig`, `select.twig`, and `text.twig` templates no longer add an `aria-labelledby` attribute to the input if an `aria-label` attribute is also specified.
- `craft\helpers\Cp::dateTimeFieldHtml()` now returns inputs contained within a fieldset.
- Fixed a bug where some inputs were getting `aria-labelledby` attributes that referenced a nonexistent label ID.
- Fixed a bug where the first changes to entries weren’t saving properly. ([#12623](https://github.com/craftcms/cms/issues/12623), [#12592](https://github.com/craftcms/cms/issues/12592))
- Fixed a bug where `craft\behaviors\CustomFieldBehavior::$owner` was getting nullified by `craft\base\Element::fieldByHandle()`. ([#12624](https://github.com/craftcms/cms/issues/12624))

## 4.3.7 - 2023-02-03

- Improved the performance of the “Generating pending image transforms” queue job. ([#12274](https://github.com/craftcms/cms/issues/12274))
- Removed the “Timeout” setting from the Gmail and SMTP mailer transporters, as they aren’t supported by Symfony Mailer’s transport configuration.
- Removed the “Encryption Method” setting from the SMTP mailer transporter, as Symfony Mailer already uses TLS when port 465 is used (as it is by default).
- The “Port” setting on the SMTP mailer transporter is no longer required. It will default to 465 or 25 depending on whether OpenSSL is installed.
- Added more reserved field handles to avoid conflicts with `craft\base\Element` properties. ([#12577](https://github.com/craftcms/cms/issues/12577))
- Assets’ `alt` properties are now automatically trimmed of leading/trailing whitespace.
- Asset element components in the control panel now include a `data-alt` attribute. ([#12600](https://github.com/craftcms/cms/discussions/12600))
- Control panel requests no longer override the `pageTrigger` config setting value to `'p'`. ([#12598](https://github.com/craftcms/cms/issues/12598), [#12614](https://github.com/craftcms/cms/pull/12614))
- Fixed field status badge styling in some contexts. ([#12403](https://github.com/craftcms/cms/issues/12403))
- Fixed a bug where exporting elements with multiple field layouts as a CSV file using the “Expanded” export type would result in mismatched column values.
- Fixed a bug where cancelling a conflicting volume folder move would result in the moved folder getting deleted.
- Fixed a bug where `craft\elements\Category::canDuplicate()` wasn’t factoring in save permissions.
- Fixed a bug where the horizontal scroll position wasn’t being retained when refreshing Live Preview. ([#12504](https://github.com/craftcms/cms/issues/12504))
- Fixed a bug where user group condition rules for the default user group weren’t getting matched properly during public registration. ([#12283](https://github.com/craftcms/cms/issues/12283))
- Fixed a bug where HTML tags within field labels, instructions, tips, and warnings weren’t always getting escaped.
- Fixed a bug where the sidebar scroll position wasn’t retained when selecting a new source on element index pages. ([#12523](https://github.com/craftcms/cms/issues/12523))
- Fixed a bug where `resave/*` commands’ output didn’t take the offset into account. ([#12526](https://github.com/craftcms/cms/issues/12526))
- Fixed a bug where warnings were getting logged for video assets that were “missing” their dimensions.
- Fixed a bug where `craft\services\Assets::getAllDescendantFolders()` could return unexpected results for folders that contained an underscore.
- Fixed a bug where accessing a custom field’s magic property on an element would return the field’s raw database value rather than `null`, if it didn’t belong to the element’s field layout anymore. ([#12539](https://github.com/craftcms/cms/issues/12539), [#12578](https://github.com/craftcms/cms/pull/12578))
- Fixed a bug where previewing an asset could wipe out all `h1` tags within Redactor fields. ([#12545](https://github.com/craftcms/cms/issues/12545))
- Fixed a bug where `craft\image\Raster::getIsTransparent()` wasn’t working. ([#12565](https://github.com/craftcms/cms/issues/12565))
- Fixed a bug where textual condition rules were still showing a text input when the “is empty” or “has a value” operators were selected. ([#12587](https://github.com/craftcms/cms/pull/12587))
- Fixed a bug where the component name comments in project config YAML files would always lag behind the current project config a little. ([#12576](https://github.com/craftcms/cms/issues/12576), [#12581](https://github.com/craftcms/cms/pull/12581))
- Fixed a SQL error that occurred when creating a database backup using the default backup command, when running MySQL 5.7.41+ or 8.0.32+. ([#12557](https://github.com/craftcms/cms/issues/12557), [#12560](https://github.com/craftcms/cms/pull/12560))
- Fixed a bug where database backups weren’t respecting SSL database connection settings if they were specified when using MySQL. ([#10351](https://github.com/craftcms/cms/issues/10351), [#11753](https://github.com/craftcms/cms/issues/11753), [#12596](https://github.com/craftcms/cms/pull/12596))
- Fixed a bug where element indexes could stop showing their loading spinner prematurely if the element listing needed to be reloaded multiple times in rapid succession. ([#12595](https://github.com/craftcms/cms/issues/12595))
- Fixed a bug where element editors wouldn’t show tabs that didn’t contain any characters that could be converted to ASCII. ([#12602](https://github.com/craftcms/cms/issues/12602))
- Fixed a bug where asset thumbnails weren’t getting versioned in the control panel, unless the `revAssetUrls` config setting was enabled. ([#12603](https://github.com/craftcms/cms/issues/12603))
- Fixed a bug where entry relations could be lost when switching entry types, for relational fields that didn’t exist on the prior entry type. ([#12592](https://github.com/craftcms/cms/issues/12592))
- Fixed a bug where Matrix blocks weren’t getting duplicated to other sites when first editing an unpublished draft. ([#11366](https://github.com/craftcms/cms/issues/11366))
- Fixed a bug where element indexes would show an expand/collapse toggle for structured elements that only had unsaved draft children, which aren’t actually shown. ([#11253](https://github.com/craftcms/cms/issues/11253))
- Fixed a SQL error that occurred when running the `index-assets` command on PostgreSQL. ([#12617](https://github.com/craftcms/cms/issues/12617))
- Added `craft\helpers\Assets::revUrl()`.
- Added `craft\helpers\Db::escapeForLike()`.
- Added `craft\web\twig\variables\Paginate::$pageTrigger`. ([#12614](https://github.com/craftcms/cms/pull/12614))
- `craft\helpers\Assets::revParams()` no longer takes the `revAssetUrls` config setting into account. That should be factored in by whatever is calling it.
- `craft\services\Assets::getAllDescendantFolders()` now has a `$withParent` argument, which can be passed `false` to omit the parent folder from the results. ([#12536](https://github.com/craftcms/cms/issues/12536))
- `craft\services\Matrix::duplicateBlocks()` now has a `$force` argument.
- Deprecated `craft\helpers\DateTimeHelper::timeZoneAbbreviation()`.
- Deprecated `craft\helpers\DateTimeHelper::timeZoneOffset()`.

## 4.3.6.1 - 2023-01-09

- Element edit pages now retain their previous scroll position when they’re automatically refreshed to keep up with changes from another browser tab.
- Fixed a bug where editing certain Matrix/Neo/Super Table fields could result in content loss. ([#12445](https://github.com/craftcms/cms/issues/12445))

## 4.3.6 - 2023-01-04

- Template caching is no longer enabled for tokenized requests. ([#12458](https://github.com/craftcms/cms/issues/12458))
- Elisions are now stripped from search keywords. ([#12467](https://github.com/craftcms/cms/issues/12467), [#12474](https://github.com/craftcms/cms/pull/12474))
- Added support for HEIC/HEIF images. ([#9115](https://github.com/craftcms/cms/discussions/9115))
- The `allowedFileExtensions` config setting now includes `heic`, `heif`, and `hevc` by default. ([#12490](https://github.com/craftcms/cms/discussions/12490))
- It’s now possible to assign aliases `children` fields queried via GraphQL. ([#12494](https://github.com/craftcms/cms/pull/12494))
- Added `craft\helpers\Image::isWebSafe()`.
- Added `craft\services\Images::getSupportsHeic()`.
- `Craft.MatrixInput` now fires `blockSortDragStop`, `beforeMoveBlockUp`, `moveBlockUp`, `beforeMoveBlockDown`, and `moveBlockDown` events. ([#12498](https://github.com/craftcms/cms/pull/12498))
- Fixed a bug where deleting a field layout tab could result in duplicated tabs. ([#12459](https://github.com/craftcms/cms/issues/12459))
- Fixed a bug where Feed widgets weren’t showing feed items when they were first loaded. ([#12460](https://github.com/craftcms/cms/issues/12460))
- Fixed an error that occurred when a Date field’s condition rule was set to a relative range, “has a value”, or “is empty”. ([#12457](https://github.com/craftcms/cms/issues/12457))
- Fixed an error that could occur when processing template caches in a console request, if a globally-scoped template cache was processed before it.
- Fixed styling issues with large element thumbnail views. ([#12455](https://github.com/craftcms/cms/issues/12455))
- Fixed a bug where it wasn’t possible to retry all failed jobs when using a proxy queue. ([#12471](https://github.com/craftcms/cms/issues/12471))
- Fixed a bug where the selected table columns would be forgotten if modified from a nested source. ([#12477](https://github.com/craftcms/cms/issues/12477))
- Fixed a bug where some custom field property types in `craft\behaviors\CustomFieldBehavior` were incorrect.
- Fixed an error that could occur if a Matrix sub-field’s handle was too long. ([#12422](https://github.com/craftcms/cms/issues/12422))
- Fixed a bug where element editor slideouts’ submit buttons weren’t always consistent with the full-page edit form. ([#12487](https://github.com/craftcms/cms/issues/12487))
- Fixed an XSS vulnerability.

## 4.3.5 - 2022-12-13

- Fixed a bug where entry tab contents could remain visible when switching to other tabs, after changing the entry type.
- Fixed a bug where it wasn’t possible to enter `0` in Number fields, Money fields, and numeric column cells within editable tables, using certain keyboard layouts. ([#12412](https://github.com/craftcms/cms/issues/12412))
- Fixed a bug where the default MySQL restore command would attempt to use credentials from `~/.my.cnf` if it existed, instead of Craft’s configured database connection settings. ([#12349](https://github.com/craftcms/cms/issues/12349), [#12430](https://github.com/craftcms/cms/pull/12430))
- Fixed a JavaScript error that could occur when autosaving an entry draft. ([#12445](https://github.com/craftcms/cms/issues/12445))
- Added `craft\base\ApplicationTrait::onInit()`. ([#12439](https://github.com/craftcms/cms/pull/12439))
- Added `craft\console\Controller::createDirectory()`. ([#12438](https://github.com/craftcms/cms/pull/12438))
- Added `craft\console\Controller::do()`. ([#12438](https://github.com/craftcms/cms/pull/12438))
- Added `craft\console\Controller::failure()`. ([#12438](https://github.com/craftcms/cms/pull/12438))
- Added `craft\console\Controller::note()`. ([#12438](https://github.com/craftcms/cms/pull/12438))
- Added `craft\console\Controller::success()`. ([#12438](https://github.com/craftcms/cms/pull/12438))
- Added `craft\console\Controller::tip()`. ([#12438](https://github.com/craftcms/cms/pull/12438))
- Added `craft\console\Controller::warning()`. ([#12438](https://github.com/craftcms/cms/pull/12438))
- Added `craft\console\Controller::writeJson()`. ([#12438](https://github.com/craftcms/cms/pull/12438))
- Added `craft\console\Controller::writeToFile()`. ([#12438](https://github.com/craftcms/cms/pull/12438))
- Added `craft\helpers\FileHelper::absolutePath()`.
- Added `craft\helpers\FileHelper::findClosestFile()`.
- Added `craft\helpers\FileHelper::isWithin()`.
- Added `craft\helpers\FileHelper::relativePath()`.
- Added `craft\helpers\Json::decodeFromFile()`.
- Added `Craft.filterInputVal()`.
- Added `Craft.filterNumberInputVal()`.

## 4.3.4 - 2022-11-29

- The `serve` command now routes requests for nonexistent files to Craft. ([#12310](https://github.com/craftcms/cms/pull/12310))
- `craft\base\Element::includeSetStatusAction()` now returns `false` by default regardless of what `hasStatuses()` returns, fixing a bug where some element indexes were unexpectedly getting “Set Status” actions.
- Query conditions generated by `craft\helpers\Db::parseParam()` no longer account for `null` values, due to a heavy performance impact. ([#11931](https://github.com/craftcms/cms/issues/11931))
- Fixed a bug where the default MySQL backup command would attempt to use credentials from `~/.my.cnf` if it existed, instead of Craft’s configured database connection settings. ([#12349](https://github.com/craftcms/cms/issues/12349))
- Fixed a bug where it wasn’t possible to access the Customize Sources modal if all sources were disabled. ([#12369](https://github.com/craftcms/cms/issues/12369))
- Fixed a bug where Assets fields weren’t taking their “Show unpermitted volumes” setting into account when defining the available input sources. ([#12364](https://github.com/craftcms/cms/issues/12364))
- Fixed a bug where user slideouts included status toggles.
- Updated Yii to 2.0.47.

## 4.3.3 - 2022-11-17

- Fixed an error that occurred if an arrow function was passed to the `|sort` Twig filter. ([#12334](https://github.com/craftcms/cms/issues/12334))
- Fixed a bug where nested fields set to numbers could be inadvertently changed when an entry draft was created.
- `craft\services\Fields::getFieldsWithContent()` and `getFieldsWithoutContent()` now have `$context` arguments.

## 4.3.2.1 - 2022-11-16

- Fixed a PHP error that could occur when generating an image transform. ([#12333](https://github.com/craftcms/cms/issues/12333))

## 4.3.2 - 2022-11-16

- `firstName` and `lastName` are now reserved field handles for the user field layout. ([#12241](https://github.com/craftcms/cms/issues/12241), [#12316](https://github.com/craftcms/cms/pull/12316))
- Asset filenames are truncated in large thumbnail views, as they were before 4.3.0. ([#12236](https://github.com/craftcms/cms/discussions/12236))
- Fixed an information disclosure vulnerability.
- Fixed an XSS vulnerability.
- Fixed asset indexing for Local filesystems that were configured to use a symlinked server path.
- Fixed an error that could occur when calling `craft\base\Element::getCanonicalUid()` on a draft loaded for a site that the canonical element didn’t exist on yet. ([#12228](https://github.com/craftcms/cms/issues/12228))
- Fixed a bug where long words in asset titles weren’t wrapping in the large thumbnail view. ([#12237](https://github.com/craftcms/cms/issues/12237))
- Fixed a bug where the Users index page was showing a “Set Status” bulk action, making it possible to disable users.
- Disabled users now identify themselves as disabled, and Edit User pages now provide a way for them to be re-enabled.
- Fixed a layout issue that could occur on Assets fields using the “Large Thumbnails” view mode. ([#12230](https://github.com/craftcms/cms/issues/12230))
- Fixed a bug where elements that weren’t viewable by the current user could still be hyperlinked in element indexes.
- Fixed a bug where `craft\helpers\DateTimeHelper::toDateInterval()` could return a `DateInterval` that was off by an hour around daylight savings time changes.
- Fixed a bug where sticky element index footers were obstructed when the Debug Toolbar was enabled. ([#12242](https://github.com/craftcms/cms/issues/12242))
- Fixed a bug where it wasn’t possible to change the sort attribute on element indexes while searching. ([#12256](https://github.com/craftcms/cms/issues/12256))
- Fixed a bug where `resave/*` commands weren’t catching exceptions thrown when applying the `--set` and `--to` options. ([#12262](https://github.com/craftcms/cms/issues/12262))
- Fixed the position of field status indicators within Matrix fields in Live Preview. ([#12287](https://github.com/craftcms/cms/issues/12287))
- Fixed PHP errors that could occur when executing GraphQL queries. ([#12271](https://github.com/craftcms/cms/pull/12271), [#12275](https://github.com/craftcms/cms/pull/12275))
- Fixed a bug where it was possible to add a “Status” condition rule to relational fields’ selectable element conditions. ([#12289](https://github.com/craftcms/cms/issues/12289))
- Fixed a PHP error that occurred if a field type stored enum values. ([#12297](https://github.com/craftcms/cms/issues/12297))
- Fixed a bug where PHP errors and exceptions thrown when formatting a control panel screen response weren’t being handled properly. ([#12308](https://github.com/craftcms/cms/issues/12308))
- Fixed a bug where element indexes were showing the labels of empty Dropdown options when selected. ([#12319](https://github.com/craftcms/cms/issues/12319))
- Fixed condition builder styling issues that occurred if any rules had exceptionally long names. ([#12311](https://github.com/craftcms/cms/issues/12311))
- Fixed an error that occurred when saving an entry via GraphQL, if a parent entry was assigned that didn’t exist on the requested site. ([#12291](https://github.com/craftcms/cms/issues/12291))
- Fixed a bug where conditional fields weren’t always saving for elements that didn’t support autosaved drafts. ([#12166](https://github.com/craftcms/cms/issues/12166))
- Fixed a bug where fields set to numbers could be inadvertently changed when an entry draft was created.
- Added `craft\base\Element::includeSetStatusAction()`.
- Added `craft\services\Fields::getFieldsWithoutContent()`.

## 4.3.1 - 2022-10-27

- Numeric values are no longer automatically formatted within element indexes. ([#12205](https://github.com/craftcms/cms/issues/12205))
- When `craft\base\Element::EVENT_DEFINE_URL` event handlers set `craft\events\DefineUrlEvent::$url` to `null`, that will no longer be respected unless `$handled` was also set to `true`. ([#12210](https://github.com/craftcms/cms/issues/12210), [nystudio107/craft-imageoptimize#359](https://github.com/nystudio107/craft-imageoptimize/issues/359))
- Asset folder and file names are now converted to ASCII using the primary site’s language for character mappings, regardless of the current user’s preferred language, when the `convertFilenamesToAscii` config setting is enabled. ([#12207](https://github.com/craftcms/cms/discussions/12207))
- Fixed a bug where locked users’ remaining cooldown times could be calculated incorrectly on PHP 8.0.
- Fixed an infinite recursion bug that occurred when editing a Matrix field with a custom propagation method. ([#12176](https://github.com/craftcms/cms/issues/12176))
- Fixed a bug where element index source lists were showing headings that didn’t have any visible nested sources. ([#12193](https://github.com/craftcms/cms/issues/12193))
- Fixed a JavaScript 404 error that occurred when users’ Language was set to Chinese. ([#12194](https://github.com/craftcms/cms/issues/12194))
- Fixed a bug where users couldn’t delete their own addresses. ([craftcms/commerce#3011](https://github.com/craftcms/commerce/issues/3011))
- Fixed a bug where the `users/save-address` action wasn’t validating addresses properly.
- Fixed an error that could occur during garbage collection, if any nested volume folders were missing their path. ([#12195](https://github.com/craftcms/cms/issues/12195))

## 4.3.0 - 2022-10-25

### Content Management
- Added a “View” menu to element indexes, which enable users to customize the visible table columns for themselves, without affecting other users. ([#11915](https://github.com/craftcms/cms/pull/11915))
- Added source setting menus to element index pages, which now contain the “Customize sources” option when allowed, and “New subfolder”, “Rename folder”, and “Delete folder” actions on the Assets index page. ([#11906](https://github.com/craftcms/cms/pull/11906))
- Added the “Editable” rule to asset and entry conditions. ([#11995](https://github.com/craftcms/cms/discussions/11995))
- Improved control panel mobile support. ([#11963](https://github.com/craftcms/cms/pull/11963), [#12005](https://github.com/craftcms/cms/pull/12005))
- Element indexes now respect field layouts’ user conditions when determining which custom field columns to show. ([#11913](https://github.com/craftcms/cms/pull/11913))
- Element index URLs now include the selected source key in a `source` query param, so all sources are now deep-linkable, including custom sources. ([#11996](https://github.com/craftcms/cms/discussions/11996))
- Notifications are now shown after executing folder actions on the Assets index page. ([#11906](https://github.com/craftcms/cms/pull/11906))
- Date range condition rules now support “Today”, “This week”, “This month”, “This year”, “Past 7 days”, “Past 30 days”, “Past 30 days”, “Past year”, “Before…”, and “After…” relative range types, in addition to specifying a custom date range. ([#10749](https://github.com/craftcms/cms/discussions/10749), [#11888](https://github.com/craftcms/cms/pull/11888))
- Number condition rules now support an “is between…” operator. ([#11950](https://github.com/craftcms/cms/pull/11950))
- All text, number, and date range condition rules now support “has a value” and “is empty” operators. ([#11070](https://github.com/craftcms/cms/discussions/11070))
- “Save as a new [element type]” actions will now discard any unsaved changes on the original element after the new element is created. ([#10204](https://github.com/craftcms/cms/issues/10204), [#11959](https://github.com/craftcms/cms/issues/11959), [#12102](https://github.com/craftcms/cms/issues/12102), [#12165](https://github.com/craftcms/cms/issues/12165))
- If Live Preview is triggered while a draft is saving, it will now wait until the save completes before opening. ([#11858](https://github.com/craftcms/cms/issues/11858), [#11895](https://github.com/craftcms/cms/pull/11895))
- Addresses now support change tracking.
- It’s now possible to restore assets that were deleted programmatically with `craft\elements\Asset::$keepFile` set to `true`. ([#11761](https://github.com/craftcms/cms/issues/11761))

### Accessibility
- Improved the styling of selected sidebar navigation items to meet contrast requirements. ([#11589](https://github.com/craftcms/cms/pull/11589))
- Improved the styling of slideouts for screens under 600 pixels wide. ([#11636](https://github.com/craftcms/cms/pull/11636))
- Improved the styling of the primary button on element index pages for small screens. ([#11963](https://github.com/craftcms/cms/pull/11963))
- Improved the contrast of modal resize handles. ([#11727](https://github.com/craftcms/cms/pull/11727))
- Improved the contrast of fields’ searchable and translatable indicator icons on the Fields index page. ([#12169](https://github.com/craftcms/cms/pull/12169))
- Improved the contrast of the “Same as language” text within the “Formatting Locale” user preference. ([#11767](https://github.com/craftcms/cms/pull/11767))
- Improved the contrast of the selected options within combo boxes. ([#11662](https://github.com/craftcms/cms/pull/11662))
- Improved the readability of the global navigation and date pickers when text is resized to 200%. ([#11767](https://github.com/craftcms/cms/pull/11767))
- Improved focus management for HUD components. ([#11985](https://github.com/craftcms/cms/pull/11985))
- Improved focus management for element index pagination links.  ([#11565](https://github.com/craftcms/cms/pull/11565)).
- Improved focus management for editable tables. ([#11662](https://github.com/craftcms/cms/pull/11662))
- Custom slider components now support <kbd>Home</kbd> and <kbd>End</kbd> key presses. ([#11578](https://github.com/craftcms/cms/pull/11578))
- Improved the markup and keyboard control for exclusive button groups. ([#11942](https://github.com/craftcms/cms/pull/11942))
- Improved keyboard control for the widget manager HUD on the Dashboard. ([#11578](https://github.com/craftcms/cms/pull/11578))
- Improved New Widget and Quick Post action menus for screen readers. ([#11611](https://github.com/craftcms/cms/pull/11611))
- Improved the widget manager HUD for screen readers. ([#11945](https://github.com/craftcms/cms/pull/11945))
- Improved the Craft Support widget for screen readers. ([#11703](https://github.com/craftcms/cms/pull/11703))
- Improved element index view mode buttons for screen readers. ([#11613](https://github.com/craftcms/cms/pull/11613))
- Improved element type selects within “Related To” condition rules for screen readers. ([#11662](https://github.com/craftcms/cms/pull/11662))
- Improved element action modals for screen readers. ([#11905](https://github.com/craftcms/cms/issues/7377))
- Improved field instructions, errors, and other visually-related text for screen readers. ([#11763](https://github.com/craftcms/cms/issues/7377))
- Improved field translation indicators for screen readers. ([#11662](https://github.com/craftcms/cms/pull/11662))
- Improved the parent selection button on structured entries’ and categories’ edit pages for screen readers. ([#11662](https://github.com/craftcms/cms/pull/11662))
- Improved the Rotate button within Live Preview for screen readers. ([#11953](https://github.com/craftcms/cms/pull/11953))
- Improved Date fields for screen readers. ([#10546](https://github.com/craftcms/cms/pull/10546))
- Fixed a mismatch between the visible and accessible text on the site name in the global sidebar. ([#11767](https://github.com/craftcms/cms/pull/11767))
- Added alternative text to element status indicators. ([#11604](https://github.com/craftcms/cms/pull/11604))
- Feed, Recent Entries, and Drafts widgets now use semantic lists instead of tables. ([#11952](https://github.com/craftcms/cms/pull/11952))
- Added autocomplete attributes to several address fields. ([#11767](https://github.com/craftcms/cms/pull/11767))
- Implemented fieldsets and descriptive headings on user accounts’ “Preferences” tab. ([#11534](https://github.com/craftcms/cms/pull/11534))
- The “All” status option within element index toolbars now uses a differentiated gradient icon. ([#11911](https://github.com/craftcms/cms/pull/11911))
- Improved status indicator shapes, when the “Use shapes to represent statuses” user preference is enabled. ([#11911](https://github.com/craftcms/cms/pull/11911))
- Boolean table columns within element indexes now use check icons to indicate `true` values. ([#11911](https://github.com/craftcms/cms/pull/11911))
- Element titles are no longer truncated on edit pages. ([#11768](https://github.com/craftcms/cms/pull/11768))
- Asset titles are no longer truncated in asset indexes. ([#11775](https://github.com/craftcms/cms/pull/11775))
- Element source navigation now programmatically conveys structure imparted by headings. ([#11777](https://github.com/craftcms/cms/pull/11777))
- Added a warning icon to related elements that contain validation errors. ([#11610](https://github.com/craftcms/cms/pull/11610))
- Element index footers now stick to the bottom of the window, and element action triggers are now inserted into the footer rather than replacing the contents of the page’s toolbar. ([#11844](https://github.com/craftcms/cms/pull/11844))

### Administration
- Added the `extraLastNamePrefixes` config setting. ([#11903](https://github.com/craftcms/cms/pull/11903))
- Added the `extraNameSalutations` config setting. ([#11903](https://github.com/craftcms/cms/pull/11903))
- Added the `extraNameSuffixes` config setting. ([#11903](https://github.com/craftcms/cms/pull/11903))
- Element sources now have a “Default Sort” setting in the Customize Sources modal. ([#12002](https://github.com/craftcms/cms/discussions/12002))
- Control panel-defined image transforms can now have custom quality values. ([#9622](https://github.com/craftcms/cms/discussions/9622))
- Added support for the `CRAFT_DOTENV_PATH` PHP constant. ([#11894](https://github.com/craftcms/cms/discussions/11894))
- Added support for `CRAFT_WEB_URL` and `CRAFT_WEB_ROOT` environment variables/PHP constants, which can be used to set the default `@web` and `@webroot` alias values. ([#11912](https://github.com/craftcms/cms/pull/11912))

### Development
- Added the `canCreateDrafts()` Twig function. ([#11797](https://github.com/craftcms/cms/discussions/11797), [#11808](https://github.com/craftcms/cms/pull/11808))
- Added the `canDelete()` Twig function. ([#11797](https://github.com/craftcms/cms/discussions/11797), [#11808](https://github.com/craftcms/cms/pull/11808))
- Added the `canDeleteForSite()` Twig function. ([#11797](https://github.com/craftcms/cms/discussions/11797), [#11808](https://github.com/craftcms/cms/pull/11808))
- Added the `canDuplicate()` Twig function. ([#11797](https://github.com/craftcms/cms/discussions/11797), [#11808](https://github.com/craftcms/cms/pull/11808))
- Added the `canSave()` Twig function. ([#11797](https://github.com/craftcms/cms/discussions/11797), [#11808](https://github.com/craftcms/cms/pull/11808))
- Added the `canView()` Twig function. ([#11797](https://github.com/craftcms/cms/discussions/11797), [#11808](https://github.com/craftcms/cms/pull/11808))
- Added the `|boolean` Twig filter. ([#11792](https://github.com/craftcms/cms/pull/11792))
- Added the `|float` Twig filter. ([#11792](https://github.com/craftcms/cms/pull/11792))
- Added the `|integer` Twig filter. ([#11792](https://github.com/craftcms/cms/pull/11792))
- Added the `|string` Twig filter. ([#11792](https://github.com/craftcms/cms/pull/11792))
- Twig templates now have `today`, `tomorrow`, and `yesterday` global variables available to them.
- Element query date params now support passing `today`, `tomorrow`, and `yesterday`. ([#10485](https://github.com/craftcms/cms/issues/10485))
- Element queries’ `relatedTo` params now only check for relations in the same site as `siteId`, if set. ([#12000](https://github.com/craftcms/cms/issues/12000), [#12072](https://github.com/craftcms/cms/pull/12072))
- Element queries now support passing ambiguous column names (e.g. `dateCreated`) and field handles into `select()`. ([#11790](https://github.com/craftcms/cms/pull/11790), [#11800](https://github.com/craftcms/cms/pull/11800))
- Element queries’ `collect()` methods eager-loaded elements now return `craft\elements\ElementCollection` objects, which extends `Illuminate\Support\Collection` with `ids()` and `with()` methods. ([#12113](https://github.com/craftcms/cms/discussions/12113))
- `{% cache %}` tags now store any HTML registered with `{% html %}` tags. ([#11811](https://github.com/craftcms/cms/discussions/11811))
- `{% cache %}` tags and GraphQL query caches now get a max cache duration based on the fetched/referenced entries’ expiry dates. ([#8525](https://github.com/craftcms/cms/discussions/8525), [#11901](https://github.com/craftcms/cms/pull/11901))
- Added the `siteHandle` field to elements queried via GraphQL. ([#10829](https://github.com/craftcms/cms/discussions/10829))
- `users/session-info` responses now include a `csrfTokenName` key. ([#11706](https://github.com/craftcms/cms/pull/11706), [#11767](https://github.com/craftcms/cms/pull/11767))
- The `elements/save-draft` action now supports being called from the front end. ([#12131](https://github.com/craftcms/cms/issues/12131))
- The `users/upload-user-photo` action now includes a `photoId` key in the response data. ([#12175](https://github.com/craftcms/cms/pull/12175))

### Extensibility
- Added `craft\base\conditions\BaseTextConditionRule::inputOptions()`.
- Added `craft\base\Element::EVENT_DEFINE_URL`. ([#12168](https://github.com/craftcms/cms/pull/12168))
- Added `craft\base\ExpirableElementInterface`. ([#11901](https://github.com/craftcms/cms/pull/11901))
- Added `craft\controllers\ElementsController::$element`.
- Added `craft\db\ActiveQuery::collect()`. ([#11842](https://github.com/craftcms/cms/pull/11842))
- Added `craft\elements\actions\Restore::$restorableElementsOnly`.
- Added `craft\elements\conditions\assets\EditableConditionRule`.
- Added `craft\elements\conditions\entries\EditableConditionRule`.
- Added `craft\elements\ElementCollection`. ([#12113](https://github.com/craftcms/cms/discussions/12113))
- Added `craft\events\AuthorizationCheckEvent::$element`.
- Added `craft\events\CreateTwigEvent`.
- Added `craft\events\DefineAddressFieldLabelEvent`.
- Added `craft\events\DefineAddressFieldsEvent`.
- Added `craft\events\DefineUrlEvent`. ([#12168](https://github.com/craftcms/cms/pull/12168))
- Added `craft\events\ImageTransformerOperationEvent::$tempPath`.
- Added `craft\events\SearchEvent::$scores`. ([#11882](https://github.com/craftcms/cms/discussions/11882))
- Added `craft\events\UserGroupPermissionsEvent`.
- Added `craft\events\UserPermissionsEvent`.
- Added `craft\helpers\DateRange`.
- Added `craft\helpers\DateTimeHelper::firstWeekDay()`.
- Added `craft\helpers\DateTimeHelper::lastMonth()`.
- Added `craft\helpers\DateTimeHelper::lastWeek()`.
- Added `craft\helpers\DateTimeHelper::lastWeekDay()`.
- Added `craft\helpers\DateTimeHelper::lastYear()`.
- Added `craft\helpers\DateTimeHelper::nextMonth()`.
- Added `craft\helpers\DateTimeHelper::nextWeek()`.
- Added `craft\helpers\DateTimeHelper::nextYear()`.
- Added `craft\helpers\DateTimeHelper::thisMonth()`.
- Added `craft\helpers\DateTimeHelper::thisWeek()`.
- Added `craft\helpers\DateTimeHelper::thisYear()`.
- Added `craft\helpers\DateTimeHelper::today()`.
- Added `craft\helpers\DateTimeHelper::tomorrow()`.
- Added `craft\helpers\DateTimeHelper::yesterday()`.
- Added `craft\helpers\ElementHelper::attributeHtml()`.
- Added `craft\helpers\Html::svg()`. ([#11932](https://github.com/craftcms/cms/pull/11932))
- Added `craft\i18n\FormatConverter::convertDatePhpToHuman()`. ([#10546](https://github.com/craftcms/cms/pull/10546))
- Added `craft\i18n\Locale::FORMAT_HUMAN`.
- Added `craft\nameparsing\CustomLanguage`.
- Added `craft\services\Addresses::EVENT_DEFINE_FIELD_LABEL`. ([#11788](https://github.com/craftcms/cms/discussions/11788))
- Added `craft\services\Addresses::EVENT_DEFINE_USED_FIELDS`. ([#11788](https://github.com/craftcms/cms/discussions/11788))
- Added `craft\services\Addresses::EVENT_DEFINE_USED_SUBDIVISION_FIELDS`. ([#11788](https://github.com/craftcms/cms/discussions/11788))
- Added `craft\services\Addresses::getFieldLabel()`.
- Added `craft\services\Addresses::getUsedFields()`.
- Added `craft\services\Addresses::getUsedSubdivisionFields()`.
- Added `craft\services\Elements::EVENT_AUTHORIZE_CREATE_DRAFTS`. ([#11759](https://github.com/craftcms/cms/discussions/11759), [#11808](https://github.com/craftcms/cms/pull/11808))
- Added `craft\services\Elements::EVENT_AUTHORIZE_DELETE_FOR_SITE`. ([#11759](https://github.com/craftcms/cms/discussions/11759), [#11808](https://github.com/craftcms/cms/pull/11808))
- Added `craft\services\Elements::EVENT_AUTHORIZE_DELETE`. ([#11759](https://github.com/craftcms/cms/discussions/11759), [#11808](https://github.com/craftcms/cms/pull/11808))
- Added `craft\services\Elements::EVENT_AUTHORIZE_DUPLICATE`. ([#11759](https://github.com/craftcms/cms/discussions/11759), [#11808](https://github.com/craftcms/cms/pull/11808))
- Added `craft\services\Elements::EVENT_AUTHORIZE_SAVE`. ([#11759](https://github.com/craftcms/cms/discussions/11759), [#11808](https://github.com/craftcms/cms/pull/11808))
- Added `craft\services\Elements::EVENT_AUTHORIZE_VIEW`. ([#11759](https://github.com/craftcms/cms/discussions/11759), [#11808](https://github.com/craftcms/cms/pull/11808))
- Added `craft\services\Elements::canCreateDrafts()`.
- Added `craft\services\Elements::canDelete()`.
- Added `craft\services\Elements::canDeleteForSite()`.
- Added `craft\services\Elements::canDuplicate()`.
- Added `craft\services\Elements::canSave()`.
- Added `craft\services\Elements::canView()`.
- Added `craft\services\Elements::getIsCollectingCacheInfo()`. ([#11901](https://github.com/craftcms/cms/pull/11901))
- Added `craft\services\Elements::setCacheExpiryDate()`. ([#11901](https://github.com/craftcms/cms/pull/11901))
- Added `craft\services\Elements::startCollectingCacheInfo()`. ([#11901](https://github.com/craftcms/cms/pull/11901))
- Added `craft\services\Elements::stopCollectingCacheInfo()`. ([#11901](https://github.com/craftcms/cms/pull/11901))
- Added `craft\services\Search::EVENT_BEFORE_SCORE_RESULTS`. ([#11882](https://github.com/craftcms/cms/discussions/11882))
- Added `craft\services\UserPermissions::EVENT_AFTER_SAVE_GROUP_PERMISSIONS`. ([#12130](https://github.com/craftcms/cms/discussions/12130), [#12146](https://github.com/craftcms/cms/pull/12146))
- Added `craft\services\UserPermissions::EVENT_AFTER_SAVE_USER_PERMISSIONS`. ([#12130](https://github.com/craftcms/cms/discussions/12130), [#12146](https://github.com/craftcms/cms/pull/12146))
- Added `craft\web\Controller::currentUser()`. ([#11754](https://github.com/craftcms/cms/pull/11754), [#11916](https://github.com/craftcms/cms/pull/11916))
- Added `craft\web\View::EVENT_AFTER_CREATE_TWIG`. ([#11774](https://github.com/craftcms/cms/pull/11774))
- `craft\elements\Asset::EVENT_DEFINE_URL` now gets triggered after the default URL has been generated, and the URL will be passed to `craft\events\DefineAssetUrlEvent::$url`.
- `craft\elements\db\ElementQuery::collect()` and `craft\base\Element::getEagerLoadedElements()` now return `craft\elements\ElementCollection` instances. ([#12113](https://github.com/craftcms/cms/discussions/12113))
- `craft\events\DraftEvent::$creatorId` is now nullable. ([#11904](https://github.com/craftcms/cms/issues/11904))
- `craft\fieldlayoutelements\BaseField::statusClass()` and `statusLabel()` now return status info from the element for the attribute specified by `attribute()`.
- `craft\helpers\Component::iconSvg()` now namespaces the SVG contents, and adds `aria-hidden="true"`. ([#11703](https://github.com/craftcms/cms/pull/11703))
- `craft\services\Drafts::createDraft()` now accepts `null` passed to its `$creatorId` argument. ([#11904](https://github.com/craftcms/cms/issues/11904))
- `craft\services\Search::EVENT_AFTER_SEARCH` now includes the computed search result scores, set to `craft\events\SearchEvent::$scores`, and any changes made to it will be returned by `searchElements()`. ([#11882](https://github.com/craftcms/cms/discussions/11882))
- `craft\services\Search::EVENT_BEFORE_INDEX_KEYWORDS` is now cancellable by setting `$event->isValid` to `false`. ([#11705](https://github.com/craftcms/cms/discussions/11705))
- Deprecated `craft\base\Element::EVENT_AUTHORIZE_CREATE_DRAFTS`. `craft\services\Elements::EVENT_AUTHORIZE_CREATE_DRAFTS` should be used instead.
- Deprecated `craft\base\Element::EVENT_AUTHORIZE_DELETE_FOR_SITE`. `craft\services\Elements::EVENT_AUTHORIZE_DELETE_FOR_SITE` should be used instead.
- Deprecated `craft\base\Element::EVENT_AUTHORIZE_DELETE`. `craft\services\Elements::EVENT_AUTHORIZE_DELETE` should be used instead.
- Deprecated `craft\base\Element::EVENT_AUTHORIZE_DUPLICATE`. `craft\services\Elements::EVENT_AUTHORIZE_DUPLICATE` should be used instead.
- Deprecated `craft\base\Element::EVENT_AUTHORIZE_SAVE`. `craft\services\Elements::EVENT_AUTHORIZE_SAVE` should be used instead.
- Deprecated `craft\base\Element::EVENT_AUTHORIZE_VIEW`. `craft\services\Elements::EVENT_AUTHORIZE_VIEW` should be used instead.
- Deprecated `craft\elements\Address::addressAttributeLabel()`. `craft\services\Addresses::getFieldLabel()` should be used instead.
- Deprecated `craft\events\DefineAssetUrlEvent::$asset`. `$sender` should be used instead.
- Deprecated `craft\services\Elements::getIsCollectingCacheTags()`. `getIsCollectingCacheInfo()` should be used instead. ([#11901](https://github.com/craftcms/cms/pull/11901))
- Deprecated `craft\services\Elements::startCollectingCacheTags()`. `startCollectingCacheInfo()` should be used instead. ([#11901](https://github.com/craftcms/cms/pull/11901))
- Deprecated `craft\services\Elements::stopCollectingCacheTags()`. `stopCollectingCacheInfo()` should be used instead. ([#11901](https://github.com/craftcms/cms/pull/11901))
- `checkboxSelect` inputs without `showAllOption: true` now post an empty value if no options were selected. ([#11748](https://github.com/craftcms/cms/issues/11748))
- Added the `Craft.useMobileStyles()` JavaScript method. ([#11636](https://github.com/craftcms/cms/pull/11636))
- Added `Craft.BaseElementIndex::getParentSource()`.
- Added `Craft.BaseElementIndex::getRootSource()`.
- Added `Craft.BaseElementIndex::getSourceActions()`. ([#11906](https://github.com/craftcms/cms/pull/11906))
- Added `Craft.BaseElementIndex::getSourceLevel()`.
- `Craft.BaseElementSelectInput` now triggers a `change` event when elements are added programmatically or removed.

### System
- Name parsing now checks for common German salutations, suffixes, and last name prefixes.
- “Generating pending image transforms” jobs no longer attempt to process transforms that had previously failed. ([#11970](https://github.com/craftcms/cms/issues/11970))
- The default system email template now sets the `lang` attribute on the `<html>` tag. ([#12156](https://github.com/craftcms/cms/pull/12156))
- The default system email template now includes a `Content-Type` tag. ([#12156](https://github.com/craftcms/cms/pull/12156))
- Improved GraphQL cache reliability. ([#11994](https://github.com/craftcms/cms/issues/11994), [#12086](https://github.com/craftcms/cms/pull/12086))
- Control panel `.twig` templates are now prioritized over `.html`. ([#11809](https://github.com/craftcms/cms/discussions/11809), [#11840](https://github.com/craftcms/cms/pull/11840))
- Updated Yii to 2.0.46.
- Fixed a bug where addresses weren’t validating their country codes. ([#12161](https://github.com/craftcms/cms/issues/12161))
- Fixed a bug where Entry URI Format, Template, and Default Status switches were focusable within sections’ Site Settings tables, for disabled sites.
- Fixed a bug where `craft\helpers\Db::parseParam()` wasn’t generating conditions that would include `null` values when it should have. ([#11931](https://github.com/craftcms/cms/issues/11931))

## 4.2.8 - 2022-10-18

### Changed
- The `setup/keys` command will now set the application ID if `Craft::$app->id` is empty. ([#12103](https://github.com/craftcms/cms/pull/12103))

### Fixed
- Fixed an error that could occur when running tests. ([#12088](https://github.com/craftcms/cms/issues/12088), [#12089](https://github.com/craftcms/cms/issues/12089))
- Fixed a bug where the `db/restore` command would output a warning about a missing `info` row, even if one existed in the imported database. ([#12101](https://github.com/craftcms/cms/issues/12101))
- Fixed a bug where the “Your session has ended” modal could be shown on the control panel’s login page. ([#12121](https://github.com/craftcms/cms/issues/12121))
- Fixed a permission error that could occur when uploading a file to an Assets field.
- Fixed a bug where custom log targets were getting removed when processing queue jobs. ([#12109](https://github.com/craftcms/cms/pull/12109))
- Fixed a bug where Money fields weren’t distinguishing between `0` and empty values. ([#12122](https://github.com/craftcms/cms/issues/12122), [#12132](https://github.com/craftcms/cms/pull/12132))
- Fixed an error that could occur in the control panel. ([#12133](https://github.com/craftcms/cms/issues/12133))
- Fixed a bug where assets uploaded from Assets fields weren’t retaining their original filename for all but the initial site. ([#12142](https://github.com/craftcms/cms/pull/12142))
- Fixed a bug where non-admin users couldn’t always see the Temporary Uploads source when selecting assets from an Assets field. ([#12128](https://github.com/craftcms/cms/issues/12128))
- Fixed a bug where image transforms that used the `fit` mode but didn’t specify a width or height weren’t getting their missing dimension set on the asset. ([#12137](https://github.com/craftcms/cms/issues/12137))

## 4.2.7 - 2022-10-11

### Added
- Added the `setup/keys` command, which ensure Craft is configured with an application ID and security key.

### Changed
- The `install/craft` command now runs `setup/keys` before doing anything else.

## 4.2.6 - 2022-10-11

### Added
- Added the `--as-json` option to the `help` command. ([#12017](https://github.com/craftcms/cms/pull/12017), [#12074](https://github.com/craftcms/cms/pull/12074))
- Added `craft\helpers\ElementHelper::isAttributeEmpty()`.
- Added `craft\queue\jobs\ResaveElements::$ifEmpty`.
- Added `craft\queue\jobs\ResaveElements::$set`.
- Added `craft\queue\jobs\ResaveElements::$to`.
- Added `craft\queue\jobs\ResaveElements::$touch`.

### Changed
- When passing a PHP callback function to the `--to` option of a `resave/*` command, the `$element` argument is now optional.

### Deprecated
- Deprecated `craft\web\assets\focusvisible\FocusVisibleAsset`. ([#12037](https://github.com/craftcms/cms/pull/12037))

### Fixed
- Fixed an error that could occur when editing a draft of an element type that didn’t have change tracking enabled.
- Fixed an error that could occur when saving an entry with Matrix blocks, if the entry had been deleted for a site.
- Fixed a bug where `resave/*` commands weren’t respecting the `--set`, `--to`, or `--touch` options when `--queue` was passed. ([#11974](https://github.com/craftcms/cms/issues/11974))
- Fixed a bug where `relatedTo` params didn’t support collections.
- Fixed an error that could occur when passing an element query to a `relatedTo` param, if the parent element query contained any closures. ([#11981](https://github.com/craftcms/cms/issues/11981))
- Fixed a bug where `craft\log\MonologTarget::$allowLineBreaks` wasn’t getting a default value. ([#12004](https://github.com/craftcms/cms/pull/12004))
- Fixed a PHP error that occurred when attempting to edit an element by an invalid ID or UUID.
- Fixed a bug where unsaved drafts could be unintentionally deleted when saved, if a plugin or module was blocking the save via `EVENT_BEFORE_SAVE`. ([#12015](https://github.com/craftcms/cms/issues/12015))
- Fixed a bug where “Propagating tags” jobs would fail if two tags had similar titles.
- Fixed a bug where pressing “Disable focal point” within asset preview modals would only reset the focal point position, but not delete it. ([#12030](https://github.com/craftcms/cms/issues/12030))
- Fixed a bug where image transforms weren’t getting sized correctly in some cases when `upscaleImages` was disabled. ([#12023](https://github.com/craftcms/cms/issues/12023))
- Fixed a bug where table cells within Redactor fields could appear to be focused when they weren’t. ([#12001](https://github.com/craftcms/cms/issues/12001), [#12037](https://github.com/craftcms/cms/pull/12037))
- Fixed a bug where alerts saying a folder can’t be renamed due to a naming conflict were showing the old folder name instead of the new one. ([#12049](https://github.com/craftcms/cms/pull/12049))
- Fixed a bug where custom fields nested within Matrix fields weren’t always updating properly within slideout editors. ([#11988](https://github.com/craftcms/cms/issues/11988), [#12058](https://github.com/craftcms/cms/issues/12058))
- Fixed an error that could occur when adding new textual condition rules to a condition. ([#12077](https://github.com/craftcms/cms/pull/12077))
- Fixed a bug where Table fields’ Default Values settings were always showing at least one row, even if the setting had been saved without any rows. ([#12071](https://github.com/craftcms/cms/issues/12071))
- Fixed a bug where existing rows in Table fields’ Default Values settings were losing the ability to be reordered or deleted when the table columns were changed.
- Fixed a bug where sending a password reset email for an inactive user would set them to a pending state. ([#12080](https://github.com/craftcms/cms/pull/12080))
- Fixed a bug where some GraphQL results could be missing if multiple sets of nested elements were being queried using the same alias. ([#11982](https://github.com/craftcms/cms/issues/11982))

### Security
- Fixed information disclosure vulnerabilities.

## 4.2.5.2 - 2022-10-03

### Security
- Updated Twig to 3.4. ([#12022](https://github.com/craftcms/cms/issues/12022))

## 4.2.5.1 - 2022-09-21

### Fixed
- Fixed a bug where the “New category” button could be missing from the Categories index page. ([#11977](https://github.com/craftcms/cms/issues/11977))
- Fixed a bug where `Craft::t()` and the `|t` Twig filter were modifying digit-dash-digit sequences. ([#11980](https://github.com/craftcms/cms/issues/11980))
- Fixed PHP errors that occurred if `webonyx/graphql-php` 14.11.17 was installed. ([#11979](https://github.com/craftcms/cms/issues/11979), [webonyx/graphql-php#1221](https://github.com/webonyx/graphql-php/issues/1221))
- Fixed a PHP error that could occur when working with a draft. ([#11976](https://github.com/craftcms/cms/issues/11976))

## 4.2.5 - 2022-09-20

### Added
- Added `craft\helpers\Image::targetDimensions()`.

### Changed
- Edit Asset pages now show the “View” button for all file types, not just images, PDFs, and text files. ([#11936](https://github.com/craftcms/cms/issues/11936))

### Removed
- Removed the Punycode PHP library. ([#11948](https://github.com/craftcms/cms/issues/11948))

### Fixed
- Fixed a bug where image transforms weren’t always getting applied properly to all animation frames. ([#11937](https://github.com/craftcms/cms/pull/11937))
- Fixed a bug where animated WebP images would lose their animation frames when transformed. ([#11937](https://github.com/craftcms/cms/pull/11937))
- Fixed a bug where image transform dimensions could be calculated incorrectly when `upscaleImages` was `false`. ([#11837](https://github.com/craftcms/cms/issues/11837))
- Fixed a bug where the `users/send-password-reset-email` action wasn’t passing errors back to the template. ([#11933](https://github.com/craftcms/cms/issues/11933))
- Fixed an error that occurred when setting a non-numeric `width` or `height` on an image transform. ([#11837](https://github.com/craftcms/cms/issues/11837))
- Fixed a bug where the database connection wasn’t being configured properly when fluent config methods and environment variable overrides were being used in combination. ([#11941](https://github.com/craftcms/cms/issues/11941))
- Fixed a bug where slideouts lost their shadows when focused.
- Fixed a bug where `relatedTo*` arguments weren’t supported by `children` fields in GraphQL. ([#11918](https://github.com/craftcms/cms/issues/11918))
- Fixed a bug where Image Editor and slideout action buttons were obstructed when the Debug Toolbar was enabled. ([#11965](https://github.com/craftcms/cms/issues/11965))
- Fixed an error that occurred when installing Craft when MySQL’s `sql_require_primary_key` setting was enabled. ([#11374](https://github.com/craftcms/cms/discussions/11374))
- Fixed a bug subfolders created by Assets fields could be reported as missing when updating asset indexes, even if they contained assets. ([#11949](https://github.com/craftcms/cms/issues/11949))
- Fixed a PHP error that could occur in a potential race condition when calling  `craft\helpers\FileHelper::clearDirectory()`.
- Fixed a bug where Structure section entries that were duplicated via the “Save as a new entry” action on a provisional draft weren’t being placed within the structure properly.
- Fixed a bug where element’s `searchScore` properties would be set to `null` when their original score was below 1, rather than rounding to 0 or 1. ([#11973](https://github.com/craftcms/cms/issues/11973))

## 4.2.4 - 2022-09-13

### Changed
- The “New entry” and “New category” buttons on the Entries and Categories index pages now support <kbd>Ctrl</kbd>/<kbd>Command</kbd>/middle-clicking to open the edit page in a new window. ([#11870](https://github.com/craftcms/cms/issues/11870))
- Control panel menus now automatically reposition themselves when the window is resized.
- Improved the performance of some element queries on MySQL. ([#11825](https://github.com/craftcms/cms/pull/11825))
- `resave/*` commands now have a `--touch` option. When passed, elements’ `dateUpdated` timestamps will be updated as they’re resaved. ([#11849](https://github.com/craftcms/cms/discussions/11849))
- Underscores within query param values that begin/end with `*` are now escaped, so they aren’t treated as wildcard characters by the `like` condition. ([#11898](https://github.com/craftcms/cms/issues/11898))
- `craft\services\Elements::resaveElements()` now has a `$touch` argument.
- Disable the preview button while drafts are saving ([#11858](https://github.com/craftcms/cms/issues/11858))

### Fixed
- Fixed an error that could occur when upgrading to Craft 4, if any Matrix blocks contained null `sortOrder` values. ([#11843](https://github.com/craftcms/cms/issues/11843))
- Fixed a bug where image transform dimensions could be calculated incorrectly when `upscaleImages` was `false`. ([#11837](https://github.com/craftcms/cms/issues/11837))
- Fixed an error that occurred when parsing an image transform string that was missing an interlace type. ([#11834](https://github.com/craftcms/cms/pull/11834))
- Fixed a bug where element caches weren’t being invalidated during garbage collection, so hard-deleted elements could appear to still exist.
- Fixed a bug where image transforms were always getting saved with `dateIndexed` set to `null`. ([#11863](https://github.com/craftcms/cms/pull/11863))
- Fixed an error that could occur when rendering front-end templates if there was a problem connecting to the database. ([#11855](https://github.com/craftcms/cms/issues/11855))
- Fixed a bug where Edit Asset pages were showing the “View” button for assets in volumes without public URLs. ([#11860](https://github.com/craftcms/cms/issues/11860))
- Fixed a bug where the Assets index page wasn’t handling failed uploads properly. ([#11866](https://github.com/craftcms/cms/issues/11866))
- Fixed a bug where it was possible to save an asset with a focal point outside its cropped area. ([#11875](https://github.com/craftcms/cms/issues/11875))
- Fixed a bug where element index filter HUDs were unresponsive if another one was already active for a different site/source. ([#11880](https://github.com/craftcms/cms/issues/11880))
- Fixed a bug where newly-created subfolders on the Assets index page could appear to have the wrong indentation.
- Fixed a UI bug where renaming a newly-created volume subfolder didn’t appear to have any effect.
- Fixed a bug where empty URL fields would be marked as changed, even when no change was made to them. ([#11908](https://github.com/craftcms/cms/issues/11908))
- Fixed a UI bug where autosuggest menus weren’t getting filtered when first opened for inputs with existing values. ([#11896](https://github.com/craftcms/cms/issues/11896))
- Fixed a bug where Entry Type condition rules weren’t working for conditions that were applied to a single element. ([#11914](https://github.com/craftcms/cms/issues/11914))
- Fixed a bug where Related To condition rules weren’t working for conditions that were applied to a single element, for cross-site relations. ([#11892](https://github.com/craftcms/cms/issues/11892))
- Fixed a bug where form action keyboard shortcuts weren’t available when a custom select menu was focused. ([#11919](https://github.com/craftcms/cms/issues/11919))
- Fixed a bug where transforming an animated GIF into a WebP file would only include the first frame. ([#11889](https://github.com/craftcms/cms/issues/11889))
- Fixed a bug where `craft\models\FieldLayout::createFromConfig()` was ignoring `id`, `uid`, `type`, and `reservedFieldHandles` keys, if set. ([#11929](https://github.com/craftcms/cms/issues/11929))

### Security
- Fixed XSS vulnerabilities.
- Password inputs no longer temporarily reveal the password when the <kbd>Alt</kbd> key is pressed. ([#11930](https://github.com/craftcms/cms/issues/11930))

## 4.2.3 - 2022-08-26

### Changed
- If a plugin’s license key is set to an empty environment variable, its trial license key will now be stored in `.env` rather than the project config. ([#11830](https://github.com/craftcms/cms/issues/11830))

### Fixed
- Fixed a PHP error that occurred when garbage collection was run on web requests. ([#11829](https://github.com/craftcms/cms/issues/11829))

## 4.2.2 - 2022-08-23

### Added
- Added the `utils/fix-field-layout-uids` command. ([#11746](https://github.com/craftcms/cms/issues/11746))

### Changed
- Improved the styling of Categories fields.
- The first field group is now automatically selected by default when creating a new custom field.
- Improved console output for the `gc` command.
- The `gc` command now runs garbage collection for data caches.
- Exception JSON responses now include `name` and `code` keys. ([#11799](https://github.com/craftcms/cms/discussions/11799))
- `elements/*` actions no longer include custom field values in the failure response data, improving performance. ([#11807](https://github.com/craftcms/cms/discussions/11807))

### Fixed
- Fixed a bug where keyboard focus wasn’t being maintained when changing the element type within a “Related To” condition rule.
- Fixed a bug where keyboard focus wasn’t being maintained when changing the country within an address’s “Administrative Area” condition rule.
- Fixed a bug where Date fields’ Timezone menus could be clipped. ([#11780](https://github.com/craftcms/cms/pull/11780))
- Fixed an error that could occur when saving an unpublished draft, if any custom validation errors were added to it after its draft status had been removed. ([#11407](https://github.com/craftcms/cms/issues/11407))
- Fixed a bug where custom validation errors would be shown twice for unpublished drafts, if they were added to it after its draft status had been removed. ([#11407](https://github.com/craftcms/cms/issues/11407))
- Fixed PHP warnings that would occur when passing `0` into `craft\helpers\DateTimeHelper::humanDuration()`. ([#11787](https://github.com/craftcms/cms/issues/11787))
- Fixed a bug where selected assets weren’t getting automatically replaced when an image was edited and “Save as a new asset” was chosen. ([#11805](https://github.com/craftcms/cms/issues/11805))
- Fixed a JavaScript error that occurred when editing a user via a slideout, if the user had any addresses. ([#11810](https://github.com/craftcms/cms/issues/11810))
- Fixed a bug where some invalid slideout submissions weren’t being handled properly. ([#11812](https://github.com/craftcms/cms/issues/11812))
- Fixed a bug where `craft\helpers\DateTimeHelper::toDateInterval()` was returning negative interval durations when integers were passed in. ([#11814](https://github.com/craftcms/cms/pull/11814))
- Fixed a bug where `iframeResizer.contentWindow.js` was getting loaded for all preview requests, not just Live Preview, and even when `useIframeResizer` was disabled. ([#11778](https://github.com/craftcms/cms/issues/11778))
- Fixed a bug where deleted relations and Matrix blocks could persist if the edit form was submitted before they had been fully animated away. ([#11789](https://github.com/craftcms/cms/issues/11789))
- Fixed a PHP error that could occur if `craft\services\Assets::getUserTemporaryUploadFolder()` was called when there was no logged-in user account. ([#11751](https://github.com/craftcms/cms/issues/11751))

## 4.2.1.1 - 2022-08-10

### Fixed
- Fixed a bug where saving an element with invalid field values could result in some field values being forgotten. ([#11756](https://github.com/craftcms/cms/issues/11756))
- Fixed a bug where it wasn’t always possible to serve asset bundles via `webpack-dev-server` over SSL. ([#11758](https://github.com/craftcms/cms/pull/11758))

## 4.2.1 - 2022-08-09

### Added
- Added the `project-config/export` command. ([#11733](https://github.com/craftcms/cms/pull/11733))
- Added `craft\config\GeneralConfig::getRememberedUserSessionDuration()`.
- Added `craft\helpers\DateTimeHelper::toDateInterval()`.

### Changed
- “Related To” condition rules are now available for conditions that are stored in the project config. ([#11740](https://github.com/craftcms/cms/issues/11740))
- Element index filters are now managed for each site and source, rather than just for each source. ([#11719](https://github.com/craftcms/cms/issues/11719))
- `craft\config\DbConfig::dsn()` now parses the DSN string and populates the other DSN-settable config properties.
- `craft\helpers\DateTimeHelper::humanDuration()` no longer returns the number of weeks, unless the number of days is divisible by 7. ([#11594](https://github.com/craftcms/cms/discussions/11594))
- `craft\helpers\DateTimeHelper::humanDuration()` now accepts date interval strings to be passed in.
- `craft\helpers\Db::url2config()` now returns `driver`, `server`, `port`, and `database` keys, when possible. ([#11735](https://github.com/craftcms/cms/issues/11735))
- `craft\services\Assets::getImagePreviewUrl()` now throws a `yii\base\NotSupportedException` if a preview URL could not be generated for the asset, rather than causing a PHP error.

### Deprecated
- Deprecated `craft\helpers\DateTimeHelper::secondsToInterval()`. `toDateInterval()` should be used instead.

### Fixed
- Fixed a bug where database connections would always use port `3306` by default if `craft\config\DbConfig` had been configured via fluent methods, even for PostgreSQL.
- Fixed a bug where system messages provided by Yii weren’t getting translated in some cases. ([#11712](https://github.com/craftcms/cms/issues/11712))
- Fixed a bug where the “Keep me signed in” checkbox label wasn’t always accurately representing the `rememberedUserSessionDuration` config setting. ([#11594](https://github.com/craftcms/cms/discussions/11594))
- Fixed a bug where the `Craft.cp.setSiteId()` JavaScript method wasn’t updating `Craft.siteId`, or the base URLs used by `Craft.getActionUrl()`, `Craft.getCpUrl()`, and `Craft.getUrl()`.
- Fixed an error that occurred when removing a Single section from the primary site, if it contained any Matrix blocks. ([#11669](https://github.com/craftcms/cms/issues/11669))
- Fixed a bug where Matrix sub-fields weren’t showing their validation errors when `autosaveDrafts` was `false`. ([#11731](https://github.com/craftcms/cms/issues/11731))
- Fixed a bug where saving an element with invalid field values could result in the invalid values being forgotten, rather than re-validated. ([#11731](https://github.com/craftcms/cms/issues/11731))
- Fixed a bug where the database connection would be misconfigured if the `url` connection setting was used. ([#11735](https://github.com/craftcms/cms/issues/11735))
- Fixed a bug where the element index filter HUDs weren’t always visually aligned with the search input. ([#11739](https://github.com/craftcms/cms/issues/11739))
- Fixed a bug where it wasn’t possible to preview or edit image assets if their filesystem and transform filesystem didn’t have public URLs. ([#11686](https://github.com/craftcms/cms/issues/11686), [#11687](https://github.com/craftcms/cms/issues/11687))
- Fixed a bug where not all project config changes would be applied if a site was deleted. ([#9567](https://github.com/craftcms/cms/issues/9567))
- Fixed a bug where `$` characters in database connection passwords weren’t being escaped property when backing up/restoring the database. ([#11750](https://github.com/craftcms/cms/issues/11750))

### Security
- Fixed XSS vulnerabilities.

## 4.2.0.2 - 2022-07-27

### Fixed
- Fixed a bug where `Garnish.uiShortcutManager` was getting double-instantiated, causing some keyboard shortcuts to be triggered multiple times.
- Fixed a JavaScript error that occurred when switching sites in the control panel. ([#11709](https://github.com/craftcms/cms/issues/11709))
- Fixed a bug where some config settings set via fluent setters weren’t getting normalized.
- Fixed a bug where the database connection DSN string wasn’t getting built properly when the connection settings were set via fluent setters.

## 4.2.0.1 - 2022-07-26

### Fixed
- Fixed an error that could occur when passing an object into `craft\helpers\ArrayHelper::removeValue()` or the `|without` filter.

## 4.2.0 - 2022-07-26

### Added
- The control panel is now translated into Ukrainian.
- Element conditions can now include condition rules for Matrix fields. ([#11620](https://github.com/craftcms/cms/issues/11620))
- Element conditions can now include condition rules for Money fields. ([#11560](https://github.com/craftcms/cms/issues/11560))
- Added the “Notification Duration” user accessibility preference. ([#11612](https://github.com/craftcms/cms/pull/11612))
- The `accessibilityDefaults` config setting now supports a `notificationDuration` key.
- Added `craft\behaviors\SessionBehavior::getSuccess()`.
- Added `craft\behaviors\SessionBehavior::setSuccess()`.
- Added `craft\config\BaseConfig`. ([#11591](https://github.com/craftcms/cms/pull/11591), [#11656](https://github.com/craftcms/cms/pull/11656))
- Added `craft\controllers\UsersController::EVENT_AFTER_FIND_LOGIN_USER`. ([#11645](https://github.com/craftcms/cms/pull/11645))
- Added `craft\controllers\UsersController::EVENT_BEFORE_FIND_LOGIN_USER`. ([#11645](https://github.com/craftcms/cms/pull/11645))
- Added `craft\events\DefineFieldLayoutCustomFieldsEvent`.
- Added `craft\events\FindLoginUserEvent`.
- Added `craft\events\IndexKeywordsEvent`.
- Added `craft\fields\conditions\EmptyFieldConditionRule`.
- Added `craft\helpers\DateTimeHelper::humanDuration()`.
- Added `craft\helpers\Template::resolveTemplatePathAndLine()`.
- Added `craft\models\FieldLayout::EVENT_DEFINE_CUSTOM_FIELDS`. ([#11634](https://github.com/craftcms/cms/discussions/11634))
- Added `craft\services\Config::getLoadingConfigFile()`.
- Added `craft\services\Elements::EVENT_INVALIDATE_CACHES`. ([#11617](https://github.com/craftcms/cms/pull/11617))
- Added `craft\services\Search::EVENT_BEFORE_INDEX_KEYWORDS`. ([#11575](https://github.com/craftcms/cms/discussions/11575))

### Changed
- Redesigned user notifications. ([#11612](https://github.com/craftcms/cms/pull/11612))
- Most element notifications now include a link to the element. ([#11612](https://github.com/craftcms/cms/pull/11612))
- Improved overall control panel accessibility. ([#11563](https://github.com/craftcms/cms/pull/11563), [#11543](https://github.com/craftcms/cms/pull/11543), [#11688](https://github.com/craftcms/cms/pull/11688), [#11699](https://github.com/craftcms/cms/pull/11699))
- Improved condition builder accessibility. ([#11588](https://github.com/craftcms/cms/pull/11588), [#11643](https://github.com/craftcms/cms/pull/11643))
- Improved Image Editor accessibility. ([#11496](https://github.com/craftcms/cms/pull/11496))
- The “Keep me signed in” checkbox label on the control panel’s login page now includes the remembered session duration, e.g. “Keep me signed in for 2 weeks”. ([#11594](https://github.com/craftcms/cms/discussions/11594))
- Dashboard widgets no longer show a confirmation dialog when deleted. Their delete notifications include an “Undo” button instead. ([#11573](https://github.com/craftcms/cms/discussions/11573))
- Element edit pages no longer jump down when the “Showing your unsaved changes” notice is added, unless there’s not enough content to require a scroll bar. ([#11586](https://github.com/craftcms/cms/discussions/11586))
- Matrix block previews now show selected option labels rather than their raw values. ([#11659](https://github.com/craftcms/cms/issues/11659))
- Improved the behavior of some console commands for non-interactive shells. ([#11650](https://github.com/craftcms/cms/issues/11650))
- The `utils/prune-revisions` console command now has a `--section` option. ([#8783](https://github.com/craftcms/cms/discussions/8783))
- Deprecation warnings’ stack traces now show source templates’ paths and line numbers.
- Exception JSON responses now include the previous exception details, recursively. ([#11694](https://github.com/craftcms/cms/discussions/11694))
- `config/general.php` and `config/db.php` can now return `craft\config\GeneralConfig`/`DbConfig` objects, which can be defined using new fluent setter methods. ([#11591](https://github.com/craftcms/cms/pull/11591), [#11656](https://github.com/craftcms/cms/pull/11656))
- The `|duration` Twig filter can now be used with an integer representing a number of seconds, and its `showSeconds` argument is no longer required. Seconds will be output if the duration is less than one minute by default.
- The `|length` Twig filter now checks if the variable is a query, and if so, returns its count. ([#11625](https://github.com/craftcms/cms/discussions/11625))
- The `|without` Twig filter no longer uses strict value comparisons by default. It has a new `$strict` argument that can be set to `true` to enforce strict comparisons if desired. ([#11695](https://github.com/craftcms/cms/issues/11695))
- `craft\base\conditions\BaseConditionRule::inputHtml()` is no longer abstract, and returns an empty string by default.
- `craft\behaviors\SessionBehavior::setError()` now has a `$settings` argument.
- `craft\behaviors\SessionBehavior::setNotice()` now has a `$settings` argument.
- `craft\db\Query` now implements the `ArrayAccess` and `IteratorAggregate` interfaces, so queries (including element queries) can be treated as arrays.
- `craft\helpers\ArrayHelper::removeValue()` no longer uses strict value comparisons by default. It has a new `$strict` argument that can be set to `true` to enforce strict comparisons if desired.
- `craft\web\Controller::asSuccess()` now has a `$notificationSettings` argument.
- `craft\web\Controller::setFailFlash()` now has a `$settings` argument.
- `craft\web\Controller::setSuccessFlash()` now has a `$settings` argument.

### Deprecated
- Deprecated `craft\helpers\DateTimeHelper::humanDurationFromInterval()`. `humanDuration()` should be used instead.
- Deprecated `craft\helpers\DateTimeHelper::secondsToHumanTimeDuration()`. `humanDuration()` should be used instead.

### Fixed
- Fixed a bug where new condition rules’ type selectors weren’t getting auto-focused.
- Fixed a bug where Quick Post widgets weren’t submitting custom field values.
- Fixed a bug where assets’ `getImg()` methods were returning `null` for assets in volumes without URLs, even if a transform was being used. ([#11614](https://github.com/craftcms/cms/issues/11614))
- Fixed a bug where sensitive data wasn’t getting redacted in the logs when Dev Mode was enabled. ([#11618](https://github.com/craftcms/cms/issues/11618))
- Fixed a SQL error that could occur on MySQL 5. ([#11596](https://github.com/craftcms/cms/issues/11596))
- Fixed an error that could occur when upgrading to Craft 4. ([#11644](https://github.com/craftcms/cms/issues/11644))
- Fixed a bug where the green color used in lightswitches was too dark. ([#11653](https://github.com/craftcms/cms/issues/11653))
- Fixed a bug where relational and Matrix fields were assuming their values hadn’t been eager-loaded on element save. ([#11667](https://github.com/craftcms/cms/issues/11667), [#11670](https://github.com/craftcms/cms/issues/11670))
- Fixed a bug where deprecation warnings for treating an element query as an array weren’t getting logged with an origin, if they involved Twig’s `|batch` filter. ([#11597](https://github.com/craftcms/cms/issues/11597))
- Fixed a bug where `{% js %}`, `{% script %}`, and `{% css %}` tags weren’t registering JavaScript and CSS code properly when used within a `{% cache %}` tag that contained an ungenerated image transform. ([#11602](https://github.com/craftcms/cms/issues/11602))
- Fixed a bug where the “User saved” notification was translated for the former language, when changing the current user’s language preference.
- Fixed a JavaScript error that occurred when removing a category from a Categories field, if any of its descendants were selected as well. ([#11641](https://github.com/craftcms/cms/issues/11641))
- Fixed a bug where links to config settings from **Settings** → **General** didn’t include the correct setting anchors. ([#11665](https://github.com/craftcms/cms/pull/11665))
- Fixed styling issues with Live Preview in Firefox.

### Security
- Fixed an information disclosure vulnerability.

## 4.1.4.1 - 2022-07-13

### Fixed
- Fixed a bug where `craft\services\Assets::getRootFolderByVolumeId()` wasn’t returning the root folder. ([#11593](https://github.com/craftcms/cms/issues/11593))

## 4.1.4 - 2022-07-12

### Added
- Added `craft\models\FieldLayout::getVisibleCustomFieldElements()`.

### Changed
- Relation fields now focus on the next related element’s “Remove” button when an element is removed. ([#11577](https://github.com/craftcms/cms/issues/11577))

### Deprecated
- Deprecated `craft\base\FieldTrait::$required`. `craft\fieldlayoutelements\BaseField::$required` should be used instead.

### Fixed
- Fixed a bug where assets’ native Alternative Text fields were getting mislabeled as translatable. ([#11576](https://github.com/craftcms/cms/issues/11576))
- Fixed a bug where fields nested within Neo fields could be incorrectly validated as required. ([#11574](https://github.com/craftcms/cms/issues/11574))
- Fixed a PHP error that occurred when editing a Date field with a Min Date setting set.
- Fixed a bug where date range inputs weren’t working on mobile. ([#11571](https://github.com/craftcms/cms/issues/11571))
- Fixed a bug where the “Craft Support” Dashboard widget wasn’t being labeled properly in the widget settings HUD and delete confirmation dialog. ([#11573](https://github.com/craftcms/cms/discussions/11573))
- Fixed a bug where the project config cache was getting invalidated on each public GraphQL API request.

## 4.1.3 - 2022-07-07

### Changed
- Address fields now show required indicators based on the configured validation rules. ([#11566](https://github.com/craftcms/cms/pull/11566))

### Fixed
- Fixed a JavaScript error that occurred on the Updates utility. ([#11567](https://github.com/craftcms/cms/issues/11567))
- Fixed a bug where Craft’s Composer commands could produce a malformed `composer.json` file. ([#11564](https://github.com/craftcms/cms/issues/11564))

## 4.1.2 - 2022-07-06

### Added
- Added `craft\helpers\ProjectConfig::ensureAllFilesystemsProcessed()`.

### Changed
- Relational field condition rules now have the “is related to” operator selected by default. ([#11550](https://github.com/craftcms/cms/discussions/11550))

### Fixed
- Fixed a bug where the Updates utility wasn’t checking for updates properly. ([#11552](https://github.com/craftcms/cms/issues/11552))
- Fixed an error that could occur when deploying a Craft 4 upgrade to another server. ([#11558](https://github.com/craftcms/cms/issues/11558))
- Fixed a bug where Assets fields were relocating assets when saving a revision.
- Fixed a bug where asset bundles weren’t getting registered on the front end. ([#11555](https://github.com/craftcms/cms/issues/11555))

## 4.1.1 - 2022-07-05

### Changed
- Improved the control panel tab design. ([#11524](https://github.com/craftcms/cms/pull/11524))
- Changed the order of relational field condition rule operators, so “is related to” is listed first. ([#11550](https://github.com/craftcms/cms/discussions/11550))
- Template caching is now supported for console requests, for `{% cache %}` tags that have the `globally` param. ([#11551](https://github.com/craftcms/cms/issues/11551))
- Updated Composer to 2.2.15. ([#11538](https://github.com/craftcms/cms/issues/11538))

### Fixed
- Fixed an error that could occur if any custom fields were missing their field group. ([#11522](https://github.com/craftcms/cms/discussions/11522))
- Fixed a bug where custom selects weren’t scrolling to the visually-focused option.
- Fixed errors that could occur if an element condition contained any rules for deleted custom fields. ([#11526](https://github.com/craftcms/cms/issues/11526))
- Fixed a bug where the “Deactivate users by default” user setting wasn’t working. ([#11519](https://github.com/craftcms/cms/issues/11519))
- Fixed a styling issue with the Edit Route modal. ([#11528](https://github.com/craftcms/cms/issues/11528))
- Fixed a bug where assets uploaded from Assets fields weren’t retaining their original filename. ([#11530](https://github.com/craftcms/cms/issues/11530))
- Fixed a bug where project config changes made at the end of the request lifecycle weren’t getting saved.
- Fixed a bug where toggling entries’ and categories’ site-specific statuses from element editor slideouts wasn’t working. ([#11547](https://github.com/craftcms/cms/issues/11547))
- Fixed a SQL error that occurred when running the `utils/prune-provisional-drafts` command. ([#11548](https://github.com/craftcms/cms/issues/11548))
- Fixed focus styling issues with the Edit Route modal.

## 4.1.0.2 - 2022-06-28

### Fixed
- Fixed a PHP error. ([#11518](https://github.com/craftcms/cms/issues/11518))

## 4.1.0.1 - 2022-06-28

### Fixed
- Fixed an infinite recursion bug. ([#11514](https://github.com/craftcms/cms/issues/11514))

## 4.1.0 - 2022-06-28

### Added
- Field layouts can now have “Line Break” UI elements. ([#11328](https://github.com/craftcms/cms/discussions/11328))
- Added the `db/drop-all-tables` command. ([#11288](https://github.com/craftcms/cms/pull/11288))
- Added the `elements/delete` command.
- Added the `elements/restore` command.
- Added the `project-config/get` command. ([#11341](https://github.com/craftcms/cms/pull/11341))
- Added the `project-config/remove` command. ([#11341](https://github.com/craftcms/cms/pull/11341))
- Added the `project-config/set` command. ([#11341](https://github.com/craftcms/cms/pull/11341))
- The `AdminTable` Vue component can now be included into other Vue apps, in addition to being used as a standalone app. ([#11107](https://github.com/craftcms/cms/pull/11107))
- Added a `one()` alias for `first()` to collections. ([#11134](https://github.com/craftcms/cms/discussions/11134))
- Added `craft\base\Element::EVENT_DEFINE_CACHE_TAGS`. ([#11171](https://github.com/craftcms/cms/discussions/11171))
- Added `craft\base\Element::cacheTags()`.
- Added `craft\base\FieldInterface::getLabelId()`.
- Added `craft\console\controllers\UsersController::$activate`.
- Added `craft\elements\conditions\ElementCondition::$sourceKey`.
- Added `craft\elements\db\ElementQuery::EVENT_AFTER_POPULATE_ELEMENTS`. ([#11262](https://github.com/craftcms/cms/discussions/11262))
- Added `craft\elements\db\ElementQuery::EVENT_DEFINE_CACHE_TAGS`. ([#11171](https://github.com/craftcms/cms/discussions/11171))
- Added `craft\events\PopulateElementsEvent`.
- Added `craft\fieldlayoutelements\BaseField::labelId()`.
- Added `craft\fieldlayoutelements\LineBreak`.
- Added `craft\helpers\DateTimeHelper::now()`.
- Added `craft\helpers\DateTimeHelper::pause()`. ([#11130](https://github.com/craftcms/cms/pull/11130))
- Added `craft\helpers\DateTimeHelper::resume()`. ([#11130](https://github.com/craftcms/cms/pull/11130))

### Changed
- Improved overall control panel accessibility. ([#11297](https://github.com/craftcms/cms/pull/11297), [#11296](https://github.com/craftcms/cms/pull/11296), [#11414](https://github.com/craftcms/cms/pull/11414), [#11452](https://github.com/craftcms/cms/pull/11452))
- Improved pagination UI accessibility. ([#11126](https://github.com/craftcms/cms/pull/11126))
- Improved element index accessibility. ([#11169](https://github.com/craftcms/cms/pull/11169), [#11200](https://github.com/craftcms/cms/pull/11200), [#11251](https://github.com/craftcms/cms/pull/11251))
- Improved Dashboard accessibility. ([#11217](https://github.com/craftcms/cms/pull/11217), [#11297](https://github.com/craftcms/cms/pull/11297))
- Improved address management accessibility. ([#11397](https://github.com/craftcms/cms/pull/11397))
- Improved Matrix field accessibility. ([#11306](https://github.com/craftcms/cms/pull/11306))
- Improved mobile support. ([#11323](https://github.com/craftcms/cms/pull/11323), [#11430](https://github.com/craftcms/cms/pull/11430))
- Improved keyboard support for custom selects. ([#11414](https://github.com/craftcms/cms/pull/11414))
- It’s now possible to remove all selected elements from relational fields by pressing <kbd>Backspace</kbd> or <kbd>Delete</kbd> while one of them is focused.
- Improved the UI of condition builders. ([#11386](https://github.com/craftcms/cms/pull/11386))
- Entry Type condition rules now allow multiple selections. ([#11124](https://github.com/craftcms/cms/pull/11124))
- Element index filters now only show condition rules for the custom fields that are used by the field layouts in the selected source, if a native source is selected. ([#11187](https://github.com/craftcms/cms/discussions/11187))
- Element index filters now only show condition rules for custom fields used by field layouts created for the target element type, if no native source is selected.
- Condition builders can now include multiple rules with the same label, as long as they’re in different groups.
- Asset indexes now have a “Location” table attribute option. ([#11450](https://github.com/craftcms/cms/discussions/11450))
- It’s now possible to sort entries by their section and type. ([#9192](https://github.com/craftcms/cms/discussions/9192), [#11335](https://github.com/craftcms/cms/discussions/11335))
- It’s now possible to sort assets by their file kind.
- Element editor metadata now lists elements’ IDs.
- Live Preview now always shows a “Refresh” button, regardless of whether the preview target has auto-refresh enabled. ([#11160](https://github.com/craftcms/cms/discussions/11160))
- Sites’ Language settings now display the locale IDs as option hints, rather than the languages’ native names. ([#11195](https://github.com/craftcms/cms/discussions/11195))
- Selectize options can now specify searchable `keywords` that won’t be visible in the UI.
- Selectize inputs will now include their options’ values as search keywords.
- Newly-created entries now get placeholder Post Date set on them, so they get sorted appropriately when querying for entries ordered by `postDate`. ([#11272](https://github.com/craftcms/cms/issues/11272))
- Element queries can now pass columns into the `orderBy` param in addition to `score` when searching. ([#11470](https://github.com/craftcms/cms/pull/11470), [#11457](https://github.com/craftcms/cms/discussions/11457))
- Field layout elements within field layout designers now support double-clicking to open their settings slideout. ([#11277](https://github.com/craftcms/cms/discussions/11277))
- The control panel’s JavaScript queue is now paused when the browser tab isn’t visible. ([#10632](https://github.com/craftcms/cms/issues/10632))
- The `db/restore` command now asks whether the database should be backed up, and whether all existing database tables should be dropped, prior to restoring the backup. ([#11288](https://github.com/craftcms/cms/pull/11288))
- The `users/create` command now asks whether the user should be activated when saved.
- The `maxBackups` config setting now impacts `.sql.zip` files in addition to `.sql` files. ([#11241](https://github.com/craftcms/cms/issues/11241))
- Deprecation messages are now consistently referred to as “deprecation warnings” in the control panel.
- Callback functions returned by elements’ `sortOptions()`/`defineSortOptions()` methods are now passed a `craft\db\Connection` object as a second argument.
- All element sources now have a “Set Status” action, even if the element type’s `defineActions()` method didn’t include one, if the element type’s `hasStatuses()` method returns `true`. ([#11383](https://github.com/craftcms/cms/discussions/11383))
- All element sources now have a “View” action, even if the element type’s `defineActions()` method didn’t include one, if the element type’s `hasUris()` method returns `true`. ([#11383](https://github.com/craftcms/cms/discussions/11383))
- All element sources now have “Edit” and “Delete” actions, even if the element type’s `defineActions()` method didn’t include them. ([#11383](https://github.com/craftcms/cms/discussions/11383))
- The “Set Status” and “Edit” element actions are now only available for elements whose `canSave()` method returned `true`.
- Assets fields now reject uploaded files which don’t pass their “Selectable Assets Condition” setting. ([#11433](https://github.com/craftcms/cms/issues/11433))
- It’s now possible to save new assets without setting their `filename` or `kind` attributes, as long as `newLocation` or `newFilename` is set. ([#11439](https://github.com/craftcms/cms/issues/11439))
- The `searchindex` table is now uses the InnoDB storage engine by default for MySQL installs. ([#11374](https://github.com/craftcms/cms/discussions/11374))
- The `_layouts/elementindex` control panel template now sets the page title based on the element’s `pluralDisplayName()` method by default. ([#11502](https://github.com/craftcms/cms/pull/11502))
- `craft\test\ActiveFixture::$data` is now populated with the active record instances, making them accessible to tests via `$this->tester->grabFixture('my-fixture', 'data-key')`. ([#11445](https://github.com/craftcms/cms/pull/11445))
- Address validation rules are now defined by `defineRules()`. ([#11471](https://github.com/craftcms/cms/pull/11471))
- `Garnish.DELETE_KEY` now refers to the actual <kbd>Delete</kbd> key code, and the <kbd>Backspace</kbd> key code is now referenced by `Garnish.BACKSPACE_KEY`.

### Deprecated
- Deprecated `craft\elements\actions\DeleteAssets`. `craft\elements\actions\Delete` should be used instead.

### Removed
- Removed `craft\elements\conditions\entries\EntryTypeCondition::$sectionUid`.
- Removed `craft\elements\conditions\entries\EntryTypeCondition::$entryTypeUid`.

## 4.0.6 - 2022-06-28

### Added
- Added `craft\fields\BaseOptionsField::encodeValue()`.

### Changed
- Improved the `install` command’s error output when invalid options were passed.
- `canonical` is now a reserved field handle. ([#11503](https://github.com/craftcms/cms/issues/11503))
- `craft\fields\BaseOptionsField::translatedOptions()` now has an `$encode` argument.

### Fixed
- Fixed a bug where self relations within relational fields were being forgotten. ([#11461](https://github.com/craftcms/cms/issues/11461))
- Fixed a bug where the `install` command required `--site-name`, `--site-url`, and `--language` options to be passed when project config YAML was already present. ([#11513](https://github.com/craftcms/cms/issues/11513))
- Fixed a bug where `Garnish.setFocusWithin()` wasn’t working if the first focusable element was a checkbox. ([#11498](https://github.com/craftcms/cms/discussions/11498))
- Fixed a bug where Matrix blocks could be saved in the wrong order.
- Fixed a bug where Checkboxes, Dropdown, Multi-select, and Radio Buttons fields could lose their values if their option values were set to integers. ([#11461](https://github.com/craftcms/cms/issues/11461))

## 4.0.5.2 - 2022-06-24

### Fixed
- Fixed a SQL error that could occur on MySQL 5. ([#11493](https://github.com/craftcms/cms/issues/11493))
- Fixed a bug where Craft’s Composer commands weren’t ensuring that `config.allow-plugins.yiisoft/yii2-composer` was `true` in `composer.json`. ([#11399](https://github.com/craftcms/cms/issues/11399))

## 4.0.5.1 - 2022-06-22

### Fixed
- Fixed a bug where not all changes to entries and categories created via the “Save and add another” action were propagating to other sites. ([#11476](https://github.com/craftcms/cms/issues/11476))
- Fixed a bug where it wasn’t possible to rename assets.
- Fixed a bug where a provisional draft could be created for an entry if its form was interacted with before the page had fully initialized. ([#11466](https://github.com/craftcms/cms/issues/11466))
- Fixed exact phrase searching on PostgreSQL. ([#11486](https://github.com/craftcms/cms/issues/11486))

## 4.0.5 - 2022-06-21

### Added
- Added `craft\helpers\Number::isIntOrFloat()`.

### Changed
- Categories now support change tracking.
- Improved performance when working with temp asset folders.
- Temp asset folders are no longer created until they’re actually needed. ([#11427](https://github.com/craftcms/cms/issues/11427))
- Element index queries are no longer cached if they contain a search term.
- Search inputs within field layout designers now prevent the containing form from being submitted when the <kbd>Return</kbd> key is pressed. ([#11415](https://github.com/craftcms/cms/discussions/11415))

### Deprecated
- Deprecated `craft\services\Categories::pruneDeletedField()`. ([#11054](https://github.com/craftcms/cms/discussions/11054))
- Deprecated `craft\services\Globals::pruneDeletedField()`. ([#11054](https://github.com/craftcms/cms/discussions/11054))
- Deprecated `craft\services\Sections::pruneDeletedField()`. ([#11054](https://github.com/craftcms/cms/discussions/11054))
- Deprecated `craft\services\Tags::pruneDeletedField()`. ([#11054](https://github.com/craftcms/cms/discussions/11054))
- Deprecated `craft\services\Users::pruneDeletedField()`. ([#11054](https://github.com/craftcms/cms/discussions/11054))
- Deprecated `craft\services\Volumes::pruneDeletedField()`. ([#11054](https://github.com/craftcms/cms/discussions/11054))

### Fixed
- Fixed an error that could occur when saving an element to a disabled site. ([#10499](https://github.com/craftcms/cms/issues/10499))
- Fixed a bug where newly-added condition rules’ types were still selectable for preexisting condition rules, when they shouldn’t have been.
- Fixed a bug where field layout designers were checking the wrong setting when determining whether to include UI elements (`customizableTabs` instead of `customizableUi`).
- Fixed a bug where the Asset Indexes utility was analyzing image transform directories and files. ([#11362](https://github.com/craftcms/cms/issues/11362), [#11384](https://github.com/craftcms/cms/pull/11384))
- Fixed a bug where focus was getting trapped within element editor slideouts’ sidebars even for wide viewports where there was enough room to display the sidebar side-by-side with other slideout content. ([#11358](https://github.com/craftcms/cms/pull/11358))
- Fixed a bug where users’ Formatting Locale preferences weren’t always being respected.
- Fixed a bug where address card menus would linger around after an address was deleted.
- Fixed a bug where the `index-assets` command could produce unexpected output. ([#11194](https://github.com/craftcms/cms/issues/11194)).
- Fixed a bug where video controls within asset preview modals were inaccessible via the keyboard. ([#11371](https://github.com/craftcms/cms/pull/11371))
- Fixed a bug where `transform` GraphQL directives weren’t working for Assets fields. ([#10299](https://github.com/craftcms/cms/discussions/10299))
- Fixed a PHP error that could occur when running the `help` command. ([#11423](https://github.com/craftcms/cms/issues/11423))
- Fixed a bug where `craft\helpers\App::env()` was converting some values to integers or floats unexpectedly. ([#11422](https://github.com/craftcms/cms/issues/11422))
- Fixed a bug where changes to existing Matrix blocks weren’t saving for element types that supported drafts but not change tracking. ([#11419](https://github.com/craftcms/cms/issues/11419))
- Fixed a bug where double-clicking on a related asset’s thumbnail could open the asset’s preview modal. ([#11424](https://github.com/craftcms/cms/issues/11424))
- Fixed a bug where the control panel wasn’t displaying file upload failure messages.
- Fixed a bug where `action` query params were taking precedence over `actionTrigger` URI matches, when handling action requests. ([#11435](https://github.com/craftcms/cms/issues/11435))
- Fixed a bug where image fields within Edit User pages and the Settings → General page weren’t resetting properly after an image was deleted. ([#11436](https://github.com/craftcms/cms/issues/11436))
- Fixed a bug where User Group condition rules set to the “is not one of” operator weren’t being applied to individual elements correctly. ([#11444](https://github.com/craftcms/cms/discussions/11444))
- Fixed a JavaScript error that occurred on element indexes for users that didn’t have permission to edit any sites.
- Fixed a bug where users without permission to create new entries in a section could duplicate existing entries. ([#11447](https://github.com/craftcms/cms/pull/11447))
- Fixed a bug where element selection condition rules weren’t working if an element ID was provided. ([#11451](https://github.com/craftcms/cms/pull/11451))
- Fixed a PHP error that occurred when executing a GraphQL query using a token that wasn’t set to a schema. ([#11453](https://github.com/craftcms/cms/issues/11453))
- Fixed a PHP error that could occur when unserializing a `craft\validator\DateTimeValidator`, `LanguageValidator`, `StringValidator`, or `TimeValidator` object. ([#11454](https://github.com/craftcms/cms/issues/11454))
- Fixed a bug where element types’ `actions()` methods were getting called for all `element-indexes/*` action requests.
- Fixed a bug where the `install` command would run non-interactively even if not all needed options were passed, resulting in an error after the database tables had been added. ([#11305](https://github.com/craftcms/cms/issues/11305))
- Fixed a viewport clipping bug on the control panel’s Login page. ([#11372](https://github.com/craftcms/cms/pull/11372))
- Fixed a bug where filtering an element query by a relational field using `:empty:`/`:notempty:` wasn’t factoring in the field’s “Which site should entries be related from?” setting properly.
- Fixed a bug where filtering an element query by a relational field using `:empty:`/`:notempty:` wasn’t factoring in the source elements’ site IDs, for fields set to manage relations on a per-site basis. ([#11418](https://github.com/craftcms/cms/issues/11418))
- Fixed a bug where the Temporary Uploads asset source wasn’t including subfolders.
- Fixed a bug where file upload progress bars weren’t always going away when an upload error occurred.
- Fixed a bug where Pashto was not being treated as an RTL language. ([#11428](https://github.com/craftcms/cms/issues/11428))
- Fixed a bug where the `upscaleImages` config setting wasn’t being respected for transforms where only a single image dimension was specified. ([#11398](https://github.com/craftcms/cms/issues/11398))
- Fixed an error that could occur when executing a GraphQL query, if a section didn’t have any entry types. ([#11273](https://github.com/craftcms/cms/issues/11273))
- Fixed an error that could occur when changing the primary site on installs with a large number of users. ([#11459](https://github.com/craftcms/cms/issues/11459))
- Fixed a bug where Assets fields within Vizy fields weren’t getting relocated from the user’s temp uploads folder. ([#11462](https://github.com/craftcms/cms/issues/11462))

### Security
- Environment-aware control panel fields no longer suggest environment variables that begin with `HTTP_`.
- The Sendmail mailer no longer validates if the Sendmail Command setting is set to an environment variable that begins with `HTTP_`.

## 4.0.4 - 2022-06-03

### Added
- Added support for querying for users with a `credentialed` status.
- Added `craft\elements\db\UserQuery::STATUS_CREDENTIALED`.
- Added `craft\errors\FieldNotFoundException`.
- Added `craft\helpers\Html::encodeSpaces()`.
- Added `craft\web\twig\variables\Cp::getRequestedSite()`. ([#11082](https://github.com/craftcms/cms/discussions/11082))

### Changed
- `temp` is now a reserved volume handle.
- Improved the performance of field layout designers. ([#11298](https://github.com/craftcms/cms/issues/11298))
- All control panel pages now have a `site--<siteHandle>` class name on the `<body>`, based on the currently-selected site. ([#11303](https://github.com/craftcms/cms/discussions/11303))
- Warnings are no longer logged when instantiating a field layout that references a deleted custom field. ([#11333](https://github.com/craftcms/cms/issues/11333))
- Read/write splitting is now disabled for all console requests.
- The `db/restore` command now prompts to clear data caches after the import is complete. ([#11327](https://github.com/craftcms/cms/issues/11327))
- Entry queries no longer factor in seconds when looking for currently-live entries, without excluding entries that were published in the past minute. ([#5389](https://github.com/craftcms/cms/issues/5389))
- `craft\elements\Asset::getUrl()` now encodes any spaces in the URL as `%20` entities.

### Fixed
- Fixed a bug where it wasn’t possible to disable all table columns for an element source. ([#11291](https://github.com/craftcms/cms/issues/11291))
- Fixed a bug where the Assets index page wasn’t allowing any bulk actions for assets in the temporary volume. ([#11293](https://github.com/craftcms/cms/issues/11293))
- Fixed a bug where PHP errors thrown while rendering a template weren’t being handled properly. ([#11108](https://github.com/craftcms/cms/issues/11108))
- Fixed a bug where site status labels were inconsistent on element edit pages. ([#11307](https://github.com/craftcms/cms/issues/11307))
- Fixed a bug where addresses’ County fields were mislabeled. ([#11314](https://github.com/craftcms/cms/pull/11314))
- Fixed a bug where the control panel’s login form wasn’t handling errors properly. ([#11319](https://github.com/craftcms/cms/pull/11319))
- Fixed a bug where it wasn’t possible to use a `{% redirect %}` tag in an error template. ([#11336](https://github.com/craftcms/cms/issues/11336))
- Fixed an error that occurred when saving an entry via a GraphQL mutation. ([#11312](https://github.com/craftcms/cms/issues/11312))
- Fixed a bug where all web requests were getting no-cache headers. ([#11346](https://github.com/craftcms/cms/issues/11346))
- Fixed a bug where user caches weren’t getting invalidated when users were changed to a pending or inactive state.
- Fixed a bug where querying for users with an `active` status was returning suspended users. ([#11370](https://github.com/craftcms/cms/pull/11370))
- Fixed a bug where it wasn’t possible to drag assets within Assets fields by their thumbnails. ([#11364](https://github.com/craftcms/cms/issues/11364))
- Fixed a bug where asset thumbnails weren’t loading if their filename contained a space. ([#11350](https://github.com/craftcms/cms/issues/11350))
- Fixed a bug where `craft\services\AssetIndexer::indexFile()` wasn’t removing the filename from the file path when setting the directory on the listing. ([#11365](https://github.com/craftcms/cms/issues/11365))
- Fixed a bug where links within custom field instructions were getting mangled. ([#11377](https://github.com/craftcms/cms/issues/11377))
- Fixed a bug where project config paths that contained slashes weren’t getting handled properly. ([#10774](https://github.com/craftcms/cms/issues/10774))
- Fixed a bug where the Login page had a tab-focusable “Skip to content” button. ([#11375](https://github.com/craftcms/cms/issues/11375))

## 4.0.3 - 2022-05-20

### Added
- Added `craft\elements\db\ElementQuery::prepareSubquery()`.

### Changed
- Element edit pages now disable pointer events on the content container for 300 milliseconds after the “Showing your unsaved changes” notice is displayed. ([#11229](https://github.com/craftcms/cms/issues/11229))
- Users can now create drafts for entries they have permission to view, but not save. ([#11249](https://github.com/craftcms/cms/issues/11249))
- User Group condition rules are no longer available in element conditions when no user groups exist. ([#11252](https://github.com/craftcms/cms/issues/11252))
- Matrix blocks now have `data-type-name` attributes. ([#11286](https://github.com/craftcms/cms/pull/11286))
- Reversed the order of Lightswitch fields’ “ON Label” and “OFF Label” settings. ([#11259](https://github.com/craftcms/cms/issues/11259))
- `craft\services\Elements::duplicateElement()` now has a `$trackDuplication` argument.
- `craft\services\Matrix::duplicateBlocks()` now has a `$trackDuplications` argument.

### Fixed
- Fixed a bug where dynamically-defined image transforms weren’t respecting the `format` param, unless the `generateTransformsBeforePageLoad` config setting was enabled.
- Fixed a bug where Table fields with Min Rows and Max Rows set to `1` were still showing a delete button. ([#11211](https://github.com/craftcms/cms/issues/11211))
- Fixed an error that could occur when saving an Assets field that was restricted to a single location, at the root of a volume. ([#11212](https://github.com/craftcms/cms/issues/11212))
- Fixed an error that could occur after a queue job execution had finished. ([#11213](https://github.com/craftcms/cms/issues/11213))
- Fixed an error that could occur when saving an entry with Matrix blocks. ([#11155](https://github.com/craftcms/cms/issues/11155))
- Fixed an error that occurred when saving a GraphQL schema without a scope. ([#11240](https://github.com/craftcms/cms/issues/11240))
- Fixed an error that could occur when editing the public GraphQL schema, if a public token existed in the project config, but not the database. ([#11218](https://github.com/craftcms/cms/issues/11218))
- Fixed some bugs with inconsistent asset indexing on Windows. ([#11174](https://github.com/craftcms/cms/issues/11174)), ([#11219](https://github.com/craftcms/cms/issues/11219))
- Fixed a bug where custom fields weren’t available to be included as table attributes. ([#11222](https://github.com/craftcms/cms/issues/11222))
- Fixed a bug where Alternative Text wasn’t available to be included as a table attribute. ([#11222](https://github.com/craftcms/cms/issues/11222))`immediately`
- Fixed a JavaScript error that broke Matrix fields with Min Blocks and Max Blocks both set to `1`. ([#11233](https://github.com/craftcms/cms/issues/11233))
- Fixed a bug where request context logs could appear when nothing else was logged. ([#11141](https://github.com/craftcms/cms/issues/11141))
- Fixed a bug where stack traces could be erroneously filtered from logs.
- Fixed a bug where removing an element from a relational field within an element editor could cause the editor to create a provisional draft, even if the element type didn’t support drafts. ([#11242](https://github.com/craftcms/cms/issues/11242))
- Fixed a bug where draft editor pages had two identical “Save and continue editing” alternate form actions.
- Fixed a JavaScript warning that occurred when viewing an element edit page, if the user didn’t have permission to edit it.
- Fixed a bug where asset selector modals weren’t fully initializing for Assets fields, if they were targeting the user’s temp folder. ([#11254](https://github.com/craftcms/cms/issues/11254))
- Fixed an error that occurred when saving an entry via a GraphQL mutation. ([#11258](https://github.com/craftcms/cms/issues/11258))
- Fixed a bug where Matrix block types’ layout elements were getting new UUIDs assigned each time the Matrix field was edited. ([#11248](https://github.com/craftcms/cms/issues/11248))
- Fixed a bug where the web-based installation wizard was throwing an exception if a database connection couldn’t be established, and there was no `config/db.php` file. ([#11245](https://github.com/craftcms/cms/issues/11245))
- Fixed a bug where editable tables’ delete buttons’ `aria-label` attributes weren’t getting updated when table rows were reordered or deleted.
- Fixed a bug where editable tables’ delete buttons weren’t visually disabled when the minimum number of rows had been reached.
- Fixed a bug where all eager-loaded `srcset`-style transform sizes were relative to the first eager-loaded transform, rather than the prior one. ([#11209](https://github.com/craftcms/cms/issues/11209))
- Fixed a bug where eager-loaded `srcset`-style transform sizes didn’t reference the prior eager-loaded transform’s `format`, `interlace`, `mode`, `position`, or `quality` settings. ([#11264](https://github.com/craftcms/cms/issues/11264))
- Fixed a bug where the web-based installation wizard wouldn’t show the database connection screen if a connection could be established but no database was selected. ([#11245](https://github.com/craftcms/cms/issues/11245))
- Fixed an error that could occur when applying a multi-site draft with relational fields. ([#11220](https://github.com/craftcms/cms/issues/11220))
- Fixed a bug where Matrix blocks could be deleted from newly-created multi-site entries, if the edit page was reloaded. ([#10906](https://github.com/craftcms/cms/issues/10906))

## 4.0.2 - 2022-05-11

### Added
- Added `craft\events\LocateUploadedFilesEvent`.
- Added `craft\fields\Assets::EVENT_LOCATE_UPLOADED_FILES`. ([#11123](https://github.com/craftcms/cms/discussions/11123))

### Changed
- `elements/*` actions no longer include custom field values in the response data, improving performance.
- Garnish menu buttons are now aware of the `disabled` attribute. ([#11128](https://github.com/craftcms/cms/issues/11128))
- Improved save performance for multi-site elements ([#11113](https://github.com/craftcms/cms/issues/11113))
- Built-in Composer actions now ensure that `composer.json` allows the `craftcms/plugin-installer` Composer plugin.

### Fixed
- Fixed an error that occurred when searching for elements by a custom field. ([#11120](https://github.com/craftcms/cms/pull/11120))
- Fixed a bug where asset upload failures weren’t being handled properly. ([#11156](https://github.com/craftcms/cms/issues/11156))
- Fixed a bug where warning and error logs were being sent to both `stdout` and `stderr` when `CRAFT_STREAM_LOG` was enabled. ([#11189](https://github.com/craftcms/cms/issues/11189))
- Fixed an error that occurred when exporting elements with relational fields using the “Expanded” export type. ([#11127](https://github.com/craftcms/cms/issues/11127))
- Fixed a PHP deprecation warning that occurred if the `tablePrefix` database connection setting was `null`.
- Fixed a bug where category groups were being identified as “{name}” in user permission lists. ([#11132](https://github.com/craftcms/cms/issues/11132))
- Fixed a bug where Assets fields’ “Upload files” buttons weren’t wrapping when there wasn’t enough space to show them alongside “Add an asset”. ([#11133](https://github.com/craftcms/cms/issues/11133))
- Fixed a bug where `Craft.getUrl()` was appending empty query strings to URLs when they weren’t needed. ([#11159](https://github.com/craftcms/cms/issues/11159))
- Fixed a bug where addresses could validate the wrong set of required fields, if the validation rules were invoked before the country code was set. ([#11162](https://github.com/craftcms/cms/issues/11162))
- Fixed an error that could occur when viewing the Temporary Uploads volume, if the Temp Uploads Location asset setting was set to “In the local temp folder”. ([#11192](https://github.com/craftcms/cms/issues/11192))
- Fixed an error that could occur when deleting a volume, if its filesystem had been deleted.
- Fixed an error that could occur when rendering the thumbnail preview for an asset, if its file was missing. ([#11196](https://github.com/craftcms/cms/issues/11196))
- Fixed a bug where soft-deleted drafts’ search keywords weren’t getting re-indexed if they were restored.
- Fixed an error that occurred when transforming an SVG image without specifying a width or height. ([#11122](https://github.com/craftcms/cms/issues/11122))
- Fixed an error that occurred when saving a Number field with a non-numeric value. ([#11164](https://github.com/craftcms/cms/issues/11164))
- Fixed a bug where it wasn’t possible to drag an item to the top in admin tables. ([#10781](https://github.com/craftcms/cms/issues/10781))
- Fixed a bug where entries within Structure sections weren’t expandable if their only descendants were unpublished drafts.
- Fixed a bug where expanding a collapsed Structure section entry wouldn’t reveal its descendants, if the parent was a draft. ([#11186](https://github.com/craftcms/cms/issues/11186))
- Fixed a bug where element caches weren’t getting cleared for elements when they were propagated to a newly-created site.

## 4.0.1 - 2022-05-06

### Fixed
- Fixed a bug where Money field labels’ `for` attributes weren’t referencing the correct input ID. ([#11016](https://github.com/craftcms/cms/pull/11016))
- Fixed a bug where Money field inputs weren’t getting `aria-describedby` attributes. ([#11016](https://github.com/craftcms/cms/pull/11016))
- Fixed an error that occurred when loading an edit screen for an element type that didn’t have a field layout. ([#11110](https://github.com/craftcms/cms/pull/11110))
- Fixed a bug where condition rules that weren’t selectable (per `isSelectable()`) were still visible in the rule dropdown menu. ([#11104](https://github.com/craftcms/cms/pull/11104))
- Fixed a bug where element edit pages could reload themselves immediately after saving the element. ([#11084](https://github.com/craftcms/cms/issues/11084))
- Fixed a bug where tabs weren’t interactive after changing an entry’s type, if the new entry type didn’t have a tab of the same name as the previously-selected tab. ([#11093](https://github.com/craftcms/cms/issues/11093))
- Fixed a bug where Twig syntax errors weren’t being handled properly. ([#11108](https://github.com/craftcms/cms/issues/11108))
- Fixed an error that occurred when attempting to delete a global set. ([#11100](https://github.com/craftcms/cms/issues/11100))
- Fixed an error that could occur when applying a draft. ([#11083](https://github.com/craftcms/cms/issues/11083))
- Fixed a bug where element queries weren’t returning any results if an element attribute table wasn’t joined in, and the element query was set to an abstract element class. ([#11105](https://github.com/craftcms/cms/issues/11105))

## 4.0.0.1 - 2022-05-04

### Changed
- The `setup` command now writes the application ID to a `CRAFT_APP_ID` environment variable.
- The `setup` command now writes the security key to a `CRAFT_SECURITY_KEY` environment variable.

## 4.0.0 - 2022-05-04

### Added
- Entries’, categories’, and assets’ edit pages, and all element types via slideouts, now use a unified editing experience. ([#10467](https://github.com/craftcms/cms/pull/10467))
- Categories now support drafts. ([#10467](https://github.com/craftcms/cms/pull/10467))
- Element slideouts now support provisional drafts and autosaving, for element types that support them. ([#10467](https://github.com/craftcms/cms/pull/10467))
- Element indexes can now be filtered by element attributes and custom field values. ([#9192](https://github.com/craftcms/cms/discussions/9192), [#9450](https://github.com/craftcms/cms/discussions/9450), [#9462](https://github.com/craftcms/cms/discussions/9462), [#9483](https://github.com/craftcms/cms/discussions/9483))
- Admins can now create custom element sources from the Customize Sources modal. ([#8423](https://github.com/craftcms/cms/discussions/8423))
- It’s now possible to disable native element sources from the Customize Sources modal. ([#10676](https://github.com/craftcms/cms/discussions/10676))
- Field layout tabs, fields, and UI elements can now be conditionally shown based on properties of the current user and/or element being edited. ([#8099](https://github.com/craftcms/cms/discussions/8099), [#8154](https://github.com/craftcms/cms/discussions/8154))
- Assets, Entries, and Users fields have new condition settings that can be used to further limit which elements should be relatable, beyond the existing field settings. ([#10393](https://github.com/craftcms/cms/pull/10393))
- Assets, Entries, and Users fields have new “Min Relations” settings, and their former “Limit” settings have been renamed to “Max Relations”. ([#8621](https://github.com/craftcms/cms/discussions/8621))
- Added a dedicated “Full Name” field to users. “First Name” and “Last Name” are now parsed out from the full name automatically when a user is saved. ([#10405](https://github.com/craftcms/cms/discussions/10405))
- Added the “Inactive” user status, which can be used by users which can’t be signed into. ([#8963](https://github.com/craftcms/cms/discussions/8963))
- Added “Credentialed” and “Inactive” user sources.
- Added the “Deactivate…” user action for pending and active users.
- Users can now have an “Addresses” field. ([#10507](https://github.com/craftcms/cms/pull/10507))
- Added the concept of “filesystems”, which handle file operations, either locally or on a remote service like Amazon S3.
- It’s now possible to set sites’ Status settings to environment variables. ([#3005](https://github.com/craftcms/cms/issues/3005))
- Added the Money field type.
- Craft now provides a native “Alternative Text” (`alt`) field for assets. ([#10302](https://github.com/craftcms/cms/discussions/10302))
- Asset thumbnails in the control panel now have `alt` attributes, for assets with a filled-in Alternative Text value.
- Added the `index-assets/cleanup` command.
- Added the “Deactivate users by default” user registration setting, which replaces “Suspend users by default”. ([#5830](https://github.com/craftcms/cms/issues/5830))
- Element source settings are now stored in the project config. ([#8616](https://github.com/craftcms/cms/discussions/8616))
- Improved element index accessibility. ([#10629](https://github.com/craftcms/cms/pull/10629), [#10660](https://github.com/craftcms/cms/pull/10660))
- Improved Live Preview accessibility for screen readers. ([#10688](https://github.com/craftcms/cms/pull/10688))
- Slideouts, Live Preview, and Matrix blocks are no longer animated for browsers that have requested reduced motion. ([#10665](https://github.com/craftcms/cms/pull/10665))
- Added support for `JSON` columns. ([#9089](https://github.com/craftcms/cms/pull/9089))
- It’s now possible to edit images’ focal points from their preview modals. ([#8489](https://github.com/craftcms/cms/discussions/8489))
- Added support for Monolog and the PSR-3 logging interface. ([#10659](https://github.com/craftcms/cms/pull/10659))
- Added the `|address` Twig filter.
- Added the `|money` Twig filter.
- Added the `collect()` Twig function.
- Added the `assetUploaders`, `authors`, and `fullName` user query params.
- Added the `primaryOwner` and `primaryOwnerId` Matrix block query params.
- Added the `hasAlt` asset query param.
- Added the `button`, `submitButton`, `fs`, `fsField`, `volume`, and `volumeField` macros to the `_includes/forms` control panel template.
- Added the `buildId` general config. ([#10705](https://github.com/craftcms/cms/pull/10705))
- Added support for setting custom config settings from `config/custom.php`, which are accessible via `Craft::$app->config->custom`. ([#10012](https://github.com/craftcms/cms/issues/10012))
- Added the `addresses`, `address`, and `addressCount` GraphQL queries.
- Added the `hasAlt` argument to asset GraphQL queries.
- Added the `alt` field to assets queried via GraphQL.
- Added the `fullName`, `assetUploaders`, and `authors` arguments to user GraphQL queries.
- Added the `addresses` field to user GraphQL queries.
- GraphQL schemas now include settings that determine which sites elements can be queried from. ([#10610](https://github.com/craftcms/cms/issues/10610))
- Added the `assets/icon` action.
- Added the `assets/update-focal-point` action.
- Added the `categories/create` action.
- Added the `elements/apply-draft` action.
- Added the `elements/create` action.
- Added the `elements/delete-draft` action.
- Added the `elements/delete-for-site` action.
- Added the `elements/delete` action.
- Added the `elements/duplicate` action.
- Added the `elements/edit` action.
- Added the `elements/redirect` action.
- Added the `elements/revert` action.
- Added the `elements/save-draft` action.
- Added the `elements/save` action.
- Added the `users/delete-address` action.
- Added the `users/save-address` action.
- Added the `app/render-element` control panel controller action.
- Added the `element-indexes/element-table-html` control panel controller action.
- Added `craft\base\ApplicationTrait::getConditions()`.
- Added `craft\base\ApplicationTrait::getElementSources()`, which replaces `getElementIndexes()`.
- Added `craft\base\ApplicationTrait::getFs()`.
- Added `craft\base\ApplicationTrait::getImageTransforms()`, which replaces `getAssetTransforms()`.
- Added `craft\base\conditions\BaseCondition`.
- Added `craft\base\conditions\BaseConditionRule`.
- Added `craft\base\conditions\BaseDateRangeConditionRule`.
- Added `craft\base\conditions\BaseElementSelectConditionRule`.
- Added `craft\base\conditions\BaseLightswitchConditionRule`.
- Added `craft\base\conditions\BaseMultiSelectConditionRule`.
- Added `craft\base\conditions\BaseNumberConditionRule`.
- Added `craft\base\conditions\BaseSelectConditionRule`.
- Added `craft\base\conditions\BaseTextConditionRule`.
- Added `craft\base\conditions\ConditionInterface`.
- Added `craft\base\conditions\ConditionRuleInterface`.
- Added `craft\base\Element::EVENT_AUTHORIZE_CREATE_DRAFTS`.
- Added `craft\base\Element::EVENT_AUTHORIZE_DELETE_FOR_SITE`.
- Added `craft\base\Element::EVENT_AUTHORIZE_DELETE`.
- Added `craft\base\Element::EVENT_AUTHORIZE_DUPLICATE`.
- Added `craft\base\Element::EVENT_AUTHORIZE_SAVE`.
- Added `craft\base\Element::EVENT_AUTHORIZE_VIEW`.
- Added `craft\base\Element::EVENT_DEFINE_ADDITIONAL_BUTTONS`. ([#10420](https://github.com/craftcms/cms/discussions/10420))
- Added `craft\base\Element::getParentId()`.
- Added `craft\base\Element::hasNewParent()`.
- Added `craft\base\Element::notesFieldHtml()`.
- Added `craft\base\Element::setParentId()`.
- Added `craft\base\Element::statusFieldHtml()`.
- Added `craft\base\ElementInterface::canCreateDrafts()`.
- Added `craft\base\ElementInterface::canDelete()`.
- Added `craft\base\ElementInterface::canDeleteForSite()`.
- Added `craft\base\ElementInterface::canDuplicate()`.
- Added `craft\base\ElementInterface::canSave()`.
- Added `craft\base\ElementInterface::canView()`.
- Added `craft\base\ElementInterface::createAnother()`.
- Added `craft\base\ElementInterface::createCondition()`.
- Added `craft\base\ElementInterface::getAdditionalButtons()`.
- Added `craft\base\ElementInterface::getPostEditUrl()`.
- Added `craft\base\ElementInterface::getThumbAlt()`.
- Added `craft\base\ElementInterface::hasRevisions()`.
- Added `craft\base\ElementInterface::prepareEditScreen()`.
- Added `craft\base\FieldInterface::getElementConditionRuleType()`.
- Added `craft\base\FieldInterface::isRequirable()`.
- Added `craft\base\FieldLayoutComponent`.
- Added `craft\base\Fs`.
- Added `craft\base\FsInterface`.
- Added `craft\base\FsTrait`.
- Added `craft\base\Image::heartbeat()`.
- Added `craft\base\Image::setHeartbeatCallback()`.
- Added `craft\base\imagetransforms\EagerImageTransformerInterface`.
- Added `craft\base\imagetransforms\ImageEditorTransformerInterface`.
- Added `craft\base\imagetransforms\ImageTransformerInterface`.
- Added `craft\base\LocalFsInterface`.
- Added `craft\base\Model::defineBehaviors()`. ([#10691](https://github.com/craftcms/cms/pull/10691))
- Added `craft\base\ModelInterface`.
- Added `craft\base\NameTrait`.
- Added `craft\base\PluginInterface::config()`. ([#11039](https://github.com/craftcms/cms/pull/11039))
- Added `craft\behaviors\SessionBehavior::broadcastToJs()`.
- Added `craft\behaviors\SessionBehavior::getError()`.
- Added `craft\behaviors\SessionBehavior::getNotice()`.
- Added `craft\controllers\AddressesController`.
- Added `craft\controllers\AssetIndexesController`.
- Added `craft\controllers\ConditionsController`.
- Added `craft\controllers\ElementIndexesController::$condition`.
- Added `craft\controllers\FsController`.
- Added `craft\controllers\ImageTransformsController`.
- Added `craft\db\Migration::archiveTableIfExists()`. ([#10827](https://github.com/craftcms/cms/discussions/10827))
- Added `craft\db\Migration::dropAllForeignKeysToTable()`.
- Added `craft\db\Migration::dropForeignKeyIfExists()`.
- Added `craft\db\Migration::renameTable()`.
- Added `craft\db\Query::collect()`, which returns the query results as an `Illuminate\Support\Collection` object rather than an array. ([#8513](https://github.com/craftcms/cms/discussions/8513))
- Added `craft\db\Table::ADDRESSES`.
- Added `craft\db\Table::ASSETINDEXINGSESSIONS`.
- Added `craft\db\Table::IMAGETRANSFORMINDEX`.
- Added `craft\db\Table::IMAGETRANSFORMS`.
- Added `craft\db\Table::MATRIXBLOCKS_OWNERS`.
- Added `craft\debug\LogTarget`.
- Added `craft\debug\MailPanel`.
- Added `craft\elements\Address`.
- Added `craft\elements\Asset::$alt`.
- Added `craft\elements\Asset::EVENT_AFTER_GENERATE_TRANSFORM`.
- Added `craft\elements\Asset::EVENT_BEFORE_GENERATE_TRANSFORM`.
- Added `craft\elements\Asset::getFs()`.
- Added `craft\elements\Asset::setFilename()`.
- Added `craft\elements\conditions\addresses\AddressCondition`.
- Added `craft\elements\conditions\addresses\CountryConditionRule`.
- Added `craft\elements\conditions\assets\AssetCondition`.
- Added `craft\elements\conditions\assets\DateModifiedConditionRule`.
- Added `craft\elements\conditions\assets\FilenameConditionRule`.
- Added `craft\elements\conditions\assets\FileSizeConditionRule`.
- Added `craft\elements\conditions\assets\FileTypeConditionRule`.
- Added `craft\elements\conditions\assets\HasAltConditionRule`.
- Added `craft\elements\conditions\assets\HeightConditionRule`.
- Added `craft\elements\conditions\assets\UploaderConditionRule`.
- Added `craft\elements\conditions\assets\VolumeConditionRule`.
- Added `craft\elements\conditions\assets\WidthConditionRule`.
- Added `craft\elements\conditions\categories\CategoryCondition`.
- Added `craft\elements\conditions\categories\GroupConditionRule`.
- Added `craft\elements\conditions\DateCreatedConditionRule`.
- Added `craft\elements\conditions\DateUpdatedConditionRule`.
- Added `craft\elements\conditions\ElementCondition`.
- Added `craft\elements\conditions\ElementConditionInterface`.
- Added `craft\elements\conditions\ElementConditionRuleInterface`.
- Added `craft\elements\conditions\entries\AuthorConditionRule`.
- Added `craft\elements\conditions\entries\AuthorGroupConditionRule`.
- Added `craft\elements\conditions\entries\EntryCondition`.
- Added `craft\elements\conditions\entries\ExpiryDateConditionRule`.
- Added `craft\elements\conditions\entries\PostDateConditionRule`.
- Added `craft\elements\conditions\entries\SectionConditionRule`.
- Added `craft\elements\conditions\entries\TypeConditionRule`.
- Added `craft\elements\conditions\HasUrlConditionRule`.
- Added `craft\elements\conditions\IdConditionRule`.
- Added `craft\elements\conditions\LevelConditionRule`.
- Added `craft\elements\conditions\RelatedToConditionRule`.
- Added `craft\elements\conditions\SlugConditionRule`.
- Added `craft\elements\conditions\tags\GroupConditionRule`.
- Added `craft\elements\conditions\tags\TagCondition`.
- Added `craft\elements\conditions\TitleConditionRule`.
- Added `craft\elements\conditions\UriConditionRule`.
- Added `craft\elements\conditions\users\AdminConditionRule`.
- Added `craft\elements\conditions\users\CredentialedConditionRule`.
- Added `craft\elements\conditions\users\EmailConditionRule`.
- Added `craft\elements\conditions\users\FirstNameConditionRule`.
- Added `craft\elements\conditions\users\GroupConditionRule`.
- Added `craft\elements\conditions\users\LastLoginDateConditionRule`.
- Added `craft\elements\conditions\users\LastNameConditionRule`.
- Added `craft\elements\conditions\users\UserCondition`.
- Added `craft\elements\conditions\users\UsernameConditionRule`.
- Added `craft\elements\db\AddressQuery`.
- Added `craft\elements\MatrixBlock::$primaryOwnerId`.
- Added `craft\elements\MatrixBlock::$saveOwnership`.
- Added `craft\elements\User::$active`.
- Added `craft\elements\User::$fullName`.
- Added `craft\elements\User::canAssignUserGroups()`.
- Added `craft\elements\User::getAddresses()`.
- Added `craft\elements\User::getIsCredentialed()`.
- Added `craft\elements\User::STATUS_INACTIVE`.
- Added `craft\errors\FsException`.
- Added `craft\errors\FsObjectExistsException`.
- Added `craft\errors\FsObjectNotFoundException`.
- Added `craft\errors\ImageTransformException`.
- Added `craft\errors\InvalidFsException`.
- Added `craft\errors\MissingVolumeFolderException`.
- Added `craft\events\AuthorizationCheckEvent`.
- Added `craft\events\CreateElementCheckEvent`.
- Added `craft\events\DefineElementEditorHtmlEvent`.
- Added `craft\events\DefineElementInnerHtmlEvent`. ([#11035](https://github.com/craftcms/cms/pull/11035))
- Added `craft\events\DefineHtmlEvent::$static`.
- Added `craft\events\FsEvent`.
- Added `craft\events\GenerateTransformEvent::$asset`.
- Added `craft\events\GenerateTransformEvent::$transform`.
- Added `craft\events\GenerateTransformEvent::$url`.
- Added `craft\events\ImageTransformerOperationEvent`.
- Added `craft\events\ImageTransformEvent`.
- Added `craft\events\RegisterConditionRuleTypesEvent`.
- Added `craft\events\TransformImageEvent`.
- Added `craft\fieldlayoutelements\addresses\AddressField`.
- Added `craft\fieldlayoutelements\addresses\CountryCodeField`.
- Added `craft\fieldlayoutelements\addresses\LabelField`.
- Added `craft\fieldlayoutelements\addresses\LatLongField`.
- Added `craft\fieldlayoutelements\addresses\OrganizationField`.
- Added `craft\fieldlayoutelements\addresses\OrganizationTaxIdField`.
- Added `craft\fieldlayoutelements\assets\AltField`.
- Added `craft\fieldlayoutelements\BaseField::selectorLabel()`.
- Added `craft\fieldlayoutelements\FullNameField`.
- Added `craft\fieldlayoutelements\TextareaField`.
- Added `craft\fieldlayoutelements\users\AddressesField`.
- Added `craft\fields\Assets::$allowSubfolders`.
- Added `craft\fields\Assets::$restrictedDefaulUploadSubpath`.
- Added `craft\fields\BaseRelationField::createSelectionCondition()`.
- Added `craft\fields\BaseRelationField::getSelectionCondition()`.
- Added `craft\fields\BaseRelationField::setSelectionCondition()`.
- Added `craft\fields\conditions\DateFieldConditionRule`.
- Added `craft\fields\conditions\FieldConditionRuleInterface`.
- Added `craft\fields\conditions\FieldConditionRuleTrait`.
- Added `craft\fields\conditions\LightswitchFieldConditionRule`.
- Added `craft\fields\conditions\NumberFieldConditionRule`.
- Added `craft\fields\conditions\OptionsFieldConditionRule`.
- Added `craft\fields\conditions\RelationalFieldConditionRule`.
- Added `craft\fields\conditions\TextFieldConditionRule`.
- Added `craft\fields\Money`.
- Added `craft\fs\Local`.
- Added `craft\fs\MissingFs`.
- Added `craft\fs\Temp`.
- Added `craft\gql\arguments\elements\Address`.
- Added `craft\gql\base\SingularTypeInterface`.
- Added `craft\gql\interfaces\elements\Address`.
- Added `craft\gql\queries\Address`.
- Added `craft\gql\resolvers\elements\Address`.
- Added `craft\gql\TypeManager::registerFieldDefinitions()`.
- Added `craft\gql\types\elements\Address`.
- Added `craft\gql\types\generators\AddressType`.
- Added `craft\helpers\App::cliOption()`.
- Added `craft\helpers\App::devMode()`.
- Added `craft\helpers\App::envConfig()`. ([#10869](https://github.com/craftcms/cms/pull/10869))
- Added `craft\helpers\App::isStreamLog()`.
- Added `craft\helpers\App::normalizeValue()`.
- Added `craft\helpers\Assets::downloadFile()`.
- Added `craft\helpers\Assets::iconPath()`.
- Added `craft\helpers\Assets::iconUrl()`.
- Added `craft\helpers\Assets::revParams()`.
- Added `craft\helpers\Cp::addressCardHtml()`.
- Added `craft\helpers\Cp::addressCardsHtml()`.
- Added `craft\helpers\Cp::addressFieldsHtml()`.
- Added `craft\helpers\Cp::dateFieldHtml()`.
- Added `craft\helpers\Cp::dateHtml()`.
- Added `craft\helpers\Cp::elementSelectHtml()`.
- Added `craft\helpers\Cp::EVENT_DEFINE_ELEMENT_INNER_HTML`. ([#11035](https://github.com/craftcms/cms/pull/11035))
- Added `craft\helpers\Cp::fieldLayoutDesignerHtml()`.
- Added `craft\helpers\Cp::lightswitchHtml()`.
- Added `craft\helpers\Cp::multiSelectFieldHtml()`.
- Added `craft\helpers\Cp::multiSelectHtml()`.
- Added `craft\helpers\Cp::requestedSite()`.
- Added `craft\helpers\Cp::textareaHtml()`.
- Added `craft\helpers\Cp::textHtml()`.
- Added `craft\helpers\Cp::timeFieldHtml()`.
- Added `craft\helpers\Cp::timeHtml()`.
- Added `craft\helpers\Db::dropAllForeignKeysToTable()`.
- Added `craft\helpers\Db::dropForeignKeyIfExists()`.
- Added `craft\helpers\Db::dropIndexIfExists()`.
- Added `craft\helpers\Db::findForeignKey()`.
- Added `craft\helpers\Db::findIndex()`.
- Added `craft\helpers\Db::parseMoneyParam()`.
- Added `craft\helpers\Db::parseNumericParam()`.
- Added `craft\helpers\Db::prepareMoneyForDb()`.
- Added `craft\helpers\Db::renameTable()`.
- Added `craft\helpers\FileHelper::deleteFileAfterRequest()`.
- Added `craft\helpers\FileHelper::deleteQueuedFiles()`.
- Added `craft\helpers\Gql::getSchemaContainedEntryTypes)()`.
- Added `craft\helpers\Html::hiddenLabel()`.
- Added `craft\helpers\Html::unwrapCondition()`.
- Added `craft\helpers\Html::unwrapNoscript()`.
- Added `craft\helpers\ImageTransforms`.
- Added `craft\helpers\Money`.
- Added `craft\helpers\Number::isInt()`.
- Added `craft\helpers\Number::toIntOrFloat()`.
- Added `craft\helpers\ProjectConfig::encodeValueAsString()`.
- Added `craft\helpers\ProjectConfig::ensureAllSectionsProcessed()`.
- Added `craft\helpers\ProjectConfig::traverseDataArray()`.
- Added `craft\helpers\Typecast`. ([#10706](https://github.com/craftcms/cms/pull/10706))
- Added `craft\i18n\Translation`.
- Added `craft\imagetransforms\ImageTransformer`.
- Added `craft\log\ContextProcessor`.
- Added `craft\log\Dispatcher::getTargets()`.
- Added `craft\log\MessageProcessor`.
- Added `craft\log\MonologTarget`.
- Added `craft\models\AssetIndexingSession`.
- Added `craft\models\FieldLayout::getElementsByType()`.
- Added `craft\models\FieldLayout::getFirstElementByType()`.
- Added `craft\models\FieldLayout::getFirstVisibleElementByType()`.
- Added `craft\models\FieldLayout::getVisibleCustomFields()`.
- Added `craft\models\FieldLayout::getVisibleElementsByType()`.
- Added `craft\models\FieldLayoutElement::$uid`.
- Added `craft\models\FieldLayoutElement::getLayout()` and `setLayout()`.
- Added `craft\models\FieldLayoutForm::getVisibleElements()`.
- Added `craft\models\FieldLayoutFormTab::getTabId()`.
- Added `craft\models\FieldLayoutFormTab::getUid()`.
- Added `craft\models\FieldLayoutTab::getElements()` and `setElements()`.
- Added `craft\models\FsListing`.
- Added `craft\models\ImageTransform`.
- Added `craft\models\ImageTransformIndex`.
- Added `craft\models\ProjectConfigData`.
- Added `craft\models\ReadOnlyProjectConfigData`.
- Added `craft\models\Volume`.
- Added `craft\queue\jobs\Proxy`.
- Added `craft\queue\Queue::$proxyQueue`, which can be set to another queue configuration that all jobs should be sent to as proxies. ([#10999](https://github.com/craftcms/cms/pull/10999))
- Added `craft\records\Address`.
- Added `craft\records\AssetIndexingSession`.
- Added `craft\records\ImageTransform`.
- Added `craft\services\Addresses`.
- Added `craft\services\AssetIndexer::createIndexingSession()`.
- Added `craft\services\AssetIndexer::getExistingIndexingSessions()`.
- Added `craft\services\AssetIndexer::getIndexingSessionById()`.
- Added `craft\services\AssetIndexer::getMissingEntriesForSession()`.
- Added `craft\services\AssetIndexer::getSkippedItemsForSession()`.
- Added `craft\services\AssetIndexer::indexFileByListing()`.
- Added `craft\services\AssetIndexer::indexFolderByEntry()`.
- Added `craft\services\AssetIndexer::indexFolderByListing()`.
- Added `craft\services\AssetIndexer::processIndexSession()`.
- Added `craft\services\AssetIndexer::removeCliIndexingSessions()`.
- Added `craft\services\AssetIndexer::startIndexingSession()`.
- Added `craft\services\AssetIndexer::stopIndexingSession()`.
- Added `craft\services\Assets::getImagePreviewUrl()`.
- Added `craft\services\AssetTransforms::deleteTransformIndexDataByAssetIds()`.
- Added `craft\services\Conditions`.
- Added `craft\services\Config::CATEGORY_CUSTOM`.
- Added `craft\services\Config::getCustom()`.
- Added `craft\services\Drafts::removeDraftData()`.
- Added `craft\services\ElementSources`, which replaces `craft\services\ElementIndexes`.
- Added `craft\services\Fields::createLayout()`.
- Added `craft\services\Fs`.
- Added `craft\services\Gc::hardDeleteElements()`.
- Added `craft\services\Gc::removeEmptyTempFolders()`.
- Added `craft\services\Gql::prepareFieldDefinitions()`.
- Added `craft\services\ImageTransforms`.
- Added `craft\services\Matrix::createRevisionBlocks()`.
- Added `craft\services\Matrix::duplicateOwnership()`.
- Added `craft\services\ProjectConfig::ASSOC_KEY`.
- Added `craft\services\ProjectConfig::PATH_DATE_MODIFIED`.
- Added `craft\services\ProjectConfig::PATH_ELEMENT_SOURCES`.
- Added `craft\services\ProjectConfig::PATH_FS`.
- Added `craft\services\ProjectConfig::PATH_META_NAMES`.
- Added `craft\services\ProjectConfig::PATH_SCHEMA_VERSION`.
- Added `craft\services\ProjectConfig::PATH_SYSTEM`.
- Added `craft\services\ProjectConfig::rememberAppliedChanges()`.
- Added `craft\services\Users::deactivateUser()`.
- Added `craft\services\Users::ensureUserByEmail()`, which will return a user for the given email, creating one if it didn’t exist yet.
- Added `craft\services\Users::EVENT_AFTER_DEACTIVATE_USER`.
- Added `craft\services\Users::EVENT_BEFORE_DEACTIVATE_USER`.
- Added `craft\services\Users::removeCredentials()`.
- Added `craft\services\Volumes::getTemporaryVolume()`.
- Added `craft\services\Volumes::getUserPhotoVolume()`.
- Added `craft\validators\MoneyValidator`.
- Added `craft\web\assets\conditionbuilder\ConditionBuilderAsset`.
- Added `craft\web\assets\htmx\HtmxAsset`.
- Added `craft\web\assets\money\MoneyAsset`.
- Added `craft\web\Controller::asCpScreen()`.
- Added `craft\web\Controller::asFailure()`.
- Added `craft\web\Controller::asModelFailure()`.
- Added `craft\web\Controller::asModelSuccess()`.
- Added `craft\web\Controller::asSuccess()`.
- Added `craft\web\Controller::CpScreenResponseBehavior()`.
- Added `craft\web\Controller::CpScreenResponseFormatter()`.
- Added `craft\web\Controller::getPostedRedirectUrl()`.
- Added `craft\web\Controller::TemplateResponseBehavior()`.
- Added `craft\web\Controller::TemplateResponseFormatter()`.
- Added `craft\web\twig\Extension::addressFilter()`.
- Added `craft\web\twig\Extension::moneyFilter()`.
- Added `craft\web\twig\variables\Cp::fieldLayoutDesigner()`.
- Added `craft\web\twig\variables\Cp::getFsOptions()`.
- Added `craft\web\twig\variables\Cp::getVolumeOptions()`.
- Added `craft\web\View::clearCssFileBuffer()`.
- Added `craft\web\View::clearJsFileBuffer()`.
- Added `craft\web\View::startCssFileBuffer()`.
- Added `craft\web\View::startJsFileBuffer()`.
- Added the `Craft.appendBodyHtml()` JavaScript method, which replaces the now-deprecated `appendFootHtml()` method.
- Added the `Craft.CpScreenSlideout` JavaScript class, which can be used to create slideouts from actions that return `$this->asCpScreen()`.
- Added the `Craft.ElementEditor` JavaScript class.
- Added the `Craft.ElementEditorSlideout` JavaScript class.
- Added the `Craft.getPageUrl()` JavaScript method.
- Added the `Craft.getQueryParam()` JavaScript method.
- Added the `Craft.getQueryParams()` JavaScript method.
- Added the `Craft.namespaceId()` JavaScript method.
- Added the `Craft.namespaceInputName()` JavaScript method.
- Added the `Craft.Preview.refresh()` JavaScript method.
- Added the `Craft.Queue` JavaScript class.
- Added the `Craft.setElementAttributes()` JavaScript method.
- Added the `Craft.setPath()` JavaScript method.
- Added the `Craft.setQueryParam()` JavaScript method.
- Added the `Craft.setUrl()` JavaScript method.
- Added the `Craft.ui.createButton()` JavaScript method.
- Added the `Craft.ui.createSubmitButton()` JavaScript method.
- Added the `htmx.org` JavaScript library.
- Added the commerceguys/addressing package.
- Added the illuminate/collections package. ([#8475](https://github.com/craftcms/cms/discussions/8475))
- Added the moneyphp/money package.
- Added the symfony/var-dumper package.
- Added the theiconic/name-parser package.
- Added the yiisoft/yii2-symfonymailer package.

### Changed
- Craft now requires PHP 8.0.2 or later.
- Craft now requires MySQL 5.7.8 / MariaDB 10.2.7 / PostgreSQL 10.0 or later.
- Craft now requires the [Intl](https://php.net/manual/en/book.intl.php) and [BCMath](https://www.php.net/manual/en/book.bc.php) PHP extensions.
- Improved draft creation/application performance. ([#10577](https://github.com/craftcms/cms/pull/10577))
- Improved revision creation performance. ([#10589](https://github.com/craftcms/cms/pull/10577))
- The “What’s New” HUD now displays an icon and label above each announcement, identifying where it came from (Craft CMS or a plugin). ([#9747](https://github.com/craftcms/cms/discussions/9747))
- The control panel now keeps track of the currently-edited site on a per-tab basis by adding a `site` query string param to all control panel URLs. ([#8920](https://github.com/craftcms/cms/discussions/8920))
- Element index pages’ status and sort menu option selections are now coded into the page URL via `status` and `sort` query string params. ([#10669](https://github.com/craftcms/cms/discussions/10669))
- Users are no longer required to have a username or email.
- Users can now set their Formatting Locale to any known locale; not just the available Language options. ([#10519](https://github.com/craftcms/cms/pull/10519))
- Users’ Language and Formatting Locale settings now display locale names in the current language and their native languages. ([#10519](https://github.com/craftcms/cms/pull/10519))
- User queries now return all users by default, rather than only active users.
- Filtering users by `active`, `pending`, and `locked` statuses no longer excludes suspended users.
- `credentialed` and `inactive` are now reserved user group handles.
- Elements throughout the control panel are now automatically updated whenever they’re saved by another browser tab.
- Assets fields that are restricted to a single location can now be configured to allow selection within subfolders of that location. ([#9070](https://github.com/craftcms/cms/discussions/9070))
- When an image is saved as a new asset from the Image Editor via an Assets field, the Assets field will now automatically replace the selected asset with the new one. ([#8974](https://github.com/craftcms/cms/discussions/8974))
- `alt` is now a reserved field handle for volume field layouts.
- Volumes no longer have “types”, and their file operations are now delegated to a filesystem selected by an “Asset Filesystem” setting on the volume.
- Volumes now have “Transform Filesystem” and “Transform Subpath” settings, which can be used to choose where image transforms should be stored. (The volume’s Asset Filesystem will be used by default.)
- Asset thumbnails are now generated as image transforms.
- It’s now possible to create volumes directly from the User Settings page.
- Images that are not web-safe now are always converted to JPEGs when transforming, if no format was specified.
- Entry post dates are no longer set automatically until the entry is validated with the `live` scenario. ([#10093](https://github.com/craftcms/cms/pull/10093))
- Entry queries’ `authorGroup()` param method now accepts an array of `craft\models\UserGroup` objects.
- Element queries’ `revision` params can now be set to `null` to include normal and revision elements.
- Element queries can no longer be traversed or accessed like an array. Use a query execution method such as `all()`, `collect()`, or `one()` to fetch the results before working with them.
- Element queries’ `title` params no longer treat values with commas as arrays. ([#10891](https://github.com/craftcms/cms/issues/10891))
- User queries’ `firstName` and `lastName` params no longer treat values with commas as arrays. ([#10891](https://github.com/craftcms/cms/issues/10891))
- Relational fields now load elements in the current site rather than the primary site, if the source element isn’t localizable. ([#7048](https://github.com/craftcms/cms/issues/7048))
- Lightswitch fields can no longer be marked as required within field layouts. ([#10773](https://github.com/craftcms/cms/issues/10773))
- Built-in queue jobs are now always translated for the current user’s language. ([#9745](https://github.com/craftcms/cms/pull/9745))
- Path options passed to console commands (e.g. `--basePath`) now take precedence over their environment variable/PHP constant counterparts.
- Database backups are now named after the Craft version in the database, rather than the Composer-installed version. ([#9733](https://github.com/craftcms/cms/discussions/9733))
- Template autosuggestions now include their filename. ([#9744](https://github.com/craftcms/cms/pull/9744))
- Improved the look of loading spinners in the control panel. ([#9109](https://github.com/craftcms/cms/discussions/9109))
- The default `subLeft` and `subRight` search query term options are now only applied to terms that don’t include an asterisk at the beginning/end, e.g. `hello*`. ([#10613](https://github.com/craftcms/cms/discussions/10613))
- `{% cache %}` tags now store any external JavaScript or CSS files registered with `{% js %}` and `{% css %}` tags. ([#9987](https://github.com/craftcms/cms/discussions/9987))
- All control panel templates end in `.twig` now. ([#9743](https://github.com/craftcms/cms/pull/9743))
- 404 requests are no longer logged by default. ([#10659](https://github.com/craftcms/cms/pull/10659))
- Log entries are now single-line by default when Dev Mode is disabled. ([#10659](https://github.com/craftcms/cms/pull/10659))
- Log files are now rotated once every 24 hours. ([#10659](https://github.com/craftcms/cms/pull/10659))
- `CRAFT_STREAM_LOG` no longer logs _in addition to_ other log targets. ([#10659](https://github.com/craftcms/cms/pull/10659))
- The default log target no longer logs `debug` or `info` messages when Dev Mode is enabled. ([#10916](https://github.com/craftcms/cms/pull/10916))
- SQL query logs now use the `debug` log level, so they no longer get logged when Dev Mode is enabled. ([#10916](https://github.com/craftcms/cms/pull/10916))
- `yii\db\Connection::$enableLogging` and `$enableProfiling` are no longer enabled by default when Dev Mode is disabled. ([#10916](https://github.com/craftcms/cms/pull/10916))
- The `queue` log target no longer has special handling for Yii or `info` logs. ([#10916](https://github.com/craftcms/cms/pull/10916))
- A warning is now logged if an element query is executed before Craft is fully initialized. ([#11033](https://github.com/craftcms/cms/issues/11033))
- A warning is now logged if Twig is instantiated before Craft is fully initialized. ([#11033](https://github.com/craftcms/cms/issues/11033))
- Craft’s bootstrap script now attempts to create its configured system paths automatically. ([#10562](https://github.com/craftcms/cms/pull/10562))
- When using GraphQL to mutate entries, the `enabled` status is now affected on a per-site basis when specifying both the `enabled` and `siteId` parameters. ([#9771](https://github.com/craftcms/cms/issues/9771))
- The `forms/selectize` control panel template now supports `addOptionFn` and `addOptionLabel` params, which can be set to add new options to the list.
- Editable tables now support `allowAdd`, `allowDelete`, and `allowReorder` settings, replacing `staticRows`. ([#10163](https://github.com/craftcms/cms/pull/10163))
- Column definitions passed to the `_includes/forms/editableTable` control panel template can now specify a `width` key. ([#11062](https://github.com/craftcms/cms/pull/11062))
- The `limitField` macro in the `_components/fieldtypes/elementfieldsettings` control panel template has been renamed to `limitFields`.
- Renamed the `elements/get-categories-input-html` action to `categories/input-html`.
- Renamed the `elements/get-modal-body` action to `element-selector-modals/body`.
- The `entries/save-entry` action now returns a 400 HTTP status for JSON responses when the entry couldn’t be saved.
- The `users/save-user` action no longer includes a `unverifiedEmail` key in failure responses.
- The `users/set-password` action now returns a 400 HTTP status when an invalid token is passed, if there’s no URL to redirect to. ([#10592](https://github.com/craftcms/cms/discussions/10592))
- `install/*`, `setup/*`, `db/*`, and `help` actions no longer output a warning if Craft can’t connect to the database. ([#10851](https://github.com/craftcms/cms/pull/10851))
- `createFoldersInVolume:<uid>` user permissions have been renamed to `createFolders:<uid>`.
- `deleteFilesAndFoldersInVolume:<uid>` user permissions have been renamed to `deleteAssets:<uid>`.
- `deletePeerFilesInVolume:<uid>` user permissions have been renamed to `deletePeerAssets:<uid>`.
- `editCategories:<uid>` user permissions have been split into `viewCategories:<uid>`, `saveCategories:<uid>`, `deleteCategories:<uid>`, `viewPeerCategoryDrafts:<uid>`, `savePeerCategoryDrafts:<uid>`, and `deletePeerCategoryDrafts:<uid>`.
- `editEntries:<uid>` user permissions have been renamed to `viewEntries:<uid>`.
- `editImagesInVolume:<uid>` user permissions have been renamed to `editImages:<uid>`.
- `editPeerEntries:<uid>` user permissions have been renamed to `viewPeerEntries:<uid>`.
- `editPeerEntryDrafts:<uid>` user permissions have been split into `viewPeerEntryDrafts:<uid>` and `savePeerEntryDrafts:<uid>`.
- `editPeerFilesInVolume:<uid>` user permissions have been renamed to `savePeerAssets:<uid>`.
- `editPeerImagesInVolume:<uid>` user permissions have been renamed to `editPeerImages:<uid>`.
- `publishEntries:<uid>` user permissions have been renamed to `saveEntries:<uid>`, and no longer differentiate between enabled and disabled entries. (Users with `viewEntries:<uid>` permissions will still be able to create drafts.)
- `publishPeerEntries:<uid>` user permissions have been renamed to `savePeerEntries:<uid>`, and no longer differentiate between enabled and disabled entries. (Users with `viewPeerEntries:<uid>` permissions will still be able to create drafts.)
- `replaceFilesInVolume:<uid>` user permissions have been renamed to `replaceFiles:<uid>`.
- `replacePeerFilesInVolume:<uid>` user permissions have been renamed to `replacePeerFiles:<uid>`.
- `saveAssetInVolume:<uid>` user permissions have been renamed to `saveAssets:<uid>`.
- `viewPeerFilesInVolume:<uid>` user permissions have been renamed to `viewPeerAssets:<uid>`.
- `viewVolume:<uid>` user permissions have been renamed to `viewAssets:<uid>`.
- Elements’ `searchScore` GraphQL fields are now returned as integers.
- Element types must now override `craft\base\Element::isDeletable()` if its elements should be deletable from the index page.
- Element types’ `cpEditUrl()` methods no longer need to add a `site` param; one will be added automatically by `craft\base\Element::getCpEditUrl()`.
- Element types’ `defineActions()` methods’ `$source` arguments should no longer accept `null`.
- Element types’ `defineSources()` methods’ `$context` arguments should no longer accept `null`.
- Element types’ `getHtmlAttributes()` and `htmlAttributes()` methods must now return attribute arrays that are compatible with `craft\helpers\Html::renderTagAttributes()`.
- Element types’ `sources()` methods’ `$context` arguments should no longer accept `null`.
- Element types’ `tableAttributes()` and `defineTableAttributes()` methods should no longer return a generic attribute for defining the header column heading at the beginning of the returned array. The header column heading is now set to the element type’s display name, per its `displayName()` method.
- Block element types’ `getOwner()` methods can now return `null`.
- Control panel resource locations are now cached, so resource requests can be resolved when Craft isn’t installed yet, or a database connection can’t be established. ([#10642](https://github.com/craftcms/cms/pull/10642))
- Control panel resources are now served with cache headers, if the `buildId` config setting is set. ([#10705](https://github.com/craftcms/cms/pull/10705))
- Empty subfolders within the temporary upload volume are now removed during garbage collection. ([#10746](https://github.com/craftcms/cms/issues/10746))
- Most config settings can now be overridden via environment variables. ([#10573](https://github.com/craftcms/cms/pull/10573), [#10869](https://github.com/craftcms/cms/pull/10869))
- It’s now possible to configure the Debug Toolbar to store its data files on a filesystem, rather than within `storage/runtime/debug/`. ([#10825](https://github.com/craftcms/cms/pull/10825))
- `craft\base\AssetPreviewHandlerInterface::getPreviewHtml()` now accepts an optional array of variable to pass on to the template.
- `craft\base\Element::__get()` now clones custom field values before returning them. ([#8781](https://github.com/craftcms/cms/discussions/8781))
- `craft\base\Element::fieldLayoutFields()` now has a `visibleOnly` argument.
- `craft\base\Element::getFieldValue()` now returns eager-loaded element values for the field, when they exist. ([#10047](https://github.com/craftcms/cms/issues/10047))
- `craft\base\Element::metaFieldsHtml()` now has a `static` argument.
- `craft\base\Element::setFieldValue()` now unsets any previously-eager-loaded elements for the field. ([#11003](https://github.com/craftcms/cms/discussions/11003))
- `craft\base\Element::slugFieldHtml()` now has a `static` argument.
- `craft\base\ElementInterface::getEagerLoadedElements()` now returns an `Illuminate\Support\Collection` object instead of an array. ([#8513](https://github.com/craftcms/cms/discussions/8513))
- `craft\base\ElementInterface::getSidebarHtml()` now has a `static` argument.
- `craft\base\MemoizableArray` no longer extends `ArrayObject`, and now implements `IteratorAggregate` and `Countable` directly.
- `craft\base\Model::__construct()` and `setAttributes()` now automatically typecast values that map to properties with `int`, `float`, `int|float`, `string`, `bool`, `array`, or `DateTime` type declarations. ([#10706](https://github.com/craftcms/cms/pull/10706))
- `craft\base\Model::datetimeAttributes()` is now called from the constructor, instead of the `init()` method.
- `craft\base\Model::setAttributes()` now normalizes date attributes into `DateTime` objects.
- `craft\behaviors\FieldLayoutBehavior::getFields()` has been renamed to `getCustomFields()`.
- `craft\elements\Asset::getImg()` now sets the `alt` attribute to the native Alternative Text field value, if set.
- `craft\elements\Asset::getVolume()` now returns an instance of `craft\models\Volume`.
- `craft\elements\db\ElementQuery::ids()` no longer accepts an array of criteria params.
- `craft\events\DraftEvent::$source` has been renamed to `$canonical`.
- `craft\events\GetAssetThumbUrlEvent` has been renamed to `DefineAssetThumbUrlEvent`.
- `craft\events\GetAssetUrlEvent` has been renamed to `DefineAssetUrlEvent`.
- `craft\events\RevisionEvent::$source` has been renamed to `$canonical`.
- `craft\fieldlayoutelements\AssetTitleField` has been renamed to `craft\fieldlayoutelements\assets\AssetTitleField`.
- `craft\fieldlayoutelements\EntryTitleField` has been renamed to `craft\fieldlayoutelements\entries\EntryTitleField`.
- `craft\fieldlayoutelements\StandardField` has been renamed to `craft\fieldlayoutelements\BaseNativeField`.
- `craft\fieldlayoutelements\StandardTextField` has been renamed to `craft\fieldlayoutelements\TextField`.
- `craft\fields\Assets::$singleUploadLocationSource` has been renamed to `$restrictedLocationSource`.
- `craft\fields\Assets::$singleUploadLocationSubpath` has been renamed to `$restrictedLocationSubpath`.
- `craft\fields\Assets::$useSingleFolder` has been renamed to `$restrictLocation`.
- `craft\fields\BaseRelationField::$limit` has been renamed to `$maxRelations`.
- `craft\fields\BaseRelationField::elementType()` is now public.
- `craft\fields\BaseRelationField::inputSelectionCriteria()` has been renamed to `getInputSelectionCriteria()`, and is now public.
- `craft\fields\BaseRelationField::inputSources()` has been renamed to `getInputSources()`, and is now public.
- `craft\gql\directives\FormatDateTime::defaultTimezone()` has been renamed to `defaultTimeZone()`.
- `craft\gql\TypeManager::EVENT_DEFINE_GQL_TYPE_FIELDS` is now triggered when actually resolving fields for a GraphQL type, rather than when the type is first created. ([#9626](https://github.com/craftcms/cms/issues/9626))
- `craft\helpers\App::env()` now checks for a PHP constant as well, if the environment variable didn’t exist.
- `craft\helpers\App::env()` now returns `null` if a value couldn’t be found, rather than `false`.
- `craft\helpers\App::env()` now returns a boolean if the original value was `'true'` or `'false'`.
- `craft\helpers\App::env()` now returns an integer or float if the original value was numeric.
- `craft\helpers\ArrayHelper::getValue()` now supports keys in square bracket syntax, e.g. `foo[bar][baz]`.
- `craft\helpers\Assets::generateUrl()` no longer accepts a transform index for date modified comparisons. A `DateTime` object is expected instead.
- `craft\helpers\Assets::urlAppendix()` no longer accepts a transform index for date modified comparisons. A `DateTime` object is expected instead.
- `craft\helpers\Component::createComponent()` now automatically typecasts values that map to properties with `int`, `float`, `int|float`, `string`, `bool`, `array`, or `DateTime` type declarations. ([#10706](https://github.com/craftcms/cms/pull/10706))
- `craft\helpers\Cp::elementHtml()` now has an `$autoReload` argument.
- `craft\helpers\Db::batchInsert()`, `craft\helpers\Db::insert()`, `craft\db\Command::batchInsert()`, `craft\db\Command::insert()`, `craft\db\Migration::batchInsert()`, and `craft\db\Migration::insert()` no longer have `$includeAuditColumns` arguments, and now check if the table has `dateCreated`, `dateUpdated`, and/or `uid` columns before setting their values.
- `craft\helpers\Db::parseParam()` now validates that numeric values are passed if the `$columnType` is set to a numeric column type. ([#9142](https://github.com/craftcms/cms/issues/9142))
- `craft\helpers\Db::prepareDateForDb()` no longer has a `$stripSeconds` argument.
- `craft\helpers\Db::prepareValueForDb()` now has a `$columnType` argument.
- `craft\helpers\Db::truncateTable()` now returns `void` rather than `int`.
- `craft\helpers\Db::update()`, `craft\helpers\Db::upsert()`, `craft\db\Command::update()`, `craft\db\Command::upsert()`, `craft\db\Migration::update()`’ and `craft\db\Migration::upsert()`’ `$includeAuditColumns` arguments have been renamed to `$updateTimestamp`, and only affect the `dateCreated` column now. All upserts now check if the table has `dateCreated`, `dateUpdated`, and/or `uid` columns before setting their values.
- `craft\helpers\Db::upsert()`, `craft\db\Command::upsert()`, and `craft\db\Migration()` no longer merge the `$updateColumns` array into `$insertColumns`. The full array of `INSERT` column values should be passed to `$insertColumns` now.
- `craft\helpers\Gql::getUnionType()` no longer requires a resolver function to be passed, if the union contains only element GraphQL types.
- `craft\helpers\Html::beginForm()` not sets `accept-charset="UTF-8"` by default.
- `craft\helpers\Html` now supports defining `hx-*` and `data-hx-*` attributes via a `hx` and `data-hx` keys, similar to `aria` and `data`.
- `craft\helpers\i18n\Formatter::asPercent()` now chooses a default `$decimals` value based on the value given, if `null`.
- `craft\helpers\i18n\Formatter::asPercent()` now treats all empty values as `0`.
- `craft\helpers\MailerHelper::normalizeEmails()` now returns an empty array instead of `null`.
- `craft\helpers\MigrationHelper::dropAllIndexesOnTable()` no longer returns an array of the dropped indexes.
- `craft\helpers\Queue::push()` now has a `$queue` argument.
- `craft\models\FieldLayout::EVENT_DEFINE_STANDARD_FIELDS` has been renamed to `EVENT_DEFINE_NATIVE_FIELDS`.
- `craft\models\FieldLayout::getAvailableStandardFields()` has been renamed to `getAvailableNativeFields()`.
- `craft\models\FieldLayout::getFields()` has been renamed to `getCustomFields()`.
- `craft\queue\Queue::$channel` is now set automatically based on the queue’s application component ID.
- `craft\services\Announcements::push()` no longer accepts callables to be passed to the `$heading` and `$body` arguments. `craft\i18n\Translation::prep()` should be used to prepare the messages to be lazy-translated instead.
- `craft\services\AssetIndexer::storeIndexList()` now expects the first argument to be a generator that returns `craft\models\FsListing` objects.
- `craft\services\Assets::ensureFolderByFullPathAndVolume()` now returns a `craft\models\VolumeFolder` object rather than a folder ID.
- `craft\services\Assets::ensureTopFolder()` now returns a `craft\models\VolumeFolder` object rather than a folder ID.
- `craft\services\Assets::EVENT_GET_ASSET_THUMB_URL` has been renamed to `EVENT_DEFINE_THUMB_URL`.
- `craft\services\Assets::EVENT_GET_ASSET_URL` has been moved to `craft\elements\Asset::EVENT_DEFINE_URL`.
- `craft\services\AssetTransforms::CONFIG_TRANSFORM_KEY` has been moved to `craft\services\ProjectConfig::PATH_IMAGE_TRANSFORMS`.
- `craft\services\Categories::CONFIG_CATEGORYROUP_KEY` has been moved to `craft\services\ProjectConfig::PATH_CATEGORY_GROUPS`.
- `craft\services\Fields::CONFIG_FIELDGROUP_KEY` has been moved to `craft\services\ProjectConfig::PATH_FIELD_GROUPS`.
- `craft\services\Fields::CONFIG_FIELDS_KEY` has been moved to `craft\services\ProjectConfig::PATH_FIELDS`.
- `craft\services\Globals::CONFIG_GLOBALSETS_KEY` has been moved to `craft\services\ProjectConfig::PATH_GLOBAL_SETS`.
- `craft\services\Gql::CONFIG_GQL_KEY` has been moved to `craft\services\ProjectConfig::PATH_GRAPHQL`.
- `craft\services\Gql::CONFIG_GQL_PUBLIC_TOKEN_KEY` has been moved to `craft\services\ProjectConfig::PATH_GRAPHQL_PUBLIC_TOKEN`.
- `craft\services\Gql::CONFIG_GQL_SCHEMAS_KEY` has been moved to `craft\services\ProjectConfig::PATH_GRAPHQL_SCHEMAS`.
- `craft\services\Matrix::CONFIG_BLOCKTYPE_KEY` has been moved to `craft\services\ProjectConfig::PATH_MATRIX_BLOCK_TYPES`.
- `craft\services\Matrix::duplicateBlocks()` now has a `$deleteOtherBlocks` argument.
- `craft\services\Plugins::CONFIG_PLUGINS_KEY` has been moved to `craft\services\ProjectConfig::PATH_PLUGINS`.
- `craft\services\Plugins::doesPluginRequireDatabaseUpdate()` has been renamed to `isPluginUpdatePending()`.
- `craft\services\ProjectConfig::applyYamlChanges()` has been renamed to `applyExternalChanges()`.
- `craft\services\ProjectConfig::getDoesYamlExist()` has been renamed to `getDoesExternalConfigExist()`.
- `craft\services\ProjectConfig::getIsApplyingYamlChanges()` has been renamed to `getIsApplyingExternalChanges()`.
- `craft\services\ProjectConfig::set()` now returns `true` or `false` depending on whether the project config was modified.
- `craft\services\Revisions::createRevision()` now returns the ID of the revision, rather than the revision itself.
- `craft\services\Routes::CONFIG_ROUTES_KEY` has been moved to `craft\services\ProjectConfig::PATH_ROUTES`.
- `craft\services\Sections::CONFIG_ENTRYTYPES_KEY` has been moved to `craft\services\ProjectConfig::PATH_ENTRY_TYPES`.
- `craft\services\Sections::CONFIG_SECTIONS_KEY` has been moved to `craft\services\ProjectConfig::PATH_PATH_SECTIONS`.
- `craft\services\Sites::CONFIG_SITEGROUP_KEY` has been moved to `craft\services\ProjectConfig::PATH_SITE_GROUPS`.
- `craft\services\Sites::CONFIG_SITES_KEY` has been moved to `craft\services\ProjectConfig::PATH_SITES`.
- `craft\services\Tags::CONFIG_TAGGROUP_KEY` has been moved to `craft\services\ProjectConfig::PATH_TAG_GROUPS`.
- `craft\services\Updates::getIsCraftDbMigrationNeeded()` has been renamed to `getIsCraftUpdatePending()`.
- `craft\services\Updates::getIsPluginDbUpdateNeeded()` has been renamed to `getIsPluginUpdatePending()`.
- `craft\services\UserGroups::CONFIG_USERPGROUPS_KEY` has been moved to `craft\services\ProjectConfig::PATH_USER_GROUPS`.
- `craft\services\UserPermissions::getAllPermissions()` and `getAssignablePermissions()` now return permission groups as arrays with `heading` and `permission` sub-keys, fixing a bug where two groups with the same heading would conflict with each other. ([#7771](https://github.com/craftcms/cms/issues/7771))
- `craft\services\Users::CONFIG_USERLAYOUT_KEY` has been moved to `craft\services\ProjectConfig::PATH_USER_FIELD_LAYOUTS`.
- `craft\services\Users::CONFIG_USERS_KEY` has been moved to `craft\services\ProjectConfig::PATH_USERS`.
- `craft\services\Volumes::CONFIG_VOLUME_KEY` has been moved to `craft\services\ProjectConfig::PATH_VOLUMES`.
- `craft\test\fixtures\elements\BaseElementFixture` now validates elements with the `live` scenario if they are enabled, canonical, and not a provisional draft.
- `craft\test\TestSetup::getMockApp()` has been renamed to `getMockModule()`, and its `$appClass` argument has been renamed to `$moduleClass`.
- `craft\web\Request::getBodyParam()` now accepts nested param names in the `foo[bar][baz]` format.
- `craft\web\Request::getBodyParams()` and `getBodyParam()` now check for an `X-Craft-Namespace` header. If present, only params that begin with its value will be returned, excluding the namespace.
- `craft\web\View::renderString()` now has an `$escapeHtml` argument.
- `craft\web\View::setNamespace()`’ `$namespace` argument no longer has a default value of `null`.
- The `Craft.getUrl()` JavaScript method now removes duplicate query string params when passing in a param that’s already included in the base URL.
- The `Craft.getUrl()` JavaScript method now encodes any query string params passed to it.
- `Craft.broadcastChannel` has been split up into two broadcast channels: `Craft.broadcaster` and `Craft.messageReceiver`.
- `Craft.cp.$tabs` now returns a collection of the tabs’ `<a>` elements, as they no longer have wrapping `<li>` elements.
- Local volumes no longer use Flysystem.
- A selected volume for user photo storage if no longer displayed if no volume has been set.
- The user photo volume can now only be set to a volume that has a public transform filesystem configured.
- Craft now uses Symfony Mailer to send email. ([#10062](https://github.com/craftcms/cms/discussions/10062))
- Updated Twig to 3.3.
- Updated vue-autosuggest to 2.2.0.

### Deprecated
- Deprecated the `autosaveDrafts` config setting.
- Deprecated the `anyStatus` element query param. `status(null)` should be used instead.
- Deprecated the `immediately` argument for transforms created over GraphQL. It no longer has any effect.
- Deprecated `craft\base\ApplicationTrait::getInstalledSchemaVersion()`.
- Deprecated `craft\base\Model::datetimeAttributes()`. ([#10706](https://github.com/craftcms/cms/pull/10706))
- Deprecated `craft\elements\User::getFullName()`. `$fullName` should be used instead.
- Deprecated `craft\gql\TypeManager::flush()`. `craft\services\Gql::flushCaches()` should be used instead.
- Deprecated `craft\gql\TypeManager::prepareFieldDefinitions()`. `craft\services\Gql::prepareFieldDefinitions()` should be used instead.
- Deprecated `craft\helpers\ArrayHelper::append()`. `array_unshift()` should be used instead.
- Deprecated `craft\helpers\ArrayHelper::prepend()`. `array_push()` should be used instead.
- Deprecated `craft\helpers\MigrationHelper`.
- Deprecated `craft\i18n\I18N::getIsIntlLoaded()`.
- Deprecated `craft\services\Assets::getAssetUrl()`. `craft\elements\Asset::getUrl()` should be used instead.
- Deprecated `craft\services\Assets::getIconPath()`. `craft\helpers\Assets::iconPath()` should be used instead.
- Deprecated `craft\web\Controller::asErrorJson()`. `asFailure()` should be used instead.
- Deprecated the `assets/save-asset` action. `elements/save` should be used instead.
- Deprecated the `categories/save-category` action. `elements/save` should be used instead.
- Deprecated the `Craft.appendFootHtml()` JavaScript method. `appendBodyHtml()` should be used instead.

### Removed
- Removed the “Header Column Heading” element source setting.
- Removed support for setting custom config settings from `config/general.php`. `config/custom.php` should be used instead. ([#10012](https://github.com/craftcms/cms/issues/10012))
- Removed the `customAsciiCharMappings` config setting.
- Removed the `siteName` config setting. Environment-specific site names can be defined via environment variables.
- Removed the `siteUrl` config setting. Environment-specific site URLs can be defined via environment variables.
- Removed the `suppressTemplateErrors` config setting.
- Removed the `useCompressedJs` config setting.
- Removed the `useProjectConfigFile` config setting. Override `craft\services\ProjectConfig::$writeYamlAutomatically` to opt into [manual YAML file generation](https://craftcms.com/docs/4.x/project-config.html#manual-yaml-file-generation).
- Removed support for `config/volumes.php`. Volumes can now specify per-environment filesystems.
- Removed support for the `CRAFT_SITE_URL` PHP constant. Environment-specific site URLs can be defined via environment variables.
- Removed the `enabledForSite` GraphQL argument. `status` should be used instead.
- Removed the `{% includeHiResCss %}` Twig tag.
- Removed support for deprecated `DateTime` faux Twig methods `atom()`, `cookie()`, `iso8601()`, `rfc822()`, `rfc850()`, `rfc1036()`, `rfc1123()`, `rfc2822()`, `rfc3339()`, `rss()`, `w3c()`, `w3cDate()`, `mySqlDateTime()`, `localeDate()`, `localeTime()`, `year()`, `month()`, `day()`, `nice()`, and `uiTimestamp()`.
- Removed the `locale` element property. `siteId` should be used instead.
- Removed the `ownerLocale` Matrix block query param. `site` or `siteId` should be used instead.
- Removed support for `sourceLocale` in `relatedTo` element query params. `sourceSite` should be used instead.
- Removed the `craft.categoryGroups` Twig variable.
- Removed the `craft.config` Twig variable.
- Removed the `craft.deprecator` Twig variable.
- Removed the `craft.elementIndexes` Twig variable.
- Removed the `craft.emailMessages` Twig variable.
- Removed the `craft.feeds` Twig variable.
- Removed the `craft.fields` Twig variable.
- Removed the `craft.globals` Twig variable.
- Removed the `craft.i18n` Twig variable.
- Removed the `craft.request` Twig variable.
- Removed the `craft.sections` Twig variable.
- Removed the `craft.session` Twig variable.
- Removed the `craft.systemSettings` Twig variable.
- Removed the `craft.userGroups` Twig variable.
- Removed the `craft.userPermissions` Twig variable.
- Removed the `assignUserGroups` user permission, which authorized users to assign other users to their own groups. Authorization must now be explicitly granted for each group. ([#10422](https://github.com/craftcms/cms/issues/10422))
- Removed the `customizeSources` user permission. Only admins can customize element sources now, and only from an environment that allows admin changes.
- Removed the `publishPeerEntryDrafts:<uid>` permissions, as they were pointless. (If a user is authorized to save an entry and view other users’ drafts of it, there’s nothing stopping them from making the same changes themselves.)
- Removed the `assets/edit-asset` action.
- Removed the `assets/thumb` action.
- Removed the `categories/edit-category` action.
- Removed the `categories/preview-category` action.
- Removed the `categories/share-category` action.
- Removed the `categories/view-shared-category` action.
- Removed the `dashboard/get-feed-items` action.
- Removed the `elements/get-editor-html` action.
- Removed the `entries/switch-entry-type` action.
- Removed `craft\base\ApplicationTrait::getEntryRevisions()`.
- Removed `craft\base\ApplicationTrait::getFeed()`.
- Removed `craft\base\Element::ATTR_STATUS_CONFLICTED`.
- Removed `craft\base\Element::getHasFreshContent()`. `getIsFresh()` should be used instead.
- Removed `craft\base\ElementInterface::getEditorHtml()`. Element edit forms are now exclusively driven by their field layout.
- Removed `craft\base\FieldLayoutElementInterface`.
- Removed `craft\base\FlysystemVolume`.
- Removed `craft\base\LocalVolumeInterface`.
- Removed `craft\base\Volume`.
- Removed `craft\base\VolumeInterface`.
- Removed `craft\base\VolumeTrait`.
- Removed `craft\behaviors\FieldLayoutBehavior::setFields()`.
- Removed `craft\config\DbConfig::updateDsn()`.
- Removed `craft\console\Request::getIsSingleActionRequest()`.
- Removed `craft\controllers\AssetTransformsController`.
- Removed `craft\controllers\BaseUpdaterController::ACTION_COMPOSER_OPTIMIZE`.
- Removed `craft\controllers\BaseUpdaterController::actionComposerOptimize()`.
- Removed `craft\controllers\Drafts`.
- Removed `craft\controllers\ElementIndexesController::$paginated`.
- Removed `craft\controllers\EntriesController::EVENT_PREVIEW_ENTRY`.
- Removed `craft\controllers\UtilitiesController::actionAssetIndexPerformAction()`.
- Removed `craft\db\Connection::trimObjectName()`.
- Removed `craft\db\Table::ASSETTRANSFORMINDEX`.
- Removed `craft\db\Table::ASSETTRANSFORMS`.
- Removed `craft\elements\actions\SetStatus::$allowDisabledForSite`.
- Removed `craft\elements\actions\SetStatus::DISABLED_FOR_SITE`.
- Removed `craft\elements\actions\SetStatus::DISABLED_GLOBALLY`.
- Removed `craft\elements\Asset::getSupportsPreview()`.
- Removed `craft\elements\Asset::getTransformSource()`.
- Removed `craft\elements\Asset::setTransformSource()`.
- Removed `craft\elements\db\ElementQuery::getIterator()`.
- Removed `craft\elements\db\ElementQuery::offsetExists()`.
- Removed `craft\elements\db\ElementQuery::offsetGet()`.
- Removed `craft\elements\db\ElementQuery::offsetSet()`.
- Removed `craft\elements\db\ElementQuery::offsetUnset()`.
- Removed `craft\elements\User::mergePreferences()`.
- Removed `craft\errors\AssetTransformException`.
- Removed `craft\errors\FieldNotFoundException`.
- Removed `craft\errors\InvalidVolumeException`.
- Removed `craft\errors\MissingVolumeFolderException`.
- Removed `craft\errors\VolumeException`.
- Removed `craft\errors\VolumeObjectExistsException`.
- Removed `craft\errors\VolumeObjectNotFoundException`.
- Removed `craft\events\AssetTransformEvent`.
- Removed `craft\events\AssetTransformImageEvent`.
- Removed `craft\events\DefineComponentsEvent`.
- Removed `craft\events\GenerateTransformEvent::$image`.
- Removed `craft\events\GenerateTransformEvent::$tempPath`.
- Removed `craft\events\GetAssetThumbEvent`.
- Removed `craft\events\GetAssetThumbUrlEvent::$generate`.
- Removed `craft\events\GetAssetThumbUrlEvent::$size`.
- Removed `craft\events\GlobalSetContentEvent`.
- Removed `craft\events\RegisterGqlPermissionsEvent`.
- Removed `craft\events\SearchEvent::getElementIds()`.
- Removed `craft\events\SearchEvent::setElementIds()`.
- Removed `craft\feeds\Feeds`.
- Removed `craft\feeds\GuzzleClient`.
- Removed `craft\fields\BaseOptionsField::optionLabel()`.
- Removed `craft\fields\Url::$placeholder`.
- Removed `craft\gql\base\Resolver::extractEagerLoadCondition()`.
- Removed `craft\gql\base\Resolver::getArrayableArguments()`.
- Removed `craft\gql\base\Resolver::prepareArguments()`.
- Removed `craft\helpers\App::dbMutexConfig()`.
- Removed `craft\helpers\App::getDefaultLogTargets()`.
- Removed `craft\helpers\App::logConfig()`.
- Removed `craft\helpers\Cp::editElementTitles()`.
- Removed `craft\helpers\Localization::localeData()`.
- Removed `craft\helpers\Stringy`.
- Removed `craft\i18n\Locale::setDateTimeFormats()`.
- Removed `craft\log\FileTarget`.
- Removed `craft\log\StreamLogTarget`.
- Removed `craft\models\AssetTransform`.
- Removed `craft\models\AssetTransformIndex`.
- Removed `craft\models\BaseEntryRevisionModel`.
- Removed `craft\models\EntryDraft`.
- Removed `craft\models\EntryVersion`.
- Removed `craft\models\FieldLayout::setFields()`.
- Removed `craft\models\FieldLayoutTab::getFields()`.
- Removed `craft\models\Site::$originalBaseUrl`.
- Removed `craft\models\Site::$originalName`.
- Removed `craft\models\Site::overrideBaseUrl()`.
- Removed `craft\models\Site::overrideName()`.
- Removed `craft\models\VolumeListing`.
- Removed `craft\mutex\DbMutexTrait`.
- Removed `craft\mutex\FileMutex`.
- Removed `craft\mutex\MysqlMutex`.
- Removed `craft\mutex\PgsqlMutex`.
- Removed `craft\mutex\PrefixedMutexTrait`.
- Removed `craft\queue\jobs\DeleteStaleTemplateCaches`.
- Removed `craft\records\AssetTransform`.
- Removed `craft\records\MatrixBlockType::$validateUniques`.
- Removed `craft\services\AssetIndexer::deleteStaleIndexingData()`.
- Removed `craft\services\AssetIndexer::extractFolderItemsFromIndexList()`.
- Removed `craft\services\AssetIndexer::extractSkippedItemsFromIndexList()`.
- Removed `craft\services\AssetIndexer::getIndexingSessionId()`.
- Removed `craft\services\AssetIndexer::getMissingFiles()`.
- Removed `craft\services\AssetIndexer::prepareIndexList()`.
- Removed `craft\services\AssetIndexer::processIndexForVolume()`.
- Removed `craft\services\Assets::$generatePendingTransformsViaQueue`.
- Removed `craft\services\Assets::EVENT_GET_ASSET_THUMB_URL`.
- Removed `craft\services\Assets::EVENT_GET_THUMB_PATH`.
- Removed `craft\services\Assets::getThumbPath()`.
- Removed `craft\services\AssetTransforms`.
- Removed `craft\services\Composer::$disablePackagist`.
- Removed `craft\services\Composer::optimize()`.
- Removed `craft\services\Content::getContentRow()`.
- Removed `craft\services\Content::populateElementContent()`.
- Removed `craft\services\Drafts::EVENT_AFTER_MERGE_SOURCE_CHANGES`.
- Removed `craft\services\Drafts::EVENT_AFTER_PUBLISH_DRAFT`.
- Removed `craft\services\Drafts::EVENT_BEFORE_MERGE_SOURCE_CHANGES`.
- Removed `craft\services\Drafts::EVENT_BEFORE_PUBLISH_DRAFT`.
- Removed `craft\services\Drafts::publishDraft()`.
- Removed `craft\services\EntryRevisions`.
- Removed `craft\services\Fields::assembleLayout()`.
- Removed `craft\services\Fields::getFieldIdsByLayoutId()`.
- Removed `craft\services\Fields::getFieldsByElementType()`.
- Removed `craft\services\Fields::getFieldsByLayoutId()`.
- Removed `craft\services\Gql::getAllPermissions()`.
- Removed `craft\services\Path::getAssetThumbsPath()`.
- Removed `craft\services\ProjectConfig::CONFIG_ALL_KEY`.
- Removed `craft\services\ProjectConfig::CONFIG_ALL_KEY`.
- Removed `craft\services\ProjectConfig::CONFIG_KEY`.
- Removed `craft\services\Sections::isSectionTemplateValid()`.
- Removed `craft\services\SystemSettings`.
- Removed `craft\services\TemplateCaches::deleteCacheById()`.
- Removed `craft\services\TemplateCaches::deleteCachesByKey()`.
- Removed `craft\services\TemplateCaches::deleteExpiredCaches()`.
- Removed `craft\services\TemplateCaches::deleteExpiredCachesIfOverdue()`.
- Removed `craft\services\TemplateCaches::EVENT_AFTER_DELETE_CACHES`.
- Removed `craft\services\TemplateCaches::EVENT_BEFORE_DELETE_CACHES`.
- Removed `craft\services\TemplateCaches::handleResponse()`.
- Removed `craft\services\TemplateCaches::handleResponse()`.
- Removed `craft\services\TemplateCaches::includeElementInTemplateCaches()`.
- Removed `craft\services\TemplateCaches::includeElementQueryInTemplateCaches()`.
- Removed `craft\services\Volumes::createVolume()`.
- Removed `craft\services\Volumes::EVENT_REGISTER_VOLUME_TYPES`.
- Removed `craft\services\Volumes::getAllVolumeTypes()`.
- Removed `craft\services\Volumes::getVolumeOverrides()`.
- Removed `craft\volumes\Local`.
- Removed `craft\volumes\MissingVolume`.
- Removed `craft\volumes\Temp`.
- Removed `craft\web\AssetBundle::useCompressedJs()`.
- Removed `craft\web\AssetManager::getPublishedPath()`.
- Removed `craft\web\Request::getIsSingleActionRequest()`.
- Removed `craft\web\twig\Template`.
- Removed `craft\web\twig\variables\CategoryGroups`.
- Removed `craft\web\twig\variables\Config`.
- Removed `craft\web\twig\variables\Deprecator`.
- Removed `craft\web\twig\variables\ElementIndexes`.
- Removed `craft\web\twig\variables\EmailMessages`.
- Removed `craft\web\twig\variables\Feeds`.
- Removed `craft\web\twig\variables\Fields`.
- Removed `craft\web\twig\variables\Globals`.
- Removed `craft\web\twig\variables\I18N`.
- Removed `craft\web\twig\variables\Request`.
- Removed `craft\web\twig\variables\Sections`.
- Removed `craft\web\twig\variables\SystemSettings`.
- Removed `craft\web\twig\variables\UserGroups`.
- Removed `craft\web\twig\variables\UserPermissions`.
- Removed `craft\web\twig\variables\UserSession`.
- Removed `craft\web\User::destroyDebugPreferencesInSession()`.
- Removed `craft\web\User::saveDebugPreferencesToSession()`.
- Removed `craft\web\View::$minifyCss`.
- Removed `craft\web\View::$minifyJs`.
- Removed `craft\web\View::registerHiResCss()`.
- Removed `craft\web\View::renderTemplateMacro()`.
- Removed the `_layouts/element` control panel template.
- Removed the `assets/_edit` control panel template.
- Removed the `categories/_edit` control panel template.
- Removed the `entries/_edit` control panel template.
- Removed the `cp.assets.edit.content` control panel template hook.
- Removed the `cp.assets.edit.details` control panel template hook.
- Removed the `cp.assets.edit.meta` control panel template hook.
- Removed the `cp.assets.edit.settings` control panel template hook.
- Removed the `cp.assets.edit` control panel template hook.
- Removed the `cp.categories.edit.content` control panel template hook.
- Removed the `cp.categories.edit.details` control panel template hook.
- Removed the `cp.categories.edit.meta` control panel template hook.
- Removed the `cp.categories.edit.settings` control panel template hook.
- Removed the `cp.categories.edit` control panel template hook.
- Removed the `cp.elements.edit` control panel template hook.
- Removed the `cp.entries.edit.content` control panel template hook.
- Removed the `cp.entries.edit.details` control panel template hook.
- Removed the `cp.entries.edit.meta` control panel template hook.
- Removed the `cp.entries.edit.settings` control panel template hook.
- Removed the `cp.entries.edit` control panel template hook.
- Removed the `Craft.AssetEditor` JavaScript class.
- Removed the `Craft.BaseElementEditor` JavaScript class.
- Removed the `Craft.DraftEditor` JavaScript class.
- Removed the `Craft.queueActionRequest()` JavaScript method. `Craft.queue.push()` can be used instead.
- Removed the Flysystem package. The `craftcms/flysystem-adapter` package now provides a base Flysystem adapter class.
- Removed the laminas-feed package.
- Removed the yii2-swiftmailer package.

### Fixed
- Fixed a bug where pending project config changes in the YAML would get applied when other project config changes were made. ([#9660](https://github.com/craftcms/cms/issues/9660))
- Fixed a bug where revisions weren’t getting propagated when a section was enabled for new sites, or its Propagation Method was changed. ([#10634](https://github.com/craftcms/cms/issues/10634))

### Security
- Generated control panel URLs now begin with the `@web` alias value if the `baseCpUrl` config setting isn’t defined.
- HTML entities output within email body text are now escaped by default in HTML email bodies.<|MERGE_RESOLUTION|>--- conflicted
+++ resolved
@@ -2,11 +2,8 @@
 
 ## Unreleased
 
-<<<<<<< HEAD
+- Fixed a PHP error that could occur when generating URLs via console requests. ([#15374](https://github.com/craftcms/cms/issues/15374))
 - Fixed a bug where `\craft\filters\Headers` and `\craft\filters\Cors` were applied to control panel requests instead of site requests.
-=======
-- Fixed a PHP error that could occur when generating URLs via console requests. ([#15374](https://github.com/craftcms/cms/issues/15374))
->>>>>>> 9eb35204
 
 ## 4.11.0.2 - 2024-08-06
 
