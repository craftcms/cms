--- conflicted
+++ resolved
@@ -5,13 +5,9 @@
 - Craft now sends `X-Robots-Tag: none` headers for preview requests. ([#15612](https://github.com/craftcms/cms/pull/15612), [#15586](https://github.com/craftcms/cms/issues/15586))
 - Fixed a SQL error that occurred when running the `db/convert-charset` command if there were any custom database views or sequences. ([#15598](https://github.com/craftcms/cms/issues/15598))
 - Fixed a bug where `craft\helpers\Db::supportsTimeZones()` could return `false` on databases that supported time zone conversion. ([#15592](https://github.com/craftcms/cms/issues/15592))
-<<<<<<< HEAD
 - Fixed a bug where tabs within field layout designers weren’t always getting positioned correctly when wrapped. ([#15590](https://github.com/craftcms/cms/issues/15590))
 - Fixed a bug where editable table rows’ action buttons were misaligned for newly-created rows. ([#15602](https://github.com/craftcms/cms/issues/15602))
 - Fixed a bug where relational fields’ element query results weren’t limited to the selected relations if the `id` param was overridden. ([#15570](https://github.com/craftcms/cms/issues/15570))
-=======
-- Fixed a bug where Assets fields were validating settings that weren’t applicable depending on the “Restrict assets to a single location” setting. ([#15545](https://github.com/craftcms/cms/issues/15545))
->>>>>>> 58dfc444
 
 ## 5.3.6 - 2024-08-26
 
