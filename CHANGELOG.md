--- conflicted
+++ resolved
@@ -3,11 +3,8 @@
 ## Unreleased
 
 - Fixed a SQL error that occurred when running the `db/convert-charset` command if there were any custom database views or sequences. ([#15598](https://github.com/craftcms/cms/issues/15598))
-<<<<<<< HEAD
+- Fixed a bug where `craft\helpers\Db::supportsTimeZones()` could return `false` on databases that supported time zone conversion. ([#15592](https://github.com/craftcms/cms/issues/15592))
 - Fixed a bug where tabs within field layout designers weren’t always getting positioned correctly when wrapped. ([#15590](https://github.com/craftcms/cms/issues/15590))
-=======
-- Fixed a bug where `craft\helpers\Db::supportsTimeZones()` could return `false` on databases that supported time zone conversion. ([#15592](https://github.com/craftcms/cms/issues/15592))
->>>>>>> 8af51bf6
 
 ## 5.3.6 - 2024-08-26
 
