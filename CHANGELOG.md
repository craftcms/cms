# Release Notes for Craft CMS 5

## Unreleased

<<<<<<< HEAD
- Fixed a SQL error that could occur when sorting by custom fields on MariaDB.
- Fixed a bug where embedded element indexes could include table columns for all custom fields associated with the element type. ([#15373](https://github.com/craftcms/cms/issues/15373))

## 5.2.7 - 2024-07-16
=======
- Fixed a bug where element index result counts weren’t getting updated when the element list was refreshed but pagination was preserved. ([#15367](https://github.com/craftcms/cms/issues/15367))

## 4.10.6 - 2024-07-16
>>>>>>> cc03e149

- `craft\helpers\UrlHelper::actionUrl()` now returns URLs based on the primary site’s base URL (if it has one), for console requests if the `@web` alias wasn’t explicitly defined.
- An exception is now thrown when attempting to save an entry that’s missing `sectionId` or `fieldId` + `ownerId` values. ([#15345](https://github.com/craftcms/cms/discussions/15345))
- Fixed a bug where it wasn’t possible to expand/collapse descendants of disabled table rows within element select modals. ([#15337](https://github.com/craftcms/cms/issues/15337))
- Fixed a bug where PhpStorm autocomplete wasn’t working when chaining custom field methods defined by `CustomFieldBehavior`. ([#15336](https://github.com/craftcms/cms/issues/15336))
- Fixed a bug where new nested entries created on newly-created elements weren’t getting duplicated to all other sites for the owner element. ([#15321](https://github.com/craftcms/cms/issues/15321))
- Fixed a bug where focus could jump unexpectedly when a slideout was opened. ([#15314](https://github.com/craftcms/cms/issues/15314))
- Fixed a bug where addresses were getting truncated within address cards. ([#15338](https://github.com/craftcms/cms/issues/15338))
- Fixed a bug where TOTP setup keys included an extra space at the end. ([#15349](https://github.com/craftcms/cms/issues/15349))
- Fixed a bug where input focus could automatically jump to slideout sidebars shortly after they were shown. ([#15314](https://github.com/craftcms/cms/issues/15314))
- Fixed an error that occurred if the SMTP mailer transport type was used, and the Hostname value was blank. ([#15342](https://github.com/craftcms/cms/discussions/15342))
- Fixed a bug where database DML changes weren’t getting rolled back after tests were run if the Codeception config had `transaction: true`. ([#7615](https://github.com/craftcms/cms/issues/7615))
- Fixed an error that could occur when saving recursively-nested elements. ([#15362](https://github.com/craftcms/cms/issues/15362))
- Fixed a styling issue. ([#15315](https://github.com/craftcms/cms/issues/15315))
- Fixed a bug where field status indicators within Matrix fields weren’t positioned correctly.
- Fixed a bug where Matrix changes could be lost if the `autosaveDrafts` config setting was set to `false`. ([#15353](https://github.com/craftcms/cms/issues/15353))

## 5.2.6 - 2024-07-11

> [!NOTE]
> Craft now sends no-cache headers for requests that generate/retrieve a CSRF token. If your Craft install is behind a static caching service like Cloudflare, enable the [asyncCsrfInputs](https://craftcms.com/docs/5.x/reference/config/general.html#asynccsrfinputs) config setting to avoid a significant cache hit reduction. ([#15293](https://github.com/craftcms/cms/pull/15293), [#15281](https://github.com/craftcms/cms/pull/15281))

- Craft now sends no-cache headers for any request that calls `craft\web\Request::getCsrfToken()`. ([#15293](https://github.com/craftcms/cms/pull/15293), [#15281](https://github.com/craftcms/cms/pull/15281))
- Fixed a bug where structures’ Max Levels settings weren’t being enforced when dragging elements with collapsed descendants. ([#15310](https://github.com/craftcms/cms/issues/15310))
- Fixed a bug where `craft\helpers\ElementHelper::isDraft()`, `isRevision()`, and `isDraftOrRevision()` weren’t returning `true` if a nested draft/revision element was passed in, but the root element was canonical. ([#15303](https://github.com/craftcms/cms/issues/15303))
- Fixed a bug where focus could be trapped within slideout sidebars. ([#15314](https://github.com/craftcms/cms/issues/15314))
- Fixed a bug where element slideout sidebars were included in the focus order when hidden. ([#15332](https://github.com/craftcms/cms/pull/15332))
- Fixed a bug where field status indicators weren’t visible on mobile viewports.
- Fixed a bug where sorting elements by custom field within element indexes wasn’t always working. ([#15297](https://github.com/craftcms/cms/issues/15297))
- Fixed a bug where asset bulk element actions were available when folders were selected. ([#15301](https://github.com/craftcms/cms/issues/15301))
- Fixed a bug where element thumbnails weren’t always getting loaded. ([#15299](https://github.com/craftcms/cms/issues/15299))
- Fixed an error that occurred when attempting to save a user via the <kbd>Command</kbd>/<kbd>Ctrl</kbd> + <kbd>S</kbd> keyboard shortcut within a slideout. ([#15307](https://github.com/craftcms/cms/issues/15307))
- Fixed a bug where “Delete heading” buttons within Customize Sources modals were getting text cursors. ([#15317](https://github.com/craftcms/cms/issues/15317))
- Fixed a bug where disclosure hint text wasn’t legible on hover. ([#15316](https://github.com/craftcms/cms/issues/15316))
- Fixed an error that occurred if the System Name was set to a nonexistent environment variable.
- Fixed a bug where custom table columns within element indexes weren’t getting updated automatically when table rows were refreshed.
- Fixed a bug where nested element indexes weren’t passing the `ownerId` param, when refreshing elements’ table rows.
- Fixed a bug where it wasn’t possible to tell if an element had been edited, if it was displayed within a nested element index table without a header column.
- Fixed an error that could occur if a field was removed from a field layout, if another field had been conditional based on it. ([#15328](https://github.com/craftcms/cms/issues/15328))

## 5.2.5 - 2024-07-02

- Craft now sends no-cache headers for any request that generates a CSRF token. ([#15281](https://github.com/craftcms/cms/pull/15281), [verbb/formie#1963](https://github.com/verbb/formie/issues/1963))
- Fixed a JavaScript error that occurred when creating a new custom element source, preventing the Default Sort and Default Table Columns fields from showing up.
- Fixed a bug where the control panel was getting asynchronous CSRF inputs if the `asyncCsrfInputs` config setting was enabled.
- Fixed a bug where Craft’s Twig implementation wasn’t respecting sandboxing rules for object properties. ([#15278](https://github.com/craftcms/cms/issues/15278))
- Fixed a bug where assets that the user wasn’t permitted to view could have a “Show in folder” action.
- Fixed focus management with element select inputs after elements were added or removed.
- Fixed a bug where it wasn’t possible to set `title` values on nested Matrix entries, when saving section entries via GraphQL. ([#15270](https://github.com/craftcms/cms/issues/15270))
- Fixed a SQL error that could occur if a `DECIMAL()` expression was passed into a query’s `select()` or `groupBy()` methods. ([#15271](https://github.com/craftcms/cms/issues/15271))
- Fixed a bug where the “Delete (with descendants)” element action wasn’t deleting descendants. ([#15273](https://github.com/craftcms/cms/issues/15273))
- Fixed an error that could occur when upgrading to Craft 5 if the database user didn’t have permission to disable foreign key constraints. ([#15262](https://github.com/craftcms/cms/issues/15262))

## 5.2.4.1 - 2024-06-27

- Fixed a JavaScript error. ([#15266](https://github.com/craftcms/cms/issues/15266))

## 5.2.4 - 2024-06-27

- Improved the styling of inactive users’ status indicators. ([#15195](https://github.com/craftcms/cms/issues/15195))
- Added `Garnish.once()` and `Garnish.Base::once()`, for registering event handlers that should only be triggered one time.
- Fixed a bug where Ajax requests stopped working after a user session expired and then was reauthenticated.
- Fixed an error that occurred if an element select input was initialized without a `name` value.
- Fixed a bug where Selectize inputs could be immediately focused and marked as dirty when opening an element editor slideout, if they were the first focusable element in the field layout. ([#15245](https://github.com/craftcms/cms/issues/15245))
- Fixed a bug where other author indicators weren’t shown for Craft Team.
- Fixed a bug where the Recent Entries widget wasn’t showing authors’ usernames for Craft Team.
- Fixed a bug where asset edit page URLs contained spaces if the asset filename contained spaces. ([#15236](https://github.com/craftcms/cms/issues/15236))
- Fixed a bug where element select inputs with `single` set to `true` would set existing elements’ input names ending in `[]`.
- Fixed a bug where element indexes could display “Nothing yet” at the bottom of populated table views. ([#15241](https://github.com/craftcms/cms/issues/15241))
- Fixed a bug where element edit pages initially showed the canonical element’s chip in the crumb bar, for provisional drafts. ([#15244](https://github.com/craftcms/cms/issues/15244))
- Fixed an error that occurred when opening an element’s editor slideout via its “Edit” action menu item, if the element had provisional changes. ([#15248](https://github.com/craftcms/cms/pull/15248))
- Fixed a bug where recursively-nested Matrix entries could be lost if multiple of them were edited, and not immediately saved. ([#15256](https://github.com/craftcms/cms/issues/15256))
- Fixed an error that could occur when upgrading to Craft 5 if the database user didn’t have permission to disable foreign key constraints. ([#15262](https://github.com/craftcms/cms/issues/15262))
- Fixed a bug where expanded sidebar navigations could overlap the main content on small screens. ([#15253](https://github.com/craftcms/cms/issues/15253))

## 5.2.3 - 2024-06-20

- Fixed MariaDB support. ([#15232](https://github.com/craftcms/cms/issues/15232))
- Fixed a potential vulnerability with TOTP authentication.
- Deprecated `craft\helpers\Db::prepareForJsonColumn()`.

## 5.2.2 - 2024-06-18

- Added `craft\base\conditions\BaseNumberConditionRule::$step`.
- Added `craft\helpers\Db::parseColumnPrecisionAndScale()`.
- Added `Garnish.muteResizeEvents()`.
- Fixed a JavaScript performance degradation bug. ([#14510](https://github.com/craftcms/cms/issues/14510))
- Fixed a bug where scalar element queries weren’t working if `distinct`, `groupBy`, `having,` or `union` params were set on them during query preparation. ([#15001](https://github.com/craftcms/cms/issues/15001))
- Fixed a bug where Edit Asset screens would warn about losing unsaved changes when navigating away, if the file was replaced but nothing else had changed.
- Fixed a bug where Edit Asset screens would show a notification with a “Reload” button after the file was replaced.
- Fixed a bug where Number fields’ condition rules weren’t allowing decimal values. ([#15222](https://github.com/craftcms/cms/issues/15222))
- Fixed a bug where Number field element query params didn’t respect decimal values. ([#15222](https://github.com/craftcms/cms/issues/15222))
- Fixed a bug where asset thumbnails weren’t getting updated after using the “Replace file” action. ([#15217](https://github.com/craftcms/cms/issues/15217))

## 5.2.1 - 2024-06-17

- Element index table views now show provisional drafts’ canonical elements’ values for the “Ancestors”, “Parent”, “Link”, “URI”, “Revision Notes”, “Last Edited By”, and “Drafts” columns.
- Improved the styling of disabled status indicators. ([#15195](https://github.com/craftcms/cms/issues/15195), [#15206](https://github.com/craftcms/cms/pull/15206))
- Added `craft\web\View::getModifiedDeltaNames()`.
- `craft\web\View::registerDeltaName()` now has a `$forceModified` argument.
- Fixed a bug where changed field values could be forgotten within Matrix fields, if a validation error occurred. ([#15190](https://github.com/craftcms/cms/issues/15190))
- Fixed a bug where the `graphql/create-token` command was prompting for the schema name, when it meant the token name. ([#15205](https://github.com/craftcms/cms/pull/15205))
- Fixed a bug where keyboard shortcuts weren’t getting registered properly for modals and slideouts opened via a disclosure menu. ([#15209](https://github.com/craftcms/cms/issues/15209))
- Fixed a styling issue with the global sidebar when collapsed. ([#15186](https://github.com/craftcms/cms/issues/15186))
- Fixed a bug where it wasn’t possible to query for authors via GraphQL on the Team edition. ([#15187](https://github.com/craftcms/cms/issues/15187))
- Fixed a bug where it wasn’t possible to close elevated session modals. ([#15202](https://github.com/craftcms/cms/issues/15202))
- Fixed a bug where element chips and cards were displaying provisional draft data even if the current user didn’t create the draft. ([#15208](https://github.com/craftcms/cms/issues/15208))
- Fixed a bug where element indexes weren’t displaying structured elements correctly if they had a provisional draft. ([#15214](https://github.com/craftcms/cms/issues/15214))

## 5.2.0 - 2024-06-12

### Content Management
- Live Preview now supports tabs, UI elements, and tab/field conditions. ([#15112](https://github.com/craftcms/cms/pull/15112))
- Live Preview now has a dedicated “Save” button. ([#15112](https://github.com/craftcms/cms/pull/15112))
- It’s now possible to edit assets’ alternative text from the Assets index page. ([#14893](https://github.com/craftcms/cms/discussions/14893))
- Double-clicking anywhere within a table row on an element index page will now open the element’s editor slideout. ([#14379](https://github.com/craftcms/cms/discussions/14379))
- Element index checkboxes no longer have a lag when deselected, except within element selection modals. ([#14896](https://github.com/craftcms/cms/issues/14896))
- Relational field condition rules no longer factor in the target elements’ statuses or sites. ([#14989](https://github.com/craftcms/cms/issues/14989))
- Element cards now display provisional changes, with an “Edited” label. ([#14975](https://github.com/craftcms/cms/pull/14975))
- Improved mobile styling. ([#14910](https://github.com/craftcms/cms/pull/14910))
- Improved the look of slideouts.
- Table views within element index pages are no longer scrolled directly. ([#14927](https://github.com/craftcms/cms/pull/14927))
- Improved the look of user gradicons when selected.
- “Save and continue editing” actions now restore the page’s scroll position on reload.
- “Remove” element actions within relational fields will now remove all selected elements, if the target element is selected. ([#15078](https://github.com/craftcms/cms/issues/15078))
- Action menus are now displayed within the page toolbar, rather than in the breadcrumbs. ([#14913](https://github.com/craftcms/cms/discussions/14913), [#15070](https://github.com/craftcms/cms/pull/15070))
- Site menus within element selector modals now filter out sites that don’t have any sources. ([#15091](https://github.com/craftcms/cms/discussions/15091))
- The meta sidebar toggle has been moved into the gutter between the content pane and meta sidebar. ([#15117](https://github.com/craftcms/cms/pull/15117))
- Element indexes will now show a confirmation dialog when cancelling a bulk inline edit. ([#15139](https://github.com/craftcms/cms/issues/15139), [#15142](https://github.com/craftcms/cms/pull/15142))
- Matrix fields in cards view and Addresses fields now show which nested entries/addresses contain validation errors. ([#15161](https://github.com/craftcms/cms/issues/15161))
- Nested entry edit pages now redirect to their owner element’s edit page. ([#15169](https://github.com/craftcms/cms/issues/15169))

### Accessibility
- Added the “Status” column option to category, entry, and user indexes. ([#14968](https://github.com/craftcms/cms/pull/14968))
- Element cards now display a textual status label rather than just the indicator. ([#14968](https://github.com/craftcms/cms/pull/14968))
- Darkened the color of page sidebar toggle icons to meet the minimum contrast for UI components.
- Darkened the color of context labels to meet the minimum contrast for text.
- Darkened the color of footer links to meet the minimum contrast for text.
- Set the language of the Craft edition in the footer, to improve screen reader pronunciation for non-English languages.
- The accessible name of “Select site” buttons is now translated to the current language.
- Improved the accessibility of two-step verification steps on the control panel login screen. ([#15145](https://github.com/craftcms/cms/pull/15145))
- Improved the accessibility of global nav items with subnavs. ([#15006](https://github.com/craftcms/cms/issues/15006))
- The secondary nav is now kept open during source selection for mobile viewports, preventing focus from being dropped. ([#14946](https://github.com/craftcms/cms/pull/14946))
- User edit screens’ document titles have been updated to describe the page purpose. ([#14946](https://github.com/craftcms/cms/pull/14946))
- Improved the styling of selected global nav items. ([#15061](https://github.com/craftcms/cms/pull/15061))

### Administration
- Added the `--format` option to the `db/backup` and `db/restore` commands for PostgreSQL installs. ([#14931](https://github.com/craftcms/cms/pull/14931))
- The `db/restore` command now autodetects the backup format for PostgreSQL installs, if `--format` isn’t passed. ([#14931](https://github.com/craftcms/cms/pull/14931))
- The `install` command and web-based installer now validate the existing project config files at the outset, and abort installation if there are any issues.
- The `resave/entries` command now has an `--all-sections` flag.
- The web-based installer now displays the error message when installation fails.
- Edit Entry Type pages now have a “Delete” action. ([#14983](https://github.com/craftcms/cms/discussions/14983))
- After creating a new field, field layout designers now set their search value to the new field’s name. ([#15080](https://github.com/craftcms/cms/discussions/15080))
- GraphQL schema edit pages now have a “Save and continue editing” alternate action.
- Volumes’ “Subpath” and “Transform Subpath” settings can now be set to environment variables. ([#15087](https://github.com/craftcms/cms/discussions/15087))
- The system edition can now be defined by a `CRAFT_EDITION` environment variable. ([#15094](https://github.com/craftcms/cms/discussions/15094))
- The rebrand assets path can now be defined by a `CRAFT_REBRAND_PATH` environment variable. ([#15110](https://github.com/craftcms/cms/pull/15110))

### Development
- Added the `{% expires %}` tag, which simplifies setting cache headers on the response. ([#14969](https://github.com/craftcms/cms/pull/14969))
- Added the `withCustomFields` element query param. ([#15003](https://github.com/craftcms/cms/pull/15003))
- Entry queries now support passing `*` to the `section` param, to filter the results to all section entries. ([#14978](https://github.com/craftcms/cms/discussions/14978))
- Element queries now support passing an element instance, or an array of element instances/IDs, to the `draftOf` param.
- Added `craft\elements\ElementCollection::find()`, which can return an element or elements in the collection based on a given element or ID. ([#15023](https://github.com/craftcms/cms/discussions/15023))
- Added `craft\elements\ElementCollection::fresh()`, which reloads each of the collection elements from the database. ([#15023](https://github.com/craftcms/cms/discussions/15023))
- The `collect()` Twig function now returns a `craft\elements\ElementCollection` instance if all of the items are elements.
- `craft\elements\ElementCollection::contains()` now returns `true` if an element is passed in and the collection contains an element with the same ID and site ID; or if an integer is passed in and the collection contains an element with the same ID. ([#15023](https://github.com/craftcms/cms/discussions/15023))
- `craft\elements\ElementCollection::countBy()`, `collapse()`, `flatten()`, `keys()`, `pad()`, `pluck()`, and `zip()` now return an `Illuminate\Support\Collection` object. ([#15023](https://github.com/craftcms/cms/discussions/15023))
- `craft\elements\ElementCollection::diff()` and `intersect()` now compare the passed-in elements to the collection elements by their IDs and site IDs. ([#15023](https://github.com/craftcms/cms/discussions/15023))
- `craft\elements\ElementCollection::flip()` now throws an exception, as element objects can’t be used as array keys. ([#15023](https://github.com/craftcms/cms/discussions/15023))
- `craft\elements\ElementCollection::map()` and `mapWithKeys()` now return an `Illuminate\Support\Collection` object, if any of the mapped values aren’t elements. ([#15023](https://github.com/craftcms/cms/discussions/15023))
- `craft\elements\ElementCollection::merge()` now replaces any elements in the collection with passed-in elements, if their ID and site ID matches. ([#15023](https://github.com/craftcms/cms/discussions/15023))
- `craft\elements\ElementCollection::only()` and `except()` now compare the passed-in values to the collection elements by their IDs, if an integer or array of integers is passed in. ([#15023](https://github.com/craftcms/cms/discussions/15023))
- `craft\elements\ElementCollection::unique()` now returns all elements with unique IDs, if no key is passed in. ([#15023](https://github.com/craftcms/cms/discussions/15023))

### Extensibility
- Improved type definitions for `craft\db\Query`, element queries, and `craft\elements\ElementCollection`.
- Added `craft\base\NestedElementTrait::$updateSearchIndexForOwner`.
- Added `craft\db\getBackupFormat()`.
- Added `craft\db\getRestoreFormat()`.
- Added `craft\db\setBackupFormat()`.
- Added `craft\db\setRestoreFormat()`.
- Added `craft\enums\Color::tryFromStatus()`.
- Added `craft\events\InvalidateElementcachesEvent::$element`.
- Added `craft\fields\BaseRelationField::existsQueryCondition()`.
- Added `craft\helpers\Cp::componentStatusIndicatorHtml()`.
- Added `craft\helpers\Cp::componentStatusLabelHtml()`.
- Added `craft\helpers\Cp::statusLabelHtml()`.
- Added `craft\helpers\DateTimeHelper::relativeTimeStatement()`.
- Added `craft\helpers\DateTimeHelper::relativeTimeToSeconds()`.
- Added `craft\helpers\ElementHelper::postEditUrl()`.
- Added `craft\helpers\ElementHelper::swapInProvisionalDrafts()`.
- Added `craft\helpers\StringHelper::indent()`.
- Added `craft\models\Volume::getTransformSubpath()`.
- Added `craft\models\Volume::setTransformSubpath()`.
- Added `craft\queue\Queue::getJobId()`.
- Added `craft\web\twig\SafeHtml`, which can be implemented by classes whose `__toString()` method should be considered HTML-safe by Twig.
- `craft\base\Element::defineTableAttributes()` now returns common attribute definitions used by most element types.
- `craft\elements\ElementCollection::with()` now supports collections made up of multiple element types.
- `craft\models\Volume::getSubpath()` now has a `$parse` argument.
- `craft\services\Drafts::applyDraft()` now has a `$newAttributes` argument.
- Added the `reloadOnBroadcastSave` setting to `Craft.ElementEditor`. ([#14814](https://github.com/craftcms/cms/issues/14814))
- Added the `waitForDoubleClicks` setting to `Garnish.Select`, `Craft.BaseElementIndex`, and `Craft.BaseElementIndexView`.

### System
- Improved overall system performance. ([#15003](https://github.com/craftcms/cms/pull/15003))
- Improved the performance of `exists()` element queries.
- Improved the performance of `craft\base\Element::toArray()`.
- The Debug Toolbar now pre-serializes objects stored as request parameters, fixing a bug where closures could prevent the entire Request panel from showing up. ([#14982](https://github.com/craftcms/cms/discussions/14982))
- Batched queue jobs now verify that they are still reserved before each step, and before spawning additional batch jobs. ([#14986](https://github.com/craftcms/cms/discussions/14986))
- The search keyword index is now updated for owner elements, when a nested element is saved directly which belongs to a searchable custom field. 
- Updated Yii to 2.0.50. ([#15124](https://github.com/craftcms/cms/issues/15124))
- Updated inputmask to 5.0.9.
- Fixed a bug where the `users/login` action wasn’t checking if someone was already logged in. ([#15168](https://github.com/craftcms/cms/issues/15168))
- Fixed a bug where exceptions due to missing templates weren’t being thrown when rendering an element partial. ([#15176](https://github.com/craftcms/cms/issues/15176))

## 5.1.10 - 2024-06-07

- Fixed an error that could occur if a Local filesystem wasn’t configured with a base path.
- Fixed a bug where some entries could be missing content after upgrading to Craft 5. ([#15150](https://github.com/craftcms/cms/issues/15150))
- Fixed a bug where it wasn’t always possible to add new entries to Matrix fields in inline-editable blocks view, if the field’s Max Entries setting had been reached before page load. ([#15158](https://github.com/craftcms/cms/issues/15158))
- Fixed an error that could occur when rendering the “My Drafts” widget. ([#14749](https://github.com/craftcms/cms/issues/14749))

## 5.1.9 - 2024-06-05

- Fixed a bug where the `db/backup` command could fail on Windows. ([#15090](https://github.com/craftcms/cms/issues/15090))
- Fixed an error that could occur when applying project config changes if a site was deleted. ([#14373](https://github.com/craftcms/cms/issues/14373))
- Fixed an error that could occur when creating an entry via a slideout, if the slideout was submitted before the entry was autosaved. ([#15134](https://github.com/craftcms/cms/pull/15134))
- Fixed a bug where upgrading from Craft CMS 4.4 was allowed even though the migrations assumed 4.5 or later was installed. ([#15133](https://github.com/craftcms/cms/issues/15133))
- Fixed an error that occurred when bulk inline editing an unpublished draft. ([#15138](https://github.com/craftcms/cms/issues/15138))

## 5.1.8 - 2024-06-03

- Added `craft\helpers\Gql::isIntrospectionQuery()`.
- `craft\helpers\Html::id()` now allows IDs to begin with numbers. ([#15066](https://github.com/craftcms/cms/issues/15066))
- Fixed a bug where some condition rules weren’t getting added when applying project config changes, if they depended on another component which hadn’t been added yet. ([#15037](https://github.com/craftcms/cms/issues/15037))
- Fixed a bug where entry type condition rules prefixed their option labels with section names. ([#15075](https://github.com/craftcms/cms/issues/15075))
- Fixed a bug where GraphQL queries could be misidentified as introspection queries. ([#15100](https://github.com/craftcms/cms/issues/15100))
- Fixed an error that could occur when calling `craft\base\FieldLayoutComponent::getAttributes()` if the `$elementType` property wasn’t set yet. ([#15074](https://github.com/craftcms/cms/issues/15074))
- Fixed a bug where nested entry titles weren’t getting included in the owner element’s search keywords. ([#15025](https://github.com/craftcms/cms/issues/15025))
- Fixed a bug where `craft\elements\Address::toArray()` would include a `saveOwnership` key in its response array.
- Fixed a bug where nested entry and address edit pages could have a “Delete for site” action.
- Fixed a bug where field layout designers weren’t displaying native fields in the library pane when a tab was removed that contained them. ([#15064](https://github.com/craftcms/cms/issues/15064))
- Fixed a bug where recent textual changes could be lost when creating a new inline-editable Matrix block, if the block was created before the autosave had a chance to initiate. ([#15069](https://github.com/craftcms/cms/issues/15069))
- Fixed a bug where the `users/create` command would fail without explaining why, when the maximum number of users had already been reached.
- Fixed a validation error that could occur when saving an entry on Craft Solo. ([#15082](https://github.com/craftcms/cms/issues/15082))
- Fixed an error that could occur on an element edit page, if a Matrix field’s Propagation Method was set to “Custom…”, but its Propagation Key Format wasn’t filled in.
- Fixed a bug where Matrix block invalidation errors weren’t getting grouped by block when set on the parent element, for blocks that didn’t have `uid` values. ([#15103](https://github.com/craftcms/cms/discussions/15103))
- Fixed a bug where auto-generated entry titles weren’t getting validated to ensure they weren’t too long. ([#15102](https://github.com/craftcms/cms/issues/15102))
- Fixed a bug where field conditions weren’t working reliably for nested entries within Matrix fields set to the inline-editable blocks view mode. ([#15104](https://github.com/craftcms/cms/issues/15104))
- Fixed a bug where the `serve` command could hang. ([#14977](https://github.com/craftcms/cms/issues/14977))
- Fixed a bug where nested entry edit pages would always redirect to the Entries index, even if they were nested under a different element type. ([#15101](https://github.com/craftcms/cms/issues/15101))
- Fixed an error that occurred when attempting to delete a global set without a field layout. ([#15123](https://github.com/craftcms/cms/issues/15123))

## 5.1.7 - 2024-05-25

- Scalar element queries no longer set their `$select` property to the scalar expression, fixing an error that could occur when executing scalar queries for relation fields. ([#15071](https://github.com/craftcms/cms/issues/15071))
- Fixed an error that occurred when upgrading to Craft 5 if a Matrix block type didn’t have any fields.
- Fixed an error that occurred when upgrading to Craft 5 if any Matrix block rows had invalid `primaryOwnerId` values. ([#15063](https://github.com/craftcms/cms/issues/15063))

## 5.1.6 - 2024-05-23

- Added `craft\services\Fields::getRelationalFieldTypes()`.
- Fixed a bug where `craft\helpers\Typecast::properties()` wasn’t typecasting numeric strings to ints for `int|string|null` properties. ([#14618](https://github.com/craftcms/cms/issues/14618))
- Fixed a bug where “Related To” conditions weren’t allowing entries to be selected. ([#15058](https://github.com/craftcms/cms/issues/15058))

## 5.1.5 - 2024-05-22

- Scalar element queries now set `$select` to the scalar expression, and `$orderBy`, `$limit`, and `$offset` to `null`, on the element query. ([#15001](https://github.com/craftcms/cms/issues/15001))
- Added `craft\fieldlayoutelements\TextareaField::inputTemplateVariables()`.
- Fixed a bug where `craft\helpers\Assets::prepareAssetName()` wasn’t sanitizing filenames if `$preventPluginModifications` was `true`.
- Fixed a bug where element queries’ `count()` methods were factoring in the `limit` param when searching with `orderBy` set to `score`. ([#15001](https://github.com/craftcms/cms/issues/15001))
- Fixed a bug where soft-deleted structure data associated with elements that belonged to a revision could be deleted by garbage collection. ([#14995](https://github.com/craftcms/cms/pull/14995))
- Fixed a bug where element edit pages’ scroll positions weren’t always retained when automatically refreshed.
- Fixed a bug where the `up` command could remove component name comments from the project config YAML files, for newly-added components. ([#15012](https://github.com/craftcms/cms/issues/15012))
- Fixed a bug where assets’ Alternative Text fields didn’t expand to match the content height. ([#15026](https://github.com/craftcms/cms/issues/15026))
- Fixed a bug where `craft\helpers\UrlHelper::isAbsoluteUrl()` was returning `true` for Windows file paths. ([#15043](https://github.com/craftcms/cms/issues/15043))
- Fixed an error that occurred on the current user’s Profile screen if they didn’t have permission to access the primary site. ([#15022](https://github.com/craftcms/cms/issues/15022))
- Fixed a bug where non-localizable elements’ edit screens were displaying a site breadcrumb.
- Fixed a bug where entry GraphQL queries weren’t available if only nested entry field queries were selected in the schema.
- Fixed a bug where chip labels could wrap unnecessarily. ([#15000](https://github.com/craftcms/cms/issues/15000), [#15017](https://github.com/craftcms/cms/pull/15017))
- Fixed a bug where date/time clear buttons could bleed out of their container. ([#15017](https://github.com/craftcms/cms/pull/15017))
- Fixed an error that occurred when editing an element, if any field layout conditions referenced a custom field that was no longer included in the layout. ([#14838](https://github.com/craftcms/cms/issues/14838))
- Fixed a “User not authorized to create this element.” error that could occur when creating a new entry within a Matrix field, if the field had Max Entries set. ([#15015](https://github.com/craftcms/cms/issues/15015))
- Fixed a bug where nested entries weren’t showing up within Matrix fields set to the element index view mode, when viewing entry revisions. ([#15038](https://github.com/craftcms/cms/pull/15038))
- Fixed the styling of element chips displayed within an element card. ([#15044](https://github.com/craftcms/cms/issues/15044))
- Fixed styling issues with inline-editing within element indexes. ([#15040](https://github.com/craftcms/cms/issues/15040), [#15049](https://github.com/craftcms/cms/pull/15049))
- Fixed a bug where sticky scrollbars could stop working when switching between element index sources. ([#15047](https://github.com/craftcms/cms/issues/15047))

## 5.1.4 - 2024-05-17

- Improved the performance of element indexes that contained asset thumbnails. ([#14760](https://github.com/craftcms/cms/issues/14760))
- Table views within element index pages are no longer scrolled directly. ([#14927](https://github.com/craftcms/cms/pull/14927), [#15010](https://github.com/craftcms/cms/pull/15010))
- Fixed a bug where `craft\elements\db\ElementQuery::exists()` would return `true` if `setCachedResult()` had been called, even if an empty array was passed.
- Fixed an infinite recursion bug that could occur when `craft\web\Response::redirect()` was called. ([#15014](https://github.com/craftcms/cms/pull/15014))
- Fixed a bug where `eagerly()` wasn’t working when a custom alias was passed in.
- Fixed an error that occurred on users’ Addresses screens. ([#15018](https://github.com/craftcms/cms/pull/15018))
- Fixed a bug where asset chips’ content wasn’t spanning the full width for Assets fields in large thumbnail mode. ([#14993](https://github.com/craftcms/cms/issues/14993))
- Fixed infinite scrolling on Structure element sources. ([#14992](https://github.com/craftcms/cms/issues/14992))
- Fixed right-to-left styling issues. ([#15019](https://github.com/craftcms/cms/pull/15019))

## 5.1.3 - 2024-05-14

- Fixed a SQL error that could occur when applying or rebuilding the project config.
- Fixed a bug where adjacent selected table rows were getting extra spacing in Firefox.
- Fixed a SQL error that could occur when creating revisions after garbage collection was run. ([#14309](https://github.com/craftcms/cms/issues/14309))
- Fixed a bug where the `serve` command wasn’t serving paths with non-ASCII characters. ([#14977](https://github.com/craftcms/cms/issues/14977))
- Fixed a bug where `craft\helpers\Html::explodeStyle()` and `normalizeTagAttributes()` weren’t handling styles with encoded images via `url()` properly. ([#14964](https://github.com/craftcms/cms/issues/14964))
- Fixed a bug where the `db/backup` command would fail if the destination path contained a space.
- Fixed a bug where entry selection modals could list all entries when no sources were available for the selected site. ([#14956](https://github.com/craftcms/cms/issues/14956))
- Fixed a bug where element cards could get duplicate status indicators. ([#14958](https://github.com/craftcms/cms/issues/14958))
- Fixed a bug where element chips could overflow their containers. ([#14924](https://github.com/craftcms/cms/issues/14924))
- Fixed a bug where soft-deleted elements that belonged to a revision could be deleted by garbage collection. ([#14967](https://github.com/craftcms/cms/pull/14967))
- Fixed a bug where disabled entries weren’t being displayed within Matrix fields in card view. ([#14973](https://github.com/craftcms/cms/issues/14973))
- Fixed a bug where users’ Permissions screen was inaccessible for the Team edition. ([#14976](https://github.com/craftcms/cms/issues/14976))
- Fixed a SQL error that could occur when attempting to update to Craft 5 for the second time. ([#14987](https://github.com/craftcms/cms/issues/14987))

## 5.1.2 - 2024-05-07

- Fixed a bug where the `db/backup` command would prompt for password input on PostgreSQL. ([#14945](https://github.com/craftcms/cms/issues/14945))
- Fixed a bug where pressing <kbd>Shift</kbd> + <kbd>Spacebar</kbd> wasn’t reliably opening the asset preview modal on the Assets index page. ([#14943](https://github.com/craftcms/cms/issues/14943))
- Fixed a bug where pressing <kbd>Shift</kbd> + <kbd>Spacebar</kbd> within an asset preview modal wasn’t closing the modal.
- Fixed a bug where pressing arrow keys within asset preview modals wasn’t retargeting the preview modal to adjacent assets. ([#14943](https://github.com/craftcms/cms/issues/14943))
- Fixed a bug where entry selection modals could have a “New entry” button even if there weren’t any sections enabled for the selected site. ([#14923](https://github.com/craftcms/cms/issues/14923))
- Fixed a bug where element autosaves weren’t always working if a Matrix field needed to automatically create a nested entry. ([#14947](https://github.com/craftcms/cms/issues/14947))
- Fixed a JavaScript warning. ([#14952](https://github.com/craftcms/cms/pull/14952))
- Fixed XSS vulnerabilities.

## 5.1.1 - 2024-05-02

- Fixed a bug where disclosure menus weren’t releasing their `scroll` and `resize` event listeners on hide. ([#14911](https://github.com/craftcms/cms/pull/14911), [#14510](https://github.com/craftcms/cms/issues/14510))
- Fixed a bug where it was possible to delete entries from Matrix fields which were configured to display nested entries statically. ([#14904](https://github.com/craftcms/cms/issues/14904), [#14915](https://github.com/craftcms/cms/pull/14915))
- Fixed an error that could occur when creating a nested entry in a Matrix field. ([#14915](https://github.com/craftcms/cms/pull/14915))
- Fixed a bug where Matrix fields’ “Max Entries” settings were taking the total number of nested entries across all sites into account, rather than just the nested entries for the current site. ([#14932](https://github.com/craftcms/cms/issues/14932))
- Fixed a bug where nested entry draft data could get corrupted when a draft was created for the owner element.
- Fixed a bug where Matrix and Addresses fields could show drafts of their nested elements when in card view.
- Fixed a bug where nested elements’ breadcrumbs could include the draft label, styled like it was part of the element’s title.
- Fixed a bug where action buttons might not work for nested entries in Matrix fields set to card view. ([#14915](https://github.com/craftcms/cms/pull/14915))
- Fixed the styling of tag chips within Tags fields. ([#14916](https://github.com/craftcms/cms/issues/14916))
- Fixed a bug where field layout component settings slideouts’ footers had extra padding.
- Fixed a bug where MySQL backups weren’t restorable on certain environments. ([#14925](https://github.com/craftcms/cms/pull/14925))
- Fixed a bug where `app/resource-js` requests weren’t working for guest requests. ([#14908](https://github.com/craftcms/cms/issues/14908))
- Fixed a JavaScript error that occurred after creating a new field within a field layout designer. ([#14933](https://github.com/craftcms/cms/issues/14933))

## 5.1.0 - 2024-04-30

### Content Management
- Sort options are now sorted alphabetically within element indexes, and custom fields’ options are now listed in a “Fields” group. ([#14725](https://github.com/craftcms/cms/issues/14725))
- Unselected table column options are now sorted alphabetically within element indexes.
- Table views within element index pages are now scrolled directly, so that their horizontal scrollbars are always visible without scrolling to the bottom of the page. ([#14765](https://github.com/craftcms/cms/issues/14765))
- Element tooltips now appear after a half-second delay. ([#14836](https://github.com/craftcms/cms/issues/14836))
- Thumbnails within element cards are slightly larger.
- Improved element editor page styling on mobile. ([#14898](https://github.com/craftcms/cms/pull/14898), [#14885](https://github.com/craftcms/cms/issues/14885))

### User Management
- Team edition users are no longer required to be admins.
- Added the “User Permissions” settings page for managing the permissions of non-admin Team edition users. ([#14768](https://github.com/craftcms/cms/discussions/14768))

### Administration
- Element conditions within field layout designers’ component settings now only list custom fields present in the current field layout. ([#14787](https://github.com/craftcms/cms/issues/14787))
- Improved the behavior of the URI input within Edit Route modals. ([#14884](https://github.com/craftcms/cms/issues/14884))
- The “Upgrade Craft CMS” page in the Plugin Store no longer lists unsupported editions.
- Added the `asyncCsrfInputs` config setting. ([#14625](https://github.com/craftcms/cms/pull/14625))
- Added the `backupCommandFormat` config setting. ([#14897](https://github.com/craftcms/cms/pull/14897))
- The `backupCommand` config setting can now be set to a closure, which will be passed a `mikehaertl\shellcommand\Command` object. ([#14897](https://github.com/craftcms/cms/pull/14897))
- Added the `safeMode` config setting. ([#14734](https://github.com/craftcms/cms/pull/14734))
- `resave` commands now support an `--if-invalid` option. ([#14731](https://github.com/craftcms/cms/issues/14731))
- Improved the styling of conditional tabs and UI elements within field layout designers.

### Extensibility
- Added `craft\conditions\ConditionInterface::getBuilderConfig()`.
- Added `craft\controllers\EditUserTrait`. ([#14789](https://github.com/craftcms/cms/pull/14789))
- Added `craft\controllers\UsersController::EVENT_DEFINE_EDIT_SCREENS`. ([#14789](https://github.com/craftcms/cms/pull/14789))
- Added `craft\elements\conditions\ElementConditionInterface::setFieldLayouts()`.
- Added `craft\events\DefineEditUserScreensEvent`. ([#14789](https://github.com/craftcms/cms/pull/14789))
- Added `craft\helpers\Cp::parseTimestampParam()`.
- Added `craft\models\FieldLayoutTab::labelHtml()`.
- Added `craft\services\ProjectConfig::getAppliedChanges()`. ([#14851](https://github.com/craftcms/cms/discussions/14851))
- Added `craft\web\Request::getBearerToken()`. ([#14784](https://github.com/craftcms/cms/pull/14784))
- Added `craft\db\CoalesceColumnsExpression`.
- Added `craft\db\ExpressionBuilder`.
- Added `craft\db\ExpressionInterface`.
- `craft\base\NameTrait::prepareNamesForSave()` no longer updates the name properties if `fullName`, `firstName`, and `lastName` are already set. ([#14665](https://github.com/craftcms/cms/issues/14665))
- `craft\helpers\Typecast::properties()` now typecasts numeric strings to integers, for `int|string` properties. ([#14618](https://github.com/craftcms/cms/issues/14618))
- Added `Craft.MatrixInput.Entry`. ([#14730](https://github.com/craftcms/cms/pull/14730))

### System
- Batched queue jobs now set their progress based on the total progress across all batches, rather than just the current batch. ([#14817](https://github.com/craftcms/cms/pull/14817))
- Fixed a bug where ordering by a custom field would only partially work, if the custom field was included in multiple field layouts for the resulting elements. ([#14821](https://github.com/craftcms/cms/issues/14821))
- Fixed a bug where element conditions within field layout designers’ component settings weren’t listing custom fields which were just added to the layout. ([#14787](https://github.com/craftcms/cms/issues/14787))
- Fixed a bug where asset thumbnails within element cards were blurry. ([#14866](https://github.com/craftcms/cms/issues/14866))
- Fixed a styling issue with Categories and Entries fields when “Maintain Hierarchy” was enabled.
- Fixed a bug where Delete actions weren’t working in admin tables. ([craftcms/commerce#3444](https://github.com/craftcms/commerce/issues/3444))

## 5.0.6 - 2024-04-29

- Fixed a bug where element caches weren’t getting invalidated when an element was moved within a structure. ([#14846](https://github.com/craftcms/cms/issues/14846))
- Fixed a bug where CSV’s header rows weren’t using the configured delimiter. ([#14855](https://github.com/craftcms/cms/issues/14855))
- Fixed a bug where editable table cell text styling could change after initial focus. ([#14857](https://github.com/craftcms/cms/issues/14857))
- Fixed a bug where conditions could list rules with duplicate labels.
- Fixed a bug where admin tables weren’t displaying disabled statuses. ([#14861](https://github.com/craftcms/cms/issues/14861))
- Fixed a bug where clicking on drag handles within element index tables could select the element. ([#14669](https://github.com/craftcms/cms/issues/14669))
- Fixed a bug where nested related categories and entries weren’t directly removable, and could be unintentionally overwritten, when the Categories/Entries field’s “Maintain hierarchy” setting was enabled. ([#14843](https://github.com/craftcms/cms/issues/14843), [#14872](https://github.com/craftcms/cms/issues/14872))
- Fixed a SQL error that could occur on PostgreSQL. ([#14860](https://github.com/craftcms/cms/pull/14870))
- Fixed a bug where field layout designers were showing redundant field indicators, for fields with hidden labels. ([#14859](https://github.com/craftcms/cms/issues/14859))
- Fixed a bug where field type names weren’t sorted alphabetically when editing an existing field. ([#14858](https://github.com/craftcms/cms/issues/14858))
- Fixed a JavaScript error that could occur when removing elements from an element select input. ([#14873](https://github.com/craftcms/cms/pull/14873))
- Fixed a bug where queue jobs’ progress indicators in the control panel sidebar weren’t fully cleaned up when jobs were finished. ([#14856](https://github.com/craftcms/cms/issues/14856))
- Fixed a bug where errors weren’t getting logged. ([#14863](https://github.com/craftcms/cms/issues/14863))
- Fixed a bug where asset thumbnails could have the wrong aspect ratio. ([#14866](https://github.com/craftcms/cms/issues/14866))
- Fixed an infinite recursion bug that occurred when selecting elements, if no sources were enabled for the selected site. ([#14882](https://github.com/craftcms/cms/issues/14882))

## 5.0.5 - 2024-04-23

- Fixed a bug where the Database Backup utility was present when the `backupCommand` config setting was set to `false`.
- Fixed an error that occurred when running the `db/convert-charset` command, if any tables contained `char` or `varchar` foreign key columns. ([#14815](https://github.com/craftcms/cms/issues/14815))
- Fixed a bug where parsed first/last names could have different casing than the full name that was submitted. ([#14723](https://github.com/craftcms/cms/issues/14723))
- Fixed a bug where `craft\helpers\UrlHelper::isAbsoluteUrl()` was returning `false` for URLs with schemes other than `http` or `https`, such as `mailto` and `tel`. ([#14830](https://github.com/craftcms/cms/issues/14830))
- Fixed a JavaScript error that occurred when opening Live Preview, if an Assets field’s “Upload files” button had been pressed. ([#14832](https://github.com/craftcms/cms/issues/14832))
- Fixed a bug where Twig’s spread operator (`...`) wasn’t working with attribute accessors. ([#14827](https://github.com/craftcms/cms/issues/14827))
- Fixed a bug where element selection modals were only showing the first 100 elements. ([#14790](https://github.com/craftcms/cms/issues/14790))
- Fixed a PHP error that could occur on the Dashboard if any Quick Post widgets hadn’t been saved since before Craft 1.2. ([#14794](https://github.com/craftcms/cms/issues/14794))
- Fixed a bug where double-clicking on an inline Matrix block tab would cause it to expand/collapse. ([#14791](https://github.com/craftcms/cms/issues/14791))
- Fixed a bug where site breadcrumbs weren’t getting hyperlinked for installs with multiple site groups. ([#14802](https://github.com/craftcms/cms/issues/14802))
- Fixed a bug where element conditions were allowing custom field condition rules to be selected multiple times. ([#14809](https://github.com/craftcms/cms/issues/14809))
- Fixed a bug where relational fields within nested Matrix entries weren’t getting loaded via GraphQL. ([#14819](https://github.com/craftcms/cms/issues/14819))
- Fixed an error that occurred when creating an address within an Addresses field on a secondary site. ([#14829](https://github.com/craftcms/cms/issues/14829))
- Fixed a bug where SVG element icons weren’t visible in Safari. ([#14833](https://github.com/craftcms/cms/issues/14833))
- Fixed a bug where element sources were getting text cursors on hover in Safari. ([#14833](https://github.com/craftcms/cms/issues/14833))
- Fixed a bug where “Delete custom source” buttons within Customize Sources modals were getting text cursors on hover.
- Fixed a bug where Matrix fields that weren’t set to show cards in a grid were still getting a grid view when nested entries were created for the first time. ([#14840](https://github.com/craftcms/cms/issues/14840))
- Fixed a bug where related categories and entries weren’t removable when the Categories/Entries field’s “Maintain hierarchy” setting was enabled. ([#14843](https://github.com/craftcms/cms/issues/14843))
- Fixed a bug where Categories and Entries fields were showing the “View Mode” setting when “Maintain hierarchy” was enabled, despite it having no effect. ([#14847](https://github.com/craftcms/cms/pull/14847))

## 5.0.4 - 2024-04-10

- Fixed a bug where element queries with the `relatedTo` param set to a list of element IDs were overly complex.
- Fixed a bug where redundant Matrix block revisions were getting created.
- Fixed a bug where Twig’s spread operator (`...`) wasn’t working when the `preloadSingles` config setting was enabled. ([#14783](https://github.com/craftcms/cms/issues/14783))
- Fixed a bug where Live Preview wasn’t retaining the scroll position properly. ([#14218](https://github.com/craftcms/cms/issues/14218))

## 5.0.3 - 2024-04-09

- Fixed a bug where LTR and RTL characters weren’t getting stripped from sanitized asset filenames. ([#14711](https://github.com/craftcms/cms/issues/14711))
- Fixed a bug where admin table row reordering wasn’t working in Safari. ([#14752](https://github.com/craftcms/cms/issues/14752))
- Fixed a bug where the `utils/fix-field-layout-uids` command wasn’t looking at field layouts defined with a `fieldLayout` key in the project config.
- Fixed a bug where element indexes’ View menus could show the “Sort by” field when the structure view was selected. ([#14780](https://github.com/craftcms/cms/issues/14780))
- Fixed a bug where fields with overridden handles weren’t editable from element indexes. ([#14767](https://github.com/craftcms/cms/issues/14767))
- Fixed a bug where element chips within element cards were getting action menus and drag handles within relation fields. ([#14778](https://github.com/craftcms/cms/issues/14778))
- Fixed a bug where elements could display the wrong nested field value, if the field’s handle was overridden. ([#14767](https://github.com/craftcms/cms/issues/14767))
- Fixed a bug where entries’ Title fields weren’t showing a required indicator. ([#14773](https://github.com/craftcms/cms/issues/14773))

## 5.0.2 - 2024-04-05

- Fixed a bug where `craft\helpers\ElementHelper::siteStatusesForElement()` wasn’t working for soft-deleted elements. ([#14753](https://github.com/craftcms/cms/issues/14753))
- Fixed a bug where the Queue Manager was listing delayed jobs before others. ([#14755](https://github.com/craftcms/cms/discussions/14755))
- Fixed an error that occurred when editing elements without any preview targets. ([#14754](https://github.com/craftcms/cms/issues/14754))
- Fixed a bug where it wasn’t possible to delete global sets when the CKEditor plugin was installed. ([#14757](https://github.com/craftcms/cms/issues/14757))
- Fixed a SQL error that occurred when querying for elements ordered by search score on PostgreSQL. ([#14761](https://github.com/craftcms/cms/issues/14761))

## 5.0.1 - 2024-04-03

- Fixed a “Double-instantiating a checkbox select on an element” JavaScript warning. ([#14707](https://github.com/craftcms/cms/issues/14707))
- Fixed a bug where `craft\cache\DbCache` was attempting to store values beyond the `cache.data` column’s storage capacity.
- Fixed a bug where the Updates utility could include submit buttons without labels for abandoned plugins.
- Fixed a bug where “Admin” rules were available to user conditions in Solo and Team editions.
- Fixed a bug where entries’ “View in a new tab” breadcrumb actions were linking to the canonical entry URL when editing a draft or viewing a revision. ([#14705](https://github.com/craftcms/cms/issues/14705))
- Fixed a bug where Matrix blocks without labels had extra spacing above them in Live Preview. ([#14703](https://github.com/craftcms/cms/issues/14703))
- Fixed an error that occurred if the `collation` database connection setting was set to `utf8_*` on MySQL. ([#14332](https://github.com/craftcms/cms/issues/14332))
- Fixed a bug where element cards could overflow their containers within Live Preview. ([#14710](https://github.com/craftcms/cms/issues/14710))
- Fixed a bug where links within the Queue Manager utility weren’t styled like links. ([#14716](https://github.com/craftcms/cms/issues/14716))
- Fixed a bug where tooltips within element labels caused the element title to be read twice by screen readers.
- Fixed a styling issue when editing an entry without any meta fields. ([#14721](https://github.com/craftcms/cms/issues/14721))
- Fixed a bug where the `_includes/nav.twig` template wasn’t marking nested nav items as selected. ([#14735](https://github.com/craftcms/cms/pull/14735))
- Fixed issues with menu options’ hover styles.
- Fixed a bug where double-clicking on an element’s linked label or action button would cause its slideout to open, in addition to the link/button being activated. ([#14736](https://github.com/craftcms/cms/issues/14736))
- Fixed a bug where system icons whose names ended in numbers weren’t displaying. ([#14740](https://github.com/craftcms/cms/issues/14740))
- Fixed an error that could occur when creating a passkey. ([#14745](https://github.com/craftcms/cms/issues/14745))
- Fixed a bug where the “Utilities” global nav item could get two badge counts.
- Fixed a bug where custom fields whose previous types were missing would lose their values when updating to Craft 5.
- Fixed a bug where Dropdown fields could be marked as invalid on save, if the saved value was invalid and they were initially marked as changed (to the default value) on page load. ([#14738](https://github.com/craftcms/cms/pull/14738))
- Fixed a bug where double-clicking on an element’s label within an element selection modal wasn’t selecting the element. ([#14751](https://github.com/craftcms/cms/issues/14751))

## 5.0.0 - 2024-03-26

### Content Management
- Improved global sidebar styling. ([#14281](https://github.com/craftcms/cms/pull/14281))
- The global sidebar is now collapsible. ([#14281](https://github.com/craftcms/cms/pull/14281))
- It’s now possible to expand and collapse global sidebar items without navigating to them. ([#14313](https://github.com/craftcms/cms/issues/14313), [#14321](https://github.com/craftcms/cms/pull/14321))
- Redesigned the global breadcrumb bar to include quick links to other areas of the control panel, page context menus, and action menus. ([#13902](https://github.com/craftcms/cms/pull/13902))
- All elements can now have thumbnails, provided by Assets fields. ([#12484](https://github.com/craftcms/cms/discussions/12484), [#12706](https://github.com/craftcms/cms/discussions/12706))
- Element indexes and relational fields now have the option to use card views. ([#6024](https://github.com/craftcms/cms/pull/6024))
- Element indexes now support inline editing for some custom field values.
- Asset chips with large thumbnails now truncate long titles, and make the full title visible via a tooltip on hover/focus. ([#14462](https://github.com/craftcms/cms/discussions/14462), [#14502](https://github.com/craftcms/cms/pull/14502))
- Table columns now set a max with to force long lines to be truncated or wrap. ([#14514](https://github.com/craftcms/cms/issues/14514))
- Added the “Show in folder” asset index action, available when searching across subfolders. ([#14227](https://github.com/craftcms/cms/discussions/14227))
- The view states for nested element sources are now managed independently.
- Element chips and cards now include quick action menus. ([#13902](https://github.com/craftcms/cms/pull/13902))
- Entry edit pages now include quick links to other sections’ index sources.
- Asset edit pages now include quick links to other volumes’ index sources.
- Assets’ Alternative Text fields are now translatable. ([#11576](https://github.com/craftcms/cms/issues/11576))
- Entries can now have multiple authors. ([#12380](https://github.com/craftcms/cms/pull/12380))
- Entry chips, cards, and blocks are now tinted according to their entry type’s color. ([#14187](https://github.com/craftcms/cms/pull/14187))
- Quick Post widgets now create entries via slideouts. ([#14228](https://github.com/craftcms/cms/pull/14228))
- Slideout sidebars are now always toggleable; not just when the slideout is too narrow to show the sidebar alongside the content. ([#14418](https://github.com/craftcms/cms/pull/14418))
- Element slideouts now show validation summaries at the top of each tab. ([#14436](https://github.com/craftcms/cms/pull/14436))
- Element slideouts’ “Cancel” buttons now get relabelled as “Close” when editing a provisional draft.
- The “Save as a new entry” action is now available to all users with the “Create entries” permission, and will create a new unpublished draft rather than a fully-saved entry. ([#9577](https://github.com/craftcms/cms/issues/9577), [#10244](https://github.com/craftcms/cms/discussions/10244))
- Entry conditions can now have a “Matrix field” rule. ([#13794](https://github.com/craftcms/cms/discussions/13794))
- Money field condition rules now use money inputs. ([#14148](https://github.com/craftcms/cms/pull/14148))
- Inline-editable Matrix blocks now support multiple tabs. ([#8500](https://github.com/craftcms/cms/discussions/8500), [#14139](https://github.com/craftcms/cms/issues/14139))
- Inline-editable Matrix blocks have been redesigned to be visually lighter. ([#14187](https://github.com/craftcms/cms/pull/14187))
- Inline-editable Matrix blocks now include “Open in a new tab” action items.
- Matrix fields set to the inline-editable blocks view mode no longer show inline entry-creation buttons unless there’s a single entry type. ([#14187](https://github.com/craftcms/cms/pull/14187))
- Selected elements within relational fields now include a dedicated drag handle.
- Selected assets within Assets fields no longer open the file preview modal when their thumbnail is clicked on. The “Preview file” quick action, or the <kbd>Shift</kbd> + <kbd>Spacebar</kbd> keyboard shortcut, can be used instead.
- Improved the styling of element chips.
- Improved checkbox-style deselection behavior for control panel items, to account for double-clicks.
- Table views are no longer available for element indexes on mobile.
- Added the “Address Line 3” address field. ([#14318](https://github.com/craftcms/cms/discussions/14318))
- Address conditions now have “Address Line 1”, “Address Line 2”, “Address Line 3”, “Administrative Area”, “Country”, “Dependent Locality”, “First Name”, “Full Name”, “Last Name”, “Locality”, “Organization Tax ID”, “Organization”, “Postal Code”, and “Sorting Code” rules.
- Added live conditional field support to user edit pages and inline-editable Matrix blocks. ([#14115](https://github.com/craftcms/cms/pull/14115), [#14223](https://github.com/craftcms/cms/pull/14223))
- Earth icons are now localized based on the system time zone.

### User Management
- Added two-step verification support, with built-in “Authenticator App” (TOTP) and “Recovery Codes” methods. Additional methods can be provided by plugins.
- Added a “Require Two-Step Verification” system setting, which can be set to “All users”, “Admins”, and individual user groups.
- Added passkey support (authentication via fingerprint or facial recognition).
- User account settings are now split into “Profile”, “Addresses”, and “Permissions” pages, plus “Password & Verification” and “Passkeys” pages when editing one’s own account.
- Users’ “Username”, “Full Name”, “Photo”, and “Email” native fields can now be managed via the user field layout, and now show up alongside custom fields within user slideouts.
- Users with more than 50 addresses will now display them as a paginated element index.
- New users are now created in an unpublished draft state, so adding a user photo, addresses, and permissions can each be done before the user is fully saved.
- The login page now includes a “Sign in with a passkey” button.
- The login modal and elevated session modal have been redesigned to be consistent with the login page.
- User sessions are now treated as elevated immediately after login, per the `elevatedSessionDuration` config setting.

### Accessibility
- Added the “Disable autofocus” user accessibility preference. ([#12921](https://github.com/craftcms/cms/discussions/12921))
- Improved source item navigation for screen readers. ([#12054](https://github.com/craftcms/cms/pull/12054))
- Content tab menus are now implemented as disclosure menus. ([#12963](https://github.com/craftcms/cms/pull/12963))
- Element selection modals now show checkboxes for selectable elements.
- Elements within relational fields are no longer focusable at the container level.
- Relational fields now use the proper list semantics.
- Improved the accessibility of the login page, login modal, and elevated session modal.
- Improved the accessibility of element indexes. ([#14120](https://github.com/craftcms/cms/pull/14120), [#12286](https://github.com/craftcms/cms/pull/12286))
- Selected elements within relational fields now include “Move up/down” or “Move forward/backward” in their action menus.
- Improved the accessibility of time zone fields.
- Improved the accessibility of form alternative action menus.
- Improved the accessibility of Matrix fields with the “inline-editable blocks” view mode. ([#14187](https://github.com/craftcms/cms/pull/14187))
- Improved the accessibility of the global nav. ([#14240](https://github.com/craftcms/cms/pull/14240))Improved the accessibility of the global nav. ([#14240](https://github.com/craftcms/cms/pull/14240))
- Improved the accessibility of layout tabs. ([#14215](https://github.com/craftcms/cms/pull/14215))
- Improved the accessibility of overflow tab menus. ([#14214](https://github.com/craftcms/cms/pull/14214))
- Increased the hit area for range select options.
- Improved the accessibility of the global sidebar. ([#14335](https://github.com/craftcms/cms/pull/14335))

### Administration
- Added the Team edition.
- Added the “Color” entry type setting. ([#14187](https://github.com/craftcms/cms/pull/14187))
- Added the “Icon” entry type setting. ([#14169](https://github.com/craftcms/cms/pull/14169))
- Added the “Addresses” field type. ([#11438](https://github.com/craftcms/cms/discussions/11438))
- Added the “Icon” field type. ([#14169](https://github.com/craftcms/cms/pull/14169))
- Field layouts can now designate an Assets field as the source for elements’ thumbnails. ([#12484](https://github.com/craftcms/cms/discussions/12484), [#12706](https://github.com/craftcms/cms/discussions/12706))
- Field layouts can now choose to include previewable fields’ content in element cards. ([#12484](https://github.com/craftcms/cms/discussions/12484), [#6024](https://github.com/craftcms/cms/pull/6024))
- Field layouts can now override custom fields’ handles.
- Field Layout Designers now hide the component library sidebar in favor of “Add” disclosure menus, when they’re too narrow to show the sidebar alongside configured tabs. ([#14411](https://github.com/craftcms/cms/pull/14411))
- Most custom fields can now be included multiple times within the same field layout. ([#8497](https://github.com/craftcms/cms/discussions/8497))
- Sections now have a “Max Authors” setting. ([#12380](https://github.com/craftcms/cms/pull/12380))
- Entry types are now managed independently of sections.
- Entry types are no longer required to have a Title Format, if the Title field isn’t shown.
- Entry types now have a “Show the Slug field” setting. ([#13799](https://github.com/craftcms/cms/discussions/13799))
- Entry type and field edit pages now list their usages. ([#14397](https://github.com/craftcms/cms/pull/14397))
- Sites’ Language settings can now be set to environment variables. ([#14235](https://github.com/craftcms/cms/pull/14235), [#14135](https://github.com/craftcms/cms/discussions/14135))
- Matrix fields now manage nested entries, rather than Matrix blocks. During the upgrade, existing Matrix block types will be converted to entry types; their nested fields will be made global; and Matrix blocks will be converted to entries.
- Matrix fields now have “Entry URI Format” and “Template” settings for each site.
- Matrix fields now have a “View Mode” setting, giving admins the choice to display nested entries as cards, inline-editable blocks, or an embedded element index.
- Matrix fields now require the owner element to be saved before they can be edited.
- Matrix fields now have a “‘New’ Button Label” setting. ([#14573](https://github.com/craftcms/cms/issues/14573))
- Relational fields’ “Selection Label” setting has been relabelled as “‘Add’ Button Label”.
- Added support for inline field creation and editing within field layout designers. ([#14260](https://github.com/craftcms/cms/pull/14260))
- Layout elements within field layout designers now have action menus. ([#14260](https://github.com/craftcms/cms/pull/14260))
- The Fields and Entry Types index pages now have a search bar. ([#13961](https://github.com/craftcms/cms/discussions/13961), [#14126](https://github.com/craftcms/cms/pull/14126))
- Field types now have icons. ([#14267](https://github.com/craftcms/cms/pull/14267))
- The address field layout is now accessed via **Settings** → **Addresses**.
- Volumes now have a “Subpath” setting, and can reuse filesystems so long as the subpaths don’t overlap. ([#11044](https://github.com/craftcms/cms/discussions/11044))
- Volumes now have an “Alternative Text Translation Method” setting. ([#11576](https://github.com/craftcms/cms/issues/11576))
- Added support for defining custom locale aliases, via a new `localeAliases` config setting. ([#12705](https://github.com/craftcms/cms/pull/12705))
- Added support for element partial templates. ([#14284](https://github.com/craftcms/cms/pull/14284))
- Added the `partialTemplatesPath` config setting. ([#14284](https://github.com/craftcms/cms/pull/14284))
- Added the `tempAssetUploadFs` config setting. ([#13957](https://github.com/craftcms/cms/pull/13957))
- Removed the concept of field groups.
- Removed the “Temp Uploads Location” asset setting. ([#13957](https://github.com/craftcms/cms/pull/13957))
- Added the `utils/prune-orphaned-entries` command. ([#14154](https://github.com/craftcms/cms/pull/14154))
- `entrify/*` commands now ask if an entry type already exists for the section.
- The `resave/entries` command now accepts a `--field` option.
- The `up`, `migrate/up`, and `migrate/all` commands no longer overwrite pending project config YAML changes, if new project config changes were made by migrations.
- Removed the `--force` option from the `up` command. `--isolated=0` should be used instead. ([#14270](https://github.com/craftcms/cms/pull/14270))
- Removed the `resave/matrix-blocks` command.

### Development
- Entry type names and handles must now be unique globally, rather than just within a single section. Existing entry type names and handles will be renamed automatically where needed, to ensure uniqueness.
- Assets, categories, entries, and tags now support eager-loading paths prefixed with a field layout provider’s handle (e.g. `myEntryType:myField`).
- Element queries now have an `eagerly` param, which can be used to lazily eager-load the resulting elements for all peer elements, when `all()`, `collect()`, `one()`, `nth()`, or `count()` is called.
- Element queries now have an `inBulkOp` param, which limits the results to elements which were involved in a bulk operation. ([#14032](https://github.com/craftcms/cms/pull/14032))
- Address queries now have `addressLine1`, `addressLine2`, `addressLine3`, `administrativeArea`, `countryCode`, `dependentLocality`, `firstName`, `fullName`, `lastName`, `locality`, `organizationTaxId`, `organization`, `postalCode`, and `sortingCode` params.
- Entry queries now have `field`, `fieldId`, `primaryOwner`, `primaryOwnerId`, `owner`, `ownerId`, `allowOwnerDrafts`, and `allowOwnerRevisions` params.
- Entry queries’ `authorId` params now support passing multiple IDs prefixed with `and`, to fetch entries with multiple listed authors.
- User queries now have an `authorOf` param.
- Nested addresses are now cached by their field ID, and address queries now register cache tags based on their `field` and `fieldId` params.
- Nested entries are now cached by their field ID, and entry queries now register cache tags based on their `field` and `fieldId` params.
- GraphQL schemas can now include queries and mutations for nested entries (e.g. within Matrix or CKEditor fields) directly. ([#14366](https://github.com/craftcms/cms/pull/14366))
- Added the `fieldId`, `fieldHandle`, `ownerId`, and `sortOrder` entry GraphQL fields. ([#14366](https://github.com/craftcms/cms/pull/14366))
- Entries’ GraphQL type names are now formatted as `<entryTypeHandle>_Entry`, and are no longer prefixed with their section’s handle. (That goes for Matrix-nested entries as well.)
- Entries now have `author` and `authorIds` GraphQL field.
- Matrix fields’ GraphQL mutation types now expect nested entries to be defined by an `entries` field rather than `blocks`.
- Added the `entryType()` and `fieldValueSql()` Twig functions. ([#14557](https://github.com/craftcms/cms/discussions/14557))
- Added the `|firstWhere` and `|flatten` Twig filters.
- Removed the `craft.matrixBlocks()` Twig function. `craft.entries()` should be used instead.
- Controller actions which require a `POST` request will now respond with a 405 error code if another request method is used. ([#13397](https://github.com/craftcms/cms/discussions/13397))

### Extensibility
- Elements now store their content in an `elements_sites.content` column as JSON, rather than across multiple columns in a `content` table. ([#2009](https://github.com/craftcms/cms/issues/2009), [#4308](https://github.com/craftcms/cms/issues/4308), [#7221](https://github.com/craftcms/cms/issues/7221), [#7750](https://github.com/craftcms/cms/issues/7750), [#12954](https://github.com/craftcms/cms/issues/12954))
- Slugs are no longer required on elements that don’t have a URI format.
- Element types’ `fieldLayouts()` and `defineFieldLayouts()` methods’ `$source` arguments must now accept `null` values.
- All element types can now support eager-loading paths prefixed with a field layout provider’s handle (e.g. `myEntryType:myField`), by implementing `craft\base\FieldLayoutProviderInterface` on the field layout provider class, and ensuring that `defineFieldLayouts()` is returning field layouts via their providers.
- All core element query param methods now return `static` instead of `self`. ([#11868](https://github.com/craftcms/cms/pull/11868))
- Migrations that modify the project config no longer need to worry about whether the same changes were already applied to the incoming project config YAML files.
- Selectize menus no longer apply special styling to options with the value `new`. The `_includes/forms/selectize.twig` control panel template should be used instead (or `craft\helpers\Cp::selectizeHtml()`/`selectizeFieldHtml()`), which will append an styled “Add” option when `addOptionFn` and `addOptionLabel` settings are passed. ([#11946](https://github.com/craftcms/cms/issues/11946))
- Added the `chip()`, `customSelect()`, `disclosureMenu()`, `elementCard()`, `elementChip()`, `elementIndex()`, `iconSvg()`, and `siteMenuItems()` global functions for control panel templates.
- Added the `colorSelect`, `colorSelectField`, `customSelect`, `customSelectField`, `languageMenu`, and `languageMenuField` form macros.
- The `assets/move-asset` and `assets/move-folder` actions no longer include `success` keys in responses. ([#12159](https://github.com/craftcms/cms/pull/12159))
- The `assets/upload` controller action now includes `errors` object in failure responses. ([#12159](https://github.com/craftcms/cms/pull/12159))
- Element action triggers’ `validateSelection()` and `activate()` methods are now passed an `elementIndex` argument, with a reference to the trigger’s corresponding element index.
- Element search scores set on `craft\events\SearchEvent::$scores` by `craft\services\Search::EVENT_AFTER_SEARCH` or `EVENT_BEFORE_SCORE_RESULTS` now must be indexed by element ID and site ID (e.g. `'100-1'`).
- Added `craft\auth\methods\AuthMethodInterface`.
- Added `craft\auth\methods\BaseAuthMethod`.
- Added `craft\auth\methods\RecoveryCodes`.
- Added `craft\auth\methods\TOTP`.
- Added `craft\auth\passkeys\CredentialRepository`.
- Added `craft\base\Actionable`. ([#14169](https://github.com/craftcms/cms/pull/14169))
- Added `craft\base\ApplicationTrait::$edition`.
- Added `craft\base\ApplicationTrait::getAuth()`.
- Added `craft\base\Chippable`. ([#14169](https://github.com/craftcms/cms/pull/14169))
- Added `craft\base\Colorable`. ([#14187](https://github.com/craftcms/cms/pull/14187))
- Added `craft\base\CpEditable`.
- Added `craft\base\Element::EVENT_DEFINE_ACTION_MENU_ITEMS`.
- Added `craft\base\Element::EVENT_DEFINE_INLINE_ATTRIBUTE_INPUT_HTML`.
- Added `craft\base\Element::crumbs()`.
- Added `craft\base\Element::destructiveActionMenuItems()`.
- Added `craft\base\Element::inlineAttributeInputHtml()`.
- Added `craft\base\Element::render()`. ([#14284](https://github.com/craftcms/cms/pull/14284))
- Added `craft\base\Element::safeActionMenuItems()`.
- Added `craft\base\Element::shouldValidateTitle()`.
- Added `craft\base\ElementContainerFieldInterface`, which should be implemented by fields which contain nested elements, such as Matrix.
- Added `craft\base\ElementInterface::canDuplicateAsDraft()`.
- Added `craft\base\ElementInterface::getActionMenuItems()`.
- Added `craft\base\ElementInterface::getCardBodyHtml()`.
- Added `craft\base\ElementInterface::getChipLabelHtml()`.
- Added `craft\base\ElementInterface::getCrumbs()`.
- Added `craft\base\ElementInterface::getInlineAttributeInputHtml()`.
- Added `craft\base\ElementInterface::hasDrafts()`.
- Added `craft\base\ElementInterface::hasThumbs()`.
- Added `craft\base\ElementInterface::setAttributesFromRequest()`.
- Added `craft\base\ElementInterface::setAttributesFromRequest()`.
- Added `craft\base\ElementInterface::setLazyEagerLoadedElements()`.
- Added `craft\base\ElementTrait::$deletedWithOwner`.
- Added `craft\base\ElementTrait::$eagerLoadInfo`.
- Added `craft\base\ElementTrait::$elementQueryResult`.
- Added `craft\base\ElementTrait::$forceSave`.
- Added `craft\base\ElementTrait::$propagatingFrom`.
- Added `craft\base\Field::valueSql()`.
- Added `craft\base\FieldInterface::dbType()`, which defines the type(s) of values the field will store in the `elements_sites.content` column (if any).
- Added `craft\base\FieldInterface::getValueSql()`.
- Added `craft\base\FieldInterface::icon()`.
- Added `craft\base\FieldInterface::isMultiInstance()`.
- Added `craft\base\FieldInterface::queryCondition()`, which accepts an element query param value and returns the corresponding query condition.
- Added `craft\base\FieldLayoutComponent::hasSettings()`.
- Added `craft\base\FieldLayoutElement::isMultiInstance()`.
- Added `craft\base\FieldLayoutProviderInterface::getHandle()`.
- Added `craft\base\FieldTrait::$layoutElement`.
- Added `craft\base\Iconic`. ([#14169](https://github.com/craftcms/cms/pull/14169))
- Added `craft\base\Identifiable`. ([#14169](https://github.com/craftcms/cms/pull/14169))
- Added `craft\base\InlineEditableFieldInterface`.
- Added `craft\base\NestedElementInterface`, which should be implemented by element types which could be nested by other elements.
- Added `craft\base\NestedElementTrait`.
- Added `craft\base\Statusable`. ([#14169](https://github.com/craftcms/cms/pull/14169))
- Added `craft\base\ThumbableFieldInterface`.
- Added `craft\base\Thumbable`. ([#14169](https://github.com/craftcms/cms/pull/14169))
- Added `craft\base\conditions\ConditionInterface::createConditionRule()`.
- Added `craft\behaviors\EventBehavior`.
- Added `craft\controllers\EntryTypesController`.
- Added `craft\db\CallbackExpressionBuilder`.
- Added `craft\db\CallbackExpression`.
- Added `craft\db\Connection::getIsMaria()`.
- Added `craft\db\QueryParam`.
- Added `craft\db\Table::ELEMENTS_OWNERS`.
- Added `craft\db\Table::SECTIONS_ENTRYTYPES`.
- Added `craft\db\mysql\ColumnSchema::$collation`.
- Added `craft\db\mysql\QueryBuilder::jsonContains()`.
- Added `craft\db\mysql\QueryBuilder::jsonExtract()`.
- Added `craft\db\mysql\Schema::supportsMb4()`.
- Added `craft\db\pgsql\QueryBuilder::jsonContains()`.
- Added `craft\db\pgsql\QueryBuilder::jsonExtract()`.
- Added `craft\db\pgsql\Schema::supportsMb4()`.
- Added `craft\elements\Address::GQL_TYPE_NAME`.
- Added `craft\elements\Asset::gqlTypeName()`.
- Added `craft\elements\Category::gqlTypeName()`.
- Added `craft\elements\ElementCollection::render()`. ([#14284](https://github.com/craftcms/cms/pull/14284))
- Added `craft\elements\Entry::$collapsed`.
- Added `craft\elements\Entry::$dirty`.
- Added `craft\elements\Entry::gqlTypeName()`.
- Added `craft\elements\Entry::setOwner()`.
- Added `craft\elements\NestedElementManager`.
- Added `craft\elements\Tag::gqlTypeName()`.
- Added `craft\elements\User::GQL_TYPE_NAME`.
- Added `craft\elements\User::authenticateWithPasskey()`.
- Added `craft\elements\User::canRegisterUsers()`.
- Added `craft\elements\conditions\ElementConditionInterface::getFieldLayouts()`.
- Added `craft\elements\conditions\addresses\AddressLine1ConditionRule`.
- Added `craft\elements\conditions\addresses\AddressLine2ConditionRule`.
- Added `craft\elements\conditions\addresses\AddressLine3ConditionRule`.
- Added `craft\elements\conditions\addresses\AdministrativeAreaConditionRule`.
- Added `craft\elements\conditions\addresses\CountryConditionRule`.
- Added `craft\elements\conditions\addresses\DependentLocalityConditionRule`.
- Added `craft\elements\conditions\addresses\FullNameConditionRule`.
- Added `craft\elements\conditions\addresses\LocalityConditionRule`.
- Added `craft\elements\conditions\addresses\OrganizationConditionRule`.
- Added `craft\elements\conditions\addresses\OrganizationTaxIdConditionRule`.
- Added `craft\elements\conditions\addresses\PostalCodeConditionRule`.
- Added `craft\elements\conditions\addresses\SortingCodeConditionRule`.
- Added `craft\elements\conditions\entries\MatrixFieldConditionRule`.
- Added `craft\elements\db\EagerLoadInfo`.
- Added `craft\elements\db\EagerLoadPlan::$lazy`.
- Added `craft\elements\db\ElementQuery::$eagerLoadAlias`.
- Added `craft\elements\db\ElementQuery::$eagerLoadHandle`.
- Added `craft\elements\db\ElementQueryInterface::eagerly()`.
- Added `craft\elements\db\ElementQueryInterface::fieldLayouts()`.
- Added `craft\elements\db\ElementQueryInterface::prepForEagerLoading()`.
- Added `craft\elements\db\ElementQueryInterface::wasCountEagerLoaded()`.
- Added `craft\elements\db\ElementQueryInterface::wasEagerLoaded()`.
- Added `craft\enums\AttributeStatus`.
- Added `craft\enums\CmsEdition`.
- Added `craft\enums\Color`. ([#14187](https://github.com/craftcms/cms/pull/14187))
- Added `craft\enums\ElementIndexViewMode`.
- Added `craft\enums\PropagationMethod`.
- Added `craft\enums\TimePeriod`.
- Added `craft\events\BulkElementsEvent`.
- Added `craft\events\BulkOpEvent`. ([#14032](https://github.com/craftcms/cms/pull/14032))
- Added `craft\events\DefineEntryTypesForFieldEvent`.
- Added `craft\events\DefineFieldHtmlEvent::$inline`.
- Added `craft\events\DuplicateNestedElementsEvent`.
- Added `craft\events\SetEagerLoadedElementsEvent::$plan`.
- Added `craft\fieldlayoutelements\BaseField::$includeInCards`.
- Added `craft\fieldlayoutelements\BaseField::$providesThumbs`.
- Added `craft\fieldlayoutelements\BaseField::previewHtml()`.
- Added `craft\fieldlayoutelements\BaseField::previewable()`.
- Added `craft\fieldlayoutelements\BaseField::selectorIcon()`.
- Added `craft\fieldlayoutelements\BaseField::thumbHtml()`.
- Added `craft\fieldlayoutelements\BaseField::thumbable()`.
- Added `craft\fieldlayoutelements\CustomField::$handle`.
- Added `craft\fieldlayoutelements\CustomField::getOriginalHandle()`.
- Added `craft\fieldlayoutelements\TextField::inputAttributes()`.
- Added `craft\fieldlayoutelements\users\EmailField`.
- Added `craft\fieldlayoutelements\users\FullNameField`.
- Added `craft\fieldlayoutelements\users\PhotoField`.
- Added `craft\fieldlayoutelements\users\UsernameField`.
- Added `craft\fields\Addresses`.
- Added `craft\fields\Matrix::EVENT_DEFINE_ENTRY_TYPES`.
- Added `craft\fields\Matrix::getEntryTypes()`.
- Added `craft\fields\Matrix::getEntryTypesForField()`.
- Added `craft\fields\Matrix::getSupportedSitesForElement()`.
- Added `craft\fields\Matrix::setEntryTypes()`.
- Added `craft\fields\Matrix::supportedSiteIds()`.
- Added `craft\fields\Money::currencyLabel()`.
- Added `craft\fields\Money::currencyLabel()`.
- Added `craft\fields\Money::subunits()`.
- Added `craft\fields\Money::subunits()`.
- Added `craft\fields\conditions\FieldConditionRuleTrait::fieldInstances()`.
- Added `craft\fields\conditions\FieldConditionRuleTrait::setLayoutElementUid()`.
- Added `craft\fields\conditions\MoneyFieldConditionRule`.
- Added `craft\fields\conditions\MoneyFieldConditionRule`.
- Added `craft\helpers\App::isWindows()`.
- Added `craft\helpers\App::silence()`.
- Added `craft\helpers\ArrayHelper::lastValue()`.
- Added `craft\helpers\Cp::CHIP_SIZE_LARGE`.
- Added `craft\helpers\Cp::CHIP_SIZE_SMALL`.
- Added `craft\helpers\Cp::checkboxGroupFieldHtml()`.
- Added `craft\helpers\Cp::checkboxGroupHtml()`.
- Added `craft\helpers\Cp::chipHtml()`.
- Added `craft\helpers\Cp::colorSelectFieldHtml()`.
- Added `craft\helpers\Cp::customSelectFieldHtml()`. ([#14169](https://github.com/craftcms/cms/pull/14169))
- Added `craft\helpers\Cp::customSelectHtml()`. ([#14169](https://github.com/craftcms/cms/pull/14169))
- Added `craft\helpers\Cp::disclosureMenu()`.
- Added `craft\helpers\Cp::earthIcon()`. ([#14169](https://github.com/craftcms/cms/pull/14169))
- Added `craft\helpers\Cp::elementCardHtml()`.
- Added `craft\helpers\Cp::elementChipHtml()`.
- Added `craft\helpers\Cp::elementIndexHtml()`.
- Added `craft\helpers\Cp::entryTypeSelectFieldHtml()`. ([#14169](https://github.com/craftcms/cms/pull/14169))
- Added `craft\helpers\Cp::entryTypeSelectHtml()`. ([#14169](https://github.com/craftcms/cms/pull/14169))
- Added `craft\helpers\Cp::fallbackIconSvg()`. ([#14169](https://github.com/craftcms/cms/pull/14169))
- Added `craft\helpers\Cp::iconPickerFieldHtml()`. ([#14169](https://github.com/craftcms/cms/pull/14169))
- Added `craft\helpers\Cp::iconPickerHtml()`. ([#14169](https://github.com/craftcms/cms/pull/14169))
- Added `craft\helpers\Cp::iconSvg()`. ([#14169](https://github.com/craftcms/cms/pull/14169))
- Added `craft\helpers\Cp::layoutElementSelectorHtml()`.
- Added `craft\helpers\Cp::menuItem()`. ([#14169](https://github.com/craftcms/cms/pull/14169))
- Added `craft\helpers\Cp::moneyFieldHtml()`.
- Added `craft\helpers\Cp::moneyInputHtml()`.
- Added `craft\helpers\Cp::normalizeMenuItems()`.
- Added `craft\helpers\Cp::siteMenuItems()`.
- Added `craft\helpers\Db::defaultCollation()`.
- Added `craft\helpers\Db::prepareForJsonColumn()`.
- Added `craft\helpers\ElementHelper::actionConfig()`.
- Added `craft\helpers\ElementHelper::addElementEditorUrlParams()`.
- Added `craft\helpers\ElementHelper::elementEditorUrl()`.
- Added `craft\helpers\ElementHelper::renderElements()`. ([#14284](https://github.com/craftcms/cms/pull/14284))
- Added `craft\helpers\ElementHelper::rootElementIfCanonical()`.
- Added `craft\helpers\Gql::getSchemaContainedSections()`.
- Added `craft\helpers\Json::detectIndent()`.
- Added `craft\helpers\Json::encodeToFile()`.
- Added `craft\helpers\ProjectConfig::ensureAllEntryTypesProcessed()`.
- Added `craft\i18n\Locale::$aliasOf`.
- Added `craft\i18n\Locale::setDisplayName()`.
- Added `craft\log\Dispatcher::getDefaultTarget()`. ([#14283](https://github.com/craftcms/cms/pull/14283))
- Added `craft\migrations\BaseContentRefactorMigration`.
- Added `craft\models\EntryType::$color`.
- Added `craft\models\EntryType::findUsages()`.
- Added `craft\models\FieldLayout::getCardBodyFields()`.
- Added `craft\models\FieldLayout::getElementByUid()`.
- Added `craft\models\FieldLayout::getFieldById()`.
- Added `craft\models\FieldLayout::getFieldByUid()`.
- Added `craft\models\FieldLayout::getThumbField()`.
- Added `craft\models\FsListing::getAdjustedUri()`.
- Added `craft\models\Section::getCpEditUrl()`.
- Added `craft\models\Site::getLanguage()`.
- Added `craft\models\Site::setLanguage()`.
- Added `craft\models\Volume::$altTranslationKeyFormat`.
- Added `craft\models\Volume::$altTranslationMethod`.
- Added `craft\models\Volume::getSubpath()`.
- Added `craft\models\Volume::setSubpath()`.
- Added `craft\queue\BaseBatchedElementJob`. ([#14032](https://github.com/craftcms/cms/pull/14032))
- Added `craft\queue\BaseBatchedJob::after()`.
- Added `craft\queue\BaseBatchedJob::afterBatch()`.
- Added `craft\queue\BaseBatchedJob::before()`.
- Added `craft\queue\BaseBatchedJob::beforeBatch()`.
- Added `craft\services\Auth`.
- Added `craft\services\Elements::EVENT_AUTHORIZE_DUPLICATE_AS_DRAFT`.
- Added `craft\services\Elements::canDuplicateAsDraft()`.
- Added `craft\services\Entries::deleteEntryType()`.
- Added `craft\services\Entries::deleteEntryTypeById()`.
- Added `craft\services\Entries::deleteSection()`.
- Added `craft\services\Entries::deleteSectionById()`.
- Added `craft\services\Entries::getAllEntryTypes()`.
- Added `craft\services\Entries::getAllSectionIds()`.
- Added `craft\services\Entries::getAllSections()`.
- Added `craft\services\Entries::getEditableSectionIds()`.
- Added `craft\services\Entries::getEditableSections()`.
- Added `craft\services\Entries::getEntryTypeByHandle()`.
- Added `craft\services\Entries::getEntryTypeById()`.
- Added `craft\services\Entries::getEntryTypesBySectionId()`.
- Added `craft\services\Entries::getSectionByHandle()`.
- Added `craft\services\Entries::getSectionById()`.
- Added `craft\services\Entries::getSectionByUid()`.
- Added `craft\services\Entries::getSectionsByType()`.
- Added `craft\services\Entries::getTotalEditableSections()`.
- Added `craft\services\Entries::getTotalSections()`.
- Added `craft\services\Entries::refreshEntryTypes()`.
- Added `craft\services\Entries::saveSection()`.
- Added `craft\services\Fields::$fieldContext`, which replaces `craft\services\Content::$fieldContext`.
- Added `craft\services\Fields::EVENT_REGISTER_NESTED_ENTRY_FIELD_TYPES`.
- Added `craft\services\Fields::findFieldUsages()`.
- Added `craft\services\Fields::getAllLayouts()`.
- Added `craft\services\Fields::getNestedEntryFieldTypes()`.
- Added `craft\services\Gql::defineContentArgumentsForFieldLayouts()`.
- Added `craft\services\Gql::defineContentArgumentsForFields()`.
- Added `craft\services\Gql::getOrSetContentArguments()`.
- Added `craft\services\ProjectConfig::find()`.
- Added `craft\services\ProjectConfig::flush()`.
- Added `craft\services\ProjectConfig::writeYamlFiles()`.
- Added `craft\services\Sites::$maxSites`. ([#14307](https://github.com/craftcms/cms/pull/14307))
- Added `craft\services\Sites::getRemainingSites()`. ([#14307](https://github.com/craftcms/cms/pull/14307))
- Added `craft\servics\Users::canCreateUsers()`.
- Added `craft\web\Controller::asCpModal()`.
- Added `craft\web\CpModalResponseBehavior`.
- Added `craft\web\CpModalResponseFormatter`.
- Added `craft\web\CpScreenResponseBehavior::$actionMenuItems`.
- Added `craft\web\CpScreenResponseBehavior::$contextMenuItems`.
- Added `craft\web\CpScreenResponseBehavior::$selectableSites`.
- Added `craft\web\CpScreenResponseBehavior::$site`.
- Added `craft\web\CpScreenResponseBehavior::actionMenuItems()`.
- Added `craft\web\CpScreenResponseBehavior::contextMenuItems()`.
- Added `craft\web\CpScreenResponseBehavior::selectableSites()`.
- Added `craft\web\CpScreenResponseBehavior::site()`.
- Added `craft\web\Request::getQueryParamsWithoutPath()`.
- Added `craft\web\twig\variables\Cp::getEntryTypeOptions()`.
- Added `craft\base\PluginTrait::$minCmsEdition`.
- Renamed `craft\base\BlockElementInterface` to `NestedElementInterface`, and added the `getField()`, `getSortOrder()`, and `setOwner()` methods to it.
- Renamed `craft\base\Element::EVENT_SET_TABLE_ATTRIBUTE_HTML` to `EVENT_DEFINE_ATTRIBUTE_HTML`.
- Renamed `craft\base\Element::getHasCheckeredThumb()` to `hasCheckeredThumb()` and made it protected.
- Renamed `craft\base\Element::getHasRoundedThumb()` to `hasRoundedThumb()` and made it protected.
- Renamed `craft\base\Element::getThumbAlt()` to `thumbAlt()` and made it protected.
- Renamed `craft\base\Element::getThumbUrl()` to `thumbUrl()` and made it protected.
- Renamed `craft\base\Element::tableAttributeHtml()` to `attributeHtml()`.
- Renamed `craft\base\ElementInterface::getTableAttributeHtml()` to `getAttributeHtml()`.
- Renamed `craft\base\FieldInterface::valueType()` to `phpType()`.
- Renamed `craft\base\PreviewableFieldInterface::getTableAttributeHtml()` to `getPreviewHtml()`.
- Renamed `craft\base\UtilityInterface::iconPath()` to `icon()`, which can now return a system icon name. ([#14169](https://github.com/craftcms/cms/pull/14169))
- Renamed `craft\base\conditions\BaseCondition::EVENT_REGISTER_CONDITION_RULE_TYPES` to `EVENT_REGISTER_CONDITION_RULES`.
- Renamed `craft\base\conditions\BaseCondition::conditionRuleTypes()` to `selectableConditionRules()`.
- Renamed `craft\events\BatchElementActionEvent` to `MultiElementActionEvent`.
- Renamed `craft\events\RegisterConditionRuleTypesEvent` to `RegisterConditionRulesEvent`, and its `$conditionRuleTypes` property has been renamed to `$conditionRules`.
- Renamed `craft\events\SetElementTableAttributeHtmlEvent` to `DefineAttributeHtmlEvent`.
- Renamed `craft\fields\BaseRelationField::tableAttributeHtml()` to `previewHtml()`, and it now accepts an `ElementCollection` argument, rather than `Collection`.
- Renamed `craft\fields\Matrix::$maxBlocks` to `$maxEntries`.
- Renamed `craft\fields\Matrix::$minBlocks` to `$minEntries`.
- Renamed `craft\helpers\MailerHelper\EVENT_REGISTER_MAILER_TRANSPORT_TYPES` to `EVENT_REGISTER_MAILER_TRANSPORTS`.
- Renamed `craft\log\Dispatcher::getTargets()` to `getDefaultTargets()`. ([#14283](https://github.com/craftcms/cms/pull/14283))
- Renamed `craft\services\Addresses::getLayout()` to `getFieldLayout()`.
- Renamed `craft\services\Addresses::saveLayout()` to `saveFieldLayout()`.
- Renamed `craft\services\Utilities::EVENT_REGISTER_UTILITY_TYPES` to `EVENT_REGISTER_UTILITIES`.
- Renamed `craft\web\CpScreenResponseBehavior::$additionalButtons()` and `additionalButtons()` to `$additionalButtonsHtml` and `additionalButtonsHtml()`. ([#13037](https://github.com/craftcms/cms/pull/13037))
- Renamed `craft\web\CpScreenResponseBehavior::$content()` and `content()` to `$contentHtml` and `contentHtml()`. ([#13037](https://github.com/craftcms/cms/pull/13037))
- Renamed `craft\web\CpScreenResponseBehavior::$contextMenu()` and `contextMenu()` to `$contextMenuHtml` and `contextMenuHtml()`. ([#13037](https://github.com/craftcms/cms/pull/13037))
- Renamed `craft\web\CpScreenResponseBehavior::$notice()` and `notice()` to `$noticeHtml` and `noticeHtml()`. ([#13037](https://github.com/craftcms/cms/pull/13037))
- Renamed `craft\web\CpScreenResponseBehavior::$pageSidebar()` and `pageSidebar()` to `$pageSidebarHtml` and `pageSidebarHtml()`. ([#13037](https://github.com/craftcms/cms/pull/13037))
- Renamed `craft\web\CpScreenResponseBehavior::$sidebar()` and `sidebar()` to `$metaSidebarHtml` and `metaSidebarHtml()`. ([#13037](https://github.com/craftcms/cms/pull/13037))
- `craft\base\ApplicationTrait::getLicensedEdition()` now returns a `craft\enums\CmsEdition` case or `null`.
- `craft\base\ApplicationTrait::requireEdition()` now accepts a `craft\enums\CmsEdition` case or an integer.
- `craft\base\ApplicationTrait::setEdition()` now accepts a `craft\enums\CmsEdition` case or an integer.
- `craft\base\BaseFsInterface::renameFile()` and `copyFile()` now have a `$config` argument. ([#14147](https://github.com/craftcms/cms/pull/14147))
- `craft\base\ConfigurableComponent::getSettings()` now converts backed enum cases to their values.
- `craft\base\Element::getCpEditUrl()` now returns a URL to `edit/<ID>` if `cpEditUrl()` returns `null`.
- `craft\base\ElementInterface::findSource()` no longer needs to specify a default value for the `context` argument.
- `craft\base\ElementInterface::getAncestors()`, `getDescendants()`, `getChildren()`, and `getSiblings()` now have `ElementQueryInterface|ElementCollection` return types, rather than `ElementQueryInterface|Collection`.
- `craft\base\ElementInterface::getEagerLoadedElementCount()` can now return `null` for counts that haven’t been eager-loaded yet.
- `craft\base\ElementInterface::getEagerLoadedElements` now has an `ElementCollection|null` return type, rather than `Collection|null`.
- `craft\base\ElementInterface::indexHtml()`’ `$showCheckboxes` argument is now `$selectable`, and it now has a `$sortable` argument.
- `craft\base\ElementInterface::modifyCustomSource()` can now set `disabled` to `true` on the source config to hide it.
- `craft\base\ElementInterface::setEagerLoadedElements()` now has a `$plan` argument, which will be set to the eager-loading plan.
- `craft\base\ElementInterface::setParent()` no longer needs to specify a default value for the `parent` argument.
- `craft\base\ElementInterface::setRevisionCreatorId()` no longer needs to specify a default value for the `creatorId` argument.
- `craft\base\ElementInterface::setRevisionNotes()` no longer needs to specify a default value for the `notes` argument.
- `craft\base\Field::inputHtml()` now has an `$inline` argument.
- `craft\base\FieldInterface::getIsTranslatable()`, `getTranslationDescription()`, `getInputHtml()`, `normalizeValue()`, `normalizeValueFromRequest()`, and `serializeValue()` no longer need to specify a default value for the `$element` argument.
- `craft\base\WidgetInterface::icon()` can now return a system icon name. ([#14169](https://github.com/craftcms/cms/pull/14169))
- `craft\behaviors\SessionBehavior::setSuccess()` and `getSuccess()` use the `success` flash key now, rather than `notice`. ([#14345](https://github.com/craftcms/cms/pull/14345))
- `craft\db\Connection::getSupportsMb4()` is now dynamic for MySQL installs, based on whether the `elements_sites` table has an `mb4` charset.
- `craft\elemens\db\ElementQueryInterface::collect()` now has an `ElementCollection` return type, rather than `Collection`.
- `craft\elements\Entry::getSection()` can now return `null`, for nested entries.
- `craft\elements\User::getAddresses()` now returns a collection.
- `craft\elements\db\ElementQuery::__toString()` now returns the class name. ([#14498](https://github.com/craftcms/cms/issues/14498))
- `craft\enums\LicenseKeyStatus` is now an enum.
- `craft\events\AuthenticateUserEvent::$password` can now be null, if the user is being authenticated with a passkey.
- `craft\fields\BaseOptionsField::$multi` and `$optgroups` properties are now static.
- `craft\fields\Matrix::$propagationMethod` now has a type of `craft\enums\PropagationMethod`.
- `craft\fields\fieldlayoutelements\BaseUiElement::selectorIcon()` can now return a system icon name. ([#14169](https://github.com/craftcms/cms/pull/14169))
- `craft\gql\mutations\Entry::createSaveMutations()` now accepts a `$section` argument.
- `craft\helpers\App::parseEnv()` now returns `null` when a missing environment variable name is passed to it. ([#14253](https://github.com/craftcms/cms/pull/14253))
- `craft\helpers\Assets::generateUrl()` no longer has an `$fs` argument. ([#14353](https://github.com/craftcms/cms/pull/14353))
- `craft\helpers\Cp::fieldHtml()` now supports a `labelExtra` config value.
- `craft\helpers\Db::parseParam()`, `parseDateParam()`, `parseMoneyParam()`, and `parseNumericParam()` now return `null` instead of an empty string if no condition should be applied.
- `craft\helpers\Html::id()` and `Craft.formatInputId()` now retain colons and periods, and ensure the string begins with a letter.
- `craft\helpers\Html::normalizeTagAttributes()` now supports a `removeClass` key.
- `craft\helpers\Html::svg()` now has a `$throwException` argument.
- `craft\helpers\Html::tag()` and `beginTag()` now ensure that the passed-in attributes are normalized.
- `craft\helpers\StringHelper::toString()` now supports backed enums.
- `craft\i18n\I18N::getPrimarySiteLocale()` is now deprecated. `craft\models\Site::getLocale()` should be used instead.
- `craft\i18n\I18N::getPrimarySiteLocaleId()` is now deprecated. `craft\models\Site::$language` should be used instead.
- `craft\models\FieldLayout::getField()` and `isFieldIncluded()` now now have a `$filter` argument rather than `$attribute`, and it can be set to a callable.
- `craft\models\Section::$propagationMethod` now has a type of `craft\enums\PropagationMethod`.
- `craft\services\AssetIndexer::indexFileByListing()` now has a `$volume` argument in place of `$volumeId`.
- `craft\services\AssetIndexer::indexFolderByListing()` now has a `$volume` argument in place of `$volumeId`.
- `craft\services\AssetIndexer::storeIndexList()` now has a `$volume` argument in place of `$volumeId`.
- `craft\services\Elements::duplicateElement()` now has an `$asUnpublishedDraft` argument, and no longer has a `$trackDuplication` argument.
- `craft\services\Elements::saveElement()` now has a `$saveContent` argument.
- `craft\services\Plugins::getPluginLicenseKeyStatus()` now returns a `craft\enums\LicenseKeyStatus` case.
- `craft\services\ProjectConfig::saveModifiedConfigData()` no longer has a `$writeExternalConfig` argument, and no longer writes out updated project config YAML files.
- `craft\services\Users::activateUser()` now has a `void` return type, and throws an `InvalidElementException` in case of failure.
- `craft\services\Users::deactivateUser()` now has a `void` return type, and throws an `InvalidElementException` in case of failure.
- `craft\services\Users::removeCredentials()` now has a `void` return type, and throws an `InvalidElementException` in case of failure.
- `craft\services\Users::shunMessageForUser()` now has a `void` return type, and throws an `InvalidElementException` in case of failure.
- `craft\services\Users::suspendUser()` now has a `void` return type, and throws an `InvalidElementException` in case of failure.
- `craft\services\Users::unlockUser()` now has a `void` return type, and throws an `InvalidElementException` in case of failure.
- `craft\services\Users::unshunMessageForUser()` now has a `void` return type, and throws an `InvalidElementException` in case of failure.
- `craft\services\Users::unsuspendUser()` now has a `void` return type, and throws an `InvalidElementException` in case of failure.
- `craft\services\Users::verifyEmailForUser()` now has a `void` return type, and throws an `InvalidElementException` in case of failure.
- `craft\web\Controller::asModelSuccess()` now includes a `modelClass` key in the response data (and `modelId` if the model implements `craft\base\Identifiable`).
- Colors defined by elements’ `statuses()` methods can now be a `craft\enums\Color` instance.
- Exception response data no longer includes an `error` key with the exception message. `message` should be used instead. ([#14346](https://github.com/craftcms/cms/pull/14346))
- Deprecated `Craft::Pro`. `craft\enums\CmsEdition::Pro` should be used instead.
- Deprecated `Craft::Solo`. `craft\enums\CmsEdition::Solo` should be used instead.
- Deprecated `craft\base\ApplicationTrait::getEdition()`. `$edition` should be used instead.
- Deprecated `craft\base\ApplicationTrait::getEditionHandle()`. `$edition` should be used instead.
- Deprecated `craft\base\ApplicationTrait::getEditionName()`. `$edition` should be used instead.
- Deprecated `craft\base\ApplicationTrait::getLicensedEditionName()`. `getLicensedEdition()` should be used instead.
- Deprecated `craft\events\DefineElementInnerHtmlEvent`.
- Deprecated `craft\events\SearchEvent::$siteId`.
- Deprecated `craft\helpers\App::editionHandle()`. `craft\enums\CmsEdition::handle()` should be used instead.
- Deprecated `craft\helpers\App::editionIdByHandle()`. `craft\enums\CmsEdition::fromHandle()` should be used instead.
- Deprecated `craft\helpers\App::editionName()`. `craft\enums\CmsEdition::name` should be used instead.
- Deprecated `craft\helpers\App::editions()`. `craft\enums\CmsEdition::cases()` should be used instead.
- Deprecated `craft\helpers\App::isValidEdition()`. `craft\enums\CmsEdition::tryFrom()` should be used instead.
- Deprecated `craft\helpers\Component::iconSvg()`. `craft\helpers\Cp::iconSvg()` and `fallbackIconSvg()` should be used instead. ([#14169](https://github.com/craftcms/cms/pull/14169))
- Deprecated `craft\helpers\Cp::ELEMENT_SIZE_LARGE`. `CHIP_SIZE_LARGE` should be used instead.
- Deprecated `craft\helpers\Cp::ELEMENT_SIZE_SMALL`. `CHIP_SIZE_SMALL` should be used instead.
- Deprecated `craft\helpers\Cp::elementHtml()`. `elementChipHtml()` or `elementCardHtml()` should be used instead.
- Deprecated the `_elements/element.twig` control panel template. `elementChip()` or `elementCard()` should be used instead.
- Deprecated the `cp.elements.element` control panel template hook.
- Removed the `_includes/revisionmenu.twig` control panel template.
- Removed `\craft\mail\transportadapters\Gmail::$timeout`.
- Removed `\craft\mail\transportadapters\Smtp::$encryptionMethod`.
- Removed `\craft\mail\transportadapters\Smtp::$timeout`.
- Removed `craft\base\ApplicationTrait::getMatrix()`.
- Removed `craft\base\Element::$contentId`.
- Removed `craft\base\Element::ATTR_STATUS_MODIFIED`. `craft\enums\AttributeStatus::Modified` should be used instead.
- Removed `craft\base\Element::ATTR_STATUS_OUTDATED`. `craft\enums\AttributeStatus::Outdated` should be used instead.
- Removed `craft\base\ElementInterface::getContentTable()`.
- Removed `craft\base\ElementInterface::getFieldColumnPrefix()`.
- Removed `craft\base\ElementInterface::gqlMutationNameByContext()`.
- Removed `craft\base\ElementInterface::gqlTypeNameByContext()`.
- Removed `craft\base\ElementInterface::hasContent()`.
- Removed `craft\base\FieldInterface::getContentColumnType()`. `dbType()` should be implemented instead.
- Removed `craft\base\FieldInterface::getGroup()`.
- Removed `craft\base\FieldInterface::hasContentColumn()`. Fields that don’t need to store values in the `elements_sites.content` column should return `null` from `dbType()`.
- Removed `craft\base\FieldInterface::modifyElementsQuery()`. Fields can customize how their element query params are handled by implementing `queryCondition()`.
- Removed `craft\base\FieldTrait::$groupId`.
- Removed `craft\base\FieldTrait::$layoutId`.
- Removed `craft\base\FieldTrait::$sortOrder`.
- Removed `craft\base\FieldTrait::$tabId`.
- Removed `craft\base\conditions\ConditionInterface::getConditionRuleTypes()`.
- Removed `craft\controllers\Sections::actionDeleteEntryType()`.
- Removed `craft\controllers\Sections::actionEditEntryType()`.
- Removed `craft\controllers\Sections::actionEntryTypesIndex()`.
- Removed `craft\controllers\Sections::actionReorderEntryTypes()`.
- Removed `craft\controllers\Sections::actionSaveEntryType()`.
- Removed `craft\controllers\UsersController::EVENT_REGISTER_USER_ACTIONS`. `craft\base\Element::EVENT_DEFINE_ACTION_MENU_ITEMS` should be used instead.
- Removed `craft\db\Table::FIELDGROUPS`.
- Removed `craft\elements\MatrixBlock`.
- Removed `craft\elements\db\ElementQuery::$contentTable`.
- Removed `craft\elements\db\MatrixBlockQuery`.
- Removed `craft\enums\PatchManifestFileAction`.
- Removed `craft\enums\PeriodType`.
- Removed `craft\enums\PluginUpdateStatus`.
- Removed `craft\enums\VersionUpdateStatus`.
- Removed `craft\errors\MatrixBlockTypeNotFoundException`.
- Removed `craft\events\BlockTypesEvent`.
- Removed `craft\events\FieldGroupEvent`.
- Removed `craft\events\RegisterUserActionsEvent`.
- Removed `craft\fieldlayoutelements\users\AddressesField`.
- Removed `craft\fields\Matrix::EVENT_SET_FIELD_BLOCK_TYPES`.
- Removed `craft\fields\Matrix::PROPAGATION_METHOD_ALL`. `craft\enums\PropagationMethod::All` should be used instead.
- Removed `craft\fields\Matrix::PROPAGATION_METHOD_CUSTOM`. `craft\enums\PropagationMethod::Custom` should be used instead.
- Removed `craft\fields\Matrix::PROPAGATION_METHOD_LANGUAGE`. `craft\enums\PropagationMethod::Language` should be used instead.
- Removed `craft\fields\Matrix::PROPAGATION_METHOD_NONE`. `craft\enums\PropagationMethod::None` should be used instead.
- Removed `craft\fields\Matrix::PROPAGATION_METHOD_SITE_GROUP`. `craft\enums\PropagationMethod::SiteGroup` should be used instead.
- Removed `craft\fields\Matrix::contentTable`.
- Removed `craft\fields\Matrix::getBlockTypeFields()`.
- Removed `craft\fields\Matrix::getBlockTypes()`.
- Removed `craft\fields\Matrix::setBlockTypes()`.
- Removed `craft\gql\arguments\elements\MatrixBlock`.
- Removed `craft\gql\interfaces\elements\MatrixBlock`.
- Removed `craft\gql\resolvers\elements\MatrixBlock`.
- Removed `craft\gql\types\elements\MatrixBlock`.
- Removed `craft\gql\types\generators\MatrixBlockType`.
- Removed `craft\helpers\Db::GLUE_AND`, `GLUE_OR`, and `GLUE_NOT`. `craft\db\QueryParam::AND`, `OR`, and `NOT` can be used instead.
- Removed `craft\helpers\Db::extractGlue()`. `craft\db\QueryParam::extractOperator()` can be used instead.
- Removed `craft\helpers\ElementHelper::fieldColumn()`.
- Removed `craft\helpers\ElementHelper::fieldColumnFromField()`.
- Removed `craft\helpers\FieldHelper`.
- Removed `craft\helpers\Gql::canMutateEntries()`.
- Removed `craft\models\EntryType::$sectionId`.
- Removed `craft\models\EntryType::$sortOrder`.
- Removed `craft\models\EntryType::getSection()`.
- Removed `craft\models\FieldGroup`.
- Removed `craft\models\MatrixBlockType`.
- Removed `craft\models\Section::PROPAGATION_METHOD_ALL`. `craft\enums\PropagationMethod::All` should be used instead.
- Removed `craft\models\Section::PROPAGATION_METHOD_CUSTOM`. `craft\enums\PropagationMethod::Custom` should be used instead.
- Removed `craft\models\Section::PROPAGATION_METHOD_LANGUAGE`. `craft\enums\PropagationMethod::Language` should be used instead.
- Removed `craft\models\Section::PROPAGATION_METHOD_NONE`. `craft\enums\PropagationMethod::None` should be used instead.
- Removed `craft\models\Section::PROPAGATION_METHOD_SITE_GROUP`. `craft\enums\PropagationMethod::SiteGroup` should be used instead.
- Removed `craft\records\EntryType::getSection()`.
- Removed `craft\records\Field::getGroup()`.
- Removed `craft\records\Field::getOldColumnSuffix()`.
- Removed `craft\records\FieldGroup`.
- Removed `craft\records\FieldLayout::getFields()`.
- Removed `craft\records\FieldLayout::getTabs()`.
- Removed `craft\records\FieldLayoutField`.
- Removed `craft\records\FieldLayoutTab`.
- Removed `craft\records\MatrixBlockType`.
- Removed `craft\records\MatrixBlock`.
- Removed `craft\services\Content`.
- Removed `craft\services\Elements::$duplicatedElementIds`.
- Removed `craft\services\Elements::$duplicatedElementSourceIds`.
- Removed `craft\services\Fields::EVENT_AFTER_DELETE_FIELD_GROUP`.
- Removed `craft\services\Fields::EVENT_AFTER_SAVE_FIELD_GROUP`.
- Removed `craft\services\Fields::EVENT_BEFORE_APPLY_GROUP_DELETE`.
- Removed `craft\services\Fields::EVENT_BEFORE_DELETE_FIELD_GROUP`.
- Removed `craft\services\Fields::EVENT_BEFORE_SAVE_FIELD_GROUP`.
- Removed `craft\services\Fields::deleteGroup()`.
- Removed `craft\services\Fields::deleteGroupById()`.
- Removed `craft\services\Fields::getAllGroups()`.
- Removed `craft\services\Fields::getFieldIdsByLayoutIds()`.
- Removed `craft\services\Fields::getFieldsByGroupId()`.
- Removed `craft\services\Fields::getGroupById()`.
- Removed `craft\services\Fields::getGroupByUid()`.
- Removed `craft\services\Fields::getLayoutTabsById()`.
- Removed `craft\services\Fields::handleChangedGroup()`.
- Removed `craft\services\Fields::handleDeletedGroup()`.
- Removed `craft\services\Fields::saveGroup()`.
- Removed `craft\services\Fields::updateColumn()`.
- Removed `craft\services\Matrix`.
- Removed `craft\services\Plugins::setPluginLicenseKeyStatus()`.
- Removed `craft\services\ProjectConfig::PATH_MATRIX_BLOCK_TYPES`.
- Removed `craft\services\ProjectConfig::PATH_MATRIX_BLOCK_TYPES`.
- Removed `craft\services\ProjectConfig::PATH_MATRIX_BLOCK_TYPES`.
- Removed `craft\services\ProjectConfig::updateStoredConfigAfterRequest()`.
- Removed `craft\services\Sections`. Most of its methods have been moved to `craft\services\Entries`.
- Removed `craft\web\CpScreenResponseBehavior::$contextMenuHtml`. `$contextMenuItems` should be used instead.
- Removed `craft\web\CpScreenResponseBehavior::contextMenuHtml()`. `contextMenuItems()` should be used instead.
- Removed `craft\web\CpScreenResponseBehavior::contextMenuTemplate()`. `contextMenuItems()` should be used instead.
- Removed `craft\web\User::startElevatedSession()`. `login()` should be used instead.
- Removed `craft\web\twig\variables\Cp::getEntryTypeOptions()`.
- Admin tables now support client-side searching when not running in API mode. ([#14126](https://github.com/craftcms/cms/pull/14126))
- Admin tables now support appending `bodyHtml` and `headHtml` when running in API mode.
- Added `Craft.BaseElementSelectInput::defineElementActions()`.
- Added `Craft.CP::setSiteCrumbMenuItemStatus()`.
- Added `Craft.CP::showSiteCrumbMenuItem()`.
- Added `Craft.CP::updateContext()`.
- Added `Craft.CpModal`.
- Added `Craft.ElementEditor::markDeltaNameAsModified()`.
- Added `Craft.ElementEditor::setFormValue()`.
- Added `Garnish.DisclosureMenu::addGroup()`.
- Added `Garnish.DisclosureMenu::addHr()`.
- Added `Garnish.DisclosureMenu::addItem()`.
- Added `Garnish.DisclosureMenu::createItem()`.
- Added `Garnish.DisclosureMenu::getFirstDestructiveGroup()`.
- Added `Garnish.DisclosureMenu::isPadded()`.
- `Craft.appendBodyHtml()` and `appendHeadHtml()` are now promise-based, and load JavaScript resources over Ajax.

### System
- Craft now requires PHP 8.2+.
- Craft now requires MySQL 8.0.17+, MariaDB 10.4.6+, or PostgreSQL 13+.
- Craft now requires the Symfony Filesystem component directly.
- Craft now requires `bacon/bacon-qr-code`.
- Craft now requires `composer/semver` directly.
- Craft now requires `pragmarx/google2fa`.
- Craft now requires `pragmarx/recovery`.
- Craft now requires `web-auth/webauthn-lib`.
- Updated `commerceguys/addressing` to v2. ([#14318](https://github.com/craftcms/cms/discussions/14318))
- Updated `illuminate/collections` to v10.
- Updated `yiisoft/yii2-symfonymailer` to v4.
- Craft no longer requires `composer/composer`.
- New database tables now default to the `utf8mb4` charset, and the `utf8mb4_0900_ai_ci` or `utf8mb4_unicode_ci` collation, on MySQL. Existing installs should run `db/convert-charset` after upgrading, to ensure all tables have consistent charsets and collations. ([#11823](https://github.com/craftcms/cms/discussions/11823))
- The `deprecationerrors.traces`, `fieldlayouts.config`, `gqlschemas.scope`, `sections.previewTargets`, `userpreferences.preferences`, and `widgets.settings` columns are now of type `JSON` for MySQL and PostgreSQL. ([#14300](https://github.com/craftcms/cms/pull/14300))
- The `defaultTemplateExtensions` config setting now lists `twig` before `html` by default. ([#11809](https://github.com/craftcms/cms/discussions/11809))
- Improved the initial page load performance for element edit screens that contain Matrix fields.
- Improved the performance of control panel screens that include field layout designers.
- Improved the performance of autosaves for elements with newly-created Matrix entries.
- Slugs are no longer required for elements that don’t have a URI format that contains `slug`.
- Garbage collection now deletes orphaned nested entries.
- Craft now has a default limit of 100 sites, which can be increased via `craft\ervices\Sites::$maxSites` at your own peril. ([#14307](https://github.com/craftcms/cms/pull/14307))
- Fixed a bug where multi-site element queries weren’t scoring elements on a per-site basis. ([#13801](https://github.com/craftcms/cms/discussions/13801))
- Fixed an error that could occur if eager-loading aliases conflicted with native eager-loading handles, such as `author`. ([#14057](https://github.com/craftcms/cms/issues/14057))
- Fixed a bug where layout components provided by disabled plugins weren’t getting omitted. ([#14219](https://github.com/craftcms/cms/pull/14219))
- Fixed a bug where element thumbnails within hidden tabs weren’t always getting loaded when their tab was selected.
- Added an SVG icon set based on Font Awesome 6.5.1. ([#14169](https://github.com/craftcms/cms/pull/14169))
- Updated Monolog to v3.
- Updated Axios to 1.6.5.
- Updated D3 to 7.8.5.
- Updated Punycode to 2.0.1.
- Updated XRegExp to 5.1.1.<|MERGE_RESOLUTION|>--- conflicted
+++ resolved
@@ -2,16 +2,11 @@
 
 ## Unreleased
 
-<<<<<<< HEAD
+- Fixed a bug where element index result counts weren’t getting updated when the element list was refreshed but pagination was preserved. ([#15367](https://github.com/craftcms/cms/issues/15367))
 - Fixed a SQL error that could occur when sorting by custom fields on MariaDB.
 - Fixed a bug where embedded element indexes could include table columns for all custom fields associated with the element type. ([#15373](https://github.com/craftcms/cms/issues/15373))
 
 ## 5.2.7 - 2024-07-16
-=======
-- Fixed a bug where element index result counts weren’t getting updated when the element list was refreshed but pagination was preserved. ([#15367](https://github.com/craftcms/cms/issues/15367))
-
-## 4.10.6 - 2024-07-16
->>>>>>> cc03e149
 
 - `craft\helpers\UrlHelper::actionUrl()` now returns URLs based on the primary site’s base URL (if it has one), for console requests if the `@web` alias wasn’t explicitly defined.
 - An exception is now thrown when attempting to save an entry that’s missing `sectionId` or `fieldId` + `ownerId` values. ([#15345](https://github.com/craftcms/cms/discussions/15345))
