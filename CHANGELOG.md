--- conflicted
+++ resolved
@@ -2,7 +2,6 @@
 
 ## Unreleased
 
-<<<<<<< HEAD
 ### Added
 - Added `craft\services\Structures::applyBranchLimitToElements()`.
 - Added `craft\services\Structures::fillGapsInElements()`.
@@ -310,11 +309,12 @@
 ### Removed
 - Removed Minify and jsmin-php.
 - Removed `craft\services\Api::getComposerWhitelist()`.
-=======
+
+## Unreleased (3.5.x)
+
 ### Fixed
 - Fixed a bug where Date fields with existing values were always considered dirty when saving an entry. ([#7404](https://github.com/craftcms/cms/issues/7404))
 - Fixed a bug where it wasn’t possible for non-admins to rename, replace, edit, or delete their own temporary assets. ([#7420](https://github.com/craftcms/cms/issues/7420))
->>>>>>> fa75b664
 
 ## 3.5.18 - 2021-01-19
 
