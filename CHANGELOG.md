# Release Notes for Craft CMS 4

## Unreleased

- The `utils/fix-field-layout-uids` command now adds missing field layout component UUIDs.
- Fixed an error that could occur when updating a plugin with the `craft update` command, if it provided a new migration but still had the same schema version.
- Fixed a bug where CSS classes that contained a pseudo-selector weren’t getting namespaced. ([#13251](https://github.com/craftcms/cms/pull/13251))
- Fixed a JavaScript error that could occur when renaming assets without URLs. ([#13223](https://github.com/craftcms/cms/pull/13223))
- Fixed a bug where `craft\base\Element::setFieldValuesFromRequest()` wasn’t properly handling empty strings passed as the namespace. ([#13252](https://github.com/craftcms/cms/discussions/13252))
- Fixed a styling issue with control panel notifications. ([#13258](https://github.com/craftcms/cms/pull/13258))
- Fixed a bug where element thumbnails could stop getting loaded when quickly switching between element sources. ([#13253](https://github.com/craftcms/cms/issues/13253))
- Fixed an error that occurred when uploading an asset with a filename over 232 characters long, directly to an Assets field. ([#13264](https://github.com/craftcms/cms/issues/13264))
- Fixed an error that occurred when transforming an image with a filename over 232 characters long. ([#13266](https://github.com/craftcms/cms/pull/13266))
- Fixed a SQL error that could occur when upgrading to 4.4 on PostgreSQL, if the database was converted from MySQL. ([#12855](https://github.com/craftcms/cms/issues/12855))
- Fixed a bug where `craft\db\Query::collect()` was returning a `craft\elements\ElementCollection` instance.
- Fixed a SQL error that could occur when upgrading to Craft 4 if any database tables had foreign keys to `entryversions` or other now-unused tables that are removed during the upgrade.
<<<<<<< HEAD
- Fixed a PHP error that occurred if an asset without a `dateModified` value was passed to `craft\helpers\Assets::revParams()`. ([#13268](https://github.com/craftcms/cms/pull/13268))
=======
- Fixed a bug where the `users/save-user` action wasn’t including user details in successful responses. ([#13267](https://github.com/craftcms/cms/issues/13267))
>>>>>>> 40ada566

## 4.4.13 - 2023-05-24

- Fixed a bug where asset sources weren‘t immediately showing a source path on a clear `localStorage` cache.
- Fixed a JavaScript error that could occur when searching within an asset index, when there was no source path. ([#13241](https://github.com/craftcms/cms/issues/13241))
- Fixed a bug where Date fields with “Show Time Zone” enabled were displaying their values in the system’s time zone within element indexes. ([#13233](https://github.com/craftcms/cms/issues/13233))
- Fixed a bug where the “Cancel” buttons within Dashboard widgets’ settings didn’t do anything. ([#13239](https://github.com/craftcms/cms/issues/13239))

## 4.4.12 - 2023-05-23

- Asset indexes now remember their previously-selected source path. ([#13147](https://github.com/craftcms/cms/issues/13147))
- Added the `enabledForSite` field for entries queried via GraphQL. ([#13214](https://github.com/craftcms/cms/pull/13214))
- Added `craft\base\ElementInterface::sourcePath()`.
- Improved `craft\helpers\FileHelper::getExtensionByMimeType()` for some ambiguous, web-friendly MIME types.
- Fixed a bug where reverting an entry’s content from a revision could omit some Matrix blocks.
- Fixed an error that could occur when adding a new site to an entry which contained Matrix blocks, if the same site had been added and removed previously.
- Fixed a bug where Matrix blocks nested within Neo or Super Table fields could be omitted when propagating an entry to a new site. ([#13207](https://github.com/craftcms/cms/issues/13207))
- Fixed a bug where `craft\web\View::registerTwigExtension()` could throw an exception if Twig was already initialized. ([#13208](https://github.com/craftcms/cms/issues/13208))
- Fixed a bug where entries mutated via GraphQL weren’t becoming globally enabled if `enabled` was set to `true`. ([#13214](https://github.com/craftcms/cms/pull/13214))
- Fixed a styling issue with “Post Date” and “Expiry Date” fields. ([#13216](https://github.com/craftcms/cms/issues/13216))
- Removed the OAuth 2.0 Client library, as it’s no longer used in core.
- Fixed a bug where activation emails sent to newly-created users could link to the front-end site, if they were granted control panel access via a user group. ([#13204](https://github.com/craftcms/cms/issues/13204))
- Fixed a bug where “Required” lightswitch labels within field layout designers’ field settings slideouts weren’t getting translated. ([#13230](https://github.com/craftcms/cms/issues/13230))
- Fixed a bug where Date fields could display the wrong date. ([#13233](https://github.com/craftcms/cms/issues/13233))
- Deprecated the `Craft.startsWith()` JavaScript method. `String.prototype.startsWith()` should be used instead.
- Fixed two XSS vulnerabilities.

## 4.4.11 - 2023-05-15

- Fixed a bug where Matrix blocks weren’t getting propagated to newly-added sites for entries. ([#13181](https://github.com/craftcms/cms/issues/13181))
- Fixed a SQL error that could occur when updating to Craft 4.4 on PostgreSQL. ([#13186](https://github.com/craftcms/cms/issues/13186))
- Fixed a bug where `craft\helpers\StringHelper::isUtf8()` was unreliable.
- Fixed a styling issue with Date fields. ([#13182](https://github.com/craftcms/cms/issues/13182))

## 4.4.10.1 - 2023-05-10

- Fixed a bug where it wasn’t possible to add new Matrix blocks via the “Add a block” menu. ([#13177](https://github.com/craftcms/cms/issues/13177))

## 4.4.10 - 2023-05-09

- PHP warnings and notices no longer halt execution when Dev Mode is disabled. ([#13164](https://github.com/craftcms/cms/issues/13164))
- Fixed a “Double-instantiating a menu button on an element” console warning that occurred on pages with Matrix fields. ([#6338](https://github.com/craftcms/cms/issues/6338))
- Fixed a bug where Quick Post widget settings weren’t filtering custom field options for the selected entry type.
- Fixed a bug where Matrix blocks could get detached from entries when sections were enabled for a new site. ([#13155](https://github.com/craftcms/cms/issues/13155))
- Fixed an error that could occur when entrifying a global set without a field layout. ([#13156](https://github.com/craftcms/cms/issues/13156))
- Fixed a bug where Single entries’ edit pages could have “Save and add another” actions. ([#13157](https://github.com/craftcms/cms/issues/13157))
- Fixed styling issues with Date fields. ([#13167](https://github.com/craftcms/cms/issues/13167))
- Fixed the vertical alignment of element labels. ([#13168](https://github.com/craftcms/cms/issues/13168))
- Fixed a bug where the System Report utility could display MariaDB’s MySQL-equivalent version, if it was listed first in the server version string.
- Added `craft\helpers\ArrayHelper::containsRecursive()`.
- `craft\helpers\App::normalizeVersion()` now returns the highest version found before distribution info.

## 4.4.9 - 2023-05-02

- Volumes no longer validate if their field layout contains a field called `extension`, `filename`, `height`, `kind`, `size`, or `width`.
- It’s now possible for plugins to register errors to entries’ `typeId`, `parentId`, and `authorId` attributes. ([#13138](https://github.com/craftcms/cms/pull/13138))
- Stack traces returned by `craft\helpers\App::backtrace()` now more closely resemble exception stack traces.
- “Element query executed before Craft is fully initialized” warnings now include a stack trace.
- Fixed a bug where queue-runner Ajax requests triggered on the front end weren’t getting closed before running the queue, potentially causing long front-end load delays.
- Fixed a bug where long element titles weren’t wrapping. ([#13143](https://github.com/craftcms/cms/issues/13143))
- Fixed a user enumeration timing attack vulnerability.
- Fixed a SQL error that could occur when upgrading to Craft 4, if any `matrixblocks` table rows referenced nonexistent element IDs. ([#13121](https://github.com/craftcms/cms/issues/13121))
- Fixed a SQL error that could occur when upgrading to Craft 4, if anything triggered an asset or volume query. ([#13130](https://github.com/craftcms/cms/issues/13130))
- Fixed a SQL error that occurred when deleting a category group on PostgreSQL, when configured with a table prefix. ([#13127](https://github.com/craftcms/cms/issues/13127))
- Fixed a bug where it was possible to query for elements with soft-deleted site IDs.
- Fixed a JavaScript error that could occur on the control panel login form.

## 4.4.8 - 2023-04-25

- Category/tag/global set reference tags now map to entries, if no category groups/tag groups/global sets exist. ([#13082](https://github.com/craftcms/cms/issues/13082))
- HTML Purifier now allows `data-oembed-url` attributes on `div` tags. ([craftcms/ckeditor#80](https://github.com/craftcms/ckeditor/issues/80))
- Added `craft\queue\Queue::EVENT_AFTER_EXEC_AND_RELEASE`. ([#13096](https://github.com/craftcms/cms/issues/13096))
- `craft\services\Elements::propagateElements()` now returns the element in the target site.
- A globally-defined element thumb loader is now available in the control panel via `Craft.cp.elementThumbLoader`.
- Fixed a bug where it was possible to select a disallowed volume as the Default Asset Location in Assets field settings. ([#13072](https://github.com/craftcms/cms/issues/13072))
- Fixed a bug where it was possible to upload files to Assets fields outside of the allowed volumes, if the Default Upload Location was set to a disallowed volume. ([#13072](https://github.com/craftcms/cms/issues/13072))
- Fixed an error that could occur if a Plain Text field had over 1,000,000 bytes. ([#13083](https://github.com/craftcms/cms/issues/13083))
- Fixed a bug where relational field values weren’t yielding any results for event handlers immediately after a draft had been merged. ([#13087](https://github.com/craftcms/cms/issues/13087))
- Fixed a bug where element labels could bleed out of their container. ([#13099](https://github.com/craftcms/cms/issues/13099))
- Fixed an error that occurred if `yii\web\UrlManager::addRules()` was called on a console request. ([#13109](https://github.com/craftcms/cms/issues/13109))
- Fixed a bug where it was possible to select the current folder as the target when moving a volume folder, resulting in the folder and its contents being lost. ([#13118](https://github.com/craftcms/cms/issues/13118))
- Fixed an error that could occur when running tests. ([#13076](https://github.com/craftcms/cms/issues/13076))
- Fixed an error that occured when sending the activation email for a new user, if there were any validation errors due to new group assignments. ([#13060](https://github.com/craftcms/cms/issues/13060))
- Fixed a bug where the “Send an activation email now” user account checkbox was losing its value if there were any validation errors.
- Fixed an error that could occur when creating a database backup on MySQL and MariaDB. ([#12996](https://github.com/craftcms/cms/issues/12996))
- Fixed a bug where Edit Category screens were including a Parent field, even if the category group’s Max Levels was set to `1`. ([#13097](https://github.com/craftcms/cms/discussions/13097))
- Fixed a bug where the uploader’s user photo wasn’t always loading on Edit Asset pages.
- Fixed a bug where the “Delete for site” bulk element action was deleting disabled elements and drafts across all sites. ([#13116](https://github.com/craftcms/cms/issues/13116))
- Fixed a bug where Entries and Categories fields with “Maintain hierarchy” enabled could lose relations to elements that didn’t exist in the primary site. ([#13057](https://github.com/craftcms/cms/issues/13057))

## 4.4.7.1 - 2023-04-15

- Locked the Yii 2 PSR Log Target library to 1.1.3 to avoid a PHP error that occurs on 1.1.4.

## 4.4.7 - 2023-04-11

- Improved the control panel styling when the Debug Toolbar is enabled.
- The image transformer now verifies that transforms don’t exist if the index record is missing, before queuing up the transform generation, for local filesystems. ([#13052](https://github.com/craftcms/cms/issues/13052))
- Added the `--propagate-to` and `--set-enabled-for-site` options to the `resave/entries` command.
- Craft’s bootstrap script now defines a `CRAFT_ENVIRONMENT` environment variable, as a safety measure for plugins that may be checking for it rather than `Craft::$app->env`.
- Added `craft\helpers\ElementHelper::siteStatusesForElement()`.
- `craft\elements\Asset::EVENT_BEFORE_DEFINE_URL` now sends a `craft\events\DefineAssetUrlEvent` object, rather than `craft\events\DefineUrlEvent`. ([#13018](https://github.com/craftcms/cms/issues/13018))
- `craft\web\View::renderObjectTemplate()` now trims the returned template output.
- Fixed a bug where users were “View other users’ drafts” section permissions weren’t being enforced for unpublished drafts.
- Fixed a bug where Matrix fields weren’t counting disabled blocks when enforcing their Min Blocks settings. ([#13059](https://github.com/craftcms/cms/issues/13059))
- Fixed a bug where volume folder modals’ sidebars and content were being cut off. ([#13074](https://github.com/craftcms/cms/issues/13074))
- Fixed a bug where element editors were showing provisional changes, even if the user didn’t have permission to save them.
- Fixed a bug where the control panel could be inaccessible if a mutex lock couldn’t be acquired for the queue. ([#13052](https://github.com/craftcms/cms/issues/13052))
- Fixed a bug where it wasn’t possible to update a Matrix block on a revision without a new block ID being assigned. ([#13064](https://github.com/craftcms/cms/discussions/13064))
- Fixed a JavaScript error that could occur on field layout designers, if any tabs didn’t have any elements. ([#13062](https://github.com/craftcms/cms/issues/13062))
- Fixed a bug where selecting an image with a transform within an asset selector modal wasn’t ever resolving.
- Fixed a PHP error that could occur if there was a problem sending a password-reset email. ([#13070](https://github.com/craftcms/cms/pull/13070))
- Fixed a bug where users’ User Groups and Permissions settings were getting cleared in the UI when sending an activation email, if the email failed to send. ([#13061](https://github.com/craftcms/cms/issues/13061))
- Fixed XSS vulnerabilities.
- Updated yii2-debug to 2.1.22. ([#13058](https://github.com/craftcms/cms/issues/13058))

## 4.4.6.1 - 2023-04-04

- Fixed a bug where Categories fields weren’t retaining custom sort orders when “Maintain hierarchy” was disabled. ([#10560](https://github.com/craftcms/cms/discussions/10560))

## 4.4.6 - 2023-04-04

- Content tab menus now reveal when a tab contains validation errors, and invalid tabs’ menu options get the same warning icon treatment as inline tabs do. ([#12971](https://github.com/craftcms/cms/issues/12971))
- Selectize menus now expand upwards when there’s not ample space below them. ([#12976](https://github.com/craftcms/cms/issues/12976))
- Element index bulk action spinners are now centered on the viewport. ([#12972](https://github.com/craftcms/cms/issues/12972))
- All control panel errors are new presented via error notifications rather than browser alerts. ([#13024](https://github.com/craftcms/cms/issues/13024))
- The `up` command now sets its default `--isolated` option value to `true`, and no longer creates a redundant mutex lock.
- Added `craft\base\Element::EVENT_BEFORE_DEFINE_URL`. ([#13018](https://github.com/craftcms/cms/issues/13018))
- Added `craft\utilities\AssetIndexes::volumes()`.
- `craft\controllers\AssetIndexesController::actionStartIndexing()` now cross-references the selected volumes with those allowed by `craft\utilities\AssetIndexes::EVENT_LIST_VOLUMES` event handlers. ([#13039](https://github.com/craftcms/cms/pull/13039), [#12819](https://github.com/craftcms/cms/pull/12819))
- Fixed a bug where Assets fields weren’t respecting their View Mode setting when viewing entry revisions. ([#12948](https://github.com/craftcms/cms/issues/12948))
- Fixed a bug where asset pagination was broken when there was more than 100 subfolders. ([#12969](https://github.com/craftcms/cms/issues/12969))
- Fixed a bug where entry index pages’ “Revision Notes” and “Last Edited By” columns weren’t getting populated for disabled entries. ([#12981](https://github.com/craftcms/cms/issues/12981))
- Fixed a bug where assets were getting relocated to the root volume folder when renamed. ([#12995](https://github.com/craftcms/cms/issues/12995))
- Fixed a bug where it wasn’t possible to preview entries on another domain when the system was offline. ([#12979](https://github.com/craftcms/cms/issues/12979))
- Fixed a bug where users were able to access volumes they didn’t have permission to view via Assets fields. ([#13006](https://github.com/craftcms/cms/issues/13006))
- Fixed a bug where zero-width spaces, invisible plus signs, and byte order marks weren’t getting stripped from sanitized asset filenames. ([#13022](https://github.com/craftcms/cms/issues/13022))
- Fixed a bug where the Plugin Store wasn’t accurately reporting installed plugins’ license statuses. ([#12986](https://github.com/craftcms/cms/issues/12986))
- Fixed a bug where the Plugin Store wasn’t handling 403 API responses for cart operations properly, once a cart had been handed off to Craft Console and assigned to an organization. ([#12916](https://github.com/craftcms/cms/issues/12916))
- Fixed a bug where `craft\helpers\FileHelper::absolutePath()` wasn’t treating Windows file paths beginning drive letters as absolute. ([craftcms/generator#16](https://github.com/craftcms/generator/issues/16))
- Fixed a bug where it wasn’t possible to sort Categories fields with “Maintain hierarchy” disabled. ([#10560](https://github.com/craftcms/cms/discussions/10560))
- Fixed a bug where selectize inputs didn’t have a minimum width. ([#12950](https://github.com/craftcms/cms/issues/12950))
- Fixed a bug where the wrong tab would appear to be initially selected after an autosave, if the selected tab had changed during the autosave. ([#12960](https://github.com/craftcms/cms/issues/12960))
- Fixed a bug where it wasn’t possible to add a Dropdown field without a blank option to a global set. ([#12965](https://github.com/craftcms/cms/issues/12965))
- Fixed a bug where automatically-added Matrix blocks (per the field’s Min Blocks setting) were getting discarded if no changes were made to them. ([#12973](https://github.com/craftcms/cms/issues/12973))
- Fixed an error that could occur when installing Craft with an existing project config, if any image transforms were defined that didn’t specify the `upscale` property.
- Fixed a bug where nested folders in asset search results weren’t showing their relative path.
- Fixed a bug where admin tables’ default delete icon title text wasn’t getting translated. ([#13030](https://github.com/craftcms/cms/issues/13030))
- Fixed a bug where it was possible to save a Local filesystem pointed at a system directory (e.g. the `templates/` or `vendor/` folders), which mitigates a potential RCE vulnerability.
- Fixed XSS vulnerabilities.

## 4.4.5 - 2023-03-21

- Fixed a bug where relation data was getting deleted when running garbage collection on PostgreSQL. ([#9905](https://github.com/craftcms/cms/issues/9905))
- Fixed a bug where Lightswitch fields’ “OFF Label” and “ON Label” settings weren’t getting translated. ([#12942](https://github.com/craftcms/cms/issues/12942))
- Fixed a bug where `craft\events\DefineUserContentSummaryEvent::$userId` was never set for `craft\controllers\EVENT_DEFINE_CONTENT_SUMMARY` events. ([#12944](https://github.com/craftcms/cms/issues/12944))
- Fixed a bug where element edit pages weren’t displaying layout tabs that didn’t have a unique name. ([#12928](https://github.com/craftcms/cms/issues/12928))
- Fixed a bug where the `CRAFT_LOG_PHP_ERRORS` constant/environment variable wasn’t being respected when set to `false`. ([#12862](https://github.com/craftcms/cms/issues/12862))
- Fixed a bug where the `entrify/categories` command wasn’t converting disabled categories. ([#12945](https://github.com/craftcms/cms/issues/12945))
- Updated svg-sanitizer to 0.16. ([#12943](https://github.com/craftcms/cms/issues/12943))

## 4.4.4 - 2023-03-20

- Input autofocussing has been reintroduced throughout the control panel. ([#12921](https://github.com/craftcms/cms/discussions/12921))
- The `|json_encode` Twig filter now calls `craft\helpers\Json::encode()` internally, improving error handling. ([#12919](https://github.com/craftcms/cms/issues/12919))
- `craft\helpers\Json::encode()` no longer sets the `JSON_UNESCAPED_SLASHES` flag by default.
- Fixed a JavaScript error that occurred when resolving an asset move conflict. ([#12920](https://github.com/craftcms/cms/issues/12920))
- Fixed a bug where volume subfolders were being shown when viewing soft-deleted assets. ([#12927](https://github.com/craftcms/cms/issues/12927))
- Fixed a bug where structure data was getting deleted when running garbage collection on PostgreSQL. ([#12925](https://github.com/craftcms/cms/issues/12925))
- Fixed an error that could occur when rebuilding the project config, if there were any custom source definitions for element types that weren’t Composer-installed. ([#12881](https://github.com/craftcms/cms/issues/12881))
- Fixed an XSS vulnerability.

## 4.4.3 - 2023-03-16

- Customize Sources modals no longer hide when the <kbd>Esc</kbd> key is pressed on the surrounding area is clicked on. ([#12895](https://github.com/craftcms/cms/issues/12895))
- Sections created via `entrify` commands no longer get a “Primary entry page” preview target by default, unless it was sourced from a category group with URLs. ([#12897](https://github.com/craftcms/cms/issues/12897))
- `entrify` commands and the `sections/create` command now prompt for the initial entry type name and handle. ([#12894](https://github.com/craftcms/cms/discussions/12894))
- Added `craft\helpers\FileHelper::uniqueName()`.
- Added `craft\helpers\StringHelper::emojiToShortcodes()`.
- Added `craft\helpers\StringHelper::shortcodesToEmoji()`.
- Fixed an error that occurred when uploading an asset with a filename over 250 characters long. ([#12889](https://github.com/craftcms/cms/issues/12889))
- Fixed an error that could occur when preparing licensing alerts, if any licenses were invalid. ([#12899](https://github.com/craftcms/cms/issues/12899))
- Fixed a bug where it wasn’t possible to drag nested Neo blocks. ([#12896](https://github.com/craftcms/cms/issues/12896))
- Fixed a bug where fields with reduced widths in Matrix blocks were becoming full-width while dragged. ([#12909](https://github.com/craftcms/cms/issues/12909))
- Fixed a bug where multi-edition plugins weren’t showing their edition labels within the Plugin Store cart. ([#12910](https://github.com/craftcms/cms/issues/12910))
- Fixed a bug where private plugins’ control panel templates weren’t directly accessible by URL.
- Fixed a bug where element selector modals were persisting parts of their state in the query string. ([#12900](https://github.com/craftcms/cms/issues/12900))
- Fixed a PHP error that occurred if a field type stored enum values. ([#12297](https://github.com/craftcms/cms/issues/12297))
- Fixed an error that could occur when generating transforms for images stored in Google Cloud Storage. ([#12878](https://github.com/craftcms/cms/issues/12878))
- Fixed a bug where some unicode characters were getting removed by LitEmoji. ([#12905](https://github.com/craftcms/cms/issues/12905))

## 4.4.2 - 2023-03-14

- The `entrify/categories` and `entrify/global-set` commands now update user permissions for the new sections. ([#12849](https://github.com/craftcms/cms/discussions/12849))
- Variable dumps now use a light theme for web requests by default. ([#12857](https://github.com/craftcms/cms/pull/12857))
- Added the `dumper` application component and `craft\base\ApplicationTrait::getDumper()`. ([#12869](https://github.com/craftcms/cms/pull/12869))
- Added `craft\models\ImageTransform::getConfig()`.
- Fixed a bug where it wasn’t always possible to access entry or category edit pages if the `slugWordSeparator` config setting was set to `/`. ([#12871](https://github.com/craftcms/cms/issues/12871))
- Fixed a bug where `craft\helpers\Html::parseTagAttribute()` wasn’t decoding attribute values, which could lead to double-encoded attributes, e.g. when using the `|attr` filter. ([#12887](https://github.com/craftcms/cms/issues/12887))
- Fixed a bug where multi-value field inputs would be considered modified even if they weren’t, if the field type’s `isValueEmpty()` method returned `true`. ([#12858](https://github.com/craftcms/cms/issues/12858))
- Fixed a bug where asset thumbnails within secondary slideout tabs weren’t loading immediately. ([#12859](https://github.com/craftcms/cms/issues/12859))
- Fixed a bug where rebuilding the project config would lose track of image transforms’ `fill` and `upscale` settings. ([#12879](https://github.com/craftcms/cms/issues/12879))
- Fixed a bug where blank Dropdown options weren’t showing up in the Selectize menu. ([#12880](https://github.com/craftcms/cms/issues/12880))
- Fixed a bug where it was possible to save a Dropdown field without a value, even if the field didn’t have any blank options. ([#12880](https://github.com/craftcms/cms/issues/12880))
- Fixed a bug where element action triggers weren’t centered for element sources that don’t define any exporters. ([#12885](https://github.com/craftcms/cms/issues/12885))
- Fixed an error that could occur when generating a transform URL for an image in the temp folder.
- Fixed XSS vulnerabilities.
- Fixed an SSRF vulnerability.

## 4.4.1 - 2023-03-09

- Fixed a bug where it wasn’t possible to select subfolders on the Assets index page. ([#12802](https://github.com/craftcms/cms/issues/12802))
- Fixed a bug where element index search inputs were losing focus when the element listing was updated. ([#12846](https://github.com/craftcms/cms/issues/12846))
- Fixed a bug where the database driver was being referenced as “MySQL” when using MariaDB. ([#12827](https://github.com/craftcms/cms/issues/12827))
- Fixed a bug where users weren’t able to select assets within Assets fields, if they didn’t have full permissions for the volume. ([#12851](https://github.com/craftcms/cms/issues/12851))
- Fixed a bug where the Assets index page’s URL would get updated incorrectly when renaming a subfolder.
- Fixed a bug where non-admin users weren’t able to view Single section entries. ([#12838](https://github.com/craftcms/cms/issues/12838))
- Fixed an error that could occur when saving an element with eager-loaded relations. ([#12839](https://github.com/craftcms/cms/issues/12839))
- Fixed a bug where Customize Sources modals weren’t showing source headings with no subsequent sources. ([#12840](https://github.com/craftcms/cms/issues/12840))
- Fixed a bug where `entrify` commands could leave the database and project config data in inconsistent states, if aborted prematurely. ([#12850](https://github.com/craftcms/cms/pull/12850))
- Fixed a bug where the `entrify/global-set` command wasn’t always suggesting the command to run on other environments.
- Fixed a bug where the Assets index page would appear to keep loading indefinitely after renaming a subfolder.
- Fixed a bug where folders within asset indexes were getting the current site name appended to them, on multi-site installs. ([#12852](https://github.com/craftcms/cms/issues/12852))
- Fixed a SQL error that could occur when updating to Craft 4.4 on PostgreSQL. ([#12855](https://github.com/craftcms/cms/issues/12855))
- Added `craft\db\Connection::getDriverLabel()`.

## 4.4.0 - 2023-03-08

### Content Management
- Volume subfolders are now displayed within the element listing pane on asset indexes, rather than as nested sources in the sidebar. ([#12558](https://github.com/craftcms/cms/pull/12558), [#9171](https://github.com/craftcms/cms/discussions/9171), [#5809](https://github.com/craftcms/cms/issues/5809))
- Asset indexes now display the current subfolder path above the element listing. ([#12558](https://github.com/craftcms/cms/pull/12558))
- Assets and folders can now be drag-and-dropped simultaneously. ([#12792](https://github.com/craftcms/cms/pull/12792))
- Reduced the likelihood of accidentally triggering an asset drag operation. ([#12792](https://github.com/craftcms/cms/pull/12792))
- Reduced the likelihood of accidentally dropping dragged assets/folders on an unintended target. ([#12792](https://github.com/craftcms/cms/pull/12792))
- It’s now possible to move volume folders and assets to a new location via a new “Move…” bulk element action, rather than via drag-and-drop interactions. ([#12558](https://github.com/craftcms/cms/pull/12558))
- It’s now possible to sort asset indexes by image width and height. ([#12653](https://github.com/craftcms/cms/pull/12653))
- Structured element index sources now have a dedicated view mode option for showing elements as a structured table. ([#12722](https://github.com/craftcms/cms/pull/12722), [#12718](https://github.com/craftcms/cms/discussions/12718))
- Entry and category indexes can now have “Ancestors” and “Parent” columns. ([#12666](https://github.com/craftcms/cms/discussions/12666))
- All element sources now have a “Duplicate” action, even if the element type’s `defineActions()` method didn’t include one. ([#12382](https://github.com/craftcms/cms/discussions/12382))
- Element index pages now track the search term in a query param, so the results can be shared. ([#8942](https://github.com/craftcms/cms/discussions/8942), [#12399](https://github.com/craftcms/cms/pull/12399))
- Entries with more than 10 revisions now include a “View all revisions” item within their revision menu, which links to a new revisions index page for the entry that paginates through all its revisions. ([#8609](https://github.com/craftcms/cms/discussions/8609))
- Entries and Categories fields now have “Maintain hierarchy” settings, which become available when a single structured source is selected. ([#8522](https://github.com/craftcms/cms/discussions/8522), [#8748](https://github.com/craftcms/cms/discussions/8748), [#10560](https://github.com/craftcms/cms/discussions/10560), [#11749](https://github.com/craftcms/cms/pull/11749))
- Entries fields now have a “Branch Limit” setting, which becomes available when “Maintain hierarchy” is enabled, replacing “Min Relations” and “Max Relations”.
- Categories fields now have “Min Relations” and “Max Relations” settings, which become available when “Maintain hierarchy” is disabled, replacing “Branch Limit”.
- Added “Viewable” asset and entry condition rules. ([#12240](https://github.com/craftcms/cms/discussions/12240), [#12266](https://github.com/craftcms/cms/pull/12266))
- Renamed the “Editable” asset and entry condition rules to “Savable”. ([#12266](https://github.com/craftcms/cms/pull/12266))
- Assets, categories, and entries will now redirect to the last-selected source on their index pages when saved. ([#11996](https://github.com/craftcms/cms/discussions/11996))
- Dropdown fields that don’t have a blank option and are missing a value will now include and select a blank option at the beginning of their menu. ([#12235](https://github.com/craftcms/cms/discussions/12235))
- Tip and Warning field layout UI elements can now be marked as dismissible, giving authors the ability to hide them. ([#12188](https://github.com/craftcms/cms/discussions/12188))
- All assets now get thumbnails in the control panel, even if they don’t have a transform filesystem with a base URL. ([#12531](https://github.com/craftcms/cms/issues/12531))
- Dropdown and Multi-select fields now use Selectize. ([#8403](https://github.com/craftcms/cms/discussions/8403))
- Improved the styling of bulk element action triggers. ([#12793](https://github.com/craftcms/cms/pull/12793))

### Accessibility
- Improved the announcement menu for screen readers. ([#12361](https://github.com/craftcms/cms/pull/12361))
- Improved keyboard control of the Updates utility. ([#12189](https://github.com/craftcms/cms/pull/12189))
- Improved the color contrast and keyboard control of the Customize Sources modal. ([#12233](https://github.com/craftcms/cms/pull/12233))
- Improved info icons for screen readers. ([#12272](https://github.com/craftcms/cms/pull/12272))
- Removed input autofocussing throughout the control panel. ([#12324](https://github.com/craftcms/cms/discussions/12324), [#12332](https://github.com/craftcms/cms/pull/12332), [#12406](https://github.com/craftcms/cms/pull/12406))
- Improved the login screen for screen readers. ([#12386](https://github.com/craftcms/cms/pull/12386))
- Improved _conditional_ and _required_ field indicators for screen readers. ([#12509](https://github.com/craftcms/cms/pull/12509))
- Improved element index pages for screen readers. ([#12731](https://github.com/craftcms/cms/pull/12731))
- Improved bulk element action triggers on element index pages. ([#12415](https://github.com/craftcms/cms/pull/12415))
- Improved the color contrast of element indexes. ([#12213](https://github.com/craftcms/cms/pull/12213))
- Asset preview modals now show videos’ alt text. ([#12637](https://github.com/craftcms/cms/pull/12637))
- Improved element indexes’ “Export” buttons for screen readers. ([#12754](https://github.com/craftcms/cms/pull/12754))
- Improved Quick Post widgets’ “Fields” settings for screen readers. ([#12772](https://github.com/craftcms/cms/pull/12772))
- Improved some element selector modals for screen readers. ([#12783](https://github.com/craftcms/cms/pull/12783))
- Fixed a bug where it wasn’t possible to vertically scroll element index filter HUDs. ([#12751](https://github.com/craftcms/cms/pull/12751))
- Fixed a bug where translated locale names within users’ “Language” and “Formatting Locale” preference menus didn’t have `lang` attributes. ([#12773](https://github.com/craftcms/cms/pull/12773))
- Fixed a bug where search icons on element indexes weren’t hidden from screen readers. ([#12785](https://github.com/craftcms/cms/pull/12785))

### Administration
- Most licensing isuses are now consolidated into a single control panel alert, with a button to resolve them all with a single purchase on Craft Console. ([#12768](https://github.com/craftcms/cms/pull/12768))
- Conditional layout components are now identified using a condition icon within field layout designers. ([#12250](https://github.com/craftcms/cms/issues/12250))
- All CLI commands now support an `--isolated` option, which ensures the command is run in isolation. ([#12337](https://github.com/craftcms/cms/discussions/12337), [#12350](https://github.com/craftcms/cms/pull/12350))
- Added the `entrify/categories`, `entrify/tags`, and `entrify/global-set` commands, for converting categories, tags, and global sets to entries. ([#12689](https://github.com/craftcms/cms/pull/12689), [#9781](https://github.com/craftcms/cms/discussions/9781))
- Added the `sections/create` and `sections/delete` commands. ([#12689](https://github.com/craftcms/cms/pull/12689))
- The `plugin/install`, `plugin/uninstall`, `plugin/enable`, and `plugin/disabled` commands now support an `--all` option, which applies the action to all applicable Composer-installed plugins. ([#11373](https://github.com/craftcms/cms/discussions/11373), [#12218](https://github.com/craftcms/cms/pull/12218))
- The `project-config/apply` command now supports a `--quiet` option, which reduces the command output. ([#12568](https://github.com/craftcms/cms/discussions/12568))
- Added the `users/unlock` console command. ([#12345](https://github.com/craftcms/cms/discussions/12345))
- The Asset Indexes utility no longer skips volumes if the root folder was completely empty. ([#12585](https://github.com/craftcms/cms/issues/12585), [#12604](https://github.com/craftcms/cms/pull/12604))
- The Asset Indexes utility now has a “List empty folders” setting, which determines whether empty folders sholud be listed for deletion from the index. ([#12604](https://github.com/craftcms/cms/pull/12604))
- The Asset Indexes utility now lists missing/empty folders and files separately in the review screen. ([#12604](https://github.com/craftcms/cms/pull/12604))
- Relational condition rules for conditions that are saved to the project config now accept a Twig template which outputs a related element ID dynamically. ([#12679](https://github.com/craftcms/cms/pull/12679), [#12676](https://github.com/craftcms/cms/discussions/12676))
- Image transform settings no longer show the “Default Focal Point” setting when Mode is set to “Fit”, as the setting had no effect. ([#12774](https://github.com/craftcms/cms/pull/12774))
- Improved the CLI output for `index-assets` commands. ([#12604](https://github.com/craftcms/cms/pull/12604))

### Development
- Added the “Letterbox” (`letterbox`) image transform mode. ([#8848](https://github.com/craftcms/cms/discussions/8848), [#12214](https://github.com/craftcms/cms/pull/12214))
- Added the `preloadSingles` config setting, which causes front-end Twig templates to automatically preload Single section entries which are referenced in the template. ([#12698](https://github.com/craftcms/cms/pull/12787))
- Control panel-defined image transforms now have an “Allow Upscaling” setting, which will initially be set to the `upscaleImages` config setting for existing transforms. ([#12214](https://github.com/craftcms/cms/pull/12214))
- Template-defined image transforms can now have an `upscale` setting. The `upscaleImages` config setting will be used by default if not set. ([#12214](https://github.com/craftcms/cms/pull/12214))
- Added the `exec` command, which executes an individual PHP statement and outputs the result. ([#12528](https://github.com/craftcms/cms/pull/12528))
- Added the `editable` and `savable` asset query params. ([#12266](https://github.com/craftcms/cms/pull/12266))
- Added the `savable` entry query param. ([#12266](https://github.com/craftcms/cms/pull/12266))
- The `editable` entry query param can now be set to `false` to only show entries that _can’t_ be viewed by the current user. ([#12266](https://github.com/craftcms/cms/pull/12266))
- Added the `{% dump %}` tag, which dumps variables into a new “Dumps” Debug Toolbar panel. ([#12506](https://github.com/craftcms/cms/pull/12506))
- Added the `base64_decode` and `base64_encode` Twig filters. ([#12696](https://github.com/craftcms/cms/discussions/12696))
- The `dump()` Twig function now utilizes `Craft::dump()`, and no longer requires Dev Mode to be active. ([#12486](https://github.com/craftcms/cms/pull/12486), [#12479](https://github.com/craftcms/cms/discussions/12479))
- The `{% dd %}` Twig tag can now output the entire `context` array, if no variable is passed to it. ([#12486](https://github.com/craftcms/cms/pull/12486))
- Added the `revisionNotes` field to elements queried via GraphQL. ([#12610](https://github.com/craftcms/cms/issues/12610))
- Added `ancestors` and `descendants` fields to categories queried via GraphQL. ([#12427](https://github.com/craftcms/cms/issues/12427))
- Added `craft\elements\Asset::getFormat()` and the `format` field for assets queried via GraphQL. ([#12398](https://github.com/craftcms/cms/pull/12398), [#12521](https://github.com/craftcms/cms/pull/12521))
- `Craft::dump()`, `Craft::dd()`, the `dump()` Twig function, and the `{% dd %}` Twig tag now use Symfony’s VarDumper. ([#12479](https://github.com/craftcms/cms/discussions/12479))
- `Craft::dump()` now has a `$return` argument, which will cause the resulting dump to be returned as a string rather than output, if `true`.
- `craft\elements\Asset::getMimeType()` now has a `$transform` argument, and assets’ `mimeType` GraphQL fields now support a `@transform` directive. ([#12269](https://github.com/craftcms/cms/discussions/12269), [#12397](https://github.com/craftcms/cms/pull/12397), [#12522](https://github.com/craftcms/cms/pull/12522))
- `craft\helpers\App::env()` now returns `null` if the original value was `'null'`. ([#12742](https://github.com/craftcms/cms/pull/12742))
- `craft\helpers\Db::escapeParam()` now escapes `:empty:` and `:notempty:` strings. ([#12691](https://github.com/craftcms/cms/discussions/12691))

### Extensibility
- Added support for private plugins. ([#12716](https://github.com/craftcms/cms/pull/12716), [#8908](https://github.com/craftcms/cms/discussions/8908))
- Added the `elements/revisions` action. ([#12211](https://github.com/craftcms/cms/pull/12211))
- Console controllers that directly use `craft\console\ControllerTrait` no longer need to call `$this->checkTty()` or `$this->checkRootUser()` themselves; they are now called from `ControllerTrait::init()` and `beforeAction()`.
- Element source definitions can now include a `defaultSourcePath` key.
- Element custom field validation now respects the list of attributes passed to `validate()`.
- Improving IDE autocompletion for chained query param calls. ([#12656](https://github.com/craftcms/cms/pull/12656))
- Added `craft\base\ApplicationTrait::getEditionHandle()`.
- Added `craft\base\BaseFsInterface`. ([#12709](https://github.com/craftcms/cms/pull/12709))
- Added `craft\base\Batchable`.
- Added `craft\base\Element::cpRevisionsUrl()`.
- Added `craft\base\Element::indexElements()`.
- Added `craft\base\ElementInterface::findSource()`.
- Added `craft\base\ElementInterface::getCpRevisionsUrl()`.
- Added `craft\base\ElementInterface::getUiLabelPath()`.
- Added `craft\base\ElementInterface::indexElementCount()`.
- Added `craft\base\ElementInterface::setUiLabelPath()`.
- Added `craft\base\Event`, which provides a `once()` static method for registering an event handler that will only be triggered up to one time.
- Added `craft\console\ControllerTrait::beforeAction()`.
- Added `craft\console\ControllerTrait::failure()`.
- Added `craft\console\ControllerTrait::init()`.
- Added `craft\console\ControllerTrait::markdownToAnsi()`.
- Added `craft\console\ControllerTrait::note()`.
- Added `craft\console\ControllerTrait::options()`.
- Added `craft\console\ControllerTrait::runAction()`.
- Added `craft\console\ControllerTrait::success()`.
- Added `craft\console\ControllerTrait::tip()`.
- Added `craft\console\ControllerTrait::warning()`.
- Added `craft\db\QueryBatcher`.
- Added `craft\debug\DumpPanel`.
- Added `craft\elements\conditions\assets\ViewableConditionRule`. ([#12266](https://github.com/craftcms/cms/pull/12266))
- Added `craft\elements\conditions\ElementCondition::$referenceElement`.
- Added `craft\elements\conditions\entries\ViewableConditionRule`. ([#12266](https://github.com/craftcms/cms/pull/12266))
- Added `craft\elements\Entry::EVENT_DEFINE_PARENT_SELECTION_CRITERIA`. ([#12475](https://github.com/craftcms/cms/discussions/12475))
- Added `craft\events\DefineInputOptionsEvent`. ([#12351](https://github.com/craftcms/cms/pull/12351))
- Added `craft\events\ListVolumesEvent`.
- Added `craft\events\UserPhotoEvent`. ([#12360](https://github.com/craftcms/cms/pull/12360))
- Added `craft\fields\BaseOptionsField::EVENT_DEFINE_OPTIONS`. ([#12351](https://github.com/craftcms/cms/pull/12351))
- Added `craft\fields\BaseRelationField::$branchLimit`.
- Added `craft\fields\BaseRelationField::$maintainHierarchy`.
- Added `craft\helpers\Db::rawTableShortName()`.
- Added `craft\helpers\ImageTransforms::generateTransform()`.
- Added `craft\helpers\ImageTransforms::parseTransformString()`.
- Added `craft\helpers\StringHelper::toHandle()`.
- Added `craft\helpers\Template::fallback()`.
- Added `craft\helpers\Template::fallbackExists()`.
- Added `craft\helpers\Template::preloadSingles()`.
- Added `craft\image\Raster::scaleToFitAndFill()`.
- Added `craft\image\Raster::setFill()`.
- Added `craft\imagetransforms\FallbackTransformer`.
- Added `craft\models\CategoryGroup::$dateDeleted`.
- Added `craft\models\ImageTransform::$fill`.
- Added `craft\models\ImageTransform::$upscale`.
- Added `craft\models\TagGroup::$dateDeleted`.
- Added `craft\models\VolumeFolder::getHasChildren()`.
- Added `craft\models\VolumeFolder::setHasChildren()`.
- Added `craft\queue\BaseBatchedJob`. ([#12638](https://github.com/craftcms/cms/pull/12638))
- Added `craft\queue\jobs\GenerateImageTransform`. ([#12340](https://github.com/craftcms/cms/pull/12340))
- Added `craft\services\Assets::createFolderQuery()`.
- Added `craft\services\Assets::foldersExist()`.
- Added `craft\services\Elements::deleteElementForSite()`.
- Added `craft\services\Elements::deleteElementsForSite()`.
- Added `craft\services\Elements::EVENT_AFTER_DELETE_FOR_SITE`. ([#12354](https://github.com/craftcms/cms/issues/12354))
- Added `craft\services\Elements::EVENT_BEFORE_DELETE_FOR_SITE`. ([#12354](https://github.com/craftcms/cms/issues/12354))
- Added `craft\services\Entries::getSingleEntriesByHandle()`. ([#12698](https://github.com/craftcms/cms/pull/12787))
- Added `craft\services\Fields::getFieldsByType()`. ([#12381](https://github.com/craftcms/cms/discussions/12381))
- Added `craft\services\Path::getImageTransformsPath()`.
- Added `craft\services\Search::normalizeSearchQuery()`.
- Added `craft\services\Users::EVENT_AFTER_DELETE_USER_PHOTO`. ([#12360](https://github.com/craftcms/cms/pull/12360))
- Added `craft\services\Users::EVENT_AFTER_SAVE_USER_PHOTO`. ([#12360](https://github.com/craftcms/cms/pull/12360))
- Added `craft\services\Users::EVENT_BEFORE_DELETE_USER_PHOTO`. ([#12360](https://github.com/craftcms/cms/pull/12360))
- Added `craft\services\Users::EVENT_BEFORE_SAVE_USER_PHOTO`. ([#12360](https://github.com/craftcms/cms/pull/12360))
- Added `craft\utilities\AssetIndexes::EVENT_LIST_VOLUMES`. ([#12383](https://github.com/craftcms/cms/pull/12383), [#12443](https://github.com/craftcms/cms/pull/12443))
- Renamed `craft\elements\conditions\assets\EditableConditionRule` to `SavableConditionRule`, while preserving the original class name with an alias. ([#12266](https://github.com/craftcms/cms/pull/12266))
- Renamed `craft\elements\conditions\entries\EditableConditionRule` to `SavableConditionRule`, while preserving the original class name with an alias. ([#12266](https://github.com/craftcms/cms/pull/12266))
- `craft\services\AssetIndexer::startIndexingSession()` and `createIndexingSession()` now have a `$listEmptyFolders` argument. ([#12604](https://github.com/craftcms/cms/pull/12604))
- `craft\base\ElementQuery::joinElementTable()` now accepts table names in the format of `{{%tablename}}`.
- `craft\models\Volume` now implements `craft\base\BaseFsInterface`. ([#12709](https://github.com/craftcms/cms/pull/12709))
- `craft\services\Categories::getGroupByHandle()` now has a `$withTrashed` argument.
- `craft\services\Globals::getSetByHandle()` now has a `$withTrashed` argument.
- `craft\services\Tags::getTagGroupByHandle()` now has a `$withTrashed` argument.
- `craft\services\Users::sendActivationEmail()`, `sendNewEmailVerifyEmail()`, `sendPasswordResetEmail()`, `getActivationUrl()`, `getEmailVerifyUrl()`, `getPasswordResetUrl()`, and `setVerificationCodeOnUser()` will now throw a `craft\errors\InvalidElementException` if the user has a non-unique email. ([#12431](https://github.com/craftcms/cms/issues/12431), [#12712](https://github.com/craftcms/cms/pull/12712))
- Deprecated `craft\elements\Asset::getFs()`. `getVolume()` should be used instead.
- Deprecated `craft\helpers\Assets::sortFolderTree()`.
- Deprecated `craft\imagetransforms\ImageTransformer::ensureTransformUrlByIndexModel()`. `getTransformUrl()` should be used instead.
- Deprecated `craft\imagetransforms\ImageTransformer::procureTransformedImage()`. `generateTransform()` should be used instead.
- Deprecated `craft\queue\jobs\GeneratePendingTransforms`. `GenerateImageTransform` should be used instead. ([#12340](https://github.com/craftcms/cms/pull/12340))
- Deprecated `craft\services\Assets::getFolderTreeByFolderId()`.
- Deprecated `craft\services\Assets::getFolderTreeByVolumeIds`.
- Added `Craft.Accordion`. ([#12189](https://github.com/craftcms/cms/pull/12189))
- Added `Craft.AssetMover`.
- Added `Craft.BaseElementIndex::getSourcePathActionLabel()`.
- Added `Craft.BaseElementIndex::getSourcePathActions()`.
- Added `Craft.BaseElementIndex::getSourcePathLabel()`.
- Added `Craft.BaseElementIndex::onSourcePathChange()`.
- Added `Craft.BaseElementIndex::sourcePath`.
- Added `Craft.BaseElementSelectorModal::getElementIndexParams()`.
- Added `Craft.BaseElementSelectorModal::getIndexSettings()`.
- Added `Craft.BaseElementSelectorModal::hasSelection()`.
- Added `Craft.ElementFieldSettings`.
- Added `Craft.VolumeFolderSelectorModal`.
- Added `Garnish.MultiFunctionBtn`.
- The custom `activate` jQuery event will now trigger when the <kbd>Return</kbd> key is pressed.
- The custom `activate` jQuery event will no longer trigger for <kbd>Ctrl</kbd>/<kbd>Command</kbd>-clicks.
- Deprecated `Craft.CategorySelectInput`. `Craft.BaseElementSelectInput` should be used instead. ([#11749](https://github.com/craftcms/cms/pull/11749))

### System
- Improved element deletion performance. ([#12223](https://github.com/craftcms/cms/pull/12223))
- Improved queue performance. ([#12274](https://github.com/craftcms/cms/issues/12274), [#12340](https://github.com/craftcms/cms/pull/12340))
- “Applying new propagation method to elements”, “Propagating [element type]”, and “Resaving [element type]” queue jobs are now splt up into batches of up to 100 items. ([#12638](https://github.com/craftcms/cms/pull/12638))
- Assets’ alternative text values are now included as search keywords.
- Entry type, section, category group, and tag group deletion no longer involves looping through all affected entries/categories/tags and deleting each one individually via `craft\services\Elements::deleteElement()`. ([#12665](https://github.com/craftcms/cms/pull/12665))
- Updated LitEmoji to v4. ([#12226](https://github.com/craftcms/cms/discussions/12226))
- Fixed a database deadlock error that could occur when updating a relation or structure position for an element that was simultaneously being saved. ([#9905](https://github.com/craftcms/cms/issues/9905))
- Fixed a bug where element query `select()` and `orderBy()` params could resolve element extension table column names to custom field columns, if a custom field had a conflicting handle. ([#12652](https://github.com/craftcms/cms/issues/12652))
- Fixed a bug where it was possible to activate inactive users with non-unique emails. ([#12431](https://github.com/craftcms/cms/issues/12431), [#12712](https://github.com/craftcms/cms/pull/12712))
- Fixed a bug where hint text within Selectize menus had extremely low contrast on hover. ([#12829](https://github.com/craftcms/cms/issues/12829))

## 4.3.11 - 2023-03-07

- Fixed a bug where `craft\events\RegisterElementSourcesEvent::$context` wasn’t always set to `modal` when defining the available element sources for an element selection modal.
- Fixed a styling bug where multi-line checkbox labels within the Customize Sources modal and View menu weren’t wrapping properly. ([#12717](https://github.com/craftcms/cms/issues/12717))
- Fixed a bug where asset thumbnails within collapsed Matrix blocks weren’t loading when the block was expanded. ([#12720](https://github.com/craftcms/cms/issues/12720))
- Fixed a bug where user activation/verification/reset-password URLs could be root-relative, if the `@web` alias was explicitly set to a root-relative URL.
- Fixed a PHP error that could occur if an options field’s condition rule wasn’t configured with any values. ([#12713](https://github.com/craftcms/cms/pull/12713))
- Fixed a bug where control panel notifications weren’t being announced to screen readers. ([#12714](https://github.com/craftcms/cms/pull/12714))
- Fixed a bug where localized relations could be moved to a newly-added site rather than copied, when applying project config changes. ([#12702](https://github.com/craftcms/cms/issues/12702))
- Fixed a bug where element indexes’ “View” buttons could be inconsistently positioned in the toolbar.
- Fixed a bug where element selector modal footers could hide the modal contents. ([#12708](https://github.com/craftcms/cms/issues/12708))
- Fixed a bug where asset thumbnails weren’t respecting the `generateTransformsBeforePageLoad` config setting. ([#12750](https://github.com/craftcms/cms/issues/12750))
- Fixed a bug where soft hyphens, non-breaking spaces, zero-width characters, invisible times characters, and invisible separators weren’t getting stripped from sanitized asset filenames. ([#12741](https://github.com/craftcms/cms/issues/12741), [#12759](https://github.com/craftcms/cms/pull/12759))
- Fixed a bug where custom fields’ database columns would get deleted when applying project config changes, if the field type wasn’t present. ([#12760](https://github.com/craftcms/cms/issues/12760))
- Fixed an error that could occur if a non-numeric value was entered into an image transform’s Width or Height settings. ([#12776](https://github.com/craftcms/cms/pull/12776))
- Fixed a bug where Assets, Categories, and Tags fields weren’t respecting their “Allow self relations” settings. ([#12769](https://github.com/craftcms/cms/issues/12769))
- Fixed a bug where dynamically-generated entry titles weren’t always generated with the site’s formatting locale in place. ([12780](https://github.com/craftcms/cms/issues/12780))
- Fixed a bug where element titles weren’t getting a pointer cursor or underlines on hover, when selected on an element index page.
- Fixed a bug where it wasn’t possible to close modals that were opened by a custom select menu via the <kbd>Esc</kbd> key. ([#12814](https://github.com/craftcms/cms/pull/12814))
- Fixed an error that could occur when saving an element with an eager-loaded Matrix field. ([#12815](https://github.com/craftcms/cms/issues/12815))
- Fixed a bug where the “send to Developer Support” links within the Craft Support widget weren’t working. ([#12822](https://github.com/craftcms/cms/issues/12822))

## 4.3.10 - 2023-02-17

- Fixed a bug where clicking on the scrollbar of a disclosure menu would close it. ([#12681](https://github.com/craftcms/cms/issues/12681))
- Fixed an error that could occur when loading the Plugin Store, if there wasn’t a `.env` file. ([#12687](https://github.com/craftcms/cms/issues/12687))
- Fixed a bug where large asset thumbnails weren’t centered within Assets fields. ([#12682](https://github.com/craftcms/cms/issues/12682))
- Fixed a PHP error that could occur when versioning asset URLs. ([#12678](https://github.com/craftcms/cms/issues/12678))
- Fixed a bug where the “Site” element condition rule was available for non-localizable element types’ conditions. ([#12601](https://github.com/craftcms/cms/pull/12601))
- Fixed a bug where it wasn’t possible to sort assets within subfolders by anything besides the asset title. ([#12688](https://github.com/craftcms/cms/issues/12688))

## 4.3.9 - 2023-02-14

- Image thumbnails and previews are no longer versioned if their image URL doesn’t begin with one of the asset’s base filesystem URLs. ([#12663](https://github.com/craftcms/cms/issues/12663))
- HTML Purifier now allows `oembed` tags. ([craftcms/ckeditor#59](https://github.com/craftcms/ckeditor/issues/59))
- Added `craft\htmlpurifier\VideoEmbedUrlDef`.
- `craft\helpers\Assets::revUrl()` now has an `$fsOnly` argument.
- Fixed a bug where entries that aren’t propagated to the primary site weren’t showing revision notes. ([#12641](https://github.com/craftcms/cms/issues/12641))
- Fixed a bug where HTML tags weren’t getting stripped from auto-generated Handle and URI Format setting values.
- Fixed a JavaScript error that could occur if an object with `null` values was passed to `Craft.compare()`.
- Fixed a bug where `craft\elements\db\ElementQuery::toArray()` was calling getter methods whose names conflicted with custom field handles. ([#12635](https://github.com/craftcms/cms/pull/12635))

## 4.3.8.2 - 2023-02-08

- Fixed a PHP error that could occur if relational fields were getting eager-loaded for elements that the fields didn’t belong to. ([#12648](https://github.com/craftcms/cms/issues/12648))

## 4.3.8.1 - 2023-02-08

- Fixed a PHP error that occurred after performing a Composer action within Craft. ([#12647](https://github.com/craftcms/cms/issues/12647))
- Fixed a bug where element attributes weren’t getting eager-loaded. ([#12646](https://github.com/craftcms/cms/pull/12646), [#12645](https://github.com/craftcms/cms/issues/12645))
- Fixed a bug where image previews weren’t getting versioned, unless the `revAssetUrls` config setting was enabled. ([#12603](https://github.com/craftcms/cms/issues/12603))

## 4.3.8 - 2023-02-07

- Updated Composer to 2.2.19, fixing a PHP error that could occur when performing a Composer action within Craft, when the autoload classmap was generated with Composer 2.5. ([#12482](https://github.com/craftcms/cms/issues/12482))
- Fixed a bug where Matrix blocks weren’t getting eager-loaded. ([#12631](https://github.com/craftcms/cms/issues/12631))
- Fixed a PHP error that could occur when calling `craft\services\Assets::getAllDescendantFolders()` for the root folder. ([craftcms/feed-me#1231](https://github.com/craftcms/feed-me/issues/1231))
- Fixed a bug where revision notes weren’t always being retained for provisional drafts. ([#12641](https://github.com/craftcms/cms/issues/12641))
- Fixed a bug where it wasn’t possible to access the Customize Sources modal on element index pages, if all sources were disabled. ([#12634](https://github.com/craftcms/cms/issues/12634))

## 4.3.7.1 - 2023-02-05

- The `_includes/forms/checkbox.twig`, `select.twig`, and `text.twig` templates no longer add an `aria-labelledby` attribute to the input if an `aria-label` attribute is also specified.
- `craft\helpers\Cp::dateTimeFieldHtml()` now returns inputs contained within a fieldset.
- Fixed a bug where some inputs were getting `aria-labelledby` attributes that referenced a nonexistent label ID.
- Fixed a bug where the first changes to entries weren’t saving properly. ([#12623](https://github.com/craftcms/cms/issues/12623), [#12592](https://github.com/craftcms/cms/issues/12592))
- Fixed a bug where `craft\behaviors\CustomFieldBehavior::$owner` was getting nullified by `craft\base\Element::fieldByHandle()`. ([#12624](https://github.com/craftcms/cms/issues/12624))

## 4.3.7 - 2023-02-03

- Improved the performance of the “Generating pending image transforms” queue job. ([#12274](https://github.com/craftcms/cms/issues/12274))
- Removed the “Timeout” setting from the Gmail and SMTP mailer transporters, as they aren’t supported by Symfony Mailer’s transport configuration.
- Removed the “Encryption Method” setting from the SMTP mailer transporter, as Symfony Mailer already uses TLS when port 465 is used (as it is by default).
- The “Port” setting on the SMTP mailer transporter is no longer required. It will default to 465 or 25 depending on whether OpenSSL is installed.
- Added more reserved field handles to avoid conflicts with `craft\base\Element` properties. ([#12577](https://github.com/craftcms/cms/issues/12577))
- Assets’ `alt` properties are now automatically trimmed of leading/trailing whitespace.
- Asset element components in the control panel now include a `data-alt` attribute. ([#12600](https://github.com/craftcms/cms/discussions/12600))
- Control panel requests no longer override the `pageTrigger` config setting value to `'p'`. ([#12598](https://github.com/craftcms/cms/issues/12598), [#12614](https://github.com/craftcms/cms/pull/12614))
- Fixed field status badge styling in some contexts. ([#12403](https://github.com/craftcms/cms/issues/12403))
- Fixed a bug where exporting elements with multiple field layouts as a CSV file using the “Expanded” export type would result in mismatched column values.
- Fixed a bug where cancelling a conflicting volume folder move would result in the moved folder getting deleted.
- Fixed a bug where `craft\elements\Category::canDuplicate()` wasn’t factoring in save permissions.
- Fixed a bug where the horizontal scroll position wasn’t being retained when refreshing Live Preview. ([#12504](https://github.com/craftcms/cms/issues/12504))
- Fixed a bug where user group condition rules for the default user group weren’t getting matched properly during public registration. ([#12283](https://github.com/craftcms/cms/issues/12283))
- Fixed a bug where HTML tags within field labels, instructions, tips, and warnings weren’t always getting escaped.
- Fixed a bug where the sidebar scroll position wasn’t retained when selecting a new source on element index pages. ([#12523](https://github.com/craftcms/cms/issues/12523))
- Fixed a bug where `resave/*` commands’ output didn’t take the offset into account. ([#12526](https://github.com/craftcms/cms/issues/12526))
- Fixed a bug where warnings were getting logged for video assets that were “missing” their dimensions.
- Fixed a bug where `craft\services\Assets::getAllDescendantFolders()` could return unexpected results for folders that contained an underscore.
- Fixed a bug where accessing a custom field’s magic property on an element would return the field’s raw database value rather than `null`, if it didn’t belong to the element’s field layout anymore. ([#12539](https://github.com/craftcms/cms/issues/12539), [#12578](https://github.com/craftcms/cms/pull/12578))
- Fixed a bug where previewing an asset could wipe out all `h1` tags within Redactor fields. ([#12545](https://github.com/craftcms/cms/issues/12545))
- Fixed a bug where `craft\image\Raster::getIsTransparent()` wasn’t working. ([#12565](https://github.com/craftcms/cms/issues/12565))
- Fixed a bug where textual condition rules were still showing a text input when the “is empty” or “has a value” operators were selected. ([#12587](https://github.com/craftcms/cms/pull/12587))
- Fixed a bug where the component name comments in project config YAML files would always lag behind the current project config a little. ([#12576](https://github.com/craftcms/cms/issues/12576), [#12581](https://github.com/craftcms/cms/pull/12581))
- Fixed a SQL error that occurred when creating a database backup using the default backup command, when running MySQL 5.7.41+ or 8.0.32+. ([#12557](https://github.com/craftcms/cms/issues/12557), [#12560](https://github.com/craftcms/cms/pull/12560))
- Fixed a bug where database backups weren’t respecting SSL database connection settings if they were specified when using MySQL. ([#10351](https://github.com/craftcms/cms/issues/10351), [#11753](https://github.com/craftcms/cms/issues/11753), [#12596](https://github.com/craftcms/cms/pull/12596))
- Fixed a bug where element indexes could stop showing their loading spinner prematurely if the element listing needed to be reloaded multiple times in rapid succession. ([#12595](https://github.com/craftcms/cms/issues/12595))
- Fixed a bug where element editors wouldn’t show tabs that didn’t contain any characters that could be converted to ASCII. ([#12602](https://github.com/craftcms/cms/issues/12602))
- Fixed a bug where asset thumbnails weren’t getting versioned in the control panel, unless the `revAssetUrls` config setting was enabled. ([#12603](https://github.com/craftcms/cms/issues/12603))
- Fixed a bug where entry relations could be lost when switching entry types, for relational fields that didn’t exist on the prior entry type. ([#12592](https://github.com/craftcms/cms/issues/12592))
- Fixed a bug where Matrix blocks weren’t getting duplicated to other sites when first editing an unpublished draft. ([#11366](https://github.com/craftcms/cms/issues/11366))
- Fixed a bug where element indexes would show show an expand/collapse toggle for structured elements that only had unsaved draft children, which aren’t actually shown. ([#11253](https://github.com/craftcms/cms/issues/11253))
- Fixed a SQL error that occurred when running the `index-assets` command on PostgreSQL. ([#12617](https://github.com/craftcms/cms/issues/12617))
- Added `craft\helpers\Assets::revUrl()`.
- Added `craft\helpers\Db::escapeForLike()`.
- Added `craft\web\twig\variables\Paginate::$pageTrigger`. ([#12614](https://github.com/craftcms/cms/pull/12614))
- `craft\helpers\Assets::revParams()` no longer takes the `revAssetUrls` config setting into account. That should be factored in by whatever is calling it.
- `craft\services\Assets::getAllDescendantFolders()` now has a `$withParent` argument, which can be passed `false` to omit the parent folder from the results. ([#12536](https://github.com/craftcms/cms/issues/12536))
- `craft\services\Matrix::duplicateBlocks()` now has a `$force` argument.
- Deprecated `craft\helpers\DateTimeHelper::timeZoneAbbreviation()`.
- Deprecated `craft\helpers\DateTimeHelper::timeZoneOffset()`.

## 4.3.6.1 - 2023-01-09

- Element edit pages now retain their previous scroll position when they’re automatically refreshed to keep up with changes from another browser tab.
- Fixed a bug where editing certain Matrix/Neo/Super Table fields could result in content loss. ([#12445](https://github.com/craftcms/cms/issues/12445))

## 4.3.6 - 2023-01-04

- Template caching is no longer enabled for tokenized requests. ([#12458](https://github.com/craftcms/cms/issues/12458))
- Elisions are now stripped from search keywords. ([#12467](https://github.com/craftcms/cms/issues/12467), [#12474](https://github.com/craftcms/cms/pull/12474))
- Added support for HEIC/HEIF images. ([#9115](https://github.com/craftcms/cms/discussions/9115))
- The `allowedFileExtensions` config setting now includes `heic`, `heif`, and `hevc` by default. ([#12490](https://github.com/craftcms/cms/discussions/12490))
- It’s now possible to assign aliases `children` fields queried via GraphQL. ([#12494](https://github.com/craftcms/cms/pull/12494))
- Added `craft\helpers\Image::isWebSafe()`.
- Added `craft\services\Images::getSupportsHeic()`.
- `Craft.MatrixInput` now fires `blockSortDragStop`, `beforeMoveBlockUp`, `moveBlockUp`, `beforeMoveBlockDown`, and `moveBlockDown` events. ([#12498](https://github.com/craftcms/cms/pull/12498))
- Fixed a bug where deleting a field layout tab could result in duplicated tabs. ([#12459](https://github.com/craftcms/cms/issues/12459))
- Fixed a bug where Feed widgets weren’t showing feed items when they were first loaded. ([#12460](https://github.com/craftcms/cms/issues/12460))
- Fixed an error that occurred when a Date field’s condition rule was set to a relative range, “has a value”, or “is empty”. ([#12457](https://github.com/craftcms/cms/issues/12457))
- Fixed an error that could occur when processing template caches in a console request, if a globally-scoped template cache was processed before it.
- Fixed styling issues with large element thumbnail views. ([#12455](https://github.com/craftcms/cms/issues/12455))
- Fixed a bug where it wasn’t possible to retry all failed jobs when using a proxy queue. ([#12471](https://github.com/craftcms/cms/issues/12471))
- Fixed a bug where the selected table columns would be forgotten if modified from a nested source. ([#12477](https://github.com/craftcms/cms/issues/12477))
- Fixed a bug where some custom field property types in `craft\behaviors\CustomFieldBehavior` were incorrect.
- Fixed an error that could occur if a Matrix sub-field’s handle was too long. ([#12422](https://github.com/craftcms/cms/issues/12422))
- Fixed a bug where element editor slideouts’ submit buttons weren’t always consistent with the full-page edit form. ([#12487](https://github.com/craftcms/cms/issues/12487))
- Fixed an XSS vulnerability.

## 4.3.5 - 2022-12-13

- Fixed a bug where entry tab contents could remain visible when switching to other tabs, after changing the entry type.
- Fixed a bug where it wasn’t possible to enter `0` in Number fields, Money fields, and numeric column cells within editable tables, using certain keyboard layouts. ([#12412](https://github.com/craftcms/cms/issues/12412))
- Fixed a bug where the default MySQL restore command would attempt to use credentials from `~/.my.cnf` if it existed, instead of Craft’s configured database connection settings. ([#12349](https://github.com/craftcms/cms/issues/12349), [#12430](https://github.com/craftcms/cms/pull/12430))
- Fixed a JavaScript error that could occur when autosaving an entry draft. ([#12445](https://github.com/craftcms/cms/issues/12445))
- Added `craft\base\ApplicationTrait::onInit()`. ([#12439](https://github.com/craftcms/cms/pull/12439))
- Added `craft\console\Controller::createDirectory()`. ([#12438](https://github.com/craftcms/cms/pull/12438))
- Added `craft\console\Controller::do()`. ([#12438](https://github.com/craftcms/cms/pull/12438))
- Added `craft\console\Controller::failure()`. ([#12438](https://github.com/craftcms/cms/pull/12438))
- Added `craft\console\Controller::note()`. ([#12438](https://github.com/craftcms/cms/pull/12438))
- Added `craft\console\Controller::success()`. ([#12438](https://github.com/craftcms/cms/pull/12438))
- Added `craft\console\Controller::tip()`. ([#12438](https://github.com/craftcms/cms/pull/12438))
- Added `craft\console\Controller::warning()`. ([#12438](https://github.com/craftcms/cms/pull/12438))
- Added `craft\console\Controller::writeJson()`. ([#12438](https://github.com/craftcms/cms/pull/12438))
- Added `craft\console\Controller::writeToFile()`. ([#12438](https://github.com/craftcms/cms/pull/12438))
- Added `craft\helpers\FileHelper::absolutePath()`.
- Added `craft\helpers\FileHelper::findClosestFile()`.
- Added `craft\helpers\FileHelper::isWithin()`.
- Added `craft\helpers\FileHelper::relativePath()`.
- Added `craft\helpers\Json::decodeFromFile()`.
- Added `Craft.filterInputVal()`.
- Added `Craft.filterNumberInputVal()`.

## 4.3.4 - 2022-11-29

- The `serve` command now routes requests for nonexistent files to Craft. ([#12310](https://github.com/craftcms/cms/pull/12310))
- `craft\base\Element::includeSetStatusAction()` now returns `false` by default regardless of what `hasStatuses()` returns, fixing a bug where some element indexes were unexpectedly getting “Set Status” actions.
- Query conditions generated by `craft\helpers\Db::parseParam()` no longer account for `null` values, due to a heavy performance impact. ([#11931](https://github.com/craftcms/cms/issues/11931))
- Fixed a bug where the default MySQL backup command would attempt to use credentials from `~/.my.cnf` if it existed, instead of Craft’s configured database connection settings. ([#12349](https://github.com/craftcms/cms/issues/12349))
- Fixed a bug where it wasn’t possible to access the Customize Sources modal if all sources were disabled. ([#12369](https://github.com/craftcms/cms/issues/12369))
- Fixed a bug where Assets fields weren’t taking their “Show unpermitted volumes” setting into account when defining the available input sources. ([#12364](https://github.com/craftcms/cms/issues/12364))
- Fixed a bug where user slideouts included status toggles.
- Updated Yii to 2.0.47.

## 4.3.3 - 2022-11-17

- Fixed an error that occurred if an arrow function was passed to the `|sort` Twig filter. ([#12334](https://github.com/craftcms/cms/issues/12334))
- Fixed a bug where nested fields set to numbers could be inadvertently changed when an entry draft was created.
- `craft\services\Fields::getFieldsWithContent()` and `getFieldsWithoutContent()` now have `$context` arguments.

## 4.3.2.1 - 2022-11-16

- Fixed a PHP error that could occur when generating an image transform. ([#12333](https://github.com/craftcms/cms/issues/12333))

## 4.3.2 - 2022-11-16

- `firstName` and `lastName` are now reserved field handles for the user field layout. ([#12241](https://github.com/craftcms/cms/issues/12241), [#12316](https://github.com/craftcms/cms/pull/12316))
- Asset filenames are truncated in large thumbnail views, as they were before 4.3.0. ([#12236](https://github.com/craftcms/cms/discussions/12236))
- Fixed an information disclosure vulnerability.
- Fixed an XSS vulnerability.
- Fixed asset indexing for Local filesystems that were configured to use a symlinked server path.
- Fixed an error that could occur when calling `craft\base\Element::getCanonicalUid()` on a draft loaded for a site that the canonical element didn’t exist on yet. ([#12228](https://github.com/craftcms/cms/issues/12228))
- Fixed a bug where long words in asset titles weren’t wrapping in the large thumbnail view. ([#12237](https://github.com/craftcms/cms/issues/12237))
- Fixed a bug where the Users index page was showing a “Set Status” bulk action, making it possible to disable users.
- Disabled users now identify themselves as disabled, and Edit User pages now provide a way for them to be re-enabled.
- Fixed a layout issue that could occur on Assets fields using the “Large Thumbnails” view mode. ([#12230](https://github.com/craftcms/cms/issues/12230))
- Fixed a bug where elements that weren’t viewable by the current user could still be hyperlinked in element indexes.
- Fixed a bug where `craft\helpers\DateTimeHelper::toDateInterval()` could return a `DateInterval` that was off by an hour around daylight savings time changes.
- Fixed a bug where sticky element index footers were obstructed when the Debug Toolbar was enabled. ([#12242](https://github.com/craftcms/cms/issues/12242))
- Fixed a bug where it wasn’t possible to change the sort attribute on element indexes while searching. ([#12256](https://github.com/craftcms/cms/issues/12256))
- Fixed a bug where `resave/*` commands weren’t catching exceptions thrown when applying the `--set` and `--to` options. ([#12262](https://github.com/craftcms/cms/issues/12262))
- Fixed the position of field status indicators within Matrix fields in Live Preview. ([#12287](https://github.com/craftcms/cms/issues/12287))
- Fixed PHP errors that could occur when executing GraphQL queries. ([#12271](https://github.com/craftcms/cms/pull/12271), [#12275](https://github.com/craftcms/cms/pull/12275))
- Fixed a bug where it was possible to add a “Status” condition rule to relational fields’ selectable element conditions. ([#12289](https://github.com/craftcms/cms/issues/12289))
- Fixed a PHP error that occurred if a field type stored enum values. ([#12297](https://github.com/craftcms/cms/issues/12297))
- Fixed a bug where PHP errors and exceptions thrown when formatting a control panel screen response weren’t being handled properly. ([#12308](https://github.com/craftcms/cms/issues/12308))
- Fixed a bug where element indexes were showing the labels of empty Dropdown options when selected. ([#12319](https://github.com/craftcms/cms/issues/12319))
- Fixed condition builder styling issues that occurred if any rules had exceptionally long names. ([#12311](https://github.com/craftcms/cms/issues/12311))
- Fixed an error that occurred when saving an entry via GraphQL, if a parent entry was assigned that didn’t exist on the requested site. ([#12291](https://github.com/craftcms/cms/issues/12291))
- Fixed a bug where conditional fields weren’t always saving for elements that didn’t support autosaved drafts. ([#12166](https://github.com/craftcms/cms/issues/12166))
- Fixed a bug where fields set to numbers could be inadvertently changed when an entry draft was created.
- Added `craft\base\Element::includeSetStatusAction()`.
- Added `craft\services\Fields::getFieldsWithoutContent()`.

## 4.3.1 - 2022-10-27

- Numeric values are no longer automatically formatted within element indexes. ([#12205](https://github.com/craftcms/cms/issues/12205))
- When `craft\base\Element::EVENT_DEFINE_URL` event handlers set `craft\events\DefineUrlEvent::$url` to `null`, that will no longer be respected unless `$handled` was also set to `true`. ([#12210](https://github.com/craftcms/cms/issues/12210), [nystudio107/craft-imageoptimize#359](https://github.com/nystudio107/craft-imageoptimize/issues/359))
- Asset folder and file names are now converted to ASCII using the primary site’s language for character mappings, regardless of the current user’s preferred language, when the `convertFilenamesToAscii` config setting is enabled. ([#12207](https://github.com/craftcms/cms/discussions/12207))
- Fixed a bug where locked users’ remaining cooldown times could be calculated incorrectly on PHP 8.0.
- Fixed an infinite recursion bug that occurred when editing a Matrix field with a custom propagation method. ([#12176](https://github.com/craftcms/cms/issues/12176))
- Fixed a bug where element index source lists were showing headings that didn’t have any visible nested sources. ([#12193](https://github.com/craftcms/cms/issues/12193))
- Fixed a JavaScript 404 error that occurred when users’ Language was set to Chinese. ([#12194](https://github.com/craftcms/cms/issues/12194))
- Fixed a bug where users couldn’t delete their own addresses. ([craftcms/commerce#3011](https://github.com/craftcms/commerce/issues/3011))
- Fixed a bug where the `users/save-address` action wasn’t validating addresses properly.
- Fixed an error that could occur during garbage collection, if any nested volume folders were missing their path. ([#12195](https://github.com/craftcms/cms/issues/12195))

## 4.3.0 - 2022-10-25

### Content Management
- Added a “View” menu to element indexes, which enable users to customize the visible table columns for themselves, without affecting other users. ([#11915](https://github.com/craftcms/cms/pull/11915))
- Added source setting menus to element index pages, which now contain the “Customize sources” option when allowed, and “New subfolder”, “Rename folder”, and “Delete folder” actions on the Assets index page. ([#11906](https://github.com/craftcms/cms/pull/11906))
- Added the “Editable” rule to asset and entry conditions. ([#11995](https://github.com/craftcms/cms/discussions/11995))
- Improved control panel mobile support. ([#11963](https://github.com/craftcms/cms/pull/11963), [#12005](https://github.com/craftcms/cms/pull/12005))
- Element indexes now respect field layouts’ user conditions when determining which custom field columns to show. ([#11913](https://github.com/craftcms/cms/pull/11913))
- Element index URLs now include the selected source key in a `source` query param, so all sources are now deep-linkable, including custom sources. ([#11996](https://github.com/craftcms/cms/discussions/11996))
- Notifications are now shown after executing folder actions on the Assets index page. ([#11906](https://github.com/craftcms/cms/pull/11906))
- Date range condition rules now support “Today”, “This week”, “This month”, “This year”, “Past 7 days”, “Past 30 days”, “Past 30 days”, “Past year”, “Before…”, and “After…” relative range types, in addition to specifying a custom date range. ([#10749](https://github.com/craftcms/cms/discussions/10749), [#11888](https://github.com/craftcms/cms/pull/11888))
- Number condition rules now support an “is between…” operator. ([#11950](https://github.com/craftcms/cms/pull/11950))
- All text, number, and date range condition rules now support “has a value” and “is empty” operators. ([#11070](https://github.com/craftcms/cms/discussions/11070))
- “Save as a new [element type]” actions will now discard any unsaved changes on the original element after the new element is created. ([#10204](https://github.com/craftcms/cms/issues/10204), [#11959](https://github.com/craftcms/cms/issues/11959), [#12102](https://github.com/craftcms/cms/issues/12102), [#12165](https://github.com/craftcms/cms/issues/12165))
- If Live Preview is triggered while a draft is saving, it will now wait until the save completes before opening. ([#11858](https://github.com/craftcms/cms/issues/11858), [#11895](https://github.com/craftcms/cms/pull/11895))
- Addresses now support change tracking.
- It’s now possible to restore assets that were deleted programmatically with `craft\elements\Asset::$keepFile` set to `true`. ([#11761](https://github.com/craftcms/cms/issues/11761))

### Accessibility
- Improved the styling of selected sidebar navigation items to meet contrast requirements. ([#11589](https://github.com/craftcms/cms/pull/11589))
- Improved the styling of slideouts for screens under 600 pixels wide. ([#11636](https://github.com/craftcms/cms/pull/11636))
- Improved the styling of the primary button on element index pages for small screens. ([#11963](https://github.com/craftcms/cms/pull/11963))
- Improved the contrast of modal resize handles. ([#11727](https://github.com/craftcms/cms/pull/11727))
- Improved the contrast of fields’ searchable and translatable indicator icons on the Fields index page. ([#12169](https://github.com/craftcms/cms/pull/12169))
- Improed the contrast of the “Same as language” text within the “Formatting Locale” user preference. ([#11767](https://github.com/craftcms/cms/pull/11767))
- Improved the contrast of the selected options within combo boxes. ([#11662](https://github.com/craftcms/cms/pull/11662))
- Improved the readability of the global navigation and date pickers when text is resized to 200%. ([#11767](https://github.com/craftcms/cms/pull/11767))
- Improved focus management for HUD components. ([#11985](https://github.com/craftcms/cms/pull/11985))
- Improved focus management for element index pagination links.  ([#11565](https://github.com/craftcms/cms/pull/11565)).
- Improved focus management for editable tables. ([#11662](https://github.com/craftcms/cms/pull/11662))
- Custom slider components now support <kbd>Home</kbd> and <kbd>End</kbd> key presses. ([#11578](https://github.com/craftcms/cms/pull/11578))
- Improved the markup and keyboard control for exclusive button groups. ([#11942](https://github.com/craftcms/cms/pull/11942))
- Improved keyboard control for the widget manager HUD on the Dashboard. ([#11578](https://github.com/craftcms/cms/pull/11578))
- Improved New Widget and Quick Post action menus for screen readers. ([#11611](https://github.com/craftcms/cms/pull/11611))
- Improved the widget manager HUD for screen readers. ([#11945](https://github.com/craftcms/cms/pull/11945))
- Improved the Craft Support widget for screen readers. ([#11703](https://github.com/craftcms/cms/pull/11703))
- Improved element index view mode buttons for screen readers. ([#11613](https://github.com/craftcms/cms/pull/11613))
- Improved element type selects within “Related To” condition rules for screen readers. ([#11662](https://github.com/craftcms/cms/pull/11662))
- Improved element action modals for screen readers. ([#11905](https://github.com/craftcms/cms/issues/7377))
- Improved field instructions, errors, and other visually-related text for screen readers. ([#11763](https://github.com/craftcms/cms/issues/7377))
- Improved field translation indicators for screen readers. ([#11662](https://github.com/craftcms/cms/pull/11662))
- Improved the parent selection button on structured entries’ and categories’ edit pages for screen readers. ([#11662](https://github.com/craftcms/cms/pull/11662))
- Improved the Rotate button within Live Preview for screen readers. ([#11953](https://github.com/craftcms/cms/pull/11953))
- Improved Date fields for screen readers. ([#10546](https://github.com/craftcms/cms/pull/10546))
- Fixed a mismatch between the visible and accessibile text on the site name in the global sidebar. ([#11767](https://github.com/craftcms/cms/pull/11767))
- Added alternative text to element status indicators. ([#11604](https://github.com/craftcms/cms/pull/11604))
- Feed, Recent Entries, and Drafts widgets now use use semantic lists instead of tables. ([#11952](https://github.com/craftcms/cms/pull/11952))
- Added autocomplete attributes to several address fields. ([#11767](https://github.com/craftcms/cms/pull/11767))
- Implemented fieldsets and descriptive headings on user accounts’ “Preferences” tab. ([#11534](https://github.com/craftcms/cms/pull/11534))
- The “All” status option within element index toolbars now uses a differentiated gradient icon. ([#11911](https://github.com/craftcms/cms/pull/11911))
- Improved status indicator shapes, when the “Use shapes to represent statuses” user preference is enabled. ([#11911](https://github.com/craftcms/cms/pull/11911))
- Boolean table columns within element indexes now use check icons to indicate `true` values. ([#11911](https://github.com/craftcms/cms/pull/11911))
- Element titles are no longer truncated on edit pages. ([#11768](https://github.com/craftcms/cms/pull/11768))
- Asset titles are no longer truncated in asset indexes. ([#11775](https://github.com/craftcms/cms/pull/11775))
- Element source navigation now programmatically conveys structure imparted by headings. ([#11777](https://github.com/craftcms/cms/pull/11777))
- Added a warning icon to related elements that contain validation errors. ([#11610](https://github.com/craftcms/cms/pull/11610))
- Element index footers now stick to the bottom of the window, and element action triggers are now inserted into the footer rather than replacing the contents of the page’s toolbar. ([#11844](https://github.com/craftcms/cms/pull/11844))

### Administration
- Added the `extraLastNamePrefixes` config setting. ([#11903](https://github.com/craftcms/cms/pull/11903))
- Added the `extraNameSalutations` config setting. ([#11903](https://github.com/craftcms/cms/pull/11903))
- Added the `extraNameSuffixes` config setting. ([#11903](https://github.com/craftcms/cms/pull/11903))
- Element sources now have a “Default Sort” setting in the Customize Sources modal. ([#12002](https://github.com/craftcms/cms/discussions/12002))
- Control panel-defined image transforms can now have custom quality values. ([#9622](https://github.com/craftcms/cms/discussions/9622))
- Added support for the `CRAFT_DOTENV_PATH` PHP constant. ([#11894](https://github.com/craftcms/cms/discussions/11894))
- Added support for `CRAFT_WEB_URL` and `CRAFT_WEB_ROOT` environment variables/PHP constants, which can be used to set the default `@web` and `@webroot` alias values. ([#11912](https://github.com/craftcms/cms/pull/11912))

### Development
- Added the `canCreateDrafts()` Twig function. ([#11797](https://github.com/craftcms/cms/discussions/11797), [#11808](https://github.com/craftcms/cms/pull/11808))
- Added the `canDelete()` Twig function. ([#11797](https://github.com/craftcms/cms/discussions/11797), [#11808](https://github.com/craftcms/cms/pull/11808))
- Added the `canDeleteForSite()` Twig function. ([#11797](https://github.com/craftcms/cms/discussions/11797), [#11808](https://github.com/craftcms/cms/pull/11808))
- Added the `canDuplicate()` Twig function. ([#11797](https://github.com/craftcms/cms/discussions/11797), [#11808](https://github.com/craftcms/cms/pull/11808))
- Added the `canSave()` Twig function. ([#11797](https://github.com/craftcms/cms/discussions/11797), [#11808](https://github.com/craftcms/cms/pull/11808))
- Added the `canView()` Twig function. ([#11797](https://github.com/craftcms/cms/discussions/11797), [#11808](https://github.com/craftcms/cms/pull/11808))
- Added the `|boolean` Twig filter. ([#11792](https://github.com/craftcms/cms/pull/11792))
- Added the `|float` Twig filter. ([#11792](https://github.com/craftcms/cms/pull/11792))
- Added the `|integer` Twig filter. ([#11792](https://github.com/craftcms/cms/pull/11792))
- Added the `|string` Twig filter. ([#11792](https://github.com/craftcms/cms/pull/11792))
- Twig templates now have `today`, `tomorrow`, and `yesterday` global variables available to them.
- Element query date params now support passing `today`, `tomorrow`, and `yesterday`. ([#10485](https://github.com/craftcms/cms/issues/10485))
- Element queries’ `relatedTo` params now only check for relations in the same site as `siteId`, if set. ([#12000](https://github.com/craftcms/cms/issues/12000), [#12072](https://github.com/craftcms/cms/pull/12072))
- Element queries now support passing ambiguous column names (e.g. `dateCreated`) and field handles into `select()`. ([#11790](https://github.com/craftcms/cms/pull/11790), [#11800](https://github.com/craftcms/cms/pull/11800))
- Element queries’ `collect()` methods eager-loaded elements now return `craft\elements\ElementCollection` objects, which extends `Illuminate\Support\Collection` with `ids()` and `with()` methods. ([#12113](https://github.com/craftcms/cms/discussions/12113))
- `{% cache %}` tags now store any HTML registered with `{% html %}` tags. ([#11811](https://github.com/craftcms/cms/discussions/11811))
- `{% cache %}` tags and GraphQL query caches now get a max cache duration based on the fetched/referenced entries’ expiry dates. ([#8525](https://github.com/craftcms/cms/discussions/8525), [#11901](https://github.com/craftcms/cms/pull/11901))
- Added the `siteHandle` field to elements queried via GraphQL. ([#10829](https://github.com/craftcms/cms/discussions/10829))
- `users/session-info` responses now include a `csrfTokenName` key. ([#11706](https://github.com/craftcms/cms/pull/11706), [#11767](https://github.com/craftcms/cms/pull/11767))
- The `elements/save-draft` action now supports being called from the front end. ([#12131](https://github.com/craftcms/cms/issues/12131))
- The `users/upload-user-photo` action now includes a `photoId` key in the response data. ([#12175](https://github.com/craftcms/cms/pull/12175))

### Extensibility
- Added `craft\base\conditions\BaseTextConditionRule::inputOptions()`.
- Added `craft\base\Element::EVENT_DEFINE_URL`. ([#12168](https://github.com/craftcms/cms/pull/12168))
- Added `craft\base\ExpirableElementInterface`. ([#11901](https://github.com/craftcms/cms/pull/11901))
- Added `craft\controllers\ElementsController::$element`.
- Added `craft\db\ActiveQuery::collect()`. ([#11842](https://github.com/craftcms/cms/pull/11842))
- Added `craft\elements\actions\Restore::$restorableElementsOnly`.
- Added `craft\elements\conditions\assets\EditableConditionRule`.
- Added `craft\elements\conditions\entries\EditableConditionRule`.
- Added `craft\elements\ElementCollection`. ([#12113](https://github.com/craftcms/cms/discussions/12113))
- Added `craft\events\AuthorizationCheckEvent::$element`.
- Added `craft\events\CreateTwigEvent`.
- Added `craft\events\DefineAddressFieldLabelEvent`.
- Added `craft\events\DefineAddressFieldsEvent`.
- Added `craft\events\DefineUrlEvent`. ([#12168](https://github.com/craftcms/cms/pull/12168))
- Added `craft\events\ImageTransformerOperationEvent::$tempPath`.
- Added `craft\events\SearchEvent::$scores`. ([#11882](https://github.com/craftcms/cms/discussions/11882))
- Added `craft\events\UserGroupPermissionsEvent`.
- Added `craft\events\UserPermissionsEvent`.
- Added `craft\helpers\DateRange`.
- Added `craft\helpers\DateTimeHelper::firstWeekDay()`.
- Added `craft\helpers\DateTimeHelper::lastMonth()`.
- Added `craft\helpers\DateTimeHelper::lastWeek()`.
- Added `craft\helpers\DateTimeHelper::lastWeekDay()`.
- Added `craft\helpers\DateTimeHelper::lastYear()`.
- Added `craft\helpers\DateTimeHelper::nextMonth()`.
- Added `craft\helpers\DateTimeHelper::nextWeek()`.
- Added `craft\helpers\DateTimeHelper::nextYear()`.
- Added `craft\helpers\DateTimeHelper::thisMonth()`.
- Added `craft\helpers\DateTimeHelper::thisWeek()`.
- Added `craft\helpers\DateTimeHelper::thisYear()`.
- Added `craft\helpers\DateTimeHelper::today()`.
- Added `craft\helpers\DateTimeHelper::tomorrow()`.
- Added `craft\helpers\DateTimeHelper::yesterday()`.
- Added `craft\helpers\ElementHelper::attributeHtml()`.
- Added `craft\helpers\Html::svg()`. ([#11932](https://github.com/craftcms/cms/pull/11932))
- Added `craft\i18n\FormatConverter::convertDatePhpToHuman()`. ([#10546](https://github.com/craftcms/cms/pull/10546))
- Added `craft\i18n\Locale::FORMAT_HUMAN`.
- Added `craft\nameparsing\CustomLanguage`.
- Added `craft\services\Addresses::EVENT_DEFINE_FIELD_LABEL`. ([#11788](https://github.com/craftcms/cms/discussions/11788))
- Added `craft\services\Addresses::EVENT_DEFINE_USED_FIELDS`. ([#11788](https://github.com/craftcms/cms/discussions/11788))
- Added `craft\services\Addresses::EVENT_DEFINE_USED_SUBDIVISION_FIELDS`. ([#11788](https://github.com/craftcms/cms/discussions/11788))
- Added `craft\services\Addresses::getFieldLabel()`.
- Added `craft\services\Addresses::getUsedFields()`.
- Added `craft\services\Addresses::getUsedSubdivisionFields()`.
- Added `craft\services\Elements::EVENT_AUTHORIZE_CREATE_DRAFTS`. ([#11759](https://github.com/craftcms/cms/discussions/11759), [#11808](https://github.com/craftcms/cms/pull/11808))
- Added `craft\services\Elements::EVENT_AUTHORIZE_DELETE_FOR_SITE`. ([#11759](https://github.com/craftcms/cms/discussions/11759), [#11808](https://github.com/craftcms/cms/pull/11808))
- Added `craft\services\Elements::EVENT_AUTHORIZE_DELETE`. ([#11759](https://github.com/craftcms/cms/discussions/11759), [#11808](https://github.com/craftcms/cms/pull/11808))
- Added `craft\services\Elements::EVENT_AUTHORIZE_DUPLICATE`. ([#11759](https://github.com/craftcms/cms/discussions/11759), [#11808](https://github.com/craftcms/cms/pull/11808))
- Added `craft\services\Elements::EVENT_AUTHORIZE_SAVE`. ([#11759](https://github.com/craftcms/cms/discussions/11759), [#11808](https://github.com/craftcms/cms/pull/11808))
- Added `craft\services\Elements::EVENT_AUTHORIZE_VIEW`. ([#11759](https://github.com/craftcms/cms/discussions/11759), [#11808](https://github.com/craftcms/cms/pull/11808))
- Added `craft\services\Elements::canCreateDrafts()`.
- Added `craft\services\Elements::canDelete()`.
- Added `craft\services\Elements::canDeleteForSite()`.
- Added `craft\services\Elements::canDuplicate()`.
- Added `craft\services\Elements::canSave()`.
- Added `craft\services\Elements::canView()`.
- Added `craft\services\Elements::getIsCollectingCacheInfo()`. ([#11901](https://github.com/craftcms/cms/pull/11901))
- Added `craft\services\Elements::setCacheExpiryDate()`. ([#11901](https://github.com/craftcms/cms/pull/11901))
- Added `craft\services\Elements::startCollectingCacheInfo()`. ([#11901](https://github.com/craftcms/cms/pull/11901))
- Added `craft\services\Elements::stopCollectingCacheInfo()`. ([#11901](https://github.com/craftcms/cms/pull/11901))
- Added `craft\services\Search::EVENT_BEFORE_SCORE_RESULTS`. ([#11882](https://github.com/craftcms/cms/discussions/11882))
- Added `craft\services\UserPermissions::EVENT_AFTER_SAVE_GROUP_PERMISSIONS`. ([#12130](https://github.com/craftcms/cms/discussions/12130), [#12146](https://github.com/craftcms/cms/pull/12146))
- Added `craft\services\UserPermissions::EVENT_AFTER_SAVE_USER_PERMISSIONS`. ([#12130](https://github.com/craftcms/cms/discussions/12130), [#12146](https://github.com/craftcms/cms/pull/12146))
- Added `craft\web\Controller::currentUser()`. ([#11754](https://github.com/craftcms/cms/pull/11754), [#11916](https://github.com/craftcms/cms/pull/11916))
- Added `craft\web\View::EVENT_AFTER_CREATE_TWIG`. ([#11774](https://github.com/craftcms/cms/pull/11774))
- `craft\elements\Asset::EVENT_DEFINE_URL` now gets triggered after the default URL has been generated, and the URL will be passed to `craft\events\DefineAssetUrlEvent::$url`.
- `craft\elements\db\ElementQuery::collect()` and `craft\base\Element::getEagerLoadedElements()` now return `craft\elements\ElementCollection` instances. ([#12113](https://github.com/craftcms/cms/discussions/12113))
- `craft\events\DraftEvent::$creatorId` is now nullable. ([#11904](https://github.com/craftcms/cms/issues/11904))
- `craft\fieldlayoutelements\BaseField::statusClass()` and `statusLabel()` now return status info from the element for the attribute specified by `attribute()`.
- `craft\helpers\Component::iconSvg()` now namespaces the SVG contents, and adds `aria-hidden="true"`. ([#11703](https://github.com/craftcms/cms/pull/11703))
- `craft\services\Drafts::createDraft()` now accepts `null` passed to its `$creatorId` argument. ([#11904](https://github.com/craftcms/cms/issues/11904))
- `craft\services\Search::EVENT_AFTER_SEARCH` now includes the computed search result scores, set to `craft\events\SearchEvent::$scores`, and any changes made to it will be returned by `searchElements()`. ([#11882](https://github.com/craftcms/cms/discussions/11882))
- `craft\services\Search::EVENT_BEFORE_INDEX_KEYWORDS` is now cancellable by setting `$event->isValid` to `false`. ([#11705](https://github.com/craftcms/cms/discussions/11705))
- Deprecated `craft\base\Element::EVENT_AUTHORIZE_CREATE_DRAFTS`. `craft\services\Elements::EVENT_AUTHORIZE_CREATE_DRAFTS` should be used instead.
- Deprecated `craft\base\Element::EVENT_AUTHORIZE_DELETE_FOR_SITE`. `craft\services\Elements::EVENT_AUTHORIZE_DELETE_FOR_SITE` should be used instead.
- Deprecated `craft\base\Element::EVENT_AUTHORIZE_DELETE`. `craft\services\Elements::EVENT_AUTHORIZE_DELETE` should be used instead.
- Deprecated `craft\base\Element::EVENT_AUTHORIZE_DUPLICATE`. `craft\services\Elements::EVENT_AUTHORIZE_DUPLICATE` should be used instead.
- Deprecated `craft\base\Element::EVENT_AUTHORIZE_SAVE`. `craft\services\Elements::EVENT_AUTHORIZE_SAVE` should be used instead.
- Deprecated `craft\base\Element::EVENT_AUTHORIZE_VIEW`. `craft\services\Elements::EVENT_AUTHORIZE_VIEW` should be used instead.
- Deprecated `craft\elements\Address::addressAttributeLabel()`. `craft\services\Addresses::getFieldLabel()` should be used instead.
- Deprecated `craft\events\DefineAssetUrlEvent::$asset`. `$sender` should be used instead.
- Deprecated `craft\services\Elements::getIsCollectingCacheTags()`. `getIsCollectingCacheInfo()` should be used instead. ([#11901](https://github.com/craftcms/cms/pull/11901))
- Deprecated `craft\services\Elements::startCollectingCacheTags()`. `startCollectingCacheInfo()` should be used instead. ([#11901](https://github.com/craftcms/cms/pull/11901))
- Deprecated `craft\services\Elements::stopCollectingCacheTags()`. `stopCollectingCacheInfo()` should be used instead. ([#11901](https://github.com/craftcms/cms/pull/11901))
- `checkboxSelect` inputs without `showAllOption: true` now post an empty value if no options were selected. ([#11748](https://github.com/craftcms/cms/issues/11748))
- Added the `Craft.useMobileStyles()` JavaScript method. ([#11636](https://github.com/craftcms/cms/pull/11636))
- Added `Craft.BaseElementIndex::getParentSource()`.
- Added `Craft.BaseElementIndex::getRootSource()`.
- Added `Craft.BaseElementIndex::getSourceActions()`. ([#11906](https://github.com/craftcms/cms/pull/11906))
- Added `Craft.BaseElementIndex::getSourceLevel()`.
- `Craft.BaseElementSelectInput` now triggers a `change` event when elements are added programmatically or removed.

### System
- Name parsing now checks for common German salutations, suffixes, and last name prefixes.
- “Generating pending image transforms” jobs no longer attempt to process transforms that had previously failed. ([#11970](https://github.com/craftcms/cms/issues/11970))
- The default system email template now sets the `lang` attribute on the `<html>` tag. ([#12156](https://github.com/craftcms/cms/pull/12156))
- The default system email template now includes a `Content-Type` tag. ([#12156](https://github.com/craftcms/cms/pull/12156))
- Improved GraphQL cache reliability. ([#11994](https://github.com/craftcms/cms/issues/11994), [#12086](https://github.com/craftcms/cms/pull/12086))
- Control panel `.twig` templates are now prioritized over `.html`. ([#11809](https://github.com/craftcms/cms/discussions/11809), [#11840](https://github.com/craftcms/cms/pull/11840))
- Updated Yii to 2.0.46.
- Fixed a bug where addresses weren’t validating their country codes. ([#12161](https://github.com/craftcms/cms/issues/12161))
- Fixed a bug where Entry URI Format, Template, and Default Status switches were focusable within sections’ Site Settings tables, for disabled sites.
- Fixed a bug where `craft\helpers\Db::parseParam()` wasn’t generating conditions that would include `null` values when it should have. ([#11931](https://github.com/craftcms/cms/issues/11931))

## 4.2.8 - 2022-10-18

### Changed
- The `setup/keys` command will now set the application ID if `Craft::$app->id` is empty. ([#12103](https://github.com/craftcms/cms/pull/12103))

### Fixed
- Fixed an error that could occur when running tests. ([#12088](https://github.com/craftcms/cms/issues/12088), [#12089](https://github.com/craftcms/cms/issues/12089))
- Fixed a bug where the `db/restore` command would output a warning about a missing `info` row, even if one existed in the imported database. ([#12101](https://github.com/craftcms/cms/issues/12101))
- Fixed a bug where the “Your session has ended” modal could be shown on the control panel’s login page. ([#12121](https://github.com/craftcms/cms/issues/12121))
- Fixed a permission error that could occur when uploading a file to an Assets field.
- Fixed a bug where custom log targets were getting removed when processing queue jobs. ([#12109](https://github.com/craftcms/cms/pull/12109))
- Fixed a bug where Money fields weren’t distinguishing between `0` and empty values. ([#12122](https://github.com/craftcms/cms/issues/12122), [#12132](https://github.com/craftcms/cms/pull/12132))
- Fixed an error that could occur in the control panel. ([#12133](https://github.com/craftcms/cms/issues/12133))
- Fixed a bug where assets uploaded from Assets fields weren’t retaining their original filename for all but the initial site. ([#12142](https://github.com/craftcms/cms/pull/12142))
- Fixed a bug where non-admin users couldn’t always see the Temporary Uploads source when selecting assets from an Assets field. ([#12128](https://github.com/craftcms/cms/issues/12128))
- Fixed a bug where image transforms that used the `fit` mode but didn’t specify a width or height weren’t getting their missing dimension set on the asset. ([#12137](https://github.com/craftcms/cms/issues/12137))

## 4.2.7 - 2022-10-11

### Added
- Added the `setup/keys` command, which ensure Craft is configured with an application ID and security key.

### Changed
- The `install/craft` command now runs `setup/keys` before doing anything else.

## 4.2.6 - 2022-10-11

### Added
- Added the `--as-json` option to the `help` command. ([#12017](https://github.com/craftcms/cms/pull/12017), [#12074](https://github.com/craftcms/cms/pull/12074))
- Added `craft\helpers\ElementHelper::isAttributeEmpty()`.
- Added `craft\queue\jobs\ResaveElements::$ifEmpty`.
- Added `craft\queue\jobs\ResaveElements::$set`.
- Added `craft\queue\jobs\ResaveElements::$to`.
- Added `craft\queue\jobs\ResaveElements::$touch`.

### Changed
- When passing a PHP callback function to the `--to` option of a `resave/*` command, the `$element` argument is now optional.

### Deprecated
- Deprecated `craft\web\assets\focusvisible\FocusVisibleAsset`. ([#12037](https://github.com/craftcms/cms/pull/12037))

### Fixed
- Fixed an error that could occur when editing a draft of an element type that didn’t have change tracking enabled.
- Fixed an error that could occur when saving an entry with Matrix blocks, if the entry had been deleted for a site.
- Fixed a bug where `resave/*` commands weren’t respecting the `--set`, `--to`, or `--touch` options when `--queue` was passed. ([#11974](https://github.com/craftcms/cms/issues/11974))
- Fixed a bug where `relatedTo` params didn’t support collections.
- Fixed an error that could occur when passing an element query to a `relatedTo` param, if the parent element query contained any closures. ([#11981](https://github.com/craftcms/cms/issues/11981))
- Fixed a bug where `craft\log\MonologTarget::$allowLineBreaks` wasn’t getting a default value. ([#12004](https://github.com/craftcms/cms/pull/12004))
- Fixed a PHP error that occurred when attempting to edit an element by an invalid ID or UUID.
- Fixed a bug where unsaved drafts could be unintentionally deleted when saved, if a plugin or module was blocking the save via `EVENT_BEFORE_SAVE`. ([#12015](https://github.com/craftcms/cms/issues/12015))
- Fixed a bug where “Propagating tags” jobs would fail if two tags had similar titles.
- Fixed a bug where pressing “Disable focal point” within asset preview modals would only reset the focal point position, but not delete it. ([#12030](https://github.com/craftcms/cms/issues/12030))
- Fixed a bug where image transforms weren’t getting sized correctly in some cases when `upscaleImages` was disabled. ([#12023](https://github.com/craftcms/cms/issues/12023))
- Fixed a bug where table cells within Redactor fields could appear to be focused when they weren’t. ([#12001](https://github.com/craftcms/cms/issues/12001), [#12037](https://github.com/craftcms/cms/pull/12037))
- Fixed a bug where alerts saying a folder can’t be renamed due to a naming conflict were showing the old folder name instead of the new one. ([#12049](https://github.com/craftcms/cms/pull/12049))
- Fixed a bug where custom fields nested within Matrix fields weren’t always updating properly within slideout editors. ([#11988](https://github.com/craftcms/cms/issues/11988), [#12058](https://github.com/craftcms/cms/issues/12058))
- Fixed an error that could occur when adding new textual condition rules to a condition. ([#12077](https://github.com/craftcms/cms/pull/12077))
- Fixed a bug where Table fields’ Default Values settings were always showing at least one row, even if the setting had been saved without any rows. ([#12071](https://github.com/craftcms/cms/issues/12071))
- Fixed a bug where existing rows in Table fields’ Default Values settings were losing the ability to be reordered or deleted when the table columns were changed.
- Fixed a bug where sending a password reset email for an inactive user would set them to a pending state. ([#12080](https://github.com/craftcms/cms/pull/12080))
- Fixed a bug where some GraphQL results could be missing if multiple sets of nested elements were being queried using the same alias. ([#11982](https://github.com/craftcms/cms/issues/11982))

### Security
- Fixed information disclosure vulnerabilities.

## 4.2.5.2 - 2022-10-03

### Security
- Updated Twig to 3.4. ([#12022](https://github.com/craftcms/cms/issues/12022))

## 4.2.5.1 - 2022-09-21

### Fixed
- Fixed a bug where the “New category” button could be missing from the Categories index page. ([#11977](https://github.com/craftcms/cms/issues/11977))
- Fixed a bug where `Craft::t()` and the `|t` Twig filter were modifying digit-dash-digit sequences. ([#11980](https://github.com/craftcms/cms/issues/11980))
- Fixed PHP errors that occurred if `webonyx/graphql-php` 14.11.17 was installed. ([#11979](https://github.com/craftcms/cms/issues/11979), [webonyx/graphql-php#1221](https://github.com/webonyx/graphql-php/issues/1221))
- Fixed a PHP error that could occur when working with a draft. ([#11976](https://github.com/craftcms/cms/issues/11976))

## 4.2.5 - 2022-09-20

### Added
- Added `craft\helpers\Image::targetDimensions()`.

### Changed
- Edit Asset pages now show the “View” button for all file types, not just images, PDFs, and text files. ([#11936](https://github.com/craftcms/cms/issues/11936))

### Removed
- Removed the Punycode PHP library. ([#11948](https://github.com/craftcms/cms/issues/11948))

### Fixed
- Fixed a bug where image transforms weren’t always getting applied properly to all animation frames. ([#11937](https://github.com/craftcms/cms/pull/11937))
- Fixed a bug where animated WebP images would lose their animation frames when transformed. ([#11937](https://github.com/craftcms/cms/pull/11937))
- Fixed a bug where image transform dimensions could be calculated incorrectly when `upscaleImages` was `false`. ([#11837](https://github.com/craftcms/cms/issues/11837))
- Fixed a bug where the `users/send-password-reset-email` action wasn’t passing errors back to the template. ([#11933](https://github.com/craftcms/cms/issues/11933))
- Fixed an error that occurred when setting a non-numeric `width` or `height` on an image transform. ([#11837](https://github.com/craftcms/cms/issues/11837))
- Fixed a bug where the database connection wasn’t being configured properly when fluent config methods and environment variable overrides were being used in combination. ([#11941](https://github.com/craftcms/cms/issues/11941))
- Fixed a bug where slideouts lost their shadows when focused.
- Fixed a bug where `relatedTo*` arguments weren’t supported by `children` fields in GraphQL. ([#11918](https://github.com/craftcms/cms/issues/11918))
- Fixed a bug where Image Editor and slideout action buttons were obstructed when the Debug Toolbar was enabled. ([#11965](https://github.com/craftcms/cms/issues/11965))
- Fixed an error that occurred when installing Craft when MySQL’s `sql_require_primary_key` setting was enabled. ([#11374](https://github.com/craftcms/cms/discussions/11374))
- Fixed a bug subfolders created by Assets fields could be reported as missing when updating asset indexes, even if they contained assets. ([#11949](https://github.com/craftcms/cms/issues/11949))
- Fixed a PHP error that could occur in a potential race condition when calling  `craft\helpers\FileHelper::clearDirectory()`.
- Fixed a bug where Structure section entries that were duplicated via the “Save as a new entry” action on a provisional draft weren’t being placed within the structure properly.
- Fixed a bug where element’s `searchScore` properties would be set to `null` when their original score was below 1, rather than rounding to 0 or 1. ([#11973](https://github.com/craftcms/cms/issues/11973))

## 4.2.4 - 2022-09-13

### Changed
- The “New entry” and “New category” buttons on the Entries and Categories index pages now support <kbd>Ctrl</kbd>/<kbd>Command</kbd>/middle-clicking to open the edit page in a new window. ([#11870](https://github.com/craftcms/cms/issues/11870))
- Control panel menus now automatically reposition themselves when the window is resized.
- Improved the performance of some element queries on MySQL. ([#11825](https://github.com/craftcms/cms/pull/11825))
- `resave/*` commands now have a `--touch` option. When passed, elements’ `dateUpdated` timestamps will be updated as they’re resaved. ([#11849](https://github.com/craftcms/cms/discussions/11849))
- Underscores within query param values that begin/end with `*` are now escaped, so they aren’t treated as wildcard characters by the `like` condition. ([#11898](https://github.com/craftcms/cms/issues/11898))
- `craft\services\Elements::resaveElements()` now has a `$touch` argument.
- Disable the preview button while drafts are saving ([#11858](https://github.com/craftcms/cms/issues/11858))

### Fixed
- Fixed an error that could occur when upgrading to Craft 4, if any Matrix blocks contained null `sortOrder` values. ([#11843](https://github.com/craftcms/cms/issues/11843))
- Fixed a bug where image transform dimensions could be calculated incorrectly when `upscaleImages` was `false`. ([#11837](https://github.com/craftcms/cms/issues/11837))
- Fixed an error that occurred when parsing an image transform string that was missing an interlace type. ([#11834](https://github.com/craftcms/cms/pull/11834))
- Fixed a bug where element caches weren’t being invalidated during garbage collection, so hard-deleted elements could appear to still exist.
- Fixed a bug where image transforms were always getting saved with `dateIndexed` set to `null`. ([#11863](https://github.com/craftcms/cms/pull/11863))
- Fixed an error that could occur when rendering front-end templates if there was a problem connecting to the database. ([#11855](https://github.com/craftcms/cms/issues/11855))
- Fixed a bug where Edit Asset pages were showing the “View” button for assets in volumes without public URLs. ([#11860](https://github.com/craftcms/cms/issues/11860))
- Fixed a bug where the Assets index page wasn’t handling failed uploads properly. ([#11866](https://github.com/craftcms/cms/issues/11866))
- Fixed a bug where it was possible to save an asset with a focal point outside its cropped area. ([#11875](https://github.com/craftcms/cms/issues/11875))
- Fixed a bug where element index filter HUDs were unresponsive if another one was already active for a different site/source. ([#11880](https://github.com/craftcms/cms/issues/11880))
- Fixed a bug where newly-created subfolders on the Assets index page could appear to have the wrong indentation.
- Fixed a UI bug where renaming a newly-created volume subfolder didn’t appear to have any effect.
- Fixed a bug where empty URL fields would be marked as changed, even when no change was made to them. ([#11908](https://github.com/craftcms/cms/issues/11908))
- Fixed a UI bug where autosuggest menus weren’t getting filtered when first opened for inputs with existing values. ([#11896](https://github.com/craftcms/cms/issues/11896))
- Fixed a bug where Entry Type condition rules weren’t working for conditions that were applied to a single element. ([#11914](https://github.com/craftcms/cms/issues/11914))
- Fixed a bug where Related To condition rules weren’t working for conditions that were applied to a single element, for cross-site relations. ([#11892](https://github.com/craftcms/cms/issues/11892))
- Fixed a bug where form action keyboard shortcuts weren’t available when a custom select menu was focused. ([#11919](https://github.com/craftcms/cms/issues/11919))
- Fixed a bug where transforming an animated GIF into a WebP file would only include the first frame. ([#11889](https://github.com/craftcms/cms/issues/11889))
- Fixed a bug where `craft\models\FieldLayout::createFromConfig()` was ignoring `id`, `uid`, `type`, and `reservedFieldHandles` keys, if set. ([#11929](https://github.com/craftcms/cms/issues/11929))

### Security
- Fixed XSS vulnerabilities.
- Password inputs no longer temporarily reveal the password when the <kbd>Alt</kbd> key is pressed. ([#11930](https://github.com/craftcms/cms/issues/11930))

## 4.2.3 - 2022-08-26

### Changed
- If a plugin’s license key is set to an empty environment variable, its trial license key will now be stored in `.env` rather than the project config. ([#11830](https://github.com/craftcms/cms/issues/11830))

### Fixed
- Fixed a PHP error that occurred when garbage collection was run on web requests. ([#11829](https://github.com/craftcms/cms/issues/11829))

## 4.2.2 - 2022-08-23

### Added
- Added the `utils/fix-field-layout-uids` command. ([#11746](https://github.com/craftcms/cms/issues/11746))

### Changed
- Improved the styling of Categories fields.
- The first field group is now automatically selected by default when creating a new custom field.
- Improved console output for the `gc` command.
- The `gc` command now runs garbage collection for data caches.
- Exception JSON responses now include `name` and `code` keys. ([#11799](https://github.com/craftcms/cms/discussions/11799))
- `elements/*` actions no longer include custom field values in the failure response data, improving performance. ([#11807](https://github.com/craftcms/cms/discussions/11807))

### Fixed
- Fixed a bug where keyboard focus wasn’t being maintained when changing the element type within a “Related To” condition rule.
- Fixed a bug where keyboard focus wasn’t being maintained when changing the country within an address’s “Administrative Area” condition rule.
- Fixed a bug where Date fields’ Timezone menus could be clipped. ([#11780](https://github.com/craftcms/cms/pull/11780))
- Fixed an error that could occur when saving an unpublished draft, if any custom validation errors were added to it after its draft status had been removed. ([#11407](https://github.com/craftcms/cms/issues/11407))
- Fixed a bug where custom validation errors would be shown twice for unpublished drafts, if they were added to it after its draft status had been removed. ([#11407](https://github.com/craftcms/cms/issues/11407))
- Fixed PHP warnings that would occur when passing `0` into `craft\helpers\DateTimeHelper::humanDuration()`. ([#11787](https://github.com/craftcms/cms/issues/11787))
- Fixed a bug where selected assets weren’t getting automatically replaced when an image was edited and “Save as a new asset” was chosen. ([#11805](https://github.com/craftcms/cms/issues/11805))
- Fixed a JavaScript error that occurred when editing a user via a slideout, if the user had any addresses. ([#11810](https://github.com/craftcms/cms/issues/11810))
- Fixed a bug where some invalid slideout submissions weren’t being handled properly. ([#11812](https://github.com/craftcms/cms/issues/11812))
- Fixed a bug where `craft\helpers\DateTimeHelper::toDateInterval()` was returning negative interval durations when integers were passed in. ([#11814](https://github.com/craftcms/cms/pull/11814))
- Fixed a bug where `iframeResizer.contentWindow.js` was getting loaded for all preview requests, not just Live Preview, and even when `useIframeResizer` was disabled. ([#11778](https://github.com/craftcms/cms/issues/11778))
- Fixed a bug where deleted relations and Matrix blocks could persist if the edit form was submitted before they had been fully animated away. ([#11789](https://github.com/craftcms/cms/issues/11789))
- Fixed a PHP error that could occur if `craft\services\Assets::getUserTemporaryUploadFolder()` was called when there was no logged-in user account. ([#11751](https://github.com/craftcms/cms/issues/11751))

## 4.2.1.1 - 2022-08-10

### Fixed
- Fixed a bug where saving an element with invalid field values could result in some field values being forgotten. ([#11756](https://github.com/craftcms/cms/issues/11756))
- Fixed a bug where it wasn’t always possible to serve asset bundles via `webpack-dev-server` over SSL. ([#11758](https://github.com/craftcms/cms/pull/11758))

## 4.2.1 - 2022-08-09

### Added
- Added the `project-config/export` command. ([#11733](https://github.com/craftcms/cms/pull/11733))
- Added `craft\config\GeneralConfig::getRememberedUserSessionDuration()`.
- Added `craft\helpers\DateTimeHelper::toDateInterval()`.

### Changed
- “Related To” condition rules are now available for conditions that are stored in the project config. ([#11740](https://github.com/craftcms/cms/issues/11740))
- Element index filters are now managed for each site and source, rather than just for each source. ([#11719](https://github.com/craftcms/cms/issues/11719))
- `craft\config\DbConfig::dsn()` now parses the DSN string and populates the other DSN-settable config properties.
- `craft\helpers\DateTimeHelper::humanDuration()` no longer returns the number of weeks, unless the number of days is divisible by 7. ([#11594](https://github.com/craftcms/cms/discussions/11594))
- `craft\helpers\DateTimeHelper::humanDuration()` now accepts date interval strings to be passed in.
- `craft\helpers\Db::url2config()` now returns `driver`, `server`, `port`, and `database` keys, when possible. ([#11735](https://github.com/craftcms/cms/issues/11735))
- `craft\services\Assets::getImagePreviewUrl()` now throws a `yii\base\NotSupportedException` if a preview URL could not be generated for the asset, rather than causing a PHP error.

### Deprecated
- Deprecated `craft\helpers\DateTimeHelper::secondsToInterval()`. `toDateInterval()` should be used instead.

### Fixed
- Fixed a bug where database connections would always use port `3306` by default if `craft\config\DbConfig` had been configured via fluent methods, even for PostgreSQL.
- Fixed a bug where system messages provided by Yii weren’t getting translated in some cases. ([#11712](https://github.com/craftcms/cms/issues/11712))
- Fixed a bug where the “Keep me signed in” checkbox label wasn’t always accurately representing the `rememberedUserSessionDuration` config setting. ([#11594](https://github.com/craftcms/cms/discussions/11594))
- Fixed a bug where the `Craft.cp.setSiteId()` JavaScript method wasn’t updating `Craft.siteId`, or the base URLs used by `Craft.getActionUrl()`, `Craft.getCpUrl()`, and `Craft.getUrl()`.
- Fixed an error that occurred when removing a Single section from the primary site, if it contained any Matrix blocks. ([#11669](https://github.com/craftcms/cms/issues/11669))
- Fixed a bug where Matrix sub-fields weren’t showing their validation errors when `autosaveDrafts` was `false`. ([#11731](https://github.com/craftcms/cms/issues/11731))
- Fixed a bug where saving an element with invalid field values could result in the invalid values being forgotten, rather than re-validated. ([#11731](https://github.com/craftcms/cms/issues/11731))
- Fixed a bug where the database connection would be misconfigured if the `url` connection setting was used. ([#11735](https://github.com/craftcms/cms/issues/11735))
- Fixed a bug where the element index filter HUDs weren’t always visually aligned with the search input. ([#11739](https://github.com/craftcms/cms/issues/11739))
- Fixed a bug where it wasn’t possible to preview or edit image assets if their filesystem and transform filesystem didn’t have public URLs. ([#11686](https://github.com/craftcms/cms/issues/11686), [#11687](https://github.com/craftcms/cms/issues/11687))
- Fixed a bug where not all project config changes would be applied if a site was deleted. ([#9567](https://github.com/craftcms/cms/issues/9567))
- Fixed a bug where `$` characters in database connection passwords weren’t being escaped property when backing up/restoring the database. ([#11750](https://github.com/craftcms/cms/issues/11750))

### Security
- Fixed XSS vulnerabilities.

## 4.2.0.2 - 2022-07-27

### Fixed
- Fixed a bug where `Garnish.uiShortcutManager` was getting double-instantiated, causing some keyboard shortcuts to be triggered multiple times.
- Fixed a JavaScript error that occurred when switching sites in the control panel. ([#11709](https://github.com/craftcms/cms/issues/11709))
- Fixed a bug where some config settings set via fluent setters weren’t getting normalized.
- Fixed a bug where the database connection DSN string wasn’t getting built properly when the connection settings were set via fluent setters.

## 4.2.0.1 - 2022-07-26

### Fixed
- Fixed an error that could occur when passing an object into `craft\helpers\ArrayHelper::removeValue()` or the `|without` filter.

## 4.2.0 - 2022-07-26

### Added
- The control panel is now translated into Ukrainian.
- Element conditions can now include condition rules for Matrix fields. ([#11620](https://github.com/craftcms/cms/issues/11620))
- Element conditions can now include condition rules for Money fields. ([#11560](https://github.com/craftcms/cms/issues/11560))
- Added the “Notification Duration” user accessibility preference. ([#11612](https://github.com/craftcms/cms/pull/11612))
- The `accessibilityDefaults` config setting now supports a `notificationDuration` key.
- Added `craft\behaviors\SessionBehavior::getSuccess()`.
- Added `craft\behaviors\SessionBehavior::setSuccess()`.
- Added `craft\config\BaseConfig`. ([#11591](https://github.com/craftcms/cms/pull/11591), [#11656](https://github.com/craftcms/cms/pull/11656))
- Added `craft\controllers\UsersController::EVENT_AFTER_FIND_LOGIN_USER`. ([#11645](https://github.com/craftcms/cms/pull/11645))
- Added `craft\controllers\UsersController::EVENT_BEFORE_FIND_LOGIN_USER`. ([#11645](https://github.com/craftcms/cms/pull/11645))
- Added `craft\events\DefineFieldLayoutCustomFieldsEvent`.
- Added `craft\events\FindLoginUserEvent`.
- Added `craft\events\IndexKeywordsEvent`.
- Added `craft\fields\conditions\EmptyFieldConditionRule`.
- Added `craft\helpers\DateTimeHelper::humanDuration()`.
- Added `craft\helpers\Template::resolveTemplatePathAndLine()`.
- Added `craft\models\FieldLayout::EVENT_DEFINE_CUSTOM_FIELDS`. ([#11634](https://github.com/craftcms/cms/discussions/11634))
- Added `craft\services\Config::getLoadingConfigFile()`.
- Added `craft\services\Elements::EVENT_INVALIDATE_CACHES`. ([#11617](https://github.com/craftcms/cms/pull/11617))
- Added `craft\services\Search::EVENT_BEFORE_INDEX_KEYWORDS`. ([#11575](https://github.com/craftcms/cms/discussions/11575))

### Changed
- Redesigned user notifications. ([#11612](https://github.com/craftcms/cms/pull/11612))
- Most element notifications now include a link to the element. ([#11612](https://github.com/craftcms/cms/pull/11612))
- Improved overall control panel accessibility. ([#11563](https://github.com/craftcms/cms/pull/11563), [#11543](https://github.com/craftcms/cms/pull/11543), [#11688](https://github.com/craftcms/cms/pull/11688), [#11699](https://github.com/craftcms/cms/pull/11699))
- Improved condition builder accessibility. ([#11588](https://github.com/craftcms/cms/pull/11588), [#11643](https://github.com/craftcms/cms/pull/11643))
- Improved Image Editor accessibility. ([#11496](https://github.com/craftcms/cms/pull/11496))
- The “Keep me signed in” checkbox label on the control panel’s login page now includes the remembered session duration, e.g. “Keep me signed in for 2 weeks”. ([#11594](https://github.com/craftcms/cms/discussions/11594))
- Dashboard widgets no longer show a confirmation dialog when deleted. Their delete notifications include an “Undo” button instead. ([#11573](https://github.com/craftcms/cms/discussions/11573))
- Element edit pages no longer jump down when the “Showing your unsaved changes” notice is added, unless there’s not enough content to require a scroll bar. ([#11586](https://github.com/craftcms/cms/discussions/11586))
- Matrix block previews now show selected option labels rather than their raw values. ([#11659](https://github.com/craftcms/cms/issues/11659))
- Improved the behavior of some console commands for non-interactive shells. ([#11650](https://github.com/craftcms/cms/issues/11650))
- The `utils/prune-revisions` console command now has a `--section` option. ([#8783](https://github.com/craftcms/cms/discussions/8783))
- Deprecation warnings’ stack traces now show source templates’ paths and line numbers.
- Exception JSON responses now include the previous exception details, recursively. ([#11694](https://github.com/craftcms/cms/discussions/11694))
- `config/general.php` and `config/db.php` can now return `craft\config\GeneralConfig`/`DbConfig` objects, which can be defined using new fluent setter methods. ([#11591](https://github.com/craftcms/cms/pull/11591), [#11656](https://github.com/craftcms/cms/pull/11656))
- The `|duration` Twig filter can now be used with an integer representing a number of seconds, and its `showSeconds` argument is no longer required. Seconds will be output if the duration is less than one minute by default.
- The `|length` Twig filter now checks if the variable is a query, and if so, returns its count. ([#11625](https://github.com/craftcms/cms/discussions/11625))
- The `|without` Twig filter no longer uses strict value comparisons by default. It has a new `$strict` argument that can be set to `true` to enforce strict comparisons if desired. ([#11695](https://github.com/craftcms/cms/issues/11695))
- `craft\base\conditions\BaseConditionRule::inputHtml()` is no longer abstract, and returns an empty string by default.
- `craft\behaviors\SessionBehavior::setError()` now has a `$settings` argument.
- `craft\behaviors\SessionBehavior::setNotice()` now has a `$settings` argument.
- `craft\db\Query` now implements the `ArrayAccess` and `IteratorAggregate` interfaces, so queries (including element queries) can be treated as arrays.
- `craft\helpers\ArrayHelper::removeValue()` no longer uses strict value comparisons by default. It has a new `$strict` argument that can be set to `true` to enforce strict comparisons if desired.
- `craft\web\Controller::asSuccess()` now has a `$notificationSettings` argument.
- `craft\web\Controller::setFailFlash()` now has a `$settings` argument.
- `craft\web\Controller::setSuccessFlash()` now has a `$settings` argument.

### Deprecated
- Deprecated `craft\helpers\DateTimeHelper::humanDurationFromInterval()`. `humanDuration()` should be used instead.
- Deprecated `craft\helpers\DateTimeHelper::secondsToHumanTimeDuration()`. `humanDuration()` should be used instead.

### Fixed
- Fixed a bug where new condition rules’ type selectors weren’t getting auto-focused.
- Fixed a bug where Quick Post widgets weren’t submitting custom field values.
- Fixed a bug where assets’ `getImg()` methods were returning `null` for assets in volumes without URLs, even if a transform was being used. ([#11614](https://github.com/craftcms/cms/issues/11614))
- Fixed a bug where sensitive data wasn’t getting redacted in the logs when Dev Mode was enabled. ([#11618](https://github.com/craftcms/cms/issues/11618))
- Fixed a SQL error that could occur on MySQL 5. ([#11596](https://github.com/craftcms/cms/issues/11596))
- Fixed an error that could occur when upgrading to Craft 4. ([#11644](https://github.com/craftcms/cms/issues/11644))
- Fixed a bug where the green color used in lightswitches was too dark. ([#11653](https://github.com/craftcms/cms/issues/11653))
- Fixed a bug where relational and Matrix fields were assuming their values hadn’t been eager-loaded on element save. ([#11667](https://github.com/craftcms/cms/issues/11667), [#11670](https://github.com/craftcms/cms/issues/11670))
- Fixed a bug where deprecation warnings for treating an element query as an array weren’t getting logged with an origin, if they involved Twig’s `|batch` filter. ([#11597](https://github.com/craftcms/cms/issues/11597))
- Fixed a bug where `{% js %}`, `{% script %}`, and `{% css %}` tags weren’t registering JavaScript and CSS code properly when used within a `{% cache %}` tag that contained an ungenerated image transform. ([#11602](https://github.com/craftcms/cms/issues/11602))
- Fixed a bug where the “User saved” notification was translated for the former language, when changing the current user’s language preference.
- Fixed a JavaScript error that occurred when removing a category from a Categories field, if any of its descendants were selected as well. ([#11641](https://github.com/craftcms/cms/issues/11641))
- Fixed a bug where links to config settings from **Settings** → **General** didn’t include the correct setting anchors. ([#11665](https://github.com/craftcms/cms/pull/11665))
- Fixed styling issues with Live Preview in Firefox.

### Security
- Fixed an information disclosure vulnerability.

## 4.1.4.1 - 2022-07-13

### Fixed
- Fixed a bug where `craft\services\Assets::getRootFolderByVolumeId()` wasn’t returning the root folder. ([#11593](https://github.com/craftcms/cms/issues/11593))

## 4.1.4 - 2022-07-12

### Added
- Added `craft\models\FieldLayout::getVisibleCustomFieldElements()`.

### Changed
- Relation fields now focus on the next related element’s “Remove” button when an element is removed. ([#11577](https://github.com/craftcms/cms/issues/11577))

### Deprecated
- Deprecated `craft\base\FieldTrait::$required`. `craft\fieldlayoutelements\BaseField::$required` should be used instead.

### Fixed
- Fixed a bug where assets’ native Alternative Text fields were getting mislabeled as translatable. ([#11576](https://github.com/craftcms/cms/issues/11576))
- Fixed a bug where fields nested within Neo fields could be incorrectly validated as required. ([#11574](https://github.com/craftcms/cms/issues/11574))
- Fixed a PHP error that occurred when editing a Date field with a Min Date setting set.
- Fixed a bug where date range inputs weren’t working on mobile. ([#11571](https://github.com/craftcms/cms/issues/11571))
- Fixed a bug where the “Craft Support” Dashboard widget wasn’t being labeled properly in the widget settings HUD and delete confirmation dialog. ([#11573](https://github.com/craftcms/cms/discussions/11573))
- Fixed a bug where the project config cache was getting invalidated on each public GraphQL API request.

## 4.1.3 - 2022-07-07

### Changed
- Address fields now show required indicators based on the configured validation rules. ([#11566](https://github.com/craftcms/cms/pull/11566))

### Fixed
- Fixed a JavaScript error that occurred on the Updates utility. ([#11567](https://github.com/craftcms/cms/issues/11567))
- Fixed a bug where Craft’s Composer commands could produce a malformed `composer.json` file. ([#11564](https://github.com/craftcms/cms/issues/11564))

## 4.1.2 - 2022-07-06

### Added
- Added `craft\helpers\ProjectConfig::ensureAllFilesystemsProcessed()`.

### Changed
- Relational field condition rules now have the “is related to” operator selected by default. ([#11550](https://github.com/craftcms/cms/discussions/11550))

### Fixed
- Fixed a bug where the Updates utility wasn’t checking for updates properly. ([#11552](https://github.com/craftcms/cms/issues/11552))
- Fixed an error that could occur when deploying a Craft 4 upgrade to another server. ([#11558](https://github.com/craftcms/cms/issues/11558))
- Fixed a bug where Assets fields were relocating assets when saving a revision.
- Fixed a bug where asset bundles weren’t getting registered on the front end. ([#11555](https://github.com/craftcms/cms/issues/11555))

## 4.1.1 - 2022-07-05

### Changed
- Improved the control panel tab design. ([#11524](https://github.com/craftcms/cms/pull/11524))
- Changed the order of relational field condition rule operators, so “is related to” is listed first. ([#11550](https://github.com/craftcms/cms/discussions/11550))
- Template caching is now supported for console requests, for `{% cache %}` tags that have the `globally` param. ([#11551](https://github.com/craftcms/cms/issues/11551))
- Updated Composer to 2.2.15. ([#11538](https://github.com/craftcms/cms/issues/11538))

### Fixed
- Fixed an error that could occur if any custom fields were missing their field group. ([#11522](https://github.com/craftcms/cms/discussions/11522))
- Fixed a bug where custom selects weren’t scrolling to the visually-focused option.
- Fixed errors that could occur if an element condition contained any rules for deleted custom fields. ([#11526](https://github.com/craftcms/cms/issues/11526))
- Fixed a bug where the “Deactivate users by default” user setting wasn’t working. ([#11519](https://github.com/craftcms/cms/issues/11519))
- Fixed a styling issue with the Edit Route modal. ([#11528](https://github.com/craftcms/cms/issues/11528))
- Fixed a bug where assets uploaded from Assets fields weren’t retaining their original filename. ([#11530](https://github.com/craftcms/cms/issues/11530))
- Fixed a bug where project config changes made at the end of the request lifecycle weren’t getting saved.
- Fixed a bug where toggling entries’ and categories’ site-specific statuses from element editor slideouts wasn’t working. ([#11547](https://github.com/craftcms/cms/issues/11547))
- Fixed a SQL error that occurred when running the `utils/prune-provisional-drafts` command. ([#11548](https://github.com/craftcms/cms/issues/11548))
- Fixed focus styling issues with the Edit Route modal.

## 4.1.0.2 - 2022-06-28

### Fixed
- Fixed a PHP error. ([#11518](https://github.com/craftcms/cms/issues/11518))

## 4.1.0.1 - 2022-06-28

### Fixed
- Fixed an infinite recursion bug. ([#11514](https://github.com/craftcms/cms/issues/11514))

## 4.1.0 - 2022-06-28

### Added
- Field layouts can now have “Line Break” UI elements. ([#11328](https://github.com/craftcms/cms/discussions/11328))
- Added the `db/drop-all-tables` command. ([#11288](https://github.com/craftcms/cms/pull/11288))
- Added the `elements/delete` command.
- Added the `elements/restore` command.
- Added the `project-config/get` command. ([#11341](https://github.com/craftcms/cms/pull/11341))
- Added the `project-config/remove` command. ([#11341](https://github.com/craftcms/cms/pull/11341))
- Added the `project-config/set` command. ([#11341](https://github.com/craftcms/cms/pull/11341))
- The `AdminTable` Vue component can now be included into other Vue apps, in addition to being used as a standalone app. ([#11107](https://github.com/craftcms/cms/pull/11107))
- Added a `one()` alias for `first()` to collections. ([#11134](https://github.com/craftcms/cms/discussions/11134))
- Added `craft\base\Element::EVENT_DEFINE_CACHE_TAGS`. ([#11171](https://github.com/craftcms/cms/discussions/11171))
- Added `craft\base\Element::cacheTags()`.
- Added `craft\base\FieldInterface::getLabelId()`.
- Added `craft\console\controllers\UsersController::$activate`.
- Added `craft\elements\conditions\ElementCondition::$sourceKey`.
- Added `craft\elements\db\ElementQuery::EVENT_AFTER_POPULATE_ELEMENTS`. ([#11262](https://github.com/craftcms/cms/discussions/11262))
- Added `craft\elements\db\ElementQuery::EVENT_DEFINE_CACHE_TAGS`. ([#11171](https://github.com/craftcms/cms/discussions/11171))
- Added `craft\events\PopulateElementsEvent`.
- Added `craft\fieldlayoutelements\BaseField::labelId()`.
- Added `craft\fieldlayoutelements\LineBreak`.
- Added `craft\helpers\DateTimeHelper::now()`.
- Added `craft\helpers\DateTimeHelper::pause()`. ([#11130](https://github.com/craftcms/cms/pull/11130))
- Added `craft\helpers\DateTimeHelper::resume()`. ([#11130](https://github.com/craftcms/cms/pull/11130))

### Changed
- Improved overall control panel accessibility. ([#11297](https://github.com/craftcms/cms/pull/11297), [#11296](https://github.com/craftcms/cms/pull/11296), [#11414](https://github.com/craftcms/cms/pull/11414), [#11452](https://github.com/craftcms/cms/pull/11452))
- Improved pagination UI accessibility. ([#11126](https://github.com/craftcms/cms/pull/11126))
- Improved element index accessibility. ([#11169](https://github.com/craftcms/cms/pull/11169), [#11200](https://github.com/craftcms/cms/pull/11200), [#11251](https://github.com/craftcms/cms/pull/11251))
- Improved Dashboard accessibility. ([#11217](https://github.com/craftcms/cms/pull/11217), [#11297](https://github.com/craftcms/cms/pull/11297))
- Improved address management accessibility. ([#11397](https://github.com/craftcms/cms/pull/11397))
- Improved Matrix field accessibility. ([#11306](https://github.com/craftcms/cms/pull/11306))
- Improved mobile support. ([#11323](https://github.com/craftcms/cms/pull/11323), [#11430](https://github.com/craftcms/cms/pull/11430))
- Improved keyboard support for custom selects. ([#11414](https://github.com/craftcms/cms/pull/11414))
- It’s now possible to remove all selected elements from relational fields by pressing <kbd>Backspace</kbd> or <kbd>Delete</kbd> while one of them is focused.
- Improved the UI of condition builders. ([#11386](https://github.com/craftcms/cms/pull/11386))
- Entry Type condition rules now allow multiple selections. ([#11124](https://github.com/craftcms/cms/pull/11124))
- Element index filters now only show condition rules for the custom fields that are used by the field layouts in the selected source, if a native source is selected. ([#11187](https://github.com/craftcms/cms/discussions/11187))
- Element index filters now only show condition rules for custom fields used by field layouts created for the target element type, if no native source is selected.
- Condition builders can now include multiple rules with the same label, as long as they’re in different groups.
- Asset indexes now have a “Location” table attribute option. ([#11450](https://github.com/craftcms/cms/discussions/11450))
- It’s now possible to sort entries by their section and type. ([#9192](https://github.com/craftcms/cms/discussions/9192), [#11335](https://github.com/craftcms/cms/discussions/11335))
- It’s now possible to sort assets by their file kind.
- Element editor metadata now lists elements’ IDs.
- Live Preview now always shows a “Refresh” button, regardless of whether the preview target has auto-refresh enabled. ([#11160](https://github.com/craftcms/cms/discussions/11160))
- Sites’ Language settings now display the locale IDs as option hints, rather than the languages’ native names. ([#11195](https://github.com/craftcms/cms/discussions/11195))
- Selectize options can now specify searchable `keywords` that won’t be visible in the UI.
- Selectize inputs will now include their options’ values as search keywords.
- Newly-created entries now get placeholder Post Date set on them, so they get sorted appropriately when querying for entries ordered by `postDate`. ([#11272](https://github.com/craftcms/cms/issues/11272))
- Element queries can now pass columns into the `orderBy` param in addition to `score` when searching. ([#11470](https://github.com/craftcms/cms/pull/11470), [#11457](https://github.com/craftcms/cms/discussions/11457))
- Field layout elements within field layout designers now support double-clicking to open their settings slideout. ([#11277](https://github.com/craftcms/cms/discussions/11277))
- The control panel’s JavaScript queue is now paused when the browser tab isn’t visible. ([#10632](https://github.com/craftcms/cms/issues/10632))
- The `db/restore` command now asks whether the database should be backed up, and whether all existing database tables should be dropped, prior to restoring the backup. ([#11288](https://github.com/craftcms/cms/pull/11288))
- The `users/create` command now asks whether the user should be activated when saved.
- The `maxBackups` config setting now impacts `.sql.zip` files in addition to `.sql` files. ([#11241](https://github.com/craftcms/cms/issues/11241))
- Deprecation messages are now consistently referred to as “deprecation warnings” in the control panel.
- Callback functions returned by elements’ `sortOptions()`/`defineSortOptions()` methods are now passed a `craft\db\Connection` object as a second argument.
- All element sources now have a “Set Status” action, even if the element type’s `defineActions()` method didn’t include one, if the element type’s `hasStatuses()` method returns `true`. ([#11383](https://github.com/craftcms/cms/discussions/11383))
- All element sources now have a “View” action, even if the element type’s `defineActions()` method didn’t include one, if the element type’s `hasUris()` method returns `true`. ([#11383](https://github.com/craftcms/cms/discussions/11383))
- All element sources now have “Edit” and “Delete” actions, even if the element type’s `defineActions()` method didn’t include them. ([#11383](https://github.com/craftcms/cms/discussions/11383))
- The “Set Status” and “Edit” element actions are now only available for elements whose `canSave()` method returned `true`.
- Assets fields now reject uploaded files which don’t pass their “Selectable Assets Condition” setting. ([#11433](https://github.com/craftcms/cms/issues/11433))
- It’s now possible to save new assets without setting their `filename` or `kind` attributes, as long as `newLocation` or `newFilename` is set. ([#11439](https://github.com/craftcms/cms/issues/11439))
- The `searchindex` table is now uses the InnoDB storage engine by default for MySQL installs. ([#11374](https://github.com/craftcms/cms/discussions/11374))
- The `_layouts/elementindex` control panel template now sets the page title based on the element’s `pluralDisplayName()` method by default. ([#11502](https://github.com/craftcms/cms/pull/11502))
- `craft\test\ActiveFixture::$data` is now populated with the active record instances, making them accessible to tests via `$this->tester->grabFixture('my-fixture', 'data-key')`. ([#11445](https://github.com/craftcms/cms/pull/11445))
- Address validation rules are now defined by `defineRules()`. ([#11471](https://github.com/craftcms/cms/pull/11471))
- `Garnish.DELETE_KEY` now refers to the actual <kbd>Delete</kbd> key code, and the <kbd>Backspace</kbd> key code is now referenced by `Garnish.BACKSPACE_KEY`.

### Deprecated
- Deprecated `craft\elements\actions\DeleteAssets`. `craft\elements\actions\Delete` should be used instead.

### Removed
- Removed `craft\elements\conditions\entries\EntryTypeCondition::$sectionUid`.
- Removed `craft\elements\conditions\entries\EntryTypeCondition::$entryTypeUid`.

## 4.0.6 - 2022-06-28

### Added
- Added `craft\fields\BaseOptionsField::encodeValue()`.

### Changed
- Improved the `install` command’s error output when invalid options were passed.
- `canonical` is now a reserved field handle. ([#11503](https://github.com/craftcms/cms/issues/11503))
- `craft\fields\BaseOptionsField::translatedOptions()` now has an `$encode` argument.

### Fixed
- Fixed a bug where self relations within relational fields were being forgotten. ([#11461](https://github.com/craftcms/cms/issues/11461))
- Fixed a bug where the `install` command required `--site-name`, `--site-url`, and `--language` options to be passed when project config YAML was already present. ([#11513](https://github.com/craftcms/cms/issues/11513))
- Fixed a bug where `Garnish.setFocusWithin()` wasn’t working if the first focusable element was a checkbox. ([#11498](https://github.com/craftcms/cms/discussions/11498))
- Fixed a bug where Matrix blocks could be saved in the wrong order.
- Fixed a bug where Checkboxes, Dropdown, Multi-select, and Radio Buttons fields could lose their values if their option values were set to integers. ([#11461](https://github.com/craftcms/cms/issues/11461))

## 4.0.5.2 - 2022-06-24

### Fixed
- Fixed a SQL error that could occur on MySQL 5. ([#11493](https://github.com/craftcms/cms/issues/11493))
- Fixed a bug where Craft’s Composer commands weren’t ensuring that `config.allow-plugins.yiisoft/yii2-composer` was `true` in `composer.json`. ([#11399](https://github.com/craftcms/cms/issues/11399))

## 4.0.5.1 - 2022-06-22

### Fixed
- Fixed a bug where not all changes to entries and categories created via the “Save and add another” action were propagating to other sites. ([#11476](https://github.com/craftcms/cms/issues/11476))
- Fixed a bug where it wasn’t possible to rename assets.
- Fixed a bug where a provisional draft could be created for an entry if its form was interacted with before the page had fully initialized. ([#11466](https://github.com/craftcms/cms/issues/11466))
- Fixed exact phrase searching on PostgreSQL. ([#11486](https://github.com/craftcms/cms/issues/11486))

## 4.0.5 - 2022-06-21

### Added
- Added `craft\helpers\Number::isIntOrFloat()`.

### Changed
- Categories now support change tracking.
- Improved performance when working with temp asset folders.
- Temp asset folders are no longer created until they’re actually needed. ([#11427](https://github.com/craftcms/cms/issues/11427))
- Element index queries are no longer cached if they contain a search term.
- Search inputs within field layout designers now prevent the containing form from being submitted when the <kbd>Return</kbd> key is pressed. ([#11415](https://github.com/craftcms/cms/discussions/11415))

### Deprecated
- Deprecated `craft\services\Categories::pruneDeletedField()`. ([#11054](https://github.com/craftcms/cms/discussions/11054))
- Deprecated `craft\services\Globals::pruneDeletedField()`. ([#11054](https://github.com/craftcms/cms/discussions/11054))
- Deprecated `craft\services\Sections::pruneDeletedField()`. ([#11054](https://github.com/craftcms/cms/discussions/11054))
- Deprecated `craft\services\Tags::pruneDeletedField()`. ([#11054](https://github.com/craftcms/cms/discussions/11054))
- Deprecated `craft\services\Users::pruneDeletedField()`. ([#11054](https://github.com/craftcms/cms/discussions/11054))
- Deprecated `craft\services\Volumes::pruneDeletedField()`. ([#11054](https://github.com/craftcms/cms/discussions/11054))

### Fixed
- Fixed an error that could occur when saving an element to a disabled site. ([#10499](https://github.com/craftcms/cms/issues/10499))
- Fixed a bug where newly-added condition rules’ types were still selectable for preexisting condition rules, when they shouldn’t have been.
- Fixed a bug where field layout designers were checking the wrong setting when determining whether to include UI elements (`customizableTabs` instead of `customizableUi`).
- Fixed a bug where the Asset Indexes utility was analyzing image transform directories and files. ([#11362](https://github.com/craftcms/cms/issues/11362), [#11384](https://github.com/craftcms/cms/pull/11384))
- Fixed a bug where focus was getting trapped within element editor slideouts’ sidebars even for wide viewports where there was enough room to display the sidebar side-by-side with other slideout content. ([#11358](https://github.com/craftcms/cms/pull/11358))
- Fixed a bug where users’ Formatting Locale preferences weren’t always being respected.
- Fixed a bug where address card menus would linger around after an address was deleted.
- Fixed a bug where the `index-assets` command could produce unexpected output. ([#11194](https://github.com/craftcms/cms/issues/11194)).
- Fixed a bug where video controls within asset preview modals were inaccessible via the keyboard. ([#11371](https://github.com/craftcms/cms/pull/11371))
- Fixed a bug where `transform` GraphQL directives weren’t working for Assets fields. ([#10299](https://github.com/craftcms/cms/discussions/10299))
- Fixed a PHP error that could occur when running the `help` command. ([#11423](https://github.com/craftcms/cms/issues/11423))
- Fixed a bug where `craft\helpers\App::env()` was converting some values to integers or floats unexpectedly. ([#11422](https://github.com/craftcms/cms/issues/11422))
- Fixed a bug where changes to existing Matrix blocks weren’t saving for element types that supported drafts but not change tracking. ([#11419](https://github.com/craftcms/cms/issues/11419))
- Fixed a bug where double-clicking on a related asset’s thumbnail could open the asset’s preview modal. ([#11424](https://github.com/craftcms/cms/issues/11424))
- Fixed a bug where the control panel wasn’t displaying file upload failure messages.
- Fixed a bug where `action` query params were taking precedence over `actionTrigger` URI matches, when handling action requests. ([#11435](https://github.com/craftcms/cms/issues/11435))
- Fixed a bug where image fields within Edit User pages and the Settings → General page weren’t resetting properly after an image was deleted. ([#11436](https://github.com/craftcms/cms/issues/11436))
- Fixed a bug where User Group condition rules set to the “is not one of” operator weren’t being applied to individual elements correctly. ([#11444](https://github.com/craftcms/cms/discussions/11444))
- Fixed a JavaScript error that occurred on element indexes for users that didn’t have permission to edit any sites.
- Fixed a bug where users without permission to create new entries in a section could duplicate existing entries. ([#11447](https://github.com/craftcms/cms/pull/11447))
- Fixed a bug where element selection condition rules weren’t working if an element ID was provided. ([#11451](https://github.com/craftcms/cms/pull/11451))
- Fixed a PHP error that occurred when executing a GraphQL query using a token that wasn’t set to a schema. ([#11453](https://github.com/craftcms/cms/issues/11453))
- Fixed a PHP error that could occur when unserializing a `craft\validator\DateTimeValidator`, `LanguageValidator`, `StringValidator`, or `TimeValidator` object. ([#11454](https://github.com/craftcms/cms/issues/11454))
- Fixed a bug where element types’ `actions()` methods were getting called for all `element-indexes/*` action requests.
- Fixed a bug where the `install` command would run non-interactively even if not all needed options were passed, resulting in an error after the database tables had been added. ([#11305](https://github.com/craftcms/cms/issues/11305))
- Fixed a viewport clipping bug on the control panel’s Login page. ([#11372](https://github.com/craftcms/cms/pull/11372))
- Fixed a bug where filtering an element query by a relational field using `:empty:`/`:notempty:` wasn’t factoring in the field’s “Which site should entries be related from?” setting properly.
- Fixed a bug where filtering an element query by a relational field using `:empty:`/`:notempty:` wasn’t factoring in the source elements’ site IDs, for fields set to manage relations on a per-site basis. ([#11418](https://github.com/craftcms/cms/issues/11418))
- Fixed a bug where the Temporary Uploads asset source wasn’t including subfolders.
- Fixed a bug where file upload progress bars weren’t always going away when an upload error occurred.
- Fixed a bug where Pashto was not being treated as an RTL langauge. ([#11428](https://github.com/craftcms/cms/issues/11428))
- Fixed a bug where the `upscaleImages` config setting wasn’t being respected for transforms where only a single image dimension was specified. ([#11398](https://github.com/craftcms/cms/issues/11398))
- Fixed an error that could occur when executing a GraphQL query, if a section didn’t have any entry types. ([#11273](https://github.com/craftcms/cms/issues/11273))
- Fixed an error that could occur when changing the primary site on installs with a large number of users. ([#11459](https://github.com/craftcms/cms/issues/11459))
- Fixed a bug where Assets fields within Vizy fields weren’t getting relocated from the user’s temp uploads folder. ([#11462](https://github.com/craftcms/cms/issues/11462))

### Security
- Environment-aware control panel fields no longer suggest environment variables that begin with `HTTP_`.
- The Sendmail mailer no longer validates if the Sendmail Command setting is set to an enivornment variable that begins with `HTTP_`.

## 4.0.4 - 2022-06-03

### Added
- Added support for querying for users with a `credentialed` status.
- Added `craft\elements\db\UserQuery::STATUS_CREDENTIALED`.
- Added `craft\errors\FieldNotFoundException`.
- Added `craft\helpers\Html::encodeSpaces()`.
- Added `craft\web\twig\variables\Cp::getRequestedSite()`. ([#11082](https://github.com/craftcms/cms/discussions/11082))

### Changed
- `temp` is now a reserved volume handle.
- Improved the performance of field layout designers. ([#11298](https://github.com/craftcms/cms/issues/11298))
- All control panel pages now have a `site--<siteHandle>` class name on the `<body>`, based on the currently-selected site. ([#11303](https://github.com/craftcms/cms/discussions/11303))
- Warnings are no longer logged when instantiating a field layout that references a deleted custom field. ([#11333](https://github.com/craftcms/cms/issues/11333))
- Read/write splitting is now disabled for all console requests.
- The `db/restore` command now prompts to clear data caches after the import is complete. ([#11327](https://github.com/craftcms/cms/issues/11327))
- Entry queries no longer factor in seconds when looking for currently-live entries, without excluding entries that were published in the past minute. ([#5389](https://github.com/craftcms/cms/issues/5389))
- `craft\elements\Asset::getUrl()` now encodes any spaces in the URL as `%20` entities.

### Fixed
- Fixed a bug where it wasn’t possible to disable all table columns for an element source. ([#11291](https://github.com/craftcms/cms/issues/11291))
- Fixed a bug where the Assets index page wasn’t allowing any bulk actions for assets in the temporary volume. ([#11293](https://github.com/craftcms/cms/issues/11293))
- Fixed a bug where PHP errors thrown while rendering a template weren’t being handled properly. ([#11108](https://github.com/craftcms/cms/issues/11108))
- Fixed a bug where site status labels were inconsistent on element edit pages. ([#11307](https://github.com/craftcms/cms/issues/11307))
- Fixed a bug where addresses’ County fields were mislablled. ([#11314](https://github.com/craftcms/cms/pull/11314))
- Fixed a bug where the control panel’s login form wasn’t handling errors properly. ([#11319](https://github.com/craftcms/cms/pull/11319))
- Fixed a bug where it wasn’t possible to use a `{% redirect %}` tag in an error template. ([#11336](https://github.com/craftcms/cms/issues/11336))
- Fixed an error that occurred when saving an entry via a GraphQL mutation. ([#11312](https://github.com/craftcms/cms/issues/11312))
- Fixed a bug where all web requests were getting no-cache headers. ([#11346](https://github.com/craftcms/cms/issues/11346))
- Fixed a bug where user caches weren’t getting invalidated when users were changed to a pending or inactive state.
- Fixed a bug where querying for users with an `active` status was returning suspended users. ([#11370](https://github.com/craftcms/cms/pull/11370))
- Fixed a bug where it wasn’t possible to drag assets within Assets fields by their thumbnails. ([#11364](https://github.com/craftcms/cms/issues/11364))
- Fixed a bug where asset thumbnails weren’t loading if their filename contained a space. ([#11350](https://github.com/craftcms/cms/issues/11350))
- Fixed a bug where `craft\services\AssetIndexer::indexFile()` wasn’t removing the filename from the file path when setting the directory on the listing. ([#11365](https://github.com/craftcms/cms/issues/11365))
- Fixed a bug where links within custom field instructions were getting mangled. ([#11377](https://github.com/craftcms/cms/issues/11377))
- Fixed a bug where project config paths that contained slashes weren’t getting handled properly. ([#10774](https://github.com/craftcms/cms/issues/10774))
- Fixed a bug where the Login page had a tab-focusable “Skip to content” button. ([#11375](https://github.com/craftcms/cms/issues/11375))

## 4.0.3 - 2022-05-20

### Added
- Added `craft\elements\db\ElementQuery::prepareSubquery()`.

### Changed
- Element edit pages now disable pointer events on the content container for 300 milliseconds after the “Showing your unsaved changes” notice is displayed. ([#11229](https://github.com/craftcms/cms/issues/11229))
- Users can now create drafts for entries they have permission to view, but not save. ([#11249](https://github.com/craftcms/cms/issues/11249))
- User Group condition rules are no longer available in element conditions when no user groups exist. ([#11252](https://github.com/craftcms/cms/issues/11252))
- Matrix blocks now have `data-type-name` attributes. ([#11286](https://github.com/craftcms/cms/pull/11286))
- Reversed the order of Lightswitch fields’ “ON Label” and “OFF Label” settings. ([#11259](https://github.com/craftcms/cms/issues/11259))
- `craft\services\Elements::duplicateElement()` now has a `$trackDuplication` argument.
- `craft\services\Matrix::duplicateBlocks()` now has a `$trackDuplications` argument.

### Fixed
- Fixed a bug where dynamically-defined image transforms weren’t respecting the `format` param, unless the `generateTransformsBeforePageLoad` config setting was enabled.
- Fixed a bug where Table fields with Min Rows and Max Rows set to `1` were still showing a delete button. ([#11211](https://github.com/craftcms/cms/issues/11211))
- Fixed an error that could occur when saving an Assets field that was restricted to a single location, at the root of a volume. ([#11212](https://github.com/craftcms/cms/issues/11212))
- Fixed an error that could occur after a queue job execution had finished. ([#11213](https://github.com/craftcms/cms/issues/11213))
- Fixed an error that could occur when saving an entry with Matrix blocks. ([#11155](https://github.com/craftcms/cms/issues/11155))
- Fixed an error that occurred when saving a GraphQL schema without a scope. ([#11240](https://github.com/craftcms/cms/issues/11240))
- Fixed an error that could occur when editing the public GraphQL schema, if a public token existed in the project config, but not the database. ([#11218](https://github.com/craftcms/cms/issues/11218))
- Fixed some bugs with inconsistent asset indexing on Windows. ([#11174](https://github.com/craftcms/cms/issues/11174)), ([#11219](https://github.com/craftcms/cms/issues/11219))
- Fixed a bug where custom fields weren’t available to be included as table attributes. ([#11222](https://github.com/craftcms/cms/issues/11222))
- Fixed a bug where Alternative Text wasn’t available to be included as a table attribute. ([#11222](https://github.com/craftcms/cms/issues/11222))`immediately`
- Fixed a JavaScript error that broke Matrix fields with Min Blocks and Max Blocks both set to `1`. ([#11233](https://github.com/craftcms/cms/issues/11233))
- Fixed a bug where request context logs could appear when nothing else was logged. ([#11141](https://github.com/craftcms/cms/issues/11141))
- Fixed a bug where stack traces could be erroneously filtered from logs.
- Fixed a bug where removing an element from a relational field within an element editor could cause the editor to create a provisional draft, even if the element type didn’t support drafts. ([#11242](https://github.com/craftcms/cms/issues/11242))
- Fixed a bug where draft editor pages had two identical “Save and continue editing” alternate form actions.
- Fixed a JavaScript warning that occurred when viewing an element edit page, if the user didn’t have permission to edit it.
- Fixed a bug where asset selector modals weren’t fully initializing for Assets fields, if they were targeting the user’s temp folder. ([#11254](https://github.com/craftcms/cms/issues/11254))
- Fixed an error that occurred when saving an entry via a GraphQL mutation. ([#11258](https://github.com/craftcms/cms/issues/11258))
- Fixed a bug where Matrix block types’ layout elements were getting new UUIDs assigned each time the Matrix field was edited. ([#11248](https://github.com/craftcms/cms/issues/11248))
- Fixed a bug where the web-based installation wizard was throwing an exception if a database connection couldn’t be established, and there was no `config/db.php` file. ([#11245](https://github.com/craftcms/cms/issues/11245))
- Fixed a bug where editable tables’ delete buttons’ `aria-label` attributes weren’t getting updated when table rows were reordered or deleted.
- Fixed a bug where editable tables’ delete buttons weren’t visually disabled when the minimum number of rows had been reached.
- Fixed a bug where all eager-loaded `srcset`-style transform sizes were relative to the first eager-loaded transform, rather than the prior one. ([#11209](https://github.com/craftcms/cms/issues/11209))
- Fixed a bug where eager-loaded `srcset`-style transform sizes didn’t reference the prior eager-loaded transform’s `format`, `interlace`, `mode`, `position`, or `quality` settings. ([#11264](https://github.com/craftcms/cms/issues/11264))
- Fixed a bug where the web-based installation wizard wouldn’t show the database connection screen if a connection could be established but no database was selected. ([#11245](https://github.com/craftcms/cms/issues/11245))
- Fixed an error that could occur when applying a multi-site draft with relational fields. ([#11220](https://github.com/craftcms/cms/issues/11220))
- Fixed a bug where Matrix blocks could be deleted from newly-created multi-site entries, if the edit page was reloaded. ([#10906](https://github.com/craftcms/cms/issues/10906))

## 4.0.2 - 2022-05-11

### Added
- Added `craft\events\LocateUploadedFilesEvent`.
- Added `craft\fields\Assets::EVENT_LOCATE_UPLOADED_FILES`. ([#11123](https://github.com/craftcms/cms/discussions/11123))

### Changed
- `elements/*` actions no longer include custom field values in the response data, improving performance.
- Garnish menu buttons are now aware of the `disabled` attribute. ([#11128](https://github.com/craftcms/cms/issues/11128))
- Improved save performance for multi-site elements ([#11113](https://github.com/craftcms/cms/issues/11113))
- Built-in Composer actions now ensure that `composer.json` allows the `craftcms/plugin-installer` Composer plugin.

### Fixed
- Fixed an error that occurred when searching for elements by a custom field. ([#11120](https://github.com/craftcms/cms/pull/11120))
- Fixed a bug where asset upload failures weren’t being handled properly. ([#11156](https://github.com/craftcms/cms/issues/11156))
- Fixed a bug where warning and error logs were being sent to both `stdout` and `stderr` when `CRAFT_STREAM_LOG` was enabled. ([#11189](https://github.com/craftcms/cms/issues/11189))
- Fixed an error that occurred when exporting elements with relational fields using the “Expanded” export type. ([#11127](https://github.com/craftcms/cms/issues/11127))
- Fixed a PHP deprecation warning that occurred if the `tablePrefix` database connection setting was `null`.
- Fixed a bug where category groups were being identified as “{name}” in user permission lists. ([#11132](https://github.com/craftcms/cms/issues/11132))
- Fixed a bug where Assets fields’ “Upload files” buttons weren’t wrapping when there wasn’t enough space to show them alongside “Add an asset”. ([#11133](https://github.com/craftcms/cms/issues/11133))
- Fixed a bug where `Craft.getUrl()` was appending empty query strings to URLs when they weren’t needed. ([#11159](https://github.com/craftcms/cms/issues/11159))
- Fixed a bug where addresses could validate the wrong set of required fields, if the validation rules were invoked before the country code was set. ([#11162](https://github.com/craftcms/cms/issues/11162))
- Fixed an error that could occur when viewing the Temporary Uploads volume, if the Temp Uploads Location asset setting was set to “In the local temp folder”. ([#11192](https://github.com/craftcms/cms/issues/11192))
- Fixed an error that could occur when deleting a volume, if its filesystem had been deleted.
- Fixed an error that could occur when rendering the thumbnail preview for an asset, if its file was missing. ([#11196](https://github.com/craftcms/cms/issues/11196))
- Fixed a bug where soft-deleted drafts’ search keywords weren’t getting re-indexed if they were restored.
- Fixed an error that occurred when transforming an SVG image without specifying a width or height. ([#11122](https://github.com/craftcms/cms/issues/11122))
- Fixed an error that occurred when saving a Number field with a non-numeric value. ([#11164](https://github.com/craftcms/cms/issues/11164))
- Fixed a bug where it wasn’t possible to drag an item to the top in admin tables. ([#10781](https://github.com/craftcms/cms/issues/10781))
- Fixed a bug where entries within Structure sections weren’t expandable if their only descendants were unpublished drafts.
- Fixed a bug where expanding a collapsed Structure section entry wouldn’t reveal its descendants, if the parent was a draft. ([#11186](https://github.com/craftcms/cms/issues/11186))
- Fixed a bug where element caches weren’t getting cleared for elements when they were propagated to a newly-created site.

## 4.0.1 - 2022-05-06

### Fixed
- Fixed a bug where Money field labels’ `for` attributes weren’t referencing the correct input ID. ([#11016](https://github.com/craftcms/cms/pull/11016))
- Fixed a bug where Money field inputs weren’t getting `aria-describedby` attributes. ([#11016](https://github.com/craftcms/cms/pull/11016))
- Fixed an error that occurred when loading an edit screen for an element type that didn’t have a field layout. ([#11110](https://github.com/craftcms/cms/pull/11110))
- Fixed a bug where condition rules that weren’t selectable (per `isSelectable()`) were still visible in the rule dropdown menu. ([#11104](https://github.com/craftcms/cms/pull/11104))
- Fixed a bug where element edit pages could reload themselves immediately after saving the element. ([#11084](https://github.com/craftcms/cms/issues/11084))
- Fixed a bug where tabs weren’t interactive after changing an entry’s type, if the new entry type didn’t have a tab of the same name as the previously-selected tab. ([#11093](https://github.com/craftcms/cms/issues/11093))
- Fixed a bug where Twig syntax errors weren’t being handled properly. ([#11108](https://github.com/craftcms/cms/issues/11108))
- Fixed an error that occurred when attempting to delete a global set. ([#11100](https://github.com/craftcms/cms/issues/11100))
- Fixed an error that could occur when applying a draft. ([#11083](https://github.com/craftcms/cms/issues/11083))
- Fixed a bug where element queries weren’t returning any results if an element attribute table wasn’t joined in, and the element query was set to an abstract element class. ([#11105](https://github.com/craftcms/cms/issues/11105))

## 4.0.0.1 - 2022-05-04

### Changed
- The `setup` command now writes the application ID to a `CRAFT_APP_ID` environment variable.
- The `setup` command now writes the security key to a `CRAFT_SECURITY_KEY` environment variable.

## 4.0.0 - 2022-05-04

### Added
- Entries’, categories’, and assets’ edit pages, and all element types via slideouts, now use a unified editing experience. ([#10467](https://github.com/craftcms/cms/pull/10467))
- Categories now support drafts. ([#10467](https://github.com/craftcms/cms/pull/10467))
- Element slideouts now support provisional drafts and autosaving, for element types that support them. ([#10467](https://github.com/craftcms/cms/pull/10467))
- Element indexes can now be filtered by element attributes and custom field values. ([#9192](https://github.com/craftcms/cms/discussions/9192), [#9450](https://github.com/craftcms/cms/discussions/9450), [#9462](https://github.com/craftcms/cms/discussions/9462), [#9483](https://github.com/craftcms/cms/discussions/9483))
- Admins can now create custom element sources from the Customize Sources modal. ([#8423](https://github.com/craftcms/cms/discussions/8423))
- It’s now possible to disable native element sources from the Customize Sources modal. ([#10676](https://github.com/craftcms/cms/discussions/10676))
- Field layout tabs, fields, and UI elements can now be conditionally shown based on properties of the current user and/or element being edited. ([#8099](https://github.com/craftcms/cms/discussions/8099), [#8154](https://github.com/craftcms/cms/discussions/8154))
- Assets, Entries, and Users fields have new condition settings that can be used to further limit which elements should be relatable, beyond the existing field settings. ([#10393](https://github.com/craftcms/cms/pull/10393))
- Assets, Entries, and Users fields have new “Min Relations” settings, and their former “Limit” settings have been renamed to “Max Relations”. ([#8621](https://github.com/craftcms/cms/discussions/8621))
- Added a dedicated “Full Name” field to users. “First Name” and “Last Name” are now parsed out from the full name automatically when a user is saved. ([#10405](https://github.com/craftcms/cms/discussions/10405))
- Added the “Inactive” user status, which can be used by users which can’t be signed into. ([#8963](https://github.com/craftcms/cms/discussions/8963))
- Added “Credentialed” and “Inactive” user sources.
- Added the “Deactivate…” user action for pending and active users.
- Users can now have an “Addresses” field. ([#10507](https://github.com/craftcms/cms/pull/10507))
- Added the concept of “filesystems”, which handle file operations, either locally or on a remote service like Amazon S3.
- It’s now possible to set sites’ Status settings to environment variables. ([#3005](https://github.com/craftcms/cms/issues/3005))
- Added the Money field type.
- Craft now provides a native “Alternative Text” (`alt`) field for assets. ([#10302](https://github.com/craftcms/cms/discussions/10302))
- Asset thumbnails in the control panel now have `alt` attributes, for assets with a filled-in Alternative Text value.
- Added the `index-assets/cleanup` command.
- Added the “Deactivate users by default” user registration setting, which replaces “Suspend users by default”. ([#5830](https://github.com/craftcms/cms/issues/5830))
- Element source settings are now stored in the project config. ([#8616](https://github.com/craftcms/cms/discussions/8616))
- Improved element index accessibility. ([#10629](https://github.com/craftcms/cms/pull/10629), [#10660](https://github.com/craftcms/cms/pull/10660))
- Improved Live Preview accessibility for screen readers. ([#10688](https://github.com/craftcms/cms/pull/10688))
- Slideouts, Live Preview, and Matrix blocks are no longer animated for browsers that have requested reduced motion. ([#10665](https://github.com/craftcms/cms/pull/10665))
- Added support for `JSON` columns. ([#9089](https://github.com/craftcms/cms/pull/9089))
- It’s now possible to edit images’ focal points from their preview modals. ([#8489](https://github.com/craftcms/cms/discussions/8489))
- Added support for Monolog and the PSR-3 logging interface. ([#10659](https://github.com/craftcms/cms/pull/10659))
- Added the `|address` Twig filter.
- Added the `|money` Twig filter.
- Added the `collect()` Twig function.
- Added the `assetUploaders`, `authors`, and `fullName` user query params.
- Added the `primaryOwner` and `primaryOwnerId` Matrix block query params.
- Added the `hasAlt` asset query param.
- Added the `button`, `submitButton`, `fs`, `fsField`, `volume`, and `volumeField` macros to the `_includes/forms` control panel template.
- Added the `buildId` general config. ([#10705](https://github.com/craftcms/cms/pull/10705))
- Added support for setting custom config settings from `config/custom.php`, which are accessible via `Craft::$app->config->custom`. ([#10012](https://github.com/craftcms/cms/issues/10012))
- Added the `addresses`, `address`, and `addressCount` GraphQL queries.
- Added the `hasAlt` argument to asset GraphQL queries.
- Added the `alt` field to assets queried via GraphQL.
- Added the `fullName`, `assetUploaders`, and `authors` arguments to user GraphQL queries.
- Added the `addresses` field to user GraphQL queries.
- GraphQL schemas now include settings that determine which sites elements can be queried from. ([#10610](https://github.com/craftcms/cms/issues/10610))
- Added the `assets/icon` action.
- Added the `assets/update-focal-point` action.
- Added the `categories/create` action.
- Added the `elements/apply-draft` action.
- Added the `elements/create` action.
- Added the `elements/delete-draft` action.
- Added the `elements/delete-for-site` action.
- Added the `elements/delete` action.
- Added the `elements/duplicate` action.
- Added the `elements/edit` action.
- Added the `elements/redirect` action.
- Added the `elements/revert` action.
- Added the `elements/save-draft` action.
- Added the `elements/save` action.
- Added the `users/delete-address` action.
- Added the `users/save-address` action.
- Added the `app/render-element` control panel controller action.
- Added the `element-indexes/element-table-html` control panel controller action.
- Added `craft\base\ApplicationTrait::getConditions()`.
- Added `craft\base\ApplicationTrait::getElementSources()`, which replaces `getElementIndexes()`.
- Added `craft\base\ApplicationTrait::getFs()`.
- Added `craft\base\ApplicationTrait::getImageTransforms()`, which replaces `getAssetTransforms()`.
- Added `craft\base\conditions\BaseCondition`.
- Added `craft\base\conditions\BaseConditionRule`.
- Added `craft\base\conditions\BaseDateRangeConditionRule`.
- Added `craft\base\conditions\BaseElementSelectConditionRule`.
- Added `craft\base\conditions\BaseLightswitchConditionRule`.
- Added `craft\base\conditions\BaseMultiSelectConditionRule`.
- Added `craft\base\conditions\BaseNumberConditionRule`.
- Added `craft\base\conditions\BaseSelectConditionRule`.
- Added `craft\base\conditions\BaseTextConditionRule`.
- Added `craft\base\conditions\ConditionInterface`.
- Added `craft\base\conditions\ConditionRuleInterface`.
- Added `craft\base\Element::EVENT_AUTHORIZE_CREATE_DRAFTS`.
- Added `craft\base\Element::EVENT_AUTHORIZE_DELETE_FOR_SITE`.
- Added `craft\base\Element::EVENT_AUTHORIZE_DELETE`.
- Added `craft\base\Element::EVENT_AUTHORIZE_DUPLICATE`.
- Added `craft\base\Element::EVENT_AUTHORIZE_SAVE`.
- Added `craft\base\Element::EVENT_AUTHORIZE_VIEW`.
- Added `craft\base\Element::EVENT_DEFINE_ADDITIONAL_BUTTONS`. ([#10420](https://github.com/craftcms/cms/discussions/10420))
- Added `craft\base\Element::getParentId()`.
- Added `craft\base\Element::hasNewParent()`.
- Added `craft\base\Element::notesFieldHtml()`.
- Added `craft\base\Element::setParentId()`.
- Added `craft\base\Element::statusFieldHtml()`.
- Added `craft\base\ElementInterface::canCreateDrafts()`.
- Added `craft\base\ElementInterface::canDelete()`.
- Added `craft\base\ElementInterface::canDeleteForSite()`.
- Added `craft\base\ElementInterface::canDuplicate()`.
- Added `craft\base\ElementInterface::canSave()`.
- Added `craft\base\ElementInterface::canView()`.
- Added `craft\base\ElementInterface::createAnother()`.
- Added `craft\base\ElementInterface::createCondition()`.
- Added `craft\base\ElementInterface::getAdditionalButtons()`.
- Added `craft\base\ElementInterface::getPostEditUrl()`.
- Added `craft\base\ElementInterface::getThumbAlt()`.
- Added `craft\base\ElementInterface::hasRevisions()`.
- Added `craft\base\ElementInterface::prepareEditScreen()`.
- Added `craft\base\FieldInterface::getElementConditionRuleType()`.
- Added `craft\base\FieldInterface::isRequirable()`.
- Added `craft\base\FieldLayoutComponent`.
- Added `craft\base\Fs`.
- Added `craft\base\FsInterface`.
- Added `craft\base\FsTrait`.
- Added `craft\base\Image::heartbeat()`.
- Added `craft\base\Image::setHeartbeatCallback()`.
- Added `craft\base\imagetransforms\EagerImageTransformerInterface`.
- Added `craft\base\imagetransforms\ImageEditorTransformerInterface`.
- Added `craft\base\imagetransforms\ImageTransformerInterface`.
- Added `craft\base\LocalFsInterface`.
- Added `craft\base\Model::defineBehaviors()`. ([#10691](https://github.com/craftcms/cms/pull/10691))
- Added `craft\base\ModelInterface`.
- Added `craft\base\NameTrait`.
- Added `craft\base\PluginInterface::config()`. ([#11039](https://github.com/craftcms/cms/pull/11039))
- Added `craft\behaviors\SessionBehavior::broadcastToJs()`.
- Added `craft\behaviors\SessionBehavior::getError()`.
- Added `craft\behaviors\SessionBehavior::getNotice()`.
- Added `craft\controllers\AddressesController`.
- Added `craft\controllers\AssetIndexesController`.
- Added `craft\controllers\ConditionsController`.
- Added `craft\controllers\ElementIndexesController::$condition`.
- Added `craft\controllers\FsController`.
- Added `craft\controllers\ImageTransformsController`.
- Added `craft\db\Migration::archiveTableIfExists()`. ([#10827](https://github.com/craftcms/cms/discussions/10827))
- Added `craft\db\Migration::dropAllForeignKeysToTable()`.
- Added `craft\db\Migration::dropForeignKeyIfExists()`.
- Added `craft\db\Migration::renameTable()`.
- Added `craft\db\Query::collect()`, which returns the query results as an `Illuminate\Support\Collection` object rather than an array. ([#8513](https://github.com/craftcms/cms/discussions/8513))
- Added `craft\db\Table::ADDRESSES`.
- Added `craft\db\Table::ASSETINDEXINGSESSIONS`.
- Added `craft\db\Table::IMAGETRANSFORMINDEX`.
- Added `craft\db\Table::IMAGETRANSFORMS`.
- Added `craft\db\Table::MATRIXBLOCKS_OWNERS`.
- Added `craft\debug\LogTarget`.
- Added `craft\debug\MailPanel`.
- Added `craft\elements\Address`.
- Added `craft\elements\Asset::$alt`.
- Added `craft\elements\Asset::EVENT_AFTER_GENERATE_TRANSFORM`.
- Added `craft\elements\Asset::EVENT_BEFORE_GENERATE_TRANSFORM`.
- Added `craft\elements\Asset::getFs()`.
- Added `craft\elements\Asset::setFilename()`.
- Added `craft\elements\conditions\addresses\AddressCondition`.
- Added `craft\elements\conditions\addresses\CountryConditionRule`.
- Added `craft\elements\conditions\assets\AssetCondition`.
- Added `craft\elements\conditions\assets\DateModifiedConditionRule`.
- Added `craft\elements\conditions\assets\FilenameConditionRule`.
- Added `craft\elements\conditions\assets\FileSizeConditionRule`.
- Added `craft\elements\conditions\assets\FileTypeConditionRule`.
- Added `craft\elements\conditions\assets\HasAltConditionRule`.
- Added `craft\elements\conditions\assets\HeightConditionRule`.
- Added `craft\elements\conditions\assets\UploaderConditionRule`.
- Added `craft\elements\conditions\assets\VolumeConditionRule`.
- Added `craft\elements\conditions\assets\WidthConditionRule`.
- Added `craft\elements\conditions\categories\CategoryCondition`.
- Added `craft\elements\conditions\categories\GroupConditionRule`.
- Added `craft\elements\conditions\DateCreatedConditionRule`.
- Added `craft\elements\conditions\DateUpdatedConditionRule`.
- Added `craft\elements\conditions\ElementCondition`.
- Added `craft\elements\conditions\ElementConditionInterface`.
- Added `craft\elements\conditions\ElementConditionRuleInterface`.
- Added `craft\elements\conditions\entries\AuthorConditionRule`.
- Added `craft\elements\conditions\entries\AuthorGroupConditionRule`.
- Added `craft\elements\conditions\entries\EntryCondition`.
- Added `craft\elements\conditions\entries\ExpiryDateConditionRule`.
- Added `craft\elements\conditions\entries\PostDateConditionRule`.
- Added `craft\elements\conditions\entries\SectionConditionRule`.
- Added `craft\elements\conditions\entries\TypeConditionRule`.
- Added `craft\elements\conditions\HasUrlConditionRule`.
- Added `craft\elements\conditions\IdConditionRule`.
- Added `craft\elements\conditions\LevelConditionRule`.
- Added `craft\elements\conditions\RelatedToConditionRule`.
- Added `craft\elements\conditions\SlugConditionRule`.
- Added `craft\elements\conditions\tags\GroupConditionRule`.
- Added `craft\elements\conditions\tags\TagCondition`.
- Added `craft\elements\conditions\TitleConditionRule`.
- Added `craft\elements\conditions\UriConditionRule`.
- Added `craft\elements\conditions\users\AdminConditionRule`.
- Added `craft\elements\conditions\users\CredentialedConditionRule`.
- Added `craft\elements\conditions\users\EmailConditionRule`.
- Added `craft\elements\conditions\users\FirstNameConditionRule`.
- Added `craft\elements\conditions\users\GroupConditionRule`.
- Added `craft\elements\conditions\users\LastLoginDateConditionRule`.
- Added `craft\elements\conditions\users\LastNameConditionRule`.
- Added `craft\elements\conditions\users\UserCondition`.
- Added `craft\elements\conditions\users\UsernameConditionRule`.
- Added `craft\elements\db\AddressQuery`.
- Added `craft\elements\MatrixBlock::$primaryOwnerId`.
- Added `craft\elements\MatrixBlock::$saveOwnership`.
- Added `craft\elements\User::$active`.
- Added `craft\elements\User::$fullName`.
- Added `craft\elements\User::canAssignUserGroups()`.
- Added `craft\elements\User::getAddresses()`.
- Added `craft\elements\User::getIsCredentialed()`.
- Added `craft\elements\User::STATUS_INACTIVE`.
- Added `craft\errors\FsException`.
- Added `craft\errors\FsObjectExistsException`.
- Added `craft\errors\FsObjectNotFoundException`.
- Added `craft\errors\ImageTransformException`.
- Added `craft\errors\InvalidFsException`.
- Added `craft\errors\MissingVolumeFolderException`.
- Added `craft\events\AuthorizationCheckEvent`.
- Added `craft\events\CreateElementCheckEvent`.
- Added `craft\events\DefineElementEditorHtmlEvent`.
- Added `craft\events\DefineElementInnerHtmlEvent`. ([#11035](https://github.com/craftcms/cms/pull/11035))
- Added `craft\events\DefineHtmlEvent::$static`.
- Added `craft\events\FsEvent`.
- Added `craft\events\GenerateTransformEvent::$asset`.
- Added `craft\events\GenerateTransformEvent::$transform`.
- Added `craft\events\GenerateTransformEvent::$url`.
- Added `craft\events\ImageTransformerOperationEvent`.
- Added `craft\events\ImageTransformEvent`.
- Added `craft\events\RegisterConditionRuleTypesEvent`.
- Added `craft\events\TransformImageEvent`.
- Added `craft\fieldlayoutelements\addresses\AddressField`.
- Added `craft\fieldlayoutelements\addresses\CountryCodeField`.
- Added `craft\fieldlayoutelements\addresses\LabelField`.
- Added `craft\fieldlayoutelements\addresses\LatLongField`.
- Added `craft\fieldlayoutelements\addresses\OrganizationField`.
- Added `craft\fieldlayoutelements\addresses\OrganizationTaxIdField`.
- Added `craft\fieldlayoutelements\assets\AltField`.
- Added `craft\fieldlayoutelements\BaseField::selectorLabel()`.
- Added `craft\fieldlayoutelements\FullNameField`.
- Added `craft\fieldlayoutelements\TextareaField`.
- Added `craft\fieldlayoutelements\users\AddressesField`.
- Added `craft\fields\Assets::$allowSubfolders`.
- Added `craft\fields\Assets::$restrictedDefaulUploadSubpath`.
- Added `craft\fields\BaseRelationField::createSelectionCondition()`.
- Added `craft\fields\BaseRelationField::getSelectionCondition()`.
- Added `craft\fields\BaseRelationField::setSelectionCondition()`.
- Added `craft\fields\conditions\DateFieldConditionRule`.
- Added `craft\fields\conditions\FieldConditionRuleInterface`.
- Added `craft\fields\conditions\FieldConditionRuleTrait`.
- Added `craft\fields\conditions\LightswitchFieldConditionRule`.
- Added `craft\fields\conditions\NumberFieldConditionRule`.
- Added `craft\fields\conditions\OptionsFieldConditionRule`.
- Added `craft\fields\conditions\RelationalFieldConditionRule`.
- Added `craft\fields\conditions\TextFieldConditionRule`.
- Added `craft\fields\Money`.
- Added `craft\fs\Local`.
- Added `craft\fs\MissingFs`.
- Added `craft\fs\Temp`.
- Added `craft\gql\arguments\elements\Address`.
- Added `craft\gql\base\SingularTypeInterface`.
- Added `craft\gql\interfaces\elements\Address`.
- Added `craft\gql\queries\Address`.
- Added `craft\gql\resolvers\elements\Address`.
- Added `craft\gql\TypeManager::registerFieldDefinitions()`.
- Added `craft\gql\types\elements\Address`.
- Added `craft\gql\types\generators\AddressType`.
- Added `craft\helpers\App::cliOption()`.
- Added `craft\helpers\App::devMode()`.
- Added `craft\helpers\App::envConfig()`. ([#10869](https://github.com/craftcms/cms/pull/10869))
- Added `craft\helpers\App::isStreamLog()`.
- Added `craft\helpers\App::normalizeValue()`.
- Added `craft\helpers\Assets::downloadFile()`.
- Added `craft\helpers\Assets::iconPath()`.
- Added `craft\helpers\Assets::iconUrl()`.
- Added `craft\helpers\Assets::revParams()`.
- Added `craft\helpers\Cp::addressCardHtml()`.
- Added `craft\helpers\Cp::addressCardsHtml()`.
- Added `craft\helpers\Cp::addressFieldsHtml()`.
- Added `craft\helpers\Cp::dateFieldHtml()`.
- Added `craft\helpers\Cp::dateHtml()`.
- Added `craft\helpers\Cp::elementSelectHtml()`.
- Added `craft\helpers\Cp::EVENT_DEFINE_ELEMENT_INNER_HTML`. ([#11035](https://github.com/craftcms/cms/pull/11035))
- Added `craft\helpers\Cp::fieldLayoutDesignerHtml()`.
- Added `craft\helpers\Cp::lightswitchHtml()`.
- Added `craft\helpers\Cp::multiSelectFieldHtml()`.
- Added `craft\helpers\Cp::multiSelectHtml()`.
- Added `craft\helpers\Cp::requestedSite()`.
- Added `craft\helpers\Cp::textareaHtml()`.
- Added `craft\helpers\Cp::textHtml()`.
- Added `craft\helpers\Cp::timeFieldHtml()`.
- Added `craft\helpers\Cp::timeHtml()`.
- Added `craft\helpers\Db::dropAllForeignKeysToTable()`.
- Added `craft\helpers\Db::dropForeignKeyIfExists()`.
- Added `craft\helpers\Db::dropIndexIfExists()`.
- Added `craft\helpers\Db::findForeignKey()`.
- Added `craft\helpers\Db::findIndex()`.
- Added `craft\helpers\Db::parseMoneyParam()`.
- Added `craft\helpers\Db::parseNumericParam()`.
- Added `craft\helpers\Db::prepareMoneyForDb()`.
- Added `craft\helpers\Db::renameTable()`.
- Added `craft\helpers\FileHelper::deleteFileAfterRequest()`.
- Added `craft\helpers\FileHelper::deleteQueuedFiles()`.
- Added `craft\helpers\Gql::getSchemaContainedEntryTypes)()`.
- Added `craft\helpers\Html::hiddenLabel()`.
- Added `craft\helpers\Html::unwrapCondition()`.
- Added `craft\helpers\Html::unwrapNoscript()`.
- Added `craft\helpers\ImageTransforms`.
- Added `craft\helpers\Money`.
- Added `craft\helpers\Number::isInt()`.
- Added `craft\helpers\Number::toIntOrFloat()`.
- Added `craft\helpers\ProjectConfig::encodeValueAsString()`.
- Added `craft\helpers\ProjectConfig::ensureAllSectionsProcessed()`.
- Added `craft\helpers\ProjectConfig::traverseDataArray()`.
- Added `craft\helpers\Typecast`. ([#10706](https://github.com/craftcms/cms/pull/10706))
- Added `craft\i18n\Translation`.
- Added `craft\imagetransforms\ImageTransformer`.
- Added `craft\log\ContextProcessor`.
- Added `craft\log\Dispatcher::getTargets()`.
- Added `craft\log\MessageProcessor`.
- Added `craft\log\MonologTarget`.
- Added `craft\models\AssetIndexingSession`.
- Added `craft\models\FieldLayout::getElementsByType()`.
- Added `craft\models\FieldLayout::getFirstElementByType()`.
- Added `craft\models\FieldLayout::getFirstVisibleElementByType()`.
- Added `craft\models\FieldLayout::getVisibleCustomFields()`.
- Added `craft\models\FieldLayout::getVisibleElementsByType()`.
- Added `craft\models\FieldLayoutElement::$uid`.
- Added `craft\models\FieldLayoutElement::getLayout()` and `setLayout()`.
- Added `craft\models\FieldLayoutForm::getVisibleElements()`.
- Added `craft\models\FieldLayoutFormTab::getTabId()`.
- Added `craft\models\FieldLayoutFormTab::getUid()`.
- Added `craft\models\FieldLayoutTab::getElements()` and `setElements()`.
- Added `craft\models\FsListing`.
- Added `craft\models\ImageTransform`.
- Added `craft\models\ImageTransformIndex`.
- Added `craft\models\ProjectConfigData`.
- Added `craft\models\ReadOnlyProjectConfigData`.
- Added `craft\models\Volume`.
- Added `craft\queue\jobs\Proxy`.
- Added `craft\queue\Queue::$proxyQueue`, which can be set to another queue configuration that all jobs should be sent to as proxies. ([#10999](https://github.com/craftcms/cms/pull/10999))
- Added `craft\records\Address`.
- Added `craft\records\AssetIndexingSession`.
- Added `craft\records\ImageTransform`.
- Added `craft\services\Addresses`.
- Added `craft\services\AssetIndexer::createIndexingSession()`.
- Added `craft\services\AssetIndexer::getExistingIndexingSessions()`.
- Added `craft\services\AssetIndexer::getIndexingSessionById()`.
- Added `craft\services\AssetIndexer::getMissingEntriesForSession()`.
- Added `craft\services\AssetIndexer::getSkippedItemsForSession()`.
- Added `craft\services\AssetIndexer::indexFileByListing()`.
- Added `craft\services\AssetIndexer::indexFolderByEntry()`.
- Added `craft\services\AssetIndexer::indexFolderByListing()`.
- Added `craft\services\AssetIndexer::processIndexSession()`.
- Added `craft\services\AssetIndexer::removeCliIndexingSessions()`.
- Added `craft\services\AssetIndexer::startIndexingSession()`.
- Added `craft\services\AssetIndexer::stopIndexingSession()`.
- Added `craft\services\Assets::getImagePreviewUrl()`.
- Added `craft\services\AssetTransforms::deleteTransformIndexDataByAssetIds()`.
- Added `craft\services\Conditions`.
- Added `craft\services\Config::CATEGORY_CUSTOM`.
- Added `craft\services\Config::getCustom()`.
- Added `craft\services\Drafts::removeDraftData()`.
- Added `craft\services\ElementSources`, which replaces `craft\services\ElementIndexes`.
- Added `craft\services\Fields::createLayout()`.
- Added `craft\services\Fs`.
- Added `craft\services\Gc::hardDeleteElements()`.
- Added `craft\services\Gc::removeEmptyTempFolders()`.
- Added `craft\services\Gql::prepareFieldDefinitions()`.
- Added `craft\services\ImageTransforms`.
- Added `craft\services\Matrix::createRevisionBlocks()`.
- Added `craft\services\Matrix::duplicateOwnership()`.
- Added `craft\services\ProjectConfig::ASSOC_KEY`.
- Added `craft\services\ProjectConfig::PATH_DATE_MODIFIED`.
- Added `craft\services\ProjectConfig::PATH_ELEMENT_SOURCES`.
- Added `craft\services\ProjectConfig::PATH_FS`.
- Added `craft\services\ProjectConfig::PATH_META_NAMES`.
- Added `craft\services\ProjectConfig::PATH_SCHEMA_VERSION`.
- Added `craft\services\ProjectConfig::PATH_SYSTEM`.
- Added `craft\services\ProjectConfig::rememberAppliedChanges()`.
- Added `craft\services\Users::deactivateUser()`.
- Added `craft\services\Users::ensureUserByEmail()`, which will return a user for the given email, creating one if it didn’t exist yet.
- Added `craft\services\Users::EVENT_AFTER_DEACTIVATE_USER`.
- Added `craft\services\Users::EVENT_BEFORE_DEACTIVATE_USER`.
- Added `craft\services\Users::removeCredentials()`.
- Added `craft\services\Volumes::getTemporaryVolume()`.
- Added `craft\services\Volumes::getUserPhotoVolume()`.
- Added `craft\validators\MoneyValidator`.
- Added `craft\web\assets\conditionbuilder\ConditionBuilderAsset`.
- Added `craft\web\assets\htmx\HtmxAsset`.
- Added `craft\web\assets\money\MoneyAsset`.
- Added `craft\web\Controller::asCpScreen()`.
- Added `craft\web\Controller::asFailure()`.
- Added `craft\web\Controller::asModelFailure()`.
- Added `craft\web\Controller::asModelSuccess()`.
- Added `craft\web\Controller::asSuccess()`.
- Added `craft\web\Controller::CpScreenResponseBehavior()`.
- Added `craft\web\Controller::CpScreenResponseFormatter()`.
- Added `craft\web\Controller::getPostedRedirectUrl()`.
- Added `craft\web\Controller::TemplateResponseBehavior()`.
- Added `craft\web\Controller::TemplateResponseFormatter()`.
- Added `craft\web\twig\Extension::addressFilter()`.
- Added `craft\web\twig\Extension::moneyFilter()`.
- Added `craft\web\twig\variables\Cp::fieldLayoutDesigner()`.
- Added `craft\web\twig\variables\Cp::getFsOptions()`.
- Added `craft\web\twig\variables\Cp::getVolumeOptions()`.
- Added `craft\web\View::clearCssFileBuffer()`.
- Added `craft\web\View::clearJsFileBuffer()`.
- Added `craft\web\View::startCssFileBuffer()`.
- Added `craft\web\View::startJsFileBuffer()`.
- Added the `Craft.appendBodyHtml()` JavaScript method, which replaces the now-deprecated `appendFootHtml()` method.
- Added the `Craft.CpScreenSlideout` JavaScript class, which can be used to create slideouts from actions that return `$this->asCpScreen()`.
- Added the `Craft.ElementEditor` JavaScript class.
- Added the `Craft.ElementEditorSlideout` JavaScript class.
- Added the `Craft.getPageUrl()` JavaScript method.
- Added the `Craft.getQueryParam()` JavaScript method.
- Added the `Craft.getQueryParams()` JavaScript method.
- Added the `Craft.namespaceId()` JavaScript method.
- Added the `Craft.namespaceInputName()` JavaScript method.
- Added the `Craft.Preview.refresh()` JavaScript method.
- Added the `Craft.Queue` JavaScript class.
- Added the `Craft.setElementAttributes()` JavaScript method.
- Added the `Craft.setPath()` JavaScript method.
- Added the `Craft.setQueryParam()` JavaScript method.
- Added the `Craft.setUrl()` JavaScript method.
- Added the `Craft.ui.createButton()` JavaScript method.
- Added the `Craft.ui.createSubmitButton()` JavaScript method.
- Added the `htmx.org` JavaScript library.
- Added the commerceguys/addressing package.
- Added the illuminate/collections package. ([#8475](https://github.com/craftcms/cms/discussions/8475))
- Added the moneyphp/money package.
- Added the symfony/var-dumper package.
- Added the theiconic/name-parser package.
- Added the yiisoft/yii2-symfonymailer package.

### Changed
- Craft now requires PHP 8.0.2 or later.
- Craft now requires MySQL 5.7.8 / MariaDB 10.2.7 / PostgreSQL 10.0 or later.
- Craft now requires the [Intl](https://php.net/manual/en/book.intl.php) and [BCMath](https://www.php.net/manual/en/book.bc.php) PHP extensions.
- Improved draft creation/application performance. ([#10577](https://github.com/craftcms/cms/pull/10577))
- Improved revision creation performance. ([#10589](https://github.com/craftcms/cms/pull/10577))
- The “What’s New” HUD now displays an icon and label above each announcement, identifying where it came from (Craft CMS or a plugin). ([#9747](https://github.com/craftcms/cms/discussions/9747))
- The control panel now keeps track of the currently-edited site on a per-tab basis by adding a `site` query string param to all control panel URLs. ([#8920](https://github.com/craftcms/cms/discussions/8920))
- Element index pages’ status and sort menu option selections are now coded into the page URL via `status` and `sort` query string params. ([#10669](https://github.com/craftcms/cms/discussions/10669))
- Users are no longer required to have a username or email.
- Users can now set their Formatting Locale to any known locale; not just the available Language options. ([#10519](https://github.com/craftcms/cms/pull/10519))
- Users’ Language and Formatting Locale settings now display locale names in the current language and their native languages. ([#10519](https://github.com/craftcms/cms/pull/10519))
- User queries now return all users by default, rather than only active users.
- Filtering users by `active`, `pending`, and `locked` statuses no longer excludes suspended users.
- `credentialed` and `inactive` are now reserved user group handles.
- Elements throughout the control panel are now automatically updated whenever they’re saved by another browser tab.
- Assets fields that are restricted to a single location can now be configured to allow selection within subfolders of that location. ([#9070](https://github.com/craftcms/cms/discussions/9070))
- When an image is saved as a new asset from the Image Editor via an Assets field, the Assets field will now automatically replace the selected asset with the new one. ([#8974](https://github.com/craftcms/cms/discussions/8974))
- `alt` is now a reserved field handle for volume field layouts.
- Volumes no longer have “types”, and their file operations are now delegated to a filesystem selected by an “Asset Filesystem” setting on the volume.
- Volumes now have “Transform Filesystem” and “Transform Subpath” settings, which can be used to choose where image transforms should be stored. (The volume’s Asset Filesystem will be used by default.)
- Asset thumbnails are now generated as image transforms.
- It’s now possible to create volumes directly from the User Settings page.
- Images that are not web-safe now are always converted to JPEGs when transforming, if no format was specified.
- Entry post dates are no longer set automatically until the entry is validated with the `live` scenario. ([#10093](https://github.com/craftcms/cms/pull/10093))
- Entry queries’ `authorGroup()` param method now accepts an array of `craft\models\UserGroup` objects.
- Element queries’ `revision` params can now be set to `null` to include normal and revision elements.
- Element queries can no longer be traversed or accessed like an array. Use a query execution method such as `all()`, `collect()`, or `one()` to fetch the results before working with them.
- Element queries’ `title` params no longer treat values with commas as arrays. ([#10891](https://github.com/craftcms/cms/issues/10891))
- User queries’ `firstName` and `lastName` params no longer treat values with commas as arrays. ([#10891](https://github.com/craftcms/cms/issues/10891))
- Relational fields now load elements in the current site rather than the primary site, if the source element isn’t localizable. ([#7048](https://github.com/craftcms/cms/issues/7048))
- Lightswitch fields can no longer be marked as required within field layouts. ([#10773](https://github.com/craftcms/cms/issues/10773))
- Built-in queue jobs are now always translated for the current user’s language. ([#9745](https://github.com/craftcms/cms/pull/9745))
- Path options passed to console commands (e.g. `--basePath`) now take precedence over their enivronment variable/PHP constant counterparts.
- Database backups are now named after the Craft version in the database, rather than the Composer-installed version. ([#9733](https://github.com/craftcms/cms/discussions/9733))
- Template autosuggestions now include their filename. ([#9744](https://github.com/craftcms/cms/pull/9744))
- Improved the look of loading spinners in the control panel. ([#9109](https://github.com/craftcms/cms/discussions/9109))
- The default `subLeft` and `subRight` search query term options are now only applied to terms that don’t include an asterisk at the beginning/end, e.g. `hello*`. ([#10613](https://github.com/craftcms/cms/discussions/10613))
- `{% cache %}` tags now store any external JavaScript or CSS files registered with `{% js %}` and `{% css %}` tags. ([#9987](https://github.com/craftcms/cms/discussions/9987))
- All control panel templates end in `.twig` now. ([#9743](https://github.com/craftcms/cms/pull/9743))
- 404 requests are no longer logged by default. ([#10659](https://github.com/craftcms/cms/pull/10659))
- Log entries are now single-line by default when Dev Mode is disabled. ([#10659](https://github.com/craftcms/cms/pull/10659))
- Log files are now rotated once every 24 hours. ([#10659](https://github.com/craftcms/cms/pull/10659))
- `CRAFT_STREAM_LOG` no longer logs _in addition to_ other log targets. ([#10659](https://github.com/craftcms/cms/pull/10659))
- The default log target no longer logs `debug` or `info` messages when Dev Mode is enabled. ([#10916](https://github.com/craftcms/cms/pull/10916))
- SQL query logs now use the `debug` log level, so they no longer get logged when Dev Mode is enabled. ([#10916](https://github.com/craftcms/cms/pull/10916))
- `yii\db\Connection::$enableLogging` and `$enableProfiling` are no longer enabled by default when Dev Mode is disabled. ([#10916](https://github.com/craftcms/cms/pull/10916))
- The `queue` log target no longer has special handling for Yii or `info` logs. ([#10916](https://github.com/craftcms/cms/pull/10916))
- A warning is now logged if an element query is executed before Craft is fully initialized. ([#11033](https://github.com/craftcms/cms/issues/11033))
- A warning is now logged if Twig is instantiated before Craft is fully initialized. ([#11033](https://github.com/craftcms/cms/issues/11033))
- Craft’s bootstrap script now attempts to create its configured system paths automatically. ([#10562](https://github.com/craftcms/cms/pull/10562))
- When using GraphQL to mutate entries, the `enabled` status is now affected on a per-site basis when specifying both the `enabled` and `siteId` parameters. ([#9771](https://github.com/craftcms/cms/issues/9771))
- The `forms/selectize` control panel template now supports `addOptionFn` and `addOptionLabel` params, which can be set to add new options to the list.
- Editable tables now support `allowAdd`, `allowDelete`, and `allowReorder` settings, replacing `staticRows`. ([#10163](https://github.com/craftcms/cms/pull/10163))
- Column definitions passed to the `_includes/forms/editableTable` control panel template can now specify a `width` key. ([#11062](https://github.com/craftcms/cms/pull/11062))
- The `limitField` macro in the `_components/fieldtypes/elementfieldsettings` control panel template has been renamed to `limitFields`.
- Renamed the `elements/get-categories-input-html` action to `categories/input-html`.
- Renamed the `elements/get-modal-body` action to `element-selector-modals/body`.
- The `entries/save-entry` action now returns a 400 HTTP status for JSON responses when the entry couldn’t be saved.
- The `users/save-user` action no longer includes a `unverifiedEmail` key in failure responses.
- The `users/set-password` action now returns a 400 HTTP status when an invalid token is passed, if there’s no URL to redirect to. ([#10592](https://github.com/craftcms/cms/discussions/10592))
- `install/*`, `setup/*`, `db/*`, and `help` actions no longer output a warning if Craft can’t connect to the database. ([#10851](https://github.com/craftcms/cms/pull/10851))
- `createFoldersInVolume:<uid>` user permissions have been renamed to `createFolders:<uid>`.
- `deleteFilesAndFoldersInVolume:<uid>` user permissions have been renamed to `deleteAssets:<uid>`.
- `deletePeerFilesInVolume:<uid>` user permissions have been renamed to `deletePeerAssets:<uid>`.
- `editCategories:<uid>` user permissions have been split into `viewCategories:<uid>`, `saveCategories:<uid>`, `deleteCategories:<uid>`, `viewPeerCategoryDrafts:<uid>`, `savePeerCategoryDrafts:<uid>`, and `deletePeerCategoryDrafts:<uid>`.
- `editEntries:<uid>` user permissions have been renamed to `viewEntries:<uid>`.
- `editImagesInVolume:<uid>` user permissions have been renamed to `editImages:<uid>`.
- `editPeerEntries:<uid>` user permissions have been renamed to `viewPeerEntries:<uid>`.
- `editPeerEntryDrafts:<uid>` user permissions have been split into `viewPeerEntryDrafts:<uid>` and `savePeerEntryDrafts:<uid>`.
- `editPeerFilesInVolume:<uid>` user permissions have been renamed to `savePeerAssets:<uid>`.
- `editPeerImagesInVolume:<uid>` user permissions have been renamed to `editPeerImages:<uid>`.
- `publishEntries:<uid>` user permissions have been renamed to `saveEntries:<uid>`, and no longer differentiate between enabled and disabled entries. (Users with `viewEntries:<uid>` permissions will still be able to create drafts.)
- `publishPeerEntries:<uid>` user permissions have been renamed to `savePeerEntries:<uid>`, and no longer differentiate between enabled and disabled entries. (Users with `viewPeerEntries:<uid>` permissions will still be able to create drafts.)
- `replaceFilesInVolume:<uid>` user permissions have been renamed to `replaceFiles:<uid>`.
- `replacePeerFilesInVolume:<uid>` user permissions have been renamed to `replacePeerFiles:<uid>`.
- `saveAssetInVolume:<uid>` user permissions have been renamed to `saveAssets:<uid>`.
- `viewPeerFilesInVolume:<uid>` user permissions have been renamed to `viewPeerAssets:<uid>`.
- `viewVolume:<uid>` user permissions have been renamed to `viewAssets:<uid>`.
- Elements’ `searchScore` GraphQL fields are now returned as integers.
- Element types must now override `craft\base\Element::isDeletable()` if its elements should be deletable from the index page.
- Element types’ `cpEditUrl()` methods no longer need to add a `site` param; one will be added automatically by `craft\base\Element::getCpEditUrl()`.
- Element types’ `defineActions()` methods’ `$source` arguments should no longer accept `null`.
- Element types’ `defineSources()` methods’ `$context` arguments should no longer accept `null`.
- Element types’ `getHtmlAttributes()` and `htmlAttributes()` methods must now return attribute arrays that are compatible with `craft\helpers\Html::renderTagAttributes()`.
- Element types’ `sources()` methods’ `$context` arguments should no longer accept `null`.
- Element types’ `tableAttributes()` and `defineTableAttributes()` methods should no longer return a generic attribute for defining the header column heading at the beginning of the returned array. The header column heading is now set to the element type’s display name, per its `displayName()` method.
- Block element types’ `getOwner()` methods can now return `null`.
- Control panel resource locations are now cached, so resource requests can be resolved when Craft isn’t installed yet, or a database connection can’t be established. ([#10642](https://github.com/craftcms/cms/pull/10642))
- Control panel resources are now served with cache headers, if the `buildId` config setting is set. ([#10705](https://github.com/craftcms/cms/pull/10705))
- Empty subfolders within the temporary upload volume are now removed during garbage collection. ([#10746](https://github.com/craftcms/cms/issues/10746))
- Most config settings can now be overridden via environment variables. ([#10573](https://github.com/craftcms/cms/pull/10573), [#10869](https://github.com/craftcms/cms/pull/10869))
- It’s now possible to configure the Debug Toolbar to store its data files on a filesystem, rather than within `storage/runtime/debug/`. ([#10825](https://github.com/craftcms/cms/pull/10825))
- `craft\base\AssetPreviewHandlerInterface::getPreviewHtml()` now accepts an optional array of variable to pass on to the template.
- `craft\base\Element::__get()` now clones custom field values before returning them. ([#8781](https://github.com/craftcms/cms/discussions/8781))
- `craft\base\Element::fieldLayoutFields()` now has a `visibleOnly` argument.
- `craft\base\Element::getFieldValue()` now returns eager-loaded element values for the field, when they exist. ([#10047](https://github.com/craftcms/cms/issues/10047))
- `craft\base\Element::metaFieldsHtml()` now has a `static` argument.
- `craft\base\Element::setFieldValue()` now unsets any previously-eager-loaded elements for the field. ([#11003](https://github.com/craftcms/cms/discussions/11003))
- `craft\base\Element::slugFieldHtml()` now has a `static` argument.
- `craft\base\ElementInterface::getEagerLoadedElements()` now returns an `Illuminate\Support\Collection` object instead of an array. ([#8513](https://github.com/craftcms/cms/discussions/8513))
- `craft\base\ElementInterface::getSidebarHtml()` now has a `static` argument.
- `craft\base\MemoizableArray` no longer extends `ArrayObject`, and now implements `IteratorAggregate` and `Countable` directly.
- `craft\base\Model::__construct()` and `setAttributes()` now automatically typecast values that map to properties with `int`, `float`, `int|float`, `string`, `bool`, `array`, or `DateTime` type declarations. ([#10706](https://github.com/craftcms/cms/pull/10706))
- `craft\base\Model::datetimeAttributes()` is now called from the constructor, instead of the `init()` method.
- `craft\base\Model::setAttributes()` now normalizes date attributes into `DateTime` objects.
- `craft\behaviors\FieldLayoutBehavior::getFields()` has been renamed to `getCustomFields()`.
- `craft\elements\Asset::getImg()` now sets the `alt` attribute to the native Alternative Text field value, if set.
- `craft\elements\Asset::getVolume()` now returns an instance of `craft\models\Volume`.
- `craft\elements\db\ElementQuery::ids()` no longer accepts an array of criteria params.
- `craft\events\DraftEvent::$source` has been renamed to `$canonical`.
- `craft\events\GetAssetThumbUrlEvent` has been renamed to `DefineAssetThumbUrlEvent`.
- `craft\events\GetAssetUrlEvent` has been renamed to `DefineAssetUrlEvent`.
- `craft\events\RevisionEvent::$source` has been renamed to `$canonical`.
- `craft\fieldlayoutelements\AssetTitleField` has been renamed to `craft\fieldlayoutelements\assets\AssetTitleField`.
- `craft\fieldlayoutelements\EntryTitleField` has been renamed to `craft\fieldlayoutelements\entries\EntryTitleField`.
- `craft\fieldlayoutelements\StandardField` has been renamed to `craft\fieldlayoutelements\BaseNativeField`.
- `craft\fieldlayoutelements\StandardTextField` has been renamed to `craft\fieldlayoutelements\TextField`.
- `craft\fields\Assets::$singleUploadLocationSource` has been renamed to `$restrictedLocationSource`.
- `craft\fields\Assets::$singleUploadLocationSubpath` has been renamed to `$restrictedLocationSubpath`.
- `craft\fields\Assets::$useSingleFolder` has been renamed to `$restrictLocation`.
- `craft\fields\BaseRelationField::$limit` has been renamed to `$maxRelations`.
- `craft\fields\BaseRelationField::elementType()` is now public.
- `craft\fields\BaseRelationField::inputSelectionCriteria()` has been renamed to `getInputSelectionCriteria()`, and is now public.
- `craft\fields\BaseRelationField::inputSources()` has been renamed to `getInputSources()`, and is now public.
- `craft\gql\directives\FormatDateTime::defaultTimezone()` has been renamed to `defaultTimeZone()`.
- `craft\gql\TypeManager::EVENT_DEFINE_GQL_TYPE_FIELDS` is now triggered when actually resolving fields for a GraphQL type, rather than when the type is first created. ([#9626](https://github.com/craftcms/cms/issues/9626))
- `craft\helpers\App::env()` now checks for a PHP constant as well, if the environment variable didn’t exist.
- `craft\helpers\App::env()` now returns `null` if a value couldn’t be found, rather than `false`.
- `craft\helpers\App::env()` now returns a boolean if the original value was `'true'` or `'false'`.
- `craft\helpers\App::env()` now returns an integer or float if the original value was numeric.
- `craft\helpers\ArrayHelper::getValue()` now supports keys in square bracket syntax, e.g. `foo[bar][baz]`.
- `craft\helpers\Assets::generateUrl()` no longer accepts a transform index for date modified comparisons. A `DateTime` object is expected instead.
- `craft\helpers\Assets::urlAppendix()` no longer accepts a transform index for date modified comparisons. A `DateTime` object is expected instead.
- `craft\helpers\Component::createComponent()` now automatically typecasts values that map to properties with `int`, `float`, `int|float`, `string`, `bool`, `array`, or `DateTime` type declarations. ([#10706](https://github.com/craftcms/cms/pull/10706))
- `craft\helpers\Cp::elementHtml()` now has an `$autoReload` argument.
- `craft\helpers\Db::batchInsert()`, `craft\helpers\Db::insert()`, `craft\db\Command::batchInsert()`, `craft\db\Command::insert()`, `craft\db\Migration::batchInsert()`, and `craft\db\Migration::insert()` no longer have `$includeAuditColumns` arguments, and now check if the table has `dateCreated`, `dateUpdated`, and/or `uid` columns before setting their values.
- `craft\helpers\Db::parseParam()` now validates that numeric values are passed if the `$columnType` is set to a numeric column type. ([#9142](https://github.com/craftcms/cms/issues/9142))
- `craft\helpers\Db::prepareDateForDb()` no longer has a `$stripSeconds` argument.
- `craft\helpers\Db::prepareValueForDb()` now has a `$columnType` argument.
- `craft\helpers\Db::truncateTable()` now returns `void` rather than `int`.
- `craft\helpers\Db::update()`, `craft\helpers\Db::upsert()`, `craft\db\Command::update()`, `craft\db\Command::upsert()`, `craft\db\Migration::update()`’ and `craft\db\Migration::upsert()`’ `$includeAuditColumns` arguments have been renamed to `$updateTimestamp`, and only affect the `dateCreated` column now. All upserts now check if the table has `dateCreated`, `dateUpdated`, and/or `uid` columns before setting their values.
- `craft\helpers\Db::upsert()`, `craft\db\Command::upsert()`, and `craft\db\Migration()` no longer merge the `$updateColumns` array into `$insertColumns`. The full array of `INSERT` column values should be passed to `$insertColumns` now.
- `craft\helpers\Gql::getUnionType()` no longer requires a resolver function to be passed, if the union contains only element GraphQL types.
- `craft\helpers\Html::beginForm()` not sets `accept-charset="UTF-8"` by default.
- `craft\helpers\Html` now supports defining `hx-*` and `data-hx-*` attributes via a `hx` and `data-hx` keys, similar to `aria` and `data`.
- `craft\helpers\i18n\Formatter::asPercent()` now chooses a default `$decimals` value based on the value given, if `null`.
- `craft\helpers\i18n\Formatter::asPercent()` now treats all empty values as `0`.
- `craft\helpers\MailerHelper::normalizeEmails()` now returns an empty array instead of `null`.
- `craft\helpers\MigrationHelper::dropAllIndexesOnTable()` no longer returns an array of the dropped indexes.
- `craft\helpers\Queue::push()` now has a `$queue` argument.
- `craft\models\FieldLayout::EVENT_DEFINE_STANDARD_FIELDS` has been renamed to `EVENT_DEFINE_NATIVE_FIELDS`.
- `craft\models\FieldLayout::getAvailableStandardFields()` has been renamed to `getAvailableNativeFields()`.
- `craft\models\FieldLayout::getFields()` has been renamed to `getCustomFields()`.
- `craft\queue\Queue::$channel` is now set automatically based on the queue’s application component ID.
- `craft\services\Announcements::push()` no longer accepts callables to be passed to the `$heading` and `$body` arguments. `craft\i18n\Translation::prep()` should be used to prepare the messages to be lazy-translated instead.
- `craft\services\AssetIndexer::storeIndexList()` now expects the first argument to be a generator that returns `craft\models\FsListing` objects.
- `craft\services\Assets::ensureFolderByFullPathAndVolume()` now returns a `craft\models\VolumeFolder` object rather than a folder ID.
- `craft\services\Assets::ensureTopFolder()` now returns a `craft\models\VolumeFolder` object rather than a folder ID.
- `craft\services\Assets::EVENT_GET_ASSET_THUMB_URL` has been renamed to `EVENT_DEFINE_THUMB_URL`.
- `craft\services\Assets::EVENT_GET_ASSET_URL` has been moved to `craft\elements\Asset::EVENT_DEFINE_URL`.
- `craft\services\AssetTransforms::CONFIG_TRANSFORM_KEY` has been moved to `craft\services\ProjectConfig::PATH_IMAGE_TRANSFORMS`.
- `craft\services\Categories::CONFIG_CATEGORYROUP_KEY` has been moved to `craft\services\ProjectConfig::PATH_CATEGORY_GROUPS`.
- `craft\services\Fields::CONFIG_FIELDGROUP_KEY` has been moved to `craft\services\ProjectConfig::PATH_FIELD_GROUPS`.
- `craft\services\Fields::CONFIG_FIELDS_KEY` has been moved to `craft\services\ProjectConfig::PATH_FIELDS`.
- `craft\services\Globals::CONFIG_GLOBALSETS_KEY` has been moved to `craft\services\ProjectConfig::PATH_GLOBAL_SETS`.
- `craft\services\Gql::CONFIG_GQL_KEY` has been moved to `craft\services\ProjectConfig::PATH_GRAPHQL`.
- `craft\services\Gql::CONFIG_GQL_PUBLIC_TOKEN_KEY` has been moved to `craft\services\ProjectConfig::PATH_GRAPHQL_PUBLIC_TOKEN`.
- `craft\services\Gql::CONFIG_GQL_SCHEMAS_KEY` has been moved to `craft\services\ProjectConfig::PATH_GRAPHQL_SCHEMAS`.
- `craft\services\Matrix::CONFIG_BLOCKTYPE_KEY` has been moved to `craft\services\ProjectConfig::PATH_MATRIX_BLOCK_TYPES`.
- `craft\services\Matrix::duplicateBlocks()` now has a `$deleteOtherBlocks` argument.
- `craft\services\Plugins::CONFIG_PLUGINS_KEY` has been moved to `craft\services\ProjectConfig::PATH_PLUGINS`.
- `craft\services\Plugins::doesPluginRequireDatabaseUpdate()` has been renamed to `isPluginUpdatePending()`.
- `craft\services\ProjectConfig::applyYamlChanges()` has been renamed to `applyExternalChanges()`.
- `craft\services\ProjectConfig::getDoesYamlExist()` has been renamed to `getDoesExternalConfigExist()`.
- `craft\services\ProjectConfig::getIsApplyingYamlChanges()` has been renamed to `getIsApplyingExternalChanges()`.
- `craft\services\ProjectConfig::set()` now returns `true` or `false` depending on whether the project config was modified.
- `craft\services\Revisions::createRevision()` now returns the ID of the revision, rather than the revision itself.
- `craft\services\Routes::CONFIG_ROUTES_KEY` has been moved to `craft\services\ProjectConfig::PATH_ROUTES`.
- `craft\services\Sections::CONFIG_ENTRYTYPES_KEY` has been moved to `craft\services\ProjectConfig::PATH_ENTRY_TYPES`.
- `craft\services\Sections::CONFIG_SECTIONS_KEY` has been moved to `craft\services\ProjectConfig::PATH_PATH_SECTIONS`.
- `craft\services\Sites::CONFIG_SITEGROUP_KEY` has been moved to `craft\services\ProjectConfig::PATH_SITE_GROUPS`.
- `craft\services\Sites::CONFIG_SITES_KEY` has been moved to `craft\services\ProjectConfig::PATH_SITES`.
- `craft\services\Tags::CONFIG_TAGGROUP_KEY` has been moved to `craft\services\ProjectConfig::PATH_TAG_GROUPS`.
- `craft\services\Updates::getIsCraftDbMigrationNeeded()` has been renamed to `getIsCraftUpdatePending()`.
- `craft\services\Updates::getIsPluginDbUpdateNeeded()` has been renamed to `getIsPluginUpdatePending()`.
- `craft\services\UserGroups::CONFIG_USERPGROUPS_KEY` has been moved to `craft\services\ProjectConfig::PATH_USER_GROUPS`.
- `craft\services\UserPermissions::getAllPermissions()` and `getAssignablePermissions()` now return permission groups as arrays with `heading` and `permission` sub-keys, fixing a bug where two groups with the same heading would conflict with each other. ([#7771](https://github.com/craftcms/cms/issues/7771))
- `craft\services\Users::CONFIG_USERLAYOUT_KEY` has been moved to `craft\services\ProjectConfig::PATH_USER_FIELD_LAYOUTS`.
- `craft\services\Users::CONFIG_USERS_KEY` has been moved to `craft\services\ProjectConfig::PATH_USERS`.
- `craft\services\Volumes::CONFIG_VOLUME_KEY` has been moved to `craft\services\ProjectConfig::PATH_VOLUMES`.
- `craft\test\fixtures\elements\BaseElementFixture` now validates elements with the `live` scenario if they are enabled, canonical, and not a provisional draft.
- `craft\test\TestSetup::getMockApp()` has been renamed to `getMockModule()`, and its `$appClass` argument has been renamed to `$moduleClass`.
- `craft\web\Request::getBodyParam()` now accepts nested param names in the `foo[bar][baz]` format.
- `craft\web\Request::getBodyParams()` and `getBodyParam()` now check for an `X-Craft-Namespace` header. If present, only params that begin with its value will be returned, excluding the namespace.
- `craft\web\View::renderString()` now has an `$escapeHtml` argument.
- `craft\web\View::setNamespace()`’ `$namespace` argument no longer has a default value of `null`.
- The `Craft.getUrl()` JavaScript method now removes duplicate query string params when passing in a param that’s already included in the base URL.
- The `Craft.getUrl()` JavaScript method now encodes any query string params passed to it.
- `Craft.broadcastChannel` has been split up into two broadcast channels: `Craft.broadcaster` and `Craft.messageReceiver`.
- `Craft.cp.$tabs` now returns a collection of the tabs’ `<a>` elements, as they no longer have wrapping `<li>` elements.
- Local volumes no longer use Flysystem.
- A selected volume for user photo storage if no longer displayed if no volume has been set.
- The user photo volume can now only be set to a volume that has a public transform filesystem configured.
- Craft now uses Symfony Mailer to send email. ([#10062](https://github.com/craftcms/cms/discussions/10062))
- Updated Twig to 3.3.
- Updated vue-autosuggest to 2.2.0.

### Deprecated
- Deprecated the `autosaveDrafts` config setting.
- Deprecated the `anyStatus` element query param. `status(null)` should be used instead.
- Deprecated the `immediately` argument for transforms created over GraphQL. It no longer has any effect.
- Deprecated `craft\base\ApplicationTrait::getInstalledSchemaVersion()`.
- Deprecated `craft\base\Model::datetimeAttributes()`. ([#10706](https://github.com/craftcms/cms/pull/10706))
- Deprecated `craft\elements\User::getFullName()`. `$fullName` should be used instead.
- Deprecated `craft\gql\TypeManager::flush()`. `craft\services\Gql::flushCaches()` should be used instead.
- Deprecated `craft\gql\TypeManager::prepareFieldDefinitions()`. `craft\services\Gql::prepareFieldDefinitions()` should be used instead.
- Deprecated `craft\helpers\ArrayHelper::append()`. `array_unshift()` should be used instead.
- Deprecated `craft\helpers\ArrayHelper::prepend()`. `array_push()` should be used instead.
- Deprecated `craft\helpers\MigrationHelper`.
- Deprecated `craft\i18n\I18N::getIsIntlLoaded()`.
- Deprecated `craft\services\Assets::getAssetUrl()`. `craft\elements\Asset::getUrl()` should be used instead.
- Deprecated `craft\services\Assets::getIconPath()`. `craft\helpers\Assets::iconPath()` should be used instead.
- Deprecated `craft\web\Controller::asErrorJson()`. `asFailure()` should be used instead.
- Deprecated the `assets/save-asset` action. `elements/save` should be used instead.
- Deprecated the `categories/save-category` action. `elements/save` should be used instead.
- Deprecated the `Craft.appendFootHtml()` JavaScript method. `appendBodyHtml()` should be used instead.

### Removed
- Removed the “Header Column Heading” element source setting.
- Removed support for setting custom config settings from `config/general.php`. `config/custom.php` should be used instead. ([#10012](https://github.com/craftcms/cms/issues/10012))
- Removed the `customAsciiCharMappings` config setting.
- Removed the `siteName` config setting. Environment-specific site names can be defined via environment variables.
- Removed the `siteUrl` config setting. Environment-specific site URLs can be defined via environment variables.
- Removed the `suppressTemplateErrors` config setting.
- Removed the `useCompressedJs` config setting.
- Removed the `useProjectConfigFile` config setting. Override `craft\services\ProjectConfig::$writeYamlAutomatically` to opt into [manual YAML file generation](https://craftcms.com/docs/4.x/project-config.html#manual-yaml-file-generation).
- Removed support for `config/volumes.php`. Volumes can now specify per-environment filesystems.
- Removed support for the `CRAFT_SITE_URL` PHP constant. Environment-specific site URLs can be defined via environment variables.
- Removed the `enabledForSite` GraphQL argument. `status` should be used instead.
- Removed the `{% includeHiResCss %}` Twig tag.
- Removed support for deprecated `DateTime` faux Twig methods `atom()`, `cookie()`, `iso8601()`, `rfc822()`, `rfc850()`, `rfc1036()`, `rfc1123()`, `rfc2822()`, `rfc3339()`, `rss()`, `w3c()`, `w3cDate()`, `mySqlDateTime()`, `localeDate()`, `localeTime()`, `year()`, `month()`, `day()`, `nice()`, and `uiTimestamp()`.
- Removed the `locale` element property. `siteId` should be used instead.
- Removed the `ownerLocale` Matrix block query param. `site` or `siteId` should be used instead.
- Removed support for `sourceLocale` in `relatedTo` element query params. `sourceSite` should be used instead.
- Removed the `craft.categoryGroups` Twig variable.
- Removed the `craft.config` Twig variable.
- Removed the `craft.deprecator` Twig variable.
- Removed the `craft.elementIndexes` Twig variable.
- Removed the `craft.emailMessages` Twig variable.
- Removed the `craft.feeds` Twig variable.
- Removed the `craft.fields` Twig variable.
- Removed the `craft.globals` Twig variable.
- Removed the `craft.i18n` Twig variable.
- Removed the `craft.request` Twig variable.
- Removed the `craft.sections` Twig variable.
- Removed the `craft.session` Twig variable.
- Removed the `craft.systemSettings` Twig variable.
- Removed the `craft.userGroups` Twig variable.
- Removed the `craft.userPermissions` Twig variable.
- Removed the `assignUserGroups` user permission, which authorized users to assign other users to their own groups. Authorization must now be explicitly granted for each group. ([#10422](https://github.com/craftcms/cms/issues/10422))
- Removed the `customizeSources` user permission. Only admins can customize element sources now, and only from an environment that allows admin changes.
- Removed the `publishPeerEntryDrafts:<uid>` permissions, as they were pointless. (If a user is authorized to save an entry and view other users’ drafts of it, there’s nothing stopping them from making the same changes themselves.)
- Removed the `assets/edit-asset` action.
- Removed the `assets/thumb` action.
- Removed the `categories/edit-category` action.
- Removed the `categories/preview-category` action.
- Removed the `categories/share-category` action.
- Removed the `categories/view-shared-category` action.
- Removed the `dashboard/get-feed-items` action.
- Removed the `elements/get-editor-html` action.
- Removed the `entries/switch-entry-type` action.
- Removed `craft\base\ApplicationTrait::getEntryRevisions()`.
- Removed `craft\base\ApplicationTrait::getFeed()`.
- Removed `craft\base\Element::ATTR_STATUS_CONFLICTED`.
- Removed `craft\base\Element::getHasFreshContent()`. `getIsFresh()` should be used instead.
- Removed `craft\base\ElementInterface::getEditorHtml()`. Element edit forms are now exclusively driven by their field layout.
- Removed `craft\base\FieldLayoutElementInterface`.
- Removed `craft\base\FlysystemVolume`.
- Removed `craft\base\LocalVolumeInterface`.
- Removed `craft\base\Volume`.
- Removed `craft\base\VolumeInterface`.
- Removed `craft\base\VolumeTrait`.
- Removed `craft\behaviors\FieldLayoutBehavior::setFields()`.
- Removed `craft\config\DbConfig::updateDsn()`.
- Removed `craft\console\Request::getIsSingleActionRequest()`.
- Removed `craft\controllers\AssetTransformsController`.
- Removed `craft\controllers\BaseUpdaterController::ACTION_COMPOSER_OPTIMIZE`.
- Removed `craft\controllers\BaseUpdaterController::actionComposerOptimize()`.
- Removed `craft\controllers\Drafts`.
- Removed `craft\controllers\ElementIndexesController::$paginated`.
- Removed `craft\controllers\EntriesController::EVENT_PREVIEW_ENTRY`.
- Removed `craft\controllers\UtilitiesController::actionAssetIndexPerformAction()`.
- Removed `craft\db\Connection::trimObjectName()`.
- Removed `craft\db\Table::ASSETTRANSFORMINDEX`.
- Removed `craft\db\Table::ASSETTRANSFORMS`.
- Removed `craft\elements\actions\SetStatus::$allowDisabledForSite`.
- Removed `craft\elements\actions\SetStatus::DISABLED_FOR_SITE`.
- Removed `craft\elements\actions\SetStatus::DISABLED_GLOBALLY`.
- Removed `craft\elements\Asset::getSupportsPreview()`.
- Removed `craft\elements\Asset::getTransformSource()`.
- Removed `craft\elements\Asset::setTransformSource()`.
- Removed `craft\elements\db\ElementQuery::getIterator()`.
- Removed `craft\elements\db\ElementQuery::offsetExists()`.
- Removed `craft\elements\db\ElementQuery::offsetGet()`.
- Removed `craft\elements\db\ElementQuery::offsetSet()`.
- Removed `craft\elements\db\ElementQuery::offsetUnset()`.
- Removed `craft\elements\User::mergePreferences()`.
- Removed `craft\errors\AssetTransformException`.
- Removed `craft\errors\FieldNotFoundException`.
- Removed `craft\errors\InvalidVolumeException`.
- Removed `craft\errors\MissingVolumeFolderException`.
- Removed `craft\errors\VolumeException`.
- Removed `craft\errors\VolumeObjectExistsException`.
- Removed `craft\errors\VolumeObjectNotFoundException`.
- Removed `craft\events\AssetTransformEvent`.
- Removed `craft\events\AssetTransformImageEvent`.
- Removed `craft\events\DefineComponentsEvent`.
- Removed `craft\events\GenerateTransformEvent::$image`.
- Removed `craft\events\GenerateTransformEvent::$tempPath`.
- Removed `craft\events\GetAssetThumbEvent`.
- Removed `craft\events\GetAssetThumbUrlEvent::$generate`.
- Removed `craft\events\GetAssetThumbUrlEvent::$size`.
- Removed `craft\events\GlobalSetContentEvent`.
- Removed `craft\events\RegisterGqlPermissionsEvent`.
- Removed `craft\events\SearchEvent::getElementIds()`.
- Removed `craft\events\SearchEvent::setElementIds()`.
- Removed `craft\feeds\Feeds`.
- Removed `craft\feeds\GuzzleClient`.
- Removed `craft\fields\BaseOptionsField::optionLabel()`.
- Removed `craft\fields\Url::$placeholder`.
- Removed `craft\gql\base\Resolver::extractEagerLoadCondition()`.
- Removed `craft\gql\base\Resolver::getArrayableArguments()`.
- Removed `craft\gql\base\Resolver::prepareArguments()`.
- Removed `craft\helpers\App::dbMutexConfig()`.
- Removed `craft\helpers\App::getDefaultLogTargets()`.
- Removed `craft\helpers\App::logConfig()`.
- Removed `craft\helpers\Cp::editElementTitles()`.
- Removed `craft\helpers\Localization::localeData()`.
- Removed `craft\helpers\Stringy`.
- Removed `craft\i18n\Locale::setDateTimeFormats()`.
- Removed `craft\log\FileTarget`.
- Removed `craft\log\StreamLogTarget`.
- Removed `craft\models\AssetTransform`.
- Removed `craft\models\AssetTransformIndex`.
- Removed `craft\models\BaseEntryRevisionModel`.
- Removed `craft\models\EntryDraft`.
- Removed `craft\models\EntryVersion`.
- Removed `craft\models\FieldLayout::setFields()`.
- Removed `craft\models\FieldLayoutTab::getFields()`.
- Removed `craft\models\Site::$originalBaseUrl`.
- Removed `craft\models\Site::$originalName`.
- Removed `craft\models\Site::overrideBaseUrl()`.
- Removed `craft\models\Site::overrideName()`.
- Removed `craft\models\VolumeListing`.
- Removed `craft\mutex\DbMutexTrait`.
- Removed `craft\mutex\FileMutex`.
- Removed `craft\mutex\MysqlMutex`.
- Removed `craft\mutex\PgsqlMutex`.
- Removed `craft\mutex\PrefixedMutexTrait`.
- Removed `craft\queue\jobs\DeleteStaleTemplateCaches`.
- Removed `craft\records\AssetTransform`.
- Removed `craft\records\MatrixBlockType::$validateUniques`.
- Removed `craft\services\AssetIndexer::deleteStaleIndexingData()`.
- Removed `craft\services\AssetIndexer::extractFolderItemsFromIndexList()`.
- Removed `craft\services\AssetIndexer::extractSkippedItemsFromIndexList()`.
- Removed `craft\services\AssetIndexer::getIndexingSessionId()`.
- Removed `craft\services\AssetIndexer::getMissingFiles()`.
- Removed `craft\services\AssetIndexer::prepareIndexList()`.
- Removed `craft\services\AssetIndexer::processIndexForVolume()`.
- Removed `craft\services\Assets::$generatePendingTransformsViaQueue`.
- Removed `craft\services\Assets::EVENT_GET_ASSET_THUMB_URL`.
- Removed `craft\services\Assets::EVENT_GET_THUMB_PATH`.
- Removed `craft\services\Assets::getThumbPath()`.
- Removed `craft\services\AssetTransforms`.
- Removed `craft\services\Composer::$disablePackagist`.
- Removed `craft\services\Composer::optimize()`.
- Removed `craft\services\Content::getContentRow()`.
- Removed `craft\services\Content::populateElementContent()`.
- Removed `craft\services\Drafts::EVENT_AFTER_MERGE_SOURCE_CHANGES`.
- Removed `craft\services\Drafts::EVENT_AFTER_PUBLISH_DRAFT`.
- Removed `craft\services\Drafts::EVENT_BEFORE_MERGE_SOURCE_CHANGES`.
- Removed `craft\services\Drafts::EVENT_BEFORE_PUBLISH_DRAFT`.
- Removed `craft\services\Drafts::publishDraft()`.
- Removed `craft\services\EntryRevisions`.
- Removed `craft\services\Fields::assembleLayout()`.
- Removed `craft\services\Fields::getFieldIdsByLayoutId()`.
- Removed `craft\services\Fields::getFieldsByElementType()`.
- Removed `craft\services\Fields::getFieldsByLayoutId()`.
- Removed `craft\services\Gql::getAllPermissions()`.
- Removed `craft\services\Path::getAssetThumbsPath()`.
- Removed `craft\services\ProjectConfig::CONFIG_ALL_KEY`.
- Removed `craft\services\ProjectConfig::CONFIG_ALL_KEY`.
- Removed `craft\services\ProjectConfig::CONFIG_KEY`.
- Removed `craft\services\Sections::isSectionTemplateValid()`.
- Removed `craft\services\SystemSettings`.
- Removed `craft\services\TemplateCaches::deleteCacheById()`.
- Removed `craft\services\TemplateCaches::deleteCachesByKey()`.
- Removed `craft\services\TemplateCaches::deleteExpiredCaches()`.
- Removed `craft\services\TemplateCaches::deleteExpiredCachesIfOverdue()`.
- Removed `craft\services\TemplateCaches::EVENT_AFTER_DELETE_CACHES`.
- Removed `craft\services\TemplateCaches::EVENT_BEFORE_DELETE_CACHES`.
- Removed `craft\services\TemplateCaches::handleResponse()`.
- Removed `craft\services\TemplateCaches::handleResponse()`.
- Removed `craft\services\TemplateCaches::includeElementInTemplateCaches()`.
- Removed `craft\services\TemplateCaches::includeElementQueryInTemplateCaches()`.
- Removed `craft\services\Volumes::createVolume()`.
- Removed `craft\services\Volumes::EVENT_REGISTER_VOLUME_TYPES`.
- Removed `craft\services\Volumes::getAllVolumeTypes()`.
- Removed `craft\services\Volumes::getVolumeOverrides()`.
- Removed `craft\volumes\Local`.
- Removed `craft\volumes\MissingVolume`.
- Removed `craft\volumes\Temp`.
- Removed `craft\web\AssetBundle::useCompressedJs()`.
- Removed `craft\web\AssetManager::getPublishedPath()`.
- Removed `craft\web\Request::getIsSingleActionRequest()`.
- Removed `craft\web\twig\Template`.
- Removed `craft\web\twig\variables\CategoryGroups`.
- Removed `craft\web\twig\variables\Config`.
- Removed `craft\web\twig\variables\Deprecator`.
- Removed `craft\web\twig\variables\ElementIndexes`.
- Removed `craft\web\twig\variables\EmailMessages`.
- Removed `craft\web\twig\variables\Feeds`.
- Removed `craft\web\twig\variables\Fields`.
- Removed `craft\web\twig\variables\Globals`.
- Removed `craft\web\twig\variables\I18N`.
- Removed `craft\web\twig\variables\Request`.
- Removed `craft\web\twig\variables\Sections`.
- Removed `craft\web\twig\variables\SystemSettings`.
- Removed `craft\web\twig\variables\UserGroups`.
- Removed `craft\web\twig\variables\UserPermissions`.
- Removed `craft\web\twig\variables\UserSession`.
- Removed `craft\web\User::destroyDebugPreferencesInSession()`.
- Removed `craft\web\User::saveDebugPreferencesToSession()`.
- Removed `craft\web\View::$minifyCss`.
- Removed `craft\web\View::$minifyJs`.
- Removed `craft\web\View::registerHiResCss()`.
- Removed `craft\web\View::renderTemplateMacro()`.
- Removed the `_layouts/element` control panel template.
- Removed the `assets/_edit` control panel template.
- Removed the `categories/_edit` control panel template.
- Removed the `entries/_edit` control panel template.
- Removed the `cp.assets.edit.content` control panel template hook.
- Removed the `cp.assets.edit.details` control panel template hook.
- Removed the `cp.assets.edit.meta` control panel template hook.
- Removed the `cp.assets.edit.settings` control panel template hook.
- Removed the `cp.assets.edit` control panel template hook.
- Removed the `cp.categories.edit.content` control panel template hook.
- Removed the `cp.categories.edit.details` control panel template hook.
- Removed the `cp.categories.edit.meta` control panel template hook.
- Removed the `cp.categories.edit.settings` control panel template hook.
- Removed the `cp.categories.edit` control panel template hook.
- Removed the `cp.elements.edit` control panel template hook.
- Removed the `cp.entries.edit.content` control panel template hook.
- Removed the `cp.entries.edit.details` control panel template hook.
- Removed the `cp.entries.edit.meta` control panel template hook.
- Removed the `cp.entries.edit.settings` control panel template hook.
- Removed the `cp.entries.edit` control panel template hook.
- Removed the `Craft.AssetEditor` JavaScript class.
- Removed the `Craft.BaseElementEditor` JavaScript class.
- Removed the `Craft.DraftEditor` JavaScript class.
- Removed the `Craft.queueActionRequest()` JavaScript method. `Craft.queue.push()` can be used instead.
- Removed the Flysystem package. The `craftcms/flysystem-adapter` package now provides a base Flysystem adapter class.
- Removed the laminas-feed package.
- Removed the yii2-swiftmailer package.

### Fixed
- Fixed a bug where pending project config changes in the YAML would get applied when other project config changes were made. ([#9660](https://github.com/craftcms/cms/issues/9660))
- Fixed a bug where revisions weren’t getting propagated when a section was enabled for new sites, or its Propagation Method was changed. ([#10634](https://github.com/craftcms/cms/issues/10634))

### Security
- Generated control panel URLs now begin with the `@web` alias value if the `baseCpUrl` config setting isn’t defined.
- HTML entities output within email body text are now escaped by default in HTML email bodies.<|MERGE_RESOLUTION|>--- conflicted
+++ resolved
@@ -14,11 +14,8 @@
 - Fixed a SQL error that could occur when upgrading to 4.4 on PostgreSQL, if the database was converted from MySQL. ([#12855](https://github.com/craftcms/cms/issues/12855))
 - Fixed a bug where `craft\db\Query::collect()` was returning a `craft\elements\ElementCollection` instance.
 - Fixed a SQL error that could occur when upgrading to Craft 4 if any database tables had foreign keys to `entryversions` or other now-unused tables that are removed during the upgrade.
-<<<<<<< HEAD
+- Fixed a bug where the `users/save-user` action wasn’t including user details in successful responses. ([#13267](https://github.com/craftcms/cms/issues/13267))
 - Fixed a PHP error that occurred if an asset without a `dateModified` value was passed to `craft\helpers\Assets::revParams()`. ([#13268](https://github.com/craftcms/cms/pull/13268))
-=======
-- Fixed a bug where the `users/save-user` action wasn’t including user details in successful responses. ([#13267](https://github.com/craftcms/cms/issues/13267))
->>>>>>> 40ada566
 
 ## 4.4.13 - 2023-05-24
 
