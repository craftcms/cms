# Release Notes for Craft CMS 3.x

## Unreleased

## Added
- Assets now have a `srcset` field available via GraphQL. ([#6660](https://github.com/craftcms/cms/issues/6660))
- The `restore` command now supports restoring zipped database backups. ([#7049](https://github.com/craftcms/cms/issues/7049))
- Added `craft\services\Updates::getAreMigrationsPending()`. ([#7068](https://github.com/craftcms/cms/issues/7068))
- Added argument support to the `parent` field on entries and categories via GraphQL. ([#7036](https://github.com/craftcms/cms/issues/7036))
- It is now possible to update the user photo using base64 encoded data. ([#6520](https://github.com/craftcms/cms/issues/6520))
- Added `craft\helpers\FileHelper::getExtensionByMimeType()`.

## Changed
- `aria-label` attributes are now used more consistently across the control panel. ([#6833](https://github.com/craftcms/cms/issues/6833))
- Craft no longer optimizes the class autoloader when running Composer commands internally, as [recommended](https://getcomposer.org/doc/articles/autoloader-optimization.md) for local development.
- Updated Twig to 2.14, for environments running PHP 7.2.5 or later, and where the `config.platform.php` value in `composer.json` is at least `7.2.5`. ([#7044](https://github.com/craftcms/cms/issues/7044))

### Fixed
- Fixed a bug where `craft\events\UserGroupsAssignEvent::$groupIds` was getting set incorrectly for the `craft\services\Users::EVENT_BEFORE_ASSIGN_USER_TO_GROUPS` event. ([#7046](https://github.com/craftcms/cms/issues/7046))
- Fixed a bug where the `craft\base\Element::EVENT_SET_EAGER_LOADED_ELEMENTS` event was being triggered as a class-level event rather than an instance-level event. ([#7047](https://github.com/craftcms/cms/issues/7047))
- Fixed some errors when running PHP 8.
- Fixed an error when accessing `draftNotes` or `draftName` on a non-draft using the GraphQL API.
- Fixed a bug where it was possible for users to delete assets they weren’t permitted to delete from the Assets index page. ([#7059](https://github.com/craftcms/cms/issues/7059))
- Fixed a bug where Assets fields weren’t always creating volume subfolders properly.
- Fixed a bug where it wasn’t possible for logged-out visitors to preview disabled categories. ([#7060](https://github.com/craftcms/cms/issues/7060))
- Fixed a bug where Matrix fields were triggering the `blockDeleted` JavaScript event before the block was removed from the DOM. ([#7064](https://github.com/craftcms/cms/issues/7064))
- Fixed an error where dragging a lot of Assets could obscure the progress bar. ([#6982](https://github.com/craftcms/cms/issues/6982))
<<<<<<< HEAD
- Fixed a bug where filename sometimes coukd get generated incorrectly when programmatically updating a user photo.
=======
- Fixed a bug where job progress status labels weren’t getting styled properly in the control panel sidebar. ([#7070](https://github.com/craftcms/cms/issues/7070))
- Fixed a bug where it was possible to select assets from subfolders from Assets fields that were restricted to a single folder, by ticking the “Search in subfolders” checkbox while searching. ([#7071](https://github.com/craftcms/cms/issues/7071))
- Fixed a bug where custom `Content-Type` headers were getting overridden if an `{% exit %}` tag was used. ([#7074](https://github.com/craftcms/cms/issues/7074))
>>>>>>> ddeacd87

## 3.5.14 - 2020-10-20

### Added
- Added the `ul()` and `ol()` Twig functions, which return the HTML for `<ul>` and `<ol>` tags for a passed-in array of strings.
- Added the `project-config/touch` command, which updates the `dateModified` value in `project.yaml`, even if the `dateModified` line is currently part of a Git conflict. ([#7002](https://github.com/craftcms/cms/issues/7002))
- Added the `setPasswordRequestPath` config setting. ([#7024](https://github.com/craftcms/cms/issues/7024))
- Added `craft\config\GeneralConfig::getSetPasswordRequestPath()`.
- Added `craft\helpers\ProjectConfig::touch()`.
- Added `craft\services\Assets::relocateUserPhoto()`.

### Changed
- Craft now ignores the requested template’s `.twig` file extension when determining the default `Content-Type` header value for the response. ([#7025](https://github.com/craftcms/cms/issues/7025))
- Date and Time fields’ Minute Increment settings now allow 5 and 10-minute increments. ([#7029](https://github.com/craftcms/cms/issues/7029))
- Tags field menus now support up and down arrow navigation. ([#7031](https://github.com/craftcms/cms/issues/7031))
- Tokenized user verification URLs no longer redirect to the user to the `postLoginRedirect`/`postCpLoginRedirect` when the token is invalid and the user is logged in, if they still have a verification token on their account. ([#7006](https://github.com/craftcms/cms/issues/7006))
- Craft now ensures user photos are saved in the right location when users are saved. ([#7034](https://github.com/craftcms/cms/issues/7034))
- Built-in class properties set to `craft\base\MemoizableArray` are now unset during serialization. ([#7038](https://github.com/craftcms/cms/issues/7038))
- Craft now passes `--column-inserts` flag to the `pg_dump` command by default when backing up a PostgreSQL database.

### Fixed
- Fixed a styling bug with the hamburger menu on pages with breadcrumbs. ([#7021](https://github.com/craftcms/cms/issues/7021))
- Fixed a bug where new entries weren’t assigned a UID in time if their URI format contained a `{uid}` token. ([#4364](https://github.com/craftcms/cms/issues/4364))
- Fixed a bug where entries that were deleted along with their section/entry type weren’t getting restored properly when the section/entry type was restored, if they weren’t live or didn’t exist for the primary site.
- Fixed an error that occurred when installing Craft, if an issue prevented Craft from using the existing project config data. ([#7027](https://github.com/craftcms/cms/issues/7027))
- Fixed a JavaScript error that occurred when selecting entries or categories that supported the “Create a new child entry/category” action.

## 3.5.13.2 - 2020-10-16

### Fixed
- Fixed a JavaScript error that could occur on element indexes for multi-site installs, resulting in no elements being shown. ([#7017](https://github.com/craftcms/cms/issues/7017))
- Fixed a bug where the `purgeUnsavedDraftsDuration` config setting didn’t actually accept non-integer values despite the docs claiming it did. ([#7019](https://github.com/craftcms/cms/issues/7019))

## 3.5.13.1 - 2020-10-15

### Fixed
- Fixed a bug where Checkboxes fields weren’t validating.

## 3.5.13 - 2020-10-15

### Added
- It’s now possible to disallow uploading files directly to Assets fields, as opposed to going through the selection modal. ([#6954](https://github.com/craftcms/cms/issues/6954))
- Reset Password pages are now discoverable by clients that support [.well-known/change-password URLs](https://w3c.github.io/webappsec-change-password-url/), [such as Google Chrome](https://security.googleblog.com/2020/10/new-password-protections-and-more-in.html).
- Craft now supports `/admin/edit/X` URLs to elements’ edit pages, where `X` is an element’s ID or UID, provided that the user has permission to edit the element. ([#7000](https://github.com/craftcms/cms/issues/7000))
- The System Report utility now lists all defined [aliases](https://craftcms.com/docs/3.x/config/#aliases). ([#6992](https://github.com/craftcms/cms/issues/6992))
- Added the `project-config/write` command, which write out the currently-loaded project config as YAML files to the `config/project/` folder, discarding any pending YAML changes.
- The `project-config/diff` command now has an `--invert` flag, which will treat the loaded project config as the source of truth, rather than the YAML files.
- Added the `dataUrl()` Twig function, which generates a base64-encoded [data URL](https://developer.mozilla.org/en-US/docs/Web/HTTP/Basics_of_HTTP/Data_URIs) for the passed-in file path or asset.
- Added `craft\controllers\EditController`.
- Added `craft\controllers\RedirectController`.
- Added `craft\controllers\UsersController::EVENT_AFTER_ASSIGN_GROUPS_AND_PERMISSIONS`. ([#6937](https://github.com/craftcms/cms/issues/6937))
- Added `craft\controllers\UsersController::EVENT_BEFORE_ASSIGN_GROUPS_AND_PERMISSIONS`. ([#6937](https://github.com/craftcms/cms/issues/6937))
- Added `craft\db\ActiveQuery`.
- Added `craft\elements\Asset::getDataUrl()`.
- Added `craft\events\UserGroupsAssignEvent::$newGroupIds`. ([#6937](https://github.com/craftcms/cms/issues/6937))
- Added `craft\events\UserGroupsAssignEvent::$removedGroupIds`. ([#6937](https://github.com/craftcms/cms/issues/6937))
- Added `craft\fields\Assets::$allowUploads`.
- Added `craft\helpers\Html::dataUrl()`.
- Added `craft\helpers\Html::dataUrlFromString()`.
- Added `craft\queue\jobs\PruneRevisions::$maxRevisions`. ([#6999](https://github.com/craftcms/cms/issues/6999))
- Added `craft\services\Elements::getElementByUid()`.
- Added `craft\services\Elements::getElementTypeByUid()`.
- Added `craft\services\ProjectConfig::$writeYamlAutomatically`, which can be set to `false` from `config/app.php` if you’d prefer Craft to not write project config YAML files to `config/project/` automatically when they are missing or changes are made.
- Added `craft\services\ProjectConfig::getDoesYamlExist()`.
- Added `craft\services\Sites::refreshSites()`.
- Added missing `rel="noopener"` to outbound links.

### Changed
- Improved color contrast throughout the control panel. ([#6951](https://github.com/craftcms/cms/pull/6951), [#6972](https://github.com/craftcms/cms/pull/6972))
- The control panel viewport is now scalable for mobile browsers. ([#6972](https://github.com/craftcms/cms/pull/6972))
- The “Share” button on Edit Entry and Edit Category pages has been renamed to “View”. ([#6963](https://github.com/craftcms/cms/issues/6963))
- Edit Entry pages now show validation errors for the `typeId` attribute. ([#6958](https://github.com/craftcms/cms/issues/6958))
- Table fields now support emoji characters. ([#7012](https://github.com/craftcms/cms/issues/7012))
- The `draftOf` entry query parameter can now be set to `'*'`, to match drafts of any source element, so long as they have one. ([#6632](https://github.com/craftcms/cms/issues/6632))
- `resave/*` commands now show a progress count in the output for each element. ([#6936](https://github.com/craftcms/cms/pull/6936))
- The `on` and `off` commands no longer update the `dateModified` project config value. ([#6729](https://github.com/craftcms/cms/issues/6729))
- It’s now possible to enable the Debug extension on a per-request basis when Dev Mode is enabled, by including a `X-Debug: enable` header on the request. ([#6978](https://github.com/craftcms/cms/issues/6978))
- The `disabledPlugins` config setting can now be set to `'*'` to disable **all** plugins. ([#5106](https://github.com/craftcms/cms/issues/5106))
- `*Field()` macros in the `_includes/forms.html` control panel template now define a default `id` value if none was provided.
- `craft\db\ActiveRecord::find()` now returns a `craft\db\ActiveQuery` object.
- `craft\helpers\ProjectConfig::diff()` now has an `$invert` argument.
- `craft\helpers\ProjectConfig::ensureAllSitesProcessed()` now has a `$force` argument.
- `craft\services\Fields::saveLayout()` now maintains existing field layout tab IDs.
- `craft\services\ProjectConfig::saveModifiedConfigData()` now has a `$writeYaml` argument.
- `craft\services\ProjectConfig::set()` now has an `$updateTimestamp` argument.

### Deprecated
- `craft\services\Fields::assembleLayoutFromPost()` now supports field layout data that was posted in the original (pre-3.5) format. ([barrelstrength/sprout-forms#521](https://github.com/barrelstrength/craft-sprout-forms/issues/521))

### Fixed
- Fixed an error that could occur when installing Craft with existing project config data. ([#6943](https://github.com/craftcms/cms/issues/6943))
- Fixed an error that occurred when propagating a Time field value to another site. ([#6950](https://github.com/craftcms/cms/issues/6950))
- Fixed an error that could occur when calling `craft\web\View::renderTemplate()` from a console request. ([#6945](https://github.com/craftcms/cms/issues/6945))
- Fixed a Twig error that would occur when rendering the `_includes/forms/elementSelect.html` template if no `limit` variable was passed. ([#6953](https://github.com/craftcms/cms/issues/6953))
- Fixed an error that could occur when updating to Craft 3.5, if any Assets fields had an upload location set to `{site.group}`. ([#6818](https://github.com/craftcms/cms/issues/6818))
- Fixed a bug where in some cases querying for Assets using GraphQL API could fail.
- Fixed a SQL error that could occur when joining two soft-deletable active record classes together. ([#6957](https://github.com/craftcms/cms/issues/6957))
- Fixed a bug where sub-fields queried via GraphQL could be aliased incorrectly. ([#6874](https://github.com/craftcms/cms/issues/6874))
- Fixed a bug where element selection modals could show no results if they were limited to a single source, and that source wasn’t available to the primary site. ([#6968](https://github.com/craftcms/cms/issues/6968))
- Fixed a bug where Matrix fields weren’t identifying themselves as translatable on the Fields index page. ([#6970](https://github.com/craftcms/cms/issues/6970))
- Fixed a bug where `craft\helpers\Html::modifyTagAttributes()` wasn’t working properly with custom elements with hyphenated names. ([#6973](https://github.com/craftcms/cms/issues/6973))
- Fixed a bug where elements that were eager-loaded via `ancestors`, `children`, and `descendants` handles weren’t getting loaded in the correct order by default. ([#6974](https://github.com/craftcms/cms/issues/6974))
- Fixed a bug where Assets fields could bleed out of view within element editor HUDs. ([#6975](https://github.com/craftcms/cms/issues/6975))
- Fixed an error that could occur when updating from Craft 2.
- Fixed a bug where the `on` and `off` commands were discarding any pending pending changes in the project config YAML files. ([#6984](https://github.com/craftcms/cms/issues/6984))
- Fixed a bug where `craft\helpers\Db::reset()` wasn’t closing the previous database connection. ([#6998](https://github.com/craftcms/cms/pull/6998))
- Fixed a bug where it wasn’t possible to access the selected preview target in `Craft.Preview` JavaScript events.
- Fixed a styling bug with Checkboxes fields. ([#7011](https://github.com/craftcms/cms/issues/7011))

## 3.5.12.1 - 2020-10-02

### Fixed
- Fixed a bug where `craft\helpers\StringHelper::toAscii()` and the `Craft.asciiString()` JavaScript method weren’t handling decomposed umlauted characters properly, such as macOS filenames. ([#6923](https://github.com/craftcms/cms/issues/6923))
- Fixed a JavaScript error that occurred when attempting to open or close Live Preview, after a file had been uploaded from an Assets field. ([#6940](https://github.com/craftcms/cms/issues/6940))
- Fixed a bug where deprecation warnings logged by the `getCsrfInput()`, `getFootHtml()`, `getHeadHtml()`, `round()`, and `svg()` Twig functions, and the `|ucwords` Twig filter, weren’t showing the template name and line number that the warning came from. ([#6927](https://github.com/craftcms/cms/issues/6927))
- Fixed some potential database timeout and sequence issues when running multiple suites of tests.
- Fixed a bug where the “Upload files” button within Assets fields was visible if the field limit was already reached on page load. ([#6939](https://github.com/craftcms/cms/issues/6939))

## 3.5.12 - 2020-10-01

### Added
- Added the “Time” field type. ([#6775](https://github.com/craftcms/cms/issues/6775), [#6842](https://github.com/craftcms/cms/issues/6842))
- Assets fields now have an “Upload files” button, which will upload files to the field’s default upload location, just like files uploaded via drag-n-drop. ([#2778](https://github.com/craftcms/cms/issues/2778))
- Added `craft\base\ElementInterface::getIsDeletable()`, which states whether the element can be deleted by the current user.
- Added `craft\elements\db\EagerLoadPlan::$all`.
- Added `craft\elements\db\EagerLoadPlan::$when`.
- Added `craft\errors\InvalidFieldException`.
- Added `craft\validators\DateTimeValidator::$max`.
- Added `craft\validators\DateTimeValidator::$min`.
- Added `craft\validators\DateTimeValidator::$tooEarly`.
- Added `craft\validators\DateTimeValidator::$tooLate`.
- Added `craft\validators\TimeValidator`.

### Changed
- “Date/Time” fields have been renamed to “Date”, and it’s no longer possible to create new Date fields that only display the time. ([#6842](https://github.com/craftcms/cms/issues/6842))
- Element editor HUDs will now close when clicked out of, or if the <kbd>Esc</kbd> key is pressed. If any content has changed, a confirmation dialog will be shown first. ([#6877](https://github.com/craftcms/cms/issues/6877))
- Entry indexes will now sort entries without a post date at the top when ordering by Post Date in descending order, and vise-versa. ([#6924](https://github.com/craftcms/cms/issues/6924))
- The field layout designer will now prompt for a tab name immediately when the “New Tab” button is clicked. ([#1956](https://github.com/craftcms/cms/issues/1956))
- It’s now possible to specify eager-loading plans as hashes with `path`, `criteria`, `count`, and `when` keys.
- The `users/save-user` action now includes a `csrfTokenValue` key in its JSON responses, if the user’s password was changed. ([#6283](https://github.com/craftcms/cms/issues/6283))
- “Delete” element actions will now only enable themselves if all of the selected elements’ `getIsDeletable()` methods returned `true`.
- Date/Time fields configured to only show the time no longer set the date to 1970-01-01. ([#6842](https://github.com/craftcms/cms/issues/6842))
- If a SQL error occurs when attempting to change a field’s content column type, Craft will now rename the old column (e.g. `field_fieldHandle_old`), and create a new column with the new type, rather than surfacing the SQL error. ([#3605](https://github.com/craftcms/cms/issues/3605), [#5266](https://github.com/craftcms/cms/issues/5266))
- `craft\gql\ElementQueryConditionBuilder::extractQueryConditions()` now returns an array of `craft\elements\db\EagerLoadPlan` objects. ([#6874](https://github.com/craftcms/cms/issues/6874), [#6811](https://github.com/craftcms/cms/issues/6811))
- `craft\helpers\DateTimeHelper::toDateTime()` now supports passing an array with a `time` key in the format of `HH:MM:SS`, rather than just `HH:MM`.
- `craft\services\TemplateCaches::deleteCachesByKey()` is no longer deprecated, and now has `$global` and `$siteId` arguments. ([#6932](https://github.com/craftcms/cms/issues/6932))
- `craft\web\View::hook()` now has an `$append` argument, which can be set to `false` to cause the hook method to be called before other methods.
- Callback methods passed to `craft\web\View::hook()` can now accept a `$handled` argument by reference, which can be set to `false` within the method body to prevent subsequent hook methods from getting triggered. ([#6912](https://github.com/craftcms/cms/issues/6912))
- Element types’ `sortOptions()` methods can now define the `orderBy` key as a callback method.
- The `_includes/forms/time.html` control panel template now supports passing `minTime`, `maxTime`, `disableTimeRanges`, and `forceRoundTime` variables, which map to the corresponding jquery.timepicker settings.

### Deprecated
- Deprecated `craft\errors\FieldNotFoundException`.

### Fixed
- Fixed a bug where `craft\services\Config::setDotEnvVar()` wasn’t surrounding values with quotes if they contained a `#` character. ([#6867](https://github.com/craftcms/cms/issues/6867))
- Fixed a bug where GraphQL API queries could produce an incorrect eager-loading plan. ([#6849](https://github.com/craftcms/cms/issues/6849))
- Fixed a bug where eager-loading elements wasn’t working if also eager-loading the count of related elements for the exact same path.
- Fixed a bug where the button to show all related elements for relational fields within element indexes was getting formatted with two decimal places on environments that didn’t have the Intl extension installed. ([#6869](https://github.com/craftcms/cms/issues/6869))
- Fixed a bug where element selection modals would show the source sidebar even if there was only one selectable source, if a source heading came before it. ([#6871](https://github.com/craftcms/cms/issues/6871))
- Fixed a bug where Plain Text fields with a limit set and line breaks allowed weren’t showing the remaining characters/bytes allowed indicator. ([#6872](https://github.com/craftcms/cms/issues/6872))
- Fixed a bug where it wasn’t possible to set an alias when eager-loading Matrix sub-fields.
- Fixed a bug where it was possible to initiate a file upload to an Assets field via drag-n-drop, even if the user didn’t have permission to upload files to the default field volume.
- Fixed a bug where Dashboard widget settings could receive focus even when not visible. ([#6885](https://github.com/craftcms/cms/issues/6885))
- Fixed a bug where Checkboxes, Dropdown, Multi-select, and Radio Button fields could show their default values in element indexes. ([#6891](https://github.com/craftcms/cms/issues/6891))
- Fixed a bug where Title fields were showing a translation indicator even on single-site Craft installs. ([#6503](https://github.com/craftcms/cms/issues/6503))
- Fixed a bug where it wasn’t possible to set date values using variables via GraphQL mutations.
- Fixed a bug where `craft\helpers\UrlHelper` was removing empty URL parameters. ([#6900](https://github.com/craftcms/cms/issues/6900))
- Fixed a bug where Checkboxes and Multi-select fields’ `getOptions()` methods were only returning the selected options. ([#6899](https://github.com/craftcms/cms/issues/6899))
- Fixed a bug where Project Config files were not being applied running tests even though it was configured in `codeception.yml`. ([#6879](https://github.com/craftcms/cms/issues/6879))
- Fixed a bug where Matrix block type settings weren’t saving properly if the Matrix field was nested within another Matrix field (via a Super Table or Neo field).
- Fixed a bug where it wasn’t possible for users to delete their own entries from Entry Edit pages, if they didn’t have the “Publish live changes” permission. ([#6908](https://github.com/craftcms/cms/issues/6908))
- Fixed a bug where it wasn’t possible for users to delete their own entries from the Entries index page, if they didn’t have the “Delete other authors’ entries” permission. ([#6908](https://github.com/craftcms/cms/issues/6908))
- Fixed a bug where components (such as fields) could be deleted if they were saved without any changes, and their corresponding config file was missing from the `config/project/` folder. ([#6913](https://github.com/craftcms/cms/issues/6913))
- Fixed a bug where the user account menu button could be clipped by the scrollbar. ([#6920](https://github.com/craftcms/cms/issues/6920))
- Fixed a bug where Date/Time fields’ Min Date and Max Date settings weren’t being enforced.
- Fixed a bug where it was possible to save a Date/Time field with a Max Date value that was set to an earlier date than the Min Date value.

### Security
- Fixed a bug where Plain Text fields with line breaks allowed weren’t HTML-encoding their values. ([#6935](https://github.com/craftcms/cms/issues/6935))

## 3.5.11.1 - 2020-09-18

### Changed
- Craft now disables read/write splitting for all POST requests.

### Fixed
- Fixed a bug where entries were getting a “Bad slug” validation error. ([#6866](https://github.com/craftcms/cms/issues/6866))

## 3.5.11 - 2020-09-18

### Added
- Number fields now have a “Preview Format” setting, which determines whether values should be displayed as decimal numbers, currency values, or without any formatting, on element indexes. ([#5873](https://github.com/craftcms/cms/issues/5873))
- Assets fields now have a “Preview Mode” setting, which can be set to “Show thumbnails only” to only display related assets’ thumbnails within element indexes. ([#6848](https://github.com/craftcms/cms/issues/6848))
- Edit Field pages now have a “Delete” menu option. ([#6846](https://github.com/craftcms/cms/issues/6846))
- Added `craft\fields\BaseRelationField::elementPreviewHtml()`.

### Changed
- Date/Time fields configured to only show the time now consistently set the date to 1970-01-01. ([#6842](https://github.com/craftcms/cms/issues/6842))
- It’s now possible for `craft\elements\db\ElementQuery::EVENT_AFTER_POPULATE_ELEMENT` event handlers to replace the element that should be returned by `createElement()`.
- `craft\helpers\elementHtml()` now has `$showStatus`, `$showThumb`, and `$showLabel` arguments.

### Fixed
- Fixed a bug where pending project config YAML changes could be unexpectedly applied rather than discarded when other project config changes were made.
- Fixed a bug where the wrong field values could be used when querying for elements via GraphQL, if an alias was used.
- Fixed an error that could occur on the Dashboard if there was a custom field with the handle of `author`.
- Fixed a 400 error that could occur when a route config’s `template` key was set to `null`.
- Fixed a bug where validation errors within element editor HUDs and detail pains were getting displayed beside the input instead of below it. ([#6853](https://github.com/craftcms/cms/issues/6853))
- Fixed styling issues with UI elements within field layout designers. ([#6854](https://github.com/craftcms/cms/issues/6854))
- Fixed a bug where GraphQL could return incorrect results in some cases.
- Fixed a bug where it wasn’t possible to set date values via GraphQL mutations.
- Fixed a SQL error that could occur when updating from Craft 2.

## 3.5.10.1 - 2020-09-15

### Fixed
- Fixed a bug where eager loading `children` would return incomplete results.

## 3.5.10 - 2020-09-15

### Added
- Edit Entry pages now have a field for entering revision notes, when editing the current revision.
- Edit Field pages now have a “Save and continue editing” Save menu option, and the <kbd>Ctrl</kbd>/<kbd>Command</kbd> + <kbd>S</kbd> keyboard shortcut is now assigned to that. ([#2872](https://github.com/craftcms/cms/issues/2872))
- Edit Section pages now have “Settings” and “Entry Types” tabs, providing quick access to edit a section’s entry types. ([#6826](https://github.com/craftcms/cms/issues/6826))
- New sections’ “Save” button is now labeled “Save and edit entry types”, and the browser is redirected to the section’s entry type index after save.
- Added the `|truncate` Twig filter. ([#6838](https://github.com/craftcms/cms/issues/6838))
- Added the `disallowRobots` config setting, which can be set to `true` for development and staging environments, indicating that front end pages should not be indexed, and links should not be followed, by web crawlers.
- Added `craft\fields\data\OptionData::$valid`.
- Added `craft\gql\ElementQueryConditionBuilder::setResolveInfo()`.
- Added `craft\web\Request::$generalConfig`.
- Added `craft\web\Request::$sites`.

### Changed
- The Username and Password inputs on the Login page now specify `aria-label` attributes.
- The account menu button now specifies `aria-label` and `title` attributes.
- The `_includes/forms/textarea.html` template now supports `disabled`, `inputAttributes`, `inputmode`, and `title` variables.
- The `_layouts/cp.html` control panel template now defines a `submitButton` block.
- `craft\helpers\Gql::getFieldNameWithAlias()` now has a `$context` argument to allow sharing context over a single GraphQL API call.
- Updated Yii to 2.0.38.
- Updated Twig to 2.13, for environments running PHP 7.1.3 or later, and where the `config.platform.php` value in `composer.json` is at least `7.1.3`.
- Updated Garnish to 0.1.37.
- Updated Vue to 2.6.12.

### Fixed
- Fixed a bug where all fields were showing as searchable on the Settings → Fields page on MySQL installs. ([#6808](https://github.com/craftcms/cms/issues/6808))
- Fixed a bug where Dropdown, Radio Buttons, Checkboxes, and Multi-select fields weren’t getting validation errors if an invalid value was posted to them. ([#6535](https://github.com/craftcms/cms/issues/6535))
- Fixed a bug where Craft wasn’t handling site requests properly if it was installed in a subfolder and the site’s base URL contained additional URI segments.
- Fixed a bug where Dropdown, Radio Buttons, Checkboxes, and Multi-select fields that had values that were empty, numeric or contained special characters, couldn't be used in GraphQL mutations. ([#6535](https://github.com/craftcms/cms/issues/6535))
- Fixed a bug where eager loading elements’ children across multiple levels wasn’t working. ([#6820](https://github.com/craftcms/cms/issues/6820))
- Fixed a bug where aliased fields would sometimes not be assigned correctly when using GraphQL API. ([#6811](https://github.com/craftcms/cms/issues/6811)))
- Removed `vue`, `vue-router` and `vuex` Plugin Store dependencies as they are already handled by Craft. ([#6732](https://github.com/craftcms/cms/pull/6732), [#6815](https://github.com/craftcms/cms/pull/6815))
- Fixed a bug where GraphQL API requests could return 400 responses on an empty cache.
- Fixed a bug where GraphQL API queries weren’t getting cached based on the current site.

### Security
- Fixed a bug where custom field labels weren’t getting HTML-encoded.

## 3.5.9 - 2020-09-08

### Added
- Added support for childless GraphQL schema components.
- Added `craft\migrations\Install::$applyProjectConfigYaml`.

### Changed
- The `craft\behaviors\CustomFieldBehavior` class is now saved to a file with a name based on the current field version, avoiding OPcache issues.
- Asset filenames are now automatically shortened if they are longer than 255 characters. ([#6766](https://github.com/craftcms/cms/issues/6766))
- Improved the style of up/down/right/left angles in the control panel.
- Built-in element types’ date sort options are now sorted in descending order by default when selected. ([#1153](https://github.com/craftcms/cms/issues/1153))
- It’s now possible for element sort options returned by `craft\base\ElementInterface::sortOptions()` and `craft\base\Element::defineSortOptions()` to include `defaultDir` keys, which specify the default sort direction that should be used when the option is selected. ([#1153](https://github.com/craftcms/cms/issues/1153))
- Replaced the icon that identifies translatable fields.
- The Settings → Fields page now identifies which fields are searchable and translatable. ([#5453](https://github.com/craftcms/cms/issues/5453))

### Fixed
- Fixed a bug where `update` commands weren’t working if there was no `config/license.key` file yet. ([#6777](https://github.com/craftcms/cms/issues/6777))
- Fixed a bug where it wasn’t possible for GraphQL resolvers to return arrays.
- Fixed an error that could occur when updating to Craft 3.5 if the `migrations` table had rows with broken `pluginId` foreign keys.
- Fixed an error that could occur when deleting a Matrix block type, if it contained nested block-based fields that had existing content. ([#6780](https://github.com/craftcms/cms/issues/6780))
- Fixed a bug where the `_includes/forms/select.html` template wasn’t always setting the `data-target-prefix` attribute if `toggle` was set.
- Fixed a bug where Number fields could return incorrect values via GraphQL. ([#6743](https://github.com/craftcms/cms/issues/6743))
- Fixe a bug where duplicating elements from their edit pages could result in the selected site’s content getting propagated to all other sites for the duplicated element. ([#6804](https://github.com/craftcms/cms/issues/6804))
- Fixed a 400 error that could occur when a section’s Template setting was blank.
- Fixed a bug where GraphQL queries for entry drafts weren’t getting invalidated when drafts were saved or deleted. ([#6792](https://github.com/craftcms/cms/issues/6792))
- Fixed an error that could occur when running the `project-config/apply` command, if there was a Single section that was enabled for a site that was disabled on the front end. ([#6799](https://github.com/craftcms/cms/issues/6799))
- Fixed a bug where the `tests/setup` command wasn’t working. ([#6790](https://github.com/craftcms/cms/issues/6790))

## 3.5.8 - 2020-09-01

### Added
- Added the “Retry Duration” general setting, which defines the number of seconds that the `Retry-After` header should be set to for 503 responses when the system is offline.
- Added the `off` and `on` commands, for toggling the system status. ([#6729](https://github.com/craftcms/cms/issues/6729))
- Added the `utils/update-usernames` command, for ensuring all usernames match users’ email addresses, if the `useEmailAsUsername` config setting is enabled. ([#6312](https://github.com/craftcms/cms/issues/6312))
- Added the `configure()` Twig function. ([#6731](https://github.com/craftcms/cms/pull/6731))
- Added `craft\base\MemoizableArray`.
- Added `craft\cache\FileCache`.
- Added `craft\helpers\ArrayHelper::whereIn()`.
- Added `craft\helpers\Cp::elementHtml()`.
- Added `craft\models\Site::getLocale()`.
- Added `craft\services\ProjectConfig::DIFF_CACHE_KEY`.
- Added `craft\services\Sites::getGroupByUid()`.

### Changed
- Improved the styling of Lightswitch fields that have ON/OFF labels. ([#6666](https://github.com/craftcms/cms/issues/6666))
- The “System Status” setting now has “Offline” and “Online” labels.
- Deprecation warnings can now contain Markdown formatting.
- The Project Config utility now loads the comparison data over Ajax, and will only show the first 20 lines by default. ([#6736](https://github.com/craftcms/cms/issues/6736))
- Improved the wording of version compatibility issues when applying project config YAML changes. ([#6755](https://github.com/craftcms/cms/issues/6755))
- The GraphQL API now supports `variables` and `operationName` query string parameters. ([#6728](https://github.com/craftcms/cms/issues/6728))
- Mutation GraphQL queries should now specify an `id` field when defining Matrix blocks, set to the existing Matrix block ID or a `newX` string.
- Improved system performance.
- `craft\helpers\ArrayHelper::where()` now has a `$keepKeys` argument, which defaults to `true`.
- `craft\helpers\ProjectConfig::diff()` now caches its results. ([#6736](https://github.com/craftcms/cms/issues/6736))
- `craft\services\Config::setDotEnvVar()` no longer surrounds the value with quotes unless it contains a space. ([craftcms/docker#5](https://github.com/craftcms/docker/issues/5))

### Deprecated
- Deprecated support for overriding volume settings via `config/volumes.php`. [Environment variables](https://craftcms.com/docs/3.x/config/#environmental-configuration) or [dependency injection](https://craftcms.com/knowledge-base/using-local-volumes-for-development) should be used instead.
- Mutating Matrix blocks via GraphQL without specifying an `id` field for each block is now deprecated.

### Fixed
- Fixed a bug where the required field indicator wasn’t visible within the field layout designer, for fields with overflowing labels or hidden labels. ([#6725](https://github.com/craftcms/cms/issues/6725))
- Fixed a bug where user group names were getting double-encoded within the User Groups setting on Edit User pages. ([#6727](https://github.com/craftcms/cms/issues/6727))
- Fixed a bug where aliasing fields via GraphQL could break eager loading in some cases.
- Fixed a bug where GraphQL API queries could break down when using complex fields that didn’t support eager loading. ([#6723](https://github.com/craftcms/cms/issues/6723))
- Fixed an error that could occur when accessing the “Globals” section in the control panel, for users that didn’t have permission to edit the first global set. ([#6730](https://github.com/craftcms/cms/pull/6730))
- Fixed a bug where various array-returning methods could return arrays with nonsequential keys beginning with `0`.
- Fixed a bug where entry drafts would get autosaved after creating new Matrix/Neo/Super Table blocks even if the `autosaveDrafts` config setting was disabled. ([#6704](https://github.com/craftcms/cms/issues/6704))
- Fixed a bug where field checkboxes in Quick Post widget settings were all disabled. ([#6738](https://github.com/craftcms/cms/issues/6738))
- Fixed a bug where assets uploaded by front-end entry forms weren’t getting saved with the `uploaderId` attribute. ([#6456](https://github.com/craftcms/cms/issues/6456))
- Fixed a bug where Live Preview wasn’t showing custom fields for categories.
- Fixed a bug where rebuilding the Project Config would not persist the new config data to the loaded project config.
- Fixed a JavaScript error that could occur when displaying certain prompts. ([#6753](https://github.com/craftcms/cms/issues/6753))
- Fixed a bug where the `system.schemaVersion` was not getting set when rebuilding the project config.
- Fixed a bug where all file caches were being saved inside a single subdirectory of `storage/runtime/cache/` based on the cache key prefix. ([#6746](https://github.com/craftcms/cms/issues/6746))
- Fixed a bug where field handles would get jumpy on hover if their increased size caused them to be too large to fit on the same line as the field name. ([#6742](https://github.com/craftcms/cms/issues/6742))
- Fixed a bug where the “Photo” field was shown on Edit User pages, even if the User Photos volume had been deleted. ([#6752](https://github.com/craftcms/cms/issues/6752))
- Fixed an error that occurred when passing an array to an entry query’s `typeId` param, with the first item set to `'not'`. ([#6754](https://github.com/craftcms/cms/issues/6754))
- Fixed a bug where element queries with the `siteId` param set to `*` would query for elements in soft-deleted sites. ([#6756](https://github.com/craftcms/cms/issues/6756))
- Fixed a bug where Title fields weren’t identifying themselves as required. ([#6763](https://github.com/craftcms/cms/issues/6763))
- Fixed a bug where inline JavaScript code could stop working if it contained the string `.js`. ([#6762](https://github.com/craftcms/cms/issues/6762))

## 3.5.7 - 2020-08-26

### Changed
- Improved the warning that is output for console commands if Craft can’t connect to the database, or isn’t installed yet. ([#6718](https://github.com/craftcms/cms/issues/6718))
- `craft\helpers\Console::outputWarning()` now has a `$center` argument.
- The GraphiQL IDE now automatically loads the query passed by the URL, if present. ([#6583](https://github.com/craftcms/cms/issues/6583))

### Fixed
- Fixed a bug where Table field settings were displaying validation errors for the “Table Columns” setting under the “Default Values” setting.
- Fixed a bug where Table fields were allowing columns to be defined with invalid handles. ([#6714](https://github.com/craftcms/cms/issues/6714))
- Fixed a bug where GraphQL schemas weren’t getting generated properly if there were any Table fields with empty column handles. ([#6714](https://github.com/craftcms/cms/issues/6714))
- Fixed a bug where it wasn’t possible to access entry drafts or revisions within Structure sections, if they were created before the section type was changed to Structure. ([#4866](https://github.com/craftcms/cms/issues/4866))
- Fixed a bug where the `_includes/forms/select.html` template wasn’t setting the `data-target-prefix` attribute properly. ([#6721](https://github.com/craftcms/cms/issues/6721))
- Fixed various SQL errors that could occur when running tests. ([#6549](https://github.com/craftcms/cms/issues/6549))

## 3.5.6 - 2020-08-25

### Added
- Added the `autosaveDrafts` config setting. ([#6704](https://github.com/craftcms/cms/issues/6704))
- It’s now possible to pass a CSS file URL to the `{% css %}` tag. ([#6672](https://github.com/craftcms/cms/issues/6672))
- It’s now possible to pass a JavaScript file URL to the `{% js %}` tag. ([#6671](https://github.com/craftcms/cms/issues/6671))
- The Project Config utility now shows a comparison of the pending project config YAML changes and the loaded project project config.
- The Project Config utility now has a “Discard changes” button, which will regenerate the project config YAML files based on the loaded project config, discarding any pending changes in them.
- The Project Config utility now has a “Download” button. ([#3979](https://github.com/craftcms/cms/issues/3979))
- Added the `app/health-check` action, which will return a 200 status code even if an update is pending.
- Added the `project-config/diff` command, which outputs a comparison of the pending project config YAML changes and the loaded project config.
- Added `craft\controllers\ProjectConfigController::actionDiscard()`.
- Added `craft\controllers\ProjectConfigController::actionDownload()`.
- Added `craft\controllers\ProjectConfigController::actionRebuild()`.
- Added `craft\fieldlayoutelements\BaseField::showLabel()`.
- Added `craft\helpers\ProjectConfig::diff()`.
- Added `craft\helpers\Template::css()`.
- Added `craft\helpers\Template::js()`.
- Added `craft\services\Content::$db`. ([#6549](https://github.com/craftcms/cms/issues/6549))
- Added `craft\services\Drafts::$db`. ([#6549](https://github.com/craftcms/cms/issues/6549))

### Changed
- All buttons in the control panel are now actual `<button>` elements. ([#6670](https://github.com/craftcms/cms/issues/6670))
- Title fields now get autofocused if they are positioned on the first tab. ([#6662](https://github.com/craftcms/cms/issues/6662))
- Element edit pages now remember the selected tab when switching to a different site/revision. ([#4018](https://github.com/craftcms/cms/issues/4018), [#4164](https://github.com/craftcms/cms/issues/4164))
- Craft now shows an alert at the top of the control panel if there are pending changes in the project config YAML files, rather than blocking access to the entire control panel.
- Craft no longer requires the installed Craft and plugin versions to be compatible with the versions listed in the project config YAML files, except when applying changes.
- The `install` command no longer prompts for a username if the `useEmailAsUsername` config setting is enabled. ([#6669](https://github.com/craftcms/cms/issues/6669))
- Spaces in asset URLs are now URL-encoded, avoiding parsing conflicts with `srcset` attributes. ([#6668](https://github.com/craftcms/cms/issues/6668))
- `graphql/api` requests now set the `Access-Control-Allow-Headers` header on non-preflight requests. ([#6674](https://github.com/craftcms/cms/issues/6674))
- The `_includes/forms/field.html` template now supports an `inputContainerAttributes` variable, rather than `inputAttributes`, as `inputAttributes` was conflicting with variables of the same name in `_includes/forms/text.html` and `_includes/forms/checkbox.html`.
- The `_includes/forms/select.html` template now supports an `inputAttributes` variable. ([#6696](https://github.com/craftcms/cms/issues/6696))

### Removed
- Removed `craft\controllers\ProjectConfigController::actionIgnore()`.
- Removed `craft\controllers\TemplatesController::actionConfigSyncKickoff()`.
- Removed `craft\controllers\TemplatesController::actionIncompatibleConfigAlert()`.
- Removed `craft\controllers\UtilitiesController::actionProjectConfigPerformAction()`.

### Fixed
- Fixed a bug where nested block content wasn’t getting updated properly when editing an entry draft, if the draft had been created since the initial page load. ([#6480](https://github.com/craftcms/cms/issues/6480))
- Fixed a bug where entry revision menus could show site group headings even if the user didn’t have permission to edit any sites within that group. ([#6615](https://github.com/craftcms/cms/issues/6615))
- Fixed a bug where entry revision menus weren’t showing the list of sites, if the entry was disabled across all of its sites. ([#6679](https://github.com/craftcms/cms/issues/6679))
- Fixed a bug where it was possible to trigger the “Clear Caches” and “Invalidate Data Caches” actions of the Caches utility, even if no options were selected. ([#6661](https://github.com/craftcms/cms/issues/6661))
- Fixed a bug where it was possible to select parent entries that didn’t belong to the same site. ([#6667](https://github.com/craftcms/cms/issues/6667))
- Fixed an error that could occur when selecting a parent entry if it didn’t belong to the primary site. ([#6667](https://github.com/craftcms/cms/issues/6667))
- Fixed a bug where it wasn’t possible to apply transform arguments to the `width` and `height` fields on assets via GraphQL. ([#6660](https://github.com/craftcms/cms/issues/6660))
- Fixed a bug where the “Save and continue editing” Save button option wasn’t working within Quick Post widgets.
- Fixed a bug where the “Select all” checkbox within admin tables wouldn’t select all rows. ([#6678](https://github.com/craftcms/cms/issues/6678))
- Fixed a bug where `craft\i18n\Formatter::asDatetime()` and `asTime()` were ignoring certain formatting characters that aren’t supported by ICU, if the format string began with `php:`. ([#6691](https://github.com/craftcms/cms/issues/6691))
- Fixed an error that could occur when downloading an asset. ([#6692](https://github.com/craftcms/cms/pull/6692))
- Fixed a bug where fields with hidden labels would refer to themselves as `__blank__` in validation errors. ([#6699](https://github.com/craftcms/cms/issues/6699))
- Fixed a bug where it wasn’t possible to pass lists to GraphQL directive arguments. ([#6693](https://github.com/craftcms/cms/issues/6693))
- Fixed a bug where asset indexing didn’t work properly if no files were found on the selected volumes. ([#6658](https://github.com/craftcms/cms/issues/6658))
- Fixed a bug where project config files could get deleted if the casing of a component’s handle was changed, on case-insensitive file systems. ([#6708](https://github.com/craftcms/cms/issues/6708))
- Fixed an error that could occur when applying project config changes from the Project Config utility, if the logged-in user wasn’t an admin.
- Fixed a bug where changes to the `dateModified` project config value weren’t getting applied.
- Fixed a bug where rebuilding the project config would pull in any pending changes in the YAML files unexpectedly.
- Fixed a bug where the “Localizing relations” job wouldn’t run if a relational field’s “Manage relations on a per-site basis” setting was enabled via the project config. ([#6711](https://github.com/craftcms/cms/issues/6711))
- Fixed a bug where autosuggest menus weren’t getting closed when the input was blurred via the keyboard. ([#6710](https://github.com/craftcms/cms/issues/6710))

## 3.5.5 - 2020-08-17

### Added
- Added the `useIframeResizer` config setting, which defaults to `false`. ([#6645](https://github.com/craftcms/cms/issues/6645))
- Added `craft\base\ElementInterface::getHasCheckeredThumb()`.
- Added `craft\base\ElementInterface::getHasRoundedThumb()`.

### Changed
- Email fields now set `inputmode="email"` on their input.
- URL fields now set `inputmode="url"` on their input.
- Number fields now set `inputmode="numeric"` or `inputmode="decimal"` on their input, depending on whether they allow decimals.
- Tightened up the top control panel headers.
- Element thumbnails no longer have checkered backgrounds, except for PNG, GIF, and SVG assets. ([#6646](https://github.com/craftcms/cms/pull/6646))
- User photos are now circular, except in thumbnail view. ([#6646](https://github.com/craftcms/cms/pull/6646))
- Setting the `previewIframeResizerOptions` config setting to `false` is no longer a way to disable iFrame Resizer, now that `useIframeResizer` exists. ([#6645](https://github.com/craftcms/cms/issues/6645))
- The `_includes/forms/text.html` control panel template now supports passing an `inputmode` variable.
- `craft\models\FieldLayout::setFields()` now accepts `null` to clear the currently memoized fields.

### Fixed
- Fixed a couple styling issues with element editor HUDs.
- Fixed a bug where the quality setting was being ignored for image transforms that were not in either JPG or PNG format. ([#6629](https://github.com/craftcms/cms/issues/6629))
- Fixed a bug where mail wouldn’t send if the `testToEmailAddress` config setting was set to `false`.
- Fixed a JavaScript error that could occur in Safari 12. ([#6635](https://github.com/craftcms/cms/issues/6635))
- Fixed a bug where `craft\services\Globals::getAllSets()`, `getEditableSets()`, `getSetById()`, and `getSetByHandle()` could return global sets in the wrong site, if the current site had been changed since the first time the global sets had been memoized. ([#6636](https://github.com/craftcms/cms/issues/6636))
- Fixed the styling of some control panel field instructions. ([#6640](https://github.com/craftcms/cms/issues/6640))
- Fixed a bug where field instructions weren’t getting escaped. ([#6642](https://github.com/craftcms/cms/issues/6642))
- Fixed a bug where the initial site created by the installer was still getting saved with its base URL set to `$DEFAULT_SITE_URL`, despite the base URL provided to the installer getting stored as an environment variable named `PRIMARY_SITE_URL`. ([#6650](https://github.com/craftcms/cms/issues/6650))
- Fixed a bug where it wasn’t possible to add a new custom field to a field layout and set a value on an element for that field in the same request. ([#6651](https://github.com/craftcms/cms/issues/6651))

## 3.5.4 - 2020-08-13

### Added
- It’s now possible to hide field labels from within field layout designers. ([#6608](https://github.com/craftcms/cms/issues/6608))
- Lightswitch fields now have an “ON Label” and “OFF Label” settings. ([#3741](https://github.com/craftcms/cms/issues/3741))
- Edit Category pages now support a <kbd>Shift</kbd> + <kbd>Ctrl</kbd>/<kbd>Command</kbd> + <kbd>S</kbd> keyboard shortcut for saving the category and creating a new one.
- Added the “Show field handles in edit forms” admin user preference. ([#6610](https://github.com/craftcms/cms/issues/6610))
- Added `craft\fields\Lightswitch::$offLabel`.
- Added `craft\fields\Lightswitch::$onLabel`.
- Added `craft\services\AssetTransforms::$db`. ([#6549](https://github.com/craftcms/cms/issues/6549))

### Changed
- All admin-only user preferences are now grouped under a single “Development” heading.
- Improved system performance.
- Stack traces within exception views now show source Twig templates rather than the compiled PHP classes.
- The “Enabled everywhere” entry status label has been renamed to “Enabled”. ([#6623](https://github.com/craftcms/cms/issues/6623))
- `error` is now a reserved handle. ([#6626](https://github.com/craftcms/cms/issues/6626))
- The `_includes/forms/checkbox.html` control panel template now supports an `inputAttributes` variable.
- The `_includes/forms/field.html` control panel template now supports overriding the heading HTML via a `heading` block.
- `craft\helpers\Db::idByUid()` now has a `$db` argument.
- `craft\helpers\Db::idsByUids()` now has a `$db` argument.
- `craft\helpers\Db::uidById()` now has a `$db` argument.
- `craft\helpers\Db::uidsByIds()` now has a `$db` argument.
- `craft\models\FieldLayout::createForm()` now supports passing a `namespace` key into the `$config` argument, to namespace the tab contents.

### Fixed
- Fixed an infinite redirect that could occur if Craft was installed within a subdirectory of the webroot. ([#6616](https://github.com/craftcms/cms/issues/6616))
- Fixed a bug where all Title fields within Quick Post widgets had the same input ID.
- Fixed a bug where Title fields weren’t showing change status badges when editing an entry draft.
- Fixed an error that could occur when using the `formatDateTime` GraphQL directive on environments that didn’t have the `Intl` PHP extension installed. ([#6614](https://github.com/craftcms/cms/issues/6614))
- Fixed a bug where template profiling was interfering with Twig’s ability to guess offending template lines in error reports.
- Fixed a bug where soft-deleted categories and entries within Structure sections had two “Delete permanently” actions. ([#6619](https://github.com/craftcms/cms/issues/6619))
- Fixed a bug where field handles were being displayed within element editor HUDs. ([#6620](https://github.com/craftcms/cms/issues/6620))

## 3.5.3 - 2020-08-11

### Added
- Fields in the control panel now always display their handle without needing to press the <kbd>Option</kbd>/<kbd>ALT</kbd> key, when Dev Mode is enabled, and they will be copied to the clipboard when clicked on. ([#6532](https://github.com/craftcms/cms/issues/6532))
- Added `craft\helpers\Gql::prepareTransformArguments()`.
- Added the `_includes/forms/copytextbtn.html` control panel template.

### Changed
- It’s now possible to change a revision’s creator and source via `craft\services\Revisions::EVENT_BEFORE_CREATE_REVISION`. ([#6600](https://github.com/craftcms/cms/pull/6600))

### Fixed
- Fixed a bug where it wasn’t possible to use the `transform` argument in some cases via the GraphQL API.
- Fixed a bug where Craft was routing requests based on the full requested URI rather than just the URI segments that came after `index.php`. ([#6579](https://github.com/craftcms/cms/issues/6579))
- Fixed a bug where `data-target-prefix` attributes that specified a class name were getting namespaced. ([#6604](https://github.com/craftcms/cms/issues/6604))
- Fixed a bug where `craft\helpers\Json::isJsonObject()` was returning `false` if the JSON string spanned multiple lines. ([#6607](https://github.com/craftcms/cms/issues/6607))
- Fixed a bug where the `limit` param wasn’t working when applied to eager-loaded elements. ([#6596](https://github.com/craftcms/cms/issues/6596))
- Fixed an error that would occur if Craft tried to make a database backup in a VM with Windows as the host OS.

## 3.5.2 - 2020-08-09

### Added
- Added `craft\db\Command::deleteDuplicates()`.
- Added `craft\db\Migration::deleteDuplicates()`.
- Added `craft\db\mysql\QueryBuilder::deleteDuplicates()`.
- Added `craft\db\pgsql\QueryBuilder::deleteDuplicates()`.

### Changed
- Live Preview now attempts to maintain the iframe scroll position between page reloads even if the `previewIframeResizerOptions` config setting is set to `false`. ([#6569](https://github.com/craftcms/cms/issues/6569))
- `language` and `localized` are now reserved field handles. ([#6564](https://github.com/craftcms/cms/issues/6564))
- `craft\base\Element::__get()` now prioritizes field handles over getter methods. ([#6564](https://github.com/craftcms/cms/issues/6564))
- Data caches stored in `storage/runtime/cache/` now get a cache key prefix based on the application ID.
- Craft now clears the schema cache before running each migration, in addition to after. ([#6552](https://github.com/craftcms/cms/issues/6552))
- Renamed `craft\base\ElementTrait::$elementSiteId` to `$siteSettingsId`. ([verbb/navigation#179](https://github.com/verbb/navigation/issues/179), [verbb/wishlist#56](https://github.com/verbb/wishlist/issues/56))

### Fixed
- Fixed a PHP error that occurred when setting a `relatedTo` param to an array that began with `'and'`. ([#6573](https://github.com/craftcms/cms/issues/6573))
- Fixed a SQL error that could occur when updating to Craft 3.5 if the `migrations` table contained duplicate migration rows. ([#6580](https://github.com/craftcms/cms/issues/6580))
- Fixed a PHP error that could occur during public registration. ([#6499](https://github.com/craftcms/cms/issues/6499))

## 3.5.1 - 2020-08-05

### Fixed
- Fixed an error where it wasn’t possible to create a GraphQL schema that had write-only access to a Single entry. ([#6554](https://github.com/craftcms/cms/issues/6554))
- Fixed a PHP error that could occur with certain versions of PHP. ([#6544](https://github.com/craftcms/cms/issues/6544))
- Fixed an error that could occur when updating to Craft 3.5. ([#6464](https://github.com/craftcms/cms/issues/6464))
- Fixed errors in fixtures that prevented them from being used in tests.

## 3.5.0 - 2020-08-04

> {warning} Read through the [Upgrading to Craft 3.5](https://craftcms.com/knowledge-base/upgrading-to-craft-3-5) guide before updating.

### Added
- It’s now possible to customize the labels and author instructions for all fields (including Title fields), from within field layout designers. ([#806](https://github.com/craftcms/cms/issues/806), [#841](https://github.com/craftcms/cms/issues/841))
- It’s now possible to set Title fields’ positions within field layout designers. ([#3953](https://github.com/craftcms/cms/issues/3953))
- It’s now possible to set field widths to 25%, 50%, 75%, or 100% (including Matrix sub-fields), and fields will be positioned next to each other when there’s room. ([#2644](https://github.com/craftcms/cms/issues/2644), [#6346](https://github.com/craftcms/cms/issues/6346))
- It’s now possible to add headings, tips, warnings, horizontal rules, and custom UI elements based on site templates, to field layouts. ([#1103](https://github.com/craftcms/cms/issues/1103), [#1138](https://github.com/craftcms/cms/issues/1138), [#4738](https://github.com/craftcms/cms/issues/4738))
- It’s now possible to search for fields from within field layout designers. ([#913](https://github.com/craftcms/cms/issues/913))
- Added the “Header Column Heading” element index source setting. ([#3814](https://github.com/craftcms/cms/issues/3814))
- Added the “Formatting Locale” user preference. ([#6363](https://github.com/craftcms/cms/issues/6363))
- Added the “Use shapes to represent statuses” user preference. ([#3293](https://github.com/craftcms/cms/issues/3293))
- Added the “Underline links” user preference. ([#6153](https://github.com/craftcms/cms/issues/6153))
- Added the “Suspend by default” user registration setting. ([#5830](https://github.com/craftcms/cms/issues/5830))
- Added the ability to disable sites on the front end. ([#3005](https://github.com/craftcms/cms/issues/3005))
- Entries within Structure sections and categories now have a “Delete (with descendants)” element action.
- Soft-deleted elements now have a “Delete permanently” element action. ([#4420](https://github.com/craftcms/cms/issues/4420))
- Entry types can now change the Title field’s translation method, similar to how custom fields’ translation methods. ([#2856](https://github.com/craftcms/cms/issues/2856))
- Entry draft forms no longer have a primary action, and the <kbd>Ctrl</kbd>/<kbd>Command</kbd> + <kbd>S</kbd> keyboard shortcut now forces a resave of the draft, rather than publishing it. ([#6199](https://github.com/craftcms/cms/issues/6199))
- Edit Entry pages now support a <kbd>Shift</kbd> + <kbd>Ctrl</kbd>/<kbd>Command</kbd> + <kbd>S</kbd> keyboard shortcut for saving the entry and creating a new one. ([#2851](https://github.com/craftcms/cms/issues/2851))
- Assets now have a “Copy URL” element action. ([#2944](https://github.com/craftcms/cms/issues/2944))
- Entry indexes can now show “Revision Notes” and “Last Edited By” columns. ([#5907](https://github.com/craftcms/cms/issues/5907))
- Sections now have a new Propagation Method option, which gives entries control over which sites they should be saved to. ([#5988](https://github.com/craftcms/cms/issues/5988))
- User groups can now have descriptions. ([#4893](https://github.com/craftcms/cms/issues/4893))
- It’s now possible to set a custom route that handles Set Password requests. ([#5722](https://github.com/craftcms/cms/issues/5722))
- Field labels now reveal their handles when the <kbd>Option</kbd>/<kbd>ALT</kbd> key is pressed. ([#5833](https://github.com/craftcms/cms/issues/5833))
- Added the Project Config utility, which can be used to perform project config actions, and view a dump of the stored project config. ([#4371](https://github.com/craftcms/cms/issues/4371))
- Added “GraphQL queries” and “Template caches” cache tag invalidation options to the Caches (formerly “Clear Caches”) utility. ([#6279](https://github.com/craftcms/cms/issues/6279))
- Added the `allowedGraphqlOrigins` config setting. ([#5933](https://github.com/craftcms/cms/issues/5933))
- Added the `brokenImagePath` config setting. ([#5877](https://github.com/craftcms/cms/issues/5877))
- Added the `cpHeadTags` config setting, making it possible to give the control panel a custom favicon. ([#4003](https://github.com/craftcms/cms/issues/4003))
- Added the `defaultCpLocale` config setting. ([#6363](https://github.com/craftcms/cms/issues/6363))
- Added the `enableBasicHttpAuth` config setting. ([#6421](https://github.com/craftcms/cms/issues/6421))
- Added the `gqlTypePrefix` config setting, making it possible to prefix all GraphQL types created by Craft. ([#5950](https://github.com/craftcms/cms/issues/5950))
- Added the `imageEditorRatios` config setting, making it possible to customize the list of available aspect ratios in the image editor. ([#6201](https://github.com/craftcms/cms/issues/6201))
- Added the `previewIframeResizerOptions` config setting. ([#6388](https://github.com/craftcms/cms/issues/6388))
- Added the `siteToken` config setting.
- Added the `install/check` command. ([#5810](https://github.com/craftcms/cms/issues/5810))
- Added the `invalidate-tags` command. ([#6279](https://github.com/craftcms/cms/issues/6279))
- Added the `plugin/install`, `plugin/uninstall`, `plugin/enable`, and `plugin/disable` commands. ([#5817](https://github.com/craftcms/cms/issues/5817))
- `{% cache %}` tags and GraphQL queries now use a new tag-based cache invalidation strategy. (No more “Deleting stale template caches” background jobs clogging up the queue!) ([#1507](https://github.com/craftcms/cms/issues/1507), [#1689](https://github.com/craftcms/cms/issues/1689))
- Added the `{% html %}` Twig tag, which makes it possible to register arbitrary HTML for inclusion in the `<head>`, beginning of `<body>`, or end of `<body>`. ([#5955](https://github.com/craftcms/cms/issues/5955))
- Added the `|diff` Twig filter.
- Added the `|explodeClass` Twig filter, which converts class names into an array.
- Added the `|explodeStyle` Twig filter, which converts CSS styles into an array of property/value pairs.
- Added the `|namespaceAttributes` Twig filter, which namespaces `id`, `for`, and other attributes, but not `name`.
- Added the `|push` Twig filter, which returns a new array with one or more items appended to it.
- Added the `|unshift` Twig filter, which returns a new array with one or more items prepended to it.
- Added the `|where` Twig filter.
- Added the `raw()` Twig function, which wraps the given string in a `Twig\Markup` object to prevent it from getting HTML-encoded.
- Added support for eager loading elements’ current revisions, via `currentRevision`.
- Added support for eager loading drafts’ and revisions’ creators, via `draftCreator` and `revisionCreator`.
- Added support for the `CRAFT_CP` PHP constant. ([#5122](https://github.com/craftcms/cms/issues/5122))
- Added support for [GraphQL mutations](https://craftcms.com/docs/3.x/graphql.html#mutations). ([#4835](https://github.com/craftcms/cms/issues/4835))
- Added the `drafts`, `draftOf`, `draftId`, `draftCreator`, `revisions`, `revisionOf`, `revisionId` and `revisionCreator` arguments to element queries using GraphQL API. ([#5580](https://github.com/craftcms/cms/issues/5580))
- Added the `isDraft`, `isRevision`, `sourceId`, `sourceUid`, and `isUnsavedDraft` fields to elements when using GraphQL API. ([#5580](https://github.com/craftcms/cms/issues/5580))
- Added the `assetCount`, `categoryCount`, `entryCount`, `tagCount`, and `userCount` queries for fetching the element counts to the GraphQL API. ([#4847](https://github.com/craftcms/cms/issues/4847))
- Added the `locale` argument to the `formatDateTime` GraphQL directive. ([#5593](https://github.com/craftcms/cms/issues/5593))
- Added support for specifying a transform on assets’ `width` and `height` fields via GraphQL.
- Added the `hasPhoto` user query param/GraphQL argument. ([#6083](https://github.com/craftcms/cms/issues/6083))
- Added the `localized` field when querying entries and categories via GraphQL. ([#6045](https://github.com/craftcms/cms/issues/6045))
- Added the `language` field when querying elements via GraphQL.
- Added support for GraphQL query batching. ([#5677](https://github.com/craftcms/cms/issues/5677))
- The GraphiQL IDE now opens as a fullscreen app in a new window.
- Added the “Prettify” and “History” buttons to the GraphiQL IDE.
- Added the Explorer plugin to GraphiQL.
- Added support for external subnav links in the global control panel nav.
- Added the `fieldLayoutDesigner()` and `fieldLayoutDesignerField()` macros to the `_includes/forms.html` control panel template.
- Added the `_includes/forms/fieldLayoutDesigner.html` control panel template.
- Added the `_layouts/components/form-action-menu.twig` control panel template.
- Added the `parseRefs` GraphQL directive. ([#6200](https://github.com/craftcms/cms/issues/6200))
- Added the `prev` and `next` fields for entries, categories and assets when querying elements via GraphQL. ([#5571](https://github.com/craftcms/cms/issues/5571))
- Added the “Replace file” permission. ([#6336](https://github.com/craftcms/cms/issues/6336))
- Web requests now support basic authentication. ([#5303](https://github.com/craftcms/cms/issues/5303))
- Added support for JavaScript events on admin tables. ([#6063](https://github.com/craftcms/cms/issues/6063))
- Added the ability to enable/disable checkboxes on a per row basis in admin tables. ([#6223](https://github.com/craftcms/cms/issues/6223))
- Added `craft\base\ConfigurableComponent`.
- Added `craft\base\ConfigurableComponentInterface`.
- Added `craft\base\Element::defineFieldLayouts()`.
- Added `craft\base\Element::EVENT_DEFINE_KEYWORDS`. ([#6028](https://github.com/craftcms/cms/issues/6028))
- Added `craft\base\Element::EVENT_REGISTER_FIELD_LAYOUTS`.
- Added `craft\base\Element::EVENT_SET_EAGER_LOADED_ELEMENTS`.
- Added `craft\base\Element::searchKeywords()`.
- Added `craft\base\ElementActionInterface::isDownload()`.
- Added `craft\base\ElementInterface::fieldLayouts()`.
- Added `craft\base\ElementInterface::getCacheTags()`.
- Added `craft\base\ElementInterface::getIsTitleTranslatable()`.
- Added `craft\base\ElementInterface::getLanguage()`.
- Added `craft\base\ElementInterface::getLocalized()`.
- Added `craft\base\ElementInterface::getTitleTranslationDescription()`.
- Added `craft\base\ElementInterface::getTitleTranslationKey()`.
- Added `craft\base\ElementInterface::gqlMutationNameByContext()`.
- Added `craft\base\ElementInterface::isAttributeDirty()`.
- Added `craft\base\ElementInterface::isFieldEmpty()`.
- Added `craft\base\ElementInterface::setDirtyAttributes()`.
- Added `craft\base\ElementTrait::$elementSiteId`.
- Added `craft\base\Field::EVENT_DEFINE_INPUT_HTML`. ([#5867](https://github.com/craftcms/cms/issues/5867))
- Added `craft\base\Field::EVENT_DEFINE_KEYWORDS`. ([#6028](https://github.com/craftcms/cms/issues/6028))
- Added `craft\base\Field::inputHtml()`.
- Added `craft\base\Field::searchKeywords()`.
- Added `craft\base\FieldInterface::getContentGqlMutationArgumentType()`.
- Added `craft\base\FieldInterface::getContentGqlQueryArgumentType()`.
- Added `craft\base\FieldLayoutElement`.
- Added `craft\base\FieldLayoutElementInterface`.
- Added `craft\base\Model::EVENT_DEFINE_EXTRA_FIELDS`.
- Added `craft\base\Model::EVENT_DEFINE_FIELDS`.
- Added `craft\base\VolumeInterface::getFieldLayout()`.
- Added `craft\behaviors\BaseRevisionBehavior`.
- Added `craft\config\GeneralConfig::getTestToEmailAddress()`.
- Added `craft\console\actions\InvalidateTagAction`.
- Added `craft\console\controllers\InvalidateTagsController`.
- Added `craft\console\controllers\MailerController::$to`.
- Added `craft\console\controllers\MigrateController::EVENT_REGISTER_MIGRATOR`.
- Added `craft\controllers\AppController::actionBrokenImage()`.
- Added `craft\controllers\BaseEntriesController::enforceSitePermissions()`.
- Added `craft\controllers\FieldsController::actionRenderLayoutElementSelector()`.
- Added `craft\controllers\UtilitiesController::actionInvalidateTags()`.
- Added `craft\controllers\UtilitiesController::actionProjectConfigPerformAction()`.
- Added `craft\db\MigrationManager::TRACK_CONTENT`.
- Added `craft\db\MigrationManager::TRACK_CRAFT`.
- Added `craft\elements\actions\CopyUrl`.
- Added `craft\elements\actions\Delete::$hard`.
- Added `craft\elements\actions\Delete::$withDescendants`.
- Added `craft\elements\Asset::defineFieldLayouts()`.
- Added `craft\elements\Asset::getCacheTags()`.
- Added `craft\elements\Asset::getSrcset()`. ([#5774](https://github.com/craftcms/cms/issues/5774))
- Added `craft\elements\Asset::getVolumeId()`.
- Added `craft\elements\Asset::gqlMutationNameByContext()`.
- Added `craft\elements\Asset::setVolumeId()`.
- Added `craft\elements\Category::defineFieldLayouts()`.
- Added `craft\elements\Category::getCacheTags()`.
- Added `craft\elements\Category::gqlMutationNameByContext()`.
- Added `craft\elements\db\AssetQuery::cacheTags()`.
- Added `craft\elements\db\CategoryQuery::cacheTags()`.
- Added `craft\elements\db\EagerLoadPlan`.
- Added `craft\elements\db\ElementQuery::cacheTags()`.
- Added `craft\elements\db\EntryQuery::cacheTags()`.
- Added `craft\elements\db\MatrixBlockQuery::cacheTags()`.
- Added `craft\elements\db\TagQuery::cacheTags()`.
- Added `craft\elements\db\UserQuery::$hasPhoto`.
- Added `craft\elements\db\UserQuery::hasPhoto()`.
- Added `craft\elements\Entry::defineFieldLayouts()`.
- Added `craft\elements\Entry::getCacheTags()`.
- Added `craft\elements\Entry::gqlMutationNameByContext()`.
- Added `craft\elements\GlobalSet::getConfig()`.
- Added `craft\elements\GlobalSet::gqlMutationNameByContext()`.
- Added `craft\elements\MatrixBlock::getCacheTags()`.
- Added `craft\elements\Tag::getCacheTags()`.
- Added `craft\elements\Tag::gqlMutationNameByContext()`.
- Added `craft\elements\User::getPreferredLocale()`.
- Added `craft\events\DefineAttributeKeywordsEvent`.
- Added `craft\events\DefineFieldHtmlEvent`.
- Added `craft\events\DefineFieldKeywordsEvent`.
- Added `craft\events\DefineFieldLayoutElementsEvent`.
- Added `craft\events\DefineFieldLayoutFieldEvent`.
- Added `craft\events\DefineFieldsEvent`.
- Added `craft\events\EagerLoadElementsEvent`.
- Added `craft\events\MutationPopulateElementEvent`.
- Added `craft\events\RegisterElementFieldLayoutsEvent`.
- Added `craft\events\RegisterGqlEagerLoadableFields`.
- Added `craft\events\RegisterGqlMutationsEvent`.
- Added `craft\events\RegisterGqlSchemaComponentsEvent`.
- Added `craft\events\RegisterMigratorEvent`.
- Added `craft\events\SetEagerLoadedElementsEvent`.
- Added `craft\fieldlayoutelements\BaseField`.
- Added `craft\fieldlayoutelements\BaseUiElement`.
- Added `craft\fieldlayoutelements\CustomField`.
- Added `craft\fieldlayoutelements\EntryTitleField`.
- Added `craft\fieldlayoutelements\Heading`.
- Added `craft\fieldlayoutelements\HorizontalRule`.
- Added `craft\fieldlayoutelements\StandardField`.
- Added `craft\fieldlayoutelements\StandardTextField`.
- Added `craft\fieldlayoutelements\Template`.
- Added `craft\fieldlayoutelements\Tip`.
- Added `craft\fieldlayoutelements\TitleField`.
- Added `craft\fields\BaseOptionsField::getContentGqlMutationArgumentType()`.
- Added `craft\fields\BaseRelationField::getContentGqlMutationArgumentType()`.
- Added `craft\fields\Date::getContentGqlMutationArgumentType()`.
- Added `craft\fields\Lightswitch::getContentGqlMutationArgumentType()`.
- Added `craft\fields\Lightswitch::getContentGqlQueryArgumentType()`.
- Added `craft\fields\Matrix::getContentGqlMutationArgumentType()`.
- Added `craft\fields\Number::getContentGqlMutationArgumentType()`.
- Added `craft\fields\Table::getContentGqlMutationArgumentType()`.
- Added `craft\gql\arguments\mutations\Asset`.
- Added `craft\gql\arguments\mutations\Draft`.
- Added `craft\gql\arguments\mutations\Entry`.
- Added `craft\gql\arguments\mutations\Structure`.
- Added `craft\gql\base\ElementMutationArguments`.
- Added `craft\gql\base\ElementMutationResolver`.
- Added `craft\gql\base\InterfaceType::resolveElementTypeName()`.
- Added `craft\gql\base\MutationArguments`.
- Added `craft\gql\base\MutationResolver`.
- Added `craft\gql\base\SingleGeneratorInterface`.
- Added `craft\gql\base\StructureMutationTrait`.
- Added `craft\gql\ElementQueryConditionBuilder`.
- Added `craft\gql\GqlEntityRegistry::prefixTypeName()`.
- Added `craft\gql\Mutation`.
- Added `craft\gql\mutations\Category`.
- Added `craft\gql\mutations\Entry`.
- Added `craft\gql\mutations\GlobalSet`.
- Added `craft\gql\mutations\Ping`.
- Added `craft\gql\mutations\Tag`.
- Added `craft\gql\resolvers\mutations\Asset`.
- Added `craft\gql\resolvers\mutations\Category`.
- Added `craft\gql\resolvers\mutations\Entry`.
- Added `craft\gql\resolvers\mutations\GlobalSet`.
- Added `craft\gql\resolvers\mutations\Tag`.
- Added `craft\gql\types\input\File`.
- Added `craft\gql\types\input\Matrix`.
- Added `craft\gql\types\Mutation`.
- Added `craft\gql\types\TableRow::prepareRowFieldDefinition()`.
- Added `craft\helpers\App::dbMutexConfig()`.
- Added `craft\helpers\ArrayHelper::isNumeric()`.
- Added `craft\helpers\Assets::parseSrcsetSize()`.
- Added `craft\helpers\Component::iconSvg()`.
- Added `craft\helpers\Console::ensureProjectConfigFileExists()`.
- Added `craft\helpers\Db::batchInsert()`.
- Added `craft\helpers\Db::delete()`.
- Added `craft\helpers\Db::insert()`.
- Added `craft\helpers\Db::replace()`.
- Added `craft\helpers\Db::update()`.
- Added `craft\helpers\Db::upsert()`.
- Added `craft\helpers\ElementHelper::generateSlug()`.
- Added `craft\helpers\ElementHelper::normalizeSlug()`.
- Added `craft\helpers\ElementHelper::translationDescription()`.
- Added `craft\helpers\ElementHelper::translationKey()`.
- Added `craft\helpers\FileHelper::addFilesToZip()`.
- Added `craft\helpers\FileHelper::zip()`.
- Added `craft\helpers\Gql::canMutateAssets()`.
- Added `craft\helpers\Gql::canMutateCategories()`.
- Added `craft\helpers\Gql::canMutateEntries()`.
- Added `craft\helpers\Gql::canMutateGlobalSets()`.
- Added `craft\helpers\Gql::canMutateTags()`.
- Added `craft\helpers\Gql::extractEntityAllowedActions()`.
- Added `craft\helpers\Html::explodeClass()`.
- Added `craft\helpers\Html::explodeStyle()`.
- Added `craft\helpers\Html::id()`.
- Added `craft\helpers\Html::namespaceAttributes()`.
- Added `craft\helpers\Html::namespaceHtml()`.
- Added `craft\helpers\Html::namespaceId()`.
- Added `craft\helpers\Html::namespaceInputName()`.
- Added `craft\helpers\Html::namespaceInputs()`.
- Added `craft\helpers\Html::sanitizeSvg()`.
- Added `craft\helpers\Json::isJsonObject()`.
- Added `craft\helpers\MailerHelper::normalizeEmails()`.
- Added `craft\helpers\MailerHelper::settingsReport()`.
- Added `craft\helpers\ProjectConfig::ensureAllGqlSchemasProcessed()`.
- Added `craft\helpers\ProjectConfig::splitConfigIntoComponents()`.
- Added `craft\helpers\Queue`.
- Added `craft\models\CategoryGroup::getConfig()`.
- Added `craft\models\EntryType::$sortOrder`.
- Added `craft\models\EntryType::getConfig()`.
- Added `craft\models\FieldGroup::getConfig()`.
- Added `craft\models\FieldLayout::createForm()`.
- Added `craft\models\FieldLayout::EVENT_DEFINE_STANDARD_FIELDS`.
- Added `craft\models\FieldLayout::EVENT_DEFINE_UI_ELEMENTS`. ([#6360](https://github.com/craftcms/cms/issues/6360))
- Added `craft\models\FieldLayout::getAvailableCustomFields()`.
- Added `craft\models\FieldLayout::getAvailableStandardFields()`.
- Added `craft\models\FieldLayout::getAvailableUiElements()`.
- Added `craft\models\FieldLayout::getField()`.
- Added `craft\models\FieldLayout::isFieldIncluded()`.
- Added `craft\models\FieldLayoutForm`.
- Added `craft\models\FieldLayoutFormTab`.
- Added `craft\models\FieldLayoutTab::$elements`.
- Added `craft\models\FieldLayoutTab::createFromConfig()`.
- Added `craft\models\FieldLayoutTab::getConfig()`.
- Added `craft\models\FieldLayoutTab::getElementConfigs()`.
- Added `craft\models\FieldLayoutTab::updateConfig()`.
- Added `craft\models\GqlSchema::getConfig()`.
- Added `craft\models\GqlToken::setSchema()`.
- Added `craft\models\MatrixBlockType::getConfig()`.
- Added `craft\models\Section::getConfig()`.
- Added `craft\models\Section::PROPAGATION_METHOD_CUSTOM`.
- Added `craft\models\Site::$enabled`.
- Added `craft\models\Site::getConfig()`.
- Added `craft\models\SiteGroup::getConfig()`.
- Added `craft\models\TagGroup::getConfig()`.
- Added `craft\models\UserGroup::getConfig()`.
- Added `craft\queue\jobs\PruneRevisions`.
- Added `craft\services\AssetTransforms::extendTransform()`. ([#5853](https://github.com/craftcms/cms/issues/5853))
- Added `craft\services\Composer::handleError()`.
- Added `craft\services\Composer::run()`.
- Added `craft\services\ElementIndexes::getFieldLayoutsForSource()`.
- Added `craft\services\ElementIndexes::getSourceSortOptions()`.
- Added `craft\services\ElementIndexes::getSourceTableAttributes()`.
- Added `craft\services\Elements::collectCacheTags()`.
- Added `craft\services\Elements::createEagerLoadingPlans()`.
- Added `craft\services\Elements::createElementQuery()`.
- Added `craft\services\Elements::EVENT_BEFORE_EAGER_LOAD_ELEMENTS`.
- Added `craft\services\Elements::getIsCollectingCacheTags()`.
- Added `craft\services\Elements::invalidateAllCaches()`.
- Added `craft\services\Elements::invalidateCachesForElement()`.
- Added `craft\services\Elements::invalidateCachesForElementType()`.
- Added `craft\services\Elements::startCollectingCacheTags()`.
- Added `craft\services\Elements::stopCollectingCacheTags()`.
- Added `craft\services\Fields::createLayoutElement()`.
- Added `craft\services\Fields::getLayoutsByType()`.
- Added `craft\services\Gql::CONFIG_GQL_KEY`.
- Added `craft\services\Gql::CONFIG_GQL_PUBLIC_TOKEN_KEY`.
- Added `craft\services\Gql::getAllSchemaComponents()`.
- Added `craft\services\Gql::getPublicToken()`.
- Added `craft\services\Gql::handleChangedPublicToken()`.
- Added `craft\services\Images::getSupportsWebP()`. ([#5853](https://github.com/craftcms/cms/issues/5853))
- Added `craft\services\Path::getProjectConfigPath()`.
- Added `craft\services\ProjectConfig::$folderName`. ([#5982](https://github.com/craftcms/cms/issues/5982))
- Added `craft\services\ProjectConfig::FILE_ISSUES_CACHE_KEY`.
- Added `craft\services\ProjectConfig::getHadFileWriteIssues()`.
- Added `craft\services\ProjectConfig::IGNORE_CACHE_KEY`.
- Added `craft\services\ProjectConfig::ignorePendingChanges()`.
- Added `craft\services\Users::CONFIG_USERS_KEY`.
- Added `craft\services\Volumes::createVolumeConfig()`.
- Added `craft\test\mockclasses\elements\MockElementQuery`.
- Added `craft\utilities\ClearCaches::EVENT_REGISTER_TAG_OPTIONS`.
- Added `craft\utilities\ClearCaches::tagOptions()`.
- Added `craft\utilities\ProjectConfig`.
- Added `craft\web\Application::authenticate()`.
- Added `craft\web\AssetBundle\ContentWindowAsset`.
- Added `craft\web\AssetBundle\IframeResizerAsset`.
- Added `craft\web\Controller::setFailFlash()`.
- Added `craft\web\Controller::setSuccessFlash()`.
- Added `craft\web\Request::getAcceptsImage()`.
- Added `craft\web\Request::getFullUri()`.
- Added `craft\web\Request::getIsGraphql()`.
- Added `craft\web\Request::getIsJson()`.
- Added `craft\web\Request::getMimeType()`.
- Added `craft\web\Request::getRawCookies()`.
- Added `craft\web\Request::loadRawCookies()`.
- Added `craft\web\Response::getRawCookies()`.
- Added `craft\web\Response::setNoCacheHeaders()`.
- `craft\web\View::evaluateDynamicContent()` can no longer be called by default. ([#6185](https://github.com/craftcms/cms/pull/6185))
- Added the `_includes/forms/password.html` control panel template.
- Added the `_includes/forms/copytext.html` control panel template.
- Added the `copytext` and `copytextField` macros to the `_includes/forms.html` control panel template.
- Added the `Craft.Listbox` JavaScript class.
- Added the `Craft.SlidePicker` JavaScript class.
- Added the `Craft.removeLocalStorage()`, `getCookie()`, `setCookie()`, and `removeCookie()` JavaScript methods.
- Added the `Craft.submitForm()` JavaScript method.
- Added the `Craft.cp.getSiteId()` and `setSiteId()` JavaScript methods.
- Added the `Craft.ui.createCopyTextInput()`, `createCopyTextField()`, and `createCopyTextPrompt()` JavaScript methods.
- Added the [iFrame Resizer](http://davidjbradshaw.github.io/iframe-resizer/) library.

### Changed
- Craft now stores project config files in a new `config/project/` folder, regardless of whether the (deprecated) `useProjectConfigFile` config setting is enabled, and syncing new project config file changes is now optional.
- The public GraphQL schema’s access settings are now stored in the project config. ([#6078](https://github.com/craftcms/cms/issues/6078))
- Built-in system components now consistently store their settings in the project config with the expected value types. ([#4424](https://github.com/craftcms/cms/issues/4424))
- The account menu in the control panel header now includes identity info. ([#6460](https://github.com/craftcms/cms/issues/6460))
- User registration forms in the control panel now give users the option to send an activation email, even if email verification isn’t required. ([#5836](https://github.com/craftcms/cms/issues/5836))
- Activation emails are now sent automatically on public registration if the `deferPublicRegistrationPassword` config setting is enabled, even if email verification isn’t required. ([#5836](https://github.com/craftcms/cms/issues/5836))
- Craft now remembers the selected site across global sets and element indexes. ([#2779](https://github.com/craftcms/cms/issues/2779))
- The available table columns and sort options within element indexes now only list custom fields that are present in field layouts for the selected element source. ([#4314](https://github.com/craftcms/cms/issues/4314), [#4802](https://github.com/craftcms/cms/issues/4802))
- The default account activation and password reset emails now reference the system name rather than the current site name. ([#6089](https://github.com/craftcms/cms/pull/6089))
- Craft will now regenerate missing transforms on local volumes. ([#5956](https://github.com/craftcms/cms/issues/5956))
- Asset, category, entry, and user edit pages now retain their scroll position when the <kbd>Ctrl</kbd>/<kbd>Command</kbd> + <kbd>S</kbd> keyboard shortcut is used. ([#6513](https://github.com/craftcms/cms/issues/6513))
- Preview frames now maintain their scroll position across refreshes, even for cross-origin preview targets.
- Preview targets that aren’t directly rendered by Craft must now include `lib/iframe-resizer-cw/iframeResizer.contentWindow.js` in order to maintain scroll position across refreshes.
- The preview frame header no longer hides the top 54px of the preview frame when it’s scrolled all the way to the top. ([#5547](https://github.com/craftcms/cms/issues/5547))
- Element editor HUDs now warn before switching to another site, if there are any unsaved content changes. ([#2512](https://github.com/craftcms/cms/issues/2512))
- Improved the styling of password inputs in the control panel.
- Improved the UI for copying user activation URLs, asset reference tags, and GraphQL tokens’ authentication headers.
- Improved the wording of the meta info displayed in entry revision menus. ([#5889](https://github.com/craftcms/cms/issues/5889))
- Plain Text fields now have a “UI Mode” setting.
- Plain Text fields are now sortable in the control panel. ([#5819](https://github.com/craftcms/cms/issues/5819))
- Relational fields now have a “Show the site menu” setting. ([#5864](https://github.com/craftcms/cms/issues/5864))
- Date/Time fields now have “Min Date” and “Max Date” settings. ([#6241](https://github.com/craftcms/cms/issues/6241))
- When creating a new field, the “Use this field’s values as search keywords?” setting is now disabled by default. ([#6390](https://github.com/craftcms/cms/issues/6390))
- Sections’ “Entry URI Format” settings now have placeholder text indicating that the the input should be left blank if entries don’t have URLs. ([#6527](https://github.com/craftcms/cms/issues/6527))
- Quick Post widgets now have a “Site” setting. ([#5253](https://github.com/craftcms/cms/issues/5253))
- Craft now supports running migrations for custom migration tracks. ([#6172](https://github.com/craftcms/cms/issues/6172))
- Extra entry revisions (per the `maxRevisions` config setting) are now pruned via a background job. ([#5902](https://github.com/craftcms/cms/issues/5902))
- Database backups created by the Database Backup utility are now saved as zip files. ([#5822](https://github.com/craftcms/cms/issues/5822))
- It’s now possible to specify aliases when eager loading elements via the `with` param. ([#5793](https://github.com/craftcms/cms/issues/5793))
- It’s now possible to use aliases when eager loading elements via GraphQL. ([#5481](https://github.com/craftcms/cms/issues/5481))
- It’s now possible to eager-load elements’ ancestors and parents. ([#1382](https://github.com/craftcms/cms/issues/1382))
- The `cpTrigger` config setting can now be set to `null`. ([#5122](https://github.com/craftcms/cms/issues/5122))
- The `pathParam` config setting can now be set to `null`. ([#5676](https://github.com/craftcms/cms/issues/5676))
- If the `baseCpUrl` config setting is set, Craft will no longer treat any other base URLs as control panel requests, even if they contain the correct trigger segment. ([#5860](https://github.com/craftcms/cms/issues/5860))
- The `backup` command now has an `--overwrite` flag that can be passed to overwrite existing backup files for non-interactive shells.
- The `backup` command now has a `--zip` flag that can be passed to store the backup as a zip file. ([#6335](https://github.com/craftcms/cms/issues/6335))
- The `mailer/test` command now only supports testing the current email settings.
- The `project-config/sync` command has been renamed to `project-config/apply`.
- `migrate` commands now have a `--track` option, which can be set to `craft`, `content`, or a custom migration track name.
- Reference tags can now provide a fallback value to be used if the reference can’t be resolved. ([#5589](https://github.com/craftcms/cms/issues/5589))
- Front-end asset forms can now set a hashed `assetVariable` param, to customize the name of the variable that the asset should be passed back to the template as, if it contains any validation errors. ([#6240](https://github.com/craftcms/cms/issues/6240))
- Front-end category forms can now set a hashed `categoryVariable` param, to customize the name of the variable that the category should be passed back to the template as, if it contains any validation errors. ([#6240](https://github.com/craftcms/cms/issues/6240))
- Front-end entry forms can now set a hashed `entryVariable` param, to customize the name of the variable that the entry should be passed back to the template as, if it contains any validation errors. ([#6240](https://github.com/craftcms/cms/issues/6240))
- Front-end user forms can now set a hashed `userVariable` param, to customize the name of the variable that the user should be passed back to the template as, if it contains any validation errors. ([#6240](https://github.com/craftcms/cms/issues/6240))
- It’s no longer necessary to append the `|raw` filter after the `|namespace` filter.
- The `|namespace` Twig filter now namespaces ID selectors within `<style>` tags. ([#5921](https://github.com/craftcms/cms/issues/5921))
- The `|namespace` Twig filter now has a `withClasses` argument, which if set to `true` causes `class` attributes and class name CSS selectors within `<style>` tags to be namespaced. ([#5921](https://github.com/craftcms/cms/issues/5921))
- The `{% namespace %}` Twig tag can now have a `withClasses` flag, which causes `class` attributes and class name CSS selectors within `<style>` tags to be namespaced. ([#5921](https://github.com/craftcms/cms/issues/5921))
- Element queries’ `siteId` params can now be set to an array that begins with `'not'` to exclude specific site IDs.
- The `withTransforms` asset query param can now include `srcset`-style sizes (e.g. `100w` or `2x`), following a normal transform definition.
- The `QueryArgument` GraphQL type now also allows boolean values.
- Improved eager loading support when querying for image transforms via GraphQL.
- Users’ photos are now eager-loaded when queried via GraphQL.
- It’s now possible to register template roots without a template prefix. ([#6015](https://github.com/craftcms/cms/issues/6015))
- It’s now possible to register multiple directories per template root. ([#6015](https://github.com/craftcms/cms/issues/6015))
- It’s now possible to pass `type`, `status`, `title`, `slug`, `postDate`, `expiryDate`, and custom field query string params to the new entry URL, to set the default entry values (e.g. `/admin/entries/locations/new?phone=555-0123`).
- Lightswitch inputs can now have labels, like checkboxes.
- Clicking on a Lightswitch field’s label will now set focus to the lightswitch.
- Improved the focus styling for relational fields. ([#6002](https://github.com/craftcms/cms/issues/6002))
- Matrix blocks’ action menus now include “Move up” and “Move down” options. ([#1035](https://github.com/craftcms/cms/issues/1035))
- Improved support for eager loading elements across multiple sites at once.
- All built-in success/fail flash messages are now customizable by passing a hashed `successMessage`/`failMessage` param with the request. ([#6192](https://github.com/craftcms/cms/issues/6192))
- “Resaving elements” jobs no longer ignore the `offset`, `limit`, and `orderBy` params specified by the criteria.
- Craft now uses `yii\mutex\MysqlMutex` or `yii\mutex\PgsqlMutex` for mutex locking by default.
- Database backups are now named in the format `system-name--YYYY-MM-DD-HHMMSS--vX.Y.Z.sql`. ([#6231](https://github.com/craftcms/cms/issues/6231))
- The `app/migrate` action no longer applies project config file changes by default, unless `?applyProjectConfigChanges=1` is passed.
- The `graphql/api` and `live-preview/preview` actions no longer add CORS headers that were already set on the response. ([#6355](https://github.com/craftcms/cms/issues/6355))
- `craft\base\ConfigurableComponent::getSettings()` now converts `DateTime` attributes returned from `datetimeAttributes()` into ISO-8601 strings.
- `craft\base\Element::getRoute()` now returns the route defined by `craft\events\SetElementRouteEvent::$route` even if it’s null, as long as `SetElementRouteEvent::$handled` is set to `true`.
- `craft\base\ElementInterface::sortOptions()` now allows the returned `orderBy` key to be set to an array of column names.
- `craft\base\SavableComponent::isSelectable()` has been moved into the base component class, `craft\base\Component`.
- `craft\base\SavableComponentInterface::isSelectable()` has been moved into the base component interface, `craft\base\ComponentInterface`.
- `craft\base\SortableFieldInterface::getSortOption()` now allows the returned `orderBy` key to be set to an array of column names.
- `craft\behaviors\SessionBehavior::setNotice()` and `setError()` now store flash messages using `cp-notice` and `cp-error` keys when called from control panel requests. ([#5704](https://github.com/craftcms/cms/issues/5704))
- `craft\db\ActiveRecord` now unsets any empty primary key values when saving new records, to avoid a SQL error on PostgreSQL. ([#5814](https://github.com/craftcms/cms/pull/5814))
- `craft\elements\Asset::getImg()` now has a `$sizes` argument. ([#5774](https://github.com/craftcms/cms/issues/5774))
- `craft\elements\Asset::getUrl()` now supports including a `transform` key in the `$transform` argument array, which specifies a base transform. ([#5853](https://github.com/craftcms/cms/issues/5853))
- `craft\elements\db\ElementQuery::$enabledForSite` is now set to `false` by default, leaving it up to elements’ status conditions to factor in the site-specific element statuses. ([#6273](https://github.com/craftcms/cms/issues/6273))
- `craft\helpers\Component::createComponent()` now creates component objects via `Craft::createObject()`. ([#6097](https://github.com/craftcms/cms/issues/6097))
- `craft\helpers\ElementHelper::supportedSitesForElement()` now has a `$withUnpropagatedSites` argument.
- `craft\helpers\StringHelper::randomString()` no longer includes capital letters or numbers by default.
- `craft\i18n\Formatter::asTimestamp()` now has a `$withPreposition` argument.
- `craft\services\ElementIndexes::getAvailableTableAttributes()` no longer has an `$includeFields` argument.
- `craft\services\Fields::getFieldByHandle()` now has an optional `$context` argument.
- `craft\services\Gql::setCachedResult()` now has a `$dependency` argument.
- `craft\services\Gql` now fires a `registerGqlMutations` event that allows for plugins to register their own GraphQL mutations.
- `craft\services\ProjectConfig::areChangesPending()` now has a `$force` argument.
- `craft\services\Sites::getAllSiteIds()`, `getSiteByUid()`, `getAllSites()`, `getSitesByGroupId()`, `getSiteById()`, and `getSiteByHandle()` now have `$withDisabled` arguments.
- `craft\services\TemplateCaches::startTemplateCache()` no longer has a `$key` argument.
- `craft\web\Controller::requireAcceptsJson()` no longer throws an exception for preflight requests.
- Improved `data`/`aria` tag normalization via `craft\helpers\Html::parseTagAttributes()` and `normalizeTagAttributes()`.
- Control panel form input macros and templates that accept a `class` variable can now pass it as an array of class names.
- Radio groups in the control panel can now toggle other UI elements, like select inputs.
- Control panel templates can now set a `formActions` variable, which registers alternative Save menu actions, optionally with associated keyboard shortcuts.
- Control panel templates that support the <kbd>Ctrl</kbd>/<kbd>Command</kbd> + <kbd>S</kbd> keyboard shortcut can now have the browser retain its scroll position on the next page load by setting `retainScrollPosOnSaveShortcut = true`, or including `retainScroll: true` in a `formActions` object. ([#6513](https://github.com/craftcms/cms/issues/6513))
- The `_layouts/base` template now supports a `bodyAttributes` variable.
- Control panel settings pages registered via `craft\web\twig\variables\Cp::EVENT_REGISTER_CP_SETTINGS` can now specify their icon path with an `iconMask` key, which will have it filled in with the same color as Craft’s built-in settings icons.
- The `Craft.cp.submitPrimaryForm()` method now accepts an `options` argument for customizing the form submit.
- New installs now set the primary site’s base URL to a `PRIMARY_SITE_URL` environment variable, rather than `DEFAULT_SITE_URL`.
- Updated Yii to 2.0.36.
- Updated Composer to 1.10.10. ([#5925](https://github.com/craftcms/cms/pull/5925))
- Updated PrismJS to 1.20.0.
- Updated voku/stringy to ^6.2.2. ([#5989](https://github.com/craftcms/cms/issues/5989))

### Deprecated
- Deprecated the `project-config/sync` command. `project-config/apply` should be used instead.
- Deprecated the `useCompressedJs` config setting.
- Deprecated the `useProjectConfigFile` config setting.
- Deprecated the `install/plugin` command. `plugin/install` should be used instead.
- Deprecated the `|filterByValue` Twig filter. `|where` should be used instead.
- Deprecated the `|ucwords` Twig filter. `|title` should be used instead.
- Deprecated the `class` argument of the `svg()` Twig function. The `|attr` filter should be used instead.
- Deprecated the `--type` option on `migrate` commands. `--track` or `--plugin` should be used instead.
- Deprecated `craft\db\Table::TEMPLATECACHEELEMENTS`.
- Deprecated `craft\db\Table::TEMPLATECACHEQUERIES`.
- Deprecated `craft\db\Table::TEMPLATECACHES`.
- Deprecated `craft\elements\actions\DeepDuplicate`.
- Deprecated `craft\elements\db\ElementQuery::$enabledForSite`.
- Deprecated `craft\elements\db\ElementQuery::enabledForSite()`.
- Deprecated `craft\events\RegisterGqlPermissionsEvent`. `craft\events\RegisterGqlSchemaComponentsEvent` should be used instead.
- Deprecated `craft\gql\base\Resolver::extractEagerLoadCondition()`. `ElementQueryConditionBuilder` should be used instead.
- Deprecated `craft\helpers\App::mutexConfig()`.
- Deprecated `craft\helpers\ElementHelper::createSlug()`. `normalizeSlug()` should be used instead.
- Deprecated `craft\helpers\Stringy`.
- Deprecated `craft\queue\jobs\DeleteStaleTemplateCaches`.
- Deprecated `craft\services\ElementIndexes::getAvailableTableFields()`. `getSourceTableAttributes()` should be used instead.
- Deprecated `craft\services\Fields::assembleLayout()`.
- Deprecated `craft\services\Gql::getAllPermissions()`. `craft\services\Gql::getAllSchemaComponents()` should be used instead.
- Deprecated `craft\services\ProjectConfig::CONFIG_ALL_KEY`.
- Deprecated `craft\services\ProjectConfig::CONFIG_KEY`.
- Deprecated `craft\services\TemplateCaches::deleteAllCaches()`. `craft\services\Elements::invalidateAllCaches()` should be used instead.
- Deprecated `craft\services\TemplateCaches::deleteCacheById()`.
- Deprecated `craft\services\TemplateCaches::deleteCachesByElement()`. `craft\services\Elements::invalidateCachesForElement()` should be used instead.
- Deprecated `craft\services\TemplateCaches::deleteCachesByElementId()`. `craft\services\Elements::invalidateCachesForElement()` should be used instead.
- Deprecated `craft\services\TemplateCaches::deleteCachesByElementQuery()`. `craft\services\Elements::invalidateCachesForElementType()` should be used instead.
- Deprecated `craft\services\TemplateCaches::deleteCachesByElementType()`. `craft\services\Elements::invalidateCachesForElementType()` should be used instead.
- Deprecated `craft\services\TemplateCaches::deleteCachesByKey()`.
- Deprecated `craft\services\TemplateCaches::deleteExpiredCaches()`.
- Deprecated `craft\services\TemplateCaches::deleteExpiredCachesIfOverdue()`.
- Deprecated `craft\services\TemplateCaches::EVENT_AFTER_DELETE_CACHES`.
- Deprecated `craft\services\TemplateCaches::EVENT_BEFORE_DELETE_CACHES`.
- Deprecated `craft\services\TemplateCaches::handleResponse()`.
- Deprecated `craft\services\TemplateCaches::includeElementInTemplateCaches()`.
- Deprecated `craft\services\TemplateCaches::includeElementQueryInTemplateCaches()`.
- Deprecated `craft\web\AssetBundle::dotJs()`.
- Deprecated `craft\web\AssetBundle::useCompressedJs()`.
- Deprecated `craft\web\User::destroyDebugPreferencesInSession()`.
- Deprecated `craft\web\User::saveDebugPreferencesToSession()`.
- Deprecated `craft\web\View::formatInputId()`. `craft\helpers\Html::namespaceHtml()` should be used instead.

### Removed
- Removed the “Template caches” option from the Clear Caches tool and `clear-caches` command.
- Removed the [Interactive Shell Extension for Yii 2](https://github.com/yiisoft/yii2-shell), as it’s now a dev dependency of the `craftcms/craft` project instead. ([#5783](https://github.com/craftcms/cms/issues/5783))
- Removed support for the `import` directive in project config files.
- Removed the `cacheElementQueries` config setting.
- Removed the `entries/_fields.html` control panel template.
- Removed the `entries/_titlefield.html` control panel template.
- Removed `craft\controllers\UtilitiesController::actionDbBackupPerformAction()`.
- Removed `craft\db\MigrationManager::TYPE_APP`.
- Removed `craft\db\MigrationManager::TYPE_CONTENT`.
- Removed `craft\db\MigrationManager::TYPE_PLUGIN`.
- Removed `craft\models\EntryType::$titleLabel`.
- Removed `craft\models\Info::$configMap`.
- Removed `craft\records\Migration`.
- Removed `craft\records\Plugin::getMigrations()`.

### Fixed
- Fixed a bug where the `mailer/test` command wasn’t factoring in custom `mailer` configurations in its settings report. ([#5763](https://github.com/craftcms/cms/issues/5763))
- Fixed a bug where some characters were getting double-encoded in Assets fields’ “Default Upload Location”/“Upload Location” setting. ([#5885](https://github.com/craftcms/cms/issues/5885))
- Fixed a bug where the `svg()` Twig function wasn’t namespacing ID and class name CSS selectors that didn’t have any matching `id`/`class` attribute values. ([#5922](https://github.com/craftcms/cms/issues/5922))
- Fixed a bug where `users/set-password` and `users/verify-email` requests weren’t responding with JSON when requested, if an invalid verification code was passed. ([#5210](https://github.com/craftcms/cms/issues/5210))
- Fixed a bug where it wasn’t possible to filter elements using a Lightswitch field via GraphQL. ([#5930](https://github.com/craftcms/cms/issues/5930))
- Fixed an error that could occur when saving template caches. ([#2674](https://github.com/craftcms/cms/issues/2674))
- When previewing an image asset on a non-public volume, the image is no longer published to the `cpresources` folder. ([#6093](https://github.com/craftcms/cms/issues/6093)
- Fixed a bug where Entry Edit pages would start showing a tab bar after switching entry types, even if the new entry type only had one content tab.
- Fixed a SQL error that could occur when applying project config changes due to unique constraints. ([#5946](https://github.com/craftcms/cms/issues/5946))
- Fixed a bug where element actions weren’t always getting configured properly if an element type defined multiple actions of the same type.
- Fixed a browser console warning about `axios.min.map` not loading. ([#6506](https://github.com/craftcms/cms/issues/6506))
- Fixed a SQL error that could occur when updating to Craft 3 from Craft 2.6.2984 or later, if there were multiple routes with the same URI pattern.
- Fixed a bug where Craft was exiting with a 200 status code if the `license.key` file didn’t contain a valid license key, and wasn’t writable. ([#6475](https://github.com/craftcms/cms/issues/6475))
- Fixed a PHP error that would occur when calling `craft\web\User::guestRequired()` if a user was logged in. ([#6497](https://github.com/craftcms/cms/issues/6497))
- Fixed an error that occurred if a user photo was deleted and replaced in the same request. ([#6491](https://github.com/craftcms/cms/issues/6491))
- Fixed a bug where `craft\web\Request::getFullPath()` wasn’t including any URI segments defined by the site’s base URL. ([#6546](https://github.com/craftcms/cms/issues/6546))

### Security
- The `_includes/forms/checkbox.html`, `checkboxGroup.html`, and `checkboxSelect.html` control panel templates now HTML-encode checkbox labels by default, preventing possible XSS vulnerabilities. If HTML code was desired, it must be passed through the new `raw()` function first.
- `craft\web\View::evaluateDynamicContent()` can no longer be called by default. ([#6185](https://github.com/craftcms/cms/pull/6185))

## 3.4.30 - 2020-07-28

### Changed
- Improved support for nesting Matrix fields within other fields.

### Fixed
- Fixed a bug where assets uploaded by front-end entry forms weren’t getting saved with the `uploaderId` attribute. ([#6456](https://github.com/craftcms/cms/issues/6456))
- Fixed a bug where Matrix blocks weren’t always propagating to newly-enabled sites right away.

## 3.4.29.1 - 2020-07-22

### Fixed
- Fixed a bug where the `entries/save-entry` action wasn’t working for updating existing entries on front-end forms. ([#6430](https://github.com/craftcms/cms/issues/6430))

## 3.4.29 - 2020-07-21

### Added
- Added `craft\errors\ElementException`.
- Added `craft\errors\UnsupportedSiteException`.
- Added `craft\services\Path::getTestsPath()`.

### Changed
- `craft\services\Elements` methods now throw `craft\errors\UnsupportedSiteException` errors when attempting to perform an element operation for an unsupported site.

### Fixed
- Fixed a bug where entry data could get corrupted when a newly-created draft was autosaved. ([#6344](https://github.com/craftcms/cms/issues/6344))
- Fixed a PHP error that would occur when using the `craft fixture` console command. ([#6331](https://github.com/craftcms/cms/issues/6331))
- Fixed a bug where requesting an asset transform via GraphQL API would ignore the `transformGifs` config setting. ([#6407](https://github.com/craftcms/cms/issues/6407))
- Fixed a bug where “Applying new propagation method to Matrix blocks” jobs could fail if a Matrix block existed for a site that its owner didn’t support.

## 3.4.28.1 - 2020-07-16

### Fixed
- Fixed a PHP error that occurred when attempting to create a volume folder that already exists.

## 3.4.28 - 2020-07-16

### Added
- Added the `inlineOnly` argument to the `markdown` GraphQL directive, which can be used to specify that only inline element markdown should be processed. ([#6353](https://github.com/craftcms/cms/pull/6353))
- Added `craft\services\AssetIndexer::deleteStaleIndexingData()`.

### Changed
- Craft no longer throws an exception when attempting to create a volume folder that already exists. ([#6394](https://github.com/craftcms/cms/issues/6394))
- Improved error handling when asset transform generation fails. ([#6357](https://github.com/craftcms/cms/issues/6357))

### Fixed
- Fixed compatibility with MySQL 8.0.21. ([#6379](https://github.com/craftcms/cms/issues/6379))
- Fixed an error that would occur when backing up a MySQL 5 database using `mysqldump` v8. ([#6368](https://github.com/craftcms/cms/issues/6368))
- Fixed a bug where rebuilding the project config without an existing `project.yaml` file could result in data loss. ([#6350](https://github.com/craftcms/cms/issues/6350))
- Fixed a bug where eager loading relations across multiple sites wasn’t working. ([#6366](https://github.com/craftcms/cms/issues/6366))
- Fixed a bug where it was not always possible to use the `relatedToAll` argument with GraphQL queries. ([#6343](https://github.com/craftcms/cms/issues/6343))
- Fixed a bug where orphan rows could be left in the `elements` table after deleting an asset folder. ([#6326](https://github.com/craftcms/cms/issues/6326))
- Fixed a bug where the asset indexer would wasn’t skipping files with disallowed file extensions.
- Fixed a bug where the asset indexer wasn’t handling missing volume folders properly.
- Fixed a bug where the asset indexer wasn’t cleaning up after itself.
- Fixed a bug where the Asset Indexes utility could display a “Delete them” button even if there were no files or folders to delete.
- Fixed a bug where the “Drafts” status option wasn’t showing up on the Entries index page, if unsaved entry drafts only existed in a non-primary site. ([#6370](https://github.com/craftcms/cms/issues/6370))
- Fixed a bug where Live Preview wouldn’t open after it had been previously closed, if the active target was configured with `refresh: false`. ([#6356](https://github.com/craftcms/cms/issues/6356))
- Fixed a bug where it wasn’t possible to change a disabled plugin’s license key. ([#4525](https://github.com/craftcms/cms/issues/4525))
- Fixed a bug where all Title fields within Quick Post widgets had the same input ID.
- Fixed a bug where `craft\helpers\FileHelper::getMimeType()` could return the wrong MIME type for SVG files. ([#6351](https://github.com/craftcms/cms/issues/6351))
- Fixed a bug where the `setup/db-creds` command was ignoring the `port` option. ([#6339](https://github.com/craftcms/cms/issues/6339))
- Fixed a bug where it wasn’t possible to install a plugin via the `install/plugin` command when the `allowAdminChanges` config setting was disabled. ([#6329](https://github.com/craftcms/cms/issues/6329))
- Fixed a bug where site-specific tests were not able to properly use `craft\test\fixtures\elements\AssetFixture`. ([#6309](https://github.com/craftcms/cms/issues/6309))
- Fixed a PHP error that could occur when using `craft\test\TestMailer` in some scenarios. ([#6259](https://github.com/craftcms/cms/issues/6259))

## 3.4.27 - 2020-07-03

### Changed
- Improved the performance of structured element index views.

### Fixed
- Fixed a bug where Structure section entries would get repositioned after a revision was reverted. ([#6313](https://github.com/craftcms/cms/issues/6313))
- Fixed an unexpected PHP error that could occur if `craft\helpers\FileHelper::writeToFile()` was unable to acquire a lock. ([#6315](https://github.com/craftcms/cms/issues/6315))
- Fixed a bug where eager loading from GraphQL could break if using named fragments inside matrix fields. ([#6294](https://github.com/craftcms/cms/issues/6294))
- Fixed a bug where associative array values within the project config could get duplicated. ([#6317](https://github.com/craftcms/cms/issues/6317))

## 3.4.26 - 2020-07-01

### Added
- Added the `utils/repair/project-config` command, which repairs double-packed associative arrays in the project config. ([#5533](https://github.com/craftcms/cms/issues/5533))

### Changed
- The `graphql/api` action now checks for the access token in all `Authorization` headers, as well as all comma-separated values in each individual `Authorization` header.
- The `users/set-password` and `users/save-user` actions now include a `csrfTokenValue` key in their JSON responses for Ajax requests, if the user was logged in during the request. ([#6283](https://github.com/craftcms/cms/issues/6283))
- Improved performance when handling asset uploads that conflict with an existing file. ([#6253](https://github.com/craftcms/cms/issues/6253))
- `craft\elements\User::getCpEditUrl()` no longer returns `myaccount` for the currently logged-in user when the method is called from the front end. ([#6275](https://github.com/craftcms/cms/issues/6275))
- `craft\elements\Asset::getUrl()` now has a `$generateNow` argument. ([#2103](https://github.com/craftcms/cms/issues/2103))

### Fixed
- Fixed a JavaScript error that occurred when clicking the “Export…” button, on a view that had no bulk actions. ([#6183](https://github.com/craftcms/cms/issues/6183))
- Fixed a bug where custom field values could be autosaved incorrectly. ([#6258](https://github.com/craftcms/cms/issues/6258))
- Fixed a PHP error that could occur when saving a GraphQL schema, if there were any validation errors.
- Fixed a bug where Craft’s `TestMailer` class was not available for tests under some cicrumstances. ([#6263](https://github.com/craftcms/cms/pull/6263))
- Fixed a bug where clicking the info icons on the Clear Caches utility would toggle their checkbox’s state.
- Fixed a bug where Matrix blocks could be duplicated after a new site was added, when they should have been propagated from a preexisting site instead. ([#6244](https://github.com/craftcms/cms/issues/6244))
- Fixed a bug where it wasn’t possible to revoke all permissions from a user. ([#6292](https://github.com/craftcms/cms/issues/6292))
- Fixed a bug where Craft wasn’t saving new search indexes after a new site was added to a section. ([#6296](https://github.com/craftcms/cms/issues/6296))
- Fixed a bug where it was possible for associative arrays in the project config to get double-packed, resulting in nested `__assoc__` keys. ([#5533](https://github.com/craftcms/cms/issues/5533))
- Fixed a bug where `index-assets` commands would error out if a file was moved/deleted within the volume after the index process had started. ([#6291](https://github.com/craftcms/cms/issues/6291))

## 3.4.25 - 2020-06-23

### Added
- Added the `setup/app-id` command. ([#6249](https://github.com/craftcms/cms/issues/6249))
- Added `craft\db\PrimaryReplicaTrait`, which adds `primary`/`replica` properties and methods to `craft\db\Connection`, as alternatives to `master`/`slave`. ([yiisoft/yii2#18102](https://github.com/yiisoft/yii2/pull/18102))

### Changed
- Element query `title` params are now case-insensitive.
- `craft\helpers\Db::escapeParam()` now escapes operators.
- The `templatecacheelements` table now has a primary key on new installs. ([#6246](https://github.com/craftcms/cms/issues/6246))

### Fixed
- Fixed a bug where new user groups weren’t getting set on user accounts in time for activation email templates to reference them. ([#6225](https://github.com/craftcms/cms/issues/6225))
- Fixed an error that occurred when adding multiple tags that began with the word “not”.
- Fixed a bug where it was possible to create two tags with the same title, but different casing. ([#6229](https://github.com/craftcms/cms/issues/6229))
- Fixed a bug where the `migrate/all` command would create a `migrations/` folder for no good reason. ([#6220](https://github.com/craftcms/cms/issues/6220))
- Fixed an error that could occur during installation, if an old database schema data was cached.
- Fixed a bug where transform aspect ratios could be ignored. ([#6084](https://github.com/craftcms/cms/issues/6084))
- Fixed a bug where no sections or category groups were considered “editable”, and no volumes were considered “viewable” for console requests. ([#6237](https://github.com/craftcms/cms/issues/6237))
- Fixed an error that could occur when syncing the project config, if a Single entry didn’t validate due to a duplicate URI. ([#4369](https://github.com/craftcms/cms/issues/4369))
- Fixed a bug where a “Couldn’t change Craft CMS edition” notice would be displayed after successfully switching the Craft edition.
- Fixed a bug where Structure section entries would get repositioned after their draft was published. ([#6250](https://github.com/craftcms/cms/issues/6250))

## 3.4.24 - 2020-06-16

### Added
- Added the `utils/repair/section-structure` and `utils/repair/category-group-structure` commands, which can be used to repair structure data, or apply a new Max Levels setting to existing elements.
- Added `craft\console\controllers\utils\RepairController`.
- Added `craft\controllers\DashboardController::actionCacheFeedData()`.
- Added `craft\fields\BaseOptionsField::options()`.

### Changed
- `graphql/api` preflight requests now include `X-Craft-Token` in the `Access-Control-Allow-Headers` response header. ([#6207](https://github.com/craftcms/cms/issues/6207))
- `craft\services\Elements::duplicateElements()` no longer attempts to insert duplicated elements into the source element’s structure, if the duplicated element doesn’t have a `structureId`. ([#6205](https://github.com/craftcms/cms/issues/6205))

### Deprecated
- Deprecated support for passing a `userRegisteredNotice` param to `users/save-user` actions. A hashed `successMessage` param should be passed instead. ([#6192](https://github.com/craftcms/cms/issues/6192))
- Deprecated `craft\controllers\DashboardController::actionGetFeedItems()`.
- Deprecated `craft\fields\BaseOptionsField::optionLabel()`.
- Deprecated `craft\services\Feeds`.

### Fixed
- Fixed a bug where new entries that were saved with a disabled parent entry wouldn’t get added to the structure, resulting in a 404 error when accessing their edit page. ([#6204](https://github.com/craftcms/cms/issues/6204))
- Fixed a bug where the system could become unresponsive while loading feed data, if the feed’s server was unresponsive.
- Fixed a styling issue with the query dropdown menu in the GraphiQL client. ([#6215](https://github.com/craftcms/cms/issues/6215))
- Fixed a bug where “Deselect All” buttons in user permission lists could enable group-defined permission. ([#6211](https://github.com/craftcms/cms/issues/6211))
- Fixed an error that occurred when replacing an asset that conflicted with an existing file that was missing from the index. ([#6216](https://github.com/craftcms/cms/issues/6216))

### Security
- Fixed potential XSS vulnerabilities.

## 3.4.23 - 2020-06-09

### Added
- Added `Craft.DraftEditor::pause()` and `resume()`, which should be called on the `window.draftEditor` instance (if it exists) before and after making DOM changes that don’t happen immediately (e.g. after an animation has completed). ([#6154](https://github.com/craftcms/cms/issues/6154))

### Changed
- Improved the styling of Live Preview.
- Local volumes now respect the `defaultFileMode` and `defaultDirMod` config settings. ([#4251](https://github.com/craftcms/cms/pull/4251))
- Craft no longer logs unnecessary warnings when loading remote images’ thumbnails. ([#6166](https://github.com/craftcms/cms/pull/6166))
- Matrix fields no longer create default blocks if the field has any validation errors. ([#6173](https://github.com/craftcms/cms/issues/6173))
- The `setup` command and web-based installer now set `DB_DRIVER`, `DB_SERVER`, `DB_PORT`, and `DB_DATABASE` environment variables, if a `DB_DSN` environment variable isn’t already defined. ([#6159](https://github.com/craftcms/cms/issues/6159))

### Fixed
- Fixed a race condition that could result in lost Matrix content when a new Matrix block was added from Live Preview, under very specific conditions. ([#6154](https://github.com/craftcms/cms/issues/6154))
- Fixed a bug where the built-in GraphQL client would not work on some environments.
- Fixed a bug where newly-added entries and entry drafts wouldn’t remember their new parent entry selection when published. ([#6168](https://github.com/craftcms/cms/issues/6168))
- Fixed a bug where switching the site within an element selection modal would affect which site is shown by default on element index pages. ([#6174](https://github.com/craftcms/cms/issues/6174))
- Fixed a bug where `setup` and `clear-caches` commands weren’t respecting the `--color` option. ([#6178](https://github.com/craftcms/cms/issues/6178))
- Fixed a bug where an exception message would be shown instead of the web-based installer on Craft Nitro.
- Fixed an error that occurred when uploading an asset that conflicted with an existing file that was missing from the index. ([#6193](https://github.com/craftcms/cms/issues/6193))

### Security
- Fixed a server path disclosure bug in the control panel.

## 3.4.22.1 - 2020-05-30

### Added
- Added `craft\image\SvgAllowedAttributes`.

### Changed
- SVG sanitization now allows the `filterUnits` attribute.

### Fixed
- Fixed an error that could occur when rendering field type settings, if the field’s `getSettingsHtml()` method was expecting to be called from a Twig template.

## 3.4.22 - 2020-05-29

### Added
- Added `craft\controllers\FieldsController::actionRenderSettings()`.
- Added `craft\web\assets\fieldsettings\FieldSettingsAsset`.

### Changed
- Field settings are now lazy-loaded when the Field Type selection changes, improving the up-front load time of Edit Field pages. ([#5792](https://github.com/craftcms/cms/issues/5792))
- The URL of the conflicting asset is now returned when uploading a file via the `assets/upload` action. ([#6158](https://github.com/craftcms/cms/issues/6158))
- Craft no longer minifies JavaScript and CSS by default. ([#5792](https://github.com/craftcms/cms/issues/5792))

### Deprecated
- Deprecated `craft\web\assets\positionselect\PositionSelectAsset`.

### Fixed
- Fixed a PHP error that could occur when editing a non-image asset. ([#6162](https://github.com/craftcms/cms/issues/6162))
- Fixed a bug where asset thumbnails could never load from Live Preview.

## 3.4.21 - 2020-05-28

### Added
- Table fields and other editable tables now support pasting in tabular data. ([#1207](https://github.com/craftcms/cms/issues/1207))
- Added the “Allow self relations” advanced setting to relational fields. ([#6113](https://github.com/craftcms/cms/issues/6113))
- Added `craft\helpers\Assets::scaledDimensions()`.
- Added `craft\services\Structures::MODE_AUTO`.
- Added `craft\services\Structures::MODE_INSERT`.
- Added `craft\services\Structures::MODE_UPDATE`.

### Changed
- Thumbnails now use the same aspect ratio as the source image. ([#5518](https://github.com/craftcms/cms/issues/5518), [#5515](https://github.com/craftcms/cms/issues/5515))
- Thumbnails now get a checkered background to reveal image transparency. ([#6151](https://github.com/craftcms/cms/issues/6151))
- Thumbnails in the control panel now only load once they are in view, or close to it. ([#6104](https://github.com/craftcms/cms/issues/6104))
- Modal backdrops no longer blur the page content. ([#5651](https://github.com/craftcms/cms/issues/5651))
- Date + time inputs now have a close button when they have a value. ([#6124](https://github.com/craftcms/cms/issues/6124))
- The suggested filename is now returned when uploading a file via the `assets/upload` action. ([#6099](https://github.com/craftcms/cms/issues/6099))
- Table fields now support setting cell values by column handle, rather than just by column ID. ([#6119](https://github.com/craftcms/cms/issues/6119))
- `craft\services\Structures::append()` now allows an integer to be passed to its `$parentElement` argument.
- `craft\services\Structures::moveAfter()` now allows an integer to be passed to its `$prevElement` argument.
- `craft\services\Structures::moveBefore()` now allows an integer to be passed to its `$nextElement` argument.
- `craft\services\Structures::prepend()` now allows an integer to be passed to its `$parentElement` argument.
- `craft\config\DbConfig::$url`, `$driver`, `$server`, `$port`, `$unixSocket`, and `$database` are no longer deprecated. ([#6159](https://github.com/craftcms/cms/issues/6159))

### Deprecated
- Deprecated `craft\db\Connection::getVersion()`. `yii\base\Schema::getServerVersion()` should be used instead.
- Deprecated `craft\events\GlobalSetContentEvent`.

### Fixed
- Fixed a bug where non-sortable fields could be listed as element index sort options, and sortable fields could be listed twice, for element types that didn’t override the `defineSortOptions()` method.
- Fixed a bug where asset custom field values could go unsaved. ([#6086](https://github.com/craftcms/cms/issues/6086))
- Fixed a bug where the `upscaleImages` config setting wasn’t applying properly. ([#6084](https://github.com/craftcms/cms/issues/6084))
- Fixed a bug where image thumbnails in the control panel could stop loading if three thumbnails failed to load properly.
- Fixed a bug where clicking on the color preview within Color fields wasn’t opening the browser’s color picker in Safari. ([#6107](https://github.com/craftcms/cms/issues/6107))
- Fixed a bug where the “Publish changes” button label was not getting translated after clicking “Save as a draft” on an Edit Entry page. ([#6112](https://github.com/craftcms/cms/issues/6112))
- Fixed a couple errors that could occur when running console commands via Cron. ([#6102](https://github.com/craftcms/cms/issues/6102))
- Fixed a bug in test fixtures where primary keys were not being detected for relational fields. ([#6103](https://github.com/craftcms/cms/pull/6103))
- Fixed a bug where duplicated Structure entries wouldn’t retain the original entries’ structure when a new propagation method was being applied to the section. ([#6115](https://github.com/craftcms/cms/issues/6115))
- Fixed a bug where assets would cause n+1 queries even when eager-loaded. ([#6140](https://github.com/craftcms/cms/issues/6140))
- Fixed a validation error that could occur when saving an element with a Dropdown field, if the value of the Dropdown field’s first option had changed. ([#6148](https://github.com/craftcms/cms/issues/6148))
- Fixed a bug where Craft was serving 503 errors instead of 403 when the system was online and an action was requested that didn’t allow anonymous access. ([#6149](https://github.com/craftcms/cms/pull/6149))
- Fixed a bug where Craft was not correctly encoding rounded float values for storage in project config. ([#6121](https://github.com/craftcms/cms/issues/6121))
- Fixed a bug where progress bars in a pending state appeared to be fully complete. ([#6156](https://github.com/craftcms/cms/issues/6156))

## 3.4.20 - 2020-05-18

### Changed
- The `users/login` action no longer adds a random delay to the request for successful login attempts. ([#6090](https://github.com/craftcms/cms/pull/6090))
- `craft\web\View::renderObjectTemplate()` now supports wrapping function calls in single curly brace delimiters (e.g. `{clone(variable)}`).
- Element fixtures now support the `field:handle` syntax when generating element queries. ([#5929](https://github.com/craftcms/cms/pull/5929))
- “First draft” is now translatable. ([#6096](https://github.com/craftcms/cms/pull/6096))

### Fixed
- Fixed a bug where custom field names weren’t getting translated in element index sort menus. ([#6073](https://github.com/craftcms/cms/issues/6073))
- Fixed a bug where the Plugin Store could incorrectly report license key statuses. ([#6079](https://github.com/craftcms/cms/issues/6079))
- Fixed an error that could occur when creating a new entry, if the section’s Entry URI Format contained `{sourceId}`. ([#6080](https://github.com/craftcms/cms/issues/6080))
- Fixed a bug where some UI elements were sized incorrectly while being dragged.
- Fixed a bug where custom aliases were not automatically registered for tests. ([#5932](https://github.com/craftcms/cms/issues/5932))

## 3.4.19.1 - 2020-05-13

### Changed
- Entries no longer apply their dynamic titles if the result of the Title Format is an empty string. ([#6051](https://github.com/craftcms/cms/issues/6051))

### Fixed
- Fixed a bug where the site selector wasn’t working when adding related elements to a relational field.
- Fixed an error that could occur when adding related elements to a relational field.

## 3.4.19 - 2020-05-12

### Added
- Added `craft\fields\BaseRelationField::inputSiteId()`.
- Added `craft\helpers\App::isNitro()`.

### Changed
- The web-based installer now defaults the database server to `127.0.0.1` instead of `localhost`.
- The web-based installer and `setup` command now skip asking for the database server name/IP, username, and password, if they are able to detect that Craft is running within Nitro.
- `craft\web\View::renderObjectTemplate()` now injects `{% verbatim %}` tags around inline code and code blocks, preventing their contents from being parsed by Twig.
- Updated jQuery to 3.5.1. ([#6039](https://github.com/craftcms/cms/issues/6039))

### Fixed
- Fixed a 403 error that occurred when a user double-clicked on an asset immediately after selecting it in an Assets field, if they didn’t have access to the primary site. ([#5949](https://github.com/craftcms/cms/issues/5949))
- Fixed a bug where `resave/*` commands’ output didn’t take the limit into account. ([#6036](https://github.com/craftcms/cms/issues/6036))
- Fixed an error that could occur when processing project config changes that included deleted user groups. ([#6011](https://github.com/craftcms/cms/issues/6011))
- Fixed a bug where Date/Time fields weren’t taking their “Show date”/“Show time” settings into account when displaying their values in element indexes. ([#6038](https://github.com/craftcms/cms/issues/6038))
- Fixed a PHP error that occurred when requesting the GraphQL API with a token that didn’t have a schema assigned to it. ([#6043](https://github.com/craftcms/cms/issues/6043))
- Fixed a bug where Single sections’ entry type handles weren’t getting updated if both the section name and handle changed at the same time. ([#6044](https://github.com/craftcms/cms/issues/6044))
- Fixed a bug where updating a transform would not bust the generated transform caches on volumes with the `expires` setting set.
- Fixed a bug where it wasn’t possible to create new Dashboard widgets that had settings.
- Fixed a bug where relational fields weren’t always showing related elements in the selected site on element indexes. ([#6052](https://github.com/craftcms/cms/issues/6052))
- Fixed various UI bugs related to breaking changes in jQuery 3.5. ([#6049](https://github.com/craftcms/cms/issues/6049), [#6053](https://github.com/craftcms/cms/issues/6053))
- Fixed a bug where disabled multi-site entries would become enabled if they became single-site entries per a change to their section’s Propagation Method setting. ([#6054](https://github.com/craftcms/cms/issues/6054))
- Fixed a bug where it wasn’t possible to double-click on Single entries to edit them. ([#6058](https://github.com/craftcms/cms/issues/6058))
- Fixed a bug where querying for disabled elements wouldn’t include elements that were disabled for the current site.

### Security
- Fixed a bug where database connection details were getting cached. ([#6047](https://github.com/craftcms/cms/issues/6047))

## 3.4.18 - 2020-05-05

### Added
- Added the “Delete asset” option to the Save menu on Edit Asset pages. ([#6020](https://github.com/craftcms/cms/issues/6020))
- Added `craft\helpers\App::env()`. ([#5893](https://github.com/craftcms/cms/pull/5893))

### Changed
- Template autosuggest fields no longer suggest files within `node_modules/` folders. ([#4122](https://github.com/craftcms/cms/pull/4122))
- Matrix fields now ensure that they have at least one block type on validation. ([#5996](https://github.com/craftcms/cms/issues/5996))
- Number fields’ Default Value, Min Value, and Max Value settings now support localized number formats. ([#6006](https://github.com/craftcms/cms/issues/6006))
- Element select inputs’ `selectElements` events now contain references to the newly created element, rather than the one in the element selector modal.
- Users are now redirected back to the Assets index page after saving an asset from its edit page.
- Updated Yii to 2.0.35.
- Updated jQuery to 3.5.0.

### Fixed
- Fixed a bug where relational fields wouldn’t eager load some relations if the field was set to manage relations on a per-site basis, and the source elements were from a variety of sites.
- Fixed a bug where relational fields wouldn’t eager load cross-site relations even if a target site had been selected in the field settings. ([#5995](https://github.com/craftcms/cms/issues/5995))
- Fixed a bug where relational fields weren’t showing cross-site relations in element indexes.
- Fixed a bug where Assets fields weren’t showing custom asset sources. ([#5983](https://github.com/craftcms/cms/issues/5983))
- Fixed a bug where Craft wasn’t clearing the database schema cache after migrations were run.
- Fixed a bug where Structure entry drafts were including the current entry in the Parent selection options.
- Fixed a bug where users’ emails could be overridden by a previously-entered, unverified email, if an admin overwrote their email after it was set. ([#6001](https://github.com/craftcms/cms/issues/6001))
- Fixed a bug where Number fields weren’t ensuring that their Default Value setting was a number. ([#6006](https://github.com/craftcms/cms/issues/6006))
- Fixed a bug where checkboxes’ state persisted after an admin table row was deleted. ([#6018](https://github.com/craftcms/cms/issues/6018))
- Fixed a bug where the `autoLoginAfterAccountActivation` and `activateAccountSuccessPath` config settings weren’t being respected after users verified their email. ([#5980](https://github.com/craftcms/cms/issues/5980))
- Fixed a bug where the “Preview file” asset action wasn’t available if any other elements were being displayed in the table row (e.g. the file’s uploader or any relations). ([#6012](https://github.com/craftcms/cms/issues/6012))
- Fixed a bug where `update` commands could time out when running migrations or reverting Composer changes. ([#6021](https://github.com/craftcms/cms/pull/6021))
- Fixed a bug where source/owner elements could be selectable in relational fields. ([#6016](https://github.com/craftcms/cms/issues/6016))
- Fixed a bug where relational fields weren’t ignoring disabled and soft-deleted elements when `:empty:` or `:notempty:` were passed to their element query params. ([#6026](https://github.com/craftcms/cms/issues/6026))
- Fixed a bug where Matrix fields weren’t ignoring disabled blocks when `:empty:` or `:notempty:` were passed to their element query params. ([#6026](https://github.com/craftcms/cms/issues/6026))

## 3.4.17.1 - 2020-04-25

### Fixed
- Fixed a JavaScript error that occurred when attempting to save an asset from an element editor HUD. ([#5970](https://github.com/craftcms/cms/issues/5970))

## 3.4.17 - 2020-04-24

### Added
- The control panel is now translated for Swiss German. ([#5957](https://github.com/craftcms/cms/issues/5957))

### Changed
- Craft now fully logs migration exceptions.

### Fixed
- Fix a bug where Project Config would not rebuild GraphQL schemas correctly. ([#5961](https://github.com/craftcms/cms/issues/5961))
- Fixed an error that would occur when uploading an asset, if its `getUrl()` method was called before it was fully saved.
- Fixed a bug where the `relatedTo` element query param wasn’t filtering out relations that belonged to disabled Matrix blocks, if the relations were being fetched by the target element. ([#5951](https://github.com/craftcms/cms/issues/5951))
- Fixed a bug where `craft\base\Element::getDescendants()` would return all descendants if they had been eager-loaded, even if the `$dist` argument was set.
- Fixed a bug where element editor HUDs could forget to submit content changes if a validation error occurred. ([#5966](https://github.com/craftcms/cms/issues/5966))

## 3.4.16 - 2020-04-20

### Added
- Added `craft\events\ElementCriteriaEvent`.
- Added `craft\fields\BaseRelationField::EVENT_DEFINE_SELECTION_CRITERIA`. ([#4299](https://github.com/craftcms/cms/issues/4299))
- Added `craft\helpers\FileHelper::unlink()`, ensuring that it always returns `false` rather than throwing unexpected exceptions.

### Changed
- Improved Plugin Store performance.
- Asset indexes now show the “Link” column by default. ([#5910](https://github.com/craftcms/cms/pull/5910))
- Element editors no longer close automatically when the <kbd>Esc</kbd> key is pressed or the shade is clicked on.
- Element editors now support <kbd>Ctrl</kbd>/<kbd>Command</kbd> + <kbd>S</kbd> save shortcuts.
- Static element views now show custom fields’ instructions. ([#5928](https://github.com/craftcms/cms/issues/5928))
- When upgrading to Craft 3, sites now maintain the same UIDs as the Craft 2 locales they replace. ([#5914](https://github.com/craftcms/cms/issues/5914))
- Craft now sets the `access-control-allow-origin` header to `*` rather than the incoming request’s origin, for `graphql/api` and `live-preview/preview` requests. ([#4830](https://github.com/craftcms/cms/issues/4830))
- Updated Garnish to 0.1.36.

### Fixed
- Fixed a bug where users weren’t getting activated after verifying their email address, if a password was already set on their account. ([#5911](https://github.com/craftcms/cms/issues/5911))
- Fixed an error that could occur when syncing a `project.yaml` file that restored a soft-deleted global set. ([#5915](https://github.com/craftcms/cms/issues/5915))
- Fixed a bug where the `app/get-plugin-license-info` action was not parsing license key environment variables.
- Fixed a bug where PHP would get itself into an infinite loop when minifying CSS with an unclosed block. ([#5912](https://github.com/craftcms/cms/issues/5912))
- Fixed a bug where <kbd>Ctrl</kbd>/<kbd>Command</kbd> + <kbd>S</kbd> save shortcuts would apply even if a modal or HUD was currently visible, potentially resulting in lost content changes. ([#5916](https://github.com/craftcms/cms/issues/5916))
- Fixed an error that occurred when a user without permission to publish live entries attempted to create a new entry within an Entries field. ([#5917](https://github.com/craftcms/cms/issues/5917))
- Fixed a bug where `craft\services\Assets::getFolderTreeByFolderId()` would ignore children folders. ([#5939](https://github.com/craftcms/cms/issues/5939))
- Fixed a bug where it wasn’t clear when a GraphQL token didn’t have a selected schema, if its previous schema had been deleted. ([#5942](https://github.com/craftcms/cms/issues/5942))
- Fixed a bug where the Plugin Store was not showing checkout errors.

## 3.4.15 - 2020-04-09

### Added
- Categories now have a `url` field when queried via GraphQL.

### Changed
- Entry revision menus now list drafts sorted by date updated in descending order, and show the drafts’ update timestamps. ([#5889](https://github.com/craftcms/cms/issues/5889))

### Fixed
- Fixed a bug where `craft\i18n\Formatter::asTimestamp()` and the `|timestamp` filter weren’t returning weekday names for dates within the past 3-7 days.
- Fixed a bug where `craft\base\Element::getCurrentRevision()` would return `null` when called on a draft or revision.
- Fixed a bug where entry revision menus could list revisions out of order.

## 3.4.14 - 2020-04-06

### Added
- Added the `setup/db-cache-table` command.
- Added `craft\cache\DbCache`, which should be used instead of `yii\caching\DbCache` if storing data caches in the database. ([#5884](https://github.com/craftcms/cms/issues/5884))
- Added `craft\db\Table::CACHE`.
- Added `craft\helpers\Db::parseBooleanParam()`.

### Changed
- Craft now disables read/write splitting before applying new `project.yaml` changes. ([#5802](https://github.com/craftcms/cms/issues/5802))

### Fixed
- Fixed a PHP error that occurred when running the `project-config/rebuild` command, if no `project.yaml` file existed yet. ([#5888](https://github.com/craftcms/cms/pull/5888))
- Fixed a bug where passing `'not 1'` or `:empty:` to a Lightswitch field’s element query param would have the opposite effect that was intended. ([#5896](https://github.com/craftcms/cms/issues/5896))

## 3.4.13 - 2020-04-02

### Added
- Added `craft\models\GqlToken::getIsValid()`.

### Changed
- Improved the 400 response messages returned by the `graphql/api` controller action, if the bearer token was missing or invalid.
- Ajax requests sent with `Craft.sendActionRequest()` now have an `X-Requested-With: XMLHttpRequest` header. ([#5868](https://github.com/craftcms/cms/issues/5868))
- `craft\helpers\Db::parseParam()` no longer assumes that `null` values within boolean columns should equate to `false`.

### Fixed
- Fixed a bug where Lightswitch element query params were filtering out entries that hadn’t been saved since the Lightswitch field was added, if the field’s default value was enabled. ([#5866](https://github.com/craftcms/cms/issues/5866))
- Fixed an error that could occur if the `graphql/api` controller action wasn’t able to determine which GraphQL schema to use.
- Fixed an error that could occur when transforming images to exactly the same size. ([#5772](https://github.com/craftcms/cms/issues/5772))
- Fixed an error that occurred when adding “Updating search indexes” jobs to the queue, if the queue didn’t support custom push priorities. ([#5876](https://github.com/craftcms/cms/issues/5876))

## 3.4.12 - 2020-03-31

### Added
- Added the `utils/ascii-filenames` command, which converts all non-ASCII asset filenames to ASCII.
- Added `craft\services\Deprecator::storeLogs()`.

### Changed
- “Updating search indexes” jobs now get a lower priority than other jobs.
- `craft\base\ApplicationTrait::getIsConnectionValid()` now logs exceptions thrown by `craft\db\Connection::open()`.
- `craft\base\ApplicationTrait::getIsInstalled()` now logs exceptions thrown by `getInfo()`.
- The `$siteId` argument of `craft\services\Elements::getElementById()` now accepts the same value types as element query `siteId` params. ([#5861](https://github.com/craftcms/cms/pull/5861))
- It’s no longer necessary to manually apply `craft\behaviors\SessionBehavior` to custom-defined `session` components, if using `craft\helpers\App::sessionConfig()` as a starting point.

### Fixed
- Fixed a bug where the `relatedTo` element query param wasn’t filtering out relations that belonged to disabled Matrix blocks. ([#5849](https://github.com/craftcms/cms/issues/5849))
- Fixed a bug where Craft wasn’t ensuring that a `project.yaml` file exists before rebuilding the project config.
- Fixed a bug where it was possible to create multiple tags with the same title. ([#5865](https://github.com/craftcms/cms/issues/5865))
- Fixed a PHP error that occurred if any deprecated config settings were set.
- Fixed a bug where the debug toolbar wasn’t showing deprecation warnings if `craft\services\Deprecator::$logTarget` was set to `'logs'`.

## 3.4.11 - 2020-03-26

### Changed
- Updated Yii to 2.0.34.

### Fixed
- Fixed an error that could occur during garbage collection if there were any unsaved drafts due to be purged, whose entry type had been deleted. ([#5820](https://github.com/craftcms/cms/issues/5820))
- Fixed a bug where `craft\helpers\Console::outputWarning()` was mangling its output if the input text contained a line break.
- Fixed a bug where activation emails were getting sent after user registration regardless of the “Send an activation email now?” setting, if the logged-in user didn’t have permission to administrate users.
- Fixed a bug where removing two elements from a relation field in rapid succession could trigger an element editor HUD. ([#5831](https://github.com/craftcms/cms/issues/5831))
- Fixed a bug where setting a field’s translation method to “Translate for each site group” wouldn’t work if the field type was changed at the same time. ([#5832](https://github.com/craftcms/cms/issues/5832))
- Fixed a SQL error that could occur when installing Craft via the `craft setup` command, if using PostgreSQL. ([#5757](https://github.com/craftcms/cms/issues/5757))
- Fixed a bug where content wasn’t getting transferred correctly when deleting a user from the Users index page. ([#5838](https://github.com/craftcms/cms/issues/5838))

## 3.4.10.1 - 2020-03-18

### Fixed
- Fixed an error that could occur when saving an asset. ([#5801](https://github.com/craftcms/cms/issues/5801))
- Fixed a bug where field types’ `afterSave()` methods weren’t getting called if no top-level field settings had changed. ([#5803](https://github.com/craftcms/cms/issues/5803))

## 3.4.10 - 2020-03-17

### Added
- Added `craft\base\Elements::markAsDirty()`.
- Added `craft\services\Search::$useFullText`. ([#5696](https://github.com/craftcms/cms/issues/5696))

### Changed
- Category groups’ category URI format settings are now shown when running Craft in headless mode. ([#5786](https://github.com/craftcms/cms/issues/5786))
- Reduced the likelihood of a race condition that can result in a PHP error, if a request comes in between the time a field is saved with a new field handle, and the `info.fieldVersion` value is updated in the database. ([#5742](https://github.com/craftcms/cms/issues/5742))
- `craft\base\ApplicationTrait::getIsInstalled()` now has a `$refresh` argument.
- `craft\base\ApplicationTrait::saveInfo()` now has an `$attributeNames` argument.
- The `$siteElement` argument of `craft\services\Elements::propagateElement()` can now be set to `false` to indicate that the element is known to not exist for the target site yet.
- XML element exports now call all generic nodes `<item>`, instead of being named after the element type that is getting exported.
- Updated Garnish to 0.1.34.

### Fixed
- Fixed a bug where a SQL deadlock could occur if two elements’ relational field values were being saved simultaneously. ([#5745](https://github.com/craftcms/cms/pull/5745))
- Fixed a bug where the Plugin Store was not showing validation errors during the payment process. ([#5728](https://github.com/craftcms/cms/issues/5728))
- Fixed an error that could occur when processing project config changes that included newly created sites. ([#5790](https://github.com/craftcms/cms/issues/5790))
- Fixed a bug where table cells with the `thin` class were wrapping. ([#5746](https://github.com/craftcms/cms/pull/5746))
- Fixed a bug where Craft could think it was already installed after running the `setup` command, if it had been installed at the beginning of the request.
- Fixed an error where applying changes to Matrix fields from the `project.yaml` file could result in the file being re-saved.
- Fixed a bug where GraphQL cache was not invalidated when structured elements were rearranged. ([#5761](https://github.com/craftcms/cms/issues/5761))
- Fixed a bug where lightswitch inputs would be unresponsive if they had been configured with `disabled` set to an empty, non-boolean value.
- Fixed a bug where Edit Entry pages would often create a draft when clicking the “Preview” button even if nothing had changed, if there was a Redactor field or other field that was doing its own value normalization on page load.
- Fixed a bug where Redactor fields weren’t getting autofocused when a new Matrix block was added. ([#5773](https://github.com/craftcms/cms/issues/5773))
- Fixed a “Division by zero” error that occurred if an image didn’t have a width or height.
- Fixed a bug where Matrix and relational fields weren’t getting propagated correctly for global sets, assets, categories, and tags, when a new site was added. ([#5775](https://github.com/craftcms/cms/issues/5775))
- Fixed a bug where the `request` component could be loaded recursively in the event that a fatal error occurred during its initialization. ([#5788](https://github.com/craftcms/cms/issues/5788), [#5791](https://github.com/craftcms/cms/issues/5791))
- Fixed a bug where it was possible to delete an autocreated Matrix block if the Min Blocks and Max Blocks settings were both set to the same value, and there was only one block type. ([#5781](https://github.com/craftcms/cms/issues/5781))
- Fixed a bug where elements weren’t styled correctly while dragging.

## 3.4.9 - 2020-02-28

### Fixed
- Fixed a bug where relational fields weren’t validating that their Limit setting was set to an integer. ([#5709](https://github.com/craftcms/cms/issues/5709))
- Fixed a bug where structure data was getting joined into entry queries even if the `section` param was set to a non-Structure section. ([#5707](https://github.com/craftcms/cms/issues/5707))
- Fixed a JavaScript error that occurred when attempting to set the cropping constraint using the image editor. ([#5718](https://github.com/craftcms/cms/issues/5718))
- Fixed a SQL error that occurred when running the `utils/prune-revisions` command when using PostgreSQL. ([#5712](https://github.com/craftcms/cms/issues/5712))
- Fixed a bug where root-level classes weren’t properly namespaced in `CustomFieldBehavior.php` docblocks. ([#5716](https://github.com/craftcms/cms/issues/5716))
- Fixed an error that could occur while installing Craft with an existing `project.yaml` file. ([#5697](https://github.com/craftcms/cms/issues/5697))
- Fixed an error that could occur if a deprecation warning was logged with a message longer than 255 characters. ([#5738](https://github.com/craftcms/cms/issues/5738))

## 3.4.8 - 2020-02-21

### Added
- Added the `withTransforms` argument to asset GraphQL queries, which can be used to specify image transforms that should be eager-loaded.
- Added `craft\controllers\AssetsController::asBrokenImage()`. ([#5702](https://github.com/craftcms/cms/issues/5702))
- Added `craft\controllers\AssetsController::requirePeerVolumePermissionByAsset()`. ([#5702](https://github.com/craftcms/cms/issues/5702))
- Added `craft\controllers\AssetsController::requireVolumePermission()`. ([#5702](https://github.com/craftcms/cms/issues/5702))
- Added `craft\controllers\AssetsController::requireVolumePermissionByAsset()`. ([#5702](https://github.com/craftcms/cms/issues/5702))
- Added `craft\controllers\AssetsController::requireVolumePermissionByFolder()`. ([#5702](https://github.com/craftcms/cms/issues/5702))
- Added `craft\queue\jobs\ApplyNewPropagationMethod`.

### Changed
- When a section’s Propagation Method setting changes, the section’s entries are now duplicated into any sites where their content would have otherwise been deleted.
- Craft now sends `X-Robots-Tag: none` headers back for all tokenized requests. ([#5698](https://github.com/craftcms/cms/issues/5698))

### Deprecated
- Deprecated `craft\queue\jobs\ApplyMatrixPropagationMethod`.

### Fixed
- Fixed a bug where Craft could get itself in an unrecoverable state if a custom field’s handle *and* type were changed at the same time, but the new field type’s content column was incompatible with the existing field data.
- Fixed a JavaScript error that occurred when displaying some charts in the control panel.

## 3.4.7.1 - 2020-02-20

### Fixed
- Fixed an error that could occur on the Dashboard if there was a Quick Post widget that contained a Matrix field which contained an Assets field.

## 3.4.7 - 2020-02-20

### Added
- Plugins can now modify GraphQL query variables and the operation name using the `craft\services\Gql::EVENT_BEFORE_EXECUTE_GQL_QUERY` event.

### Changed
- Improved the look of Matrix fields. ([#5652](https://github.com/craftcms/cms/issues/5652))

### Fixed
- Fixed an error that could occur in some cases when updating Craft from a previous 3.4.x version.
- Fixed an error where the `dateModified` key would be missing from the project config when installing from scratch.
- Fixed a bug where it wasn’t possible to use GraphQL variables in sub-queries. ([#5645](https://github.com/craftcms/cms/issues/5645))
- Fixed a bug where scalar database queries weren’t reverting the query’s `select`, `orderBy`, `limit`, and `offset` params back to their original values if an exception was thrown. ([#5690](https://github.com/craftcms/cms/issues/5690))
- Fixed a bug where element titles within table views weren’t wrapping. ([#5681](https://github.com/craftcms/cms/issues/5681))
- Fixed a bug where element queries could return duplicate results on single-site installs that had a soft-deleted site. ([#5678](https://github.com/craftcms/cms/issues/5678))
- Fixed an error that could occur during garbage collection if any unsaved entry drafts were missing their row in the `entries` table. ([#5684](https://github.com/craftcms/cms/issues/5684))
- Fixed JavaScript errors that occurred in Safari 9 and 10. ([#5671](https://github.com/craftcms/cms/issues/5671))
- Fixed a bug where some fields’ default values weren’t getting saved when creating new entries. ([#5455](https://github.com/craftcms/cms/issues/5455))

## 3.4.6.1 - 2020-02-18

### Fixed
- Fixed an error that could occur when updating Craft on a server that had already applied the same update before.

## 3.4.6 - 2020-02-18

### Added
- Added `craft\controllers\ElementIndexesController::actionCountElements()`.
- Added `craft\gql\arguments\OptionField`.
- Added `craft\gql\resolvers\OptionField`.
- Added `craft\web\View::getInitialDeltaValue()`.
- Added `craft\web\View::setInitialDeltaValue()`.
- Added the boolean `label` argument to the Checkbox, Dropdown, and Multi-select GraphQL API fields which can be used to specify the label(s) of selected option(s) should be returned instead. ([#5514](https://github.com/craftcms/cms/issues/5514))
- Added the `nextSiblingOf`, `prevSiblingOf`, `positionedAfter`, and `positionedBefore` arguments to Entry and Category GraphQL queries. ([#5627](https://github.com/craftcms/cms/issues/5627))
- Added the `Craft.sendActionRequest()` JavaScript method, which is a Promise-based, cancelable alternative to `Craft.postActionRequest()`.

### Changed
- Improved the performance of element indexes.
- Element indexes now cancel current Ajax requests before sending new ones. ([#5655](https://github.com/craftcms/cms/issues/5655))
- Improved the performance of element queries on single-site installs.
- Improved the performance of loading the stored project config data. ([#5630](https://github.com/craftcms/cms/issues/5630))
- Relational fields’ element selection modals now default to the source element’s site. ([#5643](https://github.com/craftcms/cms/issues/5643))
- The Edit Entry page now has a “Create” button rather than “Save”, if the entry has never been fully saved. ([#5661](https://github.com/craftcms/cms/issues/5661))
- Assets, categories, entries, and users can now be sorted by their IDs in the control panel.
- Element URIs are now longer required to be unique for disabled elements.
- Duplicated elements are now automatically saved as disabled, if a unique URI cannot be generated for them. ([#5510](https://github.com/craftcms/cms/issues/5510))
- It’s now possible to query for elements by their Checkboxes/Multi-select field values using a simplified query param syntax. ([#5639](https://github.com/craftcms/cms/issues/5639))
- Environment variable autosuggestions in the control panel are now based on `$_SERVER` rather than `$_ENV`.
- The `_includes/forms/text.html` template now supports an `inputAttributes` variable.
- `craft\base\ApplicationTrait::getIsMultiSite()` now has a `$withTrashed` argument.

### Deprecated
- Deprecated `craft\controllers\ElementIndexesController::$paginated`.
- Deprecated the `Craft.postActionRequest()` JavaScript method.

### Fixed
- Fixed a bug where content would not be loaded correctly for some parts of queries when using GraphQL API in some instances. ([#5548](https://github.com/craftcms/cms/issues/5548))
- Fixed a bug where the built-in GraphQL client would not work on some environments.
- Fixed a bug where text cells weren’t wrapping in static editable tables. ([#5611](https://github.com/craftcms/cms/issues/5611))
- Fixed a bug where header cells weren’t wrapping in editable tables. ([#5656](https://github.com/craftcms/cms/issues/5656))
- Fixed a bug where search keywords weren’t being extracted from HTML field values properly. ([#5631](https://github.com/craftcms/cms/issues/5631))
- Fixed an error that could occur after updating to Craft 3.4. ([#5633](https://github.com/craftcms/cms/issues/5633))
- Fixed a bug where Dropdown field values weren’t getting saved if the first option was selected. ([#5632](https://github.com/craftcms/cms/issues/5632))
- Fixed a bug where sections’ preview targets weren’t getting saved in the user-defined order. ([#5634](https://github.com/craftcms/cms/issues/5634))
- Fixed a bug where querying for Matrix blocks on a newly-created element’s Matrix field value would yield no results. ([#5618](https://github.com/craftcms/cms/issues/5618))
- Fixed a bug where changing the focal point on an Asset would not invalidate its cached transforms. ([#3685](https://github.com/craftcms/cms/issues/3685))
- Fixed a migration error that could occur when updating from prior to Craft 3.2.6.
- Fixed a bug where element labels could wrap multiple lines in the control panel. ([#5646](https://github.com/craftcms/cms/issues/5646))
- Fixed a bug where meta field labels weren’t aligned with their values. ([#5647](https://github.com/craftcms/cms/issues/5647))
- Fixed a bug where saving an asset from an Edit Asset page would save the content for the primary site, regardless of which site was selected. ([#5659](https://github.com/craftcms/cms/issues/5659))
- Fixed a validation error that occurred when duplicating an entry, if the URI format was based on a custom field value. ([#4759](https://github.com/craftcms/cms/issues/4759))
- Fixed a deprecation warning when accessing the `children` field using GraphQL in some cases. ([#5642](https://github.com/craftcms/cms/issues/5642))
- Fixed a bug where element search indexes weren’t getting updated for propagated saves. ([#5654](https://github.com/craftcms/cms/issues/5654))

## 3.4.5 - 2020-02-07

### Added
- Added `craft\models\GqlToken::getIsExpired()`.

### Changed
- `craft\services\Gql::getPublicSchema()` now returns `null` if the public schema doesn’t exist yet and `allowAdminChanges` is disabled.
- Tightened up the horizontal padding on text inputs. ([#5608](https://github.com/craftcms/cms/issues/5608))
- Improved the look of Matrix blocks.
- Improved the look of editable tables. ([#5615](https://github.com/craftcms/cms/issues/5615))
- URL and Email fields now trim leading/trailing whitespace from their values before validating. ([#5614](https://github.com/craftcms/cms/issues/5614))
- Table fields now trim leading/trailing whitespace from textual cell values before validating.
- Improved GraphQL API performance. ([#5607](https://github.com/craftcms/cms/issues/5607))
- Updated Garnish to 0.1.33.

### Deprecated
- Deprecated `craft\gql\base\Arguments::buildContentArguments()`.

### Fixed
- Fixed an error that occurred when working with GraphQL on an environment with `allowAdminChanges` disabled, if the public schema didn’t exist yet. ([#5588](https://github.com/craftcms/cms/issues/5588))
- Fixed a bug where static Matrix blocks weren’t getting any top padding. ([#5609](https://github.com/craftcms/cms/issues/5609))
- Fixed a bug where static text cells within editable tables were getting cut off. ([#5611](https://github.com/craftcms/cms/issues/5611))
- Fixed an error that occurred when saving an element with an Assets field set to restrict files to a single folder, if any of the selected assets’ files didn’t exist.
- Fixed an error that occurred when attempting to export elements. ([#5617](https://github.com/craftcms/cms/issues/5617))
- Fixed a bug where HTTP exceptions were getting lost if triggered from a template via an `{% exit %}` tag.

## 3.4.4.1 - 2020-02-06

### Changed
- Plugins can now modify the params sent with element index Ajax requests by hooking into the new `registerViewParams` event triggered by `Craft.BaseElementIndex`.

### Fixed
- Fixed an error that occurred when searching for elements from element indexes. ([#5599](https://github.com/craftcms/cms/issues/5599))

## 3.4.4 - 2020-02-05

### Added
- Added the ability to limit multiple selections in admin tables.
- Added an event to admin tables when selections are changed.
- Added an event to admin tables to retrieve currently visible data.
- Added `craft\controllers\ElementIndexesController::actionExport()`.
- Added the `Craft.downloadFromUrl()` JavaScript method.

### Deprecated
- Deprecated `craft\controllers\ElementIndexesController::actionCreateExportToken()`.
- Deprecated `craft\controllers\ExportController`.

### Fixed
- Fixed a bug where data tables weren’t getting horizontal scrollbars in Firefox. ([#5574](https://github.com/craftcms/cms/issues/5574))
- Fixed a bug where HTML was being escaped twice in some admin tables. ([#5532](https://github.com/craftcms/cms/issues/5532))
- Fixed a 404 error that would occur when attempting to preview a PDF file in a volume that didn’t have a base URL. ([#5581](https://github.com/craftcms/cms/issues/5581))
- Fixed a bug where the Asset Indexes utility could leave the progress bar visible after it was done.
- Fixed a bug where the `_count` field would sometimes not work correctly when using GraphQL. ([#4847](https://github.com/craftcms/cms/issues/4847))
- Fixed a bug where assets that had been drag-uploaded to an Assets field would be hyperlinked. ([#5584](https://github.com/craftcms/cms/issues/5584))
- Fixed a bug where `CustomFieldBehavior.php` was getting created with restricted permissions. ([#5570](https://github.com/craftcms/cms/issues/5570))
- Fixed a bug where element exporting would redirect the browser window if the export request didn’t immediately return the export data. ([#5558](https://github.com/craftcms/cms/issues/5558))
- Fixed a “Division by zero” error that occurred if an image transform didn’t specify a width or a height. ([#5590](https://github.com/craftcms/cms/issues/5590))
- Fixed a bug where elements weren’t always retaining their positions in element indexes between pages.

## 3.4.3 - 2020-02-03

### Added
- It’s now possible to preview video files. ([#5565](https://github.com/craftcms/cms/pull/5565))
- Added the `--no-backup` option to the `migrate/all` command.

### Changed
- Craft now logs full exception reports when an exception is thrown from a queue job.

### Fixed
- Fixed a bug where the `update` command was backing up the database twice.
- Fixed a bug where the “Duplicate” element action was available for users who didn’t have permission to create new entries in the section. ([#5566](https://github.com/craftcms/cms/issues/5566))
- Fixed a bug where using directives in GraphQL could make the field return unexpected results. ([#5569](https://github.com/craftcms/cms/issues/5569))
- Fixed a bug where the active queue job could be missing from the global sidebar and Queue Manager if there were 50 or more pending jobs with higher priorities. ([#5506](https://github.com/craftcms/cms/issues/5506))
- Fixed a bug where Craft wouldn’t detect requests to non-primary sites if their base URL only contained one extra character than the primary site. ([#5575](https://github.com/craftcms/cms/issues/5575))

## 3.4.2 - 2020-01-31

### Added
- Added the ability to pass a custom failure message to the delete action on admin tables. ([#5507](https://github.com/craftcms/cms/issues/5507))
- `craft\services\ProjectConfig::processConfigChanges()` now has a `$force` argument that defaults to `false`.
- Added the ability for admin table actions to restrict usage if multiple items are selected.
- Edit Asset pages now have `cp.assets.edit`, `cp.assets.edit.details`, `cp.assets.edit.settings`, and `cp.assets.edit.meta` template hooks. ([#5560](https://github.com/craftcms/cms/pull/5560))
- Added `craft\queue\jobs\ResaveElements::$updateSearchIndex`.

### Changed
- Edit Asset pages now show a “View” button for image, PDF, and text assets. ([#5555](https://github.com/craftcms/cms/issues/5555))
- Edit Asset pages now show the asset’s location in the meta pane.
- The `generateTransformsBeforePageLoad` config setting is now automatically enabled for GraphQL API requests. ([#5553](https://github.com/craftcms/cms/issues/5553))
- Brought back the `_elements/indexcontainer.html` template (though it is deprecated). ([Dolphiq/craft3-plugin-redirect#108](https://github.com/Dolphiq/craft3-plugin-redirect/issues/108))

### Fixed
- Fixed a couple errors that could have occurred when updating to Craft 3.4. ([#5527](https://github.com/craftcms/cms/issues/5527))
- Fixed a bug where HTML was being escaped twice in some admin tables. ([#5532](https://github.com/craftcms/cms/issues/5532))
- Fixed an error that could occur when processing new Project Config values.
- Fixed an error that could occur when saving Project Config values that contained 4+ byte characters.
- Fixed a bug where asset previews weren’t working on Craft Solo. ([#5517](https://github.com/craftcms/cms/issues/5517))
- Fixed a bug where Matrix fields weren’t always showing validation errors.
- Fixed a bug where unsaved Matrix blocks could be lost if an entry was saved with validation errors, and any unsaved Matrix blocks weren’t modified before reattempting to save the entry. ([#5544](https://github.com/craftcms/cms/issues/5544))
- Fixed a bug where Table fields weren’t getting initialized properly unless they were located on the initially-selected content tab. ([#5549](https://github.com/craftcms/cms/issues/5549))
- Fixed a bug where the control panel’s login form was off-center vertically when a login page logo was used. ([#5552](https://github.com/craftcms/cms/issues/5552))
- Fixed a bug where it wasn’t possible to pass variables into GraphQL directive arguments. ([#5543](https://github.com/craftcms/cms/issues/5543))
- Fixed a bug where users with permission to create entries would get a 403 error when attempting to save a new entry.
- Fixed a styling issue on the Login page if the `rememberedUserSessionDuration` config setting was set to `0`. ([#5556](https://github.com/craftcms/cms/issues/5556))
- Fixed an error that occurred when viewing trashed elements in an element index and then changing the selected source. ([#5559](https://github.com/craftcms/cms/issues/5559))
- Fixed a bug where Craft would update the search index for Matrix blocks and other nested elements, even if the owner element was saved with `$updateSearchIndex = false`.

## 3.4.1 - 2020-01-29

### Changed
- Craft now only logs errors and warnings for console requests, when Dev Mode isn’t enabled. ([#5256](https://github.com/craftcms/cms/issues/5256))
- Improved the styling of the system name in the global sidebar. ([#5524](https://github.com/craftcms/cms/issues/5524))
- The default MySQL backup command will now set the `--default-character-set` argument to the value of the `charset` database config setting. ([#5529](https://github.com/craftcms/cms/issues/5529))

### Fixed
- Fixed a bug where plugin settings would get mangled when installing Craft using an existing `project.yaml` file.
- Fixed a bug where Assets fields’ selection modals could be blank if the Default Upload Location setting specified an unpermitted volume. ([#5520](https://github.com/craftcms/cms/issues/5520))
- Fixed a bug where users’ Week Start Day preference was being ignored if set to Sunday. ([#5513](https://github.com/craftcms/cms/issues/5513))

## 3.4.0.2 - 2020-01-28

### Fixed
- Fixed a bug where installing Craft from the terminal wasn’t setting the `DB_DSN` environment variable in `.env`.
- Fixed a bug where sections could lose their preview targets when updating to Craft 3.4. ([#5519](https://github.com/craftcms/cms/issues/5519))
- Fixed a bug where preview target URLs weren’t being normalized to site URLs. ([#5519](https://github.com/craftcms/cms/issues/5519))

## 3.4.0.1 - 2020-01-28

### Fixed
- Fixed an error that could occur when updating to Craft 3.4.
- Fixed a bug where Assets fields’ selection modals could be blank if limited to a single folder. ([#5516](https://github.com/craftcms/cms/issues/5516))

## 3.4.0 - 2020-01-28

> {warning} If `useProjectConfigFile` is enabled and you are using the GraphQL API, restore a fresh database backup from your production environment before updating your development environment. Otherwise you may lose your GraphQL schema data when updating production.

> {warning} There have been some changes in behavior that plugin developers should be aware of! See [Updating Plugins for Craft 3.4](https://craftcms.com/guides/updating-plugins-for-craft-34) for details.

> {tip} Element search indexing is a little smarter in Craft 3.4. It’s recommended that you resave all your entries from your terminal **after** you’ve finished updating.
>
> ```bash
> > ./craft resave/entries --update-search-index
> ```

### Added
- Improved the overall look and feel of the Control Panel. ([#2883](https://github.com/craftcms/cms/issues/2883))
- Added an overflow menu for Control Panel tabs that don’t fit into the available space. ([#3073](https://github.com/craftcms/cms/issues/3073))
- Added support for delta element updates. ([#4064](https://github.com/craftcms/cms/issues/4064))
- Elements now track which field values have changed since the element was first loaded. ([#4149](https://github.com/craftcms/cms/issues/4149))
- Entry drafts now show which fields and attributes have changed within the draft, and which are outdated.
- If an entry draft contains outdated field and attribute values, it’s now possible to merge the latest source entry values into the draft manually, and they will be automatically merged in when the draft is published. ([#4642](https://github.com/craftcms/cms/issues/4642))
- “Set Status” element actions no longer have the option to disable multi-site elements globally; only for the currently selected site. ([#2817](https://github.com/craftcms/cms/issues/2817), [#2899](https://github.com/craftcms/cms/issues/2899))
- Multi-site entries’ edit pages no longer have the option to set the entry’s global status. Instead, only the current site’s status is shown by default, and that setting can be expanded to show all sites that the user has permission to edit, for bulk-editing the entry’s status across multiple sites. ([#2817](https://github.com/craftcms/cms/issues/2817), [#2899](https://github.com/craftcms/cms/issues/2899))
- It’s now possible to see all of the elements selected by relation fields from element indexes. ([#3030](https://github.com/craftcms/cms/issues/3030))
- Assets now have their own dedicated edit pages in the control panel. ([#1249](https://github.com/craftcms/cms/issues/1249))
- Asset volumes’ field layouts can now define multiple tabs.
- Assets now keep track of which user account was logged-in when the asset was uploaded. ([#3553](https://github.com/craftcms/cms/issues/3553))
- Asset indexes can now have an “Uploaded by” column.
- It’s now possible to eager-load assets with their `uploader` value.
- Added new “View files uploaded by other users”, “Edit files uploaded by other users”, “Replace files uploaded by other users”, “Remove files uploaded by other users”, and “Edit images uploaded by other users” user permissions.
- Assets fields now have a “Show unpermitted volumes” setting, which determines whether the field should show volumes that the user doesn’t have permission to view (disabled by default for new fields; enabled by default for existing fields). ([#887](https://github.com/craftcms/cms/issues/887))
- Assets fields now have a “Show unpermitted files setting, which determines whether the field should show files that the user doesn’t have permission to view per the new “View files uploaded by other users” permission.
- It’s now possible to download multiple assets at once as a zip file. ([#5259](https://github.com/craftcms/cms/issues/5259))
- It’s now possible to preview text and PDF assets, and plugins can add support for additional file types. ([#5136](https://github.com/craftcms/cms/pull/5136))
- It’s now possible to set a custom aspect ratio when cropping images with the image editor. ([#4359](https://github.com/craftcms/cms/issues/4359))
- It’s now possible to change the the aspect ratio orientation when cropping images with the image editor. ([#4359](https://github.com/craftcms/cms/issues/4359))
- Added the Queue Manager utility. ([#2753](https://github.com/craftcms/cms/issues/2753), [#3489](https://github.com/craftcms/cms/issues/3489))
- It’s now possible to define additional queues using `craft\queue\Queue`, with custom `channel` values. ([#5492](https://github.com/craftcms/cms/issues/5492))
- Added the `queue/release` action. ([#4777](https://github.com/craftcms/cms/issues/4777))
- Added the `utils/prune-revisions` action. ([#4851](https://github.com/craftcms/cms/issues/4851))
- Added the `verifyEmailPath` config setting.
- Added the `maxBackups` config setting. ([#2078](https://github.com/craftcms/cms/issues/2078))
- Added the `upscaleImages` config setting. ([#844](https://github.com/craftcms/cms/issues/844))
- Added the “Reply-To Address” email setting. ([#5498](https://github.com/craftcms/cms/issues/5498))
- Added the `{% requireGuest %}` Twig tag, which redirects a user to the path specified by the `postLoginRedirect` config setting if they’re already logged in. ([#5015](https://github.com/craftcms/cms/pull/5015))
- Added the `combine()` Twig function.
- Added the `|contains` Twig filter.
- Added the `|purify` Twig filter. ([#5184](https://github.com/craftcms/cms/issues/5184))
- Public registration forms can now customize the flash notice displayed on successful registration by passing a `userRegisteredNotice` param. ([#5213](https://github.com/craftcms/cms/issues/5213))
- It’s now possible to query for Matrix blocks by their field handle, via the new `field` param. ([#5218](https://github.com/craftcms/cms/issues/5218))
- It’s now possible to filter element query results by their related elements using relational fields’ element query params (e.g. `publisher(100)` rather than `relatedTo({targetElement: 100, field: 'publisher'})`). ([#5200](https://github.com/craftcms/cms/issues/5200))
- It’s now possible to query for elements by their custom field values via GraphQL. ([#5208](https://github.com/craftcms/cms/issues/5208))
- It’s now possible to eager-load the *count* of related elements, by setting `'count' => true` on the eager loading criteria.
- GraphQL access tokens are now managed separately from schema definitions, making it possible to create multiple tokens for the same schema.
- GraphQL schemas are now stored in the project config (sans tokens). ([#4829]((https://github.com/craftcms/cms/issues/4829))
- Added a new “Expanded” element exporter type, which includes expanded custom field values, including Matrix and relational fields. ([#4484](https://github.com/craftcms/cms/issues/4484))
- It’s now possible to export elements as CSV, JSON, or XML files.
- Added support for plugin-supplied element exporters. ([#5090](https://github.com/craftcms/cms/issues/5090))
- Control panel pages can now implement Vue-based admin tables that support bulk actions, search, and pagination.
- Elements now have a `_count` field when queried via GraphQL, which returns the total number of related elements for a given relational field handle.
- It’s now possible to filter users by their groups when querying for them via GraphQL. ([#5374](https://github.com/craftcms/cms/issues/5374))
- Added the `asset`, `category`, `entry`, `globalSet`, `tag`, and `user` queries to fetch single elements via GraphQL. ([#5363](https://github.com/craftcms/cms/issues/5363))
- It’s now possible to apply the `transform` GraphQL directive to entire assets. ([#5425](https://github.com/craftcms/cms/issues/5425))
- The Image Editor now displays the resulting image size when cropping. ([#4551](https://github.com/craftcms/cms/issues/4551))
- Improved the crop behavior when dragging along the edges of an image in the Image Editor.
- The Sendmail mailer transport now has a “Sendmail Command” setting. ([#5445](https://github.com/craftcms/cms/pull/5445))
- Added support for the `CRAFT_EPHEMERAL` PHP constant, which can be defined as `true` when Craft is running on an environment with ephemeral storage.
- Added the `setup/php-session-table` command for creating a database table to store PHP sessions.
- Added `craft\assetpreviews\Image`.
- Added `craft\assetpreviews\Pdf`.
- Added `craft\assetpreviews\Text`.
- Added `craft\base\AssetPreviewHandler`.
- Added `craft\base\AssetPreviewHandlerInterface`.
- Added `craft\base\Element::ATTR_STATUS_CONFLICTED`.
- Added `craft\base\Element::ATTR_STATUS_MODIFIED`.
- Added `craft\base\Element::ATTR_STATUS_OUTDATED`.
- Added `craft\base\Element::defineExporters()`.
- Added `craft\base\Element::EVENT_REGISTER_EXPORTERS`.
- Added `craft\base\ElementExporter`.
- Added `craft\base\ElementExporterInterface`.
- Added `craft\base\ElementInterface::exporters()`
- Added `craft\base\ElementInterface::getAttributeStatus()`.
- Added `craft\base\ElementInterface::getDirtyAttributes()`.
- Added `craft\base\ElementInterface::getDirtyFields()`.
- Added `craft\base\ElementInterface::getEagerLoadedElementCount()`.
- Added `craft\base\ElementInterface::getEnabledForSite()`.
- Added `craft\base\ElementInterface::getFieldStatus()`.
- Added `craft\base\ElementInterface::isFieldDirty()`.
- Added `craft\base\ElementInterface::markAsClean()`.
- Added `craft\base\ElementInterface::setAttributeStatus()`.
- Added `craft\base\ElementInterface::setEagerLoadedElementCount()`.
- Added `craft\base\ElementInterface::setEnabledForSite()`.
- Added `craft\base\ElementInterface::trackChanges()`.
- Added `craft\base\FieldInterface::getTranslationDescription()`.
- Added `craft\base\Model::defineRules()`. Models that define a `rules()` method should use `defineRules()` instead, so `EVENT_DEFINE_RULES` event handlers have a chance to modify them.
- Added `craft\base\UtilityInterface::footerHtml()`.
- Added `craft\base\UtilityInterface::toolbarHtml()`.
- Added `craft\base\WidgetInterface::getSubtitle()`.
- Added `craft\behaviors\DraftBehavior::$dateLastMerged`.
- Added `craft\behaviors\DraftBehavior::$mergingChanges`.
- Added `craft\behaviors\DraftBehavior::$trackChanges`.
- Added `craft\behaviors\DraftBehavior::getIsOutdated()`.
- Added `craft\behaviors\DraftBehavior::getOutdatedAttributes()`.
- Added `craft\behaviors\DraftBehavior::getOutdatedFields()`.
- Added `craft\behaviors\DraftBehavior::isAttributeModified()`.
- Added `craft\behaviors\DraftBehavior::isAttributeOutdated()`.
- Added `craft\behaviors\DraftBehavior::isFieldModified()`.
- Added `craft\behaviors\DraftBehavior::isFieldOutdated()`.
- Added `craft\controllers\AssetsController::actionEditAsset()`.
- Added `craft\controllers\AssetsController::actionSaveAsset()`.
- Added `craft\controllers\DraftsController`.
- Added `craft\controllers\GraphqlController::actionDeleteToken()`.
- Added `craft\controllers\GraphqlController::actionEditPublicSchema()`.
- Added `craft\controllers\GraphqlController::actionEditPublicSchema()`.
- Added `craft\controllers\GraphqlController::actionEditToken()`.
- Added `craft\controllers\GraphqlController::actionSaveToken()`.
- Added `craft\controllers\GraphqlController::actionViewToken()`.
- Added `craft\controllers\UsersController::actionSessionInfo()`. ([#5355](https://github.com/craftcms/cms/issues/5355))
- Added `craft\db\ActiveRecord::behaviors()`, which now gives plugins a chance to define their own behaviors.
- Added `craft\db\ActiveRecord::EVENT_DEFINE_BEHAVIORS`.
- Added `craft\db\Connection::DRIVER_MYSQL`.
- Added `craft\db\Connection::DRIVER_PGSQL`.
- Added `craft\elements\Asset::$uploaderId`.
- Added `craft\elements\Asset::getDimensions()`.
- Added `craft\elements\Asset::getFormattedSize()`.
- Added `craft\elements\Asset::getFormattedSizeInBytes()`.
- Added `craft\elements\Asset::getPreviewThumbImg()`.
- Added `craft\elements\Asset::getUploader()`.
- Added `craft\elements\Asset::setUploader()`.
- Added `craft\elements\db\AssetQuery::$uploaderId`.
- Added `craft\elements\db\AssetQuery::uploader()`.
- Added `craft\elements\db\ElementQuery::clearCachedResult()`.
- Added `craft\elements\db\MatrixBlockQuery::field()`.
- Added `craft\elements\exporters\Expanded`.
- Added `craft\elements\exporters\Raw`.
- Added `craft\elements\MatrixBlock::$dirty`.
- Added `craft\events\AssetPreviewEvent`.
- Added `craft\events\BackupEvent::$ignoreTables`. ([#5330](https://github.com/craftcms/cms/issues/5330))
- Added `craft\events\DefineGqlTypeFieldsEvent`.
- Added `craft\events\DefineGqlValidationRulesEvent`.
- Added `craft\events\ExecuteGqlQueryEvent::$schemaId`.
- Added `craft\events\RegisterElementExportersEvent`.
- Added `craft\events\RegisterGqlPermissionsEvent`.
- Added `craft\events\TemplateEvent::$templateMode`.
- Added `craft\fields\Assets::$showUnpermittedVolumes`.
- Added `craft\gql\TypeManager`.
- Added `craft\gql\types\Number`.
- Added `craft\helpers\AdminTable`.
- Added `craft\helpers\App::isEphemeral()`.
- Added `craft\helpers\ArrayHelper::append()`.
- Added `craft\helpers\ArrayHelper::contains()`.
- Added `craft\helpers\ArrayHelper::isOrdered()`.
- Added `craft\helpers\ArrayHelper::prepend()`.
- Added `craft\helpers\Db::parseDsn()`.
- Added `craft\helpers\Db::url2config()`.
- Added `craft\helpers\FileHelper::invalidate()`.
- Added `craft\helpers\FileHelper::writeGitignoreFile()`.
- Added `craft\helpers\ProjectConfigHelper::flattenConfigArray()`.
- Added `craft\helpers\ProjectConfigHelper::packAssociativeArray()`.
- Added `craft\helpers\ProjectConfigHelper::packAssociativeArrays()`.
- Added `craft\helpers\ProjectConfigHelper::unpackAssociativeArray()`.
- Added `craft\helpers\ProjectConfigHelper::unpackAssociativeArrays()`.
- Added `craft\mail\Mailer::$replyTo`.
- Added `craft\migrations\CreatePhpSessionTable`.
- Added `craft\models\FieldLayoutTab::elementHasErrors()`.
- Added `craft\models\GqlToken`.
- Added `craft\models\MailSettings::$replyToEmail`.
- Added `craft\queue\Command::actionRelease()`.
- Added `craft\queue\jobs\UpdateSearchIndex::$fieldHandles`.
- Added `craft\queue\Queue::$channel`.
- Added `craft\queue\Queue::$db`.
- Added `craft\queue\Queue::$mutex`.
- Added `craft\queue\Queue::$tableName`.
- Added `craft\queue\QueueInterface::getJobDetails()`.
- Added `craft\queue\QueueInterface::getTotalJobs()`.
- Added `craft\queue\QueueInterface::releaseAll()`.
- Added `craft\queue\QueueInterface::retryAll()`.
- Added `craft\records\Asset::getUploader()`.
- Added `craft\records\GqlToken`.
- Added `craft\services\Assets::EVENT_REGISTER_PREVIEW_HANDLER`.
- Added `craft\services\Assets::getAssetPreviewHandler()`.
- Added `craft\services\Drafts::EVENT_AFTER_MERGE_SOURCE_CHANGES`.
- Added `craft\services\Drafts::EVENT_BEFORE_MERGE_SOURCE_CHANGES`.
- Added `craft\services\Drafts::mergeSourceChanges()`.
- Added `craft\services\Elements::createExporter()`.
- Added `craft\services\Gql::CONFIG_GQL_SCHEMAS_KEY`.
- Added `craft\services\Gql::deleteSchema()`.
- Added `craft\services\Gql::deleteTokenById()`.
- Added `craft\services\Gql::EVENT_REGISTER_GQL_PERMISSIONS`.
- Added `craft\services\Gql::getSchemaByUid()`.
- Added `craft\services\Gql::getTokenByAccessToken()`.
- Added `craft\services\Gql::getTokenById()`.
- Added `craft\services\Gql::getTokenByName()`.
- Added `craft\services\Gql::getTokenByUid()`.
- Added `craft\services\Gql::getTokens()`.
- Added `craft\services\Gql::getValidationRules()`.
- Added `craft\services\Gql::GRAPHQL_COUNT_FIELD`.
- Added `craft\services\Gql::handleChangedSchema()`.
- Added `craft\services\Gql::handleDeletedSchema()`.
- Added `craft\services\Gql::saveToken()`.
- Added `craft\services\Path::getConfigDeltaPath()`.
- Added `craft\services\Plugins::$pluginConfigs`. ([#1989](https://github.com/craftcms/cms/issues/1989))
- Added `craft\services\ProjectConfig::$maxDeltas`.
- Added `craft\services\ProjectConfig::CONFIG_ALL_KEY`.
- Added `craft\services\ProjectConfig::CONFIG_ASSOC_KEY`.
- Added `craft\services\ProjectConfig::CONFIG_DELTA_FILENAME`.
- Added `craft\services\ProjectConfig::CONFIG_DELTA_FILENAME`.
- Added `craft\services\ProjectConfig::CONFIG_DELTA_FILENAME`.
- Added `craft\services\ProjectConfig::CONFIG_DELTA_FILENAME`.
- Added `craft\services\ProjectConfig::CONFIG_DELTA_FILENAME`.
- Added `craft\services\ProjectConfig::CONFIG_DELTA_FILENAME`.
- Added `craft\services\ProjectConfig::CONFIG_DELTA_FILENAME`.
- Added `craft\services\ProjectConfig::CONFIG_DELTA_FILENAME`.
- Added `craft\utilities\QueueManager`.
- Added `craft\web\assets\admintable\AdminTableAsset`.
- Added `craft\web\assets\queuemanager\QueueManagerAsset`.
- Added `craft\web\Controller::requireGuest()`.
- Added `craft\web\CsvResponseFormatter`.
- Added `craft\web\twig\nodes\RequireGuestNode`.
- Added `craft\web\twig\tokenparsers\RequireGuestTokenParser`.
- Added `craft\web\twig\variables\Paginate::getDynamicRangeUrls()`, making it easy to create Google-style pagination links. ([#5005](https://github.com/craftcms/cms/issues/5005))
- Added `craft\web\User::guestRequired()`.
- Added `craft\web\View::$minifyCss`.
- Added `craft\web\View::$minifyJs`.
- Added `craft\web\View::getDeltaNames()`.
- Added `craft\web\View::getIsDeltaRegistrationActive()`.
- Added `craft\web\View::registerDeltaName()`.
- Added `craft\web\View::setIsDeltaRegistrationActive()`.
- Added the `Craft.ui.createDateRangePicker()` JavaScript method.
- Added the `Craft.VueAdminTable` JavaScript class.
- Added the `beforeUpdateIframe` and `switchTarget` events to the `Craft.Preview` JavaScript class. ([#5359](https://github.com/craftcms/cms/issues/5359))
- The `Craft.t()` JavaScript method is now capable of parsing `number` and `plural` formatted params (e.g. `{num, plural, =1{item} other{items}}`).
- Added the `cp.users.edit.prefs` template hook to the Edit User page. ([#5114](https://github.com/craftcms/cms/issues/5114))
- The `_layouts/elements.html` control panel layout template can now be used for elements that don’t support drafts or revisions.
- Added the [Interactive Shell Extension for Yii 2](https://github.com/yiisoft/yii2-shell). ([#5228](https://github.com/craftcms/cms/issues/5228))
- Added the Minify PHP package.

### Changed
- Control panel requests are now always set to the primary site, regardless of the URL they were accessed from.
- The control panel no longer shows the tab bar on pages with only one tab. ([#2915](https://github.com/craftcms/cms/issues/2915))
- The queue info in the global sidebar no longer shows an HUD with job details when clicked; the user is now brought to the new Queue Manager utility, if they have permission to view it. ([#4040](https://github.com/craftcms/cms/issues/4040))
- Element indexes now load up to 100 elements per page/batch, rather than 50. ([#4555](https://github.com/craftcms/cms/issues/4555))
- The Assets index page now updates the URL when the selected volume changes.
- Sections’ entry URI format settings are now shown when running Craft in headless mode. ([#4934](https://github.com/craftcms/cms/issues/4934))
- The “Primary entry page” preview target is now user-customizable alongside all other preview targets in sections’ settings. ([#4520](https://github.com/craftcms/cms/issues/4520))
- Sections’ “Preview Targets” setting now has a “Refresh” checkbox column, which can be unchecked to prevent preview frames from being refreshed automatically when content changes. ([#5359](https://github.com/craftcms/cms/issues/5359))
- Entry drafts are no longer auto-created when the “Preview” button is clicked, unless/until the content has changed. ([#5201](https://github.com/craftcms/cms/issues/5201))
- Unsaved entries’ URIs are now updated on each autosave. ([#4581](https://github.com/craftcms/cms/issues/4581))
- Edit Entry pages now show the entry’s status in the meta pane.
- Plain Text fields can now specify a maximum size in bytes. ([#5099](https://github.com/craftcms/cms/issues/5099))
- Plain Text fields’ Column Type settings now have an “Automatic” option, which is selected by default for new fields. ([#5099](https://github.com/craftcms/cms/issues/5099))
- Matrix fields now show an accurate description of their propagation behavior in the translation icon tooltip. ([#5304](https://github.com/craftcms/cms/issues/5304))
- The Clear Caches utility now has info icons next to most cache options with more details about what the cache option refers to. ([#5418](https://github.com/craftcms/cms/issues/5418))
- The `users/login` action no longer sets a “Logged in.” flash notice. ([#5383](https://github.com/craftcms/cms/issues/5383))
- Local asset volumes now ensure that their folder exists on save, and if it doesn’t, a `.gitignore` file will be added automatically to it, excluding the directory from Git. ([#5237](https://github.com/craftcms/cms/issues/5237))
- Set Password and Verify Email links now use the `setPasswordPath` and `verifyEmailPath` config settings. ([#4925](https://github.com/craftcms/cms/issues/4925))
- Craft now uses the `slugWordSeparator` when generating URI formats. ([#5315](https://github.com/craftcms/cms/pull/5315))
- The `loginPath` and `logoutPath` config setings can now be set to `false` to disable front-end login/logout. ([#5352](https://github.com/craftcms/cms/issues/5352))
- The `loginPath`, `logoutPath`, `setPasswordPath`, and `verifyEmailPath` config settings are now ignored when Craft is running in headless mode.
- ImageMagick is no longer used when the `imageDriver` config setting is set to `auto`, if `Imagick::queryFormats()` returns an empty array. ([#5435](https://github.com/craftcms/cms/issues/5435))
- CSS registered with `craft\web\View::registerCss()` or the `{% css %}` tag is now minified by default. ([#5183](https://github.com/craftcms/cms/issues/5183))
- JavaScript code registered with `craft\web\registerJs()` or the `{% js %}` tag is now minified per the `useCompressedJs` config setting. ([#5183](https://github.com/craftcms/cms/issues/5183))
- `resave/*` commands now have an `--update-search-index` argument (defaults to `false`). ([#4840](https://github.com/craftcms/cms/issues/4840))
- The installer now requires `config/db.php` to be setting the `dsn` database config setting with a `DB_DSN` environment variable, if a connection can’t already be established.
- The full GraphQL schema is now always generated when Dev Mode is enabled.
- Punctuation is now removed from search keywords and search terms, rather than being replaced with a space. ([#5214](https://github.com/craftcms/cms/issues/5214))
- The `_includes/forms/field.html` template now supports `fieldAttributes`, `labelAttributes`, and `inputAttributes` variables.
- The `_includes/field.html` template now supports a `registerDeltas` variable.
- The `_layouts/cp.html` template now supports `mainAttributes` and `mainFormAttributes` variables.
- Plugins can now modify the GraphQL schema via `craft\gql\TypeManager::EVENT_DEFINE_GQL_TYPE_FIELDS`.
- Plugins can now modify the GraphQL permissions via `craft\services\Gql::EVENT_REGISTER_GQL_PERMISSIONS`.
- Number fields now return the `Number` type when queried via GraphQL, which can be an integer, a float, or null. ([#5344](https://github.com/craftcms/cms/issues/5344))
- Renamed the`QueryParameter` GraphQL type to `QueryArgument`.
- If any elements are selected while exporting, only the selected elements will be included in the export. ([#5130](https://github.com/craftcms/cms/issues/5130))
- Craft now sorts the `project.yaml` file alphabetically by keys. ([#5147](https://github.com/craftcms/cms/issues/5147))
- The project config is now stored in its own `projectconfig` table, rather than a `config` column within the `info` table.
- Project config event handlers are now triggered in order of specificity (from least-to-most specific).
- Active record classes now normalize attribute values right when they are set.
- Entry queries no longer factor in seconds when looking for currently live entries. ([#5389](https://github.com/craftcms/cms/issues/5389))
- Editable tables now set existing row’s cell values to their column’s default value, if the cell is missing from the row data.
- Preview targets can now opt out of being automatically refreshed when content changes, by setting `refresh` to `false` on their target definition. ([#5359](https://github.com/craftcms/cms/issues/5359))
- The old `craft\controllers\AssetsController::actionSaveAsset()` method has been renamed to `actionUpload()`.
- Assets fields now open their asset selection modals to the field's Default Upload Location, if it exists. ([#2778](https://github.com/craftcms/cms/issues/2778)
- `craft\config\GeneralConfig::getLoginPath()` and `getLogoutPath()` may now return non-string values.
- `craft\elements\Asset::getImg()` now has an optional `$transform` argument. ([#3563](https://github.com/craftcms/cms/issues/3563))
- `craft\helpers\Db::prepDateForDb()` now has a `$stripSeconds` argument (defaults to `false`).
- `craft\i18n\Formatter::asShortSize()` now capitalizes the size unit.
- `craft\mail\Message::setReplyTo()` can now be set to a `craft\elements\User` object, or an array of them.
- `craft\models\GqlSchema::$scope` is now read-only.
- `craft\services\Elements::resaveElements()` now has an `$updateSearchIndex` argument (defaults to `false`). ([#4840](https://github.com/craftcms/cms/issues/4840))
- `craft\services\Elements::saveElement()` now has an `$updateSearchIndex` argument (defaults to `true`). ([#4840](https://github.com/craftcms/cms/issues/4840))
- `craft\services\ProjectConfig::areChangesPending()` will now return `true` if the path was updated but not processed yet.
- `craft\services\ProjectConfig::processConfigChanges()` now has a `$message` argument to specify the reason for config changes.
- `craft\services\ProjectConfig::remove()` now has a `$message` argument to specify the reason for config changes.
- `craft\services\ProjectConfig::set()` now has a `$message` argument to specify the reason for config changes.
- `craft\services\Search::indexElementAttributes()` now has a `$fieldHandles` argument, for specifying which custom fields’ keywords should be updated.
- `craft\web\Controller::renderTemplate()` now has a `$templateMode` argument.
- `craft\web\View::renderTemplate()`, `renderPageTemplate()`, `renderTemplateMacro()`, `doesTemplateExist()`, and `resolveTemplate()` now have `$templateMode` arguments. ([#4570](https://github.com/craftcms/cms/pull/4570))
- The `ContentBehavior` and `ElementQueryBehavior` behavior classes have been replaced by a single `CustomFieldBehavior` class.
- Matrix fields now trigger a `blockDeleted` JavaScript event when a block is deleted. ([#5329](https://github.com/craftcms/cms/issues/5329))
- The `afterUpdateIframe` event fired by the `Craft.Preview` JavaScript class now includes `target` and `$iframe` data properties.
- Replaced the deprecated zend-feed library with laminas-feed. ([#5400](https://github.com/craftcms/cms/issues/5400))
- The `index-assets/*` commands now have a `--deleteMissingAssets` option, which deletes the records of Assets that are missing their files after indexing. ([#4928](https://github.com/craftcms/cms/issues/4928))
- Updated Yii to 2.0.32.
- Updated yii2-queue to 2.3.
- Updated Garnish to 0.1.32.

### Deprecated
- Deprecated the `url`, `driver`, `database`, `server`, `port`, and `unixSocket` database config settings. `dsn` should be used instead.
- Deprecated `craft\config\DbConfig::DRIVER_MYSQL`.
- Deprecated `craft\config\DbConfig::DRIVER_PGSQL`.
- Deprecated `craft\config\DbConfig::updateDsn()`.
- Deprecated `craft\controllers\UsersController::actionGetRemainingSessionTime()`. `actionSessionInfo()` should be used instead.
- Deprecated `craft\elements\Asset::getSupportsPreview()`. Use `craft\services\Assets::getAssetPreviewHandler()` instead.
- Deprecated `craft\events\ExecuteGqlQueryEvent::$accessToken`. Use `craft\events\ExecuteGqlQueryEvent::$schemaId` instead.
- Deprecated `craft\services\ProjectConfig::$maxBackups`. `$maxDeltas` should be used instead.
- Deprecated `craft\services\Search::indexElementFields()`.

### Removed
- Removed `craft\events\SetStatusEvent`.
- Removed `craft\models\GqlSchema::PUBLIC_TOKEN`.
- Removed `craft\models\GqlSchema::$accessToken`.
- Removed `craft\models\GqlSchema::$enabled`.
- Removed `craft\models\GqlSchema::$expiryDate`.
- Removed `craft\models\GqlSchema::$lastUsed`.
- Removed `craft\models\GqlSchema::$dateCreated`.
- Removed `craft\models\GqlSchema::$isTemporary`.
- Removed `craft\models\GqlSchema::getIsPublic()`.

### Fixed
- Fixed a SQL error that could occur if the `info` table has more than one row. ([#5222](https://github.com/craftcms/cms/issues/5222))
- Fixed a bug where the control panel UI could come to a grinding halt if a large number of jobs were in the queue. ([#4533](https://github.com/craftcms/cms/issues/4533))
- Fixed a layout issue where the control panel footer would be hidden if the Debug Toolbar was shown. ([#4591](https://github.com/craftcms/cms/issues/4591))
- Fixed a bug where the image editor would not immediately apply new aspect ratio selections when cropping images.
- Fixed a bug where the `maxBackups` config setting wasn’t getting applied if a custom `backupCommand` was set.
- Fixed a bug where it wasn’t possible to use aliases for Matrix fields when querying via GraphQL. ([#5008](https://github.com/craftcms/cms/issues/5008))
- Fixed a bug where Lightswitch column values within Table fields weren’t returning boolean values when queried via GraphQL. ([#5344](https://github.com/craftcms/cms/issues/5344))
- Fixed a bug where deactivating the Crop tool in the Image Editor would not set the image zoom correctly for straightened images.
- Fixed a PHP error that could occur when running jobs from the queue in some PostgreSQL installations. ([#2715](https://github.com/craftcms/cms/issues/2715))
- Fixed a bug where some classes didn’t support `EVENT_DEFINE_BEHAVIORS`.
- Fixed a bug where directives applied to object fields would be ignored when using GraphQL.
- Fixed a SQL error that could occur when merging an element that belonged to a structure into another element that didn’t. ([#5450](https://github.com/craftcms/cms/issues/5450))
- Fixed a bug where eager-loaded relational fields would fetch elements from other sites by default. ([#5451](https://github.com/craftcms/cms/issues/5451))
- Fixed a bug where Project Config event handlers weren’t getting triggered if a parent config path had been updated in the same request. ([#5440](https://github.com/craftcms/cms/issues/5440))
- Fixed a SQL error that could occur when searching for elements, if MySQL was used and the `searchindex` table was using InnoDB. ([#3862](https://github.com/craftcms/cms/issues/5440))
- Fixed a PHP error that occurred when a dynamically generated class was loaded before it was finished being written. ([#5434](https://github.com/craftcms/cms/issues/5434))
- Fixed an error that occurred after disabling a section for the primary site, while its existing entries were being resaved. ([#5489](https://github.com/craftcms/cms/issues/5489))
- Fixed a bug where radio buttons within radio groups were getting `id` attributes even if no `id` was passed. ([#5508](https://github.com/craftcms/cms/issues/5508))

## 3.3.20.1 - 2020-01-14

### Fixed
- Fixed a PHP error that would occur when running console commands. ([#5436](https://github.com/craftcms/cms/issues/5436))

## 3.3.20 - 2020-01-14

### Changed
- The control panel will now display an alert if `useProjectConfigFile` is enabled, but the `project.yaml` file isn’t writable. ([#4319](https://github.com/craftcms/cms/issues/4319))
- Browser-based form validation is now disabled for element editor HUDs. ([#5433](https://github.com/craftcms/cms/issues/5433))

### Fixed
- Fixed a bug where entry revision menus could list sites that the entry didn’t support. ([#5387](https://github.com/craftcms/cms/issues/5387))
- Fixed a PHP warning that occurred when creating a new database backup. ([#5393](https://github.com/craftcms/cms/issues/5393))
- Fixed an error that could occur when saving a Table field. ([#5398](https://github.com/craftcms/cms/issues/5398))
- Fixed a bug where an unknown error was displayed when attempting to create an Asset folder without proper permissions. ([#5223](https://github.com/craftcms/cms/issues/5223))
- Fixed a PHP warning that occurred sometimes when Craft was attempting to list resized versions of asset images. ([#5399](https://github.com/craftcms/cms/issues/5399))
- Fixed a bug where preview target URLs weren’t getting generated correctly if they contained an anchor. ([#5404](https://github.com/craftcms/cms/issues/5404))
- Fixed couple bugs related to entry preview frames maintaining their scroll position between refreshes. ([#5404](https://github.com/craftcms/cms/issues/5404))
- Fixed a bug where Matrix blocks weren’t getting updated correctly when their field’s Propagation Method setting was changed via `project.yaml`. ([#5295](https://github.com/craftcms/cms/issues/5295))
- Fixed an error that could occur when syncing the project config if a Matrix field had been changed to something else. ([#5419](https://github.com/craftcms/cms/issues/5419))
- Fixed a bug where changes to an entry draft’s name or notes weren’t getting saved until the next draft autosave. ([#5432](https://github.com/craftcms/cms/issues/5432))

### Security
- Fixed XSS vulnerabilities.

## 3.3.19 - 2019-12-30

### Changed
- Improved the performance of `craft\helpers\StringHelper::containsMb4()`. ([#5366](https://github.com/craftcms/cms/issues/5366))
- Updated Yii to 2.0.31.

### Security
- Fixed an information exposure vulnerability.

## 3.3.18.4 - 2019-12-21

### Fixed
- Fixed a bug where “Updating search indexes” jobs would show inaccurate progress bars. ([#5358](https://github.com/craftcms/cms/pull/5358))
- Fixed a PHP error that could occur when using the `|attr` filter on an HTML element that had an existing attribute with an empty value. ([#5364](https://github.com/craftcms/cms/issues/5364))
- Fixed a race condition that could result in a PHP error when generating `ElementQueryBehavior.php`. ([#5361](https://github.com/craftcms/cms/issues/5361))

### Security
- Fixed a bug where Craft was renewing the identity cookie each time it checked on the user’s remaining session time. ([#3951](https://github.com/craftcms/cms/issues/3951))

## 3.3.18.3 - 2019-12-17

### Changed
- Slug fields’ translation icon tooltips now clarify that their values are translated for each site. ([#2064](https://github.com/craftcms/cms/issues/2064))

### Fixed
- Fixed a PHP error that could occur when `craft\services\Elements::getElementById()` was called with an element whose class didn’t exist. ([#5345](https://github.com/craftcms/cms/issues/5345))
- Fixed a PHP error that could occur when autoloading the `ContentBehavior` class in some environments.

## 3.3.18.2 - 2019-12-15

### Changed
- Autosuggest inputs now restore focus to the input field when an alias is chosen. ([#5338](https://github.com/craftcms/cms/issues/5338))
- The Guzzle requirement now excludes Guzzle 6.5.0. ([#5326](https://github.com/craftcms/cms/issues/5326))

## 3.3.18.1 - 2019-12-10

### Fixed
- Fixed a JavaScript error that could occur if Craft didn’t have a license key yet.

## 3.3.18 - 2019-12-10

### Added
- Added `craft\queue\jobs\ApplyMatrixPropagationMethod`.
- Added `craft\services\Matrix::getSupportedSiteIds()`.

### Changed
- When a Matrix field’s Propagation Method setting changes, the field’s blocks are now duplicated into any sites where their content would have otherwise been deleted. ([#5182](https://github.com/craftcms/cms/issues/5182))
- Title fields’ translation icon tooltips now clarify that their values are translated for each site. ([#2064](https://github.com/craftcms/cms/issues/2064))

### Deprecated
- Deprecated `craft\services\Matrix::getSupportedSiteIdsForField()`. `getSupportedSiteIds()` should be used instead.

### Fixed
- Fixed a bug where the page URL could change when interacting with element selection modals. ([#5254](https://github.com/craftcms/cms/issues/5254))
- Fixed a bug where entry draft changes could go unnoticed if they were made while another change was being saved. ([#5305](https://github.com/craftcms/cms/issues/5305))
- Fixed an error that could occur when using the `|group` filter, if a function name was passed in (e.g. `date`).
- Fixed a bug where `craft\helpers\FileHelper::writeToFile()` wasn’t waiting until a lock could be acquired before writing to the file.
- Fixed an issue where the Plugin Store was not creating a new cart when it was not able to retrieve an existing one. ([#5318](https://github.com/craftcms/cms/issues/5318))

## 3.3.17 - 2019-12-03

### Added
- Added `craft\base\ElementInterface::lowerDisplayName()` and `pluralLowerDisplayName()`. ([#5271](https://github.com/craftcms/cms/issues/5271))

### Changed
- Error templates now have a `statusCode` variable even if the originating exception wasn’t an instance of `yii\web\HttpException`. ([#5273](https://github.com/craftcms/cms/issues/5273))
- Number fields now normalize their numbers to integers or floats, if the value that came from the database is a numeric string. ([#5268](https://github.com/craftcms/cms/issues/5268))
- Craft no longer throws an `UnknownPropertyException` if a Local asset volume was converted to a different volume type from `config/volumes.php`. ([#5277](https://github.com/craftcms/cms/issues/5277))

### Fixed
- Fixed an issue where string encoding might not behave as expected in some environments running PHP 7.3 or greater. ([#4239](https://github.com/craftcms/cms/issues/4239))
- Fixed an error that occurred when editing an entry if one of its past revisions used an entry type that was soft-deleted. ([#5270](https://github.com/craftcms/cms/issues/5270))
- Fixed a JavaScript error that occurred when previewing assets via the “Preview file” action. ([#5272](https://github.com/craftcms/cms/pull/5272))
- Fixed a bug where it wasn’t possible to pass `null` values to GraphQL field arguments. ([#5267](https://github.com/craftcms/cms/issues/5267))
- Fixed a bug where Craft wouldn’t update the search indexes for non-localized element types (like Users) when the primary site was changed. ([#5281](https://github.com/craftcms/cms/issues/5281))
- Fixed a bug where it wasn’t possible to change images’ focal points on mobile. ([#3669](https://github.com/craftcms/cms/issues/3669))
- Fixed a bug where it wasn’t possible to crop images on mobile. ([#5279](https://github.com/craftcms/cms/issues/5279))
- Fixed an error that occurred if a token route didn’t specify any params. ([#5282](https://github.com/craftcms/cms/pull/5282))
- Fixed a PHP error that occurred when calling the deprecated `craft.session.getRememberedUsername()` template method, if the `username` cookie wasn’t set. ([#5291](https://github.com/craftcms/cms/issues/5291))
- Fixed a PHP error that occurred if the path param (`p`) was set to an array. ([#5292](https://github.com/craftcms/cms/issues/5292))
- Fixed an error that occurred when viewing trashed entries, if any of them had been deleted along with a user account. ([#5287](https://github.com/craftcms/cms/issues/5287))

## 3.3.16.3 - 2019-11-26

### Fixed
- Fixed an error that occurred when an element query’s `indexBy` param was set `id`, `dateCreated`, `dateUpdated`, or `uid`.

## 3.3.16.2 - 2019-11-26

### Fixed
- Fixed a SQL error that occurred when an element query’s `indexBy` param set to a column from a table besides `elements`. ([#5216](https://github.com/craftcms/cms/issues/5216))
- Fixed an issue where the edition was not taken into account when clicking “Buy Now” buttons on Settings → Plugins.

## 3.3.16.1 - 2019-11-22

### Fixed
- Fixed an error that occurred if Stringy 5.2 was installed.

## 3.3.16 - 2019-11-22

### Added
- Added `craft\models\GqlSchema::getAllScopePairs()`.
- Added `craft\models\GqlSchema::getAllScopePairsForAction()`.
- Added `craft\web\assets\axios\AxiosAsset.php`.

### Changed
- Improved Plugin Store performance.
- Craft now makes most of its API requests from JavaScript rather than PHP, so servers with maxed-out HTTP connections won’t get hung up waiting for the API response before serving additional requests. ([#5194](https://github.com/craftcms/cms/issues/5194), [#5232](https://github.com/craftcms/cms/issues/5232))
- `errorSummary` is now a reserved field handle. ([#3032](https://github.com/craftcms/cms/issues/3032))
- The `project-config/rebuild` command now ignores the `allowAdminChanges` config setting.
- Improved the error message when failing to sync global set. ([#5257](https://github.com/craftcms/cms/issues/5257))
- It’s now easier to send JSON requests with `Craft.postActionRequest()`, by passing `contentType: 'json'` in the `options` argument.
- Updated svg-sanitizer to 0.13.
- Updated Yii to 2.0.30.

### Deprecated
- Deprecated `craft\web\assets\graphiql\VendorAsset`.

### Fixed
- Fixed a SQL error that could occur when using PostgreSQL.
- Fixed a SQL error that could occur when calling an element query’s `ids()` method with `indexBy('id')` set on it. ([#5216](https://github.com/craftcms/cms/issues/5216))
- Fixed a layout issue with the GraphQL → Explore page on narrow browser windows. ([#5219](https://github.com/craftcms/cms/issues/5219))
- Fixed a bug where `craft\helpers\UrlHelper::buildQuery()` would remove array param index numbers. ([#5233](https://github.com/craftcms/cms/issues/5233))
- Fixed a PHP error that could occur when autoloading the `ContentBehavior` and `ElementQueryBehavior` classes in some environments.
- Fixed an error where it wasn’t possible to query by Date/Time field values via GraphQL. ([#5240](https://github.com/craftcms/cms/issues/5240))
- Fixed an error where GraphQL caches weren’t getting invalidated when an element was deleted. ([#5238](https://github.com/craftcms/cms/issues/5238))
- Fixed an error where rebuilding the project config would omit sections’ preview targets. ([#5215](https://github.com/craftcms/cms/issues/5215))
- Fixed an error that occurred whet attempting to preview an entry revision. ([#5244](https://github.com/craftcms/cms/issues/5244))
- Fixed a PHP error that could occur when the `relatedTo` param was set to an element query that would yield no results. ([#5242](https://github.com/craftcms/cms/issues/5242))
- Fixed an error that could occur when saving a Matrix field. ([#5258](https://github.com/craftcms/cms/issues/5258))
- Fixed a bug where Craft would sometimes fail to generate a correct GraphQL schema when Matrix fields were involved. ([#5255](https://github.com/craftcms/cms/issues/5255))

### Security
- Craft now requires Portable UTF-8 5.4.28 or later, fixing a security vulnerability.

## 3.3.15 - 2019-11-05

### Fixed
- Fixed a bug where it wasn’t possible to apply project config changes that removed a Matrix block type which contained a nested Super Table field, if `allowAdminChanges` was set to `false`. ([#5078](https://github.com/craftcms/cms/issues/5078))
- Fixed a bug where the nag alert that was shown when the wrong Craft edition was installed was including a “Resolve” link even if the user didn’t have access to the Plugin Store. ([#5190](https://github.com/craftcms/cms/issues/5190))
- Fixed a PHP error that could occur when saving an element, if it had a Dropdown field that had been programmatically saved with integer option values. ([#5172](https://github.com/craftcms/cms/issues/5172))
- Fixed a bug where “Updating search indexes” jobs could fail. ([#5191](https://github.com/craftcms/cms/issues/5191))
- Fixed an error that could occur if an invalid PHP interval string was passed to `craft\helpers\DateTimeHelper::isValidIntervalString()`. ([#5193](https://github.com/craftcms/cms/issues/5193))
- Fixed a bug where it wasn’t possible to access categories’ and tags’ `groupId` property via GraphQL. ([#5199](https://github.com/craftcms/cms/issues/5199))

### Security
- Fixed a bug where rows in the `sessions` table weren’t getting deleted when a user was logged out.

## 3.3.14 - 2019-10-30

### Added
- GraphQL entry queries now support an `authorGroupId` argument.
- Added `craft\gql\types\QueryArgument`.

### Changed
- It’s now possible to provide multiple values for the `height`, `width`, and `size` arguments when querying or filtering assets via GraphQL.
- It’s now possible to provide multiple values for the `expiryDate` and `postDate` arguments when querying for elements via GraphQL.
- It’s now possible to use the `not` keyword in the `id` argument when querying for elements via GraphQL.
- It’s now possible to use the `not` keyword in the `folderId` and `volumeId` arguments when querying or filtering assets via GraphQL.
- It’s now possible to use the `not` keyword in the `groupId` argument when querying or filtering tags or categories via GraphQL.
- It’s now possible to use the `not` keyword in the `sectionId`, `typeId`, and `authorId` arguments when querying or filtering entries via GraphQL.
- It’s now possible to use the `not` keyword in the `fieldId`, `ownerId`, and `typeId` when filtering Matrix blocks via GraphQL.
- Craft no longer bundles Bootstrap, as the Debug Extension now provides its own copy.
- Updated the bundled locale data based on ICU 64.1.
- Formatted dates now include two-digit months and days if that’s what’s called for by the ICU date formats. ([#5186](https://github.com/craftcms/cms/issues/5186))

### Fixed
- Fixed a bug where Edit Entry pages would often warn authors when leaving the page even if nothing had changed, if there was a Redactor field or other field that was doing its own value normalization on page load. ([craftcms/redactor#161](https://github.com/craftcms/redactor/issues/161))
- Fixed a bug where assets could remain in their temporary upload location after an entry was first published. ([#5139](https://github.com/craftcms/cms/issues/5139)
- Fixed a bug where the `update` command could run out of memory. ([#1852](https://github.com/craftcms/cms/issues/1852))
- Fixed a bug where saving a new GraphQL schema would not populate the UID property.
- Fixed a bug where Craft wasn’t clearing search keywords for custom fields that weren’t searchable anymore. ([#5168](https://github.com/craftcms/cms/issues/5168))
- Fixed a bug where `relatedTo` element query params weren’t returning elements that were related to the source element when previewing a draft or revision.
- Fixed a bug where importing project config changes would break if they contained a changed global set and orphaned Matrix block types. ([#4789](https://github.com/craftcms/cms/issues/4789)

## 3.3.13 - 2019-10-23

### Added
- It’s now possible to pass arrow functions to the `|group` filter. ([#5156](https://github.com/craftcms/cms/issues/5156))

### Changed
- Underscores are now stripped from search keywords before being saved to the database.

### Fixed
- Fixed a bug where translation message parameters weren’t getting parsed correctly if the installed ICU library was less than version 4.8. ([#4995](https://github.com/craftcms/cms/issues/4995))
- Fixed a bug where GraphQL caches were not being invalidated on element save. ([#5148](https://github.com/craftcms/cms/issues/5148))
- Fixed a bug where GraphQL type generators provided by plugins were not getting invoked when building introspection schemas. ([#5149](https://github.com/craftcms/cms/issues/5149))
- Fixed an error that occurred when using the `|json_encode` Twig filter on console requests. ([#5150](https://github.com/craftcms/cms/issues/5150))
- Fixed a bug where editable table rows could get taller than they should. ([#5159](https://github.com/craftcms/cms/issues/5159))

## 3.3.12 - 2019-10-22

### Added
- GraphQL query results are now cached.
- The GraphQL → Explore page now lists a “Full Schema” option before the Public Schema and any custom-defined schemas.
- Added the “GraphQL caches” option for the Clear Caches utility.
- Added the `gql()` Twig function, which executes a GraphQL query and returns the result.
- Added the `enableGraphQlCaching` config setting.
- Added the `transform` GraphQL parameter for asset URLs (alias of `handle`).
- Added the `url` field to the `EntryInterface` GraphQL type. ([#5113](https://github.com/craftcms/cms/issues/5113))
- Added the `relatedTo` and `relatedToAll` arguments for all GraphQL element queries. ([#5071](https://github.com/craftcms/cms/issues/5071))
- Added support for multi-site GraphQL element queries. ([#5079](https://github.com/craftcms/cms/issues/5079))
- Added `craft\helpers\Gql::createFullAccessSchema()`.
- Added `craft\models\GqlSchema::$isTemporary`.
- Added the `$invalidateCaches` argument to `craft\services\Gql::saveSchema()`.

### Changed
- Matrix blocks now maintain the same `display` style when expanded as they had before they were initially collapsed. ([#5075](https://github.com/craftcms/cms/issues/5075))
- It’s no longer necessary to register GraphQL type loaders when creating types.
- Improved the performance of downloading remote assets. ([#5134](https://github.com/craftcms/cms/pull/5134))
- The `craft\services\Gql::executeQuery()` method now expects an active schema object, instead of a GraphQL Schema object.
- The `users/save-user` action no longer copies `unverifiedEmail` validation errors over to the `email` attribute if the `email` attribute already has its own errors.
- `users/set-password` requests now respond with JSON if the request accepts a JSON response. ([#5138](https://github.com/craftcms/cms/pull/5138))

### Deprecated
- Deprecated the `$checkToken` argument for `craft\gql\base\Query::getQueries()`. `craft\helpers\Gql::getFullAccessSchema()` should be used instead to ensure all queries are returned.

### Fixed
- Fixed a bug that could occur when using plugin specific config files while running functional tests. ([#5137](https://github.com/craftcms/cms/pull/5137))
- Fixed an error that occurred when loading a relational field’s selection modal, if no sources were visible.
- Fixed a bug where required relational fields would get a validation error if only elements from other sites were selected. ([#5116](https://github.com/craftcms/cms/issues/5116))
- Fixed a bug where the “Profile Twig templates when Dev Mode is disabled” admin preference wasn’t saving. ([#5118](https://github.com/craftcms/cms/pull/5118))
- Fixed a bug where failed queue jobs were losing their `dateReserved`, `timeUpdated`, `progress`, and `progressLabel` values.
- Fixed a PHP error occurred when viewing the PHP Info utility if `register_argc_argv` was set to `On` in `php.ini`. ([#4878](https://github.com/craftcms/cms/issues/4878))
- Fixed a bug where the `craft\queue\jobs\UpdateSearchIndex` was ignorning the `siteId` property.
- Fixed a bug where Craft could attempt to perform transforms on element URLs for elements that were not Assets when using GraphQL.

### Fixed
- Fixed a bug where it wasn’t possible to pass `*` to `site` arguments via GraphQL. ([#5079](https://github.com/craftcms/cms/issues/5079))

## 3.3.11 - 2019-10-16

### Added
- Added `craft\events\ExecuteGqlQueryEvent`.
- Added `craft\services\Gql::EVENT_BEFORE_EXECUTE_GQL_QUERY`.
- Added `craft\services\Gql::EVENT_AFTER_EXECUTE_GQL_QUERY`.
- Added `craft\services\Gql::executeQuery()`.

### Changed
- Dropdown and Multi-select fields can now have duplicate option labels, as long as they are in different optgroups. ([#5105](https://github.com/craftcms/cms/issues/5105))

### Fixed
- Fixed a bug where user email changes were going through email verification even if someone with permission to administrate users was making the change. ([#5088](https://github.com/craftcms/cms/issues/5088))
- Fixed an error that could occur when duplicating entries with Matrix blocks. ([#5097](https://github.com/craftcms/cms/issues/5097))

## 3.3.10 - 2019-10-15

### Added
- Added the `allowOwnerDrafts` and `allowOwnerRevisions` Matrix block query params.
- Added the ability to skip refreshing the project config before running individual tests. ([#5072](https://github.com/craftcms/cms/pull/5072))
- Added `craft\test\Craft::resetProjectConfig()`.

### Fixed
- Fixed a bug where Craft wasn’t passing assets’ MIME types to cloud storage services when saving them. ([#5052](https://github.com/craftcms/cms/issues/5052))
- Fixed a bug where Assets fields’ image thumbnails weren’t getting refreshed after images were edited. ([#4212](https://github.com/craftcms/cms/issues/4212))
- Fixed a bug where the `index-assets` command would bail as soon as it came across a file with a disallowed file extension. ([#5086](https://github.com/craftcms/cms/issues/5086))
- Fixed a bug where it wasn’t possible to eager-load Matrix blocks that belong to a draft or revision. ([#5031](https://github.com/craftcms/cms/issues/5031))
- Fixed a bug where the `setup` command would think that Craft was installed when it wasn’t. ([#5093](https://github.com/craftcms/cms/issues/5093))
- Fixed an error that could occur when syncing the project config if a Matrix field had been changed to something else. ([#4015](https://github.com/craftcms/cms/issues/4015))
- Fixed a bug where Assets fields weren’t always showing the “Edit” button for images when they should. ([#4618](https://github.com/craftcms/cms/issues/4618))
- Fixed a bug where `craft\services\Elements::duplicateElement()` wasn’t ensuring that the duplicate had a valid slug on all sites. ([#5097](https://github.com/craftcms/cms/issues/5097))
- Fixed a bug where querying for elements by their Lightswitch field value could only return elements that had been saved since the Lightswitch field was added, when using PostgreSQL. ([#5073](https://github.com/craftcms/cms/issues/5073))
- Fixed a SQL error that could occur when querying for Matrix blocks.
- Fixed a bug where entries that were disabled globally would still get a green status indicator within the entry context menu on Edit Entry pages.

## 3.3.9 - 2019-10-10

### Changed
- The `project-config/sync` command now correctly returns an error code on failure. ([#4153](https://github.com/craftcms/cms/issues/4153))
- User queries now include the `unverifiedEmail` value by default. ([#5019](https://github.com/craftcms/cms/issues/5019))

### Fixed
- Fixed a bug where updating a draft might delete content on other sites in a multisite setup on certain PHP versions. ([#5048](https://github.com/craftcms/cms/issues/5048))
- Fixed an error that occurred when running console commands before Craft was installed. ([#5083](https://github.com/craftcms/cms/issues/5083))

## 3.3.8 - 2019-10-09

### Added
- Added `craft\web\Request::getNormalizedContentType()`.

### Changed
- Eliminated a `SHOW TABLES` SQL query that was getting executed on every request.
- Craft no longer routes requests based on `action` params in the request body, if the request’s content type is `application/json`.
- Added support for the `text/vtt` MIME type. ([#5052](https://github.com/craftcms/cms/issues/5052))
- Updated Twig to 2.12.

### Fixed
- Fixed a SQL error that could occur when deleting an entry or category with three or more nested levels of elements. ([#3456](https://github.com/craftcms/cms/issues/3456))
- Fixed a bug where querying for elements by their Lightswitch field value wasn’t working properly on PostgreSQL. ([#5046](https://github.com/craftcms/cms/issues/5046))
- Fixed a bug where deleting an entry or category with nested elements could leave the structure in a jumbled state.
- Fixed a bug where Assets fields would attempt to handle the same uploaded files multiple times if an element was saved multiple times in the same request. ([#5061](https://github.com/craftcms/cms/issues/5061))
- Fixed a PHP error occurred when viewing the PHP Info utility if `register_argc_argv` was set to `On` in `php.ini`. ([#4878](https://github.com/craftcms/cms/issues/4878))
- Fixed a bug where the `resave/matrix-blocks` command would wittingly resave Matrix blocks even if they hadn’t been loaded with their content, resulting in lost content. ([#5030](https://github.com/craftcms/cms/issues/5030))
- Fixed some RTL display issues. ([#5051](https://github.com/craftcms/cms/issues/5051))

### Security
- Fixed an XSS vulnerability.

## 3.3.7 - 2019-10-03

### Changed
- When saving a user, email validation errors are now copied over to the `email` attribute from the `unverifiedEmail` attribute. ([#5019](https://github.com/craftcms/cms/issues/5019))
- `craft\web\View::renderString()` and `renderObjectTemplate()` now have `$templateMode` arguments. ([#5020](https://github.com/craftcms/cms/issues/5020))

### Fixed
- Fixed a bug where the Edit User page would list a “Copy activation URL” action for publicly-registered users who already had a password set.
- Fixed a bug where the list and structure icons were missing on element index pages for RTL languages. ([#5018](https://github.com/craftcms/cms/issues/5018))
- Fixed a bug where the `prevSiblingOf` and `nextSiblingOf` element query params weren’t working reliably. ([#4997](https://github.com/craftcms/cms/issues/4997))
- Fixed a bug where the `descendantOf` element query param wasn’t working when previewing a draft or revision. ([#5021](https://github.com/craftcms/cms/issues/5021))
- Fixed a PHP error that occurred when saving a Dropdown or Multi-select field with optgroups. ([#5014](https://github.com/craftcms/cms/issues/5014))
- Fixed a bug where relational fields that were managing relations on a per-site basis would forget other sites’ relations when duplicated. ([#5038](https://github.com/craftcms/cms/issues/5038))

## 3.3.6 - 2019-09-27

### Added
- Added `craft\base\ElementInterface::getIsHomepage()`. ([#4993](https://github.com/craftcms/cms/issues/4993))
- Added `craft\base\Element::HOMEPAGE_URI`.

### Changed
- Updated Garnish to 0.1.31.

### Fixed
- Fixed a bug where some HTML in the Control Panel was getting improperly encoded. ([#5002](https://github.com/craftcms/cms/issues/5002))
- Fixed a bug where `craft\helper\UrlHelper` wasn’t encoding `+` and `&` characters in query param values.
- Fixed an error where GraphQL would sometimes not return a proper error message. ([#4999](https://github.com/craftcms/cms/issues/4999))
- Fixed a bug where HUDs could be positioned incorrectly when first opened. ([#5004](https://github.com/craftcms/cms/issues/5004))
- Fixed a bug where HUD tip images could be pointing the wrong way for RTL languages.

## 3.3.5 - 2019-09-25

### Added
- The Control Panel is now translated into Persian. ([#4969](https://github.com/craftcms/cms/pull/4969))
- Added `craft\test\fixtures\elements\ElementFixture::$unload`.

### Changed
- All users with permission to register users can now choose to not have an activation email sent immediately, when registering a new user. ([#4981](https://github.com/craftcms/cms/pull/4981))
- Craft now shows validation errors when attempting to save a Dropdown, Radio Buttons, Checkboxes, or Multi-select field with duplicate option labels or values. ([#4983](https://github.com/craftcms/cms/issues/4983))
- Live Preview requests now have an `x-craft-live-preview` query string param, rather than `x-craft-preview`. ([#4950](https://github.com/craftcms/cms/issues/4950))
- The `_includes/pagination.html` template can now be passed `itemLabel` and `itemsLabel` variables.
- Any migrations applied during testing are now recorded as content migrations.
- Added the option to automatically apply all content migrations when setting up the test environment. ([#4904](https://github.com/craftcms/cms/issues/4904))
- `craft\helpers\Html::parseTagAttributes()` now has a `$decode` argument.
- `craft\test\fixtures\elements\GlobalSetFixture` now has the option to load the active record instance. ([#4947](https://github.com/craftcms/cms/pull/4947))

### Fixed
- Fixed a bug where checkbox inputs were positioned incorrectly for RTL languages.
- Fixed a bug where the updater and `project.yaml` sync pages weren’t always handling error responses correctly. ([#4988](https://github.com/craftcms/cms/issues/4988))
- Fixed an error that could occur when syncing the project config, if a volume was being deleted that didn’t exist in the database to begin with. ([#4990](https://github.com/craftcms/cms/pull/4990))
- Fixed an error that could occur if a project config value changed from scalar to an array. ([#4932](https://github.com/craftcms/cms/issues/4932))
- Fixed a bug where Craft would not recognize certain block types when using the GraphQL API. ([#4961](https://github.com/craftcms/cms/issues/4961))
- Fixed a bug where `craft\helpers\Html::renderTagAttributes()` was double-encoding preexisting attributes. ([#4984](https://github.com/craftcms/cms/issues/4984))

## 3.3.4.1 - 2019-09-17

### Fixed
- Fixed a bug where elements with enabled Lightswitch fields weren’t getting returned in element queries. ([#4951](https://github.com/craftcms/cms/issues/4951))

## 3.3.4 - 2019-09-17

### Changed
- It’s now possible to run the `migrate/create install` command for uninstalled plugins.
- Improved the button labels in the confirmation dialog that can appear after running the Asset Indexes utility. ([#4943](https://github.com/craftcms/cms/issues/4943))

### Fixed
- Fixed a bug where asset queries’ `withTransforms` param wasn’t working for eager-loaded assets. ([#4931](https://github.com/craftcms/cms/issues/4931))
- Fixed a bug where the “Edit Image” asset action could be missing even if the user had the required permissions. ([#3349](https://github.com/craftcms/cms/issues/3349))
- Fixed a bug where querying for elements by their Lightswitch field value could only return elements that had been saved since the Lightswitch field was added. ([#4939](https://github.com/craftcms/cms/issues/4939))
- Fixed a bug where the Updates utility wasn’t showing the “Update all” button when multiple updates were available. ([#4938](https://github.com/craftcms/cms/issues/4938))
- Fixed a bug where the “Updating search indexes” job could fail when updating search indexes for a Matrix block that contained a relational field.
- Fixed a bug where category groups’ site settings weren’t being added to the project config when a new site was created.
- Fixed a bug where the Translation Method setting wasn’t immediately shown for Matrix sub-fields, if the field type was changed from one that didn’t have multiple translation methods to one that does. ([#4949](https://github.com/craftcms/cms/issues/4949))
- Fixed a bug where it wasn’t possible to query for entries by author ID using the GraphQL API.
- Fixed a bug where it wasn’t possible to query for Matrix blocks directly using the GraphQL API.

## 3.3.3 - 2019-09-12

### Changed
- The GraphQL API now prebuilds the schema for all introspection queries, regardless of whether Dev Mode is enabled.

### Fixed
- Fixed a bug where Craft was ignoring the `invalidUserTokenPath` request when it was set to an empty string. ([#1998](https://github.com/craftcms/cms/issues/1998))
- Fixed a bug where the `invalidUserTokenPath` was affecting Control Panel requests.
- Fixed a bug where revisions weren’t being sorted correctly in Structure sections.
- Fixed a bug where Edit Entry pages weren’t working with certain versions of PHP if the user’s preferred language was set to French. ([#4930](https://github.com/craftcms/cms/issues/4930))

## 3.3.2 - 2019-09-11

### Added
- Added the `graphql/dump-schema` and `graphql/print-schema` commands. ([#4834](https://github.com/craftcms/cms/pull/4834))
- It’s now possible to access a `parent` field on entries and categories when querying the GraphQL API. ([#4880](https://github.com/craftcms/cms/issues/4880))
- It’s now possible to apply transforms to assets via `url` field arguments when querying the GraphQL API.

### Changed
- Craft now resets the `dateCreated` attribute when duplicating elements. ([#4906](https://github.com/craftcms/cms/issues/4906))
- It’s no longer possible to access the `author` field for entries when querying the GraphQL API, if the schema doesn’t include user data.
- It’s no longer possible to access the `photo` field for users when querying the GraphQL API, if the schema doesn’t include the user photo volume.

### Fixed
- Fixed a bug where Lightswitch fields weren’t returning a boolean value for the GraphQL API.
- Fixed a bug where `craft\web\View::renderString()` and `renderObjectTemplate()` could leave Craft set to the `site` template mode if an error occurred when preparing or rendering the template. ([#4912](https://github.com/craftcms/cms/issues/4912))
- Fixed a bug where the Plugin Store wasn’t applying edition upgrade pricing for plugins if the higher edition was already installed as a trial.

## 3.3.1.2 - 2019-09-08

### Fixed
- Fixed an error that occurred after saving an element with a validation error. ([#4898](https://github.com/craftcms/cms/issues/4898))

## 3.3.1.1 - 2019-09-06

### Changed
- `graphql/api` preflight responses now explicitly allow `Authorization` headers. ([#4830](https://github.com/craftcms/cms/issues/4830))
- Updated Garnish to 0.1.30.

### Fixed
- Fixed a bug where selecting Matrix blocks would cause the content container to scroll. ([#3762](https://github.com/craftcms/cms/issues/3762))
- Fixed an error that occurred if Stringy 5.2 was installed.

## 3.3.1 - 2019-09-06

### Added
- Added support for setting `offset` and `limit` params to individual paths’ criteria when eager loading elements.
- Added the `enableGql` config setting. ([#4836](https://github.com/craftcms/cms/issues/4836))
- Added the `children` field to the `EntryInterface` and `CategoryInterface` GraphQL types. ([#4843](https://github.com/craftcms/cms/issues/4843))
- Added the `markdown` GraphQL directive. ([#4832](https://github.com/craftcms/cms/issues/4832))

### Changed
- Preview target URIs can now be set to environment variables (e.g. `$NEWS_INDEX`) or URLs that begin with an alias (e.g. `@rootUrl/news` or `@rootUrl/news/{slug}`).
- Templates passed to `craft\web\View::renderString()` and `renderObjectTemplate()` can now include front-end templates.
- Element queries with the `revisions` param set will now return revisions ordered by `num DESC` by default. ([#4825](https://github.com/craftcms/cms/issues/4825))
- `graphql/api` responses now set the `Access-Control-Allow-Headers: Content-Type` header for preflight requests.
- Craft no longer forces preview target URLs to use `https` if the current request is over SSL. ([#4867](https://github.com/craftcms/cms/issues/4867))

### Removed
- Removed `craft\elements\MatrixBlock::getField()`. ([#4882](https://github.com/craftcms/cms/issues/4882))

### Fixed
- Fixed a bug where Number fields weren’t showing validation errors when non-numeric values were entered. ([#4849](https://github.com/craftcms/cms/issues/4849))
- Fixed an error that occurred when accessing the GraphQL section in the Control Panel if the `allowAdminChanges` config setting was disabled. ([#4884](https://github.com/craftcms/cms/issues/4884))
- Fixed an error that could occur when executing a GraphQL query if a Matrix field had been converted to a different field type. ([#4848](https://github.com/craftcms/cms/issues/4848))
- Fixed a deprecation warning when running tests in PhpStorm. ([#4772](https://github.com/craftcms/cms/pull/4772))
- Fixed an SQL error that occurred when eager loading children for an element that wasn’t in a structure.
- Fixed a bug that could cause queue jobs to fail when they were run automatically by Craft, if the `enableCsrfProtection` config setting was disabled. ([#4854](https://github.com/craftcms/cms/issues/4854))
- Fixed an error that could occur if the `select` clause had been completely overridden on an element query, but the `asArray` param wasn’t enabled. ([#4886](https://github.com/craftcms/cms/issues/4886))
- Fixed a bug where Craft wasn’t always respecting the site-specific status when saving new entries. ([#4892](https://github.com/craftcms/cms/issues/4892))

## 3.3.0.1 - 2019-08-27

### Changed
- `graphql/api` responses now send CORS headers to allow crossdomain requests. ([#4830](https://github.com/craftcms/cms/issues/4830))

### Fixed
- Fixed a PHP error that could occur when editing an existing GraphQL schema. ([#4827](https://github.com/craftcms/cms/issues/4827))
- Fixed a PHP error that could occur when using PostgreSQL. ([#4828](https://github.com/craftcms/cms/issues/4828))

## 3.3.0 - 2019-08-27

### Added
- Added a built-in, autogenerated GraphQL API for content (Craft Pro only). ([#4540](https://github.com/craftcms/cms/pull/4540))
- Added “Headless Mode”, which optimizes the system and Control Panel for headless CMS implementations.
- It’s now possible to create Single sections without URLs. ([#3883](https://github.com/craftcms/cms/issues/3883))
- Added the `hiddenInput()` Twig function, which generates a hidden input tag.
- Added the `input()` Twig function, which generates an input tag.
- Added the `tag()` Twig function, which generates an HTML tag.
- Added the `|attr` Twig filter, which modifies the attributes on an HTML tag. ([#4660](https://github.com/craftcms/cms/issues/4660))
- Added the `|append` and `|prepend` Twig filters, which add new HTML elements as children of an HTML tag. ([#3937](https://github.com/craftcms/cms/issues/3937))
- Added the `headlessMode` config setting.
- Added the `purgeStaleUserSessionDuration` config setting.
- Admin users can now opt into getting the full stack trace view when an uncaught exception occurs when Dev Mode isn’t enabled. ([#4765](https://github.com/craftcms/cms/issues/4765))
- Admin users can now opt into having Twig templates profiled when Dev Mode isn’t enabled.
- Added the `graphql/api` controller action.
- Added `craft\base\ApplicationTrait::getGql()`.
- Added `craft\base\EagerLoadingFieldInterface::getEagerLoadingGqlConditions()`.
- Added `craft\base\ElementInterface::getGqlTypeName()`.
- Added `craft\base\ElementInterface::gqlScopesByContext()`.
- Added `craft\base\ElementInterface::gqlTypeNameByContext()`.
- Added `craft\base\Field::getEagerLoadingGqlConditions()`.
- Added `craft\base\FieldInterface::getContentGqlType()`.
- Added `craft\base\GqlInlineFragmentFieldInterface`.
- Added `craft\base\GqlInlineFragmentInterface`.
- Added `craft\controllers\GraphqlController`.
- Added `craft\errors\GqlException`.
- Added `craft\events\RegisterGqlDirectivesEvent`.
- Added `craft\events\RegisterGqlQueriesEvent`.
- Added `craft\events\RegisterGqlTypesEvent`.
- Added `craft\gql\arguments\elements\Asset`.
- Added `craft\gql\arguments\elements\Category`.
- Added `craft\gql\arguments\elements\Entry`.
- Added `craft\gql\arguments\elements\GlobalSet`.
- Added `craft\gql\arguments\elements\MatrixBlock`.
- Added `craft\gql\arguments\elements\Tag`.
- Added `craft\gql\arguments\elements\User`.
- Added `craft\gql\base\Arguments`.
- Added `craft\gql\base\Directive`.
- Added `craft\gql\base\ElementArguments`.
- Added `craft\gql\base\ElementResolver`.
- Added `craft\gql\base\GeneratorInterface`.
- Added `craft\gql\base\GqlTypeTrait`.
- Added `craft\gql\base\InterfaceType`.
- Added `craft\gql\base\ObjectType`.
- Added `craft\gql\base\Query`.
- Added `craft\gql\base\Resolver`.
- Added `craft\gql\base\StructureElementArguments`.
- Added `craft\gql\directives\FormatDateTime`.
- Added `craft\gql\directives\Transform`.
- Added `craft\gql\GqlEntityRegistry`.
- Added `craft\gql\interfaces\Element`.
- Added `craft\gql\interfaces\elements\Asset`.
- Added `craft\gql\interfaces\elements\Category`.
- Added `craft\gql\interfaces\elements\Entry`.
- Added `craft\gql\interfaces\elements\GlobalSet`.
- Added `craft\gql\interfaces\elements\MatrixBlock`.
- Added `craft\gql\interfaces\elements\Tag`.
- Added `craft\gql\interfaces\elements\User`.
- Added `craft\gql\interfaces\Structure`.
- Added `craft\gql\queries\Asset`.
- Added `craft\gql\queries\Category`.
- Added `craft\gql\queries\Entry`.
- Added `craft\gql\queries\GlobalSet`.
- Added `craft\gql\queries\Ping`.
- Added `craft\gql\queries\Tag`.
- Added `craft\gql\queries\User`.
- Added `craft\gql\resolvers\elements\Asset`.
- Added `craft\gql\resolvers\elements\Category`.
- Added `craft\gql\resolvers\elements\Entry`.
- Added `craft\gql\resolvers\elements\GlobalSet`.
- Added `craft\gql\resolvers\elements\MatrixBlock`.
- Added `craft\gql\resolvers\elements\Tag`.
- Added `craft\gql\resolvers\elements\User`.
- Added `craft\gql\TypeLoader`.
- Added `craft\gql\types\DateTime`.
- Added `craft\gql\types\elements\Asset`.
- Added `craft\gql\types\elements\Category`.
- Added `craft\gql\types\elements\Element`.
- Added `craft\gql\types\elements\Entry`.
- Added `craft\gql\types\elements\GlobalSet`.
- Added `craft\gql\types\elements\MatrixBlock`.
- Added `craft\gql\types\elements\Tag`.
- Added `craft\gql\types\elements\User`.
- Added `craft\gql\types\generators\AssetType`.
- Added `craft\gql\types\generators\CategoryType`.
- Added `craft\gql\types\generators\ElementType`.
- Added `craft\gql\types\generators\EntryType`.
- Added `craft\gql\types\generators\GlobalSetType`.
- Added `craft\gql\types\generators\MatrixBlockType`.
- Added `craft\gql\types\generators\TableRowType`.
- Added `craft\gql\types\generators\TagType`.
- Added `craft\gql\types\generators\UserType`.
- Added `craft\gql\types\Query`.
- Added `craft\gql\types\TableRow`.
- Added `craft\helpers\App::webResponseConfig()`.
- Added `craft\helpers\ArrayHelper::whereMultiple()`.
- Added `craft\helpers\ElementHelper::sourceElement()`.
- Added `craft\helpers\Gql`.
- Added `craft\helpers\Html::a()`.
- Added `craft\helpers\Html::actionInput()`.
- Added `craft\helpers\Html::appendToTag()`.
- Added `craft\helpers\Html::csrfInput()`.
- Added `craft\helpers\Html::modifyTagAttributes()`.
- Added `craft\helpers\Html::normalizeTagAttributes()`.
- Added `craft\helpers\Html::parseTag()`.
- Added `craft\helpers\Html::parseTagAttributes()`.
- Added `craft\helpers\Html::prependToTag()`.
- Added `craft\helpers\Html::redirectInput()`.
- Added `craft\helpers\StringHelper::afterFirst()`.
- Added `craft\helpers\StringHelper::afterLast()`.
- Added `craft\helpers\StringHelper::append()`.
- Added `craft\helpers\StringHelper::appendRandomString()`.
- Added `craft\helpers\StringHelper::appendUniqueIdentifier()`.
- Added `craft\helpers\StringHelper::at()`.
- Added `craft\helpers\StringHelper::beforeFirst()`.
- Added `craft\helpers\StringHelper::beforeLast()`.
- Added `craft\helpers\StringHelper::capitalizePersonalName()`.
- Added `craft\helpers\StringHelper::count()`.
- Added `craft\helpers\StringHelper::dasherize()`.
- Added `craft\helpers\StringHelper::endsWithAny()`.
- Added `craft\helpers\StringHelper::escape()`.
- Added `craft\helpers\StringHelper::extractText()`.
- Added `craft\helpers\StringHelper::htmlDecode()`.
- Added `craft\helpers\StringHelper::htmlEncode()`.
- Added `craft\helpers\StringHelper::humanize()`.
- Added `craft\helpers\StringHelper::is()`.
- Added `craft\helpers\StringHelper::isBase64()`.
- Added `craft\helpers\StringHelper::isBlank()`.
- Added `craft\helpers\StringHelper::isHexadecimal()`.
- Added `craft\helpers\StringHelper::isHtml()`.
- Added `craft\helpers\StringHelper::isJson()`.
- Added `craft\helpers\StringHelper::isSerialized()`.
- Added `craft\helpers\StringHelper::isUtf8()`.
- Added `craft\helpers\StringHelper::isWhitespace()`.
- Added `craft\helpers\StringHelper::lastSubstringOf()`.
- Added `craft\helpers\StringHelper::lineWrapAfterWord()`.
- Added `craft\helpers\StringHelper::pad()`.
- Added `craft\helpers\StringHelper::padBoth()`.
- Added `craft\helpers\StringHelper::padLeft()`.
- Added `craft\helpers\StringHelper::padRight()`.
- Added `craft\helpers\StringHelper::removeHtml()`.
- Added `craft\helpers\StringHelper::removeHtmlBreak()`.
- Added `craft\helpers\StringHelper::repeat()`.
- Added `craft\helpers\StringHelper::replaceAll()`.
- Added `craft\helpers\StringHelper::replaceBeginning()`.
- Added `craft\helpers\StringHelper::replaceEnding()`.
- Added `craft\helpers\StringHelper::replaceFirst()`.
- Added `craft\helpers\StringHelper::replaceLast()`.
- Added `craft\helpers\StringHelper::safeTruncate()`.
- Added `craft\helpers\StringHelper::shortenAfterWord()`.
- Added `craft\helpers\StringHelper::shuffle()`.
- Added `craft\helpers\StringHelper::slice()`.
- Added `craft\helpers\StringHelper::slugify()`.
- Added `craft\helpers\StringHelper::split()`.
- Added `craft\helpers\StringHelper::startsWithAny()`.
- Added `craft\helpers\StringHelper::stripCssMediaQueries()`.
- Added `craft\helpers\StringHelper::stripEmptyHtmlTags()`.
- Added `craft\helpers\StringHelper::stripHtml()`.
- Added `craft\helpers\StringHelper::stripWhitespace()`.
- Added `craft\helpers\StringHelper::substringOf()`.
- Added `craft\helpers\StringHelper::surround()`.
- Added `craft\helpers\StringHelper::tidy()`.
- Added `craft\helpers\StringHelper::titleizeForHumans()`.
- Added `craft\helpers\StringHelper::toBoolean()`.
- Added `craft\helpers\StringHelper::toSpaces()`.
- Added `craft\helpers\StringHelper::toTabs()`.
- Added `craft\helpers\StringHelper::toTransliterate()`.
- Added `craft\helpers\StringHelper::trimLeft()`.
- Added `craft\helpers\StringHelper::trimRight()`.
- Added `craft\helpers\StringHelper::upperCamelize()`.
- Added `craft\helpers\StringHelper::upperCaseFirst()`.
- Added `craft\helpers\Template::beginProfile()`.
- Added `craft\helpers\Template::endProfile()`.
- Added `craft\helpers\UrlHelper::buildQuery()`.
- Added `craft\model\MatrixBlockType::getField()`.
- Added `craft\models\GqlSchema`.
- Added `craft\records\GqlSchema`.
- Added `craft\services\Fields::getGroupByUid()`.
- Added `craft\services\Gql`.
- Added `craft\services\Matrix::getAllBlockTypes()`.
- Added `craft\services\Sections::getAllEntryTypes()`.
- Added `craft\web\assets\graphiql\GraphiqlAsset`.
- Added `craft\web\assets\graphiql\VendorAsset`.
- Added `craft\web\twig\nodes\ProfileNode`.
- Added `craft\web\twig\nodevisitors\Profiler`.

### Changed
- Relational fields without a specific target site will now only return related elements from the same site as the source element by default, as they did before Craft 3.2. ([#4751](https://github.com/craftcms/cms/issues/4751))
- Element arrays no longer include `hasDescendants` or `totalDescendants` keys by default. ([#4820](https://github.com/craftcms/cms/issues/4820))
- Matrix block queries no longer include blocks owned by drafts or revisions by default. ([#4790](https://github.com/craftcms/cms/issues/4790))
- Entries’ drafts and revisions are now soft-deleted and restored along with their source elements. ([#4797](https://github.com/craftcms/cms/issues/4797))
- Global set reference tags can now refer to the global set by its handle. ([#4645](https://github.com/craftcms/cms/issues/4645))
- Improved Twig template profiling to include blocks and macros.
- Twig template profiling no longer occurs when Dev Mode isn’t enabled, unless an admin user is logged in and has opted into it.
- The `actionInput()`, `csrfInput()`, and `redirectInput()` Twig functions now support an `options` argument for customizing the HTML tag attributes.
- The `_layouts/forms/field.html` template now supports `label`, `instructions`, `tip`, `warning`, and `input` blocks that can be overridden when including the template with an `{% embed %}` tag.
- Editable tables now support a `fullWidth` setting, which can be set to `false` to prevent the table from spanning the full width of the page.
- Editable tables now support `thin` column settings.
- Editable tables now support `headingHtml` column settings.
- Craft no longer overrides the base Twig template class, unless the now-deprecated `suppressTemplateErrors` config setting is enabled. ([#4755](https://github.com/craftcms/cms/issues/4755))
- Edit Entry pages now get updated preview target URLs after saving a draft, in case the URLs have changed.
- The confirmation dialog that can appear after running the Asset Indexes utility no longer will close by pressing the <kbd>Esc</kbd> key or clicking outside of the modal. ([#4795](https://github.com/craftcms/cms/issues/4795))
- Section and Matrix “Propagation Method” settings now display warnings about the potential for data loss when appropriate.
- Site group settings now display a warning about the potential for data loss.
- Control Panel subnav items can now have badge counts. ([#4756](https://github.com/craftcms/cms/issues/4756))
- Improved the performance of element duplication on multi-site installs.
- Improved the performance of `craft\web\View::renderString()` for templates that don’t contain any Twig code.
- `craft\behaviors\DraftBehavior::getCreator()` can now return `null`.
- `craft\helpers\Db::parseParam()` now has an optional `$columnType` argument. ([#4807](https://github.com/craftcms/cms/pull/4807))
- `craft\test\TestSetup::setupCraftDb()` no longer accepts a second argument. Ensure that `craft\test\Craft::$testConfig` is set before calling this function. ([#4804](https://github.com/craftcms/cms/pull/4804))
- `craft\web\Request::post()` and `getBodyParam()` will now work with posted JSON data, if the request’s content type is set to `application/json`.
- Switched from the `stringy/stringy` library to `voku/stringy`. ([#4753](https://github.com/craftcms/cms/issues/4753))

### Deprecated
- Deprecated the `suppressTemplateErrors` config setting.
- Deprecated `craft\services\Sections::isSectionTemplateValid()`.
- Deprecated `craft\web\twig\Template`.

### Removed
- Removed `craft\base\ElementInterface::getSource()`. ([#4754](https://github.com/craftcms/cms/issues/4754))
- Removed `craft\web\twig\Extension::actionInputFunction()`.
- Removed `craft\web\twig\Extension::csrfInputFunction()`.
- Removed `craft\web\twig\Extension::redirectInputFunction()`.

### Fixed
- Fixed an error that could occur if garbage collection was run while Craft 3.2 migrations were pending. ([#4720](https://github.com/craftcms/cms/issues/4720))
- Fixed a bug where the “Publish live changes for other authors’ entries” permission was being enforced when saving another author’s entry as a new entry. ([#4758](https://github.com/craftcms/cms/issues/4758))
- Fixed a bug where `craft\helpers\UrlHelper` methods would strip out array params in the query string. ([#4778](https://github.com/craftcms/cms/issues/4778))
- Fixed a SQL error that occurred when a `{% cache %}` tag was used on a page with a 4-byte character in the URI. ([#4780](https://github.com/craftcms/cms/issues/4780))
- Fixed a bug where Craft could show a nondescript error when navigating away from a Control Panel page if an Ajax request was currently in progress. ([#4796](https://github.com/craftcms/cms/issues/4796))
- Fixed an error that occurred when editing an entry with a draft that was created by a soft-deleted user. ([#4800](https://github.com/craftcms/cms/issues/4800))
- Fixed a bug where entry revisions and drafts would be deleted when the user that created them was hard-deleted.
- Fixed a SQL error that could occur when executing an element query that had custom `JOIN` and `WHERE` clauses if the `search` param was also set. ([#4788](https://github.com/craftcms/cms/issues/4788))
- Fixed a bug where default field values weren’t being applied to Matrix blocks that were autocreated per the Min Blocks setting. ([#4806](https://github.com/craftcms/cms/issues/4806))
- Fixed Plugin Store dropdowns which were not working properly with Windows Edge browsers.
- Fixed a SQL error that could occur when `:empty:` or `not :empty:` was passed to a date param on an element query when running MySQL 8. ([#4808](https://github.com/craftcms/cms/issues/4808))
- Fixed a bug where Dropdown and Multi-select fields’ Dropdown Options settings weren’t autofocusing on the first input when adding a new row with the keyboard. ([#4823](https://github.com/craftcms/cms/issues/4823))

## 3.2.10 - 2019-08-13

### Added
- Added `craft\fields\BaseRelationField::settingsTemplateVariables()`. ([#4732](https://github.com/craftcms/cms/issues/4732))
- Added `craft\services\Search::deleteOrphanedIndexes()`.
- Added `craft\validators\UriFormatValidator::$disallowTriggers`.
- Added the `Craft.startsWith()` JavaScript method.

### Changed
- Improved garbage collection performance when hard-deleting hundreds of thousands of elements. ([#4735](https://github.com/craftcms/cms/issues/4735))
- Element queries’ `title` param will now accept a value of `'0'`.
- `craft\services\Elements::deleteElementById()` now has a `$hardDelete` argument. ([#4747](https://github.com/craftcms/cms/pull/4747))
- It’s no longer possible to save routes or URI formats that begin with the `actionTrigger` or `cpTrigger` config settings. ([#4154](https://github.com/craftcms/cms/issues/4154))
- Categories fields’ selection modals now show the site menu. ([#4749](https://github.com/craftcms/cms/issues/4749))

### Removed
- Removed `craft\records\Route`.

### Fixed
- Fixed a bug where Entry fixtures wouldn’t get unloaded. ([#4663](https://github.com/craftcms/cms/issues/4663))
- Fixed a bug where entry content wouldn’t get propagated to other sites if an entry was created and then saved before Craft had finished autosaving the draft. ([#4423](https://github.com/craftcms/cms/issues/4423))
- Fixed a bug where entry forms could miss the fact that a Matrix block had been deleted. ([#4727](https://github.com/craftcms/cms/issues/4727))
- Fixed a PHP error that could occur on environments where the Intl PHP extension was installed but the `IDNA_NONTRANSITIONAL_TO_ASCII` or `INTL_IDNA_VARIANT_UTS46` constants weren’t defined. ([#4722](https://github.com/craftcms/cms/issues/4722))
- Fixed a PHP error that could occur if a plugin was configured with settings even though it didn’t support settings. ([#4706](https://github.com/craftcms/cms/issues/4706))
- Fixed an error that occurred when a validation error occurred on an entry while it was being created or updated from a draft. ([#4733](https://github.com/craftcms/cms/issues/4733))
- Fixed an infinite recursion bug that could occur when validating circular relations. ([#4482](https://github.com/craftcms/cms/issues/4482))
- Fixed a bug where elements with a title of “0” would show their ID instead of their title in element indexes and relational fields. ([#4745](https://github.com/craftcms/cms/issues/4745))
- Fixed a bug where Craft was redirecting to the Dashboard when attempting to export elements, if the `tokenParam` config setting was set to something besides `token`. ([#4737](https://github.com/craftcms/cms/issues/4737))

## 3.2.9 - 2019-08-06

### Added
- Added the `ignorePlaceholders` element query param.
- Added the `cp.entries.edit.meta` and `cp.entries.edit.settings` template hooks to the Edit Entry page.
- Added `craft\base\ElementInterface::getSource()`.
- Added `craft\base\ElementTrait::$newSiteIds`.
- Added `craft\models\Site::$dateCreated` and `$dateUpdated`. ([#4703](https://github.com/craftcms/cms/issues/4703))

### Changed
- Improved the Control Panel header styling for mobile and on pages with long titles. ([#4548](https://github.com/craftcms/cms/issues/4548))
- Element references in the Control Panel now reveal the site the element was fetched from in their tooltips, on multi-site installs. ([#4690](https://github.com/craftcms/cms/issues/4690))
- Element editor HUDs now always show a header with the element’s site name on multi-site installs, even if the element is only editable in one site. ([#4690](https://github.com/craftcms/cms/issues/4690))
- Entry preview tokens now respect the `defaultTokenDuration` config setting, rather than always expiring after 24 hours. ([#4683](https://github.com/craftcms/cms/pull/4683))
- Improved disabled select field styling. ([#4709](https://github.com/craftcms/cms/pull/4709))

### Deprecated
- Deprecated `craft\behaviors\DraftBehavior::getSource()`.
- Deprecated `craft\behaviors\RevisionBehavior::getSource()`.

### Fixed
- Fixed a bug where elements listed in a Structure view could be missing their descendant toggles even if all of their descendants were disabled. ([#4685](https://github.com/craftcms/cms/issues/4685))
- Fixed a bug where element CSV exports were limited to 50 elements if no limit was set. ([#4692](https://github.com/craftcms/cms/issues/4692))
- Fixed a 400 error that occurred when submitting an entry form that didn’t have an `entryId` param. ([#4693](https://github.com/craftcms/cms/issues/4693))
- Fixed a bug where `craft\base\Element::getDescendants()` and other structure methods could return the wrong results when called on a draft. ([#4694](https://github.com/craftcms/cms/issues/4694))
- Fixed a bug where Matrix blocks weren’t getting duplicated to newly-enabled sites for elements if the field’s Propagation Method setting wasn’t set to “Save blocks to all sites the owner element is saved in”. ([#4698](https://github.com/craftcms/cms/issues/4698))
- Fixed a bug where the Database Backup could result in a 404 error on load-balanced environments. ([#4699](https://github.com/craftcms/cms/issues/4699))
- Fixed a bug where the “Current” entry revision link wouldn’t always work. ([#4705](https://github.com/craftcms/cms/issues/4705))
- Fixed a bug where the `craft\services\Search::EVENT_AFTER_SEARCH` event wasn’t always firing. ([#4710](https://github.com/craftcms/cms/issues/4710))
- Fixed a bug where `craft\services\Users::purgeExpiredPendingUsers()` was attempting to delete already-trashed users.

### Security
- Fixed an XSS vulnerability.

## 3.2.8 - 2019-07-30

### Added
- Element indexes with unsaved drafts now show a “Drafts” option in the status menu.
- Added the `utils/fix-element-uids` command, which ensures all elements have unique UIDs. ([#4653](https://github.com/craftcms/cms/issues/4653))

### Fixed
- Fixed a bug where it wasn’t possible to create a homepage Single section if a prior entry revisions’ URI had been set to `__home__`. ([#4657](https://github.com/craftcms/cms/issues/4657))
- Fixed a bug where the user deletion confirmation dialog was including revisions and drafts when counting entries for the content summary.
- Fixed an error that occurred when deleting a user, if another user had been chosen to inherit their content. ([#4670](https://github.com/craftcms/cms/issues/4670))
- Fixed a bug where users could be warned about losing unsaved changes when updating an entry from a draft, while the draft was being autosaved. ([#4614](https://github.com/craftcms/cms/issues/4614))
- Fixed a bug where Categories fields weren’t always getting updated when a category they were related to got moved under another category. ([#4672](https://github.com/craftcms/cms/issues/4672))
- Fixed an error that occurred on the Settings → Routes page, if one of the routes didn’t have a URI pattern. ([#4676](https://github.com/craftcms/cms/issues/4676))
- Fixed some styling and behavior issues on the Settings → Routes page.

## 3.2.7 - 2019-07-25

### Fixed
- Fixed an error where it wasn’t possible to scale SVGs using only height. ([#4643](https://github.com/craftcms/cms/pull/4643))
- Fixed a bug where the content area of some Control Panel pages weren’t getting any bottom padding. ([#4644](https://github.com/craftcms/cms/issues/4644))
- Fixed a bug where installing a plugin immediately after installing Craft from the console could corrupt the project config if `useProjectConfigFile` was enabled. ([#3870](https://github.com/craftcms/cms/issues/3870))
- Fixed a bug where entry forms could overlook changes made to Categories fields. ([#4648](https://github.com/craftcms/cms/issues/4648))
- Fixed a bug where element search indexes weren’t being updated right away after an element was created or updated from an element editor HUD.
- Fixed a bug where back-end slug validation wasn’t working correctly for slugs with some Unicode characters. ([#1535](https://github.com/craftcms/cms/issues/1535))
- Fixed a bug where Craft was attempting to delete template caches even when saving a draft or revision.

## 3.2.6 - 2019-07-23

### Changed
- When enabling a new site for a Single section, Craft now uses the primary site’s content as the starting point for the new site’s content, if the section was already enabled for it.
- Swapped the position of the “Save as a Draft” and “Save Entry” buttons. ([#4622](https://github.com/craftcms/cms/issues/4622))
- `craft\helpers\DateTimeHelper::toDateTime()` now supports arrays created from `DateTime` objects. ([#4627](https://github.com/craftcms/cms/issues/4627))
- Plugin license key inputs are no longer limited to 29 characters, to make room for long environment variable names. ([#4393](https://github.com/craftcms/cms/issues/4393))
- Updated Imagine to 1.2.2.1.

### Fixed
- Fixed a bug where Craft could load the same JavaScript and CSS files multiple times when opening element editor HUDs. ([#4620](https://github.com/craftcms/cms/issues/4620))
- Fixed a bug where each animated GIF frame would still be parsed when generating a thumbnail, even if the `transformGifs` setting was set to `false`. ([#4588](https://github.com/craftcms/cms/issues/4588))
- Fixed a bug where back-end slug validation wasn’t working correctly for slugs with Unicode characters. ([#4628](https://github.com/craftcms/cms/issues/4628))
- Fixed a bug where it wasn’t possible to create new entries if the section handle matched the `pageTrigger` config setting, and the `pageTrigger` config setting had a trailing slash. ([#4631](https://github.com/craftcms/cms/issues/4631))
- Fixed a bug where the `sections.previewTargets` database column was getting created as a `varchar` instead of `text` column for new Craft installs. ([#4638](https://github.com/craftcms/cms/issues/4638))

### Security
- Fixed a bug where the `preserveExifData` config setting wasn’t being respected on image upload.

## 3.2.5.1 - 2019-07-19

### Fixed
- Fixed an error that occurred if a plugin license key was set to an environment variable, which was set to an invalid key. ([#4604](https://github.com/craftcms/cms/issues/4604))
- Fixed an error that prevented image thumbnails from generating in the Control Panel when using ImageMagick. ([#4609](https://github.com/craftcms/cms/issues/4609))

## 3.2.5 - 2019-07-19

### Added
- Added `craft\services\Elements::getPlaceholderElements()`.

### Changed
- If an invalid entry draft or revision edit URL is accessed, but the source entry does exist, Craft now redirects the browser to the source entry’s edit page. ([#4574](https://github.com/craftcms/cms/issues/4574))
- Preview requests now include the previewed entry in element queries even if the `status`, `drafts`, or `revisions` parameters are set to exclude it. ([#4581](https://github.com/craftcms/cms/issues/4581))
- Back-end slug generation now follows the same rules as JavaScript. ([#4607](https://github.com/craftcms/cms/issues/4607))
- Unsaved entry drafts now get assigned a new ID when they are fully saved, so they are treated as new elements. ([#4589](https://github.com/craftcms/cms/issues/4589))

### Fixed
- Fixed some bugs with the “Save Entry” menu options, when editing an unsaved draft. ([#4614](https://github.com/craftcms/cms/issues/4614))
- Fixed a bug where Craft could forget which site was being edited when updating an entry from a draft. ([#4615](https://github.com/craftcms/cms/issues/4615))

## 3.2.4.1 - 2019-07-17

### Fixed
- Fixed an error that occurred when attempting to share a disabled entry. ([#4596](https://github.com/craftcms/cms/issues/4596))
- Fixed a bug where new Email and URL cells in Table fields weren’t getting the correct input type. ([#4595](https://github.com/craftcms/cms/issues/4595))

## 3.2.4 - 2019-07-17

### Changed
- Brought back the “Preview” button for the Current revision of entries, which now creates a draft before activating the entry preview. ([#4584](https://github.com/craftcms/cms/issues/4584))
- The “Save as a Draft” button now creates the draft over Ajax, when it’s not the primary submit button for the page.
- When Craft isn’t able to sync incoming `project.yaml` changes due to schema version conflicts, Craft now lists which packages are conflicting.. ([#4568](https://github.com/craftcms/cms/issues/4568))

### Fixed
- Fixed a JavaScript error that could occur after uploading a file directly onto an Assets field when editing the Current revision of an entry.
- Fixed a bug where draft forms could become unresponsive if the user attempted to navigate away from the page or submit the form in the middle of an autosave. ([#4578](https://github.com/craftcms/cms/issues/4578))
- Fixed a SQL error that could occur when passing `:empty:` or `:notempty:` to a relational field’s element query param. ([#4529](https://github.com/craftcms/cms/issues/4529))
- Fixed a bug where Number fields weren’t getting set to their default values for new entries. ([#4586](https://github.com/craftcms/cms/issues/4586))
- Fixed a bug query string parameters were getting URL-encoded when applied to generated pagination URLs.
- Fixed a bug where Single entries had the option to be duplicated or deleted. ([#4590](https://github.com/craftcms/cms/issues/4590))

## 3.2.3 - 2019-07-16

### Added
- Added `craft\controllers\EntriesController::actionDuplicateEntry()`.
- Added `craft\web\UrlManager::setMatchedElement()`.

### Changed
- Craft no longer creates drafts automatically when editing entries. The user must click a “Save as a Draft” button to create one. ([#4549](https://github.com/craftcms/cms/issues/4549))
- Entries are now immediately savable, whether or not any changes were made. ([#4535](https://github.com/craftcms/cms/issues/4535))
- The “Save Entry” button now redirects the user to the Entries index page. ([#4575](https://github.com/craftcms/cms/issues/4575))
- Brought back the “Save and continue editing” and “Save and add another” options for entries.
- It’s no longer possible to preview entries’ Current revision. A draft must be created first.

### Fixed
- Fixed a bug where it wasn’t possible to delete Matrix blocks if Min Blocks and Max Blocks were set to the same value, and an element already had more than that many blocks. ([#4562](https://github.com/craftcms/cms/issues/4562))
- Fixed a bug where `craft\web\UrlManager::getMatchedElement()` could return the incorrect result on preview requests. ([#4542](https://github.com/craftcms/cms/issues/4542))
- Fixed an error that occurred on the Settings → Email page if email settings were missing from the project config. ([#4552](https://github.com/craftcms/cms/issues/4552))
- Fixed a bug where it wasn’t possible to toggle site-specific entry statuses when editing drafts. ([#4577](https://github.com/craftcms/cms/issues/4577))

## 3.2.2 - 2019-07-14

### Added
- Added `craft\helpers\ElementHelper::isTempSlug()`.
- Added `craft\helpers\ElementHelper::tempSlug()`.
- Added `craft\helpers\UrlHelper::removeParam()`.

### Changed
- Craft no longer ensures a recent revision exists before creating a draft for an element.
- Element exports are limited to CSV files now, to avoid the GD requirement imposed by the PHPSpreadsheet library. ([#4553](https://github.com/craftcms/cms/issues/4553))

### Fixed
- Fixed a bug where multi-site element queries with the `unique` and `offset` params set weren’t returning any results. ([#4560](https://github.com/craftcms/cms/issues/4560))
- Fixed an error that could occur when creating a draft. ([#4515](https://github.com/craftcms/cms/issues/4515))
- Fixed a bug where Craft wasn’t generating a new slug for entries that were saved with a blank Slug field. ([#4518](https://github.com/craftcms/cms/issues/4518))
- Fixed a bug where disabled select options could lose their disabled text styling in Firefox. ([#4526](https://github.com/craftcms/cms/issues/4526))
- Fixed a bug where entry forms could miss the fact that a file had been uploaded to an Assets field. ([#4534](https://github.com/craftcms/cms/issues/4534))
- Fixed a bug where selecting “Create a new child entry” in a Structure section on a multi-site install would result in a 404 error. ([#4541](https://github.com/craftcms/cms/issues/4541))
- Fixed a bug where it wasn’t possible to set test-specific config settings. ([#4539](https://github.com/craftcms/cms/pull/4539))
- Fixed an error that occurred when exporting elements if Limit was set to `0`. ([#4547](https://github.com/craftcms/cms/issues/4547))
- Fixed a bug where the `{% paginate %}` tag wouldn’t generate links to the first page correctly when using query string pagination. ([#4550](https://github.com/craftcms/cms/issues/4550))
- Fixed an error that occurred when indexing assets from a console request, if no volumes were defined yet. ([#2798](https://github.com/craftcms/cms/issues/2798))
- Fixed a bug where the “Delete” link could show up in the draft meta HUD for unsaved drafts. ([#4557](https://github.com/craftcms/cms/issues/4557))

## 3.2.1 - 2019-07-11

### Added
- Added `craft\console\Request::getIsPreview()`.
- Added `craft\web\Request::getIsPreview()`.

### Changed
- If a draft can’t be saved, an alert icon is now shown in the Control Panel header, which can be clicked on to reveal more information.
- Element revisions no longer store snapshot data.

### Fixed
- Fixed a bug where Feed widget items weren’t getting hyperlinked.
- Fixed a bug where the `app/migrate` controller wasn’t applying new `project.yaml` changes if there were no pending migrations.
- Fixed a SQL error that could occur when saving an entry or entry draft. ([#4508](https://github.com/craftcms/cms/issues/4508))
- Fixed a bug where Assets fields set to restrict uploads to a single folder could have empty selector modals. ([#4522](https://github.com/craftcms/cms/issues/4522))
- Fixed an error that could occur if a template was accessing the deprecated `locale` property of an element query, but `siteId` wasn’t set to an integer. ([#4531](https://github.com/craftcms/cms/issues/4531))
- Fixed a bug where users without the “Publish live changes” permission for a section weren’t able to create new entries. ([#4528](https://github.com/craftcms/cms/issues/4529))
- Fixed a PHP error that could occur when uploading files to Assets fields on the front end. ([#4382](https://github.com/craftcms/cms/issues/4382))
- Fixed a bug where elements listed in a Structure view could show descendant toggles even if they had no descendants. ([#4504](https://github.com/craftcms/cms/issues/4504))
- Fixed a backwards compatibility issue. ([#4523](https://github.com/craftcms/cms/issues/4523))

## 3.2.0 - 2019-07-09

> {warning} If you’ve ever run the `project-config/rebuild` command, it’s highly recommended that you run it again with Craft 3.1.34.2, before updating to Craft 3.2.

> {warning} Custom login controllers must now explicitly set their `$allowAnonymous` values to include `self::ALLOW_ANONYMOUS_OFFLINE` if they wish to be available when the system is offline.

> {tip} If you have Super Table or Neo installed, you should update those **at the same time** as Craft, to avoid unnecessary search index jobs from being added to the queue.

### Added
- All element types now have the option to support drafts and revisions.
- Drafts are now autocreated when content is modified, and autosaved whenever the content changes. ([#1034](https://github.com/craftcms/cms/issues/1034))
- Drafts and revisions now store content across all sites supported by the element. ([#2669](https://github.com/craftcms/cms/issues/2669))
- Content previewing is now draft-based, and drafts are stored as specialized elements, so it’s no longer necessary to add special cases in templates for preview requests. ([#1787](https://github.com/craftcms/cms/issues/1787), [#2801](https://github.com/craftcms/cms/issues/2801))
- Sections now have a “Preview Targets” setting when running Craft Pro, which can be used to configure additional locations that entries can be previewed from. ([#1489](https://github.com/craftcms/cms/issues/1489))
- Sections now have a “Propagation Method” setting, enabling entries to only be propagated to other sites in the same site group, or with the same language. ([#3554](https://github.com/craftcms/cms/issues/3554))
- Matrix fields now have a “Propagation Method” setting, enabling blocks to only be propagated to other sites in the same site group, or with the same language. ([#3554](https://github.com/craftcms/cms/issues/3554))
- Single entries now have editable slugs. ([#3368](https://github.com/craftcms/cms/issues/3368))
- Headless content previewing is now possible by forwarding request tokens off to content API requests. ([#1231](https://github.com/craftcms/cms/issues/1231))
- Preview iframes are now created with a `src` attribute already in place, improving SPA support. ([#2120](https://github.com/craftcms/cms/issues/2120))
- Entry “Share” buttons are now visible on mobile. ([#4408](https://github.com/craftcms/cms/issues/4408))
- Added the “Temp Uploads Location” system setting (available from Settings → Assets → Settings), which makes it possible to choose the volume and path that temporary asset uploads should be stored. ([#4010](https://github.com/craftcms/cms/issues/4010))
- Added the `maxRevisions` config setting. ([#926](https://github.com/craftcms/cms/issues/926))
- Added the `purgeUnsavedDraftsDuration` config setting, which determines how long unsaved drafts should be allowed to exist before getting deleted via garbage collection.
- Added the “Edit images” permission. ([#3349](https://github.com/craftcms/cms/issues/3349))
- Added the “Impersonate users” permission. ([#3501](https://github.com/craftcms/cms/issues/3501))
- Added the `drafts`, `draftId`, `draftOf`, `draftCreator`, `revisions`, `revisionId`, `revisionOf`, and `revisionCreator` element query params.
- The `site` element query params now support passing multiple site handles, or `'*'`, to query elements across multiple sites at once. ([#2854](https://github.com/craftcms/cms/issues/2854))
- Relational fields now have a “Validate related elements” setting, which ensures that the related elements pass validation before the source element can be saved with them selected. ([#4095](https://github.com/craftcms/cms/issues/4095))
- Table fields can now have Dropdown, Email, and URL columns. ([#811](https://github.com/craftcms/cms/issues/811), [#4180](https://github.com/craftcms/cms/pull/4180))
- Dropdown and Multi-select fields can now have optgroups. ([#4236](https://github.com/craftcms/cms/issues/4236))
- Date/Time, Dropdown, Lightswitch, Number, and Radio Buttons fields are now listed as sort options in element indexes. ([#2818](https://github.com/craftcms/cms/issues/2818))
- Asset, category, entry, and user indexes can now have “UID” columns. ([#4433](https://github.com/craftcms/cms/issues/4433))
- Added the `unique` element query param, which can be used to prevent duplicate elements when querying elements across multiple sites.
- Added the `preferSites` element query param, which can be used to set the preferred sites that should be used for multi-site element queries, when the `unique` param is also enabled.
- Element index pages are now paginated for non-Structure views. ([#818](https://github.com/craftcms/cms/issues/818))
- Element index pages now have an “Export…” button that will export all of the elements in the current view (across all pages) or up to a custom limit, in either CSV, XLS, XLSX, or ODS format. ([#994](https://github.com/craftcms/cms/issues/994))
- Added the `{% dd %}` Twig tag. ([#4399](https://github.com/craftcms/cms/issues/4399))
- Added the `attr()` Twig function, which can generate a list of HTML/XML attributes. ([#4237](https://github.com/craftcms/cms/pull/4237))
- Added the `|withoutKey` Twig filter.
- Added the `resave/matrix-blocks` console command.
- The `index-assets/*` commands now support a `--create-missing-assets=0` option, which prevents Craft from creating asset records when they don’t exist yet, and offers an opportunity to fix the location of any asset records that are missing their associated files, when the filename matches one of the files missing an index.
- Added the `mailer/test` command. ([#4020](https://github.com/craftcms/cms/issues/4020))
- Added the `tests/setup` command, which generates a test suite for the current Craft project.
- Jobs can now set progress labels, which will be shown below their description and progress bar in the queue HUD. ([#1931](https://github.com/craftcms/cms/pull/1931))
- Added the `_layouts/element` template, which can be extended by element edit pages that wish to support drafts, revisions, and content previewing.
- Added the `_special/sitepicker` template.
- It’s now possible for plugins and modules to define custom actions on console controllers.
- Added a testing framework for Craft and plugins, powered by Codeception. ([#3382](https://github.com/craftcms/cms/pull/3382), [#1485](https://github.com/craftcms/cms/issues/1485), [#944](https://github.com/craftcms/cms/issues/944))
- Added `craft\base\ApplicationTrait::getInstalledSchemaVersion()`.
- Added `craft\base\BlockElementInterface`.
- Added `craft\base\Element::EVENT_AFTER_PROPAGATE`.
- Added `craft\base\Element::EVENT_REGISTER_PREVIEW_TARGETS`.
- Added `craft\base\Element::previewTargets()`.
- Added `craft\base\ElementInterface::afterPropagate()`.
- Added `craft\base\ElementInterface::getCurrentRevision()`.
- Added `craft\base\ElementInterface::getIsDraft()`.
- Added `craft\base\ElementInterface::getIsRevision()`.
- Added `craft\base\ElementInterface::getIsUnsavedDraft()`.
- Added `craft\base\ElementInterface::getPreviewTargets()`.
- Added `craft\base\ElementInterface::getSourceId()`.
- Added `craft\base\ElementInterface::getSourceUid()`.
- Added `craft\base\ElementInterface::getUiLabel()`, which is now used to define what an element will be called in the Control Panel. ([#4211](https://github.com/craftcms/cms/pull/4211))
- Added `craft\base\ElementInterface::pluralDisplayName()`, which element type classes can use to define the plural of their display name.
- Added `craft\base\ElementInterface::setRevisionCreatorId()`.
- Added `craft\base\ElementInterface::setRevisionNotes()`.
- Added `craft\base\ElementTrait::$dateDeleted`. ([#4493](https://github.com/craftcms/cms/issues/4493))
- Added `craft\base\ElementTrait::$draftId`.
- Added `craft\base\ElementTrait::$hardDelete`.
- Added `craft\base\ElementTrait::$previewing`.
- Added `craft\base\ElementTrait::$propagateAll`.
- Added `craft\base\ElementTrait::$revisionId`.
- Added `craft\base\Field::EVENT_AFTER_ELEMENT_PROPAGATE`.
- Added `craft\base\Field::getSortOption()`.
- Added `craft\base\FieldInterface::afterElementPropagate()`.
- Added `craft\base\FieldInterface::valueType()`. ([#3894](https://github.com/craftcms/cms/issues/3894))
- Added `craft\base\SortableFieldInterface`, which can be implemented by field classes that should be sortable in element indexes.
- Added `craft\behaviors\DraftBehavior`.
- Added `craft\behaviors\RevisionBehavior`.
- Added `craft\console\CallableAction`.
- Added `craft\console\Controller`.
- Added `craft\console\controllers\ResaveController::saveElements()`.
- Added `craft\console\ControllerTrait`.
- Added `craft\console\Request::getToken()`.
- Added `craft\controllers\PreviewController`.
- Added `craft\errors\MissingAssetException`.
- Added `craft\events\BatchElementActionEvent`.
- Added `craft\events\DefineConsoleActionsEvent`.
- Added `craft\events\ElementQueryEvent`.
- Added `craft\events\RegisterPreviewTargetsEvent`.
- Added `craft\events\RevisionEvent`.
- Added `craft\helpers\Component::validateComponentClass()`.
- Added `craft\helpers\ElementHelper::isDraftOrRevision()`.
- Added `craft\helpers\ElementHelper::rootElement()`.
- Added `craft\models\Section::$propagationMethod`.
- Added `craft\queue\jobs\UpdateSearchIndex`.
- Added `craft\services\Drafts`, accessible via `Craft::$app->drafts`.
- Added `craft\services\Elements::propagateElements()` along with `EVENT_BEFORE_PROPAGATE_ELEMENTS`, `EVENT_AFTER_PROPAGATE_ELEMENTS`, `EVENT_BEFORE_PROPAGATE_ELEMENT`, and `EVENT_AFTER_PROPAGATE_ELEMENT` events. ([#4139](https://github.com/craftcms/cms/issues/4139))
- Added `craft\services\Elements::resaveElements()` along with `EVENT_BEFORE_RESAVE_ELEMENTS`, `EVENT_AFTER_RESAVE_ELEMENTS`, `EVENT_BEFORE_RESAVE_ELEMENT`, and `EVENT_AFTER_RESAVE_ELEMENT` events. ([#3482](https://github.com/craftcms/cms/issues/3482))
- Added `craft\services\Matrix::duplicateBlocks()`.
- Added `craft\services\Matrix::getSupportedSiteIdsForField()`.
- Added `craft\services\Revisions`, accessible via `Craft::$app->revisions`.
- Added `craft\services\Users::canImpersonate()`.
- Added `craft\web\Request::getIsLoginRequest()` and `craft\console\Request::getIsLoginRequest()`.
- Added `craft\web\UrlManager::$checkToken`.
- Added the `Craft.isSameHost()` JavaScript method.
- Added the `Craft.parseUrl()` JavaScript method.
- Added the `Craft.randomString()` JavaScript method.
- Added the `Craft.DraftEditor` JavaScript class.
- Added the `Craft.Preview` JavaScript class.

### Changed
- Relational fields are now capable of selecting elements from multiple sites, if they haven’t been locked down to only related elements from a single site. ([#3584](https://github.com/craftcms/cms/issues/3584))
- Element selector modals now always show source headings, and list sources in the configured order. ([#4494](https://github.com/craftcms/cms/issues/4494))
- Reference tags can now specify the site to load the element from. ([#2956](https://github.com/craftcms/cms/issues/2956))
- Improved the button layout of Edit Entry pages. ([#2325](https://github.com/craftcms/cms/issues/2325))
- Improved the performance of saving elements.
- The Control Panel now shows the sidebar on screens that are at least 1,000 pixels wide. ([#4079](https://github.com/craftcms/cms/issues/4079))
- The `_layouts/cp` template now supports a `showHeader` variable that can be set to `false` to remove the header.
- The `_layouts/cp` Control Panel template now supports a `footer` block, which will be output below the main content area.
- Renamed `craft\helpers\ArrayHelper::filterByValue()` to `where()`.
- Anonymous/offline/Control Panel access validation now takes place from `craft\web\Controller::beforeAction()` rather than `craft\web\Application::handleRequest()`, giving controllers a chance to do things like set CORS headers before a `ForbiddenHttpException` or `ServiceUnavailableHttpException` is thrown. ([#4008](https://github.com/craftcms/cms/issues/4008))
- Controllers can now set `$allowAnonymous` to a combination of bitwise integers `self::ALLOW_ANONYMOUS_LIVE` and `self::ALLOW_ANONYMOUS_OFFLINE`, or an array of action ID/bitwise integer pairs, to define whether their actions should be accessible anonymously even when the system is offline.
- Improved the error message when Project Config reaches the maximum deferred event count.
- Craft now deletes expired template caches as part of its garbage collection routine.
- Craft no longer warns about losing unsaved changes when leaving the page while previewing entries, if the changes were autosaved. ([#4439](https://github.com/craftcms/cms/issues/4439))
- `fieldValues` is a now reserved field handle. ([#4453](https://github.com/craftcms/cms/issues/4453))
- Improved the reliability of `craft\helpers\UrlHelper::rootRelativeUrl()` and `cpUrl()`.
- `craft\base\ElementInterface::eagerLoadingMap()` and `craft\base\EagerLoadingFieldInterface::getEagerLoadingMap()` can now return `null` to opt out of eager loading. ([#4220](https://github.com/craftcms/cms/pull/4220))
- `craft\db\ActiveRecord` no longer sets the `uid`, `dateCreated`, or `dateUpdated` values for new records if they were already explicitly set.
- `craft\db\ActiveRecord` no longer updates the `dateUpdated` value for existing records if nothing else changed or if `dateUpdated` had already been explicitly changed.
- `craft\helpers\UrlHelper::siteUrl()` and `url()` will now include the current request’s token in the generated URL’s query string, for site URLs.
- `craft\events\MoveElementEvent` now extends `craft\events\ElementEvent`. ([#4315](https://github.com/craftcms/cms/pull/4315))
- `craft\queue\BaseJob::setProgress()` now has a `$label` argument.
- `craft\queue\jobs\PropagateElements` no longer needs to be configured with a `siteId`, and no longer propagates elements to sites if they were updated in the target site more recently than the source site.
- `craft\queue\QueueInterface::setProgress()` now has a `$label` argument.
- `craft\services\Assets::getUserTemporaryUploadFolder()` now returns the current user’s temporary upload folder by default if no user is provided.
- `craft\services\Elements::deleteElement()` now has a `$hardDelete` argument.
- `craft\services\Elements::deleteElement()` now has a `$hardDelete` argument. ([#3392](https://github.com/craftcms/cms/issues/3392))
- `craft\services\Elements::getElementById()` now has a `$criteria` argument.
- `craft\services\Elements::propagateElement()` now has a `$siteElement` argument.
- `craft\services\Elements::saveElement()` now preserves existing elements’ current `dateUpdated` value when propagating or auto-resaving elements.
- `craft\services\Elements::saveElement()` now preserves the `uid`, `dateCreated`, and `dateUpdated` values on new elements if they were explicitly set. ([#2909](https://github.com/craftcms/cms/issues/2909))
- `craft\services\Elements::setPlaceholderElement()` now throws an exception if the element that was passed in doesn’t have an ID.
- `craft\services\Matrix::saveField()` is no longer is responsible for duplicating blocks from other elements.
- `craft\web\twig\variables\CraftVariable` no longer triggers the `defineComponents` event. ([#4416](https://github.com/craftcms/cms/issues/4416))
- `craft\web\UrlManager::setRouteParams()` now has a `$merge` argument, which can be set to `false` to completely override the route params.
- It’s now possible to pass a `behaviors` key to the `$newAttributes` argument of `craft\services\Elements::duplicateElement()`, to preattach behaviors to the cloned element before it’s saved.

### Removed
- Removed the Search Indexes utility. ([#3698](https://github.com/craftcms/cms/issues/3698))
- Removed the `--batch-size` option from `resave/*` actions.
- Removed the `craft.entryRevisions` Twig component.
- Removed `craft\controllers\EntriesController::actionPreviewEntry()`.
- Removed `craft\controllers\EntriesController::actionShareEntry()`.
- Removed `craft\controllers\EntriesController::actionViewSharedEntry()`.
- Removed `craft\events\VersionEvent`.
- Removed `craft\records\Entry::getVersions()`.
- Removed `craft\records\EntryDraft`.
- Removed `craft\records\EntryVersion`.
- Removed `craft\services\EntryRevisions::saveDraft()`.
- Removed `craft\services\EntryRevisions::publishDraft()`.
- Removed `craft\services\EntryRevisions::deleteDraft()`.
- Removed `craft\services\EntryRevisions::saveVersion()`.
- Removed `craft\services\EntryRevisions::revertEntryToVersion()`.
- Removed the `Craft.EntryDraftEditor` JavaScript class.

### Deprecated
- Deprecated the `ownerSite` and `ownerSiteId` Matrix block query params.
- Deprecated `craft\controllers\EntriesController::EVENT_PREVIEW_ENTRY`.
- Deprecated `craft\controllers\LivePreviewController`.
- Deprecated `craft\elements\MatrixBlock::$ownerSiteId`.
- Deprecated `craft\events\DefineComponentsEvent`.
- Deprecated `craft\helpers\ArrayHelper::filterByValue()`. Use `where()` instead.
- Deprecated `craft\models\BaseEntryRevisionModel`.
- Deprecated `craft\models\EntryDraft`.
- Deprecated `craft\models\EntryVersion`.
- Deprecated `craft\models\Section::$propagateEntries`. Use `$propagationMethod` instead.
- Deprecated `craft\services\Assets::getCurrentUserTemporaryUploadFolder()`.
- Deprecated `craft\services\EntryRevisions`.
- Deprecated `craft\web\Request::getIsLivePreview()`.
- Deprecated `craft\web\Request::getIsSingleActionRequest()` and `craft\console\Request::getIsSingleActionRequest()`.
- Deprecated the `Craft.LivePreview` JavaScript class.

### Fixed
- Fixed a bug where `craft\helpers\UrlHelper` methods could add duplicate query params on generated URLs.
- Fixed a bug where Matrix blocks weren’t getting duplicated for other sites when creating a new element. ([#4449](https://github.com/craftcms/cms/issues/4449))

## 3.1.34.3 - 2019-08-21

### Fixed
- Fixed a bug where the `project-config/rebuild` command wasn’t discarding unused user groups or user field layouts in the project config. ([#4781](https://github.com/craftcms/cms/pull/4781))

## 3.1.34.2 - 2019-07-23

### Fixed
- Fixed a bug where the `project-config/rebuild` command was discarding email and user settings.

## 3.1.34.1 - 2019-07-22

### Fixed
- Fixed a bug where the `project-config/rebuild` command was ignoring entry types that didn’t have a field layout. ([#4600](https://github.com/craftcms/cms/issues/4600))

## 3.1.34 - 2019-07-09

### Changed
- The `project-config/rebuild` command now rebuilds the existing project config wherever possible, instead of merging database data with the existing project config.

## 3.1.33 - 2019-07-02

### Added
- Added `craft\base\ApplicationTrait::saveInfoAfterRequest()`.

### Changed
- Craft no longer strips some punctuation symbols from slugs.
- Improved the performance of saving project config updates. ([#4459](https://github.com/craftcms/cms/issues/4459))
- Improved the performance of saving fields. ([#4459](https://github.com/craftcms/cms/issues/4459))
- The `craft update` command no longer updates Craft or plugins if not specified.

### Removed
- Removed `craft\services\ProjectConfig::saveDataAfterRequest()`.
- Removed `craft\services\ProjectConfig::preventSavingDataAfterRequest()`.

### Fixed
- Fixed a PHP error that occurred when deleting an asset transform. ([#4473](https://github.com/craftcms/cms/issues/4473))

### Security
- Fixed an XSS vulnerability.
- Fixed a path disclosure vulnerability. ([#4468](https://github.com/craftcms/cms/issues/4468))
- Added the `sameSiteCookieValue` config setting. ([#4462](https://github.com/craftcms/cms/issues/4462))

## 3.1.32.1 - 2019-06-25

### Fixed
- Fixed a couple Windows compatibility issues.

## 3.1.32 - 2019-06-25

### Changed
- Project Config now sorts arrays when all of the keys are UIDs. ([#4425](https://github.com/craftcms/cms/issues/4425))

### Fixed
- Fixed a bug where Craft might not match a domain to the proper site if it had a non-ASCII character in the host name.
- Fixed an error that could occur when using the `|filter` Twig filter. ([#4437](https://github.com/craftcms/cms/issues/4437))
- Fixed a bug where pagination URL could get repeated page params added to the query string if using query string-based pagination.

## 3.1.31 - 2019-06-18

### Added
- It’s now possible to set plugin license keys to environment variables using the `$VARIABLE_NAME` syntax. ([#4393](https://github.com/craftcms/cms/issues/4393))
- Added `craft\services\Elements::mergeElements()`. ([#4404](https://github.com/craftcms/cms/pull/4404))

### Changed
- Pagination URLs now include any query string parameters set on the current request.
- The default email template no longer sets text or background colors, so emails look better in dark mode. ([#4396](https://github.com/craftcms/cms/pull/4396))
- Improved the error message that gets logged when Craft isn’t able to finish processing project config changes, due to unresolved dependencies.
- Craft will no longer log errors and warnings arising from `yii\i18n\PhpMessageSource`. ([#4109](https://github.com/craftcms/cms/issues/4109))
- Improved the performance and reliability of user queries when the `group` param is set to a user group with a large number of users.
- Updated Yii to 2.0.21.

### Fixed
- Fixed a bug where `Craft::dd()` wouldn’t work properly if output buffering was enabled. ([#4399](https://github.com/craftcms/cms/issues/4399))
- Fixed a bug where `Craft::alias()` wasn’t working on Windows servers. ([#4405](https://github.com/craftcms/cms/issues/4405))
- Fixed a bug where Craft wasn’t parsing the `dsn` DB connection setting properly if it was supplied.

### Security
- Fixed an XSS vulnerability.

## 3.1.30 - 2019-06-11

### Changed
- Improved query performance. ([yiisoft/yii2#17344](https://github.com/yiisoft/yii2/pull/17344), [yiisoft/yii2#17345](https://github.com/yiisoft/yii2/pull/17345), [yiisoft/yii2#17348](https://github.com/yiisoft/yii2/pull/17348))
- `craft\services\Elements::saveElement()` now always propagates elements regardless of the `$propagate` argument value, when saving new elements. ([#4370](https://github.com/craftcms/cms/issues/4370))

### Fixed
- Fixed a bug where new elements weren’t assigned a UID in time if their URI format contained a `{uid}` token. ([#4364](https://github.com/craftcms/cms/issues/4364))
- Fixed a bug where Craft was modifying custom log target configs before executing queue jobs. ([#3766](https://github.com/craftcms/cms/issues/3766))
- Fixed a bug where `craft\helpers\ChartHelper::getRunChartDataFromQuery()` assumed that the value would be integers. ([craftcms/commerce#849](https://github.com/craftcms/commerce/issues/849))
- Fixed a bug where `craft\services\Security::validateData()` was returning an empty string instead of `false` when the data didn’t validate. ([#4387](https://github.com/craftcms/cms/issues/4387))
- Fixed a bug where Craft could inject unexpected JavaScript into front-end requests. ([#4390](https://github.com/craftcms/cms/issues/4390))

## 3.1.29 - 2019-06-04

### Added
- Added the `restore` command, which restores a database backup.
- Added the `Craft.escapeRegex()` JavaScript method.

### Changed
- Asset indexes now sort assets by Date Uploaded in descending order by default. ([#1153](https://github.com/craftcms/cms/issues/1153))
- `craft\db\Paginator` no longer assumes that the application’s database connection should be used.
- Updated Twig to 2.11. ([#4342](https://github.com/craftcms/cms/issues/4342))

### Fixed
- Fixed a bug where the Status menu wasn’t visible for the “All users” source on user indexes. ([#4306](https://github.com/craftcms/cms/pull/4306))
- Fixed a bug where pressing the <kbd>Esc</kbd> key in the setup wizard would close the modal window. ([#4307](https://github.com/craftcms/cms/issues/4307))
- Fixed a bug where `craft\validators\ArrayValidator::validate()` didn’t work. ([#4309](https://github.com/craftcms/cms/pull/4309))
- Fixed an error that could occur when rendering templates with a `loop.parent.loop` reference in a nested for-loop. ([#4271](https://github.com/craftcms/cms/issues/4271))
- Fixed a bug where publishing a Single entry’s draft, or reverting a Single entry to a prior version, would overwrite its title to the section name. ([#4323](https://github.com/craftcms/cms/pull/4323))
- Fixed a bug where Craft wasn’t invalidating existing asset transforms when changing the dimensions of a named transform.
- Fixed a bug where `craft\services\Fields::getFieldsByElementType()` would return duplicate results if a field was used in more than one field layout for the element type. ([#4336](https://github.com/craftcms/cms/issues/4336))
- Fixed a bug where Craft wasn’t respecting the `allowUppercaseInSlug` config setting when generating slugs in the Control Panel. ([#4330](https://github.com/craftcms/cms/issues/4330))
- Fixed a bug where Control Panel Ajax requests weren’t working if a custom `pathParam` config setting value was set. ([#4334](https://github.com/craftcms/cms/issues/4334))
- Fixed a JavaScript error that could occur when saving a new entry, if the selected entry type didn’t have a Title field. ([#4353](https://github.com/craftcms/cms/issues/4353))

## 3.1.28 - 2019-05-21

### Added
- Added the “Customize element sources” user permission. ([#4282](https://github.com/craftcms/cms/pull/4282))
- Matrix sub-fields now have a “Use this field’s values as search keywords?” setting. ([#4291](https://github.com/craftcms/cms/issues/4291))
- Added `craft\web\twig\variables\Paginate::setBasePath()`. ([#4286](https://github.com/craftcms/cms/issues/4286))

### Changed
- Craft now requires Yii 2.0.19.

### Fixed
- Fixed a bug where slugs could get double-hyphenated. ([#4266](https://github.com/craftcms/cms/issues/4266))
- Fixed an error that would occur when installing Craft if the `allowAdminChanges` config setting was disabled. ([#4267](https://github.com/craftcms/cms/issues/4267))
- Fixed a bug where Matrix fields would return the wrong set of Matrix blocks on new or duplicated elements, immediately after they were saved.
- Fixed a bug where users could not assign additional user groups to their own account if their permission to do so was granted by another user group they belonged to.
- Fixed a bug where Number fields would attempt to save non-numeric values. ([craftcms/feed-me#527](https://github.com/craftcms/feed-me/issues/527))
- Fixed a bug where it was possible to assign a Structure entry or category to a new parent, even if that would cause its descendants to violate the Max Levels setting. ([#4279](https://github.com/craftcms/cms/issues/4279))
- Fixed an error that could occur when rendering a template from a console request, if the template contained any non-global `{% cache %}` tags. ([#4284](https://github.com/craftcms/cms/pull/4284))

## 3.1.27 - 2019-05-14

### Added
- Added `craft\fields\Matrix::EVENT_SET_FIELD_BLOCK_TYPES`. ([#4252](https://github.com/craftcms/cms/issues/4252))

### Changed
- Pressing <kbd>Shift</kbd> + <kbd>Return</kbd> (or <kbd>Shift</kbd> + <kbd>Ctrl</kbd>/<kbd>Command</kbd> + <kbd>Return</kbd>) when a textual cell is focused in an editable table will now change the focus to the same cell in the previous row (after creating a new row if necessary.) ([#4259](https://github.com/craftcms/cms/issues/4259))
- Craft no longer shows the status menu for element sources that define a status. ([#4249](https://github.com/craftcms/cms/issues/4249))
- Element URI formats can now conditionally output an empty string, opting the element out of getting its own system URI. ([#4254](https://github.com/craftcms/cms/issues/4254))
- Table fields now get validation errors if any column handles are entered in the format of “colX”.
- Craft no longer clear out users’ verification codes after login. ([#4257](https://github.com/craftcms/cms/issues/4257))
- The `users/upload-user-photo` and `users/delete-user-photo` actions are now available to front-end requests. ([#3932](https://github.com/craftcms/cms/issues/3932))

### Fixed
- Fixed a bug where rebuilding the project config could set an incorrect value for the user field layout.
- Fixed a bug Craft wouldn’t allow users to edit their own photos if they didn’t have upload/remove asset permissions.
- Fixed a bug where Craft wasn’t removing newline characters when pasting text into some single-line Table column types.
- Fixed a bug where project config syncing could have inconsistent results on load-balanced environments. ([#4136](https://github.com/craftcms/cms/issues/4136))
- Fixed a bug where the Plugin Store was not able to load developer details. ([#4241](https://github.com/craftcms/cms/issues/4241))
- Fixed a bug that could occur when Craft generated URLs with multi-byte characters in the query string.
- Fixed a bug where you could get some character encoding issues in some environments when using PHP 7.3.
- Fixed a bug where Craft wasn’t attempting to set a unique URI on duplicated elements. ([#4253](https://github.com/craftcms/cms/issues/4253))
- Fixed a bug where Table fields could copy cell values to other cells if a column had a handle in the format of “colX”. ([#4200](https://github.com/craftcms/cms/issues/4200))
- Fixed an error that could occur on the Login page if a custom Login Page Logo was selected. ([#4261](https://github.com/craftcms/cms/issues/4261))

## 3.1.26 - 2019-05-08

### Changed
- The “Update all” button on the Updates utility is now shown even if the page contains some uninstallable updates. ([#4230](https://github.com/craftcms/cms/issues/4230))
- Craft now stores the Default User Group’s UID in the project config, in case the group’s ID is different across environments.
- `craft\services\Assets::EVENT_BEFORE_REPLACE_ASSET` event handlers can now change the filename of the replaced asset before it is saved.
- Improved the performance of background jobs. ([#4219](https://github.com/craftcms/cms/pull/4219))
- Improved the Plugin Store’s screenshots with arrows for navigation and pinch-to-zoom capability for touch devices.

### Fixed
- Fixed an error that could occur when saving a Single section if one of its sites had been disabled.
- Fixed an error that could occur when deleting a site.
- Fixed a PHP compile error that could occur when paginating a query. ([#4208](https://github.com/craftcms/cms/pull/4208))
- Fixed an error that could occur on the Settings → Users → Settings page if the project config was missing its `users` key. ([#4206](https://github.com/craftcms/cms/issues/4206))
- Fixed a bug where Craft wasn’t requiring email verification for new user accounts if the project config was missing its `users` key.
- Fixed a bug where Craft wasn’t eager loading elements in the same site as the source element, if that was different than the currently requested site. ([#3954](https://github.com/craftcms/cms/issues/3954))

## 3.1.25 - 2019-04-30

### Added
- Added the `|ascii` Twig filter. ([#4193](https://github.com/craftcms/cms/issues/4193))

### Changed
- Craft now registers its project config event handlers before loading plugins. ([#3943](https://github.com/craftcms/cms/issues/3943))
- The Control Panel now uses jQuery 3.4.0. ([#4183](https://github.com/craftcms/cms/issues/4183))
- `behavior` and `behaviors` are now reserved field handles. ([#4184](https://github.com/craftcms/cms/issues/4184))
- The Updates utility no longer shows notices for expired plugins if no updates are actually available. ([#4186](https://github.com/craftcms/cms/issues/4186))

### Fixed
- Fixed an error where rebuilding the project config would not typecast the `propagateEntries` and `enableVersioning` section settings correctly. ([#3695](https://github.com/craftcms/cms/issues/3695))
- Fixed a bug where the Edit Draft HUD would include the current site name in the default Draft Name value for multi-site entries. ([#4171](https://github.com/craftcms/cms/issues/4171))
- Fixed a bug where resource requests could send a 500 response if the resource didn’t exist. ([#4197](https://github.com/craftcms/cms/pull/4197))

## 3.1.24 - 2019-04-23

### Added
- Added `craft\services\Fields::getFieldIdsByLayoutId()`.

### Changed
- Craft now correctly typecasts all core boolean and integer values saved to the project config. ([#3695](https://github.com/craftcms/cms/issues/3695))
- Craft now saves new entry versions every time an entry is saved, unless it’s being propagated or resaved.
- `users/save-user` and `users/start-elevated-session` requests now check for a `currentPassword` body param in addition to `password`, when looking for the user’s current password. ([#4169](https://github.com/craftcms/cms/issues/4169))
- `craft\services\Path::getStoragePath()` now has a `$create` argument.
- Updated Twig to 2.8.

### Fixed
- Fixed an error where re-saving a site would reset its sorting order. ([#4147](https://github.com/craftcms/cms/issues/4147))
- Fixed a SQL error that could occur when updating to Craft 3.1. ([#3663](https://github.com/craftcms/cms/issues/3663))
- Fixed an error that occurred when an SVG with `/` characters in its `id` attributes was passed to the `svg()` Twig function. ([#4155](https://github.com/craftcms/cms/issues/4155))
- Fixed a bug where passing `:empty:` or `:notempty:` to a Matrix field param on an element query could return incorrect results for fields that had soft-deleted blocks. ([#4161](https://github.com/craftcms/cms/issues/4161))
- Fixed a bug where Craft wasn’t returning a `1` exit code for console requests if the server was running under PHP 7. ([#4153](https://github.com/craftcms/cms/issues/4153))
- Fixed a “World-writable config file 'my.cnf' is ignored” warning that could occur when creating a database backup. ([#4163](https://github.com/craftcms/cms/pull/4163))
- Fixed a bug where `craft\services\Elements::duplicateElements()` would only ignore non-safe attributes passed to the `$newAttributes` argument.
- Fixed a bug where `craft\elements\db\ElementQuery::exists()` and `offsetExists()` were ignoring cached query results.

## 3.1.23 - 2019-04-16

### Added
- The `project-config/sync` command now has a `--force` option, which forces the project config to treat all preexisting config values as new. ([#4126](https://github.com/craftcms/cms/issues/4126))
- Added `craft\base\LogTargetTrait`, which can be used by custom `log` components, to gain security and privacy features provided by Craft’s built-in file target. ([#4127](https://github.com/craftcms/cms/pull/4127))

### Changed
- When creating a new site, global sets are now propagated to it before other element types. ([#3446](https://github.com/craftcms/cms/issues/3446))
- Locked Twig down to 2.7, to avoid a bug in 2.8.0. ([twigphp/Twig#2942](https://github.com/twigphp/Twig/issues/2942))

### Fixed
- Fixed an error that occurred when installing a missing plugin from the Settings → Plugins page. ([#4140](https://github.com/craftcms/cms/issues/4140))
- Fixed PHP type errors that could occur when calling some deprecated `craft.request` methods in templates. ([#4124](https://github.com/craftcms/cms/issues/4124))
- Fixed performance issues that could occur where uploading GIFs in the Control Panel. ([#4131](https://github.com/craftcms/cms/pull/4131))
- Fixed a bug where it wasn’t possible to create a new global set with the same name or handle as a soft-deleted one. ([#4091](https://github.com/craftcms/cms/issues/4091))
- Fixed a bug where pending users’ verification codes were getting deleted if they were impersonated by an admin. ([#4130](https://github.com/craftcms/cms/issues/4130))

## 3.1.22 - 2019-04-10

### Added
- Added `craft\base\ElementTrait::$resaving`, which indicates whether the element is currently being resaved via a `ResaveElements` job or a `resave` command. ([#3482](https://github.com/craftcms/cms/issues/3482))
- Added `craft\db\Paginator::setPageResults()`. ([#4120](https://github.com/craftcms/cms/issues/4120))

### Changed
- Changed the way Craft updates search indexes, to reduce the likelihood of a deadlock. ([#3197](https://github.com/craftcms/cms/issues/3197))
- Improved styles and behavior of the Plugin Store.
- The Settings → Plugins page now notes which plugins are expired, with links to renew them on [id.craftcms.com](https://id.craftcms.com).
- Improved the styling of info HUDs that contain long text or tables. ([#4107](https://github.com/craftcms/cms/pull/4107))

### Fixed
- Fixed a PHP error that could occur during asset indexing in some cases.
- Fixed a bug where entry drafts weren’t showing previous changes to Matrix fields on the draft. ([#4105](https://github.com/craftcms/cms/issues/4105))
- Fixed a bug where `project.yaml` changes weren’t always getting picked up. ([#4028](https://github.com/craftcms/cms/issues/4028))
- Fixed a bug where the `project-config/rebuild` command would restore soft-deleted components. ([#4100](https://github.com/craftcms/cms/issues/4100))
- Fixed a bug where the `project-config/sync` command was not performing schema checks.
- Fixed an error that occurred when backing up the database if the database password contained a `$` character. ([#4115](https://github.com/craftcms/cms/issues/4115))

## 3.1.21.1 - 2019-04-04

### Fixed
- Fixed a bug where underscores were getting stripped from element slugs. ([#4096](https://github.com/craftcms/cms/issues/4096))

## 3.1.21 - 2019-04-03

### Added
- Added the `backup` command, which creates a new database backup. ([#4075](https://github.com/craftcms/cms/issues/4075))
- Added the `queue/retry` command, which can be passed a failed job ID, or `all` to retry all failed jobs. ([#4072](https://github.com/craftcms/cms/issues/4072))
- Added `craft\queue\Queue::retryAll()`.
- Added `craft\services\Sections::$autoResaveEntries`, which can be set to `false` from `config/app.php` to prevent Craft from auto-resaving entries after sections and entry types are updated. ([#3482](https://github.com/craftcms/cms/issues/3482))

### Changed
- It’s now possible to double-click on asset sources to expand/collapse their subfolders. ([#4070](https://github.com/craftcms/cms/issues/4070))
- Craft no longer auto-resaves entries after saving a section or entry type if nothing changed of any significance to entries. ([#3482](https://github.com/craftcms/cms/issues/3482))
- Craft now formats filesizes using metric units (e.g. MB instead of MiB).
- The updater is now capable of handling package name changes.
- Craft now requires Yii 2.0.17.

### Fixed
- Fixed a bug where the Asset Indexes utility wasn’t logging exceptions.
- Fixed a SQL error that could occur when using the Asset Indexes utility, if any filenames contained 4+ byte characters.
- Fixed a bug where entry queries could return duplicate results for any entries that belong to a section that has soft-deleted structures associated with it. ([#4066](https://github.com/craftcms/cms/issues/4066))
- Fixed a bug where rebuilding project config would not work with Matrix fields with no block types. ([#4074](https://github.com/craftcms/cms/issues/4074)
- Fixed an error that occurred when sending emails if the `testToEmailAddress` config setting was set. ([#4076](https://github.com/craftcms/cms/issues/4076))
- Fixed a bug where it wasn’t possible to pass the `--element-id` option on `resave/*` commands.
- Fixed a bug where Matrix fields were including disabled blocks if any changes had been made to the Matrix block query params.
- Fixed SQL errors that could occur if the table prefix had ever changed.

## 3.1.20.1 - 2019-03-27

### Fixed
- Fixed an error that occurred when regenerating the project config, if there were any fields without settings. ([#4062](https://github.com/craftcms/cms/issues/4062))
- Fixed an error that occurred when loading the `_includes/forms/date` template without passing a `value` variable. ([#4063](https://github.com/craftcms/cms/issues/4063))

## 3.1.20 - 2019-03-27

### Added
- Added the `project-config/rebuild` console command.
- Added the `verifyEmailSuccessPath` config setting.
- Added the “Prefix” and “Suffix” settings for Number fields. ([#4055](https://github.com/craftcms/cms/issues/4055))
- Added the “Max Length” setting for URL fields. ([#4019](https://github.com/craftcms/cms/issues/4019))
- Added the `devMode` global Twig variable. ([#4038](https://github.com/craftcms/cms/issues/4038))
- Added `craft\config\GeneralConfig::getVerifyEmailSuccessPath()`.
- Added `craft\events\RebuildConfigEvent`.
- Added `craft\services\ProjectConfig::rebuild()`.
- Added `craft\services\Sections::pruneDeletedField()`.

### Changed
- Textareas within the Control Panel can now be manually vertically resized. ([#4030](https://github.com/craftcms/cms/issues/4030))
- The Craft Support widget now includes a “More Resources” section. ([#4058](https://github.com/craftcms/cms/issues/4058))
- The `_includes/forms/text` Control Panel template now supports `step`, `min`, and `max` attributes.
- Users without access to the Control Panel are now redirected according to the `verifyEmailSuccessPath` config setting after verifying a new email address. ([#1998](https://github.com/craftcms/cms/issues/1998))
- The `_includes/forms/text` Control Panel template now supports passing `autocorrect: false` and `autocapitalize: false`, to disable autocorrect and auto-capitalization on iOS devices.
- iOS autocorrect and auto-capitalization has been disabled for all core “Handle” and “Slug” fields in the Control Panel. ([#4009](https://github.com/craftcms/cms/issues/4009))
- Number fields now format their values for element index tables. ([#4059](https://github.com/craftcms/cms/issues/4059))
- When installing Craft using a `project.yaml`, Craft now backups the existing config to the config backup folder if there are errors. ([#4017](https://github.com/craftcms/cms/issues/4017))
- Craft now prunes entry type layouts when deleting a field.
- Craft no longer modifies the DSN string if set explicitly with the `dsn` database config setting.
- Craft no longer throws an `InvalidConfigException` when the `dsn` database config setting is set and contains an unexpected parameter.

### Fixed
- Fixed a bug where Craft wasn’t removing hyphens and other symbols from auto-generated asset titles. ([#4011](https://github.com/craftcms/cms/issues/4011))
- Fixed a PHP error that occurred when calling `craft\services\EntryRevisions::getDraftById()` or `getVersionById()` for a draft/version that belonged to a soft-deleted entry. ([#4013](https://github.com/craftcms/cms/issues/4013))
- Fixed a bug where Craft wasn’t respecting the site selection for routes defined in Settings → Routes. ([#4021](https://github.com/craftcms/cms/issues/4021))
- Fixed a bug where the `project-config/sync` command wasn’t logging exceptions. ([#4015](https://github.com/craftcms/cms/issues/4015))
- Fixed an error that occurred when attempting to use Live Preview with a pending user account. ([#4025](https://github.com/craftcms/cms/issues/4025))
- Fixed an error when displaying a date input in the Control Panel if the value passed wasn’t a `DateTime` object. ([#4041](https://github.com/craftcms/cms/issues/4041))
- Fixed a PHP error that occurred when passing an array of `craft\elements\User` objects to `craft\mail\Message::setTo()`. ([#4048](https://github.com/craftcms/cms/issues/4048))
- Fixed a bug where Craft was applying the `offset` param to both ends of the result set when paginating queries. ([#4052](https://github.com/craftcms/cms/issues/4052))
- Fixed a PHP error that occurred if `true` or `false` was passed to the third argument of `craft\db\Command::upsert()`. ([#4054](https://github.com/craftcms/cms/pull/4054))
- Fixed a bug where deleting fields via `project.yaml` could prevent other changes from being applied.
- Fixed a bug where field UIDs could be overwritten in some cases.

## 3.1.19 - 2019-03-19

### Added
- Added the `_includes/pagination` Control Panel template.
- Added `craft\db\Paginator`.
- Added `craft\web\twig\variables\Paginate::create()`.

### Changed
- The `{% paginate %}` tag now accepts any query object, not just element queries.
- The `_includes/forms/autosuggest` template now has `data` and `methods` blocks that can be overridden by sub-templates to customize the autosuggest behavior.

### Fixed
- Fixed a bug where sidebar badge counts in the Control Panel were getting formatted with two decimals if the Intl extension wasn’t loaded. ([#4002](https://github.com/craftcms/cms/issues/4002))
- Fixed a bug where entry drafts would forget that certain field values had been cleared out, and continue using the live revision’s content instead. ([#3981](https://github.com/craftcms/cms/issues/3981))
- Fixed an error that occurred if a Table field was created with a Date or Time column and no rows in the Default Values setting. ([#4005](https://github.com/craftcms/cms/issues/4005))
- Fixed a bug where Table fields would forget that they had been saved without any rows in the Default Values setting.
- Fixed a SQL error that could occur when saving non-UTF-8 characters to the project config. ([#4007](https://github.com/craftcms/cms/issues/4007))

## 3.1.18 - 2019-03-14

### Added
- Added `craft\services\Deprecator::$throwExceptions`. ([#3972](https://github.com/craftcms/cms/pull/3972))

### Changed
- `Craft::parseEnv()` will now boolean values for environment variables set to `true` or `false`. ([#3975](https://github.com/craftcms/cms/issues/3975))
- Nested project config keys are no longer sorted alphabetically.
- Craft now requires Twig 2.7+.

### Fixed
- Fixed a SQL error that occurred when using a token with a usage limit, if using PostgreSQL. ([#3969](https://github.com/craftcms/cms/issues/3969))
- Fixed a bug where the Edit User page would forget user group selection changes if there was a validation error. ([#3971](https://github.com/craftcms/cms/issues/3971))
- Fixed a bug where the updater would get an unexpected response when updating from 3.1.14 - 3.1.16 to 3.1.17+.
- Fixed a bug where it wasn’t possible to switch plugin editions when the `allowUpdates` config setting was disabled. ([#3987](https://github.com/craftcms/cms/issues/3987))
- Fixed a bug where multiple consecutive newlines in field instructions would result in multiple `<br>` tags rather than new paragraphs.
- Fixed a bug where Table fields weren’t always remembering the sort order for their Default Values settings. ([#3947](https://github.com/craftcms/cms/issues/3947))
- Fixed a bug where Table fields weren’t always remembering the sort order for their Table Columns settings. ([#3997](https://github.com/craftcms/cms/issues/3997))

## 3.1.17.2 - 2019-03-12

### Changed
- Craft now requires Twig 2.6.

## 3.1.17.1 - 2019-03-08

### Added
- Added `craft\helpers\ArrayHelper::ensureNonAssociative()`.

### Fixed
- Fixed a bug where commercial plugin editions weren’t showing up in the Plugin Store.
- Fixed a bug where installing a plugin from the Plugin Store would not respect the selected edition.
- Fixed a bug where plugins with free and commercial editions weren’t getting license key inputs on the Setting → Plugins page.
- Fixed a bug where the Setting → Plugins page wasn’t linking plugins’ edition badge to their page in the Plugin Store for plugins with free and commercial editions, if the free edition was currently active.

## 3.1.17 - 2019-03-08

### Changed
- When installing Craft using a `project.yaml`, Craft now processes all sites before installing any plugins. ([craftcms/commerce#752](https://github.com/craftcms/commerce/issues/752))
- The Plugin Store now shows “Report an issue” links on plugin screens.
- The Plugin Store now includes a “Package Name” section on plugin screens. ([#2757](https://github.com/craftcms/cms/issues/2757))
- The Plugin Store now shows discounted upgrade prices for plugins when a lower edition is already licensed.
- Craft now requires Yii 2.0.16.1.

### Fixed
- Fixed a bug where the `positionedBefore` element query param was not including direct ancestors in the results.
- Fixed a bug where HTML in plugin-supplied field instructions was getting encoded. ([#3928](https://github.com/craftcms/cms/issues/3928))
- Fixed a bug where Craft would prompt for a user’s current password when registering a new user, even if they weren’t assigning any groups or permissions to that user
- Fixed a bug where asset indexing could yield inconsistent results in some cases. ([#3450](https://github.com/craftcms/cms/issues/3450))
- Fixed a bug where the Plugin Store was showing info icons in the feature matrix of multi-edition plugins, even for features that didn’t have an extended description.
- Fixed a bug where entries weren’t getting new versions when edited from element editor HUDs. ([#3959](https://github.com/craftcms/cms/issues/3959))

## 3.1.16 - 2019-03-05

### Added
- The Plugin Store now shows Repository links on plugin screens.
- Added the `create()` Twig function. ([#3921](https://github.com/craftcms/cms/pull/3921))
- Added the `--type` option to the `resave/entries` command. ([#3939](https://github.com/craftcms/cms/issues/3939))
- Added `craft\helers\Assets::getAllowedFileKinds()`.

### Changed
- Line breaks in field instructions now get converted to `<br>` tags. ([#3928](https://github.com/craftcms/cms/issues/3928))
- Assets field settings no longer list file kinds that aren’t allowed to be uploaded, per the `allowedFileExtensions` and `extraAllowedFileExtensions` config settings. ([#3917](https://github.com/craftcms/cms/issues/3917))
- The `{% exit %}` tag now throws a more specific exception depending on the status code passed to it (e.g. `yii\web\NotFoundHttpException` for 404s). ([#3915](https://github.com/craftcms/cms/issues/3915))
- `craft\helpers\MigrationHelper::dropAllIndexesOnTable()` is no longer deprecated.
- The `--id` option on `resave/*` console commands is now named `--element-id`. ([#3940](https://github.com/craftcms/cms/issues/3940))
- The `_includes/forms/autosuggest.html` template now supports passing `disabled: true`. ([#3925](https://github.com/craftcms/cms/issues/3925))

### Fixed
- Fixed a bug where Control Panel content areas weren’t getting their bottom padding applied in Firefox. ([#3874](https://github.com/craftcms/cms/issues/3874))
- Fixed a PHP error that occurred on the front end if two routes defined in Settings → Routes had the same URI pattern. ([#3922](https://github.com/craftcms/cms/issues/3922))
- Fixed a bug where Craft wasn’t always preselecting the correct tab on Control Panel pages if the tab name contained non-ASCII characters. ([#3923](https://github.com/craftcms/cms/issues/3923))
- Fixed a bug where the `--uid` option on `resave/*` console commands wasn’t working. ([#3941](https://github.com/craftcms/cms/issues/3941))
- Fixed a SQL error that could occur when running `resave/*` console commands.
- Fixed a PHP error that occurred when calling the deprecated `getError()` method on a model that had no errors. ([#3934](https://github.com/craftcms/cms/issues/3934))
- Fixed a bug where Craft wasn’t sanitizing new asset subfolder names. ([#3689](https://github.com/craftcms/cms/issues/3689))
- Fixed a bug where Table fields weren’t remembering the sort order for their Default Values settings. ([#3947](https://github.com/craftcms/cms/issues/3947))

## 3.1.15 - 2019-02-26

### Added
- Added the `resave/assets`, `resave/categories`, `resave/entries`, `resave/tags`, and `resave/users` console commands.

### Changed
- Craft now sends system messages authored for the same root language as the requested language, if an exact language match can’t be found. ([#3888](https://github.com/craftcms/cms/issues/3888))
- Element source definitions can now include a `badgeCount` key.
- Login requests no longer enforce CSRF validation if someone is already logged in.
- Craft now throws an `InvalidConfigException` when updating the project config if any unexpected data types are encountered.
- The `testToEmailAddress` config setting can now be set to `false`. ([#3910](https://github.com/craftcms/cms/pull/3910))

### Fixed
- Fixed a bug where the System Messages utility wouldn’t update message previews after editing a message for the primary site’s language, if the user had a different preferred language selected.
- Fixed a bug where structures weren’t getting deleted and unassigned from their sections properly after converting a Structure section to a Channel or Single. ([#3895](https://github.com/craftcms/cms/issues/3895))
- Really fixed a bug where Craft could update the `dateModified` value in the project config even when nothing had changed. ([#3792](https://github.com/craftcms/cms/issues/3792))
- Fixed a bug where the Settings → Routes page wasn’t listing routes in the user-defined order. ([#3892](https://github.com/craftcms/cms/issues/3892))
- Fixed an error that occurred when viewing trashed entries, if the “Entry Type” column was shown and one of the trashed entries’ entry types had been deleted. ([#3899](https://github.com/craftcms/cms/issues/3899))

## 3.1.14 - 2019-02-21

### Added
- Added `craft\helpers\ProjectConfig::cleanupConfig()`.
- Added `craft\web\Request::$maxPageNum`, which determines the maximum page number Craft should accept (100,000 by default). ([#3880](https://github.com/craftcms/cms/issues/3880))

### Deprecated
- Deprecated `craft\mutex\FileMutex`.

### Fixed
- Fixed a bug where Craft could update the `dateModified` value in the project config even when nothing had changed. ([#3792](https://github.com/craftcms/cms/issues/3792))
- Fixed a SQL error that occurred when running the “Localizing relations” task if using PostgreSQL. ([#3877](https://github.com/craftcms/cms/issues/3877))
- Fixed a bug where file locking wasn’t working on Windows. ([#3879](https://github.com/craftcms/cms/issues/3879))

### Security
- Fixed a bug where sensitive environment variable values weren’t getting redacted correctly.

## 3.1.13 - 2019-02-20

### Added
- Added `craft\helpers\StringHelper::replaceMb4()`.
- Added `craft\services\ProjectConfig::defer()`.

### Changed
- The `users/login` and `users/logout` actions now include a `csrfTokenValue` key in JSON responses. ([#3858](https://github.com/craftcms/cms/issues/3858))
- Craft no longer deletes search indexes when soft-deleting an element, until the element gets hard-deleted. ([#3863](https://github.com/craftcms/cms/issues/3863))
- Updated Yii to 2.0.16.

### Fixed
- Fixed a bug where Craft could auto-place the `{{ beginBody() }}` and `{{ endBody() }}` tags in the wrong places.
- Fixed a bug where Craft wasn’t storing custom volume sort orders. ([#3764](https://github.com/craftcms/cms/issues/3764))
- Fixed a SQL error that would occur when uploading a file with emojis in its name, if using MySQL. ([#3852](https://github.com/craftcms/cms/issues/3852))
- Fixed a bug where Assets fields weren’t respecting their View Mode setting when files were drag-uploaded to them. ([#3578](https://github.com/craftcms/cms/issues/3578))
- Fixed a bug where asset queries’ `kind` param wasn’t working for custom file kinds defined by the `extraFileKinds` config setting, for file extensions that were already associated with another file kind. ([#3869](https://github.com/craftcms/cms/issues/3869))
- Fixed a bug where `craft\helpers\FileHelper::sanitizeFilename()` could return inconsistent results.
- Fixed an error that could occur when syncing `project.yaml` if it introduced a new Super Table field with a nested Matrix field.

## 3.1.12 - 2019-02-15

### Fixed
- Fixed a bug where the `relatedTo` element query param could include results for elements that were related via soft-deleted Matrix blocks. ([#3846](https://github.com/craftcms/cms/issues/3846))
- Fixed a bug where some search queries were not returning results when they should, if using MySQL.
- Fixed an error that could occur when syncing `project.yaml` changes if the `allowAdminChanges` config setting was disabled. ([#3823](https://github.com/craftcms/cms/issues/3823))
- Fixed an `InvalidConfigException` that was thrown if a user’s photo was soft-deleted. ([#3849](https://github.com/craftcms/cms/issues/3849))

## 3.1.11 - 2019-02-14

### Added
- Added `craft\helpers\UrlHelper::rootRelativeUrl()`.

### Fixed
- Fixed a bug where the Plugin Store wouldn’t load if the `baseCpUrl` config setting was set to a URL with a different scheme than Craft believed the request had.
- Fixed a validation error that would occur on non-required Checkboxes and Multi-select fields if no options were selected. ([#3844](https://github.com/craftcms/cms/issues/3844))
- Fixed a validation error that would occur on Dropdown and Radio Buttons fields if the selected option’s value was `0`. ([#3842](https://github.com/craftcms/cms/issues/3842))
- Fixed a bug where the Value column for Checkboxes, Dropdown, Multi-select, and Radio Buttons fields’ Options settings weren’t auto-populating if the Option Label column was set to a number.
- Fixed an error on the Settings → Users page if `users.photoVolumeUid` was not defined in the project config. ([#3303](https://github.com/craftcms/cms/issues/3303))

## 3.1.10 - 2019-02-13

### Changed
- `craft\helpers\FileHelper::writeToFile()` now invalidates the OPcache for the file. ([#3838](https://github.com/craftcms/cms/pull/3838))
- The `serve` command now uses `@webroot` as the default `docroot` option value. ([#3770](https://github.com/craftcms/cms/pull/3770))

### Fixed
- Fixed a bug where the `users/save-user` action wasn’t deleting user photos properly.
- Fixed a bug where changes to Matrix block type fields’ settings weren’t always saving. ([#3832](https://github.com/craftcms/cms/issues/3832))
- Fixed a bug where non-searchable fields were still getting search keywords stored when using the Search Indexes utility. ([#3837](https://github.com/craftcms/cms/issues/3837))

## 3.1.9.1 - 2019-02-12

### Fixed
- Fixed a bug where `Craft::alias()` wasn’t beginning the response string with an `@` character if no `@` was passed into `Craft::setAlias()` to begin with.
- Fixed an error that could occur if there were any HTML entities in the project config.

## 3.1.9 - 2019-02-12

### Added
- Added the `disabledPlugins` config setting. ([craftcms/webhooks#4](https://github.com/craftcms/webhooks/issues/4))
- Added the `$language` argument to `craft\helpers\StringHelper::toAscii()`.
- Added `craft\validators\SlugValidator::$language`.
- Added `craft\web\twig\variables\Cp::getAsciiCharMap()`.

### Changed
- The operating system name & version are now shown in the System Report utility. ([#3784](https://github.com/craftcms/cms/issues/3784))
- Craft’s installer no longer applies the current `project.yaml` file if the installed schema version doesn’t match the one in the file. ([#3783](https://github.com/craftcms/cms/issues/3783))
- Control Panel settings no longer warn about using the `@web` alias, if it was defined by the `aliases` config setting. ([#3798](https://github.com/craftcms/cms/pull/3798))
- The `clear-caches` console command now clears CP resource files if the `@webroot` alias was defined by the `aliases` config setting. ([#3787](https://github.com/craftcms/cms/issues/3787))
- `craft\models\VolumeFolder::getVolume()` now throws an `InvalidConfigException` if its `$volumeId` property is set to an invalid volume ID, rather than returning `null`.
- Craft now checks if all files in project config mapping are valid and regenerates the map if they are not.
- Craft now auto-generates slugs using an ASCII char map based on the language of the current entry/category, rather than the logged-in user. ([#3820](https://github.com/craftcms/cms/issues/3820))

### Fixed
- Fixed a SQL error that could occur when deleting an asset. ([#3786](https://github.com/craftcms/cms/issues/3786))
- Fixed an error that occurred when customizing element indexes if the `allowAdminChanges` config setting was disabled. ([#3788](https://github.com/craftcms/cms/issues/3788))
- Fixed a bug where Checkboxes, Dropdown, Multi-select, and Radio Buttons fields wouldn’t pass validation if the selected option value was `true` or `false`.
- Fixed an error that occurred on the Settings → Plugins page, if there were any plugins in the database that weren’t Composer-installed.
- Fixed an error that could occur if an Assets field was configured to upload to a deleted volume. ([#3799](https://github.com/craftcms/cms/issues/3799))
- Fixed a bug where sections’ Default Status settings weren’t always being respected. ([#3791](https://github.com/craftcms/cms/issues/3791))
- Fixed a bug where only users with the “Edit users” user permission were allowed to upload a new user photo. ([#3735](https://github.com/craftcms/cms/issues/3735))
- Fixed a bug where renaming a Matrix block type’s handle would result in new content columns being created in the database, and existing Matrix blocks losing their content. ([#3809](https://github.com/craftcms/cms/issues/3809))
- Fixed a SQL error that could occur when updating to Craft 3.1 if any system messages contained emoji characters.
- Fixed an error that could occur when working with elements, if a site had been created earlier in the same request. ([#3824](https://github.com/craftcms/cms/issues/3824))

## 3.1.8 - 2019-02-05

### Changed
- Craft now automatically logs users in after resetting their password, if the `autoLoginAfterAccountActivation` config setting is enabled. ([#1025](https://github.com/craftcms/cms/issues/1025))

### Fixed
- Fixed a bug where pressing the <kbd>Return</kbd> key on editable tables with a static number of rows would add a new row. ([#3765](https://github.com/craftcms/cms/issues/3765))
- Fixed a bug where pressing the <kbd>Return</kbd> key on editable tables would select the next row’s cell even if the cell was disabled.
- Fixed a bug where pressing the <kbd>Return</kbd> key on an editable table wouldn’t move the focus to the next row’s sell if it had an `<input>` instead of a `<textarea>`.
- Fixed an error that could occur in the Control Panel if any environment variable values began with an `@` character. ([#3769](https://github.com/craftcms/cms/issues/3769))
- Fixed a bug where `craft\helpers\DateTimeHelper::toDateTime()` was mistaking year-only values for Unix timestamps. ([#3772](https://github.com/craftcms/cms/issues/3772))
- Fixed an error that occurred when a non-admin user attempted to edit a system message, or when the `allowAdminChanges` config setting was disabled. ([#3775](https://github.com/craftcms/cms/issues/3775))
- Fixed a bug where it was hard to see error notifications on pages with a licensing alert. ([#3776](https://github.com/craftcms/cms/issues/3776))
- Fixed a JavaScript error that occurred when adding a new row to a custom editable table that contained a `time` column, if no rows existed on page load. ([#3780](https://github.com/craftcms/cms/issues/3780))

## 3.1.7 - 2019-01-31

### Added
- Added all the things that came in [Craft 3.0.40](https://github.com/craftcms/cms/blob/master/CHANGELOG-v3.md#3040---2019-01-31).
- Added `craft\helpers\FileHelper::canTrustMimeType()`.
- Added `craft\web\UploadedFile::getMimeType()`.

### Changed
- The “Port” SMTP mail transport setting can now be set to an environment variable. ([#3740](https://github.com/craftcms/cms/issues/3740))
- `craft\web\Controller::requireAdmin()` now has a `$requireAdminChanges` argument, which dictates whether the `allowAdminChanges` config setting must also be enabled (`true` by default).
- The `project-config/sync` console command now creates a `project.yaml` file, if it’s missing. ([#3736](https://github.com/craftcms/cms/issues/3736))
- Querying for active users no longer excludes locked users.
- `craft\helpers\FileHelper::getMimeType()` now returns `application/x-yaml` for `.yaml` and `.yml` files.
- Updated Craft UI to 0.2.0.

### Fixed
- Fixed an error that occurred when updating to Craft 3.1 if a plugin or module was calling `craft\records\User::find()`.
- Fixed a bug where cross-domain Live Preview requests could fail due to CORS restrictions.
- Fixed a 403 error that would occur when an admin attempted to log in as another user on an environment where the `allowAdminChanges` config setting was disabled. ([#3749](https://github.com/craftcms/cms/issues/3749))
- Fixed a bug where asset index toolbar items would be misaligned when searching in a volume or folder with subfolders.
- Fixed a bug where asset indexes could show multiple view mode toggles if a different volume or subfolder was selected while at least one asset was checked. ([#3702](https://github.com/craftcms/cms/issues/3702))
- Fixed a bug where Plugin Store screenshots were not showing properly. ([#3709](https://github.com/craftcms/cms/issues/3709))
- Fixed a bug where zoomed Plugin Store screenshots would not close when hitting the browser’s Back button. ([#3754](https://github.com/craftcms/cms/issues/3754))
- Fixed a bug where the Plugin Store was not working properly when Dev Mode was enabled.

### Security
- User accounts are now locked after multiple failed password attempts in current-password modals, per the `maxInvalidLogins` config setting.
- Users are no longer signed out of active sessions when their account becomes locked.
- Database backup/restore exception messages now redact the database password when using PostgreSQL.

## 3.1.6.1 - 2019-01-29

### Fixed
- Fixed an error that occurred when creating a Table field with a Date column. ([#3748](https://github.com/craftcms/cms/issues/3748))

## 3.1.6 - 2019-01-29

### Added
- It’s now possible to update disabled plugins.

### Changed
- `craft\web\Controller::requireAdmin()` now sends a 403 (Forbidden) response if the `allowAdminChanges` config setting has been set to `false`. ([#3728](https://github.com/craftcms/cms/issues/3728))
- `craft\helpers\DateTimeHelper::toDateTime()` now supports passing an array with a `date` key set to the `YYYY-MM-DD` format, in addition to the current locale’s short date format.
- `craft\helpers\DateTimeHelper::toDateTime()` now supports passing an array with a `time` key set to the `HH:MM` format, in addition to the current locale’s short time format.
- `craft\helpers\DateTimeHelper::toDateTime()` now supports passing an array with a `datetime` key, which will be handled the same way strings passed to the method are handled (except that the `datetime` key can be paired with a `timezone` key).

### Fixed
- Fixed an error that occurred when using the `json_decode` filter. ([#3722](https://github.com/craftcms/cms/pull/3722))
- Fixed a bug a bug where plugin screenshots in the Plugin Store were not rendering correctly. ([#3709](https://github.com/craftcms/cms/issues/3709))
- Fixed an error where the `index-assets/one` and `index-assets/all` console commands were creating `.` folders in each volume.
- Fixed a bug where the Settings → Plugins page was showing extra “Missing” rows for any unlicensed plugins that were Composer-installed but not Craft-installed. ([#3726](https://github.com/craftcms/cms/issues/3726))
- Fixed an error that could occur when viewing trashed elements.
- Fixed a bug where many system message translations were missing line breaks. ([#3737](https://github.com/craftcms/cms/issues/3737))
- Fixed a bug where unparsed markdown code was present in the Control Panel error message displayed when the system was offline. ([#3746](https://github.com/craftcms/cms/issues/3746))

## 3.1.5 - 2019-01-25

### Changed
- Control Panel settings that can be set to environment variables now show a tip about that if the value is not already set to an environment variable or alias.
- Control Panel form fields can now be configured with a `tip` property, which will be displayed below the field.
- Control Panel templates can now pass `suggestEnvVars: true` and `suggestAliases: true` to autosuggest fields, rather that supplying the `suggestions` array.

### Fixed
- Fixed a bug where the “Duplicate” action wasn’t available on the Entries index page for non-admin users. ([#3705](https://github.com/craftcms/cms/issues/3705))
- Fixed a bug where it wasn’t possible to rename an asset’s filename from the Assets index page. ([#3707](https://github.com/craftcms/cms/issues/3707))
- Fixed an error that occurred when saving a user that had a first or last name set.
- Fixed a bug where it wasn’t possible to apply project config changes. ([#3713](https://github.com/craftcms/cms/issues/3713))
- Fixed a bug where the Password field on SMTP and Gmail mail transport settings could be set to an encoded and encrypted password. ([#3699](https://github.com/craftcms/cms/issues/3699))
- Fixed a bug where it was possible to remove the Primary Site status from the primary site, without offering a new primary site. ([#3720](https://github.com/craftcms/cms/issues/3720))
- Fixed an error that could occur if PHP’s `memory_limit` was set to a higher size (in bytes) than `PHP_INT_MAX`. ([#3717](https://github.com/craftcms/cms/issues/3717))

### Security
- Control Panel settings that can be set to an alias now show a warning if the current value begins with the `@web` alias.

## 3.1.4 - 2019-01-24

### Added
- Added all the things that came in [Craft 3.0.38](https://github.com/craftcms/cms/blob/master/CHANGELOG-v3.md#3038---2019-01-24).
- The System Name setting can now be set to an environment variable. ([#3529](https://github.com/craftcms/cms/issues/3529))
- Added the `index-assets/one` console command, which can now be used to index a single subfolder.
- Added `craft\base\ApplicationTrait::getSystemName()`.

### Changed
- Craft now ensures that installed schema versions match the schema versions in `project.yaml` before syncing project config changes.
- The `project-config/sync` console command now bails if there are pending Craft or plugin migrations.

### Fixed
- Fixed a bug where `site` translations were falling back to English if the translated message was identical to the source message. ([#3692](https://github.com/craftcms/cms/issues/3692))
- Fixed a bug where syncing Matrix field changes to the project config would result in new changes to the project config. ([#3695](https://github.com/craftcms/cms/issues/3695))
- Fixed an error that occurred when indexing assets in an empty volume.
- Fixed a bug where soft-deleted assets would show up as missing after indexing.
- Fixed a JavaScript error that could occur on the Settings → Plugins page.
- Fixed a bug where `Craft::parseEnv()` was throwing an `InvalidConfigException` if the given string began with `@` but was not an alias. ([#3700](https://github.com/craftcms/cms/issues/3700))

### Security
- URLs are no longer allowed in users’ first or last names.

## 3.1.3 - 2019-01-21

### Added
- Added the `|json_decode` Twig filter.  ([#3678](https://github.com/craftcms/cms/pull/3678))

### Fixed
- Fixed an error that occurred when updating to Craft 3.1 if a plugin or module was calling any soft-deletable records’ `find()` methods.
- Fixed an error that occurred when updating from Craft 2 to Craft 3.1 if there were any RichText fields. ([#3677](https://github.com/craftcms/cms/issues/3677))
- Fixed a bug where it was possible to create duplicate tags by searching for and selecting the same tag name twice in the same Tags field. ([#3676](https://github.com/craftcms/cms/issues/3676))
- Fixed a bug where system messages were getting sent with the message keys (e.g. “forgot_password_subject” and “forgot_password_body”) if Craft didn’t provide a default message translation for the site language, and the message hadn’t been translated for the user’s preferred language. ([#3673](https://github.com/craftcms/cms/issues/3673))
- Fixed a bug where `craft\web\Request::getIsLivePreview()` was returning `false` on Live Preview requests when called from an `yii\base\Controller::EVENT_BEFORE_ACTION` event handler. ([#3680](https://github.com/craftcms/cms/issues/3680))

## 3.1.2.2 - 2019-01-19

### Fixed
- Fixed an error that occurred when updating to Craft 3.1 if a plugin or module was calling any `craft\services\Sections` methods.

## 3.1.2.1 - 2019-01-19

### Fixed
- Fixed an error that occurred when updating to Craft 3.1 if there were any Matrix sub-fields that had their type set to a non-existing class. ([#3662](https://github.com/craftcms/cms/issues/3662))
- Fixed a bug where the project config could be in an unexpected state if a `project.yaml` file existed already when initially updating to Craft 3.1.

## 3.1.2 - 2019-01-18

### Added
- Added the `index-assets <volume>` and `index-assets/all` console commands. ([#3595](https://github.com/craftcms/cms/pull/3595))
- Added `craft\base\FieldTrait::$oldSettings`.
- Added `craft\helpers\Install`.
- Added `craft\services\Fields::prepFieldForSave()`.
- Added `craft\services\Path::getProjectConfigFilePath()`.
- Added `craft\services\ProjectConfig::$muteEvents`.

### Changed
- The installer now checks `project.yaml` when determining the default site name, handle, base URL, and language values. ([#3661](https://github.com/craftcms/cms/issues/3661))
- The Base URL field in the web-based installer now autouggests environment variable names and aliases.
- Craft now creates a `.gitignore` file in the `storage/config-backups/` folder, preventing any other files within it from getting tracked by Git.
- Craft no longer prevents changes in `project.yaml` from being synced if a plugins’ schema version in `project.yaml` doesn’t match up with its installed schema version, if one of them is blank.

### Deprecated
- Deprecated `craft\services\Fields::$ignoreProjectConfigChanges`.
- Deprecated `craft\services\Matrix::$ignoreProjectConfigChanges`.

### Fixed
- Fixed a PHP notice that occurred when updating to Craft 3.1 if there were any plugins installed without settings.
- Fixed a SQL error that occurred when updating to Craft 3.1 if a plugin or module was calling any `craft\services\Fields` methods. ([#3663](https://github.com/craftcms/cms/issues/3663))
- Fixed a bug where element indexes would forget their source settings after updating to Craft 3.1. ([#3659](https://github.com/craftcms/cms/issues/3659))
- Fixed a bug where commercial plugins weren’t installable from the Plugin Store.
- Fixed a bug where Matrix block type fields’ `beforeSave()` methods weren’t getting called.
- Fixed a bug where Matrix fields could forget their content table name if they were created with a non-global context.
- Fixed a bug where links to the Plugin Store from Settings → Plugins were 404ing. ([#3664](https://github.com/craftcms/cms/issues/3664))
- Fixed a bug where soft-deleted sections and entry types were still showing up in the Control Panel. ([#3648](https://github.com/craftcms/cms/issues/3648))
- Fixed a bug where an update to Craft 3.1 would fail with a database error in some scenarios.
- Fixed a bug where Plugin Store’s Try buttons would appear as disabled when they should be enabled. ([#3619](https://github.com/craftcms/cms/issues/3619))
- Fixed an error that occurred when updating to Craft 3.1 if there were any relational fields that were missing some expected settings. ([#3641](https://github.com/craftcms/cms/issues/3641))

### Security
- Fixed two XSS vulnerabilities.

## 3.1.1 - 2019-01-16

### Added
- Added support for the `CRAFT_LOG_PHP_ERRORS` PHP constant. ([#3619](https://github.com/craftcms/cms/issues/3619))
- Added `craft\web\User::generateToken()`.

### Changed
- System error message templates no longer parse exception messages as Markdown.

### Fixed
- Fixed a bug where `craft\services\Volumes::getVolumeByHandle()` wasn’t working. ([#3633](https://github.com/craftcms/cms/pull/3633))
- Fixed a bug where the `clear-caches/cp-resources` command could clear out the wrong directory if the `resourceBasePath` config setting began with `@webroot`. ([#3637](https://github.com/craftcms/cms/issues/3637))
- Fixed a bug where eager loading Matrix blocks would come up empty. ([#3644](https://github.com/craftcms/cms/issues/3644))
- Fixed an error that occurred when updating to Craft 3.1 if there were any Matrix blocks without any sub-fields. ([#3635](https://github.com/craftcms/cms/pull/3635))
- Fixed an error that occurred when updating to Craft 3.1 if there were any Matrix block types left over from a Matrix field that had been converted to something else.
- Fixed an error that occurred when updating to Craft 3.1 if there were any Assets fields that were missing some expected field settings. ([#3641](https://github.com/craftcms/cms/issues/3641))
- Fixed an error that occurred when updating to Craft 3.1 if anything was calling `craft\services\Fields::getLayoutById()` or `getLayoutByType()` before the update was applied.
- Fixed an error that could occur when logging deprecation errors on PostgreSQL. ([#3638](https://github.com/craftcms/cms/issues/3638))
- Fixed a bug where users would get logged out while updating to Craft 3.1, causing a “User is not permitted to perform this action” error.
- Fixed a bug where “JavaScript must be enabled” and “Cookies must be enabled” messages weren’t getting positioned correctly. ([#3639](https://github.com/craftcms/cms/issues/3639))
- Fixed a “Variable "message" does not exist.” error that could occur in the Control Panel.
- Fixed a bug where free plugins weren’t installable from the Plugin Store. ([#3642](https://github.com/craftcms/cms/issues/3642))

### Security
- The Request panel in the Debug Toolbar now redacts any sensitive information. ([#3619](https://github.com/craftcms/cms/issues/3619))
- Fixed two XSS vulnerabilities.

## 3.1.0 - 2019-01-15

> {warning} This is a more complex update than usual, and failed update attempts are not uncommon. Please ensure you have a recent database backup, and we recommend you test the update on a local/staging environment before updating your production server.

### Added
- Added the Project Config, a portable and centralized configuration for system settings. ([#1429](https://github.com/craftcms/cms/issues/1429))
- Category groups, elements, entry types, field layouts, global sets, sections, sites, site groups, structures, tag groups, and volumes are now soft-deleted. ([#867](https://github.com/craftcms/cms/issues/867))
- Entries, categories, and users can now be restored within the Control Panel by selecting “Trashed” from the status menu on element index pages, and clicking the “Restore” button.
- Added the System Messages utility for editing system messages, replacing the Settings → Email → System Messages page. ([#3421](https://github.com/craftcms/cms/issues/3421))
- Some Site settings (Base URL), volume settings (Base URL and File System Path), and email settings (System Email Address, Sender Name, HTML Email Template, Username, Password, and Host Name) can now be set to environment variables using a `$VARIABLE_NAME` syntax. ([#3219](https://github.com/craftcms/cms/issues/3219))
- The installer now checks whether a `project.yaml` file exists and applies any changes in it. ([#3291](https://github.com/craftcms/cms/issues/3291))
- Control Panel settings that support environment variables now autosuggest environment variable names (and aliases when applicable) while typing.
- Control Panel settings that define a template path now autosuggest existing template files.
- Added cross-domain support for Live Preview. ([#1521](https://github.com/craftcms/cms/issues/1521))
- Plugins can now have multiple editions.
- Custom fields can now opt out of being included in elements’ search keywords. ([#2600](https://github.com/craftcms/cms/issues/2600))
- Added the `allowAdminChanges` config setting.
- Added the `softDeleteDuration` config setting.
- Added the `storeUserIps` config setting. ([#3311](https://github.com/craftcms/cms/issues/3311))
- Added the `useProjectConfigFile` config setting.
- Added the `gc` console command, which can be used to run garbage collection tasks.
- Added the `project-config/sync` console command. ([#3510](https://github.com/craftcms/cms/issues/3510))
- Added the `trashed` element query param, which can be used to query for elements that have been soft-deleted.
- Added the `expression()` Twig function, for creating new `yii\db\Expression` objects in templates. ([#3289](https://github.com/craftcms/cms/pull/3289))
- Added the `parseEnv()` Twig function.
- Added the `plugin()` Twig function.
- Added the `_includes/forms/autosuggest.html` include template for the Control Panel.
- Added `Craft::parseEnv()`.
- Added `craft\base\ApplicationTrait::getIsLive()`.
- Added `craft\base\Element::EVENT_AFTER_RESTORE`.
- Added `craft\base\Element::EVENT_BEFORE_RESTORE`.
- Added `craft\base\Element::EVENT_DEFINE_EAGER_LOADING_MAP`.
- Added `craft\base\ElementInterface::afterRestore()`.
- Added `craft\base\ElementInterface::beforeRestore()`.
- Added `craft\base\Field::EVENT_AFTER_ELEMENT_RESTORE`.
- Added `craft\base\Field::EVENT_BEFORE_ELEMENT_RESTORE`.
- Added `craft\base\FieldInterface::afterElementRestore()`.
- Added `craft\base\FieldInterface::beforeElementRestore()`.
- Added `craft\base\Model::EVENT_DEFINE_RULES`.
- Added `craft\base\Plugin::editions()`.
- Added `craft\base\Plugin::is()`.
- Added `craft\base\SavableComponentInterface::beforeApplyDelete()`.
- Added `craft\behaviors\EnvAttributeParserBehavior`.
- Added `craft\controllers\LivePreviewController`.
- Added `craft\db\ActiveRecord::prepareForDb()`.
- Added `craft\db\Command::restore()`.
- Added `craft\db\Command::softDelete()`.
- Added `craft\db\Migration::restore()`.
- Added `craft\db\Migration::softDelete()`.
- Added `craft\db\SoftDeleteTrait`, which can be used by Active Record classes that wish to support soft deletes.
- Added `craft\db\Table`.
- Added `craft\elements\actions\Restore`, which can be included in elements’ `defineActions()` methods to opt into element restoration.
- Added `craft\events\ConfigEvent`.
- Added `craft\events\DeleteElementEvent`, which provides a `$hardDelete` property that can be set to `true` to force an element to be immediately hard-deleted. ([#3403](https://github.com/craftcms/cms/pull/3403))
- Added `craft\helpers\App::editionHandle()`.
- Added `craft\helpers\App::editionIdByHandle()`.
- Added `craft\helpers\App::mailSettings()`.
- Added `craft\helpers\ArrayHelper::firstWhere()`.
- Added `craft\helpers\Db::idByUid()`.
- Added `craft\helpers\Db::idsByUids()`.
- Added `craft\helpers\Db::uidById()`.
- Added `craft\helpers\Db::uidsByIds()`.
- Added `craft\helpers\ProjectConfig`.
- Added `craft\helpers\StringHelper::toWords()`.
- Added `craft\models\FieldLayout::createFromConfig()`.
- Added `craft\models\FieldLayout::getConfig()`.
- Added `craft\models\Section::setEntryTypes()`.
- Added `craft\models\Site::getBaseUrl()`.
- Added `craft\services\AssetTransforms::getTransformByUid()`.
- Added `craft\services\AssetTransforms::EVENT_BEFORE_APPLY_TRANSFORM_DELETE`.
- Added `craft\services\Categories::getGroupByUid()`.
- Added `craft\services\Categories::EVENT_BEFORE_APPLY_GROUP_DELETE`.
- Added `craft\services\Elements::restoreElement()`.
- Added `craft\services\Elements::EVENT_AFTER_RESTORE_ELEMENT`.
- Added `craft\services\Elements::EVENT_BEFORE_RESTORE_ELEMENT`.
- Added `craft\services\Fields::applyFieldDelete()`.
- Added `craft\services\Fields::applyFieldSave()`.
- Added `craft\services\Fields::createFieldConfig()`.
- Added `craft\services\Fields::deleteFieldInternal()`.
- Added `craft\services\Fields::restoreLayoutById()`.
- Added `craft\services\Fields::saveFieldInternal()`.
- Added `craft\services\Fields::EVENT_BEFORE_APPLY_FIELD_DELETE`.
- Added `craft\services\Fields::EVENT_BEFORE_APPLY_GROUP_DELETE`.
- Added `craft\services\Gc` for handling garbage collection tasks.
- Added `craft\services\Path::getConfigBackupPath()`.
- Added `craft\services\ProjectConfig`.
- Added `craft\services\Routes::deleteRouteByUid()`
- Added `craft\services\Sections::getSectionByUid()`.
- Added `craft\services\Sections::EVENT_BEFORE_APPLY_ENTRY_TYPE_DELETE`.
- Added `craft\services\Sections::EVENT_BEFORE_APPLY_SECTION_DELETE`.
- Added `craft\services\Sites::restoreSiteById()`.
- Added `craft\services\Sites::EVENT_BEFORE_APPLY_GROUP_DELETE`.
- Added `craft\services\Sites::EVENT_BEFORE_APPLY_SITE_DELETE`.
- Added `craft\services\Tags::EVENT_BEFORE_APPLY_GROUP_DELETE`.
- Added `craft\services\UserGroups::EVENT_BEFORE_APPLY_GROUP_DELETE`.
- Added `craft\services\Volumes::EVENT_BEFORE_APPLY_VOLUME_DELETE`.
- Added `craft\validators\TemplateValidator`.
- Added `craft\web\Controller::requireCpRequest()`.
- Added `craft\web\Controller::requireSiteRequest()`.
- Added `craft\web\twig\variables\Cp::EVENT_REGISTER_CP_SETTINGS`. ([#3314](https://github.com/craftcms/cms/issues/3314))
- Added `craft\web\twig\variables\Cp::getEnvSuggestions()`.
- Added `craft\web\twig\variables\Cp::getTemplateSuggestions()`.
- Added the ActiveRecord Soft Delete Extension for Yii2.
- Added the Symfony Yaml Component.
- The bundled Vue asset bundle now includes Vue-autosuggest.

### Changed
- The `defaultWeekStartDay` config setting is now set to `1` (Monday) by default, to conform with the ISO 8601 standard.
- Renamed the `isSystemOn` config setting to `isSystemLive`.
- The `app/migrate` web action now applies pending `project.yaml` changes, if the `useProjectConfigFile` config setting is enabled.
- The `svg()` function now strips `<title>`, `<desc>`, and comments from the SVG document as part of its sanitization process.
- The `svg()` function now supports a `class` argument, which will add a class name to the root `<svg>` node. ([#3174](https://github.com/craftcms/cms/issues/3174))
- The `{% redirect %}` tag now supports `with notice` and `with error` params for setting flash messages. ([#3625](https://github.com/craftcms/cms/pull/3625))
- `info` buttons can now also have a `warning` class.
- User permission definitions can now include `info` and/or `warning` keys.
- The old “Administrate users” permission has been renamed to “Moderate users”.
- The old “Change users’ emails” permission has been renamed to “Administrate users”, and now comes with the ability to activate user accounts and reset their passwords. ([#942](https://github.com/craftcms/cms/issues/942))
- All users now have the ability to delete their own user accounts. ([#3013](https://github.com/craftcms/cms/issues/3013))
- System user permissions now reference things by their UIDs rather than IDs (e.g. `editEntries:<UID>` rather than `editEntries:<ID>`).
- Animated GIF thumbnails are no longer animated. ([#3110](https://github.com/craftcms/cms/issues/3110))
- Craft Tokens can now be sent either as a query string param (named after the `tokenParam` config setting) or an `X-Craft-Token` header.
- Element types that support Live Preview must now hash the `previewAction` value for `Craft.LivePreview`.
- Live Preview now loads each new preview into its own `<iframe>` element. ([#3366](https://github.com/craftcms/cms/issues/3366))
- Assets’ default titles now only capitalize the first word extracted from the filename, rather than all the words. ([#2339](https://github.com/craftcms/cms/issues/2339))
- All console commands besides `setup/*` and `install/craft` now output a warning if Craft isn’t installed yet. ([#3620](https://github.com/craftcms/cms/issues/3620))
- All classes that extend `craft\base\Model` now have `EVENT_INIT` and `EVENT_DEFINE_BEHAVIORS` events; not just classes that extend `craft\base\Component`.
- `craft\db\mysql\Schema::findIndexes()` and `craft\db\pgsql\Schema::findIndexes()` now return arrays with `columns` and `unique` keys.
- `craft\helpers\ArrayHelper::filterByValue()` now defaults its `$value` argument to `true`.
- `craft\helpers\MigrationHelper::doesIndexExist()` no longer has a `$foreignKey` argument, and now has an optional `$db` argument.
- `craft\mail\Mailer::send()` now swallows any exceptions that are thrown when attempting to render the email HTML body, and sends the email as plain text only. ([#3443](https://github.com/craftcms/cms/issues/3443))
- `craft\mail\Mailer::send()` now fires an `afterSend` event with `yii\mail\MailEvent::$isSuccessful` set to `false` if any exceptions were thrown when sending the email, and returns `false`. ([#3443](https://github.com/craftcms/cms/issues/3443))
- `craft\services\Routes::saveRoute()` now expects site and route UIDs instead of IDs.
- `craft\services\Routes::updateRouteOrder()` now expects route UIDs instead of IDs.
- The `craft\helpers\Assets::EVENT_SET_FILENAME` event is now fired after sanitizing the filename.

### Removed
- Removed `craft\elements\User::authData()`.
- Removed `craft\fields\Matrix::getOldContentTable()`.
- Removed `craft\services\Routes::deleteRouteById()`

### Deprecated
- Deprecated `craft\base\ApplicationTrait::getIsSystemOn()`. `getIsLive()` should be used instead.
- Deprecated `craft\helpers\MigrationHelper::dropAllIndexesOnTable()`.
- Deprecated `craft\helpers\MigrationHelper::dropAllUniqueIndexesOnTable()`.
- Deprecated `craft\helpers\MigrationHelper::dropIndex()`.
- Deprecated `craft\helpers\MigrationHelper::restoreForeignKey()`.
- Deprecated `craft\helpers\MigrationHelper::restoreIndex()`.
- Deprecated `craft\models\Info::getEdition()`. `Craft::$app->getEdition()` should be used instead.
- Deprecated `craft\models\Info::getName()`. `Craft::$app->projectConfig->get('system.name')` should be used instead.
- Deprecated `craft\models\Info::getOn()`. `Craft::$app->getIsLive()` should be used instead.
- Deprecated `craft\models\Info::getTimezone()`. `Craft::$app->getTimeZone()` should be used instead.
- Deprecated `craft\services\Routes::getDbRoutes()`. `craft\services\Routes::getProjectConfigRoutes()` should be used instead.
- Deprecated `craft\services\SystemSettings`. `craft\services\ProjectConfig` should be used instead.
- Deprecated `craft\validators\UrlValidator::$allowAlias`. `craft\behaviors\EnvAttributeParserBehavior` should be used instead.

### Fixed
- Fixed a bug where the Dashboard could rapidly switch between two column sizes at certain browser sizes. ([#2438](https://github.com/craftcms/cms/issues/2438))
- Fixed a bug where ordered and unordered lists in field instructions didn’t have numbers or bullets.
- Fixed a bug where switching an entry’s type could initially show the wrong field layout tab. ([#3600](https://github.com/craftcms/cms/issues/3600))
- Fixed an error that occurred when updating to Craft 3 if there were any Rich Text fields without any stored settings.
- Fixed a bug where Craft wasn’t saving Dashboard widget sizes properly on PostgreSQL. ([#3609](https://github.com/craftcms/cms/issues/3609))
- Fixed a PHP error that could occur if the primary site didn’t have a base URL. ([#3624](https://github.com/craftcms/cms/issues/3624))
- Fixed a bug where `craft\helpers\MigrationHelper::dropIndexIfExists()` wasn’t working if the index had an unexpected name.
- Fixed an error that could occur if a plugin attempted to register the same Twig extension twice in the same request.

### Security
- The web and CLI installers no longer suggest `@web` for the site URL, and now attempt to save the entered site URL as a `DEFAULT_SITE_URL` environment variable in `.env`. ([#3559](https://github.com/craftcms/cms/issues/3559))
- Craft now destroys all other sessions associated with a user account when a user changes their password.
- It’s no longer possible to spoof Live Preview requests.

## 3.0.41.1 - 2019-03-12

### Changed
- Craft now requires Twig 2.6.

## 3.0.41 - 2019-02-22

### Changed
- System error message templates no longer parse exception messages as Markdown.

### Security
- Database backup/restore exception messages now redact the database password when using PostgreSQL.
- URLs are no longer allowed in users’ first or last names.
- The Request panel in the Debug Toolbar now redacts any sensitive information. ([#3619](https://github.com/craftcms/cms/issues/3619))
- Fixed XSS vulnerabilities.

## 3.0.40.1 - 2019-02-21

### Fixed
- Fixed a bug where Craft wasn’t always aware of plugin licensing issues. ([#3876](https://github.com/craftcms/cms/issues/3876))

## 3.0.40 - 2019-01-31

### Added
- Added `craft\helpers\App::testIniSet()`.

### Changed
- Craft now warns if `ini_set()` is disabled and [memory_limit](http://php.net/manual/en/ini.core.php#ini.memory-limit) is less than `256M` or [max_execution_time](http://php.net/manual/en/info.configuration.php#ini.max-execution-time) is less than `120` before performing Composer operations.
- `craft\helpers\App::maxPowerCaptain()` now attempts to set the `memory_limit` to `1536M` rather than `-1`.

## 3.0.39 - 2019-01-29

### Changed
- It’s now possible to update disabled plugins.

### Fixed
- Fixed an error that could occur if PHP’s `memory_limit` was set to a higher size (in bytes) than `PHP_INT_MAX`. ([#3717](https://github.com/craftcms/cms/issues/3717))

## 3.0.38 - 2019-01-24

### Added
- Added the `update` command, which can be used to [update Craft from the terminal](https://docs.craftcms.com/v3/updating.html#updating-from-the-terminal).
- Craft now warns if PHP is running in Safe Mode with a [max_execution_time](http://php.net/manual/en/info.configuration.php#ini.max-execution-time) of less than 120 seconds, before performing Composer operations.
- Craft now stores backups of `composer.json` and `composer.lock` files in `storage/composer-backups/` before running Composer operations.
- Added `craft\db\Connection::getBackupFilePath()`.
- Added `craft\helpers\App::phpConfigValueInBytes()`.
- Added `craft\helpers\Console::isColorEnabled()`.
- Added `craft\helpers\Console::outputCommand()`.
- Added `craft\helpers\Console::outputWarning()`.
- Added `craft\helpers\FileHelper::cycle()`.
- Added `craft\services\Composer::$maxBackups`.
- Added `craft\services\Path::getComposerBackupsPath()`.

### Changed
- The `migrate/all` console command now supports a `--no-content` argument that can be passed to ignore pending content migrations.
- Craft now attempts to disable PHP’s memory and time limits before running Composer operations.
- Craft no longer respects the `phpMaxMemoryLimit` config setting if PHP’s `memory_limit` setting is already set to `-1` (no limit).
- Craft now respects Composer’s [classmap-authoritative](https://getcomposer.org/doc/06-config.md#classmap-authoritative) config setting.
- Craft now links to the [Troubleshooting Failed Updates](https://craftcms.com/guides/failed-updates) guide when an update fails.
- `craft\services\Composer::install()` can now behave like the `composer install` command, if `$requirements` is `null`.
- `craft\services\Composer::install()` now has a `$whitelist` argument, which can be set to an array of packages to whitelist, or `false` to disable the whitelist.

## 3.0.37 - 2019-01-08

### Added
- Routes defined in the Control Panel can now have a `uid` token, and URL rules defined in `config/routes.php` can now have a `{uid}` token. ([#3583](https://github.com/craftcms/cms/pull/3583))
- Added the `extraFileKinds` config setting. ([#1584](https://github.com/craftcms/cms/issues/1584))
- Added the `clear-caches` console command. ([#3588](https://github.com/craftcms/cms/pull/3588))
- Added `craft\feeds\Feeds::getFeed()`.
- Added `craft\helpers\StringHelper::UUID_PATTERN`.

### Changed
- Pressing the <kbd>Return</kbd> key (or <kbd>Ctrl</kbd>/<kbd>Command</kbd> + <kbd>Return</kbd>) when a textual cell is focused in an editable table will now change the focus to the same cell in the next row (after creating a new row if necessary.) ([#3576](https://github.com/craftcms/cms/issues/3576))
- The Password input in the web-based Craft setup wizard now has a “Show” button like other password inputs.
- The Feed widget now sets the items’ text direction based on the feed’s language.
- Matrix blocks that contain validation errors now have red titles and alert icons, to help them stand out when collapsed. ([#3599](https://github.com/craftcms/cms/issues/3599))

### Fixed
- Fixed a bug where the “Edit” button on asset editor HUDs didn’t launch the Image Editor if the asset was being edited on another element type’s index page. ([#3575](https://github.com/craftcms/cms/issues/3575))
- Fixed an exception that would be thrown when saving a user from a front-end form with a non-empty `email` or `newPassword` param, if the `password` param was missing or empty. ([#3585](https://github.com/craftcms/cms/issues/3585))
- Fixed a bug where global set, Matrix block, tag, and user queries weren’t respecting `fixedOrder` params.
- Fixed a bug where `craft\helpers\MigrationHelper::renameColumn()` was only restoring the last foreign key for each table that had multiple foreign keys referencing the table with the renamed column.
- Fixed a bug where Date/Time fields could output the wrong date in Live Preview requests. ([#3594](https://github.com/craftcms/cms/issues/3594))
- Fixed a few RTL language styling issues.
- Fixed a bug where drap-and-drop uploading would not work for custom asset selector inputs. ([#3590](https://github.com/craftcms/cms/pull/3590))
- Fixed a bug where Number fields weren’t enforcing thein Min Value and Max Value settings if set to 0. ([#3598](https://github.com/craftcms/cms/issues/3598))
- Fixed a SQL error that occurred when uploading assets with filenames that contained emoji characters, if using MySQL. ([#3601](https://github.com/craftcms/cms/issues/3601))

### Security
- Fixed a directory traversal vulnerability.
- Fixed a remote code execution vulnerability.

## 3.0.36 - 2018-12-18

### Added
- Added the `{{ actionInput() }}` global Twig function. ([#3566](https://github.com/craftcms/cms/issues/3566))

### Changed
- Suspended users are no longer shown when viewing pending or locked users. ([#3556](https://github.com/craftcms/cms/issues/3556))
- The Control Panel’s Composer installer now prevents scripts defined in `composer.json` from running. ([#3574](https://github.com/craftcms/cms/issues/3574))

### Fixed
- Fixed a bug where elements that belonged to more than one structure would be returned twice in element queries.

### Security
- Fixed a self-XSS vulnerability in the Recent Entries widget.
- Fixed a self-XSS vulnerability in the Feed widget.

## 3.0.35 - 2018-12-11

### Added
- Added `craft\models\Section::getHasMultiSiteEntries()`.

### Changed
- Field types that extend `craft\fields\BaseRelationField` now pass their `$sortable` property value to the `BaseElementSelectInput` JavaScript class by default. ([#3542](https://github.com/craftcms/cms/pull/3542))

### Fixed
- Fixed a bug where the “Disabled for Site” entry status option was visible for sections where site propagation was disabled. ([#3519](https://github.com/craftcms/cms/issues/3519))
- Fixed a bug where saving an entry that was disabled for a site would retain its site status even if site propagation had been disabled for the section.
- Fixed a SQL error that occurred when saving a field layout with 4-byte characters (like emojis) in a tab name. ([#3532](https://github.com/craftcms/cms/issues/3532))
- Fixed a bug where autogenerated Post Date values could be a few hours off when saving new entries with validation errors. ([#3528](https://github.com/craftcms/cms/issues/3528))
- Fixed a bug where plugins’ minimum version requirements could be enforced even if a development version of a plugin had been installed previously.

## 3.0.34 - 2018-12-04

### Fixed
- Fixed a bug where new Matrix blocks wouldn’t remember that they were supposed to be collapsed if “Save and continue editing” was clicked. ([#3499](https://github.com/craftcms/cms/issues/3499))
- Fixed an error that occurred on the System Report utility if any non-bootstrapped modules were configured with an array or callable rather than a string. ([#3507](https://github.com/craftcms/cms/issues/3507))
- Fixed an error that occurred on pages with date or time inputs, if the user’s preferred language was set to Arabic. ([#3509](https://github.com/craftcms/cms/issues/3509))
- Fixed a bug where new entries within sections where site propagation was disabled would show both “Enabled Globally” and “Enabled for [Site Name]” settings. ([#3519](https://github.com/craftcms/cms/issues/3519))
- Fixed a bug where Craft wasn’t reducing the size of elements’ slugs if the resulting URI was over 255 characters. ([#3514](https://github.com/craftcms/cms/issues/3514))

## 3.0.33 - 2018-11-27

### Changed
- Table fields with a fixed number of rows no longer show Delete buttons or the “Add a row” button. ([#3488](https://github.com/craftcms/cms/issues/3488))
- Table fields that are fixed to a single row no longer show the Reorder button. ([#3488](https://github.com/craftcms/cms/issues/3488))
- Setting `components.security.sensitiveKeywords` in `config/app.php` will now append keywords to the default array `craft\services\Security::$sensitiveKeywords` array, rather than completely overriding it.
- When performing an action that requires an elevated session while impersonating another user, admin must now enter their own password instead of the impersonated user’s. ([#3487](https://github.com/craftcms/cms/issues/3487))
- The System Report utility now lists any custom modules that are installed. ([#3490](https://github.com/craftcms/cms/issues/3490))
- Control Panel charts now give preference to `ar-SA` for Arabic locales, `de-DE` for German locales, `en-US` for English locales, `es-ES` for Spanish locales, or `fr-FR` for French locales, if data for the exact application locale doesn’t exist. ([#3492](https://github.com/craftcms/cms/pull/3492))
- “Create a new child entry” and “Create a new child category” element actions now open an edit page for the same site that was selected on the index page. ([#3496](https://github.com/craftcms/cms/issues/3496))
- The default `allowedFileExtensions` config setting value now includes `webp`.
- The Craft Support widget now sends `composer.json` and `composer.lock` files when contacting Craft Support.
- It’s now possible to create element select inputs that include a site selection menu by passing `showSiteMenu: true` when including the `_includes/forms/elementSelect.html` Control Panel include template. ([#3494](https://github.com/craftcms/cms/pull/3494))

### Fixed
- Fixed a bug where a Matrix fields’ block types and content table could be deleted even if something set `$isValid` to `false` on the `beforeDelete` event.
- Fixed a bug where a global sets’ field layout could be deleted even if something set `$isValid` to `false` on the `beforeDelete` event.
- Fixed a bug where after impersonating another user, the Login page would show the impersonated user’s username rather than the admin’s.
- Fixed a bug where `craft\services\Sections::getAllSections()` could return stale results if a new section had been added recently. ([#3484](https://github.com/craftcms/cms/issues/3484))
- Fixed a bug where “View entry” and “View category” element actions weren’t available when viewing a specific section or category group.
- Fixed a bug where Craft would attempt to index image transforms.
- Fixed a bug where the Asset Indexes utility could report that asset files were missing even though they weren’t. ([#3450](https://github.com/craftcms/cms/issues/3450))

### Security
- Updated jQuery File Upload to 9.28.0.

## 3.0.32 - 2018-11-20

### Added
- The `seq()` Twig function now has a `next` argument, which can be set to `false` to have it return the current number in the sequence without incrementing it. ([#3466](https://github.com/craftcms/cms/issues/3466))
- Added `craft\db\MigrationManager::truncateHistory()`.
- Added `craft\helpers\Sequence::current()`.

### Changed
- Edit Entry pages now show the entry’s site in the revision menu label so long as the section is enabled for multiple sites, even if “Propagate entries across all enabled sites?” isn’t checked. ([#3471](https://github.com/craftcms/cms/issues/3471))
- Exact-match search terms (using `::`) now disable `subLeft` and `subRight` attributes by default, regardless of the `defaultSearchTermOptions` config setting says. ([#3474](https://github.com/craftcms/cms/issues/3474))

### Deprecated
- Deprecated `craft\validators\StringValidator::$trim`. Yii’s `'trim'` validator should be used instead.

### Fixed
- Fixed an error that occurred when querying for Matrix blocks if both the `with` and `indexBy` parameters were set.
- Fixed an error that occurred when running the `migrate/fresh` console command. ([#3472](https://github.com/craftcms/cms/issues/3472))

## 3.0.31 - 2018-11-13

### Added
- Added the `seq()` Twig function, for outputting sequential numbers.
- Added `craft\helpers\Sequence`.

### Changed
- Control Panel templates can now customize `#main-form` HTML attributes by overriding the `mainFormAttributes` block. ([#1665](https://github.com/craftcms/cms/issues/1665))
- The default PostgreSQL backup command no longer includes database owner, privilege or ACL information in the backup.
- Craft now attempts to reset OPcache after installing/uninstalling things with Composer. ([#3460](https://github.com/craftcms/cms/issues/3460))
- Gmail and SMTP mail transport types now trim whitespace off of their Username, Password, and Host Name settings. ([#3459](https://github.com/craftcms/cms/issues/3459))

### Fixed
- Fixed an error that could occur when duplicating an element with a Matrix field with “Manage blocks on a per-site basis” disabled.
- Fixed a bug where Matrix blocks wouldn’t retain their content translations when an entry was duplicated from the Edit Entry page.
- Fixed a bug where system message modals could have the wrong language selected by default. ([#3440](https://github.com/craftcms/cms/issues/3440))
- Fixed a bug where an Internal Server Error would occur if a `users/login` request was missing the `loginName` or `password` parameters. ([#3458](https://github.com/craftcms/cms/issues/3458))
- Fixed a bug where `craft\validators\StringValidator` was trimming whitespace off of strings _after_ performing string length validation.
- Fixed an infinite recursion bug that could occur if `config/general.php` had any deprecated config settings, and the database connection settings were invalid.
- Fixed an error that occurred when saving a new entry or category, if its URI format referenced the `level` attribute. ([#3465](https://github.com/craftcms/cms/issues/3465))

## 3.0.30.2 - 2018-11-08

### Fixed
- Fixed an error that could occur on servers running PHP 7.0.32. ([#3453](https://github.com/craftcms/cms/issues/3453))

## 3.0.30.1 - 2018-11-07

### Fixed
- Fixed an error that occurred when saving an element with a new Matrix block, if the Matrix field was set to manage blocks on a per-site basis. ([#3445](https://github.com/craftcms/cms/issues/3445))

## 3.0.30 - 2018-11-06

### Added
- Added “Duplicate” and “Duplicate (with children)” actions to the Entries and Categories index pages. ([#1291](https://github.com/craftcms/cms/issues/1291))
- Added `craft\base\ElementAction::$elementType`, which element action classes can use to reference their associated element type.
- Added `craft\elements\actions\DeepDuplicate`.
- Added `craft\elements\actions\Duplicate`.
- Added `craft\elements\actions\SetStatus::$allowDisabledForSite`, which can be used by localizable element types to enable a “Disabled for Site” status option.

### Changed
- Entries’ “Enabled” setting is now labeled “Enabled Globally” on multi-site installs. ([#2899](https://github.com/craftcms/cms/issues/2899))
- Entries’ “Enabled for site” setting now includes the site name in its label, and only shows up if the “Enabled Globally” setting is checked. ([#2899](https://github.com/craftcms/cms/issues/2899))
- The Set Status action on the Entries index page now includes a “Disabled for Site” option. ([#2899](https://github.com/craftcms/cms/issues/2899))
- Edit Category pages now have `edit-category` and `site--<SiteHandle>` classes on the `<body>`. ([#3439](https://github.com/craftcms/cms/issues/3439))
- Edit Entry pages now have `edit-entry` and `site--<SiteHandle>` classes on the `<body>`. ([#3439](https://github.com/craftcms/cms/issues/3439))
- Edit Global Set pages now have `edit-global-set` and `site--<SiteHandle>` classes on the `<body>`. ([#3439](https://github.com/craftcms/cms/issues/3439))
- Edit User pages now have an `edit-user` class on the `<body>`. ([#3439](https://github.com/craftcms/cms/issues/3439))

### Fixed
- Fixed a bug where the Edit User page could forget which permissions were selected when saving a user with validation errors, if the Username, First Name, and Last name fields were all blank. ([#3412](https://github.com/craftcms/cms/issues/3412))
- Fixed a bug where the Edit User Group page could forget which permissions were selected when saving a user group with validation errors, if the Name field was blank.
- Fixed a bug where the `{% paginate %}` tag wasn’t factoring the `offset` element query param into its total page calculation. ([#3420](https://github.com/craftcms/cms/issues/3420))

### Security
- Fixed a bug where sensitive info could be displayed in the Craft log files if there was a problem connecting to the email server.

## 3.0.29 - 2018-10-30

### Added
- Email and URL fields now have “Placeholder Text” settings. ([#3397](https://github.com/craftcms/cms/issues/3397))

### Changed
- The default HTML Purifier configuration now allows `download` attributes in `<a>` tags. ([craftcms/redactor#86](https://github.com/craftcms/redactor/issues/86))

### Fixed
- Fixed a bug where the `ContentBehaviour` and `ElementQueryBehavior` classes could be missing some field properties. ([#3400](https://github.com/craftcms/cms/issues/3400))
- Fixed a bug where some fields within Matrix fields could lose their values after enabling the “Manage blocks on a per-site basis” setting. ([verbb/super-table#203](https://github.com/verbb/super-table/issues/203))
- Fixed a bug where HTML Purifier wasn’t being initialized with HTML 5 element support.
- Fixed a bug where it was possible to save Assets fields with the “Restrict allowed file types?” setting enabled, but no specific file types selected. ([#3410](https://github.com/craftcms/cms/issues/3410))

## 3.0.28 - 2018-10-23

### Added
- Structure sections now have the ability to disable entry propagation, like Channel sections. ([#2386](https://github.com/craftcms/cms/issues/2386))

### Changed
- `craft\base\Field::supportedTranslationMethods()` now defaults to only returning `none` if the field type doesn’t have a content column. ([#3385](https://github.com/craftcms/cms/issues/3385))
- Craft.EntryTypeSwitcher now fires a `beforeTypeChange` event before swapping the Edit Entry form tabs. ([#3375](https://github.com/craftcms/cms/pull/3375))
- Craft.MatrixInput now fires an `afterInit` event after initialization. ([#3375](https://github.com/craftcms/cms/pull/3375))
- Craft.MatrixInput now fires an `blockAdded` event after adding a new block. ([#3375](https://github.com/craftcms/cms/pull/3375))
- System messages sent from front-end requests are now sent using the current site’s language. ([#3388](https://github.com/craftcms/cms/issues/3388))

### Fixed
- Fixed an error that could occur when acquiring a lock for a file path, if the `mutex` component was swapped out with `yii\mutex\MysqlMutex`.

## 3.0.27.1 - 2018-10-12

### Fixed
- Fixed an error that occurred when deleting an entry from the Edit Entry page. ([#3372](https://github.com/craftcms/cms/issues/3372))
- Fixed an error that could occur when changing a Channel section to Structure. ([#3373](https://github.com/craftcms/cms/issues/3373))
- Fixed an error that occurred when saving Matrix content from console requests.

## 3.0.27 - 2018-10-11

### Added
- Added `craft\helpers\MigrationHelper::findForeignKey()`.
- Added the `cp.globals.edit` and `cp.globals.edit.content` template hooks to the Edit Global Set page. ([#3356](https://github.com/craftcms/cms/pull/3356))

### Changed
- It’s now possible to load a Create Entry page with a specific user preselected in the Author field, using a new `authorId` query string param. ([#3326](https://github.com/craftcms/cms/pull/3326))
- Matrix fields that are set to manage blocks on a per-site basis will now duplicate Matrix blocks across all of the owner element’s supported sites when the element is first created. ([#3082](https://github.com/craftcms/cms/issues/3082))
- Disabled Matrix blocks are no longer visible when sharing an entry draft or version. ([#3338](https://github.com/craftcms/cms/issues/3338))
- Control Panel tabs that have errors now have alert icons.
- The Debug Toolbar is no longer shown in Live Preview iframes.
- The Plugin Store now requires browsers with ES6 support.
- Updated jQuery Touch Events to 2.0.0.
- Updated Garnish to 0.1.29.

### Fixed
- Fixed a bug where enabling the “Propagate entries across all enabled sites?” setting for an existing Channel section (or converting the section to a Structure) wouldn’t update entries that had been created for the non-primary site.
- Fixed a bug where Craft wasn’t detecting and retrying queue jobs that had timed out.
- Fixed a bug where `Craft::$app->locale` could return the wrong locale during Live Preview requests. ([#3336](https://github.com/craftcms/cms/issues/3336))
- Fixed a SQL error that could occur when upgrading to Craft 3, if a foreign key had an unexpected name.
- Fixed a bug where page titles in the Control Panel could be blank when showing validation errors for things that were missing their name or title. ([#3344](https://github.com/craftcms/cms/issues/3344))
- Fixed an error that could occur if a component’s settings were stored as `null`. ([#3342](https://github.com/craftcms/cms/pull/3342))
- Fixed a bug where details panes weren’t visible on browser windows sized between 999 and 1,223 pixels wide.
- Fixed an error that occurred if a Quick Post widget contained a Matrix field that had Min Blocks set and only had one block type.
- Fixed a bug where disabled Matrix blocks were getting validated as live. ([#3354](https://github.com/craftcms/cms/issues/3354))
- Fixed a bug where the `EVENT_AFTER_ACTIVATE_USER` event wasn’t getting triggered on user registration when email verification isn’t required. ([craftcms/commerce-digital-products#18](https://github.com/craftcms/commerce-digital-products/issues/18))
- Added garbage collection for offline storage of remote assets. ([#3335](https://github.com/craftcms/cms/pull/3335))
- Fixed a bug where Twig could end up in a strange state if an error occurred when preparing to render an object template. ([#3364](https://github.com/craftcms/cms/issues/3364))

### Security
- The `svg()` Twig function no longer sanitizes SVGs or namespaces their IDs or class names by default when a file path (or alias) was passed in. ([#3337](https://github.com/craftcms/cms/issues/3337))

## 3.0.26.1 - 2018-09-29

### Changed
- Changed the `yiisoft/yii2-queue` version requirement to `2.1.0`. ([#3332](https://github.com/craftcms/cms/issues/3332))

## 3.0.26 - 2018-09-29

### Changed
- `ancestors`, `descendants`, `nextSibling`, `parent`, and `prevSibling` are now reserved field handles.
- The `svg()` Twig function namespaces class names in addition to IDs now.
- Changed the `yiisoft/yii2-queue` version requirement to `2.0.1`. ([#3332](https://github.com/craftcms/cms/issues/3332))

### Fixed
- Fixed a validation error that could occur when saving an entry as a new entry if the URI format didn’t contain a `{slug}` tag. ([#3320](https://github.com/craftcms/cms/issues/3320))
- Fixed a SQL error that could occur if a deprecation error occurred when attempting to upgrade a Craft 2 project. ([#3324](https://github.com/craftcms/cms/issues/3324))

## 3.0.25 - 2018-09-18

### Added
- Added `craft\log\FileTarget::$includeUserIp` which determines whether users’ IP addresses should be included in the logs (`false` by default). ([#3310](https://github.com/craftcms/cms/pull/3310))

### Fixed
- Fixed an error that could occur when installing or updating something within the Control Panel if `composer.json` required the `roave/security-advisories` package.
- Fixed a SQL error that could occur when searching elements on PostgreSQL installs.
- Fixed a bug where Craft would ignore the last segment of template paths that ended in `/0`. ([#3304](https://github.com/craftcms/cms/issues/3304))
- Fixed a Twig Template Loading Error that would occur when testing email settings, if a custom email template was used and an error occurred when rendering it. ([#3309](https://github.com/craftcms/cms/issues/3309))

## 3.0.24 - 2018-09-11

### Added
- Added the `extraAppLocales` config setting.

### Changed
- The `defaultCpLanguage` config setting no longer needs to be a language that Craft is translated into, as long as it is a valid locale ID.
- Resave Elements jobs that are queued up after saving an entry type now include the section name in the job description. ([#3290](https://github.com/craftcms/cms/issues/3290))
- Updated Garnish to 0.1.28.

### Fixed
- Fixed a SQL error that could occur when an element query’s `orderBy` parameter was set to `dateCreated` or `dateUpdated`.
- Fixed an error that could occur when updating to v3.0.23+ if multiple Matrix fields existed with the same handle, but they had no content tables, somehow.
- Fixed a bug where links in activation and forgot-password emails weren’t hyperlinked, leaving it up to the mail client to hopefully be smart about it. ([#3288](https://github.com/craftcms/cms/issues/3288))

## 3.0.23.1 - 2018-09-04

### Fixed
- Fixed a bug where Matrix fields would get new content tables each time they were saved.

## 3.0.23 - 2018-09-04

### Changed
- Browser-based form validation is now disabled for page forms. ([#3247](https://github.com/craftcms/cms/issues/3247))
- `craft\base\Model::hasErrors()` now supports passing an attribute name with a `.*` suffix, which will return whether any errors exist for the given attribute or any nested model attributes.
- Added `json` to the default `allowedFileExtensions` config setting value. ([#3254](https://github.com/craftcms/cms/issues/3254))
- Exception call stacks now collapse internal Twig methods by default.
- Twig exception call stacks now show all of the steps leading up to the error.
- Live Preview now reloads the preview pane automatically after an asset is saved from the Image Editor. ([#3265](https://github.com/craftcms/cms/issues/3265))

### Deprecated
- Deprecated `craft\services\Matrix::getContentTableName()`. `craft\fields\Matrix::$contentTable` should be used instead.

### Removed
- Removed `craft\services\Matrix::getParentMatrixField()`.

### Fixed
- Fixed a bug where element selection modals could be initialized without a default source selected, if some of the sources were hidden for not being available on the currently-selected site. ([#3227](https://github.com/craftcms/cms/issues/3227))
- Fixed a bug where edit pages for categories, entries, global sets, and users weren’t revealing which tab(s) had errors on it, if the errors occurred within a Matrix field. ([#3248](https://github.com/craftcms/cms/issues/3248))
- Fixed a SQL error that occurred when saving a Matrix field with new sub-fields on PostgreSQL. ([#3252](https://github.com/craftcms/cms/issues/3252))
- Fixed a bug where custom user fields weren’t showing up on the My Account page when running Craft Solo edition. ([#3228](https://github.com/craftcms/cms/issues/3228))
- Fixed a bug where multiple Matrix fields could share the same content table. ([#3249]())
- Fixed a “cache is corrupted” Twig error that could occur when editing or saving an element if it had an Assets field with an unresolvable subfolder path template. ([#3257](https://github.com/craftcms/cms/issues/3257))
- Fixed a bug where the Dev Mode indicator strip wasn’t visible on Chrome/Windows when using a scaled display. ([#3259](https://github.com/craftcms/cms/issues/3259))
- Fixed a SQL error that could occur when validating an attribute using `craft\validators\UniqueValidator`, if the target record’s `find()` method joined in another table.

## 3.0.22 - 2018-08-28

### Changed
- The “Deleting stale template caches” job now ensures all expired template caches have been deleted before it begins processing the caches.
- Text inputs’ `autocomplete` attributes now get set to `off` by default, and they will only not be added if explicitly set to `null`.
- Improved the error response when Composer is unable to perform an update due to a dependency conflict.
- Email fields in the Control Panel now have `type="email"`.
- `craft\helpers\Db::parseParam()` now has a `$caseInnensitive` argument, which can be set to `true` to force case-insensitive conditions on PostgreSQL installs.
- `craft\validators\UniqueValidator` now has a `$caseInsensitive` property, which can be set to `true` to cause the unique validation to be case-insensitive on PostgreSQL installs.
- The CLI setup wizard now detects common database connection errors that occur with MAMP, and automatically retests with adjusted settings.
- The CLI setup wizard now detects common database authentication errors, and lets the user retry the username and password settings, skipping the others.
- Updated Garnish to 0.1.27.

### Fixed
- Fixed a bug where Craft wasn’t reverting `composer.json` to its original state if something went wrong when running a Composer update.
- Fixed a bug where string casing functions in `craft\helpers\StringHelper` were adding extra hyphens to strings that came in as `Upper-Kebab-Case`.
- Fixed a bug where unique validation for element URIs, usernames, and user email address was not case-insensitive on PostgreSQL installs.
- Fixed a bug where element queries’ `uri` params, and user queries’ `firstName`, `lastName`, `username`, and `email` params, were not case-insensitive on PostgreSQL installs.
- Fixed a bug where the CLI setup wizard was allowing empty database names.
- Fixed a bug where it wasn’t possible to clear template caches if template caching was disabled by the `enableTemplateCaching` config setting. ([#3229](https://github.com/craftcms/cms/issues/3229))
- Fixed a bug where element index toolbars weren’t staying fixed to the top of the content area when scrolling down the page. ([#3233](https://github.com/craftcms/cms/issues/3233))
- Fixed an error that could occur when updating Craft if the system was reliant on the SSL certificate provided by the`composer/ca-bundle` package.

## 3.0.21 - 2018-08-21

### Added
- Most element query parameters can now be set to `['not', 'X', 'Y']`, as a shortcut for `['and', 'not X', 'not Y']`.

### Changed
- The “New Password” input on the My Account page now has a “Show” button, like other password inputs in the Control Panel.
- Plugin settings pages now redirect to the Settings index page after save. ([#3216](https://github.com/craftcms/cms/issues/3216))
- It’s now possible to set [autofill detail tokens](https://html.spec.whatwg.org/multipage/form-control-infrastructure.html#autofill-detail-tokens) on the `autocomplete` variable when including the `_includes/forms/text.html` template (e.g. `'name'`).
- Username and password inputs now have the correct `autocomplete` values, increasing the likelihood that tools like 1Password will handle the form correctly. ([#3207](https://github.com/craftcms/cms/issues/3207))

### Fixed
- Fixed a SQL error that occurred when saving a user if a `craft\elements\User::EVENT_BEFORE_SAVE` event listener was setting `$event->isValid = false`. ([#3206](https://github.com/craftcms/cms/issues/3206))
- Fixed a bug where password inputs’ jQuery data was getting erased when the “Show” button was clicked.
- Fixed an error that could occur when upgrading to Craft 3. ([#3208](https://github.com/craftcms/cms/pull/3208))
- Fixed a bug where non-image assets’ file extension icons could bleed out of the preview area within asset editor HUDs. ([#3209](https://github.com/craftcms/cms/issues/3209))
- Fixed a bug where Craft wasn’t saving a new entry version when reverting an entry to a previous version. ([#3210](https://github.com/craftcms/cms/issues/3210))
- Fixed an error that could occur when a Matrix block was saved by a queue job. ([#3217](https://github.com/craftcms/cms/pull/3217))

### Security
- External links in the Control Panel now set `rel="noopener"`. ([#3201](https://github.com/craftcms/cms/issues/3201))

## 3.0.20 - 2018-08-14

### Added
- Added `craft\services\Fields::refreshFields()`.

### Fixed
- Fixed a bug where `DateTime` model attributes were getting converted to ISO-8601 date strings for `craft\web\View::renderObjectTemplate()`. ([#3185](https://github.com/craftcms/cms/issues/3185))
- Fixed a bug where timepicker menus had a higher z-index than session expiration modal shades. ([#3186](https://github.com/craftcms/cms/issues/3186))
- Fixed a bug where users could not log in after upgrading to Craft 3, if there was a custom field named `owner`.
- Fixed a bug where it was not possible to set non-integer values on asset queries’ `width`, `height`, or `size` params. ([#3195](https://github.com/craftcms/cms/issues/3195))
- Fixed a bug where all Asset folders were being initiated at once, resulting in performance issues.

## 3.0.19 - 2018-08-07

### Added
- Added the `craft.query()` template function, for creating new database queries.
- Added `craft\services\Structures::$mutexTimeout`. ([#3148](https://github.com/craftcms/cms/issues/3148))
- Added `craft\services\Api::getComposerWhitelist()`.

### Removed
- Removed `craft\services\Api::getOptimizedComposerRequirements()`.

### Fixed
- Craft’s console commands now return the correct exit codes. ([#3175](https://github.com/craftcms/cms/issues/3175))
- Fixed the appearance of checkboxes in IE11 on element index pages. ([#3177](https://github.com/craftcms/cms/issues/3177))
- Fixed a bug where `composer.json` could end up with a bunch of extra dependencies in the `require` object after a failed update or plugin installation.
- Fixed an error that could occur when viewing an entry revision, if it had a Matrix field and one of the sub-fields within the Matrix field had been deleted. ([#3183](https://github.com/craftcms/cms/issues/3183))
- Fixed a bug where thumbnails weren’t loading in relational fields when viewing an entry version.

## 3.0.18 - 2018-07-31

### Added
- Added `craft\helpers\App::assetManagerConfig()`.
- Added `craft\helpers\App::cacheConfig()`.
- Added `craft\helpers\App::dbConfig()`.
- Added `craft\helpers\App::mailerConfig()`.
- Added `craft\helpers\App::mutexConfig()`.
- Added `craft\helpers\App::logConfig()`.
- Added `craft\helpers\App::sessionConfig()`.
- Added `craft\helpers\App::userConfig()`.
- Added `craft\helpers\App::viewConfig()`.
- Added `craft\helpers\App::webRequestConfig()`.
- Added `craft\validators\StringValidator::$trim`, which will cause leading/trailing whitespace to be stripped from model attributes.

### Changed
- User verification and password-reset emails now link them back to the same site they were on when the email was sent, if it was sent from a front-end request. ([#3029](https://github.com/craftcms/cms/issues/3029))
- Dynamic app component configs are now defined by methods on `craft\helpers\App`, making it easier to modify them from `config/app.php`. ([#3152](https://github.com/craftcms/cms/issues/3152))
- Structure operations now ensure that no other operations are being performed on the same structure, reducing the risk of corrupting the structure. ([#3148](https://github.com/craftcms/cms/issues/3148))
- The `{% js %}` tag now supports the following position params: `at POS_HEAD`, `at POS_BEGIN`, `at POS_END`, `on POS_READY`, and `on POS_LOAD` (e.g. `{% js at POS_END %}`).
- Craft once again checks for `X-Forwarded-For` headers when determining the user’s IP. ([#3036](https://github.com/craftcms/cms/issues/3036))
- Leading/trailing whitespace characters are now stripped from element titles on save. ([#3020](https://github.com/craftcms/cms/issues/3020))
- Updated svg-sanitizer to 0.9.

### Deprecated
- Deprecated `craft\db\Connection::createFromConfig()`. `craft\helpers\App::dbConfig()` should be used instead.
- Deprecated `craft\helpers\MailerHelper::createMailer()`. `craft\helpers\App::mailerConfig()` should be used instead.

### Fixed
- Fixed a bug where collapsing structure elements would only hide up to 50 of their descendants.
- Fixed a bug where Date/Time fields could lose their value if they were used in an entry type’s Title Format, and the entry’s site’s language was different than the user’s preferred language. ([#3151](https://github.com/craftcms/cms/issues/3151))
- Fixed a bug where Dropdown fields could show an incorrect selected value in limited circumstances.
- Fixed a bug where Dropdown fields on an element index view could show an incorrect selected value in limited circumstances.

## 3.0.17.1 - 2018-07-24

### Fixed
- Really fixed a PHP error that could occur if the PHP’s `set_time_limit()` was added to the php.ini `disable_functions` list.

## 3.0.17 - 2018-07-24

### Added
- The Control Panel is now translated for Norwegian Nynorsk. ([#3135](https://github.com/craftcms/cms/pull/3135))
- Added `craft\elements\db\ElementQuery::anyStatus()`, which can be called when the default `status` and `enabledForSite` filters aren’t desired. ([#3117](https://github.com/craftcms/cms/issues/3117))

### Changed
- The `addTrailingSlashesToUrls` config setting no longer applies to URLs that end with a segment that has a dot (`.`). ([#3123](https://github.com/craftcms/cms/issues/3123))
- Craft now redirects install requests back to the Dashboard if it’s already installed. ([#3143](https://github.com/craftcms/cms/issues/3143))

### Fixed
- Fixed a bug where the Settings → Email → System Messages page would show messages in the current application language rather than the primary site’s language.
- Fixed a bug where system message modals on the Settings → Email → System Messages page would initially show messages in the current application language rather than the primary site’s language, even if the application language wasn’t in use by any sites. ([#3115](https://github.com/craftcms/cms/issues/3115))
- Fixed an error that could occur if `craft\web\View::registerAssetFlashes()` was called on a console request. ([#3124](https://github.com/craftcms/cms/issues/3124))
- Fixed a PHP error that could occur if the PHP’s `set_time_limit()` was added to the php.ini `disable_functions` list.
- Fixed a bug where expanding a disabled element within a structure index view in the Control Panel wouldn’t reveal any descendants. ([#3126](https://github.com/craftcms/cms/issues/3126))
- Fixed a bug thumbnails weren’t loading for element index rows that were revealed after expanding a parent element.
- Fixed an error that occurred if an element’s `getRoute()` method returned a string. ([#3128](https://github.com/craftcms/cms/issues/3128))
- Fixed a bug where the `|without` filter wasn’t working if an object was passed in. ([#3137](https://github.com/craftcms/cms/issues/3137))
- Fixed a bug where users’ Language preference would default to Deutsch if the current application language wasn’t one of the available language options. ([#3142](https://github.com/craftcms/cms/issues/3142))

## 3.0.16.1 - 2018-07-18

### Fixed
- Fixed a bug where the `orderBy` element query param wasn’t being respected when used in conjunction with a `with` param to eager-load elements in a specific order. ([#3109](https://github.com/craftcms/cms/issues/3109))
- Fixed a bug where underscores were getting removed from slugs. ([#3111](https://github.com/craftcms/cms/issues/3111))

## 3.0.16 - 2018-07-17

### Added
- The progress bar on the Asset Indexes utility now shows how many files have been indexed, and how many there are in total. ([#2934](https://github.com/craftcms/cms/issues/2934))
- Added `craft\base\PluginInterface::beforeSaveSettings()`.
- Added `craft\base\PluginInterface::afterSaveSettings()`.
- Added `craft\base\Plugin::EVENT_AFTER_SAVE_SETTINGS`.
- Added `craft\base\Plugin::EVENT_BEFORE_SAVE_SETTINGS`.

### Changed
- Craft no longer relies on ImageMagick or GD to define the image formats that should be considered manipulatable. ([#2408](https://github.com/craftcms/cms/issues/2408))
- Removed the `showBetaUpdates` config setting as it’s no longer being used.
- When uploading a file to an Assets field, Craft will automatically sort the file list to show the latest uploads first. ([#2812](https://github.com/craftcms/cms/issues/2812))
- `dateCreated`, `dateUpdated`, `postDate`, `expiryDate`, `after`, and  `before` element query params can new be set to `DateTime` objects.
- Matrix fields now auto-focus the first text input within newly-created Matrix blocks. ([#3104](https://github.com/craftcms/cms/issues/3104))
- Updated Twig to 2.5.0.
- Updated Garnish to 0.1.26.
- Updated Selectize to 0.12.6.

### Fixed
- Fixed an error that could occur when sending emails to international domains if the Intl extension wasn’t enabled.
- Fixed an exception that was thrown if the `securityKey` config setting was changed and Craft was set to use either the SMTP or Gmail mailer transport type. ([#3083](https://github.com/craftcms/cms/issues/3083))
- Fixed a bug where Asset view was not being refreshed in some cases after using Image Editor. ([#3035](https://github.com/craftcms/cms/issues/3035))
- Fixed a bug where Craft wouldn’t warn before leaving an edit page with unsaved changes, if Live Preview was active. ([#3092](https://github.com/craftcms/cms/issues/3092))
- Fixed a bug where entries, categories, and global sets’ `getCpEditUrl()` methods could omit the site handle on multi-site installs. ([#3089](https://github.com/craftcms/cms/issues/3089))
- Fixed a JavaScript error that occurred when closing Live Preview. ([#3098](https://github.com/craftcms/cms/issues/3098))
- Fixed a bug where Dashboard widgets could be spaced incorrectly if there was only one grid column. ([#3100](https://github.com/craftcms/cms/issues/3100))
- Fixed a bug where modal windows with Field Layout Designers could cause the browser to crash. ([#3096](https://github.com/craftcms/cms/pull/3096))
- Fixed a bug where `craft\services\Fields::getAllGroups()` and `getGroupById()` could return incorrect results. ([#3102](https://github.com/craftcms/cms/issues/3102))

## 3.0.15 - 2018-07-09

### Changed
- It’s now possible to fetch only non-admin users by setting `craft\elements\db\UserQuery::$admin` to `false`.
- `Craft.EntryTypeSwitcher` now triggers a `typeChange` event after switching the entry type. ([#3067](https://github.com/craftcms/cms/pull/3067))
- Reduced the left and right padding in the Control Panel for screens less than 768 pixels wide. ([#3073](https://github.com/craftcms/cms/issues/3073))
- Removed the `useXSendFile` config setting as it’s no longer being used.
- `craft\helpers\StringHelper::toKebabCase()`, `toCamelCase()`, `toPascalCase()`, and `toSnakeCase()` now treat camelCase’d and PascalCale’d strings as multiple words. ([#3090](https://github.com/craftcms/cms/issues/3090))

### Fixed
- Fixed a bug where `craft\i18n\I18N::getPrimarySiteLocale()` and `getPrimarySiteLocaleId()` were returning locale info for the _first_ site, rather than the primary one. ([#3063](https://github.com/craftcms/cms/issues/3063))
- Fixed a bug where element index pages were loading all elements in the view, rather than waiting for the user to scroll to the bottom of the page before loading the next batch. ([#3068](https://github.com/craftcms/cms/issues/3068))
- Fixed a bug where sites listed in the Control Panel weren’t always in the correct sort order. ([#3065](https://github.com/craftcms/cms/issues/3065))
- Fixed an error that occurred when users attempted to create new entries within entry selector modals, for a section they didn’t have permission to publish peer entries in. ([#3069](https://github.com/craftcms/cms/issues/3069))
- Fixed a bug where the “Save as a new asset” button label wasn’t getting translated in the Image Editor. ([#3070](https://github.com/craftcms/cms/pull/3070))
- Fixed a bug where it wasn’t possible to set the filename of assets when uploading them as data strings. ([#2973](https://github.com/craftcms/cms/issues/2973))
- Fixed a bug where the Field Type menu’s options within new Matrix block type settings weren’t getting sorted alphabetically. ([#3072](https://github.com/craftcms/cms/issues/3072))
- Fixed an exception that was thrown when testing email settings if the Template setting was invalid. ([#3074](https://github.com/craftcms/cms/issues/3074))
- Fixed a bug where Dropdown fields’ bottom margin could jump up a bit when an empty option was selected. ([#3075](https://github.com/craftcms/cms/issues/3075))
- Fixed a bug where main content containers in the Control Panel could become too wide in Firefox. ([#3071](https://github.com/craftcms/cms/issues/3071))

## 3.0.14 - 2018-07-03

### Changed
- `craft\events\SiteEvent` now has a `$oldPrimarySiteId` property, which will be set to the previous primary site ID (which may stil be the current site ID, if it didn’t just change).
- `craft\helpers\Search::normalizeKeywords()` now has a `$language` argument, which can be set if the character mappings should be pulled from a different language than the current app language.
- `craft\services\Sites::getEditableSiteIds()` and `getEditableSites()` now return the same things as `getAllSiteIds()` and `getAllSites()` when there’s only one site. ([#3049](https://github.com/craftcms/cms/issues/3049))

### Fixed
- Fixed a bug where user verification links could get mangled when emails were parsed as Markdown, if the verification code contained two or more underscores.
- Fixed a bug where Craft was misinterpreting `X-Forwarded-For` headers as the user’s IP instead of the server’s IP. ([#3036](https://github.com/craftcms/cms/issues/3036))
- Fixed a bug where Craft wasn’t auto-scrolling the content container when dragging items near a window edge. ([#3048](https://github.com/craftcms/cms/issues/3048))
- Fixed a PHP error that occurred when loading a Debug Toolbar panel on a page that contained serialized Checkboxes or Multi-Select field data. ([#3034](https://github.com/craftcms/cms/issues/3034))
- Fixed a bug where elements’ normalized search keywords weren’t always using the correct language-specific character mappings. ([#3046](https://github.com/craftcms/cms/issues/3046))
- Fixed a bug where the `<html lang>` attribute was hard-set to `en-US` rather than the current application language. ([#3053](https://github.com/craftcms/cms/pull/3053))
- Fixed a PHP error that occurred when entering an invalid number into a Number field that was set to have decimal digits. ([#3059](https://github.com/craftcms/cms/issues/3059))

### Security
- Craft no longer shows the installer when it can’t establish a database connection if Dev Mode isn’t enabled.

## 3.0.13.2 - 2018-06-27

### Fixed
- Fixed an error that occurred when deleting users from the Users index page.

## 3.0.13.1 - 2018-06-26

### Fixed
- Fixed a bug where Delete User modals weren’t showing the total number of entries that will be transferred/deleted.

## 3.0.13 - 2018-06-26

### Added
- Craft now includes a summary of the content that will be transferred/deleted in Delete User modals. ([#875](https://github.com/craftcms/cms/issues/875))
- `|date`, `|time`, and `|datetime` filters now support a `locale` argument, for specifying which locale’s formatter should be doing the date/time formatting. ([#3006](https://github.com/craftcms/cms/issues/3006))
- Added `craft\base\ApplicationTrait::getIsInitialized()`.
- Added `craft\base\ClonefixTrait`.
- Added `craft\controllers\AssetsController::actionThumb()`.
- Added `craft\controllers\UsersController::actionUserContentSummary()`.
- Added `craft\controllers\UsersController::EVENT_DEFINE_CONTENT_SUMMARY`.
- Added `craft\helpers\App::backtrace()`.
- Added `craft\queue\jobs\PropagateElements`.
- Added `craft\services\Elements::propagateElement()`.

### Changed
- Editable tables now submit an empty string when they have no rows.
- Reduced the overhead when adding a new site by only resaving existing assets, categories, global sets, and tags once for the newly-created site, rather than for all sites.
- Web-based queue workers now call `craft\helpers\App::maxPowerCaptain()` before running the queue. ([#3011](https://github.com/craftcms/cms/issues/3011))
- The PHP Info utility no longer displays the original values for settings and only the current environment value. ([#2990](https://github.com/craftcms/cms/issues/2990))
- Loosened up most of Craft’s Composer dependency constraints.
- Craft no longer publishes asset thumbnails to the `cpresources/` folder.
- `attributes`, `error`, `errors`, and `scenario` are now reserved field handles. ([#3032](https://github.com/craftcms/cms/issues/3032))
- Improved the look of Control Panel tabs.
- `craft\web\UrlManager::createUrl()`, `createAbsoluteUrl()`, and `getMatchedElement()` now log warnings if they’re called before Craft has been fully initialized. ([#3028](https://github.com/craftcms/cms/issues/3028))

### Deprecated
- Deprecated `craft\controllers\AssetsController::actionGenerateThumb()`.

### Fixed
- Fixed a bug where sidebar meta info on Edit User pages was bleeding over the edge of the page’s content area.
- Fixed a bug where Table fields wouldn’t remember if they had no rows in their Default Values setting. ([#2979](https://github.com/craftcms/cms/issues/2979))
- Fixed a bug where passing `timezone=false` to the `|date`, `|time`, and `|datetime` filters would not preserve the given date’s time zone.
- Fixed a bug where AM/PM strings in formatted dates weren’t respecting the casing specified by the `A`/`a` character in the date format. ([#3007](https://github.com/craftcms/cms/issues/3007))
- Fixed a bug you could get an invalid license warning in cases where web API calls returned a 500 response code.
- Fixed a bug where cloning models and queries would lose any associated behaviors. ([#2857](https://github.com/craftcms/cms/issues/2857))
- Fixed a bug where custom field params were getting forgotten when calling `getNext()` and `getPrev()`, if an element query object was passed in. ([#3019](https://github.com/craftcms/cms/issues/3019))
- Fixed a bug where datepickers were getting scrollbars.
- Fixed a bug where volumes’ field layouts weren’t getting deleted when volumes were deleted. ([#3022](https://github.com/craftcms/cms/pull/3022))
- Fixed a bug where deleting a section or an entry type wouldn’t delete any associated entries that didn’t exist in the primary site. ([#3023](https://github.com/craftcms/cms/issues/3023))
- Fixed a bug where the `svg()` Twig function could convert `id` attributes within the SVG contents to invalid IDs. ([#3025](https://github.com/craftcms/cms/issues/3025))
- Fixed a bug where asset thumbnails wouldn’t load reliably in the Control Panel on load-balanced environments. ([#3026](https://github.com/craftcms/cms/issues/3026))
- Fixed a PHP error that could occur when validating Assets fields if a file was uploaded but no longer exists at the temp location. ([#3033](https://github.com/craftcms/cms/pull/3033))

## 3.0.12 - 2018-06-18

### Added
- Added a `leaves` element query param that limits the selected elements to just the leaves in the structure (elements without children).
- Added `craft\helpers\Db::deleteIfExists()`.
- Added `craft\services\Categories::deleteGroup()`. ([#3000](https://github.com/craftcms/cms/pull/3000))
- Added `craft\services\Tags::deleteTagGroup()`. ([#3000](https://github.com/craftcms/cms/pull/3000))
- Added `craft\services\UserGroups::deleteGroup()`. ([#3000](https://github.com/craftcms/cms/pull/3000))

### Changed
- Improved Control Panel styling. ([#2883](https://github.com/craftcms/cms/issues/2883))

### Removed
- Removed `craft\services\Fields::updateFieldVersionAfterRequest()`.

### Fixed
- Fixed a caching bug where the Fields service could still think a field existed after it had been deleted. ([#2985](https://github.com/craftcms/cms/issues/2985))
- Fixed a bug where Craft would not invalidate the dynamically-generated `craft\behaviors\ContentBehavior` and `craft\behaviors\ElementQueryBehavior` after saving/deleting a custom field, if the request didn’t end normally. ([#2999](https://github.com/craftcms/cms/issues/2999))
- Fixed a PHP error that could occur when saving entries with a URI format that contained certain Twig filters. ([#2995](https://github.com/craftcms/cms/issues/2995))
- Fixed a bug where `{shorthand}` variables in templates rendered by `craft\web\View::renderObjectTemplate()` could end up referencing global variables, if the variable wasn’t a property of the object. ([#3002](https://github.com/craftcms/cms/issues/3002))
- Fixed a bug where the Find and Replace utility wasn’t updating element titles. ([#2996](https://github.com/craftcms/cms/issues/2996))
- Fixed some wonky behavior if one of the custom user profile tabs was called “Account”. ([#2998](https://github.com/craftcms/cms/issues/2998))
- Fixed a bug where dragging a folder on the Assets index page could have unexpected results. ([#2873](https://github.com/craftcms/cms/issues/2873))
- Reduced the likelihood of SQL deadlock errors when saving elements. ([#3003](https://github.com/craftcms/cms/issues/3003))

## 3.0.11 - 2018-06-12

### Changed
- Sort options defined by element types’ `sortOptions()` / `defineSortOptions()` methods can now be specified as sub-arrays with `label`, `orderBy`, and `attribute` keys.
- Entries and categories can now be sorted by their slugs.
- The “Cache remote images?” option in the Asset Indexes utility is now enabled by default. ([#2977](https://github.com/craftcms/cms/issues/2977))

### Fixed
- Fixed a bug where it was not possible to order search results by search score, if the element type didn’t specify any sort options.
- Fixed a bug where clicking on “Date Created” and “Date Updated” column headers on element indexes wouldn’t update the sort order. ([#2975](https://github.com/craftcms/cms/issues/2975))
- Fixed a bug where Edit Entry pages were listing more than the 10 most recent versions. ([#2976](https://github.com/craftcms/cms/issues/2976))
- Fixed a SQL error that occurred when upgrading from Craft 2 to 3 via the terminal. ([#1347](https://github.com/craftcms/cms/issues/1347))
- Fixed the alignment of expand/collapse toggles in asset index sidebars. ([#2981](https://github.com/craftcms/cms/issues/2981))

## 3.0.10.3 - 2018-06-07

### Fixed
- Fixed a bug where the “New Entry” menu on the Entries index page would not contain any options on single-site installs, running MySQL. ([#2961](https://github.com/craftcms/cms/issues/2961))
- Fixed a bug where the `siteName` config setting wasn’t working as expected when set to an array. ([#2968](https://github.com/craftcms/cms/issues/2968))

## 3.0.10.2 - 2018-06-07

### Changed
- Improved the output of `craft\helpers\DateTimeHelper::humanDurationFromInterval()`.
- Updated Garnish to 0.1.24.

### Fixed
- Fixed JavaScript errors that could occur in the Control Panel on pages with Ajax requests. ([#2966](https://github.com/craftcms/cms/issues/2966))
- Fixed a bug where the “New Entry” menu on the Entries index page would not contain any options on single-site installs. ([#2961](https://github.com/craftcms/cms/issues/2961))
- Fixed a bug where JavaScript files registered with `craft\web\View::registerJsFile()` would be ignored if the `depends` option was set. ([#2965](https://github.com/craftcms/cms/issues/2965))

## 3.0.10.1 - 2018-06-06

### Fixed
- Fixed a bug where Craft wasn’t converting empty strings to `null` when saving data to non-textual columns.
- Fixed a bug where Craft would show a Database Connection Error on Install requests, if it couldn’t connect to the database.
- Fixed a bug where Craft wasn’t keeping track of element queries that were executed within `{% cache %}` tags. ([#2959](https://github.com/craftcms/cms/issues/2959))

## 3.0.10 - 2018-06-05

### Added
- Added support for a `CRAFT_LICENSE_KEY` PHP constant, which can be set to the project’s license key, taking precedence over the `license.key` file.
- Added `craft\helpers\Stringy::getLangSpecificCharsArray()`.
- Added `craft\web\View::setRegisteredAssetBundles()`.
- Added `craft\web\View::setRegisteredJsFiles()`.

### Changed
- Generated site URLs now always include full host info, even if the base site URL is root/protocol-relative. ([#2919](https://github.com/craftcms/cms/issues/2919))
- Variables passed into `craft\web\View::renderObjectTemplate()` can now be referenced using the shorthand syntax (e.g. `{foo}`).
- `craft\helpers\StringHelper::asciiCharMap()` now has `$flat` and `$language` arguments.
- Craft no longer saves new versions of entries when absolutely nothing changed about them in the save request. ([#2923](https://github.com/craftcms/cms/issues/2923))
- Craft no longer enforces plugins’ `minVersionRequired` settings if the currently-installed version begins with `dev-`.
- Improved the performance of element queries when a lot of values were passed into a param, such as `id`, by using `IN()` and `NOT IN()` conditions when possible. ([#2937](https://github.com/craftcms/cms/pull/2937))
- The Asset Indexes utility no longer skips files with leading underscores. ([#2943](https://github.com/craftcms/cms/issues/2943))
- Updated Garnish to 0.1.23.

### Deprecated
- Deprecated the `customAsciiCharMappings` config setting. (Any corrections to ASCII char mappings should be submitted to [Stringy](https://github.com/danielstjules/Stringy).)

### Fixed
- Fixed a PHP error that could occur when `craft\fields\Number::normalizeValue()` was called without passing an `$element` argument. ([#2913](https://github.com/craftcms/cms/issues/2913))
- Fixed a bug where it was not possible to fetch Matrix blocks with the `relatedTo` param if a specific custom field was specified.
- Fixed a bug where `craft\helpers\UrlHelper::url()` and `siteUrl()` were not respecting the `$scheme` argument for site URLs.
- Fixed a bug where `{id}` tags within element URI formats weren’t getting parsed correctly on first save. ([#2922](https://github.com/craftcms/cms/issues/2922))
- Fixed a bug where `craft\helpers\MigrationHelper::dropAllForeignKeysToTable()` wasn’t working correctly. ([#2897](https://github.com/craftcms/cms/issues/2897))
- Fixed a “Craft is not defined” JavaScript error that could occur on the Forgot Password page in the Control Panel and Dev Toolbar requests.
- Fixed a bug where rotating the screen on iOS would change how the page was zoomed.
- Fixed a bug where `craft\helpers\StringHelper::toAscii()` and the `Craft.asciiString()` JS method weren’t using language-specific character replacements, or any custom replacements defined by the `customAsciiCharMappings` config setting.
- Fixed a bug where the number `0` would not save in a Plain Text field.
- Fixed a bug where Craft could pick the wrong current site if the primary site had a root-relative or protocol-relative URL, and another site didn’t, but was otherwise an equal match.
- Fixed a bug where Control Panel Ajax requests could cause some asset bundles and JavaScript files to be double-registered in the browser.
- Fixed a bug where the “New entry” menu on the Entries index page was including sections that weren’t available in the selected site, and they weren’t linking to Edit Entry pages for the selected site. ([#2925](https://github.com/craftcms/cms/issues/2925))
- Fixed a bug where the `|date`, `|time`, and `|datetime` filters weren’t respecting their `$timezone` arguments. ([#2926](https://github.com/craftcms/cms/issues/2926))
- Fixed a bug where element queries weren’t respecting the `asArray` param when calling `one()`. ([#2940](https://github.com/craftcms/cms/issues/2940))
- Fixed a bug where the Asset Indexes utility wouldn’t work as expected if all of a volume’s assets had been deleted from the file system. ([#2955](https://github.com/craftcms/cms/issues/2955))
- Fixed a SQL error that could occur when a `{% cache %}` tag had no body. ([#2953](https://github.com/craftcms/cms/issues/2953))

## 3.0.9 - 2018-05-22

### Added
- Added a default plugin icon to plugins without an icon in the Plugin Store.
- Added `craft\helpers\ArrayHelper::without()` and `withoutValue()`.
- Added `craft\base\FieldInterface::modifyElementIndexQuery()`.
- Added `craft\elements\db\ElementQueryInterface::andWith()`.

### Changed
- Fixed a bug where Craft was checking the file system when determining if an asset was a GIF, when it should have just been checking the file extension.
- `craft\base\Plugin` now sets the default `$controllerNamespace` value to the plugin class’ namespace + `\controllers` or `\console\controllers`, depending on whether it’s a web or console request.
- Improved the contrast of success and error notices in the Control Panel to meet WCAG AA requirements. ([#2885](https://github.com/craftcms/cms/issues/2885))
- `fieldValue` is now a protected field handle. ([#2893](https://github.com/craftcms/cms/issues/2893))
- Craft will no longer discard any preloaded elements when setting the `with` param on an element query, fixing a bug where disabled Matrix blocks could show up in Live Preview if any nested fields were getting eager-loaded. ([#1576](https://github.com/craftcms/cms/issues/1576))
- Improved memory usage when using the `{% cache %}` tag. ([#2903](https://github.com/craftcms/cms/issues/2903))

### Fixed
- Fixed a bug where the Plugin Store was listing featured plugins (e.g. “Recently Added”) in alphabetical order rather than the API-defined order. ([pixelandtonic/craftnet#83](https://github.com/pixelandtonic/craftnet/issues/83))
- Fixed a SQL error that occurred when programmatically saving a field layout, if the field’s `required` property wasn’t set.
- Fixed a JavaScript error that could occur when multiple Assets fields were present on the same page.
- Fixed an error that could occur when running the `setup` command on some environments.
- Fixed a PHP error that could occur when calling `craft\elements\db\ElementQuery::addOrderBy()` if `$columns` normalized to an empty array. ([#2896](https://github.com/craftcms/cms/issues/2896))
- Fixed a bug where it wasn’t possible to access custom field values on Matrix blocks via `matrixblock` reference tags.
- Fixed a bug where relational fields with only disabled elements selected would get empty table cells on element indexes. ([#2910](https://github.com/craftcms/cms/issues/2910))

## 3.0.8 - 2018-05-15

### Added
- Number fields now have a “Default Value” setting. ([#927](https://github.com/craftcms/cms/issues/927))
- Added the `preserveCmykColorspace` config setting, which can be set to `true` to prevent images’ color spaces from getting converted to sRGB on environments running ImageMagick.

### Changed
- Error text is now orange instead of red. ([#2885](https://github.com/craftcms/cms/issues/2885))
- Detail panes now have a lighter, more saturated background color.

### Fixed
- Fixed a bug where Craft’s default MySQL backup command would not respect the `unixSocket` database config setting. ([#2794](https://github.com/craftcms/cms/issues/2794))
- Fixed a bug where some SVG files were not recognized as SVG files.
- Fixed a bug where Table fields could add the wrong number of default rows if the Min Rows setting was set, and the Default Values setting had something other than one row. ([#2864](https://github.com/craftcms/cms/issues/2864))
- Fixed an error that could occur when parsing asset reference tags. ([craftcms/redactor#47](https://github.com/craftcms/redactor/issues/47))
- Fixed a bug where “Try” and “Buy” buttons in the Plugin Store were visible when the `allowUpdates` config setting was disabled. ([#2781](https://github.com/craftcms/cms/issues/2781))
- Fixed a bug where Number fields would forget their Min/Max Value settings if they were set to 0.
- Fixed a bug where entry versions could be displayed in the wrong order if multiple versions had the same creation date. ([#2889](https://github.com/craftcms/cms/issues/2889))
- Fixed an error that occurred when installing Craft on a domain with an active user session.
- Fixed a bug where email verification links weren’t working for publicly-registered users if the registration form contained a Password field and the default user group granted permission to access the Control Panel.

### Security
- Login errors for locked users now factor in whether the `preventUserEnumeration` config setting is enabled.

## 3.0.7 - 2018-05-10

### Added
- Added the `transformGifs` config setting, which can be set to `false` to prevent GIFs from getting transformed or cleansed. ([#2845](https://github.com/craftcms/cms/issues/2845))
- Added `craft\helpers\FileHelper::isGif()`.

### Changed
- Craft no longer logs warnings about missing translation files when Dev Mode isn’t enabled. ([#1531](https://github.com/craftcms/cms/issues/1531))
- Added `craft\services\Deprecator::$logTarget`. ([#2870](https://github.com/craftcms/cms/issues/2870))
- `craft\services\Deprecator::log()` no longer returns anything.

### Fixed
- Fixed a bug where it wasn’t possible to upload new assets to Assets fields using base64-encoded strings. ([#2855](https://github.com/craftcms/cms/issues/2855))
- Fixed a bug where Assets fields would ignore all submitted asset IDs if any new assets were uploaded as well.
- Fixed a bug where SVG files that were using single quotes instead of double quotes would not be recognized as SVGs.
- Fixed a bug where translated versions of the “It looks like someone is currently performing a system update.” message contained an HTML-encoded `<br/>` tag.
- Fixed a bug where changing an entry’s type could skip adding the new entry type’s tabs, if the previous entry type didn’t have any tabs. ([#2859](https://github.com/craftcms/cms/issues/2859))
- Fixed warnings about missing SVG files that were logged by Control Panel requests.
- Fixed a bug where the `|date` filter would ignore date formatting characters that don’t have ICU counterparts. ([#2867](https://github.com/craftcms/cms/issues/2867))
- Fixed a bug where the global `currentUser` Twig variable could be set to `null` and global sets and could be missing some custom field values when a user was logged-in, if a plugin was loading Twig during or immediately after plugin instantiation. ([#2866](https://github.com/craftcms/cms/issues/2866))

## 3.0.6 - 2018-05-08

### Added
- Error messages about missing plugin-supplied field and volume types now show an Install button when possible.
- Added `craft\base\MissingComponentTrait::getPlaceholderHtml()`.
- Added `craft\db\Migration::EVENT_AFTER_UP` and `EVENT_AFTER_DOWN` events.
- Added `craft\elements\Asset::getContents()`.

### Changed
- Edit User pages will now warn editors when leaving the page with unsaved changes. ([#2832](https://github.com/craftcms/cms/issues/2832))
- Modules are once again loaded before plugins, so they have a chance to register Twig initialization events before a plugin initializes Twig. ([#2831](https://github.com/craftcms/cms/issues/2831))
- `craft\helpers\FileHelper::isSvg()` now returns `true` for files with an `image/svg` MIME type (missing the `+xml`). ([#2837](https://github.com/craftcms/cms/pull/2837))
- The `svg()` Twig function now accepts assets to be passed directly into it. ([#2838](https://github.com/craftcms/cms/pull/2838))
- The “Save and add another” save menu option on Edit Entry and Edit Categories pages now maintain the currently-selected site. ([#2844](https://github.com/craftcms/cms/issues/2844))
- PHP date patterns that are *only* a month name or week day name character will now format the date using the stand-alone month/week day name value. (For example, `'F'` will format a date as “Maggio” instead of “maggio”.)
- Servers without the Intl extension will now use location-agnostic locale data as a fallback if locale data for the specific locale isn’t available.
- The `|date` Twig filter always goes through `craft\i18n\Formatter::asDate()` now, unless formatting a `DateInterval` object.
- The Settings → Plugins page now shows “Buy now” buttons for any commercial plugins that don’t have a license key yet.

### Deprecated
- Deprecated `craft\helpers\DateTimeHelper::translateDate()`. `craft\i18n\Formatter::asDate()` should be used instead.

### Removed
- Removed the `translate` argument from the `|date`, `|time`, and `|datetime` Twig filters; the resulting formatted dates will always be translated now. (Use `myDate.format()` to avoid translations.)

### Fixed
- Fixed an error that could occur in the Plugin Store.
- Fixed a bug where `myDate|date('F')` was returning the short “May” translation rather than the full-length one. ([#2848](https://github.com/craftcms/cms/issues/2848))

## 3.0.5 - 2018-05-01

### Changed
- Fields’ translation icons now reveal the chosen Translation Method in their tooltip. ([#2808](https://github.com/craftcms/cms/issues/2808))
- Improved the error messages displayed when an Assets field has an invalid Upload Location setting. ([#2803](https://github.com/craftcms/cms/issues/2803))
- Craft now logs errors that occur when saving and replacing assets. ([#2814](https://github.com/craftcms/cms/issues/2814))
- Single sections’ entry types’ handles are now updated to match their section’s handle whenever the section is saved. ([#2824](https://github.com/craftcms/cms/issues/2824))
- The Control Panel background color was lightened up a bit.

### Fixed
- Fixed an error that would occur on servers without the Phar PHP extension enabled.
- Fixed an error that could occur if a Matrix block was deleted by a queue job. ([#2813](https://github.com/craftcms/cms/issues/2813))
- Fixed a bug where Twig could be configured to output times in UTC rather than the system timezone, if a bootstrapped module was loading Twig. ([#2761](https://github.com/craftcms/cms/issues/2761))
- Fixed a SQL error that could occur when upgrading from Craft 2 to Craft 3 with an active user session.
- Fixed various SQL errors that could occur when upgrading from Craft 2 to Craft 3, if there were any lingering Craft 3 database tables from a previous upgrade attempt.
- Fixed a bug where the Clear Caches tool was deleting the `.gitignore` file inside `web/cpresources/`. ([#2823](https://github.com/craftcms/cms/issues/2823))
- Fixed the vertical positioning of checkboxes in the Control Panel. ([#2825](https://github.com/craftcms/cms/issues/2825))
- Fixed a JavaScript error that could occur if an element type’s class name contained `\u`. ([#2826](https://github.com/craftcms/cms/issues/2826))

## 3.0.4 - 2018-04-24

### Added
- Added the `craft.globalSets()` template function. ([#2790](https://github.com/craftcms/cms/issues/2790))
- Added the `hasDescendants` element query param. ([#2786](https://github.com/craftcms/cms/issues/2786))
- Added `craft\elements\User::$hasDashboard`.

### Changed
- Sections and category groups now ignore posted Template settings for sites that don’t have URI Formats.
- Control Panel resources are once again eager-published. ([#2763](https://github.com/craftcms/cms/issues/2763))
- `entries/save-entries` and `categories/save-category` actions now include the `slug` for responses that accept JSON. ([#2792](https://github.com/craftcms/cms/issues/2792))
- Most `craft\services\Path` methods now have a `$create` argument, which can be set to `false` to prevent the directory from being created if it doesn’t exist yet.
- Craft no longer creates directories when it just needed to clear it. ([#2771](https://github.com/craftcms/cms/issues/2771))
- `craft\services\Config::setDotEnvVar()` now sets the environment variable for the current request, in addition to updating the `.env` file.
- Removed `craft\controllers\AssetsController::actionDownloadTempAsset()`.
- User now must be logged in to use the Asset Preview File functionality.

### Fixed
- Fixed a bug where users would regain all default Dashboard widgets if all widgets were removed. ([#2769](https://github.com/craftcms/cms/issues/2769))
- Fixed a bug where you would get a “not a valid language” error message when creating a new site using certain languages.
- Fixed a bug where database connection settings that were set by the `setup` command weren’t always taking effect in time for the CLI installer. ([#2774](https://github.com/craftcms/cms/issues/2774))
- Fixed a bug where empty Plain Text fields were getting empty string values rather than `null`.
- Fixed a bug where elements within relational fields could have two thumbnails. ([#2785](https://github.com/craftcms/cms/issues/2785))
- Fixed a bug where it was not possible to pass a `--table-prefix` argument to the `setup/db-creds` command. ([#2791](https://github.com/craftcms/cms/pull/2791))
- Fixed an error that occurred for users without permission to perform updates, if available update info wasn’t cached.
- Fixed an error that occurred when `craft\elements\Asset::sources()` was called in a console request. ([#2798](https://github.com/craftcms/cms/issues/2798))
- Fixed JavaScript errors that could occur on the front end after deleting Matrix blocks. ([#2799](https://github.com/craftcms/cms/pull/2799))

## 3.0.3.1 - 2018-04-18

### Fixed
- Fixed an error that occurred when editing an entry if any of the entry’s revisions were created with an entry type that no longer exists.
- Fixed an error that could occur when saving an asset. ([#2764](https://github.com/craftcms/cms/issues/2764))
- Fixed a bug where Craft assumed an asset was missing if there was an error when indexing it. ([#2763](https://github.com/craftcms/cms/issues/2763))

## 3.0.3 - 2018-04-17

### Added
- Added `craft\elements\Entry::updateTitle()`.
- Added `Yii::alias()`.

### Changed
- New sites’ Base URLs now default to `@web/`.
- Textual custom fields now ensure that they don’t contain 4+ byte characters. ([#2725](https://github.com/craftcms/cms/issues/2725))
- It is no longer expected that all of the `defaultSearchTermOptions` config setting options will be set if any of the default option values need to be overridden. ([#2737](https://github.com/craftcms/cms/issues/2737))
- Control Panel panes now have at least 48 pixels of bottom padding. ([#2744](https://github.com/craftcms/cms/issues/2744))
- Craft now intercepts 404-ing resource requests, and publishes the resources on the fly.
- The Clear Caches utility now has a “Control Panel resources” option.
- The Clear Caches utility now sorts the cache options alphabetically.
- When enabling new sites for a section, the new sites’ content is now based on the primary site’s content, if the section was and still is enabled for the primary site. ([#2748](https://github.com/craftcms/cms/issues/2748))
- Improved the responsiveness of element indexes.
- `Craft.BaseElementIndexView` now has a `loadMoreElementsAction` setting. ([#2762](https://github.com/craftcms/cms/pull/2762))

### Fixed
- Fixed a bug where the Clear Caches utility was not deleting template caches. ([#2720](https://github.com/craftcms/cms/issues/2720))
- Fixed a bug where the Plugin Store was not displaying payment errors on checkout.
- Fixed a bug where Control Panel-defined routes that contained special regular expression characters weren’t working. ([#2721](https://github.com/craftcms/cms/issues/2721))
- Fixed a bug where it was not possible to save system messages in some cases.
- Fixed a bug where static translations within dynamic entry title formats were getting translated using the current site’s language, rather than the entry’s language. ([#2722](https://github.com/craftcms/cms/issues/2722))
- Fixed a bug where deprecation errors for some date formatting methods were not escaping backslashes.
- Fixed a bug where plugins’ “Last update” timestamps in the Plugin Store weren’t getting formatted correctly in Safari. ([#2733](https://github.com/craftcms/cms/issues/2733))
- Fixed references to a nonexistent `Craft.eot` file in the Control Panel CSS. ([#2740](https://github.com/craftcms/cms/issues/2740))
- Fixed a bug where the default PostgreSQL database restore command wasn’t setting the `PGPASSWORD` environment variable. ([#2741](https://github.com/craftcms/cms/pull/2741))
- Fixed an error that could occur if the system time zone was not supported by the ICU library, on environments with the Intl extension loaded.
- Fixed a bug where several administrative fields had translatable icons. ([#2742](https://github.com/craftcms/cms/issues/2742))
- Fixed a bug where `craft\controllers\PluginStoreController::actionSavePluginLicenseKeys()` was trying to set a plugin license key for plugins which were not installed.

### Security
- Fixed a bug assets were not getting cleansed on upload. ([#2709](https://github.com/craftcms/cms/issues/2709))

## 3.0.2 - 2018-04-10

### Added
- Added the `EVENT_BEFORE_DELETE_CACHES` and `EVENT_AFTER_DELETE_CACHES` events to `craft\services\TemplateCaches`.
- Added `craft\events\DeleteTemplateCachesEvent`.

### Changed
- Craft now deletes all compiled templates whenever Craft or a plugin is updated. ([#2686](https://github.com/craftcms/cms/issues/2686))
- The Plugin Store now displays commercial plugins’ renewal prices. ([#2690](https://github.com/craftcms/cms/issues/2690))
- The Plugin Store no longer shows the “Upgrade Craft CMS” link if Craft is already running (and licensed to run) the Pro edition. ([#2713](https://github.com/craftcms/cms/issues/2713))
- Matrix fields now set `$propagating` to `true` when saving Matrix blocks, if the owner element is propagating.
- `craft\helpers\ArrayHelper::toArray()` no longer throws a deprecation error when a string without commas is passed to it. ([#2711](https://github.com/craftcms/cms/issues/2711))
- Editable tables now support an `html` column type, which will output cell values directly without encoding HTML entities. ([#2716](https://github.com/craftcms/cms/pull/2716))
- `Craft.EditableTable` instances are now accessible via `.data('editable-table')` on their `<table>` element. ([#2694](https://github.com/craftcms/cms/issues/2694))
- Updated Composer to 1.6.3. ([#2707](https://github.com/craftcms/cms/issues/2707))
- Updated Garnish to 0.1.22. ([#2689](https://github.com/craftcms/cms/issues/2689))

### Fixed
- Fixed an error that could occur in the Control Panel if any plugins with licensing issues were installed. ([#2691](https://github.com/craftcms/cms/pull/2691))
- Fixed a bug on the Plugin Store’s Payment screen where the “Use a new credit card” radio option would not get selected automatically even if it was the only one available.
- Fixed a bug where `craft\web\assets\vue\VueAsset` didn’t respect the `useCompressedJs` config setting.
- Fixed an error that occurred when saving a Single entry over Ajax. ([#2687](https://github.com/craftcms/cms/issues/2687))
- Fixed an error that could occur when disabling a site on a Single section. ([#2695](https://github.com/craftcms/cms/issues/2695))
- Fixed an error that could occur on requests without a content type on the response. ([#2704](https://github.com/craftcms/cms/issues/2704))
- Fixed a bug where the `includeSubfolders` asset query param wasn’t including results in the parent folder. ([#2706](https://github.com/craftcms/cms/issues/2706))
- Fixed an error that could occur when querying for users eager-loaded with their photos, if any of the resulting users didn’t have a photo. ([#2708](https://github.com/craftcms/cms/issues/2708))
- Fixed a bug where relational fields within Matrix fields wouldn’t save relations to elements that didn’t exist on all of the sites the owner element existed on. ([#2683](https://github.com/craftcms/cms/issues/2683))
- Fixed a bug where relational fields were ignoring disabled related elements in various functions, including required field validation and value serialization.
- Fixed an error that would occur if a new custom field was created and added to an element’s field layout, and its value was accessed, all in the same request. ([#2705](https://github.com/craftcms/cms/issues/2705))
- Fixed a bug where the `id` param was ignored when used on an eager-loaded elements’ criteria. ([#2717](https://github.com/craftcms/cms/issues/2717))
- Fixed a bug where the default restore command for MySQL wouldn’t actually restore the database. ([#2714](https://github.com/craftcms/cms/issues/2714))

## 3.0.1 - 2018-04-04

### Deprecated
- Brought back and deprecated the `Craft::Personal` and `Craft::Client` constants.

### Fixed
- Fixed a bug where elements’ `getNext()` and `getPrev()` methods were modifying the element query passed into them. ([#2160](https://github.com/craftcms/cms/issues/2160))
- Fixed a bug where Table fields could be pre-populated with one too many rows. ([#2680](https://github.com/craftcms/cms/pull/2680))

### Security
- Craft no longer sends exception messages to error templates, unless the exception is an instance of `yii\base\UserException`.

## 3.0.0.2 - 2018-04-04

### Fixed
- Fixed a bug where Craft Pro installs were getting identified as Craft Solo in the Control Panel.

## 3.0.0 - 2018-04-04

### Added
- The codebase has been completely rewritten and refactored to improve performance, maintainability, and extensibility.
- Craft can now be [installed](https://docs.craftcms.com/v3/installation.html) via Composer in addition to a zip file. ([#895](https://github.com/craftcms/cms/issues/895))
- Craft’s setup wizard is now available as a CLI tool in addition to the web-based one.
- [Plugins](https://docs.craftcms.com/v3/plugin-intro.html) are now loaded as Composer dependencies, and implemented as extensions of [Yii modules](http://www.yiiframework.com/doc-2.0/guide-structure-modules.html).
- Added [multi-site](https://docs.craftcms.com/v3/sites.html) support.
- Added the Plugin Store, where plugins can be discovered, trialled, and purchased. ([#808](https://github.com/craftcms/cms/issues/808))
- Plugins can now be updated and removed from within the Control Panel.
- Asset sources are now called “volumes”, and plugins can supply their own volume types.
- Added the Image Editor, which can be used to rotate, crop, and flip images, as well as set focal points on them.
- Added asset previews, which can be triggered via a “Preview file” action on the Assets index, or with a <kbd>Shift</kbd> + <kbd>Spacebar</kbd> keyboard shortcut throughout the Control Panel.
- Asset editor HUDs now show image previews. ([#837](https://github.com/craftcms/cms/issues/837))
- Added the “Utilities” section to the Control Panel, replacing the Tools area of the Settings page.
- Added the Debug Toolbar, powered by the [Debug Extension for Yii 2](http://www.yiiframework.com/doc-2.0/guide-tool-debugger.html).
- Added support for [Content Migrations](https://docs.craftcms.com/v3/content-migrations.html).
- Added support for PostgreSQL.

### Changed
- The Control Panel has been redesigned for better usability, readability and responsiveness.
- Renamed all “URL Format” things to “URI Format”, in the Control Panel UI and in the code.
- Added the “Propagate entries across all enabled sites?” section setting. If disabled, entries will only be associated with the site they were created on. ([#2330](https://github.com/craftcms/cms/issues/2330))
- Structure sections and category groups no longer have Nested URL Format settings. (It’s still possible to achieve the same result with a single URI Format setting.)
- When an entry type is updated, Craft now re-saves all entries of that type.
- When a category is deleted, its nested categories are no longer deleted with it.
- Craft no longer re-saves *all* localizable elements after a new site is created; entries and Matrix blocks are skipped, and plugins that supply custom element types must now re-save their elements manually as well.
- The “New entry” and “New category” buttons on Entries and Categories index pages now load the Edit page for the currently-selected site. ([#2236](https://github.com/craftcms/cms/issues/2236))
- Elements now validate that custom field values will fit within their database columns, for fields with textual or numeric column types.
- User photos are now assets. ([#933](https://github.com/craftcms/cms/issues/933))
- Assets now have a “Link” table attribute option.
- Volumes’ “Base URL” settings can now begin with `@web`, which is an alias for the root URL that Craft is running from.
- Local volumes’ “File System Path” settings can now begin with `@webroot`, which is an alias for the path to the directory that `index.php` lives in.
- Global Sets’ field layouts can now have custom tabs.
- Color inputs can now be left blank.
- Color values within Table fields are now represented by `craft\fields\data\ColorData` objects.
- Element titles now get a validation error if they contain any 4+ byte characters (like emoji), on servers running MySQL. ([#2513](https://github.com/craftcms/cms/issues/2513))
- Lightswitch fields that don’t have a value yet will now be assigned the default field value, even for existing elements. ([#2404](https://github.com/craftcms/cms/issues/2404))
- The system installer now sets the initial admin account’s preferred language to the site language selected in the installation wizard. ([#2480](https://github.com/craftcms/cms/issues/2480))
- Table fields now have “Min Rows”, “Max Rows”, and “Add Row Label” settings. ([#2372](https://github.com/craftcms/cms/issues/2372))
- Table fields now have “Date”, “Time”, “Lightswitch”, and “Color” column type options.
- Color fields now return a `craft\fields\data\ColorData` object, with `hex`, `rgb`, `red`, `green`, `blue`, `r`, `g`, `b`, and `luma` properties.
- Matrix fields now have “Manage blocks on a per-site basis”, “Min Blocks”, and “Max Blocks” settings.
- Matrix fields with only one block type, and equal values for the Min Blocks and Max Blocks settings, now hide the UI for adding and deleting blocks.
- Matrix fields with only one block type will now auto-create the minimum number of blocks required by the field, per the Min Blocks setting, for new elements. ([#850](https://github.com/craftcms/cms/issues/850))
- The `migrate/up` console command will now update the appropriate schema version in the database after successfully completing all migrations. ([#1907](https://github.com/craftcms/cms/issues/1907))
- Users can now set their preferred language to any supported application language. ([#847](https://github.com/craftcms/cms/issues/847))
- Users are no longer logged out when verifying a new email address on their own account. ([#1421](https://github.com/craftcms/cms/issues/1421))
- Users no longer get an exception or error message if they click on an invalid/expired email verification link and are already logged in. Instead they’ll be redirected to wherever they would normally be taken immediately after logging in. ([#1422](https://github.com/craftcms/cms/issues/1422))
- If anything prevents a user from being deleted, any changes that were made in preparation for deleting the user are now rolled back.
- Added `webp` as a web-safe image format.
- Craft now checks if the current installation can manipulate an image instead of checking against a predefined list. ([#1648](https://github.com/craftcms/cms/issues/1648), [#1545](https://github.com/craftcms/cms/issues/1545))
- The `getCsrfInput()` global function has been renamed to `csrfInput()`. (getCsrfInput() still works but produces a deprecation error.)
- The `{% cache %}` tag no longer includes the query string when storing the cache URL.
- Added the `|timestamp` Twig filter, for formatting a date as a user-friendly timestamp.
- Added the `|datetime` Twig filter, for formatting a date with a localized date+time format.
- Added the `|time` Twig filter, for formatting a date with a localized time format.
- Added the `|multisort` Twig filter, which duplicates an array and sorts it with [craft\helpers\ArrayHelper::multisort()](http://www.yiiframework.com/doc-2.0/yii-helpers-basearrayhelper.html#multisort()-detail).
- Added the `|atom` and `|rss` Twig filters, for formatting dates in Atom and RSS date formats, respectively.
- Added the `|column` Twig filter, for capturing the key/property values of a series of arrays/objects.
- Added the `|index` Twig filter, for indexing an array of arrays/objects by one of their keys/values.
- Added the `|filterByValue` Twig filter.
- Added the `|duration` Twig filter, which converts a `DateInterval` object into a human-readable duration.
- The `t` filter now always defaults to translating the given string using the `site` category unless it is otherwise specified (e.g. `myString|t('pluginhandle')`).
- The `|date` filter can be passed `'short'`, `'medium'`, `'long'`, and `'full'`, which will format the date with a localized date format.
- It is now possibly to customize the SQL of [element queries](https://docs.craftcms.com/v3/element-queries.html), and there are more choices on how the data should be returned.
- Element queries are no longer limited to 100 results by default.
- The “Failed” message in the queue HUD in the Control Panel now shows the full error message as alt text. ([#855](https://github.com/craftcms/cms/issues/855))
- Added the `convertFilenamesToAscii` config setting.
- Added the `preserveExifData` config setting, `false` by default and requires Imagick. ([#2034](https://github.com/craftcms/cms/issues/2034))
- Added the `aliases` config setting, providing an easy way to define custom [aliases](http://www.yiiframework.com/doc-2.0/guide-concept-aliases.html).
- Removed support for automatically determining the values for the `omitScriptNameInUrls` and `usePathInfo` config settings.
- It’s now possible to override Craft’s application config via `config/app.php`.
- It’s now possible to override volume settings via `config/volumes.php`.
- It’s now possible to override all plugins’ settings via `config/<plugin-handle>.php`.
- Renamed the `runTasksAutomatically` config setting to `runQueueAutomatically`.
- The `translationDebugOutput` config setting will now wrap strings with `@` characters if the category is `app`, `$` if the category is `site`, and `%` for anything else.
- All user-defined strings in the Control Panel (e.g. section names) are now translated using the `site` category, to prevent translation conflicts with Craft’s own Control Panel translations.
- Routes can now be stored on a per-site basis, rather than per-locale.
- Web requests are now logged to `storage/logs/web.log`.
- Web requests that result in 404 errors are now logged to `storage/logs/web-404s.log`.
- Console requests are now logged to `storage/logs/console.log`.
- Queue requests are now logged to `storage/logs/queue.log`.
- Craft 3 now requires PHP 7.0.0 or later.
- Craft 3 now requires MySQL 5.5+ or PostgreSQL 9.5+.
- Craft now takes advantage of the [PHP Intl extension](http://php.net/manual/en/book.intl.php) when available.
- Craft now uses Stringy for better string processing support.
- Craft now uses Flysystem for better asset volume support.
- Craft now uses Swiftmailer for better email sending support.
- Craft now uses the [Yii 2 Queue Extension](https://github.com/yiisoft/yii2-queue) for managing background tasks.
- Craft now uses the Zend Feed library for better RSS and Atom processing support.
- Updated Yii to 2.0.15.1.
- Updated Twig to 2.4.
- Updated Guzzle to 6.3.

### Deprecated
- Many things have been deprecated. See [Changes in Craft 3](https://docs.craftcms.com/v3/changes-in-craft-3.html) for a complete list.

### Fixed
- Fixed a bug where a PHP session would be started on every template rendering request whether it was needed or not. ([#1765](https://github.com/craftcms/cms/issues/1765))

### Security
- Craft uses OpenSSL for encryption rather than mcrypt, which is far more secure and well-maintained.<|MERGE_RESOLUTION|>--- conflicted
+++ resolved
@@ -25,13 +25,10 @@
 - Fixed a bug where it wasn’t possible for logged-out visitors to preview disabled categories. ([#7060](https://github.com/craftcms/cms/issues/7060))
 - Fixed a bug where Matrix fields were triggering the `blockDeleted` JavaScript event before the block was removed from the DOM. ([#7064](https://github.com/craftcms/cms/issues/7064))
 - Fixed an error where dragging a lot of Assets could obscure the progress bar. ([#6982](https://github.com/craftcms/cms/issues/6982))
-<<<<<<< HEAD
-- Fixed a bug where filename sometimes coukd get generated incorrectly when programmatically updating a user photo.
-=======
 - Fixed a bug where job progress status labels weren’t getting styled properly in the control panel sidebar. ([#7070](https://github.com/craftcms/cms/issues/7070))
 - Fixed a bug where it was possible to select assets from subfolders from Assets fields that were restricted to a single folder, by ticking the “Search in subfolders” checkbox while searching. ([#7071](https://github.com/craftcms/cms/issues/7071))
 - Fixed a bug where custom `Content-Type` headers were getting overridden if an `{% exit %}` tag was used. ([#7074](https://github.com/craftcms/cms/issues/7074))
->>>>>>> ddeacd87
+- Fixed a bug where filename sometimes coukd get generated incorrectly when programmatically updating a user photo.
 
 ## 3.5.14 - 2020-10-20
 
