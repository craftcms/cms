# Release Notes for Craft CMS 5

## Unreleased

- `craft\helpers\UrlHelper::actionUrl()` now returns URLs based on the primary site’s base URL (if it has one), for console requests if the `@web` alias wasn’t explicitly defined.
<<<<<<< HEAD
- Fixed a bug where addresses were getting truncated within address cards. ([#15338](https://github.com/craftcms/cms/issues/15338))
=======
- Fixed a bug where it wasn’t possible to expand/collapse descendants of disabled table rows within element select modals. ([#15337](https://github.com/craftcms/cms/issues/15337))
>>>>>>> 7a6481ea

## 5.2.6 - 2024-07-11

> [!NOTE]
> Craft now sends no-cache headers for requests that generate/retrieve a CSRF token. If your Craft install is behind a static caching service like Cloudflare, enable the [asyncCsrfInputs](https://craftcms.com/docs/5.x/reference/config/general.html#asynccsrfinputs) config setting to avoid a significant cache hit reduction. ([#15293](https://github.com/craftcms/cms/pull/15293), [#15281](https://github.com/craftcms/cms/pull/15281))

- Craft now sends no-cache headers for any request that calls `craft\web\Request::getCsrfToken()`. ([#15293](https://github.com/craftcms/cms/pull/15293), [#15281](https://github.com/craftcms/cms/pull/15281))
- Fixed a bug where structures’ Max Levels settings weren’t being enforced when dragging elements with collapsed descendants. ([#15310](https://github.com/craftcms/cms/issues/15310))
- Fixed a bug where `craft\helpers\ElementHelper::isDraft()`, `isRevision()`, and `isDraftOrRevision()` weren’t returning `true` if a nested draft/revision element was passed in, but the root element was canonical. ([#15303](https://github.com/craftcms/cms/issues/15303))
- Fixed a bug where focus could be trapped within slideout sidebars. ([#15314](https://github.com/craftcms/cms/issues/15314))
- Fixed a bug where element slideout sidebars were included in the focus order when hidden. ([#15332](https://github.com/craftcms/cms/pull/15332))
- Fixed a bug where field status indicators weren’t visible on mobile viewports.
- Fixed a bug where sorting elements by custom field within element indexes wasn’t always working. ([#15297](https://github.com/craftcms/cms/issues/15297))
- Fixed a bug where asset bulk element actions were available when folders were selected. ([#15301](https://github.com/craftcms/cms/issues/15301))
- Fixed a bug where element thumbnails weren’t always getting loaded. ([#15299](https://github.com/craftcms/cms/issues/15299))
- Fixed an error that occurred when attempting to save a user via the <kbd>Command</kbd>/<kbd>Ctrl</kbd> + <kbd>S</kbd> keyboard shortcut within a slideout. ([#15307](https://github.com/craftcms/cms/issues/15307))
- Fixed a bug where “Delete heading” buttons within Customize Sources modals were getting text cursors. ([#15317](https://github.com/craftcms/cms/issues/15317))
- Fixed a bug where disclosure hint text wasn’t legible on hover. ([#15316](https://github.com/craftcms/cms/issues/15316))
- Fixed an error that occurred if the System Name was set to a nonexistent environment variable.
- Fixed a bug where custom table columns within element indexes weren’t getting updated automatically when table rows were refreshed.
- Fixed a bug where nested element indexes weren’t passing the `ownerId` param, when refreshing elements’ table rows.
- Fixed a bug where it wasn’t possible to tell if an element had been edited, if it was displayed within a nested element index table without a header column.
- Fixed an error that could occur if a field was removed from a field layout, if another field had been conditional based on it. ([#15328](https://github.com/craftcms/cms/issues/15328))

## 5.2.5 - 2024-07-02

- Craft now sends no-cache headers for any request that generates a CSRF token. ([#15281](https://github.com/craftcms/cms/pull/15281), [verbb/formie#1963](https://github.com/verbb/formie/issues/1963))
- Fixed a JavaScript error that occurred when creating a new custom element source, preventing the Default Sort and Default Table Columns fields from showing up.
- Fixed a bug where the control panel was getting asynchronous CSRF inputs if the `asyncCsrfInputs` config setting was enabled.
- Fixed a bug where Craft’s Twig implementation wasn’t respecting sandboxing rules for object properties. ([#15278](https://github.com/craftcms/cms/issues/15278))
- Fixed a bug where assets that the user wasn’t permitted to view could have a “Show in folder” action.
- Fixed focus management with element select inputs after elements were added or removed.
- Fixed a bug where it wasn’t possible to set `title` values on nested Matrix entries, when saving section entries via GraphQL. ([#15270](https://github.com/craftcms/cms/issues/15270))
- Fixed a SQL error that could occur if a `DECIMAL()` expression was passed into a query’s `select()` or `groupBy()` methods. ([#15271](https://github.com/craftcms/cms/issues/15271))
- Fixed a bug where the “Delete (with descendants)” element action wasn’t deleting descendants. ([#15273](https://github.com/craftcms/cms/issues/15273))
- Fixed an error that could occur when upgrading to Craft 5 if the database user didn’t have permission to disable foreign key constraints. ([#15262](https://github.com/craftcms/cms/issues/15262))

## 5.2.4.1 - 2024-06-27

- Fixed a JavaScript error. ([#15266](https://github.com/craftcms/cms/issues/15266))

## 5.2.4 - 2024-06-27

- Improved the styling of inactive users’ status indicators. ([#15195](https://github.com/craftcms/cms/issues/15195))
- Added `Garnish.once()` and `Garnish.Base::once()`, for registering event handlers that should only be triggered one time.
- Fixed a bug where Ajax requests stopped working after a user session expired and then was reauthenticated.
- Fixed an error that occurred if an element select input was initialized without a `name` value.
- Fixed a bug where Selectize inputs could be immediately focused and marked as dirty when opening an element editor slideout, if they were the first focusable element in the field layout. ([#15245](https://github.com/craftcms/cms/issues/15245))
- Fixed a bug where other author indicators weren’t shown for Craft Team.
- Fixed a bug where the Recent Entries widget wasn’t showing authors’ usernames for Craft Team.
- Fixed a bug where asset edit page URLs contained spaces if the asset filename contained spaces. ([#15236](https://github.com/craftcms/cms/issues/15236))
- Fixed a bug where element select inputs with `single` set to `true` would set existing elements’ input names ending in `[]`.
- Fixed a bug where element indexes could display “Nothing yet” at the bottom of populated table views. ([#15241](https://github.com/craftcms/cms/issues/15241))
- Fixed a bug where element edit pages initially showed the canonical element’s chip in the crumb bar, for provisional drafts. ([#15244](https://github.com/craftcms/cms/issues/15244))
- Fixed an error that occurred when opening an element’s editor slideout via its “Edit” action menu item, if the element had provisional changes. ([#15248](https://github.com/craftcms/cms/pull/15248))
- Fixed a bug where recursively-nested Matrix entries could be lost if multiple of them were edited, and not immediately saved. ([#15256](https://github.com/craftcms/cms/issues/15256))
- Fixed an error that could occur when upgrading to Craft 5 if the database user didn’t have permission to disable foreign key constraints. ([#15262](https://github.com/craftcms/cms/issues/15262))
- Fixed a bug where expanded sidebar navigations could overlap the main content on small screens. ([#15253](https://github.com/craftcms/cms/issues/15253))

## 5.2.3 - 2024-06-20

- Fixed MariaDB support. ([#15232](https://github.com/craftcms/cms/issues/15232))
- Fixed a potential vulnerability with TOTP authentication.
- Deprecated `craft\helpers\Db::prepareForJsonColumn()`.

## 5.2.2 - 2024-06-18

- Added `craft\base\conditions\BaseNumberConditionRule::$step`.
- Added `craft\helpers\Db::parseColumnPrecisionAndScale()`.
- Added `Garnish.muteResizeEvents()`.
- Fixed a JavaScript performance degradation bug. ([#14510](https://github.com/craftcms/cms/issues/14510))
- Fixed a bug where scalar element queries weren’t working if `distinct`, `groupBy`, `having,` or `union` params were set on them during query preparation. ([#15001](https://github.com/craftcms/cms/issues/15001))
- Fixed a bug where Edit Asset screens would warn about losing unsaved changes when navigating away, if the file was replaced but nothing else had changed.
- Fixed a bug where Edit Asset screens would show a notification with a “Reload” button after the file was replaced.
- Fixed a bug where Number fields’ condition rules weren’t allowing decimal values. ([#15222](https://github.com/craftcms/cms/issues/15222))
- Fixed a bug where Number field element query params didn’t respect decimal values. ([#15222](https://github.com/craftcms/cms/issues/15222))
- Fixed a bug where asset thumbnails weren’t getting updated after using the “Replace file” action. ([#15217](https://github.com/craftcms/cms/issues/15217))

## 5.2.1 - 2024-06-17

- Element index table views now show provisional drafts’ canonical elements’ values for the “Ancestors”, “Parent”, “Link”, “URI”, “Revision Notes”, “Last Edited By”, and “Drafts” columns.
- Improved the styling of disabled status indicators. ([#15195](https://github.com/craftcms/cms/issues/15195), [#15206](https://github.com/craftcms/cms/pull/15206))
- Added `craft\web\View::getModifiedDeltaNames()`.
- `craft\web\View::registerDeltaName()` now has a `$forceModified` argument.
- Fixed a bug where changed field values could be forgotten within Matrix fields, if a validation error occurred. ([#15190](https://github.com/craftcms/cms/issues/15190))
- Fixed a bug where the `graphql/create-token` command was prompting for the schema name, when it meant the token name. ([#15205](https://github.com/craftcms/cms/pull/15205))
- Fixed a bug where keyboard shortcuts weren’t getting registered properly for modals and slideouts opened via a disclosure menu. ([#15209](https://github.com/craftcms/cms/issues/15209))
- Fixed a styling issue with the global sidebar when collapsed. ([#15186](https://github.com/craftcms/cms/issues/15186))
- Fixed a bug where it wasn’t possible to query for authors via GraphQL on the Team edition. ([#15187](https://github.com/craftcms/cms/issues/15187))
- Fixed a bug where it wasn’t possible to close elevated session modals. ([#15202](https://github.com/craftcms/cms/issues/15202))
- Fixed a bug where element chips and cards were displaying provisional draft data even if the current user didn’t create the draft. ([#15208](https://github.com/craftcms/cms/issues/15208))
- Fixed a bug where element indexes weren’t displaying structured elements correctly if they had a provisional draft. ([#15214](https://github.com/craftcms/cms/issues/15214))

## 5.2.0 - 2024-06-12

### Content Management
- Live Preview now supports tabs, UI elements, and tab/field conditions. ([#15112](https://github.com/craftcms/cms/pull/15112))
- Live Preview now has a dedicated “Save” button. ([#15112](https://github.com/craftcms/cms/pull/15112))
- It’s now possible to edit assets’ alternative text from the Assets index page. ([#14893](https://github.com/craftcms/cms/discussions/14893))
- Double-clicking anywhere within a table row on an element index page will now open the element’s editor slideout. ([#14379](https://github.com/craftcms/cms/discussions/14379))
- Element index checkboxes no longer have a lag when deselected, except within element selection modals. ([#14896](https://github.com/craftcms/cms/issues/14896))
- Relational field condition rules no longer factor in the target elements’ statuses or sites. ([#14989](https://github.com/craftcms/cms/issues/14989))
- Element cards now display provisional changes, with an “Edited” label. ([#14975](https://github.com/craftcms/cms/pull/14975))
- Improved mobile styling. ([#14910](https://github.com/craftcms/cms/pull/14910))
- Improved the look of slideouts.
- Table views within element index pages are no longer scrolled directly. ([#14927](https://github.com/craftcms/cms/pull/14927))
- Improved the look of user gradicons when selected.
- “Save and continue editing” actions now restore the page’s scroll position on reload.
- “Remove” element actions within relational fields will now remove all selected elements, if the target element is selected. ([#15078](https://github.com/craftcms/cms/issues/15078))
- Action menus are now displayed within the page toolbar, rather than in the breadcrumbs. ([#14913](https://github.com/craftcms/cms/discussions/14913), [#15070](https://github.com/craftcms/cms/pull/15070))
- Site menus within element selector modals now filter out sites that don’t have any sources. ([#15091](https://github.com/craftcms/cms/discussions/15091))
- The meta sidebar toggle has been moved into the gutter between the content pane and meta sidebar. ([#15117](https://github.com/craftcms/cms/pull/15117))
- Element indexes will now show a confirmation dialog when cancelling a bulk inline edit. ([#15139](https://github.com/craftcms/cms/issues/15139), [#15142](https://github.com/craftcms/cms/pull/15142))
- Matrix fields in cards view and Addresses fields now show which nested entries/addresses contain validation errors. ([#15161](https://github.com/craftcms/cms/issues/15161))
- Nested entry edit pages now redirect to their owner element’s edit page. ([#15169](https://github.com/craftcms/cms/issues/15169))

### Accessibility
- Added the “Status” column option to category, entry, and user indexes. ([#14968](https://github.com/craftcms/cms/pull/14968))
- Element cards now display a textual status label rather than just the indicator. ([#14968](https://github.com/craftcms/cms/pull/14968))
- Darkened the color of page sidebar toggle icons to meet the minimum contrast for UI components.
- Darkened the color of context labels to meet the minimum contrast for text.
- Darkened the color of footer links to meet the minimum contrast for text.
- Set the language of the Craft edition in the footer, to improve screen reader pronunciation for non-English languages.
- The accessible name of “Select site” buttons is now translated to the current language.
- Improved the accessibility of two-step verification steps on the control panel login screen. ([#15145](https://github.com/craftcms/cms/pull/15145))
- Improved the accessibility of global nav items with subnavs. ([#15006](https://github.com/craftcms/cms/issues/15006))
- The secondary nav is now kept open during source selection for mobile viewports, preventing focus from being dropped. ([#14946](https://github.com/craftcms/cms/pull/14946))
- User edit screens’ document titles have been updated to describe the page purpose. ([#14946](https://github.com/craftcms/cms/pull/14946))
- Improved the styling of selected global nav items. ([#15061](https://github.com/craftcms/cms/pull/15061))

### Administration
- Added the `--format` option to the `db/backup` and `db/restore` commands for PostgreSQL installs. ([#14931](https://github.com/craftcms/cms/pull/14931))
- The `db/restore` command now autodetects the backup format for PostgreSQL installs, if `--format` isn’t passed. ([#14931](https://github.com/craftcms/cms/pull/14931))
- The `install` command and web-based installer now validate the existing project config files at the outset, and abort installation if there are any issues.
- The `resave/entries` command now has an `--all-sections` flag.
- The web-based installer now displays the error message when installation fails.
- Edit Entry Type pages now have a “Delete” action. ([#14983](https://github.com/craftcms/cms/discussions/14983))
- After creating a new field, field layout designers now set their search value to the new field’s name. ([#15080](https://github.com/craftcms/cms/discussions/15080))
- GraphQL schema edit pages now have a “Save and continue editing” alternate action.
- Volumes’ “Subpath” and “Transform Subpath” settings can now be set to environment variables. ([#15087](https://github.com/craftcms/cms/discussions/15087))
- The system edition can now be defined by a `CRAFT_EDITION` environment variable. ([#15094](https://github.com/craftcms/cms/discussions/15094))
- The rebrand assets path can now be defined by a `CRAFT_REBRAND_PATH` environment variable. ([#15110](https://github.com/craftcms/cms/pull/15110))

### Development
- Added the `{% expires %}` tag, which simplifies setting cache headers on the response. ([#14969](https://github.com/craftcms/cms/pull/14969))
- Added the `withCustomFields` element query param. ([#15003](https://github.com/craftcms/cms/pull/15003))
- Entry queries now support passing `*` to the `section` param, to filter the results to all section entries. ([#14978](https://github.com/craftcms/cms/discussions/14978))
- Element queries now support passing an element instance, or an array of element instances/IDs, to the `draftOf` param.
- Added `craft\elements\ElementCollection::find()`, which can return an element or elements in the collection based on a given element or ID. ([#15023](https://github.com/craftcms/cms/discussions/15023))
- Added `craft\elements\ElementCollection::fresh()`, which reloads each of the collection elements from the database. ([#15023](https://github.com/craftcms/cms/discussions/15023))
- The `collect()` Twig function now returns a `craft\elements\ElementCollection` instance if all of the items are elements.
- `craft\elements\ElementCollection::contains()` now returns `true` if an element is passed in and the collection contains an element with the same ID and site ID; or if an integer is passed in and the collection contains an element with the same ID. ([#15023](https://github.com/craftcms/cms/discussions/15023))
- `craft\elements\ElementCollection::countBy()`, `collapse()`, `flatten()`, `keys()`, `pad()`, `pluck()`, and `zip()` now return an `Illuminate\Support\Collection` object. ([#15023](https://github.com/craftcms/cms/discussions/15023))
- `craft\elements\ElementCollection::diff()` and `intersect()` now compare the passed-in elements to the collection elements by their IDs and site IDs. ([#15023](https://github.com/craftcms/cms/discussions/15023))
- `craft\elements\ElementCollection::flip()` now throws an exception, as element objects can’t be used as array keys. ([#15023](https://github.com/craftcms/cms/discussions/15023))
- `craft\elements\ElementCollection::map()` and `mapWithKeys()` now return an `Illuminate\Support\Collection` object, if any of the mapped values aren’t elements. ([#15023](https://github.com/craftcms/cms/discussions/15023))
- `craft\elements\ElementCollection::merge()` now replaces any elements in the collection with passed-in elements, if their ID and site ID matches. ([#15023](https://github.com/craftcms/cms/discussions/15023))
- `craft\elements\ElementCollection::only()` and `except()` now compare the passed-in values to the collection elements by their IDs, if an integer or array of integers is passed in. ([#15023](https://github.com/craftcms/cms/discussions/15023))
- `craft\elements\ElementCollection::unique()` now returns all elements with unique IDs, if no key is passed in. ([#15023](https://github.com/craftcms/cms/discussions/15023))

### Extensibility
- Improved type definitions for `craft\db\Query`, element queries, and `craft\elements\ElementCollection`.
- Added `craft\base\NestedElementTrait::$updateSearchIndexForOwner`.
- Added `craft\db\getBackupFormat()`.
- Added `craft\db\getRestoreFormat()`.
- Added `craft\db\setBackupFormat()`.
- Added `craft\db\setRestoreFormat()`.
- Added `craft\enums\Color::tryFromStatus()`.
- Added `craft\events\InvalidateElementcachesEvent::$element`.
- Added `craft\fields\BaseRelationField::existsQueryCondition()`.
- Added `craft\helpers\Cp::componentStatusIndicatorHtml()`.
- Added `craft\helpers\Cp::componentStatusLabelHtml()`.
- Added `craft\helpers\Cp::statusLabelHtml()`.
- Added `craft\helpers\DateTimeHelper::relativeTimeStatement()`.
- Added `craft\helpers\DateTimeHelper::relativeTimeToSeconds()`.
- Added `craft\helpers\ElementHelper::postEditUrl()`.
- Added `craft\helpers\ElementHelper::swapInProvisionalDrafts()`.
- Added `craft\helpers\StringHelper::indent()`.
- Added `craft\models\Volume::getTransformSubpath()`.
- Added `craft\models\Volume::setTransformSubpath()`.
- Added `craft\queue\Queue::getJobId()`.
- Added `craft\web\twig\SafeHtml`, which can be implemented by classes whose `__toString()` method should be considered HTML-safe by Twig.
- `craft\base\Element::defineTableAttributes()` now returns common attribute definitions used by most element types.
- `craft\elements\ElementCollection::with()` now supports collections made up of multiple element types.
- `craft\models\Volume::getSubpath()` now has a `$parse` argument.
- `craft\services\Drafts::applyDraft()` now has a `$newAttributes` argument.
- Added the `reloadOnBroadcastSave` setting to `Craft.ElementEditor`. ([#14814](https://github.com/craftcms/cms/issues/14814))
- Added the `waitForDoubleClicks` setting to `Garnish.Select`, `Craft.BaseElementIndex`, and `Craft.BaseElementIndexView`.

### System
- Improved overall system performance. ([#15003](https://github.com/craftcms/cms/pull/15003))
- Improved the performance of `exists()` element queries.
- Improved the performance of `craft\base\Element::toArray()`.
- The Debug Toolbar now pre-serializes objects stored as request parameters, fixing a bug where closures could prevent the entire Request panel from showing up. ([#14982](https://github.com/craftcms/cms/discussions/14982))
- Batched queue jobs now verify that they are still reserved before each step, and before spawning additional batch jobs. ([#14986](https://github.com/craftcms/cms/discussions/14986))
- The search keyword index is now updated for owner elements, when a nested element is saved directly which belongs to a searchable custom field. 
- Updated Yii to 2.0.50. ([#15124](https://github.com/craftcms/cms/issues/15124))
- Updated inputmask to 5.0.9.
- Fixed a bug where the `users/login` action wasn’t checking if someone was already logged in. ([#15168](https://github.com/craftcms/cms/issues/15168))
- Fixed a bug where exceptions due to missing templates weren’t being thrown when rendering an element partial. ([#15176](https://github.com/craftcms/cms/issues/15176))

## 5.1.10 - 2024-06-07

- Fixed an error that could occur if a Local filesystem wasn’t configured with a base path.
- Fixed a bug where some entries could be missing content after upgrading to Craft 5. ([#15150](https://github.com/craftcms/cms/issues/15150))
- Fixed a bug where it wasn’t always possible to add new entries to Matrix fields in inline-editable blocks view, if the field’s Max Entries setting had been reached before page load. ([#15158](https://github.com/craftcms/cms/issues/15158))
- Fixed an error that could occur when rendering the “My Drafts” widget. ([#14749](https://github.com/craftcms/cms/issues/14749))

## 5.1.9 - 2024-06-05

- Fixed a bug where the `db/backup` command could fail on Windows. ([#15090](https://github.com/craftcms/cms/issues/15090))
- Fixed an error that could occur when applying project config changes if a site was deleted. ([#14373](https://github.com/craftcms/cms/issues/14373))
- Fixed an error that could occur when creating an entry via a slideout, if the slideout was submitted before the entry was autosaved. ([#15134](https://github.com/craftcms/cms/pull/15134))
- Fixed a bug where upgrading from Craft CMS 4.4 was allowed even though the migrations assumed 4.5 or later was installed. ([#15133](https://github.com/craftcms/cms/issues/15133))
- Fixed an error that occurred when bulk inline editing an unpublished draft. ([#15138](https://github.com/craftcms/cms/issues/15138))

## 5.1.8 - 2024-06-03

- Added `craft\helpers\Gql::isIntrospectionQuery()`.
- `craft\helpers\Html::id()` now allows IDs to begin with numbers. ([#15066](https://github.com/craftcms/cms/issues/15066))
- Fixed a bug where some condition rules weren’t getting added when applying project config changes, if they depended on another component which hadn’t been added yet. ([#15037](https://github.com/craftcms/cms/issues/15037))
- Fixed a bug where entry type condition rules prefixed their option labels with section names. ([#15075](https://github.com/craftcms/cms/issues/15075))
- Fixed a bug where GraphQL queries could be misidentified as introspection queries. ([#15100](https://github.com/craftcms/cms/issues/15100))
- Fixed an error that could occur when calling `craft\base\FieldLayoutComponent::getAttributes()` if the `$elementType` property wasn’t set yet. ([#15074](https://github.com/craftcms/cms/issues/15074))
- Fixed a bug where nested entry titles weren’t getting included in the owner element’s search keywords. ([#15025](https://github.com/craftcms/cms/issues/15025))
- Fixed a bug where `craft\elements\Address::toArray()` would include a `saveOwnership` key in its response array.
- Fixed a bug where nested entry and address edit pages could have a “Delete for site” action.
- Fixed a bug where field layout designers weren’t displaying native fields in the library pane when a tab was removed that contained them. ([#15064](https://github.com/craftcms/cms/issues/15064))
- Fixed a bug where recent textual changes could be lost when creating a new inline-editable Matrix block, if the block was created before the autosave had a chance to initiate. ([#15069](https://github.com/craftcms/cms/issues/15069))
- Fixed a bug where the `users/create` command would fail without explaining why, when the maximum number of users had already been reached.
- Fixed a validation error that could occur when saving an entry on Craft Solo. ([#15082](https://github.com/craftcms/cms/issues/15082))
- Fixed an error that could occur on an element edit page, if a Matrix field’s Propagation Method was set to “Custom…”, but its Propagation Key Format wasn’t filled in.
- Fixed a bug where Matrix block invalidation errors weren’t getting grouped by block when set on the parent element, for blocks that didn’t have `uid` values. ([#15103](https://github.com/craftcms/cms/discussions/15103))
- Fixed a bug where auto-generated entry titles weren’t getting validated to ensure they weren’t too long. ([#15102](https://github.com/craftcms/cms/issues/15102))
- Fixed a bug where field conditions weren’t working reliably for nested entries within Matrix fields set to the inline-editable blocks view mode. ([#15104](https://github.com/craftcms/cms/issues/15104))
- Fixed a bug where the `serve` command could hang. ([#14977](https://github.com/craftcms/cms/issues/14977))
- Fixed a bug where nested entry edit pages would always redirect to the Entries index, even if they were nested under a different element type. ([#15101](https://github.com/craftcms/cms/issues/15101))
- Fixed an error that occurred when attempting to delete a global set without a field layout. ([#15123](https://github.com/craftcms/cms/issues/15123))

## 5.1.7 - 2024-05-25

- Scalar element queries no longer set their `$select` property to the scalar expression, fixing an error that could occur when executing scalar queries for relation fields. ([#15071](https://github.com/craftcms/cms/issues/15071))
- Fixed an error that occurred when upgrading to Craft 5 if a Matrix block type didn’t have any fields.
- Fixed an error that occurred when upgrading to Craft 5 if any Matrix block rows had invalid `primaryOwnerId` values. ([#15063](https://github.com/craftcms/cms/issues/15063))

## 5.1.6 - 2024-05-23

- Added `craft\services\Fields::getRelationalFieldTypes()`.
- Fixed a bug where `craft\helpers\Typecast::properties()` wasn’t typecasting numeric strings to ints for `int|string|null` properties. ([#14618](https://github.com/craftcms/cms/issues/14618))
- Fixed a bug where “Related To” conditions weren’t allowing entries to be selected. ([#15058](https://github.com/craftcms/cms/issues/15058))

## 5.1.5 - 2024-05-22

- Scalar element queries now set `$select` to the scalar expression, and `$orderBy`, `$limit`, and `$offset` to `null`, on the element query. ([#15001](https://github.com/craftcms/cms/issues/15001))
- Added `craft\fieldlayoutelements\TextareaField::inputTemplateVariables()`.
- Fixed a bug where `craft\helpers\Assets::prepareAssetName()` wasn’t sanitizing filenames if `$preventPluginModifications` was `true`.
- Fixed a bug where element queries’ `count()` methods were factoring in the `limit` param when searching with `orderBy` set to `score`. ([#15001](https://github.com/craftcms/cms/issues/15001))
- Fixed a bug where soft-deleted structure data associated with elements that belonged to a revision could be deleted by garbage collection. ([#14995](https://github.com/craftcms/cms/pull/14995))
- Fixed a bug where element edit pages’ scroll positions weren’t always retained when automatically refreshed.
- Fixed a bug where the `up` command could remove component name comments from the project config YAML files, for newly-added components. ([#15012](https://github.com/craftcms/cms/issues/15012))
- Fixed a bug where assets’ Alternative Text fields didn’t expand to match the content height. ([#15026](https://github.com/craftcms/cms/issues/15026))
- Fixed a bug where `craft\helpers\UrlHelper::isAbsoluteUrl()` was returning `true` for Windows file paths. ([#15043](https://github.com/craftcms/cms/issues/15043))
- Fixed an error that occurred on the current user’s Profile screen if they didn’t have permission to access the primary site. ([#15022](https://github.com/craftcms/cms/issues/15022))
- Fixed a bug where non-localizable elements’ edit screens were displaying a site breadcrumb.
- Fixed a bug where entry GraphQL queries weren’t available if only nested entry field queries were selected in the schema.
- Fixed a bug where chip labels could wrap unnecessarily. ([#15000](https://github.com/craftcms/cms/issues/15000), [#15017](https://github.com/craftcms/cms/pull/15017))
- Fixed a bug where date/time clear buttons could bleed out of their container. ([#15017](https://github.com/craftcms/cms/pull/15017))
- Fixed an error that occurred when editing an element, if any field layout conditions referenced a custom field that was no longer included in the layout. ([#14838](https://github.com/craftcms/cms/issues/14838))
- Fixed a “User not authorized to create this element.” error that could occur when creating a new entry within a Matrix field, if the field had Max Entries set. ([#15015](https://github.com/craftcms/cms/issues/15015))
- Fixed a bug where nested entries weren’t showing up within Matrix fields set to the element index view mode, when viewing entry revisions. ([#15038](https://github.com/craftcms/cms/pull/15038))
- Fixed the styling of element chips displayed within an element card. ([#15044](https://github.com/craftcms/cms/issues/15044))
- Fixed styling issues with inline-editing within element indexes. ([#15040](https://github.com/craftcms/cms/issues/15040), [#15049](https://github.com/craftcms/cms/pull/15049))
- Fixed a bug where sticky scrollbars could stop working when switching between element index sources. ([#15047](https://github.com/craftcms/cms/issues/15047))

## 5.1.4 - 2024-05-17

- Improved the performance of element indexes that contained asset thumbnails. ([#14760](https://github.com/craftcms/cms/issues/14760))
- Table views within element index pages are no longer scrolled directly. ([#14927](https://github.com/craftcms/cms/pull/14927), [#15010](https://github.com/craftcms/cms/pull/15010))
- Fixed a bug where `craft\elements\db\ElementQuery::exists()` would return `true` if `setCachedResult()` had been called, even if an empty array was passed.
- Fixed an infinite recursion bug that could occur when `craft\web\Response::redirect()` was called. ([#15014](https://github.com/craftcms/cms/pull/15014))
- Fixed a bug where `eagerly()` wasn’t working when a custom alias was passed in.
- Fixed an error that occurred on users’ Addresses screens. ([#15018](https://github.com/craftcms/cms/pull/15018))
- Fixed a bug where asset chips’ content wasn’t spanning the full width for Assets fields in large thumbnail mode. ([#14993](https://github.com/craftcms/cms/issues/14993))
- Fixed infinite scrolling on Structure element sources. ([#14992](https://github.com/craftcms/cms/issues/14992))
- Fixed right-to-left styling issues. ([#15019](https://github.com/craftcms/cms/pull/15019))

## 5.1.3 - 2024-05-14

- Fixed a SQL error that could occur when applying or rebuilding the project config.
- Fixed a bug where adjacent selected table rows were getting extra spacing in Firefox.
- Fixed a SQL error that could occur when creating revisions after garbage collection was run. ([#14309](https://github.com/craftcms/cms/issues/14309))
- Fixed a bug where the `serve` command wasn’t serving paths with non-ASCII characters. ([#14977](https://github.com/craftcms/cms/issues/14977))
- Fixed a bug where `craft\helpers\Html::explodeStyle()` and `normalizeTagAttributes()` weren’t handling styles with encoded images via `url()` properly. ([#14964](https://github.com/craftcms/cms/issues/14964))
- Fixed a bug where the `db/backup` command would fail if the destination path contained a space.
- Fixed a bug where entry selection modals could list all entries when no sources were available for the selected site. ([#14956](https://github.com/craftcms/cms/issues/14956))
- Fixed a bug where element cards could get duplicate status indicators. ([#14958](https://github.com/craftcms/cms/issues/14958))
- Fixed a bug where element chips could overflow their containers. ([#14924](https://github.com/craftcms/cms/issues/14924))
- Fixed a bug where soft-deleted elements that belonged to a revision could be deleted by garbage collection. ([#14967](https://github.com/craftcms/cms/pull/14967))
- Fixed a bug where disabled entries weren’t being displayed within Matrix fields in card view. ([#14973](https://github.com/craftcms/cms/issues/14973))
- Fixed a bug where users’ Permissions screen was inaccessible for the Team edition. ([#14976](https://github.com/craftcms/cms/issues/14976))
- Fixed a SQL error that could occur when attempting to update to Craft 5 for the second time. ([#14987](https://github.com/craftcms/cms/issues/14987))

## 5.1.2 - 2024-05-07

- Fixed a bug where the `db/backup` command would prompt for password input on PostgreSQL. ([#14945](https://github.com/craftcms/cms/issues/14945))
- Fixed a bug where pressing <kbd>Shift</kbd> + <kbd>Spacebar</kbd> wasn’t reliably opening the asset preview modal on the Assets index page. ([#14943](https://github.com/craftcms/cms/issues/14943))
- Fixed a bug where pressing <kbd>Shift</kbd> + <kbd>Spacebar</kbd> within an asset preview modal wasn’t closing the modal.
- Fixed a bug where pressing arrow keys within asset preview modals wasn’t retargeting the preview modal to adjacent assets. ([#14943](https://github.com/craftcms/cms/issues/14943))
- Fixed a bug where entry selection modals could have a “New entry” button even if there weren’t any sections enabled for the selected site. ([#14923](https://github.com/craftcms/cms/issues/14923))
- Fixed a bug where element autosaves weren’t always working if a Matrix field needed to automatically create a nested entry. ([#14947](https://github.com/craftcms/cms/issues/14947))
- Fixed a JavaScript warning. ([#14952](https://github.com/craftcms/cms/pull/14952))
- Fixed XSS vulnerabilities.

## 5.1.1 - 2024-05-02

- Fixed a bug where disclosure menus weren’t releasing their `scroll` and `resize` event listeners on hide. ([#14911](https://github.com/craftcms/cms/pull/14911), [#14510](https://github.com/craftcms/cms/issues/14510))
- Fixed a bug where it was possible to delete entries from Matrix fields which were configured to display nested entries statically. ([#14904](https://github.com/craftcms/cms/issues/14904), [#14915](https://github.com/craftcms/cms/pull/14915))
- Fixed an error that could occur when creating a nested entry in a Matrix field. ([#14915](https://github.com/craftcms/cms/pull/14915))
- Fixed a bug where Matrix fields’ “Max Entries” settings were taking the total number of nested entries across all sites into account, rather than just the nested entries for the current site. ([#14932](https://github.com/craftcms/cms/issues/14932))
- Fixed a bug where nested entry draft data could get corrupted when a draft was created for the owner element.
- Fixed a bug where Matrix and Addresses fields could show drafts of their nested elements when in card view.
- Fixed a bug where nested elements’ breadcrumbs could include the draft label, styled like it was part of the element’s title.
- Fixed a bug where action buttons might not work for nested entries in Matrix fields set to card view. ([#14915](https://github.com/craftcms/cms/pull/14915))
- Fixed the styling of tag chips within Tags fields. ([#14916](https://github.com/craftcms/cms/issues/14916))
- Fixed a bug where field layout component settings slideouts’ footers had extra padding.
- Fixed a bug where MySQL backups weren’t restorable on certain environments. ([#14925](https://github.com/craftcms/cms/pull/14925))
- Fixed a bug where `app/resource-js` requests weren’t working for guest requests. ([#14908](https://github.com/craftcms/cms/issues/14908))
- Fixed a JavaScript error that occurred after creating a new field within a field layout designer. ([#14933](https://github.com/craftcms/cms/issues/14933))

## 5.1.0 - 2024-04-30

### Content Management
- Sort options are now sorted alphabetically within element indexes, and custom fields’ options are now listed in a “Fields” group. ([#14725](https://github.com/craftcms/cms/issues/14725))
- Unselected table column options are now sorted alphabetically within element indexes.
- Table views within element index pages are now scrolled directly, so that their horizontal scrollbars are always visible without scrolling to the bottom of the page. ([#14765](https://github.com/craftcms/cms/issues/14765))
- Element tooltips now appear after a half-second delay. ([#14836](https://github.com/craftcms/cms/issues/14836))
- Thumbnails within element cards are slightly larger.
- Improved element editor page styling on mobile. ([#14898](https://github.com/craftcms/cms/pull/14898), [#14885](https://github.com/craftcms/cms/issues/14885))

### User Management
- Team edition users are no longer required to be admins.
- Added the “User Permissions” settings page for managing the permissions of non-admin Team edition users. ([#14768](https://github.com/craftcms/cms/discussions/14768))

### Administration
- Element conditions within field layout designers’ component settings now only list custom fields present in the current field layout. ([#14787](https://github.com/craftcms/cms/issues/14787))
- Improved the behavior of the URI input within Edit Route modals. ([#14884](https://github.com/craftcms/cms/issues/14884))
- The “Upgrade Craft CMS” page in the Plugin Store no longer lists unsupported editions.
- Added the `asyncCsrfInputs` config setting. ([#14625](https://github.com/craftcms/cms/pull/14625))
- Added the `backupCommandFormat` config setting. ([#14897](https://github.com/craftcms/cms/pull/14897))
- The `backupCommand` config setting can now be set to a closure, which will be passed a `mikehaertl\shellcommand\Command` object. ([#14897](https://github.com/craftcms/cms/pull/14897))
- Added the `safeMode` config setting. ([#14734](https://github.com/craftcms/cms/pull/14734))
- `resave` commands now support an `--if-invalid` option. ([#14731](https://github.com/craftcms/cms/issues/14731))
- Improved the styling of conditional tabs and UI elements within field layout designers.

### Extensibility
- Added `craft\conditions\ConditionInterface::getBuilderConfig()`.
- Added `craft\controllers\EditUserTrait`. ([#14789](https://github.com/craftcms/cms/pull/14789))
- Added `craft\controllers\UsersController::EVENT_DEFINE_EDIT_SCREENS`. ([#14789](https://github.com/craftcms/cms/pull/14789))
- Added `craft\elements\conditions\ElementConditionInterface::setFieldLayouts()`.
- Added `craft\events\DefineEditUserScreensEvent`. ([#14789](https://github.com/craftcms/cms/pull/14789))
- Added `craft\helpers\Cp::parseTimestampParam()`.
- Added `craft\models\FieldLayoutTab::labelHtml()`.
- Added `craft\services\ProjectConfig::getAppliedChanges()`. ([#14851](https://github.com/craftcms/cms/discussions/14851))
- Added `craft\web\Request::getBearerToken()`. ([#14784](https://github.com/craftcms/cms/pull/14784))
- Added `craft\db\CoalesceColumnsExpression`.
- Added `craft\db\ExpressionBuilder`.
- Added `craft\db\ExpressionInterface`.
- `craft\base\NameTrait::prepareNamesForSave()` no longer updates the name properties if `fullName`, `firstName`, and `lastName` are already set. ([#14665](https://github.com/craftcms/cms/issues/14665))
- `craft\helpers\Typecast::properties()` now typecasts numeric strings to integers, for `int|string` properties. ([#14618](https://github.com/craftcms/cms/issues/14618))
- Added `Craft.MatrixInput.Entry`. ([#14730](https://github.com/craftcms/cms/pull/14730))

### System
- Batched queue jobs now set their progress based on the total progress across all batches, rather than just the current batch. ([#14817](https://github.com/craftcms/cms/pull/14817))
- Fixed a bug where ordering by a custom field would only partially work, if the custom field was included in multiple field layouts for the resulting elements. ([#14821](https://github.com/craftcms/cms/issues/14821))
- Fixed a bug where element conditions within field layout designers’ component settings weren’t listing custom fields which were just added to the layout. ([#14787](https://github.com/craftcms/cms/issues/14787))
- Fixed a bug where asset thumbnails within element cards were blurry. ([#14866](https://github.com/craftcms/cms/issues/14866))
- Fixed a styling issue with Categories and Entries fields when “Maintain Hierarchy” was enabled.
- Fixed a bug where Delete actions weren’t working in admin tables. ([craftcms/commerce#3444](https://github.com/craftcms/commerce/issues/3444))

## 5.0.6 - 2024-04-29

- Fixed a bug where element caches weren’t getting invalidated when an element was moved within a structure. ([#14846](https://github.com/craftcms/cms/issues/14846))
- Fixed a bug where CSV’s header rows weren’t using the configured delimiter. ([#14855](https://github.com/craftcms/cms/issues/14855))
- Fixed a bug where editable table cell text styling could change after initial focus. ([#14857](https://github.com/craftcms/cms/issues/14857))
- Fixed a bug where conditions could list rules with duplicate labels.
- Fixed a bug where admin tables weren’t displaying disabled statuses. ([#14861](https://github.com/craftcms/cms/issues/14861))
- Fixed a bug where clicking on drag handles within element index tables could select the element. ([#14669](https://github.com/craftcms/cms/issues/14669))
- Fixed a bug where nested related categories and entries weren’t directly removable, and could be unintentionally overwritten, when the Categories/Entries field’s “Maintain hierarchy” setting was enabled. ([#14843](https://github.com/craftcms/cms/issues/14843), [#14872](https://github.com/craftcms/cms/issues/14872))
- Fixed a SQL error that could occur on PostgreSQL. ([#14860](https://github.com/craftcms/cms/pull/14870))
- Fixed a bug where field layout designers were showing redundant field indicators, for fields with hidden labels. ([#14859](https://github.com/craftcms/cms/issues/14859))
- Fixed a bug where field type names weren’t sorted alphabetically when editing an existing field. ([#14858](https://github.com/craftcms/cms/issues/14858))
- Fixed a JavaScript error that could occur when removing elements from an element select input. ([#14873](https://github.com/craftcms/cms/pull/14873))
- Fixed a bug where queue jobs’ progress indicators in the control panel sidebar weren’t fully cleaned up when jobs were finished. ([#14856](https://github.com/craftcms/cms/issues/14856))
- Fixed a bug where errors weren’t getting logged. ([#14863](https://github.com/craftcms/cms/issues/14863))
- Fixed a bug where asset thumbnails could have the wrong aspect ratio. ([#14866](https://github.com/craftcms/cms/issues/14866))
- Fixed an infinite recursion bug that occurred when selecting elements, if no sources were enabled for the selected site. ([#14882](https://github.com/craftcms/cms/issues/14882))

## 5.0.5 - 2024-04-23

- Fixed a bug where the Database Backup utility was present when the `backupCommand` config setting was set to `false`.
- Fixed an error that occurred when running the `db/convert-charset` command, if any tables contained `char` or `varchar` foreign key columns. ([#14815](https://github.com/craftcms/cms/issues/14815))
- Fixed a bug where parsed first/last names could have different casing than the full name that was submitted. ([#14723](https://github.com/craftcms/cms/issues/14723))
- Fixed a bug where `craft\helpers\UrlHelper::isAbsoluteUrl()` was returning `false` for URLs with schemes other than `http` or `https`, such as `mailto` and `tel`. ([#14830](https://github.com/craftcms/cms/issues/14830))
- Fixed a JavaScript error that occurred when opening Live Preview, if an Assets field’s “Upload files” button had been pressed. ([#14832](https://github.com/craftcms/cms/issues/14832))
- Fixed a bug where Twig’s spread operator (`...`) wasn’t working with attribute accessors. ([#14827](https://github.com/craftcms/cms/issues/14827))
- Fixed a bug where element selection modals were only showing the first 100 elements. ([#14790](https://github.com/craftcms/cms/issues/14790))
- Fixed a PHP error that could occur on the Dashboard if any Quick Post widgets hadn’t been saved since before Craft 1.2. ([#14794](https://github.com/craftcms/cms/issues/14794))
- Fixed a bug where double-clicking on an inline Matrix block tab would cause it to expand/collapse. ([#14791](https://github.com/craftcms/cms/issues/14791))
- Fixed a bug where site breadcrumbs weren’t getting hyperlinked for installs with multiple site groups. ([#14802](https://github.com/craftcms/cms/issues/14802))
- Fixed a bug where element conditions were allowing custom field condition rules to be selected multiple times. ([#14809](https://github.com/craftcms/cms/issues/14809))
- Fixed a bug where relational fields within nested Matrix entries weren’t getting loaded via GraphQL. ([#14819](https://github.com/craftcms/cms/issues/14819))
- Fixed an error that occurred when creating an address within an Addresses field on a secondary site. ([#14829](https://github.com/craftcms/cms/issues/14829))
- Fixed a bug where SVG element icons weren’t visible in Safari. ([#14833](https://github.com/craftcms/cms/issues/14833))
- Fixed a bug where element sources were getting text cursors on hover in Safari. ([#14833](https://github.com/craftcms/cms/issues/14833))
- Fixed a bug where “Delete custom source” buttons within Customize Sources modals were getting text cursors on hover.
- Fixed a bug where Matrix fields that weren’t set to show cards in a grid were still getting a grid view when nested entries were created for the first time. ([#14840](https://github.com/craftcms/cms/issues/14840))
- Fixed a bug where related categories and entries weren’t removable when the Categories/Entries field’s “Maintain hierarchy” setting was enabled. ([#14843](https://github.com/craftcms/cms/issues/14843))
- Fixed a bug where Categories and Entries fields were showing the “View Mode” setting when “Maintain hierarchy” was enabled, despite it having no effect. ([#14847](https://github.com/craftcms/cms/pull/14847))

## 5.0.4 - 2024-04-10

- Fixed a bug where element queries with the `relatedTo` param set to a list of element IDs were overly complex.
- Fixed a bug where redundant Matrix block revisions were getting created.
- Fixed a bug where Twig’s spread operator (`...`) wasn’t working when the `preloadSingles` config setting was enabled. ([#14783](https://github.com/craftcms/cms/issues/14783))
- Fixed a bug where Live Preview wasn’t retaining the scroll position properly. ([#14218](https://github.com/craftcms/cms/issues/14218))

## 5.0.3 - 2024-04-09

- Fixed a bug where LTR and RTL characters weren’t getting stripped from sanitized asset filenames. ([#14711](https://github.com/craftcms/cms/issues/14711))
- Fixed a bug where admin table row reordering wasn’t working in Safari. ([#14752](https://github.com/craftcms/cms/issues/14752))
- Fixed a bug where the `utils/fix-field-layout-uids` command wasn’t looking at field layouts defined with a `fieldLayout` key in the project config.
- Fixed a bug where element indexes’ View menus could show the “Sort by” field when the structure view was selected. ([#14780](https://github.com/craftcms/cms/issues/14780))
- Fixed a bug where fields with overridden handles weren’t editable from element indexes. ([#14767](https://github.com/craftcms/cms/issues/14767))
- Fixed a bug where element chips within element cards were getting action menus and drag handles within relation fields. ([#14778](https://github.com/craftcms/cms/issues/14778))
- Fixed a bug where elements could display the wrong nested field value, if the field’s handle was overridden. ([#14767](https://github.com/craftcms/cms/issues/14767))
- Fixed a bug where entries’ Title fields weren’t showing a required indicator. ([#14773](https://github.com/craftcms/cms/issues/14773))

## 5.0.2 - 2024-04-05

- Fixed a bug where `craft\helpers\ElementHelper::siteStatusesForElement()` wasn’t working for soft-deleted elements. ([#14753](https://github.com/craftcms/cms/issues/14753))
- Fixed a bug where the Queue Manager was listing delayed jobs before others. ([#14755](https://github.com/craftcms/cms/discussions/14755))
- Fixed an error that occurred when editing elements without any preview targets. ([#14754](https://github.com/craftcms/cms/issues/14754))
- Fixed a bug where it wasn’t possible to delete global sets when the CKEditor plugin was installed. ([#14757](https://github.com/craftcms/cms/issues/14757))
- Fixed a SQL error that occurred when querying for elements ordered by search score on PostgreSQL. ([#14761](https://github.com/craftcms/cms/issues/14761))

## 5.0.1 - 2024-04-03

- Fixed a “Double-instantiating a checkbox select on an element” JavaScript warning. ([#14707](https://github.com/craftcms/cms/issues/14707))
- Fixed a bug where `craft\cache\DbCache` was attempting to store values beyond the `cache.data` column’s storage capacity.
- Fixed a bug where the Updates utility could include submit buttons without labels for abandoned plugins.
- Fixed a bug where “Admin” rules were available to user conditions in Solo and Team editions.
- Fixed a bug where entries’ “View in a new tab” breadcrumb actions were linking to the canonical entry URL when editing a draft or viewing a revision. ([#14705](https://github.com/craftcms/cms/issues/14705))
- Fixed a bug where Matrix blocks without labels had extra spacing above them in Live Preview. ([#14703](https://github.com/craftcms/cms/issues/14703))
- Fixed an error that occurred if the `collation` database connection setting was set to `utf8_*` on MySQL. ([#14332](https://github.com/craftcms/cms/issues/14332))
- Fixed a bug where element cards could overflow their containers within Live Preview. ([#14710](https://github.com/craftcms/cms/issues/14710))
- Fixed a bug where links within the Queue Manager utility weren’t styled like links. ([#14716](https://github.com/craftcms/cms/issues/14716))
- Fixed a bug where tooltips within element labels caused the element title to be read twice by screen readers.
- Fixed a styling issue when editing an entry without any meta fields. ([#14721](https://github.com/craftcms/cms/issues/14721))
- Fixed a bug where the `_includes/nav.twig` template wasn’t marking nested nav items as selected. ([#14735](https://github.com/craftcms/cms/pull/14735))
- Fixed issues with menu options’ hover styles.
- Fixed a bug where double-clicking on an element’s linked label or action button would cause its slideout to open, in addition to the link/button being activated. ([#14736](https://github.com/craftcms/cms/issues/14736))
- Fixed a bug where system icons whose names ended in numbers weren’t displaying. ([#14740](https://github.com/craftcms/cms/issues/14740))
- Fixed an error that could occur when creating a passkey. ([#14745](https://github.com/craftcms/cms/issues/14745))
- Fixed a bug where the “Utilities” global nav item could get two badge counts.
- Fixed a bug where custom fields whose previous types were missing would lose their values when updating to Craft 5.
- Fixed a bug where Dropdown fields could be marked as invalid on save, if the saved value was invalid and they were initially marked as changed (to the default value) on page load. ([#14738](https://github.com/craftcms/cms/pull/14738))
- Fixed a bug where double-clicking on an element’s label within an element selection modal wasn’t selecting the element. ([#14751](https://github.com/craftcms/cms/issues/14751))

## 5.0.0 - 2024-03-26

### Content Management
- Improved global sidebar styling. ([#14281](https://github.com/craftcms/cms/pull/14281))
- The global sidebar is now collapsible. ([#14281](https://github.com/craftcms/cms/pull/14281))
- It’s now possible to expand and collapse global sidebar items without navigating to them. ([#14313](https://github.com/craftcms/cms/issues/14313), [#14321](https://github.com/craftcms/cms/pull/14321))
- Redesigned the global breadcrumb bar to include quick links to other areas of the control panel, page context menus, and action menus. ([#13902](https://github.com/craftcms/cms/pull/13902))
- All elements can now have thumbnails, provided by Assets fields. ([#12484](https://github.com/craftcms/cms/discussions/12484), [#12706](https://github.com/craftcms/cms/discussions/12706))
- Element indexes and relational fields now have the option to use card views. ([#6024](https://github.com/craftcms/cms/pull/6024))
- Element indexes now support inline editing for some custom field values.
- Asset chips with large thumbnails now truncate long titles, and make the full title visible via a tooltip on hover/focus. ([#14462](https://github.com/craftcms/cms/discussions/14462), [#14502](https://github.com/craftcms/cms/pull/14502))
- Table columns now set a max with to force long lines to be truncated or wrap. ([#14514](https://github.com/craftcms/cms/issues/14514))
- Added the “Show in folder” asset index action, available when searching across subfolders. ([#14227](https://github.com/craftcms/cms/discussions/14227))
- The view states for nested element sources are now managed independently.
- Element chips and cards now include quick action menus. ([#13902](https://github.com/craftcms/cms/pull/13902))
- Entry edit pages now include quick links to other sections’ index sources.
- Asset edit pages now include quick links to other volumes’ index sources.
- Assets’ Alternative Text fields are now translatable. ([#11576](https://github.com/craftcms/cms/issues/11576))
- Entries can now have multiple authors. ([#12380](https://github.com/craftcms/cms/pull/12380))
- Entry chips, cards, and blocks are now tinted according to their entry type’s color. ([#14187](https://github.com/craftcms/cms/pull/14187))
- Quick Post widgets now create entries via slideouts. ([#14228](https://github.com/craftcms/cms/pull/14228))
- Slideout sidebars are now always toggleable; not just when the slideout is too narrow to show the sidebar alongside the content. ([#14418](https://github.com/craftcms/cms/pull/14418))
- Element slideouts now show validation summaries at the top of each tab. ([#14436](https://github.com/craftcms/cms/pull/14436))
- Element slideouts’ “Cancel” buttons now get relabelled as “Close” when editing a provisional draft.
- The “Save as a new entry” action is now available to all users with the “Create entries” permission, and will create a new unpublished draft rather than a fully-saved entry. ([#9577](https://github.com/craftcms/cms/issues/9577), [#10244](https://github.com/craftcms/cms/discussions/10244))
- Entry conditions can now have a “Matrix field” rule. ([#13794](https://github.com/craftcms/cms/discussions/13794))
- Money field condition rules now use money inputs. ([#14148](https://github.com/craftcms/cms/pull/14148))
- Inline-editable Matrix blocks now support multiple tabs. ([#8500](https://github.com/craftcms/cms/discussions/8500), [#14139](https://github.com/craftcms/cms/issues/14139))
- Inline-editable Matrix blocks have been redesigned to be visually lighter. ([#14187](https://github.com/craftcms/cms/pull/14187))
- Inline-editable Matrix blocks now include “Open in a new tab” action items.
- Matrix fields set to the inline-editable blocks view mode no longer show inline entry-creation buttons unless there’s a single entry type. ([#14187](https://github.com/craftcms/cms/pull/14187))
- Selected elements within relational fields now include a dedicated drag handle.
- Selected assets within Assets fields no longer open the file preview modal when their thumbnail is clicked on. The “Preview file” quick action, or the <kbd>Shift</kbd> + <kbd>Spacebar</kbd> keyboard shortcut, can be used instead.
- Improved the styling of element chips.
- Improved checkbox-style deselection behavior for control panel items, to account for double-clicks.
- Table views are no longer available for element indexes on mobile.
- Added the “Address Line 3” address field. ([#14318](https://github.com/craftcms/cms/discussions/14318))
- Address conditions now have “Address Line 1”, “Address Line 2”, “Address Line 3”, “Administrative Area”, “Country”, “Dependent Locality”, “First Name”, “Full Name”, “Last Name”, “Locality”, “Organization Tax ID”, “Organization”, “Postal Code”, and “Sorting Code” rules.
- Added live conditional field support to user edit pages and inline-editable Matrix blocks. ([#14115](https://github.com/craftcms/cms/pull/14115), [#14223](https://github.com/craftcms/cms/pull/14223))
- Earth icons are now localized based on the system time zone.

### User Management
- Added two-step verification support, with built-in “Authenticator App” (TOTP) and “Recovery Codes” methods. Additional methods can be provided by plugins.
- Added a “Require Two-Step Verification” system setting, which can be set to “All users”, “Admins”, and individual user groups.
- Added passkey support (authentication via fingerprint or facial recognition).
- User account settings are now split into “Profile”, “Addresses”, and “Permissions” pages, plus “Password & Verification” and “Passkeys” pages when editing one’s own account.
- Users’ “Username”, “Full Name”, “Photo”, and “Email” native fields can now be managed via the user field layout, and now show up alongside custom fields within user slideouts.
- Users with more than 50 addresses will now display them as a paginated element index.
- New users are now created in an unpublished draft state, so adding a user photo, addresses, and permissions can each be done before the user is fully saved.
- The login page now includes a “Sign in with a passkey” button.
- The login modal and elevated session modal have been redesigned to be consistent with the login page.
- User sessions are now treated as elevated immediately after login, per the `elevatedSessionDuration` config setting.

### Accessibility
- Added the “Disable autofocus” user accessibility preference. ([#12921](https://github.com/craftcms/cms/discussions/12921))
- Improved source item navigation for screen readers. ([#12054](https://github.com/craftcms/cms/pull/12054))
- Content tab menus are now implemented as disclosure menus. ([#12963](https://github.com/craftcms/cms/pull/12963))
- Element selection modals now show checkboxes for selectable elements.
- Elements within relational fields are no longer focusable at the container level.
- Relational fields now use the proper list semantics.
- Improved the accessibility of the login page, login modal, and elevated session modal.
- Improved the accessibility of element indexes. ([#14120](https://github.com/craftcms/cms/pull/14120), [#12286](https://github.com/craftcms/cms/pull/12286))
- Selected elements within relational fields now include “Move up/down” or “Move forward/backward” in their action menus.
- Improved the accessibility of time zone fields.
- Improved the accessibility of form alternative action menus.
- Improved the accessibility of Matrix fields with the “inline-editable blocks” view mode. ([#14187](https://github.com/craftcms/cms/pull/14187))
- Improved the accessibility of the global nav. ([#14240](https://github.com/craftcms/cms/pull/14240))Improved the accessibility of the global nav. ([#14240](https://github.com/craftcms/cms/pull/14240))
- Improved the accessibility of layout tabs. ([#14215](https://github.com/craftcms/cms/pull/14215))
- Improved the accessibility of overflow tab menus. ([#14214](https://github.com/craftcms/cms/pull/14214))
- Increased the hit area for range select options.
- Improved the accessibility of the global sidebar. ([#14335](https://github.com/craftcms/cms/pull/14335))

### Administration
- Added the Team edition.
- Added the “Color” entry type setting. ([#14187](https://github.com/craftcms/cms/pull/14187))
- Added the “Icon” entry type setting. ([#14169](https://github.com/craftcms/cms/pull/14169))
- Added the “Addresses” field type. ([#11438](https://github.com/craftcms/cms/discussions/11438))
- Added the “Icon” field type. ([#14169](https://github.com/craftcms/cms/pull/14169))
- Field layouts can now designate an Assets field as the source for elements’ thumbnails. ([#12484](https://github.com/craftcms/cms/discussions/12484), [#12706](https://github.com/craftcms/cms/discussions/12706))
- Field layouts can now choose to include previewable fields’ content in element cards. ([#12484](https://github.com/craftcms/cms/discussions/12484), [#6024](https://github.com/craftcms/cms/pull/6024))
- Field layouts can now override custom fields’ handles.
- Field Layout Designers now hide the component library sidebar in favor of “Add” disclosure menus, when they’re too narrow to show the sidebar alongside configured tabs. ([#14411](https://github.com/craftcms/cms/pull/14411))
- Most custom fields can now be included multiple times within the same field layout. ([#8497](https://github.com/craftcms/cms/discussions/8497))
- Sections now have a “Max Authors” setting. ([#12380](https://github.com/craftcms/cms/pull/12380))
- Entry types are now managed independently of sections.
- Entry types are no longer required to have a Title Format, if the Title field isn’t shown.
- Entry types now have a “Show the Slug field” setting. ([#13799](https://github.com/craftcms/cms/discussions/13799))
- Entry type and field edit pages now list their usages. ([#14397](https://github.com/craftcms/cms/pull/14397))
- Sites’ Language settings can now be set to environment variables. ([#14235](https://github.com/craftcms/cms/pull/14235), [#14135](https://github.com/craftcms/cms/discussions/14135))
- Matrix fields now manage nested entries, rather than Matrix blocks. During the upgrade, existing Matrix block types will be converted to entry types; their nested fields will be made global; and Matrix blocks will be converted to entries.
- Matrix fields now have “Entry URI Format” and “Template” settings for each site.
- Matrix fields now have a “View Mode” setting, giving admins the choice to display nested entries as cards, inline-editable blocks, or an embedded element index.
- Matrix fields now require the owner element to be saved before they can be edited.
- Matrix fields now have a “‘New’ Button Label” setting. ([#14573](https://github.com/craftcms/cms/issues/14573))
- Relational fields’ “Selection Label” setting has been relabelled as “‘Add’ Button Label”.
- Added support for inline field creation and editing within field layout designers. ([#14260](https://github.com/craftcms/cms/pull/14260))
- Layout elements within field layout designers now have action menus. ([#14260](https://github.com/craftcms/cms/pull/14260))
- The Fields and Entry Types index pages now have a search bar. ([#13961](https://github.com/craftcms/cms/discussions/13961), [#14126](https://github.com/craftcms/cms/pull/14126))
- Field types now have icons. ([#14267](https://github.com/craftcms/cms/pull/14267))
- The address field layout is now accessed via **Settings** → **Addresses**.
- Volumes now have a “Subpath” setting, and can reuse filesystems so long as the subpaths don’t overlap. ([#11044](https://github.com/craftcms/cms/discussions/11044))
- Volumes now have an “Alternative Text Translation Method” setting. ([#11576](https://github.com/craftcms/cms/issues/11576))
- Added support for defining custom locale aliases, via a new `localeAliases` config setting. ([#12705](https://github.com/craftcms/cms/pull/12705))
- Added support for element partial templates. ([#14284](https://github.com/craftcms/cms/pull/14284))
- Added the `partialTemplatesPath` config setting. ([#14284](https://github.com/craftcms/cms/pull/14284))
- Added the `tempAssetUploadFs` config setting. ([#13957](https://github.com/craftcms/cms/pull/13957))
- Removed the concept of field groups.
- Removed the “Temp Uploads Location” asset setting. ([#13957](https://github.com/craftcms/cms/pull/13957))
- Added the `utils/prune-orphaned-entries` command. ([#14154](https://github.com/craftcms/cms/pull/14154))
- `entrify/*` commands now ask if an entry type already exists for the section.
- The `resave/entries` command now accepts a `--field` option.
- The `up`, `migrate/up`, and `migrate/all` commands no longer overwrite pending project config YAML changes, if new project config changes were made by migrations.
- Removed the `--force` option from the `up` command. `--isolated=0` should be used instead. ([#14270](https://github.com/craftcms/cms/pull/14270))
- Removed the `resave/matrix-blocks` command.

### Development
- Entry type names and handles must now be unique globally, rather than just within a single section. Existing entry type names and handles will be renamed automatically where needed, to ensure uniqueness.
- Assets, categories, entries, and tags now support eager-loading paths prefixed with a field layout provider’s handle (e.g. `myEntryType:myField`).
- Element queries now have an `eagerly` param, which can be used to lazily eager-load the resulting elements for all peer elements, when `all()`, `collect()`, `one()`, `nth()`, or `count()` is called.
- Element queries now have an `inBulkOp` param, which limits the results to elements which were involved in a bulk operation. ([#14032](https://github.com/craftcms/cms/pull/14032))
- Address queries now have `addressLine1`, `addressLine2`, `addressLine3`, `administrativeArea`, `countryCode`, `dependentLocality`, `firstName`, `fullName`, `lastName`, `locality`, `organizationTaxId`, `organization`, `postalCode`, and `sortingCode` params.
- Entry queries now have `field`, `fieldId`, `primaryOwner`, `primaryOwnerId`, `owner`, `ownerId`, `allowOwnerDrafts`, and `allowOwnerRevisions` params.
- Entry queries’ `authorId` params now support passing multiple IDs prefixed with `and`, to fetch entries with multiple listed authors.
- User queries now have an `authorOf` param.
- Nested addresses are now cached by their field ID, and address queries now register cache tags based on their `field` and `fieldId` params.
- Nested entries are now cached by their field ID, and entry queries now register cache tags based on their `field` and `fieldId` params.
- GraphQL schemas can now include queries and mutations for nested entries (e.g. within Matrix or CKEditor fields) directly. ([#14366](https://github.com/craftcms/cms/pull/14366))
- Added the `fieldId`, `fieldHandle`, `ownerId`, and `sortOrder` entry GraphQL fields. ([#14366](https://github.com/craftcms/cms/pull/14366))
- Entries’ GraphQL type names are now formatted as `<entryTypeHandle>_Entry`, and are no longer prefixed with their section’s handle. (That goes for Matrix-nested entries as well.)
- Entries now have `author` and `authorIds` GraphQL field.
- Matrix fields’ GraphQL mutation types now expect nested entries to be defined by an `entries` field rather than `blocks`.
- Added the `entryType()` and `fieldValueSql()` Twig functions. ([#14557](https://github.com/craftcms/cms/discussions/14557))
- Added the `|firstWhere` and `|flatten` Twig filters.
- Removed the `craft.matrixBlocks()` Twig function. `craft.entries()` should be used instead.
- Controller actions which require a `POST` request will now respond with a 405 error code if another request method is used. ([#13397](https://github.com/craftcms/cms/discussions/13397))

### Extensibility
- Elements now store their content in an `elements_sites.content` column as JSON, rather than across multiple columns in a `content` table. ([#2009](https://github.com/craftcms/cms/issues/2009), [#4308](https://github.com/craftcms/cms/issues/4308), [#7221](https://github.com/craftcms/cms/issues/7221), [#7750](https://github.com/craftcms/cms/issues/7750), [#12954](https://github.com/craftcms/cms/issues/12954))
- Slugs are no longer required on elements that don’t have a URI format.
- Element types’ `fieldLayouts()` and `defineFieldLayouts()` methods’ `$source` arguments must now accept `null` values.
- All element types can now support eager-loading paths prefixed with a field layout provider’s handle (e.g. `myEntryType:myField`), by implementing `craft\base\FieldLayoutProviderInterface` on the field layout provider class, and ensuring that `defineFieldLayouts()` is returning field layouts via their providers.
- All core element query param methods now return `static` instead of `self`. ([#11868](https://github.com/craftcms/cms/pull/11868))
- Migrations that modify the project config no longer need to worry about whether the same changes were already applied to the incoming project config YAML files.
- Selectize menus no longer apply special styling to options with the value `new`. The `_includes/forms/selectize.twig` control panel template should be used instead (or `craft\helpers\Cp::selectizeHtml()`/`selectizeFieldHtml()`), which will append an styled “Add” option when `addOptionFn` and `addOptionLabel` settings are passed. ([#11946](https://github.com/craftcms/cms/issues/11946))
- Added the `chip()`, `customSelect()`, `disclosureMenu()`, `elementCard()`, `elementChip()`, `elementIndex()`, `iconSvg()`, and `siteMenuItems()` global functions for control panel templates.
- Added the `colorSelect`, `colorSelectField`, `customSelect`, `customSelectField`, `languageMenu`, and `languageMenuField` form macros.
- The `assets/move-asset` and `assets/move-folder` actions no longer include `success` keys in responses. ([#12159](https://github.com/craftcms/cms/pull/12159))
- The `assets/upload` controller action now includes `errors` object in failure responses. ([#12159](https://github.com/craftcms/cms/pull/12159))
- Element action triggers’ `validateSelection()` and `activate()` methods are now passed an `elementIndex` argument, with a reference to the trigger’s corresponding element index.
- Element search scores set on `craft\events\SearchEvent::$scores` by `craft\services\Search::EVENT_AFTER_SEARCH` or `EVENT_BEFORE_SCORE_RESULTS` now must be indexed by element ID and site ID (e.g. `'100-1'`).
- Added `craft\auth\methods\AuthMethodInterface`.
- Added `craft\auth\methods\BaseAuthMethod`.
- Added `craft\auth\methods\RecoveryCodes`.
- Added `craft\auth\methods\TOTP`.
- Added `craft\auth\passkeys\CredentialRepository`.
- Added `craft\base\Actionable`. ([#14169](https://github.com/craftcms/cms/pull/14169))
- Added `craft\base\ApplicationTrait::$edition`.
- Added `craft\base\ApplicationTrait::getAuth()`.
- Added `craft\base\Chippable`. ([#14169](https://github.com/craftcms/cms/pull/14169))
- Added `craft\base\Colorable`. ([#14187](https://github.com/craftcms/cms/pull/14187))
- Added `craft\base\CpEditable`.
- Added `craft\base\Element::EVENT_DEFINE_ACTION_MENU_ITEMS`.
- Added `craft\base\Element::EVENT_DEFINE_INLINE_ATTRIBUTE_INPUT_HTML`.
- Added `craft\base\Element::crumbs()`.
- Added `craft\base\Element::destructiveActionMenuItems()`.
- Added `craft\base\Element::inlineAttributeInputHtml()`.
- Added `craft\base\Element::render()`. ([#14284](https://github.com/craftcms/cms/pull/14284))
- Added `craft\base\Element::safeActionMenuItems()`.
- Added `craft\base\Element::shouldValidateTitle()`.
- Added `craft\base\ElementContainerFieldInterface`, which should be implemented by fields which contain nested elements, such as Matrix.
- Added `craft\base\ElementInterface::canDuplicateAsDraft()`.
- Added `craft\base\ElementInterface::getActionMenuItems()`.
- Added `craft\base\ElementInterface::getCardBodyHtml()`.
- Added `craft\base\ElementInterface::getChipLabelHtml()`.
- Added `craft\base\ElementInterface::getCrumbs()`.
- Added `craft\base\ElementInterface::getInlineAttributeInputHtml()`.
- Added `craft\base\ElementInterface::hasDrafts()`.
- Added `craft\base\ElementInterface::hasThumbs()`.
- Added `craft\base\ElementInterface::setAttributesFromRequest()`.
- Added `craft\base\ElementInterface::setAttributesFromRequest()`.
- Added `craft\base\ElementInterface::setLazyEagerLoadedElements()`.
- Added `craft\base\ElementTrait::$deletedWithOwner`.
- Added `craft\base\ElementTrait::$eagerLoadInfo`.
- Added `craft\base\ElementTrait::$elementQueryResult`.
- Added `craft\base\ElementTrait::$forceSave`.
- Added `craft\base\ElementTrait::$propagatingFrom`.
- Added `craft\base\Field::valueSql()`.
- Added `craft\base\FieldInterface::dbType()`, which defines the type(s) of values the field will store in the `elements_sites.content` column (if any).
- Added `craft\base\FieldInterface::getValueSql()`.
- Added `craft\base\FieldInterface::icon()`.
- Added `craft\base\FieldInterface::isMultiInstance()`.
- Added `craft\base\FieldInterface::queryCondition()`, which accepts an element query param value and returns the corresponding query condition.
- Added `craft\base\FieldLayoutComponent::hasSettings()`.
- Added `craft\base\FieldLayoutElement::isMultiInstance()`.
- Added `craft\base\FieldLayoutProviderInterface::getHandle()`.
- Added `craft\base\FieldTrait::$layoutElement`.
- Added `craft\base\Iconic`. ([#14169](https://github.com/craftcms/cms/pull/14169))
- Added `craft\base\Identifiable`. ([#14169](https://github.com/craftcms/cms/pull/14169))
- Added `craft\base\InlineEditableFieldInterface`.
- Added `craft\base\NestedElementInterface`, which should be implemented by element types which could be nested by other elements.
- Added `craft\base\NestedElementTrait`.
- Added `craft\base\Statusable`. ([#14169](https://github.com/craftcms/cms/pull/14169))
- Added `craft\base\ThumbableFieldInterface`.
- Added `craft\base\Thumbable`. ([#14169](https://github.com/craftcms/cms/pull/14169))
- Added `craft\base\conditions\ConditionInterface::createConditionRule()`.
- Added `craft\behaviors\EventBehavior`.
- Added `craft\controllers\EntryTypesController`.
- Added `craft\db\CallbackExpressionBuilder`.
- Added `craft\db\CallbackExpression`.
- Added `craft\db\Connection::getIsMaria()`.
- Added `craft\db\QueryParam`.
- Added `craft\db\Table::ELEMENTS_OWNERS`.
- Added `craft\db\Table::SECTIONS_ENTRYTYPES`.
- Added `craft\db\mysql\ColumnSchema::$collation`.
- Added `craft\db\mysql\QueryBuilder::jsonContains()`.
- Added `craft\db\mysql\QueryBuilder::jsonExtract()`.
- Added `craft\db\mysql\Schema::supportsMb4()`.
- Added `craft\db\pgsql\QueryBuilder::jsonContains()`.
- Added `craft\db\pgsql\QueryBuilder::jsonExtract()`.
- Added `craft\db\pgsql\Schema::supportsMb4()`.
- Added `craft\elements\Address::GQL_TYPE_NAME`.
- Added `craft\elements\Asset::gqlTypeName()`.
- Added `craft\elements\Category::gqlTypeName()`.
- Added `craft\elements\ElementCollection::render()`. ([#14284](https://github.com/craftcms/cms/pull/14284))
- Added `craft\elements\Entry::$collapsed`.
- Added `craft\elements\Entry::$dirty`.
- Added `craft\elements\Entry::gqlTypeName()`.
- Added `craft\elements\Entry::setOwner()`.
- Added `craft\elements\NestedElementManager`.
- Added `craft\elements\Tag::gqlTypeName()`.
- Added `craft\elements\User::GQL_TYPE_NAME`.
- Added `craft\elements\User::authenticateWithPasskey()`.
- Added `craft\elements\User::canRegisterUsers()`.
- Added `craft\elements\conditions\ElementConditionInterface::getFieldLayouts()`.
- Added `craft\elements\conditions\addresses\AddressLine1ConditionRule`.
- Added `craft\elements\conditions\addresses\AddressLine2ConditionRule`.
- Added `craft\elements\conditions\addresses\AddressLine3ConditionRule`.
- Added `craft\elements\conditions\addresses\AdministrativeAreaConditionRule`.
- Added `craft\elements\conditions\addresses\CountryConditionRule`.
- Added `craft\elements\conditions\addresses\DependentLocalityConditionRule`.
- Added `craft\elements\conditions\addresses\FullNameConditionRule`.
- Added `craft\elements\conditions\addresses\LocalityConditionRule`.
- Added `craft\elements\conditions\addresses\OrganizationConditionRule`.
- Added `craft\elements\conditions\addresses\OrganizationTaxIdConditionRule`.
- Added `craft\elements\conditions\addresses\PostalCodeConditionRule`.
- Added `craft\elements\conditions\addresses\SortingCodeConditionRule`.
- Added `craft\elements\conditions\entries\MatrixFieldConditionRule`.
- Added `craft\elements\db\EagerLoadInfo`.
- Added `craft\elements\db\EagerLoadPlan::$lazy`.
- Added `craft\elements\db\ElementQuery::$eagerLoadAlias`.
- Added `craft\elements\db\ElementQuery::$eagerLoadHandle`.
- Added `craft\elements\db\ElementQueryInterface::eagerly()`.
- Added `craft\elements\db\ElementQueryInterface::fieldLayouts()`.
- Added `craft\elements\db\ElementQueryInterface::prepForEagerLoading()`.
- Added `craft\elements\db\ElementQueryInterface::wasCountEagerLoaded()`.
- Added `craft\elements\db\ElementQueryInterface::wasEagerLoaded()`.
- Added `craft\enums\AttributeStatus`.
- Added `craft\enums\CmsEdition`.
- Added `craft\enums\Color`. ([#14187](https://github.com/craftcms/cms/pull/14187))
- Added `craft\enums\ElementIndexViewMode`.
- Added `craft\enums\PropagationMethod`.
- Added `craft\enums\TimePeriod`.
- Added `craft\events\BulkElementsEvent`.
- Added `craft\events\BulkOpEvent`. ([#14032](https://github.com/craftcms/cms/pull/14032))
- Added `craft\events\DefineEntryTypesForFieldEvent`.
- Added `craft\events\DefineFieldHtmlEvent::$inline`.
- Added `craft\events\DuplicateNestedElementsEvent`.
- Added `craft\events\SetEagerLoadedElementsEvent::$plan`.
- Added `craft\fieldlayoutelements\BaseField::$includeInCards`.
- Added `craft\fieldlayoutelements\BaseField::$providesThumbs`.
- Added `craft\fieldlayoutelements\BaseField::previewHtml()`.
- Added `craft\fieldlayoutelements\BaseField::previewable()`.
- Added `craft\fieldlayoutelements\BaseField::selectorIcon()`.
- Added `craft\fieldlayoutelements\BaseField::thumbHtml()`.
- Added `craft\fieldlayoutelements\BaseField::thumbable()`.
- Added `craft\fieldlayoutelements\CustomField::$handle`.
- Added `craft\fieldlayoutelements\CustomField::getOriginalHandle()`.
- Added `craft\fieldlayoutelements\TextField::inputAttributes()`.
- Added `craft\fieldlayoutelements\users\EmailField`.
- Added `craft\fieldlayoutelements\users\FullNameField`.
- Added `craft\fieldlayoutelements\users\PhotoField`.
- Added `craft\fieldlayoutelements\users\UsernameField`.
- Added `craft\fields\Addresses`.
- Added `craft\fields\Matrix::EVENT_DEFINE_ENTRY_TYPES`.
- Added `craft\fields\Matrix::getEntryTypes()`.
- Added `craft\fields\Matrix::getEntryTypesForField()`.
- Added `craft\fields\Matrix::getSupportedSitesForElement()`.
- Added `craft\fields\Matrix::setEntryTypes()`.
- Added `craft\fields\Matrix::supportedSiteIds()`.
- Added `craft\fields\Money::currencyLabel()`.
- Added `craft\fields\Money::currencyLabel()`.
- Added `craft\fields\Money::subunits()`.
- Added `craft\fields\Money::subunits()`.
- Added `craft\fields\conditions\FieldConditionRuleTrait::fieldInstances()`.
- Added `craft\fields\conditions\FieldConditionRuleTrait::setLayoutElementUid()`.
- Added `craft\fields\conditions\MoneyFieldConditionRule`.
- Added `craft\fields\conditions\MoneyFieldConditionRule`.
- Added `craft\helpers\App::isWindows()`.
- Added `craft\helpers\App::silence()`.
- Added `craft\helpers\ArrayHelper::lastValue()`.
- Added `craft\helpers\Cp::CHIP_SIZE_LARGE`.
- Added `craft\helpers\Cp::CHIP_SIZE_SMALL`.
- Added `craft\helpers\Cp::checkboxGroupFieldHtml()`.
- Added `craft\helpers\Cp::checkboxGroupHtml()`.
- Added `craft\helpers\Cp::chipHtml()`.
- Added `craft\helpers\Cp::colorSelectFieldHtml()`.
- Added `craft\helpers\Cp::customSelectFieldHtml()`. ([#14169](https://github.com/craftcms/cms/pull/14169))
- Added `craft\helpers\Cp::customSelectHtml()`. ([#14169](https://github.com/craftcms/cms/pull/14169))
- Added `craft\helpers\Cp::disclosureMenu()`.
- Added `craft\helpers\Cp::earthIcon()`. ([#14169](https://github.com/craftcms/cms/pull/14169))
- Added `craft\helpers\Cp::elementCardHtml()`.
- Added `craft\helpers\Cp::elementChipHtml()`.
- Added `craft\helpers\Cp::elementIndexHtml()`.
- Added `craft\helpers\Cp::entryTypeSelectFieldHtml()`. ([#14169](https://github.com/craftcms/cms/pull/14169))
- Added `craft\helpers\Cp::entryTypeSelectHtml()`. ([#14169](https://github.com/craftcms/cms/pull/14169))
- Added `craft\helpers\Cp::fallbackIconSvg()`. ([#14169](https://github.com/craftcms/cms/pull/14169))
- Added `craft\helpers\Cp::iconPickerFieldHtml()`. ([#14169](https://github.com/craftcms/cms/pull/14169))
- Added `craft\helpers\Cp::iconPickerHtml()`. ([#14169](https://github.com/craftcms/cms/pull/14169))
- Added `craft\helpers\Cp::iconSvg()`. ([#14169](https://github.com/craftcms/cms/pull/14169))
- Added `craft\helpers\Cp::layoutElementSelectorHtml()`.
- Added `craft\helpers\Cp::menuItem()`. ([#14169](https://github.com/craftcms/cms/pull/14169))
- Added `craft\helpers\Cp::moneyFieldHtml()`.
- Added `craft\helpers\Cp::moneyInputHtml()`.
- Added `craft\helpers\Cp::normalizeMenuItems()`.
- Added `craft\helpers\Cp::siteMenuItems()`.
- Added `craft\helpers\Db::defaultCollation()`.
- Added `craft\helpers\Db::prepareForJsonColumn()`.
- Added `craft\helpers\ElementHelper::actionConfig()`.
- Added `craft\helpers\ElementHelper::addElementEditorUrlParams()`.
- Added `craft\helpers\ElementHelper::elementEditorUrl()`.
- Added `craft\helpers\ElementHelper::renderElements()`. ([#14284](https://github.com/craftcms/cms/pull/14284))
- Added `craft\helpers\ElementHelper::rootElementIfCanonical()`.
- Added `craft\helpers\Gql::getSchemaContainedSections()`.
- Added `craft\helpers\Json::detectIndent()`.
- Added `craft\helpers\Json::encodeToFile()`.
- Added `craft\helpers\ProjectConfig::ensureAllEntryTypesProcessed()`.
- Added `craft\i18n\Locale::$aliasOf`.
- Added `craft\i18n\Locale::setDisplayName()`.
- Added `craft\log\Dispatcher::getDefaultTarget()`. ([#14283](https://github.com/craftcms/cms/pull/14283))
- Added `craft\migrations\BaseContentRefactorMigration`.
- Added `craft\models\EntryType::$color`.
- Added `craft\models\EntryType::findUsages()`.
- Added `craft\models\FieldLayout::getCardBodyFields()`.
- Added `craft\models\FieldLayout::getElementByUid()`.
- Added `craft\models\FieldLayout::getFieldById()`.
- Added `craft\models\FieldLayout::getFieldByUid()`.
- Added `craft\models\FieldLayout::getThumbField()`.
- Added `craft\models\FsListing::getAdjustedUri()`.
- Added `craft\models\Section::getCpEditUrl()`.
- Added `craft\models\Site::getLanguage()`.
- Added `craft\models\Site::setLanguage()`.
- Added `craft\models\Volume::$altTranslationKeyFormat`.
- Added `craft\models\Volume::$altTranslationMethod`.
- Added `craft\models\Volume::getSubpath()`.
- Added `craft\models\Volume::setSubpath()`.
- Added `craft\queue\BaseBatchedElementJob`. ([#14032](https://github.com/craftcms/cms/pull/14032))
- Added `craft\queue\BaseBatchedJob::after()`.
- Added `craft\queue\BaseBatchedJob::afterBatch()`.
- Added `craft\queue\BaseBatchedJob::before()`.
- Added `craft\queue\BaseBatchedJob::beforeBatch()`.
- Added `craft\services\Auth`.
- Added `craft\services\Elements::EVENT_AUTHORIZE_DUPLICATE_AS_DRAFT`.
- Added `craft\services\Elements::canDuplicateAsDraft()`.
- Added `craft\services\Entries::deleteEntryType()`.
- Added `craft\services\Entries::deleteEntryTypeById()`.
- Added `craft\services\Entries::deleteSection()`.
- Added `craft\services\Entries::deleteSectionById()`.
- Added `craft\services\Entries::getAllEntryTypes()`.
- Added `craft\services\Entries::getAllSectionIds()`.
- Added `craft\services\Entries::getAllSections()`.
- Added `craft\services\Entries::getEditableSectionIds()`.
- Added `craft\services\Entries::getEditableSections()`.
- Added `craft\services\Entries::getEntryTypeByHandle()`.
- Added `craft\services\Entries::getEntryTypeById()`.
- Added `craft\services\Entries::getEntryTypesBySectionId()`.
- Added `craft\services\Entries::getSectionByHandle()`.
- Added `craft\services\Entries::getSectionById()`.
- Added `craft\services\Entries::getSectionByUid()`.
- Added `craft\services\Entries::getSectionsByType()`.
- Added `craft\services\Entries::getTotalEditableSections()`.
- Added `craft\services\Entries::getTotalSections()`.
- Added `craft\services\Entries::refreshEntryTypes()`.
- Added `craft\services\Entries::saveSection()`.
- Added `craft\services\Fields::$fieldContext`, which replaces `craft\services\Content::$fieldContext`.
- Added `craft\services\Fields::EVENT_REGISTER_NESTED_ENTRY_FIELD_TYPES`.
- Added `craft\services\Fields::findFieldUsages()`.
- Added `craft\services\Fields::getAllLayouts()`.
- Added `craft\services\Fields::getNestedEntryFieldTypes()`.
- Added `craft\services\Gql::defineContentArgumentsForFieldLayouts()`.
- Added `craft\services\Gql::defineContentArgumentsForFields()`.
- Added `craft\services\Gql::getOrSetContentArguments()`.
- Added `craft\services\ProjectConfig::find()`.
- Added `craft\services\ProjectConfig::flush()`.
- Added `craft\services\ProjectConfig::writeYamlFiles()`.
- Added `craft\services\Sites::$maxSites`. ([#14307](https://github.com/craftcms/cms/pull/14307))
- Added `craft\services\Sites::getRemainingSites()`. ([#14307](https://github.com/craftcms/cms/pull/14307))
- Added `craft\servics\Users::canCreateUsers()`.
- Added `craft\web\Controller::asCpModal()`.
- Added `craft\web\CpModalResponseBehavior`.
- Added `craft\web\CpModalResponseFormatter`.
- Added `craft\web\CpScreenResponseBehavior::$actionMenuItems`.
- Added `craft\web\CpScreenResponseBehavior::$contextMenuItems`.
- Added `craft\web\CpScreenResponseBehavior::$selectableSites`.
- Added `craft\web\CpScreenResponseBehavior::$site`.
- Added `craft\web\CpScreenResponseBehavior::actionMenuItems()`.
- Added `craft\web\CpScreenResponseBehavior::contextMenuItems()`.
- Added `craft\web\CpScreenResponseBehavior::selectableSites()`.
- Added `craft\web\CpScreenResponseBehavior::site()`.
- Added `craft\web\Request::getQueryParamsWithoutPath()`.
- Added `craft\web\twig\variables\Cp::getEntryTypeOptions()`.
- Added `craft\base\PluginTrait::$minCmsEdition`.
- Renamed `craft\base\BlockElementInterface` to `NestedElementInterface`, and added the `getField()`, `getSortOrder()`, and `setOwner()` methods to it.
- Renamed `craft\base\Element::EVENT_SET_TABLE_ATTRIBUTE_HTML` to `EVENT_DEFINE_ATTRIBUTE_HTML`.
- Renamed `craft\base\Element::getHasCheckeredThumb()` to `hasCheckeredThumb()` and made it protected.
- Renamed `craft\base\Element::getHasRoundedThumb()` to `hasRoundedThumb()` and made it protected.
- Renamed `craft\base\Element::getThumbAlt()` to `thumbAlt()` and made it protected.
- Renamed `craft\base\Element::getThumbUrl()` to `thumbUrl()` and made it protected.
- Renamed `craft\base\Element::tableAttributeHtml()` to `attributeHtml()`.
- Renamed `craft\base\ElementInterface::getTableAttributeHtml()` to `getAttributeHtml()`.
- Renamed `craft\base\FieldInterface::valueType()` to `phpType()`.
- Renamed `craft\base\PreviewableFieldInterface::getTableAttributeHtml()` to `getPreviewHtml()`.
- Renamed `craft\base\UtilityInterface::iconPath()` to `icon()`, which can now return a system icon name. ([#14169](https://github.com/craftcms/cms/pull/14169))
- Renamed `craft\base\conditions\BaseCondition::EVENT_REGISTER_CONDITION_RULE_TYPES` to `EVENT_REGISTER_CONDITION_RULES`.
- Renamed `craft\base\conditions\BaseCondition::conditionRuleTypes()` to `selectableConditionRules()`.
- Renamed `craft\events\BatchElementActionEvent` to `MultiElementActionEvent`.
- Renamed `craft\events\RegisterConditionRuleTypesEvent` to `RegisterConditionRulesEvent`, and its `$conditionRuleTypes` property has been renamed to `$conditionRules`.
- Renamed `craft\events\SetElementTableAttributeHtmlEvent` to `DefineAttributeHtmlEvent`.
- Renamed `craft\fields\BaseRelationField::tableAttributeHtml()` to `previewHtml()`, and it now accepts an `ElementCollection` argument, rather than `Collection`.
- Renamed `craft\fields\Matrix::$maxBlocks` to `$maxEntries`.
- Renamed `craft\fields\Matrix::$minBlocks` to `$minEntries`.
- Renamed `craft\helpers\MailerHelper\EVENT_REGISTER_MAILER_TRANSPORT_TYPES` to `EVENT_REGISTER_MAILER_TRANSPORTS`.
- Renamed `craft\log\Dispatcher::getTargets()` to `getDefaultTargets()`. ([#14283](https://github.com/craftcms/cms/pull/14283))
- Renamed `craft\services\Addresses::getLayout()` to `getFieldLayout()`.
- Renamed `craft\services\Addresses::saveLayout()` to `saveFieldLayout()`.
- Renamed `craft\services\Utilities::EVENT_REGISTER_UTILITY_TYPES` to `EVENT_REGISTER_UTILITIES`.
- Renamed `craft\web\CpScreenResponseBehavior::$additionalButtons()` and `additionalButtons()` to `$additionalButtonsHtml` and `additionalButtonsHtml()`. ([#13037](https://github.com/craftcms/cms/pull/13037))
- Renamed `craft\web\CpScreenResponseBehavior::$content()` and `content()` to `$contentHtml` and `contentHtml()`. ([#13037](https://github.com/craftcms/cms/pull/13037))
- Renamed `craft\web\CpScreenResponseBehavior::$contextMenu()` and `contextMenu()` to `$contextMenuHtml` and `contextMenuHtml()`. ([#13037](https://github.com/craftcms/cms/pull/13037))
- Renamed `craft\web\CpScreenResponseBehavior::$notice()` and `notice()` to `$noticeHtml` and `noticeHtml()`. ([#13037](https://github.com/craftcms/cms/pull/13037))
- Renamed `craft\web\CpScreenResponseBehavior::$pageSidebar()` and `pageSidebar()` to `$pageSidebarHtml` and `pageSidebarHtml()`. ([#13037](https://github.com/craftcms/cms/pull/13037))
- Renamed `craft\web\CpScreenResponseBehavior::$sidebar()` and `sidebar()` to `$metaSidebarHtml` and `metaSidebarHtml()`. ([#13037](https://github.com/craftcms/cms/pull/13037))
- `craft\base\ApplicationTrait::getLicensedEdition()` now returns a `craft\enums\CmsEdition` case or `null`.
- `craft\base\ApplicationTrait::requireEdition()` now accepts a `craft\enums\CmsEdition` case or an integer.
- `craft\base\ApplicationTrait::setEdition()` now accepts a `craft\enums\CmsEdition` case or an integer.
- `craft\base\BaseFsInterface::renameFile()` and `copyFile()` now have a `$config` argument. ([#14147](https://github.com/craftcms/cms/pull/14147))
- `craft\base\ConfigurableComponent::getSettings()` now converts backed enum cases to their values.
- `craft\base\Element::getCpEditUrl()` now returns a URL to `edit/<ID>` if `cpEditUrl()` returns `null`.
- `craft\base\ElementInterface::findSource()` no longer needs to specify a default value for the `context` argument.
- `craft\base\ElementInterface::getAncestors()`, `getDescendants()`, `getChildren()`, and `getSiblings()` now have `ElementQueryInterface|ElementCollection` return types, rather than `ElementQueryInterface|Collection`.
- `craft\base\ElementInterface::getEagerLoadedElementCount()` can now return `null` for counts that haven’t been eager-loaded yet.
- `craft\base\ElementInterface::getEagerLoadedElements` now has an `ElementCollection|null` return type, rather than `Collection|null`.
- `craft\base\ElementInterface::indexHtml()`’ `$showCheckboxes` argument is now `$selectable`, and it now has a `$sortable` argument.
- `craft\base\ElementInterface::modifyCustomSource()` can now set `disabled` to `true` on the source config to hide it.
- `craft\base\ElementInterface::setEagerLoadedElements()` now has a `$plan` argument, which will be set to the eager-loading plan.
- `craft\base\ElementInterface::setParent()` no longer needs to specify a default value for the `parent` argument.
- `craft\base\ElementInterface::setRevisionCreatorId()` no longer needs to specify a default value for the `creatorId` argument.
- `craft\base\ElementInterface::setRevisionNotes()` no longer needs to specify a default value for the `notes` argument.
- `craft\base\Field::inputHtml()` now has an `$inline` argument.
- `craft\base\FieldInterface::getIsTranslatable()`, `getTranslationDescription()`, `getInputHtml()`, `normalizeValue()`, `normalizeValueFromRequest()`, and `serializeValue()` no longer need to specify a default value for the `$element` argument.
- `craft\base\WidgetInterface::icon()` can now return a system icon name. ([#14169](https://github.com/craftcms/cms/pull/14169))
- `craft\behaviors\SessionBehavior::setSuccess()` and `getSuccess()` use the `success` flash key now, rather than `notice`. ([#14345](https://github.com/craftcms/cms/pull/14345))
- `craft\db\Connection::getSupportsMb4()` is now dynamic for MySQL installs, based on whether the `elements_sites` table has an `mb4` charset.
- `craft\elemens\db\ElementQueryInterface::collect()` now has an `ElementCollection` return type, rather than `Collection`.
- `craft\elements\Entry::getSection()` can now return `null`, for nested entries.
- `craft\elements\User::getAddresses()` now returns a collection.
- `craft\elements\db\ElementQuery::__toString()` now returns the class name. ([#14498](https://github.com/craftcms/cms/issues/14498))
- `craft\enums\LicenseKeyStatus` is now an enum.
- `craft\events\AuthenticateUserEvent::$password` can now be null, if the user is being authenticated with a passkey.
- `craft\fields\BaseOptionsField::$multi` and `$optgroups` properties are now static.
- `craft\fields\Matrix::$propagationMethod` now has a type of `craft\enums\PropagationMethod`.
- `craft\fields\fieldlayoutelements\BaseUiElement::selectorIcon()` can now return a system icon name. ([#14169](https://github.com/craftcms/cms/pull/14169))
- `craft\gql\mutations\Entry::createSaveMutations()` now accepts a `$section` argument.
- `craft\helpers\App::parseEnv()` now returns `null` when a missing environment variable name is passed to it. ([#14253](https://github.com/craftcms/cms/pull/14253))
- `craft\helpers\Assets::generateUrl()` no longer has an `$fs` argument. ([#14353](https://github.com/craftcms/cms/pull/14353))
- `craft\helpers\Cp::fieldHtml()` now supports a `labelExtra` config value.
- `craft\helpers\Db::parseParam()`, `parseDateParam()`, `parseMoneyParam()`, and `parseNumericParam()` now return `null` instead of an empty string if no condition should be applied.
- `craft\helpers\Html::id()` and `Craft.formatInputId()` now retain colons and periods, and ensure the string begins with a letter.
- `craft\helpers\Html::normalizeTagAttributes()` now supports a `removeClass` key.
- `craft\helpers\Html::svg()` now has a `$throwException` argument.
- `craft\helpers\Html::tag()` and `beginTag()` now ensure that the passed-in attributes are normalized.
- `craft\helpers\StringHelper::toString()` now supports backed enums.
- `craft\i18n\I18N::getPrimarySiteLocale()` is now deprecated. `craft\models\Site::getLocale()` should be used instead.
- `craft\i18n\I18N::getPrimarySiteLocaleId()` is now deprecated. `craft\models\Site::$language` should be used instead.
- `craft\models\FieldLayout::getField()` and `isFieldIncluded()` now now have a `$filter` argument rather than `$attribute`, and it can be set to a callable.
- `craft\models\Section::$propagationMethod` now has a type of `craft\enums\PropagationMethod`.
- `craft\services\AssetIndexer::indexFileByListing()` now has a `$volume` argument in place of `$volumeId`.
- `craft\services\AssetIndexer::indexFolderByListing()` now has a `$volume` argument in place of `$volumeId`.
- `craft\services\AssetIndexer::storeIndexList()` now has a `$volume` argument in place of `$volumeId`.
- `craft\services\Elements::duplicateElement()` now has an `$asUnpublishedDraft` argument, and no longer has a `$trackDuplication` argument.
- `craft\services\Elements::saveElement()` now has a `$saveContent` argument.
- `craft\services\Plugins::getPluginLicenseKeyStatus()` now returns a `craft\enums\LicenseKeyStatus` case.
- `craft\services\ProjectConfig::saveModifiedConfigData()` no longer has a `$writeExternalConfig` argument, and no longer writes out updated project config YAML files.
- `craft\services\Users::activateUser()` now has a `void` return type, and throws an `InvalidElementException` in case of failure.
- `craft\services\Users::deactivateUser()` now has a `void` return type, and throws an `InvalidElementException` in case of failure.
- `craft\services\Users::removeCredentials()` now has a `void` return type, and throws an `InvalidElementException` in case of failure.
- `craft\services\Users::shunMessageForUser()` now has a `void` return type, and throws an `InvalidElementException` in case of failure.
- `craft\services\Users::suspendUser()` now has a `void` return type, and throws an `InvalidElementException` in case of failure.
- `craft\services\Users::unlockUser()` now has a `void` return type, and throws an `InvalidElementException` in case of failure.
- `craft\services\Users::unshunMessageForUser()` now has a `void` return type, and throws an `InvalidElementException` in case of failure.
- `craft\services\Users::unsuspendUser()` now has a `void` return type, and throws an `InvalidElementException` in case of failure.
- `craft\services\Users::verifyEmailForUser()` now has a `void` return type, and throws an `InvalidElementException` in case of failure.
- `craft\web\Controller::asModelSuccess()` now includes a `modelClass` key in the response data (and `modelId` if the model implements `craft\base\Identifiable`).
- Colors defined by elements’ `statuses()` methods can now be a `craft\enums\Color` instance.
- Exception response data no longer includes an `error` key with the exception message. `message` should be used instead. ([#14346](https://github.com/craftcms/cms/pull/14346))
- Deprecated `Craft::Pro`. `craft\enums\CmsEdition::Pro` should be used instead.
- Deprecated `Craft::Solo`. `craft\enums\CmsEdition::Solo` should be used instead.
- Deprecated `craft\base\ApplicationTrait::getEdition()`. `$edition` should be used instead.
- Deprecated `craft\base\ApplicationTrait::getEditionHandle()`. `$edition` should be used instead.
- Deprecated `craft\base\ApplicationTrait::getEditionName()`. `$edition` should be used instead.
- Deprecated `craft\base\ApplicationTrait::getLicensedEditionName()`. `getLicensedEdition()` should be used instead.
- Deprecated `craft\events\DefineElementInnerHtmlEvent`.
- Deprecated `craft\events\SearchEvent::$siteId`.
- Deprecated `craft\helpers\App::editionHandle()`. `craft\enums\CmsEdition::handle()` should be used instead.
- Deprecated `craft\helpers\App::editionIdByHandle()`. `craft\enums\CmsEdition::fromHandle()` should be used instead.
- Deprecated `craft\helpers\App::editionName()`. `craft\enums\CmsEdition::name` should be used instead.
- Deprecated `craft\helpers\App::editions()`. `craft\enums\CmsEdition::cases()` should be used instead.
- Deprecated `craft\helpers\App::isValidEdition()`. `craft\enums\CmsEdition::tryFrom()` should be used instead.
- Deprecated `craft\helpers\Component::iconSvg()`. `craft\helpers\Cp::iconSvg()` and `fallbackIconSvg()` should be used instead. ([#14169](https://github.com/craftcms/cms/pull/14169))
- Deprecated `craft\helpers\Cp::ELEMENT_SIZE_LARGE`. `CHIP_SIZE_LARGE` should be used instead.
- Deprecated `craft\helpers\Cp::ELEMENT_SIZE_SMALL`. `CHIP_SIZE_SMALL` should be used instead.
- Deprecated `craft\helpers\Cp::elementHtml()`. `elementChipHtml()` or `elementCardHtml()` should be used instead.
- Deprecated the `_elements/element.twig` control panel template. `elementChip()` or `elementCard()` should be used instead.
- Deprecated the `cp.elements.element` control panel template hook.
- Removed the `_includes/revisionmenu.twig` control panel template.
- Removed `\craft\mail\transportadapters\Gmail::$timeout`.
- Removed `\craft\mail\transportadapters\Smtp::$encryptionMethod`.
- Removed `\craft\mail\transportadapters\Smtp::$timeout`.
- Removed `craft\base\ApplicationTrait::getMatrix()`.
- Removed `craft\base\Element::$contentId`.
- Removed `craft\base\Element::ATTR_STATUS_MODIFIED`. `craft\enums\AttributeStatus::Modified` should be used instead.
- Removed `craft\base\Element::ATTR_STATUS_OUTDATED`. `craft\enums\AttributeStatus::Outdated` should be used instead.
- Removed `craft\base\ElementInterface::getContentTable()`.
- Removed `craft\base\ElementInterface::getFieldColumnPrefix()`.
- Removed `craft\base\ElementInterface::gqlMutationNameByContext()`.
- Removed `craft\base\ElementInterface::gqlTypeNameByContext()`.
- Removed `craft\base\ElementInterface::hasContent()`.
- Removed `craft\base\FieldInterface::getContentColumnType()`. `dbType()` should be implemented instead.
- Removed `craft\base\FieldInterface::getGroup()`.
- Removed `craft\base\FieldInterface::hasContentColumn()`. Fields that don’t need to store values in the `elements_sites.content` column should return `null` from `dbType()`.
- Removed `craft\base\FieldInterface::modifyElementsQuery()`. Fields can customize how their element query params are handled by implementing `queryCondition()`.
- Removed `craft\base\FieldTrait::$groupId`.
- Removed `craft\base\FieldTrait::$layoutId`.
- Removed `craft\base\FieldTrait::$sortOrder`.
- Removed `craft\base\FieldTrait::$tabId`.
- Removed `craft\base\conditions\ConditionInterface::getConditionRuleTypes()`.
- Removed `craft\controllers\Sections::actionDeleteEntryType()`.
- Removed `craft\controllers\Sections::actionEditEntryType()`.
- Removed `craft\controllers\Sections::actionEntryTypesIndex()`.
- Removed `craft\controllers\Sections::actionReorderEntryTypes()`.
- Removed `craft\controllers\Sections::actionSaveEntryType()`.
- Removed `craft\controllers\UsersController::EVENT_REGISTER_USER_ACTIONS`. `craft\base\Element::EVENT_DEFINE_ACTION_MENU_ITEMS` should be used instead.
- Removed `craft\db\Table::FIELDGROUPS`.
- Removed `craft\elements\MatrixBlock`.
- Removed `craft\elements\db\ElementQuery::$contentTable`.
- Removed `craft\elements\db\MatrixBlockQuery`.
- Removed `craft\enums\PatchManifestFileAction`.
- Removed `craft\enums\PeriodType`.
- Removed `craft\enums\PluginUpdateStatus`.
- Removed `craft\enums\VersionUpdateStatus`.
- Removed `craft\errors\MatrixBlockTypeNotFoundException`.
- Removed `craft\events\BlockTypesEvent`.
- Removed `craft\events\FieldGroupEvent`.
- Removed `craft\events\RegisterUserActionsEvent`.
- Removed `craft\fieldlayoutelements\users\AddressesField`.
- Removed `craft\fields\Matrix::EVENT_SET_FIELD_BLOCK_TYPES`.
- Removed `craft\fields\Matrix::PROPAGATION_METHOD_ALL`. `craft\enums\PropagationMethod::All` should be used instead.
- Removed `craft\fields\Matrix::PROPAGATION_METHOD_CUSTOM`. `craft\enums\PropagationMethod::Custom` should be used instead.
- Removed `craft\fields\Matrix::PROPAGATION_METHOD_LANGUAGE`. `craft\enums\PropagationMethod::Language` should be used instead.
- Removed `craft\fields\Matrix::PROPAGATION_METHOD_NONE`. `craft\enums\PropagationMethod::None` should be used instead.
- Removed `craft\fields\Matrix::PROPAGATION_METHOD_SITE_GROUP`. `craft\enums\PropagationMethod::SiteGroup` should be used instead.
- Removed `craft\fields\Matrix::contentTable`.
- Removed `craft\fields\Matrix::getBlockTypeFields()`.
- Removed `craft\fields\Matrix::getBlockTypes()`.
- Removed `craft\fields\Matrix::setBlockTypes()`.
- Removed `craft\gql\arguments\elements\MatrixBlock`.
- Removed `craft\gql\interfaces\elements\MatrixBlock`.
- Removed `craft\gql\resolvers\elements\MatrixBlock`.
- Removed `craft\gql\types\elements\MatrixBlock`.
- Removed `craft\gql\types\generators\MatrixBlockType`.
- Removed `craft\helpers\Db::GLUE_AND`, `GLUE_OR`, and `GLUE_NOT`. `craft\db\QueryParam::AND`, `OR`, and `NOT` can be used instead.
- Removed `craft\helpers\Db::extractGlue()`. `craft\db\QueryParam::extractOperator()` can be used instead.
- Removed `craft\helpers\ElementHelper::fieldColumn()`.
- Removed `craft\helpers\ElementHelper::fieldColumnFromField()`.
- Removed `craft\helpers\FieldHelper`.
- Removed `craft\helpers\Gql::canMutateEntries()`.
- Removed `craft\models\EntryType::$sectionId`.
- Removed `craft\models\EntryType::$sortOrder`.
- Removed `craft\models\EntryType::getSection()`.
- Removed `craft\models\FieldGroup`.
- Removed `craft\models\MatrixBlockType`.
- Removed `craft\models\Section::PROPAGATION_METHOD_ALL`. `craft\enums\PropagationMethod::All` should be used instead.
- Removed `craft\models\Section::PROPAGATION_METHOD_CUSTOM`. `craft\enums\PropagationMethod::Custom` should be used instead.
- Removed `craft\models\Section::PROPAGATION_METHOD_LANGUAGE`. `craft\enums\PropagationMethod::Language` should be used instead.
- Removed `craft\models\Section::PROPAGATION_METHOD_NONE`. `craft\enums\PropagationMethod::None` should be used instead.
- Removed `craft\models\Section::PROPAGATION_METHOD_SITE_GROUP`. `craft\enums\PropagationMethod::SiteGroup` should be used instead.
- Removed `craft\records\EntryType::getSection()`.
- Removed `craft\records\Field::getGroup()`.
- Removed `craft\records\Field::getOldColumnSuffix()`.
- Removed `craft\records\FieldGroup`.
- Removed `craft\records\FieldLayout::getFields()`.
- Removed `craft\records\FieldLayout::getTabs()`.
- Removed `craft\records\FieldLayoutField`.
- Removed `craft\records\FieldLayoutTab`.
- Removed `craft\records\MatrixBlockType`.
- Removed `craft\records\MatrixBlock`.
- Removed `craft\services\Content`.
- Removed `craft\services\Elements::$duplicatedElementIds`.
- Removed `craft\services\Elements::$duplicatedElementSourceIds`.
- Removed `craft\services\Fields::EVENT_AFTER_DELETE_FIELD_GROUP`.
- Removed `craft\services\Fields::EVENT_AFTER_SAVE_FIELD_GROUP`.
- Removed `craft\services\Fields::EVENT_BEFORE_APPLY_GROUP_DELETE`.
- Removed `craft\services\Fields::EVENT_BEFORE_DELETE_FIELD_GROUP`.
- Removed `craft\services\Fields::EVENT_BEFORE_SAVE_FIELD_GROUP`.
- Removed `craft\services\Fields::deleteGroup()`.
- Removed `craft\services\Fields::deleteGroupById()`.
- Removed `craft\services\Fields::getAllGroups()`.
- Removed `craft\services\Fields::getFieldIdsByLayoutIds()`.
- Removed `craft\services\Fields::getFieldsByGroupId()`.
- Removed `craft\services\Fields::getGroupById()`.
- Removed `craft\services\Fields::getGroupByUid()`.
- Removed `craft\services\Fields::getLayoutTabsById()`.
- Removed `craft\services\Fields::handleChangedGroup()`.
- Removed `craft\services\Fields::handleDeletedGroup()`.
- Removed `craft\services\Fields::saveGroup()`.
- Removed `craft\services\Fields::updateColumn()`.
- Removed `craft\services\Matrix`.
- Removed `craft\services\Plugins::setPluginLicenseKeyStatus()`.
- Removed `craft\services\ProjectConfig::PATH_MATRIX_BLOCK_TYPES`.
- Removed `craft\services\ProjectConfig::PATH_MATRIX_BLOCK_TYPES`.
- Removed `craft\services\ProjectConfig::PATH_MATRIX_BLOCK_TYPES`.
- Removed `craft\services\ProjectConfig::updateStoredConfigAfterRequest()`.
- Removed `craft\services\Sections`. Most of its methods have been moved to `craft\services\Entries`.
- Removed `craft\web\CpScreenResponseBehavior::$contextMenuHtml`. `$contextMenuItems` should be used instead.
- Removed `craft\web\CpScreenResponseBehavior::contextMenuHtml()`. `contextMenuItems()` should be used instead.
- Removed `craft\web\CpScreenResponseBehavior::contextMenuTemplate()`. `contextMenuItems()` should be used instead.
- Removed `craft\web\User::startElevatedSession()`. `login()` should be used instead.
- Removed `craft\web\twig\variables\Cp::getEntryTypeOptions()`.
- Admin tables now support client-side searching when not running in API mode. ([#14126](https://github.com/craftcms/cms/pull/14126))
- Admin tables now support appending `bodyHtml` and `headHtml` when running in API mode.
- Added `Craft.BaseElementSelectInput::defineElementActions()`.
- Added `Craft.CP::setSiteCrumbMenuItemStatus()`.
- Added `Craft.CP::showSiteCrumbMenuItem()`.
- Added `Craft.CP::updateContext()`.
- Added `Craft.CpModal`.
- Added `Craft.ElementEditor::markDeltaNameAsModified()`.
- Added `Craft.ElementEditor::setFormValue()`.
- Added `Garnish.DisclosureMenu::addGroup()`.
- Added `Garnish.DisclosureMenu::addHr()`.
- Added `Garnish.DisclosureMenu::addItem()`.
- Added `Garnish.DisclosureMenu::createItem()`.
- Added `Garnish.DisclosureMenu::getFirstDestructiveGroup()`.
- Added `Garnish.DisclosureMenu::isPadded()`.
- `Craft.appendBodyHtml()` and `appendHeadHtml()` are now promise-based, and load JavaScript resources over Ajax.

### System
- Craft now requires PHP 8.2+.
- Craft now requires MySQL 8.0.17+, MariaDB 10.4.6+, or PostgreSQL 13+.
- Craft now requires the Symfony Filesystem component directly.
- Craft now requires `bacon/bacon-qr-code`.
- Craft now requires `composer/semver` directly.
- Craft now requires `pragmarx/google2fa`.
- Craft now requires `pragmarx/recovery`.
- Craft now requires `web-auth/webauthn-lib`.
- Updated `commerceguys/addressing` to v2. ([#14318](https://github.com/craftcms/cms/discussions/14318))
- Updated `illuminate/collections` to v10.
- Updated `yiisoft/yii2-symfonymailer` to v4.
- Craft no longer requires `composer/composer`.
- New database tables now default to the `utf8mb4` charset, and the `utf8mb4_0900_ai_ci` or `utf8mb4_unicode_ci` collation, on MySQL. Existing installs should run `db/convert-charset` after upgrading, to ensure all tables have consistent charsets and collations. ([#11823](https://github.com/craftcms/cms/discussions/11823))
- The `deprecationerrors.traces`, `fieldlayouts.config`, `gqlschemas.scope`, `sections.previewTargets`, `userpreferences.preferences`, and `widgets.settings` columns are now of type `JSON` for MySQL and PostgreSQL. ([#14300](https://github.com/craftcms/cms/pull/14300))
- The `defaultTemplateExtensions` config setting now lists `twig` before `html` by default. ([#11809](https://github.com/craftcms/cms/discussions/11809))
- Improved the initial page load performance for element edit screens that contain Matrix fields.
- Improved the performance of control panel screens that include field layout designers.
- Improved the performance of autosaves for elements with newly-created Matrix entries.
- Slugs are no longer required for elements that don’t have a URI format that contains `slug`.
- Garbage collection now deletes orphaned nested entries.
- Craft now has a default limit of 100 sites, which can be increased via `craft\ervices\Sites::$maxSites` at your own peril. ([#14307](https://github.com/craftcms/cms/pull/14307))
- Fixed a bug where multi-site element queries weren’t scoring elements on a per-site basis. ([#13801](https://github.com/craftcms/cms/discussions/13801))
- Fixed an error that could occur if eager-loading aliases conflicted with native eager-loading handles, such as `author`. ([#14057](https://github.com/craftcms/cms/issues/14057))
- Fixed a bug where layout components provided by disabled plugins weren’t getting omitted. ([#14219](https://github.com/craftcms/cms/pull/14219))
- Fixed a bug where element thumbnails within hidden tabs weren’t always getting loaded when their tab was selected.
- Added an SVG icon set based on Font Awesome 6.5.1. ([#14169](https://github.com/craftcms/cms/pull/14169))
- Updated Monolog to v3.
- Updated Axios to 1.6.5.
- Updated D3 to 7.8.5.
- Updated Punycode to 2.0.1.
- Updated XRegExp to 5.1.1.<|MERGE_RESOLUTION|>--- conflicted
+++ resolved
@@ -3,11 +3,8 @@
 ## Unreleased
 
 - `craft\helpers\UrlHelper::actionUrl()` now returns URLs based on the primary site’s base URL (if it has one), for console requests if the `@web` alias wasn’t explicitly defined.
-<<<<<<< HEAD
+- Fixed a bug where it wasn’t possible to expand/collapse descendants of disabled table rows within element select modals. ([#15337](https://github.com/craftcms/cms/issues/15337))
 - Fixed a bug where addresses were getting truncated within address cards. ([#15338](https://github.com/craftcms/cms/issues/15338))
-=======
-- Fixed a bug where it wasn’t possible to expand/collapse descendants of disabled table rows within element select modals. ([#15337](https://github.com/craftcms/cms/issues/15337))
->>>>>>> 7a6481ea
 
 ## 5.2.6 - 2024-07-11
 
