--- conflicted
+++ resolved
@@ -5,7 +5,7 @@
 - Added `craft\elements\db\NestedElementQueryInterface`.
 - Added `craft\services\Gc::$silent`.
 - Fixed a bug where admin table header cells weren’t indicating when they were sorted. ([#15897](https://github.com/craftcms/cms/issues/15897))
-<<<<<<< HEAD
+- Fixed an error that occurred when creating a database backup, if the System Name contained any quote-like characters. ([#15933](https://github.com/craftcms/cms/issues/15933))
 - Fixed a bug where uninstalled/missing plugins weren’t getting status indicators on the Plugins index page.
 - Fixed errors that occurred when working with nested entries for a newly-added site. ([#15898](https://github.com/craftcms/cms/pull/15898))
 - Fixed a bug where it wasn’t possible to scroll the section select modal when moving entries to a different section. ([#15900](https://github.com/craftcms/cms/issues/15900))
@@ -28,12 +28,6 @@
 - Fixed a bug where element error summaries weren’t linking to recursively-nested Matrix fields properly. ([#15797](https://github.com/craftcms/cms/issues/15797))
 - Fixed a bug where eager-loaded relation fields were loading all related elements across all instances of the field. ([#15890](https://github.com/craftcms/cms/issues/15890))
 - Fixed a bug where expanding the site statuses UI for an entry within a slideout would remove the expand button from the main entry’s form. ([#15893](https://github.com/craftcms/cms/pull/15893))
-=======
-- Fixed an error that occurred when creating a database backup, if the System Name contained any quote-like characters. ([#15933](https://github.com/craftcms/cms/issues/15933))
-
-## 4.12.7 - 2024-10-15
-
->>>>>>> 147c7487
 - Fixed a privilege escalation vulnerability.
 
 ## 5.4.7.1 - 2024-10-09
