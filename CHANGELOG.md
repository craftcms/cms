--- conflicted
+++ resolved
@@ -2,20 +2,12 @@
 
 ## Unreleased (5.3.0)
 
-<<<<<<< HEAD
 - Double-clicking on element index rows no longer opens the element editor slideout, when inline editing is active. ([#15441](https://github.com/craftcms/cms/discussions/15441))
 - Country field values are now set to `CommerceGuys\Addressing\Country\Country` objects. ([#15463](https://github.com/craftcms/cms/pull/15463))
 - `x-craft-preview`/`x-craft-live-preview` URL query string params are now added to generated URLs for Live Preview requests, so `craft\web\Request::getIsPreview()` continues to return `true` on subsequent pages loaded within the iframe. ([#15447](https://github.com/craftcms/cms/discussions/15447)) 
 - Added `craft\elements\Address::getCountry()`. ([#15463](https://github.com/craftcms/cms/pull/15463))
-=======
-- Fixed a bug where it wasn’t possible to render element partial templates for assets, categories, or tags. ([#15426](https://github.com/craftcms/cms/issues/15426))
-- Fixed an error that could occur when deleting a nested element, if its owner wasn’t saved for the same site. ([#15290](https://github.com/craftcms/cms/issues/15290))
->>>>>>> b6cc39b3
 - Fixed a PHP error that could occur when running Codeception tests. ([#15445](https://github.com/craftcms/cms/issues/15445))
-- Fixed a bug where columns added to element queries via `EVENT_BEFORE_PREPARE` were getting overridden for all core element types except entries. ([#15446](https://github.com/craftcms/cms/pull/15446))
-- Fixed a bug where the “Sign in as” user action would redirect to the control panel even if the user didn’t have permission to access the control panel. ([#15449](https://github.com/craftcms/cms/issues/15449))
-
-<<<<<<< HEAD
+
 ## 5.3.0-beta.1 - 2024-07-31
 
 ### Content Management
@@ -153,13 +145,12 @@
 
 - Fixed a bug where it wasn’t possible to render element partial templates for assets, categories, or tags. ([#15426](https://github.com/craftcms/cms/issues/15426))
 - Fixed an error that could occur when deleting a nested element, if its owner wasn’t saved for the same site. ([#15290](https://github.com/craftcms/cms/issues/15290))
+- Fixed a PHP error that could occur when running Codeception tests. ([#15445](https://github.com/craftcms/cms/issues/15445))
+- Fixed a bug where columns added to element queries via `EVENT_BEFORE_PREPARE` were getting overridden for all core element types except entries. ([#15446](https://github.com/craftcms/cms/pull/15446))
+- Fixed a bug where the “Sign in as” user action would redirect to the control panel even if the user didn’t have permission to access the control panel. ([#15449](https://github.com/craftcms/cms/issues/15449))
 
 ## 5.2.9 - 2024-07-29
 
-=======
-## 5.2.9 - 2024-07-29
-
->>>>>>> b6cc39b3
 - Added `craft\helpers\Money::normalizeString()`.
 - Updated web-auth/webauthn-lib to 4.9. ([#15377](https://github.com/craftcms/cms/issues/15377))
 - Fixed a PHP error that occurred when making a field layout component conditional on a Time or CKEditor field. ([craftcms/ckeditor#267](https://github.com/craftcms/ckeditor/issues/267))
@@ -185,19 +176,11 @@
 - Fixed a bug where scalar/single-column queries weren’t returning any results if they originated from a relation field’s value, and the field’s “Maintain hierarchy” setting was enabled. ([#15414](https://github.com/craftcms/cms/issues/15414))
 
 ## 5.2.8 - 2024-07-17
-<<<<<<< HEAD
 
 - Fixed a bug where element index result counts weren’t getting updated when the element list was refreshed but pagination was preserved. ([#15367](https://github.com/craftcms/cms/issues/15367))
 - Fixed a SQL error that could occur when sorting by custom fields on MariaDB.
 - Fixed a bug where embedded element indexes could include table columns for all custom fields associated with the element type. ([#15373](https://github.com/craftcms/cms/issues/15373))
 
-=======
-
-- Fixed a bug where element index result counts weren’t getting updated when the element list was refreshed but pagination was preserved. ([#15367](https://github.com/craftcms/cms/issues/15367))
-- Fixed a SQL error that could occur when sorting by custom fields on MariaDB.
-- Fixed a bug where embedded element indexes could include table columns for all custom fields associated with the element type. ([#15373](https://github.com/craftcms/cms/issues/15373))
-
->>>>>>> b6cc39b3
 ## 5.2.7 - 2024-07-16
 
 - `craft\helpers\UrlHelper::actionUrl()` now returns URLs based on the primary site’s base URL (if it has one), for console requests if the `@web` alias wasn’t explicitly defined.
@@ -253,19 +236,11 @@
 - Fixed an error that could occur when upgrading to Craft 5 if the database user didn’t have permission to disable foreign key constraints. ([#15262](https://github.com/craftcms/cms/issues/15262))
 
 ## 5.2.4.1 - 2024-06-27
-<<<<<<< HEAD
 
 - Fixed a JavaScript error. ([#15266](https://github.com/craftcms/cms/issues/15266))
 
 ## 5.2.4 - 2024-06-27
 
-=======
-
-- Fixed a JavaScript error. ([#15266](https://github.com/craftcms/cms/issues/15266))
-
-## 5.2.4 - 2024-06-27
-
->>>>>>> b6cc39b3
 - Improved the styling of inactive users’ status indicators. ([#15195](https://github.com/craftcms/cms/issues/15195))
 - Added `Garnish.once()` and `Garnish.Base::once()`, for registering event handlers that should only be triggered one time.
 - Fixed a bug where Ajax requests stopped working after a user session expired and then was reauthenticated.
@@ -281,15 +256,9 @@
 - Fixed a bug where recursively-nested Matrix entries could be lost if multiple of them were edited, and not immediately saved. ([#15256](https://github.com/craftcms/cms/issues/15256))
 - Fixed an error that could occur when upgrading to Craft 5 if the database user didn’t have permission to disable foreign key constraints. ([#15262](https://github.com/craftcms/cms/issues/15262))
 - Fixed a bug where expanded sidebar navigations could overlap the main content on small screens. ([#15253](https://github.com/craftcms/cms/issues/15253))
-<<<<<<< HEAD
 
 ## 5.2.3 - 2024-06-20
 
-=======
-
-## 5.2.3 - 2024-06-20
-
->>>>>>> b6cc39b3
 - Fixed MariaDB support. ([#15232](https://github.com/craftcms/cms/issues/15232))
 - Fixed a potential vulnerability with TOTP authentication.
 - Deprecated `craft\helpers\Db::prepareForJsonColumn()`.
@@ -429,7 +398,6 @@
 - Updated inputmask to 5.0.9.
 - Fixed a bug where the `users/login` action wasn’t checking if someone was already logged in. ([#15168](https://github.com/craftcms/cms/issues/15168))
 - Fixed a bug where exceptions due to missing templates weren’t being thrown when rendering an element partial. ([#15176](https://github.com/craftcms/cms/issues/15176))
-<<<<<<< HEAD
 
 ## 5.1.10 - 2024-06-07
 
@@ -438,16 +406,6 @@
 - Fixed a bug where it wasn’t always possible to add new entries to Matrix fields in inline-editable blocks view, if the field’s Max Entries setting had been reached before page load. ([#15158](https://github.com/craftcms/cms/issues/15158))
 - Fixed an error that could occur when rendering the “My Drafts” widget. ([#14749](https://github.com/craftcms/cms/issues/14749))
 
-=======
-
-## 5.1.10 - 2024-06-07
-
-- Fixed an error that could occur if a Local filesystem wasn’t configured with a base path.
-- Fixed a bug where some entries could be missing content after upgrading to Craft 5. ([#15150](https://github.com/craftcms/cms/issues/15150))
-- Fixed a bug where it wasn’t always possible to add new entries to Matrix fields in inline-editable blocks view, if the field’s Max Entries setting had been reached before page load. ([#15158](https://github.com/craftcms/cms/issues/15158))
-- Fixed an error that could occur when rendering the “My Drafts” widget. ([#14749](https://github.com/craftcms/cms/issues/14749))
-
->>>>>>> b6cc39b3
 ## 5.1.9 - 2024-06-05
 
 - Fixed a bug where the `db/backup` command could fail on Windows. ([#15090](https://github.com/craftcms/cms/issues/15090))
