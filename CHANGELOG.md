# Release Notes for Craft CMS 3.x

## 3.6.0-RC1 - 2020-11-24

> {warning} If you have a custom session driver, make sure you update it for Yii 2.0.29 compatibility.

### Added
- Volumes now have “Title Translation Method” and “Title Translation Key Format” settings, like entry types. ([#7135](https://github.com/craftcms/cms/issues/7135))
- Added the `disableGraphqlTransformDirective` config setting. ([#6466](https://github.com/craftcms/cms/issues/6466))
- Added the `enableGraphqlIntrospection` config setting. ([#6466](https://github.com/craftcms/cms/issues/6466))
- Added the `maxGraphqlComplexity` config setting. ([#6466](https://github.com/craftcms/cms/issues/6466))
- Added the `maxGraphqlDepth` config setting. ([#6466](https://github.com/craftcms/cms/issues/6466))
- Added the `maxGraphqlResults` config setting. ([#6466](https://github.com/craftcms/cms/issues/6466))
- Added the `rasterizeSvgThumbs` config setting. ([#7146](https://github.com/craftcms/cms/issues/7146))
- Added the `CRAFT_STREAM_LOG` PHP constant, which, if set to `true`, will send log output to `stderr` and `stdout`.
- Added `craft\base\ElementExporterInterface::isFormattable()`.
- Added `craft\base\VolumeTrait::$titleTranslationMethod`.
- Added `craft\base\VolumeTrait::$titleTranslationKeyFormat`.
- Added `craft\elements\db\ElementQueryInterface::afterPopulate()`.
- Added `craft\elements\db\ElementQueryInterface::createElement()`.
- Added `craft\elements\Entry::EVENT_DEFINE_ENTRY_TYPES`. ([#7136](https://github.com/craftcms/cms/issues/7136))
- Added `craft\elements\Entry::getAvailableEntryTypes()`.
- Added `craft\events\DefineEntryTypesEvent`.
- Added `craft\fieldlayoutelements\AssetTitleField`.
- Added `craft\helpers\Gql::eagerLoadComplexity()`.
- Added `craft\helpers\Gql::nPlus1Complexity()`.
- Added `craft\helpers\Gql::singleQueryComplexity()`.
- Added `craft\log\Dispatcher`.
- Added `craft\log\StreamLogTarget`.
- Added `craft\services\Gql::GRAPHQL_COMPLEXITY_CPU_HEAVY`.
- Added `craft\services\Gql::GRAPHQL_COMPLEXITY_EAGER_LOAD`.
- Added `craft\services\Gql::GRAPHQL_COMPLEXITY_NPLUS1`.
- Added `craft\services\Gql::GRAPHQL_COMPLEXITY_QUERY`.
- Added `craft\services\Gql::GRAPHQL_COMPLEXITY_SIMPLE_FIELD`.
- Added the `Craft.index()` JavaScript method.

### Changed
- It’s now possible to add new log targets by overriding `components.log.target` in `config/app.php`, rather than the entire `log` component config.
- `craft\base\ElementExporterInterface::export()` can now return raw response data, or a resource, if `isFormattable()` returns `false`. If a resource is returned, it will be streamed to the browser. ([#7148](https://github.com/craftcms/cms/issues/7148))
- `craft\db\Connection::getPrimaryKeyName()`, `getForeignKeyName()`, and `getIndexName()` now generate completely random object names, rather than basing them on a table name, etc. ([#7153](https://github.com/craftcms/cms/issues/7153))
- `craft\services\Gql::getValidationRules()` now has an `$isIntrospectionQuery` argument.
<<<<<<< HEAD
- GraphQL queries now support eager-loading for arguments provided as input objects.
=======
- The `craft\services\Gql::EVENT_BEFORE_EXECUTE_GQL_QUERY` event can now modify the GraphQL query. ([#7072](https://github.com/craftcms/cms/pull/7072))
>>>>>>> 8bbf2040
- Updated Yii to 2.0.39.
- Updated Composer to 2.0.7.
- Updated LitEmoji ot 2.x.
- Updated webonyx/graphql-php to 14.x.

### Deprecated
- Deprecated `craft\db\Connection::trimObjectName()`.
- Deprecated `craft\helpers\App::logConfig()`.
- Deprecated the `relatedToAll` GraphQL query argument.

### Removed
- Removed `craft\controllers\ElementIndexesController::actionCreateExportToken()`.
- Removed `craft\controllers\ExportController`.

### Fixed
- Fixed a PHP error that could occur on the System Report utility if Craft was installed using Composer 1.
- Fixed a PHP error that could occur on the System Report utility if the wrong `Composer\Semver\VersionParser\InstalledVersions` class was autoloaded.
- Fixed a bug where the `maxGraphqlResults` setting could cause no results to be returned via GraphQL.
- Fixed a bug where asset queries’ `withTransforms` param wasn’t being respected for eager-loaded assets. ([#6140](https://github.com/craftcms/cms/issues/6140))
- Fixed a bug where `craft\db\Connection::getPrimaryKeyName()`, `getForeignKeyName()`, and `getIndexName()` could generate non-unique object names. ([#7153](https://github.com/craftcms/cms/issues/7153))

## 3.6.0-beta.2 - 2020-11-04

### Added
- Craft now requires PHP 7.2.5 or later.

### Changed
- Updated the Symfony Yaml component to 5.x.

## 3.6.0-beta.1 - 2020-11-03

### Added
- Added the `users/list-admins` and `users/set-password` commands. ([#7067](https://github.com/craftcms/cms/issues/7067))
- Added `craft\console\Controller::passwordPrompt()`.

### Changed
- Renamed the `backup` and `restore` commands to `db/backup` and `db/restore`. ([#7023](https://github.com/craftcms/cms/issues/7023))
- Relational fields now include all related elements’ titles as search keywords, including disabled elements. ([#7079](https://github.com/craftcms/cms/issues/7079))
- `craft\services\Composer::install()` no longer has an `$allowlist` argument.
- Craft no longer reports PHP deprecation errors.
- Updated Guzzle to 7.x, for environments running PHP 7.2.5 or later, and where the `config.platform.php` value in `composer.json` is at least `7.2.5`. ([#6997](https://github.com/craftcms/cms/issues/6997))
- Updated Composer to 2.0.4.

### Deprecated
- Deprecated the `backup` and `restore` commands.
- Deprecated `craft\services\Composer::$disablePackagist`.
- Deprecated `craft\web\View::$minifyCss`.
- Deprecated `craft\web\View::$minifyJs`.

### Removed
- Removed Minify and jsmin-php.
- Removed `craft\services\Api::getComposerWhitelist()`.

## 3.5.16 - 2020-11-24

### Added
- It’s now possible to save image transforms that generate WebP files, on environments that support it.
- It's now possible to send a `X-Craft-Gql-Cache: no-cache` header with GraphQL API requests, to bypass the GraphQL cache. ([craftcms/gatsby-source-craft#8](https://github.com/craftcms/gatsby-source-craft/issues/8))
- Added the `setPasswordUrl` global Twig variable.
- Added `craft\gql\GqlEntityRegistry::getPrefix()`.
- Added `craft\gql\GqlEntityRegistry::setPrefix()`.
- Added `craft\helpers\StringHelper::idnToUtf8Email()`.
- Added `craft\test\Craft::deleteElement()`.

### Changed
- Improved the wording of the user deletion confirmation dialog. ([#5293](https://github.com/craftcms/cms/issues/5293))
- Improved the accessibility of element source toggles.
- The Settings → Users → Fields and Settings → Users → Settings pages no longer redirect the browser when saved. ([#7131](https://github.com/craftcms/cms/pull/7131))
- Editable table columns can now specify the `<textarea rows>` attribute value via a `rows` key on the column config. ([#7124](https://github.com/craftcms/cms/issues/7124))
- The GraphQL query `relatedTo` and `relatedToAll` arguments now also allow string values.
- Updated Imagine to 1.2.4.
- Editable tables no longer show their heading row if there aren’t any data rows yet. ([#7158](https://github.com/craftcms/cms/issues/7158))
- Relational fields’ “Show the site menu” settings are no longer enabled by default.
- Relational fields’ element selection modals now always default to the source element’s site, if no target site is specified in the field’s settings. ([#7164](https://github.com/craftcms/cms/issues/7164))
- Controllers now run request and permission checks from `beforeAction()` rather than `init()`. ([#7168](https://github.com/craftcms/cms/issues/7168))

### Deprecated
- Deprecated `craft\fields\BaseRelationField::inputSiteId()`.

### Fixed
- Fixed a bug where `craft\elements\Asset::getSrcset()` would not respect the format of the transform set on the asset. ([#6660](https://github.com/craftcms/cms/issues/6660))
- Fixed a bug where Craft could attempt to use the Imagick driver even if it wasn’t available.
- Fixed a PHP error that occurred if a test called `craft\test\fixtures\elements\ElementFixture::getModel()`. ([#7089](https://github.com/craftcms/cms/issues/7089))
- Fixed a bug where `1x` image transforms weren’t using the original image transform.
- Fixed a bug where sometimes Craft could not process an uploaded file if its extension was in uppercase.
- Fixed a bug where progress bar was not removed correctly when using the Asset Indexes utility. ([#7111](https://github.com/craftcms/cms/issues/7111))
- Fixed a PHP error that occurred if image size information could not be parsed from an image file. ([#6898](https://github.com/craftcms/cms/issues/6898))
- Fixed a bug where elements wouldn’t get fully saved if they were passed to `craft\services\Elements::saveElement()` from their `EVENT_AFTER_PROPAGATE` event. ([#7108](https://github.com/craftcms/cms/issues/7108))
- Fixed a bug where formatted dates could use the wrong timezone for certain format characters.
- Fixed a bug where it was possible to discard pending project config YAML changes, or rebuild the project config, when `allowAdminChanges` was disabled, from the Project Config utility. ([#7125](https://github.com/craftcms/cms/issues/7125))
- Fixed an error that occurred when attempting to backup the database when the database connection used a Unix socket. ([#7121](https://github.com/craftcms/cms/issues/7121))
- Fixed a bug where IDNA ASCII emails and usernames weren’t getting converted back to Unicode. ([#7103](https://github.com/craftcms/cms/issues/7103))
- Fixed a bug where IDs returned by the GraphQL API could not be re-used in `relatedTo` and `relatedToAll` arguments without type-casting. ([#7128](https://github.com/craftcms/cms/issues/7128))
- Fixed a bug where entry and asset Title fields didn’t always have the correct text orientation. ([#7152](https://github.com/craftcms/cms/issues/7152))
- Fixed a bug where element indexes weren’t scrolling back to the top when switching views or navigating to the next/previous page. ([#7154](https://github.com/craftcms/cms/issues/7154))
- Fixed a bug where `craft\events\UserGroupsAssignEvent::$removedGroupIds` was getting set to the wrong IDs.
- Fixed an error that could occur when attempting to delete an admin user when the `allowAdminChanges` config setting was disabled. ([#7157](https://github.com/craftcms/cms/issues/7157))
- Fixed a bug where template caches weren’t getting invalidated when global sets were saved. ([#7166](https://github.com/craftcms/cms/issues/7166))
- Fixed a bug where validation rules defined by fields’ `getElementValidationRules()` methods could lose their `isEmpty` and `on` keys.

## 3.5.15.1 - 2020-11-04

### Fixed
- Fixed a bug where error responses weren’t getting sent as HTML. ([#7092](https://github.com/craftcms/cms/issues/7092))
- Fixed a bug where the Updates utility wasn’t showing “Update” buttons. ([#7091](https://github.com/craftcms/cms/issues/7091))

## 3.5.15 - 2020-11-03

### Added
- Assets now have a `srcset` field available via GraphQL. ([#6660](https://github.com/craftcms/cms/issues/6660))
- Entries’ and categories’ `parent` GraphQL fields now support passing criteria arguments. ([#7036](https://github.com/craftcms/cms/issues/7036))
- It’s now possible to update user photos with base64-encoded images. ([#6520](https://github.com/craftcms/cms/issues/6520))
- The `restore` command now supports restoring zipped database backups. ([#7049](https://github.com/craftcms/cms/issues/7049))
- Added `craft\services\Updates::getAreMigrationsPending()`. ([#7068](https://github.com/craftcms/cms/issues/7068))
- Added `craft\helpers\FileHelper::getExtensionByMimeType()`.
- Added `craft\helpers\Update`.
- Added `craft\models\Update::$phpConstraint`.
- Added `craft\services\Composer::getConfig()`.

### Changed
- `aria-label` attributes are now used more consistently across the control panel. ([#6833](https://github.com/craftcms/cms/issues/6833))
- Craft no longer optimizes the class autoloader when running Composer commands internally, as [recommended](https://getcomposer.org/doc/articles/autoloader-optimization.md) for local development.
- The built-in updater will now warn if the latest eligible Craft CMS release requires a PHP version that is greater than what the environment is running, or what the `config.platform.php` setting is set to in `composer.json`.
- It’s now possible to query for assets ordered by their path. ([#7085](https://github.com/craftcms/cms/issues/7085))
- Updated Twig to 2.14, for environments running PHP 7.2.5 or later, and where the `config.platform.php` value in `composer.json` is at least `7.2.5`. ([#7044](https://github.com/craftcms/cms/issues/7044))

### Fixed
- Fixed a bug where `craft\events\UserGroupsAssignEvent::$groupIds` was getting set incorrectly for the `craft\services\Users::EVENT_BEFORE_ASSIGN_USER_TO_GROUPS` event. ([#7046](https://github.com/craftcms/cms/issues/7046))
- Fixed a bug where the `craft\base\Element::EVENT_SET_EAGER_LOADED_ELEMENTS` event was being triggered as a class-level event rather than an instance-level event. ([#7047](https://github.com/craftcms/cms/issues/7047))
- Fixed some errors when running PHP 8.
- Fixed an error when accessing `draftNotes` or `draftName` on a non-draft using the GraphQL API.
- Fixed a bug where it was possible for users to delete assets they weren’t permitted to delete from the Assets index page. ([#7059](https://github.com/craftcms/cms/issues/7059))
- Fixed a bug where Assets fields weren’t always creating volume subfolders properly.
- Fixed a bug where it wasn’t possible for logged-out visitors to preview disabled categories. ([#7060](https://github.com/craftcms/cms/issues/7060))
- Fixed a bug where Matrix fields were triggering the `blockDeleted` JavaScript event before the block was removed from the DOM. ([#7064](https://github.com/craftcms/cms/issues/7064))
- Fixed an error where dragging several assets at one could obscure the progress bar. ([#6982](https://github.com/craftcms/cms/issues/6982))
- Fixed a bug where job progress status labels weren’t getting styled properly in the control panel sidebar. ([#7070](https://github.com/craftcms/cms/issues/7070))
- Fixed a bug where it was possible to select assets located in subfolders within Assets fields that were restricted to a single folder, by ticking the “Search in subfolders” checkbox while searching. ([#7071](https://github.com/craftcms/cms/issues/7071))
- Fixed a bug where custom `Content-Type` headers were getting overridden if an `{% exit %}` tag was used. ([#7074](https://github.com/craftcms/cms/issues/7074))
- Fixed a bug where user photos’ filenames could be generated incorrectly when they were updated programatically.

## 3.5.14 - 2020-10-20

### Added
- Added the `ul()` and `ol()` Twig functions, which return the HTML for `<ul>` and `<ol>` tags for a passed-in array of strings.
- Added the `project-config/touch` command, which updates the `dateModified` value in `project.yaml`, even if the `dateModified` line is currently part of a Git conflict. ([#7002](https://github.com/craftcms/cms/issues/7002))
- Added the `setPasswordRequestPath` config setting. ([#7024](https://github.com/craftcms/cms/issues/7024))
- Added `craft\config\GeneralConfig::getSetPasswordRequestPath()`.
- Added `craft\helpers\ProjectConfig::touch()`.
- Added `craft\services\Assets::relocateUserPhoto()`.

### Changed
- Craft now ignores the requested template’s `.twig` file extension when determining the default `Content-Type` header value for the response. ([#7025](https://github.com/craftcms/cms/issues/7025))
- Date and Time fields’ Minute Increment settings now allow 5 and 10-minute increments. ([#7029](https://github.com/craftcms/cms/issues/7029))
- Tags field menus now support up and down arrow navigation. ([#7031](https://github.com/craftcms/cms/issues/7031))
- Tokenized user verification URLs no longer redirect to the user to the `postLoginRedirect`/`postCpLoginRedirect` when the token is invalid and the user is logged in, if they still have a verification token on their account. ([#7006](https://github.com/craftcms/cms/issues/7006))
- Craft now ensures user photos are saved in the right location when users are saved. ([#7034](https://github.com/craftcms/cms/issues/7034))
- Built-in class properties set to `craft\base\MemoizableArray` are now unset during serialization. ([#7038](https://github.com/craftcms/cms/issues/7038))
- Craft now passes `--column-inserts` flag to the `pg_dump` command by default when backing up a PostgreSQL database.

### Fixed
- Fixed a styling bug with the hamburger menu on pages with breadcrumbs. ([#7021](https://github.com/craftcms/cms/issues/7021))
- Fixed a bug where new entries weren’t assigned a UID in time if their URI format contained a `{uid}` token. ([#4364](https://github.com/craftcms/cms/issues/4364))
- Fixed a bug where entries that were deleted along with their section/entry type weren’t getting restored properly when the section/entry type was restored, if they weren’t live or didn’t exist for the primary site.
- Fixed an error that occurred when installing Craft, if an issue prevented Craft from using the existing project config data. ([#7027](https://github.com/craftcms/cms/issues/7027))
- Fixed a JavaScript error that occurred when selecting entries or categories that supported the “Create a new child entry/category” action.

## 3.5.13.2 - 2020-10-16

### Fixed
- Fixed a JavaScript error that could occur on element indexes for multi-site installs, resulting in no elements being shown. ([#7017](https://github.com/craftcms/cms/issues/7017))
- Fixed a bug where the `purgeUnsavedDraftsDuration` config setting didn’t actually accept non-integer values despite the docs claiming it did. ([#7019](https://github.com/craftcms/cms/issues/7019))

## 3.5.13.1 - 2020-10-15

### Fixed
- Fixed a bug where Checkboxes fields weren’t validating.

## 3.5.13 - 2020-10-15

### Added
- It’s now possible to disallow uploading files directly to Assets fields, as opposed to going through the selection modal. ([#6954](https://github.com/craftcms/cms/issues/6954))
- Reset Password pages are now discoverable by clients that support [.well-known/change-password URLs](https://w3c.github.io/webappsec-change-password-url/), [such as Google Chrome](https://security.googleblog.com/2020/10/new-password-protections-and-more-in.html).
- Craft now supports `/admin/edit/X` URLs to elements’ edit pages, where `X` is an element’s ID or UID, provided that the user has permission to edit the element. ([#7000](https://github.com/craftcms/cms/issues/7000))
- The System Report utility now lists all defined [aliases](https://craftcms.com/docs/3.x/config/#aliases). ([#6992](https://github.com/craftcms/cms/issues/6992))
- Added the `project-config/write` command, which write out the currently-loaded project config as YAML files to the `config/project/` folder, discarding any pending YAML changes.
- The `project-config/diff` command now has an `--invert` flag, which will treat the loaded project config as the source of truth, rather than the YAML files.
- Added the `dataUrl()` Twig function, which generates a base64-encoded [data URL](https://developer.mozilla.org/en-US/docs/Web/HTTP/Basics_of_HTTP/Data_URIs) for the passed-in file path or asset.
- Added `craft\controllers\EditController`.
- Added `craft\controllers\RedirectController`.
- Added `craft\controllers\UsersController::EVENT_AFTER_ASSIGN_GROUPS_AND_PERMISSIONS`. ([#6937](https://github.com/craftcms/cms/issues/6937))
- Added `craft\controllers\UsersController::EVENT_BEFORE_ASSIGN_GROUPS_AND_PERMISSIONS`. ([#6937](https://github.com/craftcms/cms/issues/6937))
- Added `craft\db\ActiveQuery`.
- Added `craft\elements\Asset::getDataUrl()`.
- Added `craft\events\UserGroupsAssignEvent::$newGroupIds`. ([#6937](https://github.com/craftcms/cms/issues/6937))
- Added `craft\events\UserGroupsAssignEvent::$removedGroupIds`. ([#6937](https://github.com/craftcms/cms/issues/6937))
- Added `craft\fields\Assets::$allowUploads`.
- Added `craft\helpers\Html::dataUrl()`.
- Added `craft\helpers\Html::dataUrlFromString()`.
- Added `craft\queue\jobs\PruneRevisions::$maxRevisions`. ([#6999](https://github.com/craftcms/cms/issues/6999))
- Added `craft\services\Elements::getElementByUid()`.
- Added `craft\services\Elements::getElementTypeByUid()`.
- Added `craft\services\ProjectConfig::$writeYamlAutomatically`, which can be set to `false` from `config/app.php` if you’d prefer Craft to not write project config YAML files to `config/project/` automatically when they are missing or changes are made.
- Added `craft\services\ProjectConfig::getDoesYamlExist()`.
- Added `craft\services\Sites::refreshSites()`.
- Added missing `rel="noopener"` to outbound links.

### Changed
- Improved color contrast throughout the control panel. ([#6951](https://github.com/craftcms/cms/pull/6951), [#6972](https://github.com/craftcms/cms/pull/6972))
- The control panel viewport is now scalable for mobile browsers. ([#6972](https://github.com/craftcms/cms/pull/6972))
- The “Share” button on Edit Entry and Edit Category pages has been renamed to “View”. ([#6963](https://github.com/craftcms/cms/issues/6963))
- Edit Entry pages now show validation errors for the `typeId` attribute. ([#6958](https://github.com/craftcms/cms/issues/6958))
- Table fields now support emoji characters. ([#7012](https://github.com/craftcms/cms/issues/7012))
- The `draftOf` entry query parameter can now be set to `'*'`, to match drafts of any source element, so long as they have one. ([#6632](https://github.com/craftcms/cms/issues/6632))
- `resave/*` commands now show a progress count in the output for each element. ([#6936](https://github.com/craftcms/cms/pull/6936))
- The `on` and `off` commands no longer update the `dateModified` project config value. ([#6729](https://github.com/craftcms/cms/issues/6729))
- It’s now possible to enable the Debug extension on a per-request basis when Dev Mode is enabled, by including a `X-Debug: enable` header on the request. ([#6978](https://github.com/craftcms/cms/issues/6978))
- The `disabledPlugins` config setting can now be set to `'*'` to disable **all** plugins. ([#5106](https://github.com/craftcms/cms/issues/5106))
- `*Field()` macros in the `_includes/forms.html` control panel template now define a default `id` value if none was provided.
- `craft\db\ActiveRecord::find()` now returns a `craft\db\ActiveQuery` object.
- `craft\helpers\ProjectConfig::diff()` now has an `$invert` argument.
- `craft\helpers\ProjectConfig::ensureAllSitesProcessed()` now has a `$force` argument.
- `craft\services\Fields::saveLayout()` now maintains existing field layout tab IDs.
- `craft\services\ProjectConfig::saveModifiedConfigData()` now has a `$writeYaml` argument.
- `craft\services\ProjectConfig::set()` now has an `$updateTimestamp` argument.

### Deprecated
- `craft\services\Fields::assembleLayoutFromPost()` now supports field layout data that was posted in the original (pre-3.5) format. ([barrelstrength/sprout-forms#521](https://github.com/barrelstrength/craft-sprout-forms/issues/521))

### Fixed
- Fixed an error that could occur when installing Craft with existing project config data. ([#6943](https://github.com/craftcms/cms/issues/6943))
- Fixed an error that occurred when propagating a Time field value to another site. ([#6950](https://github.com/craftcms/cms/issues/6950))
- Fixed an error that could occur when calling `craft\web\View::renderTemplate()` from a console request. ([#6945](https://github.com/craftcms/cms/issues/6945))
- Fixed a Twig error that would occur when rendering the `_includes/forms/elementSelect.html` template if no `limit` variable was passed. ([#6953](https://github.com/craftcms/cms/issues/6953))
- Fixed an error that could occur when updating to Craft 3.5, if any Assets fields had an upload location set to `{site.group}`. ([#6818](https://github.com/craftcms/cms/issues/6818))
- Fixed a bug where in some cases querying for Assets using GraphQL API could fail.
- Fixed a SQL error that could occur when joining two soft-deletable active record classes together. ([#6957](https://github.com/craftcms/cms/issues/6957))
- Fixed a bug where sub-fields queried via GraphQL could be aliased incorrectly. ([#6874](https://github.com/craftcms/cms/issues/6874))
- Fixed a bug where element selection modals could show no results if they were limited to a single source, and that source wasn’t available to the primary site. ([#6968](https://github.com/craftcms/cms/issues/6968))
- Fixed a bug where Matrix fields weren’t identifying themselves as translatable on the Fields index page. ([#6970](https://github.com/craftcms/cms/issues/6970))
- Fixed a bug where `craft\helpers\Html::modifyTagAttributes()` wasn’t working properly with custom elements with hyphenated names. ([#6973](https://github.com/craftcms/cms/issues/6973))
- Fixed a bug where elements that were eager-loaded via `ancestors`, `children`, and `descendants` handles weren’t getting loaded in the correct order by default. ([#6974](https://github.com/craftcms/cms/issues/6974))
- Fixed a bug where Assets fields could bleed out of view within element editor HUDs. ([#6975](https://github.com/craftcms/cms/issues/6975))
- Fixed an error that could occur when updating from Craft 2.
- Fixed a bug where the `on` and `off` commands were discarding any pending pending changes in the project config YAML files. ([#6984](https://github.com/craftcms/cms/issues/6984))
- Fixed a bug where `craft\helpers\Db::reset()` wasn’t closing the previous database connection. ([#6998](https://github.com/craftcms/cms/pull/6998))
- Fixed a bug where it wasn’t possible to access the selected preview target in `Craft.Preview` JavaScript events.
- Fixed a styling bug with Checkboxes fields. ([#7011](https://github.com/craftcms/cms/issues/7011))

## 3.5.12.1 - 2020-10-02

### Fixed
- Fixed a bug where `craft\helpers\StringHelper::toAscii()` and the `Craft.asciiString()` JavaScript method weren’t handling decomposed umlauted characters properly, such as macOS filenames. ([#6923](https://github.com/craftcms/cms/issues/6923))
- Fixed a JavaScript error that occurred when attempting to open or close Live Preview, after a file had been uploaded from an Assets field. ([#6940](https://github.com/craftcms/cms/issues/6940))
- Fixed a bug where deprecation warnings logged by the `getCsrfInput()`, `getFootHtml()`, `getHeadHtml()`, `round()`, and `svg()` Twig functions, and the `|ucwords` Twig filter, weren’t showing the template name and line number that the warning came from. ([#6927](https://github.com/craftcms/cms/issues/6927))
- Fixed some potential database timeout and sequence issues when running multiple suites of tests.
- Fixed a bug where the “Upload files” button within Assets fields was visible if the field limit was already reached on page load. ([#6939](https://github.com/craftcms/cms/issues/6939))

## 3.5.12 - 2020-10-01

### Added
- Added the “Time” field type. ([#6775](https://github.com/craftcms/cms/issues/6775), [#6842](https://github.com/craftcms/cms/issues/6842))
- Assets fields now have an “Upload files” button, which will upload files to the field’s default upload location, just like files uploaded via drag-n-drop. ([#2778](https://github.com/craftcms/cms/issues/2778))
- Added `craft\base\ElementInterface::getIsDeletable()`, which states whether the element can be deleted by the current user.
- Added `craft\elements\db\EagerLoadPlan::$all`.
- Added `craft\elements\db\EagerLoadPlan::$when`.
- Added `craft\errors\InvalidFieldException`.
- Added `craft\validators\DateTimeValidator::$max`.
- Added `craft\validators\DateTimeValidator::$min`.
- Added `craft\validators\DateTimeValidator::$tooEarly`.
- Added `craft\validators\DateTimeValidator::$tooLate`.
- Added `craft\validators\TimeValidator`.

### Changed
- “Date/Time” fields have been renamed to “Date”, and it’s no longer possible to create new Date fields that only display the time. ([#6842](https://github.com/craftcms/cms/issues/6842))
- Element editor HUDs will now close when clicked out of, or if the <kbd>Esc</kbd> key is pressed. If any content has changed, a confirmation dialog will be shown first. ([#6877](https://github.com/craftcms/cms/issues/6877))
- Entry indexes will now sort entries without a post date at the top when ordering by Post Date in descending order, and vise-versa. ([#6924](https://github.com/craftcms/cms/issues/6924))
- The field layout designer will now prompt for a tab name immediately when the “New Tab” button is clicked. ([#1956](https://github.com/craftcms/cms/issues/1956))
- It’s now possible to specify eager-loading plans as hashes with `path`, `criteria`, `count`, and `when` keys.
- The `users/save-user` action now includes a `csrfTokenValue` key in its JSON responses, if the user’s password was changed. ([#6283](https://github.com/craftcms/cms/issues/6283))
- “Delete” element actions will now only enable themselves if all of the selected elements’ `getIsDeletable()` methods returned `true`.
- Date/Time fields configured to only show the time no longer set the date to 1970-01-01. ([#6842](https://github.com/craftcms/cms/issues/6842))
- If a SQL error occurs when attempting to change a field’s content column type, Craft will now rename the old column (e.g. `field_fieldHandle_old`), and create a new column with the new type, rather than surfacing the SQL error. ([#3605](https://github.com/craftcms/cms/issues/3605), [#5266](https://github.com/craftcms/cms/issues/5266))
- `craft\gql\ElementQueryConditionBuilder::extractQueryConditions()` now returns an array of `craft\elements\db\EagerLoadPlan` objects. ([#6874](https://github.com/craftcms/cms/issues/6874), [#6811](https://github.com/craftcms/cms/issues/6811))
- `craft\helpers\DateTimeHelper::toDateTime()` now supports passing an array with a `time` key in the format of `HH:MM:SS`, rather than just `HH:MM`.
- `craft\services\TemplateCaches::deleteCachesByKey()` is no longer deprecated, and now has `$global` and `$siteId` arguments. ([#6932](https://github.com/craftcms/cms/issues/6932))
- `craft\web\View::hook()` now has an `$append` argument, which can be set to `false` to cause the hook method to be called before other methods.
- Callback methods passed to `craft\web\View::hook()` can now accept a `$handled` argument by reference, which can be set to `false` within the method body to prevent subsequent hook methods from getting triggered. ([#6912](https://github.com/craftcms/cms/issues/6912))
- Element types’ `sortOptions()` methods can now define the `orderBy` key as a callback method.
- The `_includes/forms/time.html` control panel template now supports passing `minTime`, `maxTime`, `disableTimeRanges`, and `forceRoundTime` variables, which map to the corresponding jquery.timepicker settings.

### Deprecated
- Deprecated `craft\errors\FieldNotFoundException`.

### Fixed
- Fixed a bug where `craft\services\Config::setDotEnvVar()` wasn’t surrounding values with quotes if they contained a `#` character. ([#6867](https://github.com/craftcms/cms/issues/6867))
- Fixed a bug where GraphQL API queries could produce an incorrect eager-loading plan. ([#6849](https://github.com/craftcms/cms/issues/6849))
- Fixed a bug where eager-loading elements wasn’t working if also eager-loading the count of related elements for the exact same path.
- Fixed a bug where the button to show all related elements for relational fields within element indexes was getting formatted with two decimal places on environments that didn’t have the Intl extension installed. ([#6869](https://github.com/craftcms/cms/issues/6869))
- Fixed a bug where element selection modals would show the source sidebar even if there was only one selectable source, if a source heading came before it. ([#6871](https://github.com/craftcms/cms/issues/6871))
- Fixed a bug where Plain Text fields with a limit set and line breaks allowed weren’t showing the remaining characters/bytes allowed indicator. ([#6872](https://github.com/craftcms/cms/issues/6872))
- Fixed a bug where it wasn’t possible to set an alias when eager-loading Matrix sub-fields.
- Fixed a bug where it was possible to initiate a file upload to an Assets field via drag-n-drop, even if the user didn’t have permission to upload files to the default field volume.
- Fixed a bug where Dashboard widget settings could receive focus even when not visible. ([#6885](https://github.com/craftcms/cms/issues/6885))
- Fixed a bug where Checkboxes, Dropdown, Multi-select, and Radio Button fields could show their default values in element indexes. ([#6891](https://github.com/craftcms/cms/issues/6891))
- Fixed a bug where Title fields were showing a translation indicator even on single-site Craft installs. ([#6503](https://github.com/craftcms/cms/issues/6503))
- Fixed a bug where it wasn’t possible to set date values using variables via GraphQL mutations.
- Fixed a bug where `craft\helpers\UrlHelper` was removing empty URL parameters. ([#6900](https://github.com/craftcms/cms/issues/6900))
- Fixed a bug where Checkboxes and Multi-select fields’ `getOptions()` methods were only returning the selected options. ([#6899](https://github.com/craftcms/cms/issues/6899))
- Fixed a bug where Project Config files were not being applied running tests even though it was configured in `codeception.yml`. ([#6879](https://github.com/craftcms/cms/issues/6879))
- Fixed a bug where Matrix block type settings weren’t saving properly if the Matrix field was nested within another Matrix field (via a Super Table or Neo field).
- Fixed a bug where it wasn’t possible for users to delete their own entries from Entry Edit pages, if they didn’t have the “Publish live changes” permission. ([#6908](https://github.com/craftcms/cms/issues/6908))
- Fixed a bug where it wasn’t possible for users to delete their own entries from the Entries index page, if they didn’t have the “Delete other authors’ entries” permission. ([#6908](https://github.com/craftcms/cms/issues/6908))
- Fixed a bug where components (such as fields) could be deleted if they were saved without any changes, and their corresponding config file was missing from the `config/project/` folder. ([#6913](https://github.com/craftcms/cms/issues/6913))
- Fixed a bug where the user account menu button could be clipped by the scrollbar. ([#6920](https://github.com/craftcms/cms/issues/6920))
- Fixed a bug where Date/Time fields’ Min Date and Max Date settings weren’t being enforced.
- Fixed a bug where it was possible to save a Date/Time field with a Max Date value that was set to an earlier date than the Min Date value.

### Security
- Fixed a bug where Plain Text fields with line breaks allowed weren’t HTML-encoding their values. ([#6935](https://github.com/craftcms/cms/issues/6935))

## 3.5.11.1 - 2020-09-18

### Changed
- Craft now disables read/write splitting for all POST requests.

### Fixed
- Fixed a bug where entries were getting a “Bad slug” validation error. ([#6866](https://github.com/craftcms/cms/issues/6866))

## 3.5.11 - 2020-09-18

### Added
- Number fields now have a “Preview Format” setting, which determines whether values should be displayed as decimal numbers, currency values, or without any formatting, on element indexes. ([#5873](https://github.com/craftcms/cms/issues/5873))
- Assets fields now have a “Preview Mode” setting, which can be set to “Show thumbnails only” to only display related assets’ thumbnails within element indexes. ([#6848](https://github.com/craftcms/cms/issues/6848))
- Edit Field pages now have a “Delete” menu option. ([#6846](https://github.com/craftcms/cms/issues/6846))
- Added `craft\fields\BaseRelationField::elementPreviewHtml()`.

### Changed
- Date/Time fields configured to only show the time now consistently set the date to 1970-01-01. ([#6842](https://github.com/craftcms/cms/issues/6842))
- It’s now possible for `craft\elements\db\ElementQuery::EVENT_AFTER_POPULATE_ELEMENT` event handlers to replace the element that should be returned by `createElement()`.
- `craft\helpers\elementHtml()` now has `$showStatus`, `$showThumb`, and `$showLabel` arguments.

### Fixed
- Fixed a bug where pending project config YAML changes could be unexpectedly applied rather than discarded when other project config changes were made.
- Fixed a bug where the wrong field values could be used when querying for elements via GraphQL, if an alias was used.
- Fixed an error that could occur on the Dashboard if there was a custom field with the handle of `author`.
- Fixed a 400 error that could occur when a route config’s `template` key was set to `null`.
- Fixed a bug where validation errors within element editor HUDs and detail pains were getting displayed beside the input instead of below it. ([#6853](https://github.com/craftcms/cms/issues/6853))
- Fixed styling issues with UI elements within field layout designers. ([#6854](https://github.com/craftcms/cms/issues/6854))
- Fixed a bug where GraphQL could return incorrect results in some cases.
- Fixed a bug where it wasn’t possible to set date values via GraphQL mutations.
- Fixed a SQL error that could occur when updating from Craft 2.

## 3.5.10.1 - 2020-09-15

### Fixed
- Fixed a bug where eager loading `children` would return incomplete results.

## 3.5.10 - 2020-09-15

### Added
- Edit Entry pages now have a field for entering revision notes, when editing the current revision.
- Edit Field pages now have a “Save and continue editing” Save menu option, and the <kbd>Ctrl</kbd>/<kbd>Command</kbd> + <kbd>S</kbd> keyboard shortcut is now assigned to that. ([#2872](https://github.com/craftcms/cms/issues/2872))
- Edit Section pages now have “Settings” and “Entry Types” tabs, providing quick access to edit a section’s entry types. ([#6826](https://github.com/craftcms/cms/issues/6826))
- New sections’ “Save” button is now labeled “Save and edit entry types”, and the browser is redirected to the section’s entry type index after save.
- Added the `|truncate` Twig filter. ([#6838](https://github.com/craftcms/cms/issues/6838))
- Added the `disallowRobots` config setting, which can be set to `true` for development and staging environments, indicating that front end pages should not be indexed, and links should not be followed, by web crawlers.
- Added `craft\fields\data\OptionData::$valid`.
- Added `craft\gql\ElementQueryConditionBuilder::setResolveInfo()`.
- Added `craft\web\Request::$generalConfig`.
- Added `craft\web\Request::$sites`.

### Changed
- The Username and Password inputs on the Login page now specify `aria-label` attributes.
- The account menu button now specifies `aria-label` and `title` attributes.
- The `_includes/forms/textarea.html` template now supports `disabled`, `inputAttributes`, `inputmode`, and `title` variables.
- The `_layouts/cp.html` control panel template now defines a `submitButton` block.
- `craft\helpers\Gql::getFieldNameWithAlias()` now has a `$context` argument to allow sharing context over a single GraphQL API call.
- Updated Yii to 2.0.38.
- Updated Twig to 2.13, for environments running PHP 7.1.3 or later, and where the `config.platform.php` value in `composer.json` is at least `7.1.3`.
- Updated Garnish to 0.1.37.
- Updated Vue to 2.6.12.

### Fixed
- Fixed a bug where all fields were showing as searchable on the Settings → Fields page on MySQL installs. ([#6808](https://github.com/craftcms/cms/issues/6808))
- Fixed a bug where Dropdown, Radio Buttons, Checkboxes, and Multi-select fields weren’t getting validation errors if an invalid value was posted to them. ([#6535](https://github.com/craftcms/cms/issues/6535))
- Fixed a bug where Craft wasn’t handling site requests properly if it was installed in a subfolder and the site’s base URL contained additional URI segments.
- Fixed a bug where Dropdown, Radio Buttons, Checkboxes, and Multi-select fields that had values that were empty, numeric or contained special characters, couldn't be used in GraphQL mutations. ([#6535](https://github.com/craftcms/cms/issues/6535))
- Fixed a bug where eager loading elements’ children across multiple levels wasn’t working. ([#6820](https://github.com/craftcms/cms/issues/6820))
- Fixed a bug where aliased fields would sometimes not be assigned correctly when using GraphQL API. ([#6811](https://github.com/craftcms/cms/issues/6811)))
- Removed `vue`, `vue-router` and `vuex` Plugin Store dependencies as they are already handled by Craft. ([#6732](https://github.com/craftcms/cms/pull/6732), [#6815](https://github.com/craftcms/cms/pull/6815))
- Fixed a bug where GraphQL API requests could return 400 responses on an empty cache.
- Fixed a bug where GraphQL API queries weren’t getting cached based on the current site.

### Security
- Fixed a bug where custom field labels weren’t getting HTML-encoded.

## 3.5.9 - 2020-09-08

### Added
- Added support for childless GraphQL schema components.
- Added `craft\migrations\Install::$applyProjectConfigYaml`.

### Changed
- The `craft\behaviors\CustomFieldBehavior` class is now saved to a file with a name based on the current field version, avoiding OPcache issues.
- Asset filenames are now automatically shortened if they are longer than 255 characters. ([#6766](https://github.com/craftcms/cms/issues/6766))
- Improved the style of up/down/right/left angles in the control panel.
- Built-in element types’ date sort options are now sorted in descending order by default when selected. ([#1153](https://github.com/craftcms/cms/issues/1153))
- It’s now possible for element sort options returned by `craft\base\ElementInterface::sortOptions()` and `craft\base\Element::defineSortOptions()` to include `defaultDir` keys, which specify the default sort direction that should be used when the option is selected. ([#1153](https://github.com/craftcms/cms/issues/1153))
- Replaced the icon that identifies translatable fields.
- The Settings → Fields page now identifies which fields are searchable and translatable. ([#5453](https://github.com/craftcms/cms/issues/5453))

### Fixed
- Fixed a bug where `update` commands weren’t working if there was no `config/license.key` file yet. ([#6777](https://github.com/craftcms/cms/issues/6777))
- Fixed a bug where it wasn’t possible for GraphQL resolvers to return arrays.
- Fixed an error that could occur when updating to Craft 3.5 if the `migrations` table had rows with broken `pluginId` foreign keys.
- Fixed an error that could occur when deleting a Matrix block type, if it contained nested block-based fields that had existing content. ([#6780](https://github.com/craftcms/cms/issues/6780))
- Fixed a bug where the `_includes/forms/select.html` template wasn’t always setting the `data-target-prefix` attribute if `toggle` was set.
- Fixed a bug where Number fields could return incorrect values via GraphQL. ([#6743](https://github.com/craftcms/cms/issues/6743))
- Fixe a bug where duplicating elements from their edit pages could result in the selected site’s content getting propagated to all other sites for the duplicated element. ([#6804](https://github.com/craftcms/cms/issues/6804))
- Fixed a 400 error that could occur when a section’s Template setting was blank.
- Fixed a bug where GraphQL queries for entry drafts weren’t getting invalidated when drafts were saved or deleted. ([#6792](https://github.com/craftcms/cms/issues/6792))
- Fixed an error that could occur when running the `project-config/apply` command, if there was a Single section that was enabled for a site that was disabled on the front end. ([#6799](https://github.com/craftcms/cms/issues/6799))
- Fixed a bug where the `tests/setup` command wasn’t working. ([#6790](https://github.com/craftcms/cms/issues/6790))

## 3.5.8 - 2020-09-01

### Added
- Added the “Retry Duration” general setting, which defines the number of seconds that the `Retry-After` header should be set to for 503 responses when the system is offline.
- Added the `off` and `on` commands, for toggling the system status. ([#6729](https://github.com/craftcms/cms/issues/6729))
- Added the `utils/update-usernames` command, for ensuring all usernames match users’ email addresses, if the `useEmailAsUsername` config setting is enabled. ([#6312](https://github.com/craftcms/cms/issues/6312))
- Added the `configure()` Twig function. ([#6731](https://github.com/craftcms/cms/pull/6731))
- Added `craft\base\MemoizableArray`.
- Added `craft\cache\FileCache`.
- Added `craft\helpers\ArrayHelper::whereIn()`.
- Added `craft\helpers\Cp::elementHtml()`.
- Added `craft\models\Site::getLocale()`.
- Added `craft\services\ProjectConfig::DIFF_CACHE_KEY`.
- Added `craft\services\Sites::getGroupByUid()`.

### Changed
- Improved the styling of Lightswitch fields that have ON/OFF labels. ([#6666](https://github.com/craftcms/cms/issues/6666))
- The “System Status” setting now has “Offline” and “Online” labels.
- Deprecation warnings can now contain Markdown formatting.
- The Project Config utility now loads the comparison data over Ajax, and will only show the first 20 lines by default. ([#6736](https://github.com/craftcms/cms/issues/6736))
- Improved the wording of version compatibility issues when applying project config YAML changes. ([#6755](https://github.com/craftcms/cms/issues/6755))
- The GraphQL API now supports `variables` and `operationName` query string parameters. ([#6728](https://github.com/craftcms/cms/issues/6728))
- Mutation GraphQL queries should now specify an `id` field when defining Matrix blocks, set to the existing Matrix block ID or a `newX` string.
- Improved system performance.
- `craft\helpers\ArrayHelper::where()` now has a `$keepKeys` argument, which defaults to `true`.
- `craft\helpers\ProjectConfig::diff()` now caches its results. ([#6736](https://github.com/craftcms/cms/issues/6736))
- `craft\services\Config::setDotEnvVar()` no longer surrounds the value with quotes unless it contains a space. ([craftcms/docker#5](https://github.com/craftcms/docker/issues/5))

### Deprecated
- Deprecated support for overriding volume settings via `config/volumes.php`. [Environment variables](https://craftcms.com/docs/3.x/config/#environmental-configuration) or [dependency injection](https://craftcms.com/knowledge-base/using-local-volumes-for-development) should be used instead.
- Mutating Matrix blocks via GraphQL without specifying an `id` field for each block is now deprecated.

### Fixed
- Fixed a bug where the required field indicator wasn’t visible within the field layout designer, for fields with overflowing labels or hidden labels. ([#6725](https://github.com/craftcms/cms/issues/6725))
- Fixed a bug where user group names were getting double-encoded within the User Groups setting on Edit User pages. ([#6727](https://github.com/craftcms/cms/issues/6727))
- Fixed a bug where aliasing fields via GraphQL could break eager loading in some cases.
- Fixed a bug where GraphQL API queries could break down when using complex fields that didn’t support eager loading. ([#6723](https://github.com/craftcms/cms/issues/6723))
- Fixed an error that could occur when accessing the “Globals” section in the control panel, for users that didn’t have permission to edit the first global set. ([#6730](https://github.com/craftcms/cms/pull/6730))
- Fixed a bug where various array-returning methods could return arrays with nonsequential keys beginning with `0`.
- Fixed a bug where entry drafts would get autosaved after creating new Matrix/Neo/Super Table blocks even if the `autosaveDrafts` config setting was disabled. ([#6704](https://github.com/craftcms/cms/issues/6704))
- Fixed a bug where field checkboxes in Quick Post widget settings were all disabled. ([#6738](https://github.com/craftcms/cms/issues/6738))
- Fixed a bug where assets uploaded by front-end entry forms weren’t getting saved with the `uploaderId` attribute. ([#6456](https://github.com/craftcms/cms/issues/6456))
- Fixed a bug where Live Preview wasn’t showing custom fields for categories.
- Fixed a bug where rebuilding the Project Config would not persist the new config data to the loaded project config.
- Fixed a JavaScript error that could occur when displaying certain prompts. ([#6753](https://github.com/craftcms/cms/issues/6753))
- Fixed a bug where the `system.schemaVersion` was not getting set when rebuilding the project config.
- Fixed a bug where all file caches were being saved inside a single subdirectory of `storage/runtime/cache/` based on the cache key prefix. ([#6746](https://github.com/craftcms/cms/issues/6746))
- Fixed a bug where field handles would get jumpy on hover if their increased size caused them to be too large to fit on the same line as the field name. ([#6742](https://github.com/craftcms/cms/issues/6742))
- Fixed a bug where the “Photo” field was shown on Edit User pages, even if the User Photos volume had been deleted. ([#6752](https://github.com/craftcms/cms/issues/6752))
- Fixed an error that occurred when passing an array to an entry query’s `typeId` param, with the first item set to `'not'`. ([#6754](https://github.com/craftcms/cms/issues/6754))
- Fixed a bug where element queries with the `siteId` param set to `*` would query for elements in soft-deleted sites. ([#6756](https://github.com/craftcms/cms/issues/6756))
- Fixed a bug where Title fields weren’t identifying themselves as required. ([#6763](https://github.com/craftcms/cms/issues/6763))
- Fixed a bug where inline JavaScript code could stop working if it contained the string `.js`. ([#6762](https://github.com/craftcms/cms/issues/6762))

## 3.5.7 - 2020-08-26

### Changed
- Improved the warning that is output for console commands if Craft can’t connect to the database, or isn’t installed yet. ([#6718](https://github.com/craftcms/cms/issues/6718))
- `craft\helpers\Console::outputWarning()` now has a `$center` argument.
- The GraphiQL IDE now automatically loads the query passed by the URL, if present. ([#6583](https://github.com/craftcms/cms/issues/6583))

### Fixed
- Fixed a bug where Table field settings were displaying validation errors for the “Table Columns” setting under the “Default Values” setting.
- Fixed a bug where Table fields were allowing columns to be defined with invalid handles. ([#6714](https://github.com/craftcms/cms/issues/6714))
- Fixed a bug where GraphQL schemas weren’t getting generated properly if there were any Table fields with empty column handles. ([#6714](https://github.com/craftcms/cms/issues/6714))
- Fixed a bug where it wasn’t possible to access entry drafts or revisions within Structure sections, if they were created before the section type was changed to Structure. ([#4866](https://github.com/craftcms/cms/issues/4866))
- Fixed a bug where the `_includes/forms/select.html` template wasn’t setting the `data-target-prefix` attribute properly. ([#6721](https://github.com/craftcms/cms/issues/6721))
- Fixed various SQL errors that could occur when running tests. ([#6549](https://github.com/craftcms/cms/issues/6549))

## 3.5.6 - 2020-08-25

### Added
- Added the `autosaveDrafts` config setting. ([#6704](https://github.com/craftcms/cms/issues/6704))
- It’s now possible to pass a CSS file URL to the `{% css %}` tag. ([#6672](https://github.com/craftcms/cms/issues/6672))
- It’s now possible to pass a JavaScript file URL to the `{% js %}` tag. ([#6671](https://github.com/craftcms/cms/issues/6671))
- The Project Config utility now shows a comparison of the pending project config YAML changes and the loaded project project config.
- The Project Config utility now has a “Discard changes” button, which will regenerate the project config YAML files based on the loaded project config, discarding any pending changes in them.
- The Project Config utility now has a “Download” button. ([#3979](https://github.com/craftcms/cms/issues/3979))
- Added the `app/health-check` action, which will return a 200 status code even if an update is pending.
- Added the `project-config/diff` command, which outputs a comparison of the pending project config YAML changes and the loaded project config.
- Added `craft\controllers\ProjectConfigController::actionDiscard()`.
- Added `craft\controllers\ProjectConfigController::actionDownload()`.
- Added `craft\controllers\ProjectConfigController::actionRebuild()`.
- Added `craft\fieldlayoutelements\BaseField::showLabel()`.
- Added `craft\helpers\ProjectConfig::diff()`.
- Added `craft\helpers\Template::css()`.
- Added `craft\helpers\Template::js()`.
- Added `craft\services\Content::$db`. ([#6549](https://github.com/craftcms/cms/issues/6549))
- Added `craft\services\Drafts::$db`. ([#6549](https://github.com/craftcms/cms/issues/6549))

### Changed
- All buttons in the control panel are now actual `<button>` elements. ([#6670](https://github.com/craftcms/cms/issues/6670))
- Title fields now get autofocused if they are positioned on the first tab. ([#6662](https://github.com/craftcms/cms/issues/6662))
- Element edit pages now remember the selected tab when switching to a different site/revision. ([#4018](https://github.com/craftcms/cms/issues/4018), [#4164](https://github.com/craftcms/cms/issues/4164))
- Craft now shows an alert at the top of the control panel if there are pending changes in the project config YAML files, rather than blocking access to the entire control panel.
- Craft no longer requires the installed Craft and plugin versions to be compatible with the versions listed in the project config YAML files, except when applying changes.
- The `install` command no longer prompts for a username if the `useEmailAsUsername` config setting is enabled. ([#6669](https://github.com/craftcms/cms/issues/6669))
- Spaces in asset URLs are now URL-encoded, avoiding parsing conflicts with `srcset` attributes. ([#6668](https://github.com/craftcms/cms/issues/6668))
- `graphql/api` requests now set the `Access-Control-Allow-Headers` header on non-preflight requests. ([#6674](https://github.com/craftcms/cms/issues/6674))
- The `_includes/forms/field.html` template now supports an `inputContainerAttributes` variable, rather than `inputAttributes`, as `inputAttributes` was conflicting with variables of the same name in `_includes/forms/text.html` and `_includes/forms/checkbox.html`.
- The `_includes/forms/select.html` template now supports an `inputAttributes` variable. ([#6696](https://github.com/craftcms/cms/issues/6696))

### Removed
- Removed `craft\controllers\ProjectConfigController::actionIgnore()`.
- Removed `craft\controllers\TemplatesController::actionConfigSyncKickoff()`.
- Removed `craft\controllers\TemplatesController::actionIncompatibleConfigAlert()`.
- Removed `craft\controllers\UtilitiesController::actionProjectConfigPerformAction()`.

### Fixed
- Fixed a bug where nested block content wasn’t getting updated properly when editing an entry draft, if the draft had been created since the initial page load. ([#6480](https://github.com/craftcms/cms/issues/6480))
- Fixed a bug where entry revision menus could show site group headings even if the user didn’t have permission to edit any sites within that group. ([#6615](https://github.com/craftcms/cms/issues/6615))
- Fixed a bug where entry revision menus weren’t showing the list of sites, if the entry was disabled across all of its sites. ([#6679](https://github.com/craftcms/cms/issues/6679))
- Fixed a bug where it was possible to trigger the “Clear Caches” and “Invalidate Data Caches” actions of the Caches utility, even if no options were selected. ([#6661](https://github.com/craftcms/cms/issues/6661))
- Fixed a bug where it was possible to select parent entries that didn’t belong to the same site. ([#6667](https://github.com/craftcms/cms/issues/6667))
- Fixed an error that could occur when selecting a parent entry if it didn’t belong to the primary site. ([#6667](https://github.com/craftcms/cms/issues/6667))
- Fixed a bug where it wasn’t possible to apply transform arguments to the `width` and `height` fields on assets via GraphQL. ([#6660](https://github.com/craftcms/cms/issues/6660))
- Fixed a bug where the “Save and continue editing” Save button option wasn’t working within Quick Post widgets.
- Fixed a bug where the “Select all” checkbox within admin tables wouldn’t select all rows. ([#6678](https://github.com/craftcms/cms/issues/6678))
- Fixed a bug where `craft\i18n\Formatter::asDatetime()` and `asTime()` were ignoring certain formatting characters that aren’t supported by ICU, if the format string began with `php:`. ([#6691](https://github.com/craftcms/cms/issues/6691))
- Fixed an error that could occur when downloading an asset. ([#6692](https://github.com/craftcms/cms/pull/6692))
- Fixed a bug where fields with hidden labels would refer to themselves as `__blank__` in validation errors. ([#6699](https://github.com/craftcms/cms/issues/6699))
- Fixed a bug where it wasn’t possible to pass lists to GraphQL directive arguments. ([#6693](https://github.com/craftcms/cms/issues/6693))
- Fixed a bug where asset indexing didn’t work properly if no files were found on the selected volumes. ([#6658](https://github.com/craftcms/cms/issues/6658))
- Fixed a bug where project config files could get deleted if the casing of a component’s handle was changed, on case-insensitive file systems. ([#6708](https://github.com/craftcms/cms/issues/6708))
- Fixed an error that could occur when applying project config changes from the Project Config utility, if the logged-in user wasn’t an admin.
- Fixed a bug where changes to the `dateModified` project config value weren’t getting applied.
- Fixed a bug where rebuilding the project config would pull in any pending changes in the YAML files unexpectedly.
- Fixed a bug where the “Localizing relations” job wouldn’t run if a relational field’s “Manage relations on a per-site basis” setting was enabled via the project config. ([#6711](https://github.com/craftcms/cms/issues/6711))
- Fixed a bug where autosuggest menus weren’t getting closed when the input was blurred via the keyboard. ([#6710](https://github.com/craftcms/cms/issues/6710))

## 3.5.5 - 2020-08-17

### Added
- Added the `useIframeResizer` config setting, which defaults to `false`. ([#6645](https://github.com/craftcms/cms/issues/6645))
- Added `craft\base\ElementInterface::getHasCheckeredThumb()`.
- Added `craft\base\ElementInterface::getHasRoundedThumb()`.

### Changed
- Email fields now set `inputmode="email"` on their input.
- URL fields now set `inputmode="url"` on their input.
- Number fields now set `inputmode="numeric"` or `inputmode="decimal"` on their input, depending on whether they allow decimals.
- Tightened up the top control panel headers.
- Element thumbnails no longer have checkered backgrounds, except for PNG, GIF, and SVG assets. ([#6646](https://github.com/craftcms/cms/pull/6646))
- User photos are now circular, except in thumbnail view. ([#6646](https://github.com/craftcms/cms/pull/6646))
- Setting the `previewIframeResizerOptions` config setting to `false` is no longer a way to disable iFrame Resizer, now that `useIframeResizer` exists. ([#6645](https://github.com/craftcms/cms/issues/6645))
- The `_includes/forms/text.html` control panel template now supports passing an `inputmode` variable.
- `craft\models\FieldLayout::setFields()` now accepts `null` to clear the currently memoized fields.

### Fixed
- Fixed a couple styling issues with element editor HUDs.
- Fixed a bug where the quality setting was being ignored for image transforms that were not in either JPG or PNG format. ([#6629](https://github.com/craftcms/cms/issues/6629))
- Fixed a bug where mail wouldn’t send if the `testToEmailAddress` config setting was set to `false`.
- Fixed a JavaScript error that could occur in Safari 12. ([#6635](https://github.com/craftcms/cms/issues/6635))
- Fixed a bug where `craft\services\Globals::getAllSets()`, `getEditableSets()`, `getSetById()`, and `getSetByHandle()` could return global sets in the wrong site, if the current site had been changed since the first time the global sets had been memoized. ([#6636](https://github.com/craftcms/cms/issues/6636))
- Fixed the styling of some control panel field instructions. ([#6640](https://github.com/craftcms/cms/issues/6640))
- Fixed a bug where field instructions weren’t getting escaped. ([#6642](https://github.com/craftcms/cms/issues/6642))
- Fixed a bug where the initial site created by the installer was still getting saved with its base URL set to `$DEFAULT_SITE_URL`, despite the base URL provided to the installer getting stored as an environment variable named `PRIMARY_SITE_URL`. ([#6650](https://github.com/craftcms/cms/issues/6650))
- Fixed a bug where it wasn’t possible to add a new custom field to a field layout and set a value on an element for that field in the same request. ([#6651](https://github.com/craftcms/cms/issues/6651))

## 3.5.4 - 2020-08-13

### Added
- It’s now possible to hide field labels from within field layout designers. ([#6608](https://github.com/craftcms/cms/issues/6608))
- Lightswitch fields now have an “ON Label” and “OFF Label” settings. ([#3741](https://github.com/craftcms/cms/issues/3741))
- Edit Category pages now support a <kbd>Shift</kbd> + <kbd>Ctrl</kbd>/<kbd>Command</kbd> + <kbd>S</kbd> keyboard shortcut for saving the category and creating a new one.
- Added the “Show field handles in edit forms” admin user preference. ([#6610](https://github.com/craftcms/cms/issues/6610))
- Added `craft\fields\Lightswitch::$offLabel`.
- Added `craft\fields\Lightswitch::$onLabel`.
- Added `craft\services\AssetTransforms::$db`. ([#6549](https://github.com/craftcms/cms/issues/6549))

### Changed
- All admin-only user preferences are now grouped under a single “Development” heading.
- Improved system performance.
- Stack traces within exception views now show source Twig templates rather than the compiled PHP classes.
- The “Enabled everywhere” entry status label has been renamed to “Enabled”. ([#6623](https://github.com/craftcms/cms/issues/6623))
- `error` is now a reserved handle. ([#6626](https://github.com/craftcms/cms/issues/6626))
- The `_includes/forms/checkbox.html` control panel template now supports an `inputAttributes` variable.
- The `_includes/forms/field.html` control panel template now supports overriding the heading HTML via a `heading` block.
- `craft\helpers\Db::idByUid()` now has a `$db` argument.
- `craft\helpers\Db::idsByUids()` now has a `$db` argument.
- `craft\helpers\Db::uidById()` now has a `$db` argument.
- `craft\helpers\Db::uidsByIds()` now has a `$db` argument.
- `craft\models\FieldLayout::createForm()` now supports passing a `namespace` key into the `$config` argument, to namespace the tab contents.

### Fixed
- Fixed an infinite redirect that could occur if Craft was installed within a subdirectory of the webroot. ([#6616](https://github.com/craftcms/cms/issues/6616))
- Fixed a bug where all Title fields within Quick Post widgets had the same input ID.
- Fixed a bug where Title fields weren’t showing change status badges when editing an entry draft.
- Fixed an error that could occur when using the `formatDateTime` GraphQL directive on environments that didn’t have the `Intl` PHP extension installed. ([#6614](https://github.com/craftcms/cms/issues/6614))
- Fixed a bug where template profiling was interfering with Twig’s ability to guess offending template lines in error reports.
- Fixed a bug where soft-deleted categories and entries within Structure sections had two “Delete permanently” actions. ([#6619](https://github.com/craftcms/cms/issues/6619))
- Fixed a bug where field handles were being displayed within element editor HUDs. ([#6620](https://github.com/craftcms/cms/issues/6620))

## 3.5.3 - 2020-08-11

### Added
- Fields in the control panel now always display their handle without needing to press the <kbd>Option</kbd>/<kbd>ALT</kbd> key, when Dev Mode is enabled, and they will be copied to the clipboard when clicked on. ([#6532](https://github.com/craftcms/cms/issues/6532))
- Added `craft\helpers\Gql::prepareTransformArguments()`.
- Added the `_includes/forms/copytextbtn.html` control panel template.

### Changed
- It’s now possible to change a revision’s creator and source via `craft\services\Revisions::EVENT_BEFORE_CREATE_REVISION`. ([#6600](https://github.com/craftcms/cms/pull/6600))

### Fixed
- Fixed a bug where it wasn’t possible to use the `transform` argument in some cases via the GraphQL API.
- Fixed a bug where Craft was routing requests based on the full requested URI rather than just the URI segments that came after `index.php`. ([#6579](https://github.com/craftcms/cms/issues/6579))
- Fixed a bug where `data-target-prefix` attributes that specified a class name were getting namespaced. ([#6604](https://github.com/craftcms/cms/issues/6604))
- Fixed a bug where `craft\helpers\Json::isJsonObject()` was returning `false` if the JSON string spanned multiple lines. ([#6607](https://github.com/craftcms/cms/issues/6607))
- Fixed a bug where the `limit` param wasn’t working when applied to eager-loaded elements. ([#6596](https://github.com/craftcms/cms/issues/6596))
- Fixed an error that would occur if Craft tried to make a database backup in a VM with Windows as the host OS.

## 3.5.2 - 2020-08-09

### Added
- Added `craft\db\Command::deleteDuplicates()`.
- Added `craft\db\Migration::deleteDuplicates()`.
- Added `craft\db\mysql\QueryBuilder::deleteDuplicates()`.
- Added `craft\db\pgsql\QueryBuilder::deleteDuplicates()`.

### Changed
- Live Preview now attempts to maintain the iframe scroll position between page reloads even if the `previewIframeResizerOptions` config setting is set to `false`. ([#6569](https://github.com/craftcms/cms/issues/6569))
- `language` and `localized` are now reserved field handles. ([#6564](https://github.com/craftcms/cms/issues/6564))
- `craft\base\Element::__get()` now prioritizes field handles over getter methods. ([#6564](https://github.com/craftcms/cms/issues/6564))
- Data caches stored in `storage/runtime/cache/` now get a cache key prefix based on the application ID.
- Craft now clears the schema cache before running each migration, in addition to after. ([#6552](https://github.com/craftcms/cms/issues/6552))
- Renamed `craft\base\ElementTrait::$elementSiteId` to `$siteSettingsId`. ([verbb/navigation#179](https://github.com/verbb/navigation/issues/179), [verbb/wishlist#56](https://github.com/verbb/wishlist/issues/56))

### Fixed
- Fixed a PHP error that occurred when setting a `relatedTo` param to an array that began with `'and'`. ([#6573](https://github.com/craftcms/cms/issues/6573))
- Fixed a SQL error that could occur when updating to Craft 3.5 if the `migrations` table contained duplicate migration rows. ([#6580](https://github.com/craftcms/cms/issues/6580))
- Fixed a PHP error that could occur during public registration. ([#6499](https://github.com/craftcms/cms/issues/6499))

## 3.5.1 - 2020-08-05

### Fixed
- Fixed an error where it wasn’t possible to create a GraphQL schema that had write-only access to a Single entry. ([#6554](https://github.com/craftcms/cms/issues/6554))
- Fixed a PHP error that could occur with certain versions of PHP. ([#6544](https://github.com/craftcms/cms/issues/6544))
- Fixed an error that could occur when updating to Craft 3.5. ([#6464](https://github.com/craftcms/cms/issues/6464))
- Fixed errors in fixtures that prevented them from being used in tests.

## 3.5.0 - 2020-08-04

> {warning} Read through the [Upgrading to Craft 3.5](https://craftcms.com/knowledge-base/upgrading-to-craft-3-5) guide before updating.

### Added
- It’s now possible to customize the labels and author instructions for all fields (including Title fields), from within field layout designers. ([#806](https://github.com/craftcms/cms/issues/806), [#841](https://github.com/craftcms/cms/issues/841))
- It’s now possible to set Title fields’ positions within field layout designers. ([#3953](https://github.com/craftcms/cms/issues/3953))
- It’s now possible to set field widths to 25%, 50%, 75%, or 100% (including Matrix sub-fields), and fields will be positioned next to each other when there’s room. ([#2644](https://github.com/craftcms/cms/issues/2644), [#6346](https://github.com/craftcms/cms/issues/6346))
- It’s now possible to add headings, tips, warnings, horizontal rules, and custom UI elements based on site templates, to field layouts. ([#1103](https://github.com/craftcms/cms/issues/1103), [#1138](https://github.com/craftcms/cms/issues/1138), [#4738](https://github.com/craftcms/cms/issues/4738))
- It’s now possible to search for fields from within field layout designers. ([#913](https://github.com/craftcms/cms/issues/913))
- Added the “Header Column Heading” element index source setting. ([#3814](https://github.com/craftcms/cms/issues/3814))
- Added the “Formatting Locale” user preference. ([#6363](https://github.com/craftcms/cms/issues/6363))
- Added the “Use shapes to represent statuses” user preference. ([#3293](https://github.com/craftcms/cms/issues/3293))
- Added the “Underline links” user preference. ([#6153](https://github.com/craftcms/cms/issues/6153))
- Added the “Suspend by default” user registration setting. ([#5830](https://github.com/craftcms/cms/issues/5830))
- Added the ability to disable sites on the front end. ([#3005](https://github.com/craftcms/cms/issues/3005))
- Entries within Structure sections and categories now have a “Delete (with descendants)” element action.
- Soft-deleted elements now have a “Delete permanently” element action. ([#4420](https://github.com/craftcms/cms/issues/4420))
- Entry types can now change the Title field’s translation method, similar to how custom fields’ translation methods. ([#2856](https://github.com/craftcms/cms/issues/2856))
- Entry draft forms no longer have a primary action, and the <kbd>Ctrl</kbd>/<kbd>Command</kbd> + <kbd>S</kbd> keyboard shortcut now forces a resave of the draft, rather than publishing it. ([#6199](https://github.com/craftcms/cms/issues/6199))
- Edit Entry pages now support a <kbd>Shift</kbd> + <kbd>Ctrl</kbd>/<kbd>Command</kbd> + <kbd>S</kbd> keyboard shortcut for saving the entry and creating a new one. ([#2851](https://github.com/craftcms/cms/issues/2851))
- Assets now have a “Copy URL” element action. ([#2944](https://github.com/craftcms/cms/issues/2944))
- Entry indexes can now show “Revision Notes” and “Last Edited By” columns. ([#5907](https://github.com/craftcms/cms/issues/5907))
- Sections now have a new Propagation Method option, which gives entries control over which sites they should be saved to. ([#5988](https://github.com/craftcms/cms/issues/5988))
- User groups can now have descriptions. ([#4893](https://github.com/craftcms/cms/issues/4893))
- It’s now possible to set a custom route that handles Set Password requests. ([#5722](https://github.com/craftcms/cms/issues/5722))
- Field labels now reveal their handles when the <kbd>Option</kbd>/<kbd>ALT</kbd> key is pressed. ([#5833](https://github.com/craftcms/cms/issues/5833))
- Added the Project Config utility, which can be used to perform project config actions, and view a dump of the stored project config. ([#4371](https://github.com/craftcms/cms/issues/4371))
- Added “GraphQL queries” and “Template caches” cache tag invalidation options to the Caches (formerly “Clear Caches”) utility. ([#6279](https://github.com/craftcms/cms/issues/6279))
- Added the `allowedGraphqlOrigins` config setting. ([#5933](https://github.com/craftcms/cms/issues/5933))
- Added the `brokenImagePath` config setting. ([#5877](https://github.com/craftcms/cms/issues/5877))
- Added the `cpHeadTags` config setting, making it possible to give the control panel a custom favicon. ([#4003](https://github.com/craftcms/cms/issues/4003))
- Added the `defaultCpLocale` config setting. ([#6363](https://github.com/craftcms/cms/issues/6363))
- Added the `enableBasicHttpAuth` config setting. ([#6421](https://github.com/craftcms/cms/issues/6421))
- Added the `gqlTypePrefix` config setting, making it possible to prefix all GraphQL types created by Craft. ([#5950](https://github.com/craftcms/cms/issues/5950))
- Added the `imageEditorRatios` config setting, making it possible to customize the list of available aspect ratios in the image editor. ([#6201](https://github.com/craftcms/cms/issues/6201))
- Added the `previewIframeResizerOptions` config setting. ([#6388](https://github.com/craftcms/cms/issues/6388))
- Added the `siteToken` config setting.
- Added the `install/check` command. ([#5810](https://github.com/craftcms/cms/issues/5810))
- Added the `invalidate-tags` command. ([#6279](https://github.com/craftcms/cms/issues/6279))
- Added the `plugin/install`, `plugin/uninstall`, `plugin/enable`, and `plugin/disable` commands. ([#5817](https://github.com/craftcms/cms/issues/5817))
- `{% cache %}` tags and GraphQL queries now use a new tag-based cache invalidation strategy. (No more “Deleting stale template caches” background jobs clogging up the queue!) ([#1507](https://github.com/craftcms/cms/issues/1507), [#1689](https://github.com/craftcms/cms/issues/1689))
- Added the `{% html %}` Twig tag, which makes it possible to register arbitrary HTML for inclusion in the `<head>`, beginning of `<body>`, or end of `<body>`. ([#5955](https://github.com/craftcms/cms/issues/5955))
- Added the `|diff` Twig filter.
- Added the `|explodeClass` Twig filter, which converts class names into an array.
- Added the `|explodeStyle` Twig filter, which converts CSS styles into an array of property/value pairs.
- Added the `|namespaceAttributes` Twig filter, which namespaces `id`, `for`, and other attributes, but not `name`.
- Added the `|push` Twig filter, which returns a new array with one or more items appended to it.
- Added the `|unshift` Twig filter, which returns a new array with one or more items prepended to it.
- Added the `|where` Twig filter.
- Added the `raw()` Twig function, which wraps the given string in a `Twig\Markup` object to prevent it from getting HTML-encoded.
- Added support for eager loading elements’ current revisions, via `currentRevision`.
- Added support for eager loading drafts’ and revisions’ creators, via `draftCreator` and `revisionCreator`.
- Added support for the `CRAFT_CP` PHP constant. ([#5122](https://github.com/craftcms/cms/issues/5122))
- Added support for [GraphQL mutations](https://craftcms.com/docs/3.x/graphql.html#mutations). ([#4835](https://github.com/craftcms/cms/issues/4835))
- Added the `drafts`, `draftOf`, `draftId`, `draftCreator`, `revisions`, `revisionOf`, `revisionId` and `revisionCreator` arguments to element queries using GraphQL API. ([#5580](https://github.com/craftcms/cms/issues/5580))
- Added the `isDraft`, `isRevision`, `sourceId`, `sourceUid`, and `isUnsavedDraft` fields to elements when using GraphQL API. ([#5580](https://github.com/craftcms/cms/issues/5580))
- Added the `assetCount`, `categoryCount`, `entryCount`, `tagCount`, and `userCount` queries for fetching the element counts to the GraphQL API. ([#4847](https://github.com/craftcms/cms/issues/4847))
- Added the `locale` argument to the `formatDateTime` GraphQL directive. ([#5593](https://github.com/craftcms/cms/issues/5593))
- Added support for specifying a transform on assets’ `width` and `height` fields via GraphQL.
- Added the `hasPhoto` user query param/GraphQL argument. ([#6083](https://github.com/craftcms/cms/issues/6083))
- Added the `localized` field when querying entries and categories via GraphQL. ([#6045](https://github.com/craftcms/cms/issues/6045))
- Added the `language` field when querying elements via GraphQL.
- Added support for GraphQL query batching. ([#5677](https://github.com/craftcms/cms/issues/5677))
- The GraphiQL IDE now opens as a fullscreen app in a new window.
- Added the “Prettify” and “History” buttons to the GraphiQL IDE.
- Added the Explorer plugin to GraphiQL.
- Added support for external subnav links in the global control panel nav.
- Added the `fieldLayoutDesigner()` and `fieldLayoutDesignerField()` macros to the `_includes/forms.html` control panel template.
- Added the `_includes/forms/fieldLayoutDesigner.html` control panel template.
- Added the `_layouts/components/form-action-menu.twig` control panel template.
- Added the `parseRefs` GraphQL directive. ([#6200](https://github.com/craftcms/cms/issues/6200))
- Added the `prev` and `next` fields for entries, categories and assets when querying elements via GraphQL. ([#5571](https://github.com/craftcms/cms/issues/5571))
- Added the “Replace file” permission. ([#6336](https://github.com/craftcms/cms/issues/6336))
- Web requests now support basic authentication. ([#5303](https://github.com/craftcms/cms/issues/5303))
- Added support for JavaScript events on admin tables. ([#6063](https://github.com/craftcms/cms/issues/6063))
- Added the ability to enable/disable checkboxes on a per row basis in admin tables. ([#6223](https://github.com/craftcms/cms/issues/6223))
- Added `craft\base\ConfigurableComponent`.
- Added `craft\base\ConfigurableComponentInterface`.
- Added `craft\base\Element::defineFieldLayouts()`.
- Added `craft\base\Element::EVENT_DEFINE_KEYWORDS`. ([#6028](https://github.com/craftcms/cms/issues/6028))
- Added `craft\base\Element::EVENT_REGISTER_FIELD_LAYOUTS`.
- Added `craft\base\Element::EVENT_SET_EAGER_LOADED_ELEMENTS`.
- Added `craft\base\Element::searchKeywords()`.
- Added `craft\base\ElementActionInterface::isDownload()`.
- Added `craft\base\ElementInterface::fieldLayouts()`.
- Added `craft\base\ElementInterface::getCacheTags()`.
- Added `craft\base\ElementInterface::getIsTitleTranslatable()`.
- Added `craft\base\ElementInterface::getLanguage()`.
- Added `craft\base\ElementInterface::getLocalized()`.
- Added `craft\base\ElementInterface::getTitleTranslationDescription()`.
- Added `craft\base\ElementInterface::getTitleTranslationKey()`.
- Added `craft\base\ElementInterface::gqlMutationNameByContext()`.
- Added `craft\base\ElementInterface::isAttributeDirty()`.
- Added `craft\base\ElementInterface::isFieldEmpty()`.
- Added `craft\base\ElementInterface::setDirtyAttributes()`.
- Added `craft\base\ElementTrait::$elementSiteId`.
- Added `craft\base\Field::EVENT_DEFINE_INPUT_HTML`. ([#5867](https://github.com/craftcms/cms/issues/5867))
- Added `craft\base\Field::EVENT_DEFINE_KEYWORDS`. ([#6028](https://github.com/craftcms/cms/issues/6028))
- Added `craft\base\Field::inputHtml()`.
- Added `craft\base\Field::searchKeywords()`.
- Added `craft\base\FieldInterface::getContentGqlMutationArgumentType()`.
- Added `craft\base\FieldInterface::getContentGqlQueryArgumentType()`.
- Added `craft\base\FieldLayoutElement`.
- Added `craft\base\FieldLayoutElementInterface`.
- Added `craft\base\Model::EVENT_DEFINE_EXTRA_FIELDS`.
- Added `craft\base\Model::EVENT_DEFINE_FIELDS`.
- Added `craft\base\VolumeInterface::getFieldLayout()`.
- Added `craft\behaviors\BaseRevisionBehavior`.
- Added `craft\config\GeneralConfig::getTestToEmailAddress()`.
- Added `craft\console\actions\InvalidateTagAction`.
- Added `craft\console\controllers\InvalidateTagsController`.
- Added `craft\console\controllers\MailerController::$to`.
- Added `craft\console\controllers\MigrateController::EVENT_REGISTER_MIGRATOR`.
- Added `craft\controllers\AppController::actionBrokenImage()`.
- Added `craft\controllers\BaseEntriesController::enforceSitePermissions()`.
- Added `craft\controllers\FieldsController::actionRenderLayoutElementSelector()`.
- Added `craft\controllers\UtilitiesController::actionInvalidateTags()`.
- Added `craft\controllers\UtilitiesController::actionProjectConfigPerformAction()`.
- Added `craft\db\MigrationManager::TRACK_CONTENT`.
- Added `craft\db\MigrationManager::TRACK_CRAFT`.
- Added `craft\elements\actions\CopyUrl`.
- Added `craft\elements\actions\Delete::$hard`.
- Added `craft\elements\actions\Delete::$withDescendants`.
- Added `craft\elements\Asset::defineFieldLayouts()`.
- Added `craft\elements\Asset::getCacheTags()`.
- Added `craft\elements\Asset::getSrcset()`. ([#5774](https://github.com/craftcms/cms/issues/5774))
- Added `craft\elements\Asset::getVolumeId()`.
- Added `craft\elements\Asset::gqlMutationNameByContext()`.
- Added `craft\elements\Asset::setVolumeId()`.
- Added `craft\elements\Category::defineFieldLayouts()`.
- Added `craft\elements\Category::getCacheTags()`.
- Added `craft\elements\Category::gqlMutationNameByContext()`.
- Added `craft\elements\db\AssetQuery::cacheTags()`.
- Added `craft\elements\db\CategoryQuery::cacheTags()`.
- Added `craft\elements\db\EagerLoadPlan`.
- Added `craft\elements\db\ElementQuery::cacheTags()`.
- Added `craft\elements\db\EntryQuery::cacheTags()`.
- Added `craft\elements\db\MatrixBlockQuery::cacheTags()`.
- Added `craft\elements\db\TagQuery::cacheTags()`.
- Added `craft\elements\db\UserQuery::$hasPhoto`.
- Added `craft\elements\db\UserQuery::hasPhoto()`.
- Added `craft\elements\Entry::defineFieldLayouts()`.
- Added `craft\elements\Entry::getCacheTags()`.
- Added `craft\elements\Entry::gqlMutationNameByContext()`.
- Added `craft\elements\GlobalSet::getConfig()`.
- Added `craft\elements\GlobalSet::gqlMutationNameByContext()`.
- Added `craft\elements\MatrixBlock::getCacheTags()`.
- Added `craft\elements\Tag::getCacheTags()`.
- Added `craft\elements\Tag::gqlMutationNameByContext()`.
- Added `craft\elements\User::getPreferredLocale()`.
- Added `craft\events\DefineAttributeKeywordsEvent`.
- Added `craft\events\DefineFieldHtmlEvent`.
- Added `craft\events\DefineFieldKeywordsEvent`.
- Added `craft\events\DefineFieldLayoutElementsEvent`.
- Added `craft\events\DefineFieldLayoutFieldEvent`.
- Added `craft\events\DefineFieldsEvent`.
- Added `craft\events\EagerLoadElementsEvent`.
- Added `craft\events\MutationPopulateElementEvent`.
- Added `craft\events\RegisterElementFieldLayoutsEvent`.
- Added `craft\events\RegisterGqlEagerLoadableFields`.
- Added `craft\events\RegisterGqlMutationsEvent`.
- Added `craft\events\RegisterGqlSchemaComponentsEvent`.
- Added `craft\events\RegisterMigratorEvent`.
- Added `craft\events\SetEagerLoadedElementsEvent`.
- Added `craft\fieldlayoutelements\BaseField`.
- Added `craft\fieldlayoutelements\BaseUiElement`.
- Added `craft\fieldlayoutelements\CustomField`.
- Added `craft\fieldlayoutelements\EntryTitleField`.
- Added `craft\fieldlayoutelements\Heading`.
- Added `craft\fieldlayoutelements\HorizontalRule`.
- Added `craft\fieldlayoutelements\StandardField`.
- Added `craft\fieldlayoutelements\StandardTextField`.
- Added `craft\fieldlayoutelements\Template`.
- Added `craft\fieldlayoutelements\Tip`.
- Added `craft\fieldlayoutelements\TitleField`.
- Added `craft\fields\BaseOptionsField::getContentGqlMutationArgumentType()`.
- Added `craft\fields\BaseRelationField::getContentGqlMutationArgumentType()`.
- Added `craft\fields\Date::getContentGqlMutationArgumentType()`.
- Added `craft\fields\Lightswitch::getContentGqlMutationArgumentType()`.
- Added `craft\fields\Lightswitch::getContentGqlQueryArgumentType()`.
- Added `craft\fields\Matrix::getContentGqlMutationArgumentType()`.
- Added `craft\fields\Number::getContentGqlMutationArgumentType()`.
- Added `craft\fields\Table::getContentGqlMutationArgumentType()`.
- Added `craft\gql\arguments\mutations\Asset`.
- Added `craft\gql\arguments\mutations\Draft`.
- Added `craft\gql\arguments\mutations\Entry`.
- Added `craft\gql\arguments\mutations\Structure`.
- Added `craft\gql\base\ElementMutationArguments`.
- Added `craft\gql\base\ElementMutationResolver`.
- Added `craft\gql\base\InterfaceType::resolveElementTypeName()`.
- Added `craft\gql\base\MutationArguments`.
- Added `craft\gql\base\MutationResolver`.
- Added `craft\gql\base\SingleGeneratorInterface`.
- Added `craft\gql\base\StructureMutationTrait`.
- Added `craft\gql\ElementQueryConditionBuilder`.
- Added `craft\gql\GqlEntityRegistry::prefixTypeName()`.
- Added `craft\gql\Mutation`.
- Added `craft\gql\mutations\Category`.
- Added `craft\gql\mutations\Entry`.
- Added `craft\gql\mutations\GlobalSet`.
- Added `craft\gql\mutations\Ping`.
- Added `craft\gql\mutations\Tag`.
- Added `craft\gql\resolvers\mutations\Asset`.
- Added `craft\gql\resolvers\mutations\Category`.
- Added `craft\gql\resolvers\mutations\Entry`.
- Added `craft\gql\resolvers\mutations\GlobalSet`.
- Added `craft\gql\resolvers\mutations\Tag`.
- Added `craft\gql\types\input\File`.
- Added `craft\gql\types\input\Matrix`.
- Added `craft\gql\types\Mutation`.
- Added `craft\gql\types\TableRow::prepareRowFieldDefinition()`.
- Added `craft\helpers\App::dbMutexConfig()`.
- Added `craft\helpers\ArrayHelper::isNumeric()`.
- Added `craft\helpers\Assets::parseSrcsetSize()`.
- Added `craft\helpers\Component::iconSvg()`.
- Added `craft\helpers\Console::ensureProjectConfigFileExists()`.
- Added `craft\helpers\Db::batchInsert()`.
- Added `craft\helpers\Db::delete()`.
- Added `craft\helpers\Db::insert()`.
- Added `craft\helpers\Db::replace()`.
- Added `craft\helpers\Db::update()`.
- Added `craft\helpers\Db::upsert()`.
- Added `craft\helpers\ElementHelper::generateSlug()`.
- Added `craft\helpers\ElementHelper::normalizeSlug()`.
- Added `craft\helpers\ElementHelper::translationDescription()`.
- Added `craft\helpers\ElementHelper::translationKey()`.
- Added `craft\helpers\FileHelper::addFilesToZip()`.
- Added `craft\helpers\FileHelper::zip()`.
- Added `craft\helpers\Gql::canMutateAssets()`.
- Added `craft\helpers\Gql::canMutateCategories()`.
- Added `craft\helpers\Gql::canMutateEntries()`.
- Added `craft\helpers\Gql::canMutateGlobalSets()`.
- Added `craft\helpers\Gql::canMutateTags()`.
- Added `craft\helpers\Gql::extractEntityAllowedActions()`.
- Added `craft\helpers\Html::explodeClass()`.
- Added `craft\helpers\Html::explodeStyle()`.
- Added `craft\helpers\Html::id()`.
- Added `craft\helpers\Html::namespaceAttributes()`.
- Added `craft\helpers\Html::namespaceHtml()`.
- Added `craft\helpers\Html::namespaceId()`.
- Added `craft\helpers\Html::namespaceInputName()`.
- Added `craft\helpers\Html::namespaceInputs()`.
- Added `craft\helpers\Html::sanitizeSvg()`.
- Added `craft\helpers\Json::isJsonObject()`.
- Added `craft\helpers\MailerHelper::normalizeEmails()`.
- Added `craft\helpers\MailerHelper::settingsReport()`.
- Added `craft\helpers\ProjectConfig::ensureAllGqlSchemasProcessed()`.
- Added `craft\helpers\ProjectConfig::splitConfigIntoComponents()`.
- Added `craft\helpers\Queue`.
- Added `craft\models\CategoryGroup::getConfig()`.
- Added `craft\models\EntryType::$sortOrder`.
- Added `craft\models\EntryType::getConfig()`.
- Added `craft\models\FieldGroup::getConfig()`.
- Added `craft\models\FieldLayout::createForm()`.
- Added `craft\models\FieldLayout::EVENT_DEFINE_STANDARD_FIELDS`.
- Added `craft\models\FieldLayout::EVENT_DEFINE_UI_ELEMENTS`. ([#6360](https://github.com/craftcms/cms/issues/6360))
- Added `craft\models\FieldLayout::getAvailableCustomFields()`.
- Added `craft\models\FieldLayout::getAvailableStandardFields()`.
- Added `craft\models\FieldLayout::getAvailableUiElements()`.
- Added `craft\models\FieldLayout::getField()`.
- Added `craft\models\FieldLayout::isFieldIncluded()`.
- Added `craft\models\FieldLayoutForm`.
- Added `craft\models\FieldLayoutFormTab`.
- Added `craft\models\FieldLayoutTab::$elements`.
- Added `craft\models\FieldLayoutTab::createFromConfig()`.
- Added `craft\models\FieldLayoutTab::getConfig()`.
- Added `craft\models\FieldLayoutTab::getElementConfigs()`.
- Added `craft\models\FieldLayoutTab::updateConfig()`.
- Added `craft\models\GqlSchema::getConfig()`.
- Added `craft\models\GqlToken::setSchema()`.
- Added `craft\models\MatrixBlockType::getConfig()`.
- Added `craft\models\Section::getConfig()`.
- Added `craft\models\Section::PROPAGATION_METHOD_CUSTOM`.
- Added `craft\models\Site::$enabled`.
- Added `craft\models\Site::getConfig()`.
- Added `craft\models\SiteGroup::getConfig()`.
- Added `craft\models\TagGroup::getConfig()`.
- Added `craft\models\UserGroup::getConfig()`.
- Added `craft\queue\jobs\PruneRevisions`.
- Added `craft\services\AssetTransforms::extendTransform()`. ([#5853](https://github.com/craftcms/cms/issues/5853))
- Added `craft\services\Composer::handleError()`.
- Added `craft\services\Composer::run()`.
- Added `craft\services\ElementIndexes::getFieldLayoutsForSource()`.
- Added `craft\services\ElementIndexes::getSourceSortOptions()`.
- Added `craft\services\ElementIndexes::getSourceTableAttributes()`.
- Added `craft\services\Elements::collectCacheTags()`.
- Added `craft\services\Elements::createEagerLoadingPlans()`.
- Added `craft\services\Elements::createElementQuery()`.
- Added `craft\services\Elements::EVENT_BEFORE_EAGER_LOAD_ELEMENTS`.
- Added `craft\services\Elements::getIsCollectingCacheTags()`.
- Added `craft\services\Elements::invalidateAllCaches()`.
- Added `craft\services\Elements::invalidateCachesForElement()`.
- Added `craft\services\Elements::invalidateCachesForElementType()`.
- Added `craft\services\Elements::startCollectingCacheTags()`.
- Added `craft\services\Elements::stopCollectingCacheTags()`.
- Added `craft\services\Fields::createLayoutElement()`.
- Added `craft\services\Fields::getLayoutsByType()`.
- Added `craft\services\Gql::CONFIG_GQL_KEY`.
- Added `craft\services\Gql::CONFIG_GQL_PUBLIC_TOKEN_KEY`.
- Added `craft\services\Gql::getAllSchemaComponents()`.
- Added `craft\services\Gql::getPublicToken()`.
- Added `craft\services\Gql::handleChangedPublicToken()`.
- Added `craft\services\Images::getSupportsWebP()`. ([#5853](https://github.com/craftcms/cms/issues/5853))
- Added `craft\services\Path::getProjectConfigPath()`.
- Added `craft\services\ProjectConfig::$folderName`. ([#5982](https://github.com/craftcms/cms/issues/5982))
- Added `craft\services\ProjectConfig::FILE_ISSUES_CACHE_KEY`.
- Added `craft\services\ProjectConfig::getHadFileWriteIssues()`.
- Added `craft\services\ProjectConfig::IGNORE_CACHE_KEY`.
- Added `craft\services\ProjectConfig::ignorePendingChanges()`.
- Added `craft\services\Users::CONFIG_USERS_KEY`.
- Added `craft\services\Volumes::createVolumeConfig()`.
- Added `craft\test\mockclasses\elements\MockElementQuery`.
- Added `craft\utilities\ClearCaches::EVENT_REGISTER_TAG_OPTIONS`.
- Added `craft\utilities\ClearCaches::tagOptions()`.
- Added `craft\utilities\ProjectConfig`.
- Added `craft\web\Application::authenticate()`.
- Added `craft\web\AssetBundle\ContentWindowAsset`.
- Added `craft\web\AssetBundle\IframeResizerAsset`.
- Added `craft\web\Controller::setFailFlash()`.
- Added `craft\web\Controller::setSuccessFlash()`.
- Added `craft\web\Request::getAcceptsImage()`.
- Added `craft\web\Request::getFullUri()`.
- Added `craft\web\Request::getIsGraphql()`.
- Added `craft\web\Request::getIsJson()`.
- Added `craft\web\Request::getMimeType()`.
- Added `craft\web\Request::getRawCookies()`.
- Added `craft\web\Request::loadRawCookies()`.
- Added `craft\web\Response::getRawCookies()`.
- Added `craft\web\Response::setNoCacheHeaders()`.
- `craft\web\View::evaluateDynamicContent()` can no longer be called by default. ([#6185](https://github.com/craftcms/cms/pull/6185))
- Added the `_includes/forms/password.html` control panel template.
- Added the `_includes/forms/copytext.html` control panel template.
- Added the `copytext` and `copytextField` macros to the `_includes/forms.html` control panel template.
- Added the `Craft.Listbox` JavaScript class.
- Added the `Craft.SlidePicker` JavaScript class.
- Added the `Craft.removeLocalStorage()`, `getCookie()`, `setCookie()`, and `removeCookie()` JavaScript methods.
- Added the `Craft.submitForm()` JavaScript method.
- Added the `Craft.cp.getSiteId()` and `setSiteId()` JavaScript methods.
- Added the `Craft.ui.createCopyTextInput()`, `createCopyTextField()`, and `createCopyTextPrompt()` JavaScript methods.
- Added the [iFrame Resizer](http://davidjbradshaw.github.io/iframe-resizer/) library.

### Changed
- Craft now stores project config files in a new `config/project/` folder, regardless of whether the (deprecated) `useProjectConfigFile` config setting is enabled, and syncing new project config file changes is now optional.
- The public GraphQL schema’s access settings are now stored in the project config. ([#6078](https://github.com/craftcms/cms/issues/6078))
- Built-in system components now consistently store their settings in the project config with the expected value types. ([#4424](https://github.com/craftcms/cms/issues/4424))
- The account menu in the control panel header now includes identity info. ([#6460](https://github.com/craftcms/cms/issues/6460))
- User registration forms in the control panel now give users the option to send an activation email, even if email verification isn’t required. ([#5836](https://github.com/craftcms/cms/issues/5836))
- Activation emails are now sent automatically on public registration if the `deferPublicRegistrationPassword` config setting is enabled, even if email verification isn’t required. ([#5836](https://github.com/craftcms/cms/issues/5836))
- Craft now remembers the selected site across global sets and element indexes. ([#2779](https://github.com/craftcms/cms/issues/2779))
- The available table columns and sort options within element indexes now only list custom fields that are present in field layouts for the selected element source. ([#4314](https://github.com/craftcms/cms/issues/4314), [#4802](https://github.com/craftcms/cms/issues/4802))
- The default account activation and password reset emails now reference the system name rather than the current site name. ([#6089](https://github.com/craftcms/cms/pull/6089))
- Craft will now regenerate missing transforms on local volumes. ([#5956](https://github.com/craftcms/cms/issues/5956))
- Asset, category, entry, and user edit pages now retain their scroll position when the <kbd>Ctrl</kbd>/<kbd>Command</kbd> + <kbd>S</kbd> keyboard shortcut is used. ([#6513](https://github.com/craftcms/cms/issues/6513))
- Preview frames now maintain their scroll position across refreshes, even for cross-origin preview targets.
- Preview targets that aren’t directly rendered by Craft must now include `lib/iframe-resizer-cw/iframeResizer.contentWindow.js` in order to maintain scroll position across refreshes.
- The preview frame header no longer hides the top 54px of the preview frame when it’s scrolled all the way to the top. ([#5547](https://github.com/craftcms/cms/issues/5547))
- Element editor HUDs now warn before switching to another site, if there are any unsaved content changes. ([#2512](https://github.com/craftcms/cms/issues/2512))
- Improved the styling of password inputs in the control panel.
- Improved the UI for copying user activation URLs, asset reference tags, and GraphQL tokens’ authentication headers.
- Improved the wording of the meta info displayed in entry revision menus. ([#5889](https://github.com/craftcms/cms/issues/5889))
- Plain Text fields now have a “UI Mode” setting.
- Plain Text fields are now sortable in the control panel. ([#5819](https://github.com/craftcms/cms/issues/5819))
- Relational fields now have a “Show the site menu” setting. ([#5864](https://github.com/craftcms/cms/issues/5864))
- Date/Time fields now have “Min Date” and “Max Date” settings. ([#6241](https://github.com/craftcms/cms/issues/6241))
- When creating a new field, the “Use this field’s values as search keywords?” setting is now disabled by default. ([#6390](https://github.com/craftcms/cms/issues/6390))
- Sections’ “Entry URI Format” settings now have placeholder text indicating that the the input should be left blank if entries don’t have URLs. ([#6527](https://github.com/craftcms/cms/issues/6527))
- Quick Post widgets now have a “Site” setting. ([#5253](https://github.com/craftcms/cms/issues/5253))
- Craft now supports running migrations for custom migration tracks. ([#6172](https://github.com/craftcms/cms/issues/6172))
- Extra entry revisions (per the `maxRevisions` config setting) are now pruned via a background job. ([#5902](https://github.com/craftcms/cms/issues/5902))
- Database backups created by the Database Backup utility are now saved as zip files. ([#5822](https://github.com/craftcms/cms/issues/5822))
- It’s now possible to specify aliases when eager loading elements via the `with` param. ([#5793](https://github.com/craftcms/cms/issues/5793))
- It’s now possible to use aliases when eager loading elements via GraphQL. ([#5481](https://github.com/craftcms/cms/issues/5481))
- It’s now possible to eager-load elements’ ancestors and parents. ([#1382](https://github.com/craftcms/cms/issues/1382))
- The `cpTrigger` config setting can now be set to `null`. ([#5122](https://github.com/craftcms/cms/issues/5122))
- The `pathParam` config setting can now be set to `null`. ([#5676](https://github.com/craftcms/cms/issues/5676))
- If the `baseCpUrl` config setting is set, Craft will no longer treat any other base URLs as control panel requests, even if they contain the correct trigger segment. ([#5860](https://github.com/craftcms/cms/issues/5860))
- The `backup` command now has an `--overwrite` flag that can be passed to overwrite existing backup files for non-interactive shells.
- The `backup` command now has a `--zip` flag that can be passed to store the backup as a zip file. ([#6335](https://github.com/craftcms/cms/issues/6335))
- The `mailer/test` command now only supports testing the current email settings.
- The `project-config/sync` command has been renamed to `project-config/apply`.
- `migrate` commands now have a `--track` option, which can be set to `craft`, `content`, or a custom migration track name.
- Reference tags can now provide a fallback value to be used if the reference can’t be resolved. ([#5589](https://github.com/craftcms/cms/issues/5589))
- Front-end asset forms can now set a hashed `assetVariable` param, to customize the name of the variable that the asset should be passed back to the template as, if it contains any validation errors. ([#6240](https://github.com/craftcms/cms/issues/6240))
- Front-end category forms can now set a hashed `categoryVariable` param, to customize the name of the variable that the category should be passed back to the template as, if it contains any validation errors. ([#6240](https://github.com/craftcms/cms/issues/6240))
- Front-end entry forms can now set a hashed `entryVariable` param, to customize the name of the variable that the entry should be passed back to the template as, if it contains any validation errors. ([#6240](https://github.com/craftcms/cms/issues/6240))
- Front-end user forms can now set a hashed `userVariable` param, to customize the name of the variable that the user should be passed back to the template as, if it contains any validation errors. ([#6240](https://github.com/craftcms/cms/issues/6240))
- It’s no longer necessary to append the `|raw` filter after the `|namespace` filter.
- The `|namespace` Twig filter now namespaces ID selectors within `<style>` tags. ([#5921](https://github.com/craftcms/cms/issues/5921))
- The `|namespace` Twig filter now has a `withClasses` argument, which if set to `true` causes `class` attributes and class name CSS selectors within `<style>` tags to be namespaced. ([#5921](https://github.com/craftcms/cms/issues/5921))
- The `{% namespace %}` Twig tag can now have a `withClasses` flag, which causes `class` attributes and class name CSS selectors within `<style>` tags to be namespaced. ([#5921](https://github.com/craftcms/cms/issues/5921))
- Element queries’ `siteId` params can now be set to an array that begins with `'not'` to exclude specific site IDs.
- The `withTransforms` asset query param can now include `srcset`-style sizes (e.g. `100w` or `2x`), following a normal transform definition.
- The `QueryArgument` GraphQL type now also allows boolean values.
- Improved eager loading support when querying for image transforms via GraphQL.
- Users’ photos are now eager-loaded when queried via GraphQL.
- It’s now possible to register template roots without a template prefix. ([#6015](https://github.com/craftcms/cms/issues/6015))
- It’s now possible to register multiple directories per template root. ([#6015](https://github.com/craftcms/cms/issues/6015))
- It’s now possible to pass `type`, `status`, `title`, `slug`, `postDate`, `expiryDate`, and custom field query string params to the new entry URL, to set the default entry values (e.g. `/admin/entries/locations/new?phone=555-0123`).
- Lightswitch inputs can now have labels, like checkboxes.
- Clicking on a Lightswitch field’s label will now set focus to the lightswitch.
- Improved the focus styling for relational fields. ([#6002](https://github.com/craftcms/cms/issues/6002))
- Matrix blocks’ action menus now include “Move up” and “Move down” options. ([#1035](https://github.com/craftcms/cms/issues/1035))
- Improved support for eager loading elements across multiple sites at once.
- All built-in success/fail flash messages are now customizable by passing a hashed `successMessage`/`failMessage` param with the request. ([#6192](https://github.com/craftcms/cms/issues/6192))
- “Resaving elements” jobs no longer ignore the `offset`, `limit`, and `orderBy` params specified by the criteria.
- Craft now uses `yii\mutex\MysqlMutex` or `yii\mutex\PgsqlMutex` for mutex locking by default.
- Database backups are now named in the format `system-name--YYYY-MM-DD-HHMMSS--vX.Y.Z.sql`. ([#6231](https://github.com/craftcms/cms/issues/6231))
- The `app/migrate` action no longer applies project config file changes by default, unless `?applyProjectConfigChanges=1` is passed.
- The `graphql/api` and `live-preview/preview` actions no longer add CORS headers that were already set on the response. ([#6355](https://github.com/craftcms/cms/issues/6355))
- `craft\base\ConfigurableComponent::getSettings()` now converts `DateTime` attributes returned from `datetimeAttributes()` into ISO-8601 strings.
- `craft\base\Element::getRoute()` now returns the route defined by `craft\events\SetElementRouteEvent::$route` even if it’s null, as long as `SetElementRouteEvent::$handled` is set to `true`.
- `craft\base\ElementInterface::sortOptions()` now allows the returned `orderBy` key to be set to an array of column names.
- `craft\base\SavableComponent::isSelectable()` has been moved into the base component class, `craft\base\Component`.
- `craft\base\SavableComponentInterface::isSelectable()` has been moved into the base component interface, `craft\base\ComponentInterface`.
- `craft\base\SortableFieldInterface::getSortOption()` now allows the returned `orderBy` key to be set to an array of column names.
- `craft\behaviors\SessionBehavior::setNotice()` and `setError()` now store flash messages using `cp-notice` and `cp-error` keys when called from control panel requests. ([#5704](https://github.com/craftcms/cms/issues/5704))
- `craft\db\ActiveRecord` now unsets any empty primary key values when saving new records, to avoid a SQL error on PostgreSQL. ([#5814](https://github.com/craftcms/cms/pull/5814))
- `craft\elements\Asset::getImg()` now has a `$sizes` argument. ([#5774](https://github.com/craftcms/cms/issues/5774))
- `craft\elements\Asset::getUrl()` now supports including a `transform` key in the `$transform` argument array, which specifies a base transform. ([#5853](https://github.com/craftcms/cms/issues/5853))
- `craft\elements\db\ElementQuery::$enabledForSite` is now set to `false` by default, leaving it up to elements’ status conditions to factor in the site-specific element statuses. ([#6273](https://github.com/craftcms/cms/issues/6273))
- `craft\helpers\Component::createComponent()` now creates component objects via `Craft::createObject()`. ([#6097](https://github.com/craftcms/cms/issues/6097))
- `craft\helpers\ElementHelper::supportedSitesForElement()` now has a `$withUnpropagatedSites` argument.
- `craft\helpers\StringHelper::randomString()` no longer includes capital letters or numbers by default.
- `craft\i18n\Formatter::asTimestamp()` now has a `$withPreposition` argument.
- `craft\services\ElementIndexes::getAvailableTableAttributes()` no longer has an `$includeFields` argument.
- `craft\services\Fields::getFieldByHandle()` now has an optional `$context` argument.
- `craft\services\Gql::setCachedResult()` now has a `$dependency` argument.
- `craft\services\Gql` now fires a `registerGqlMutations` event that allows for plugins to register their own GraphQL mutations.
- `craft\services\ProjectConfig::areChangesPending()` now has a `$force` argument.
- `craft\services\Sites::getAllSiteIds()`, `getSiteByUid()`, `getAllSites()`, `getSitesByGroupId()`, `getSiteById()`, and `getSiteByHandle()` now have `$withDisabled` arguments.
- `craft\services\TemplateCaches::startTemplateCache()` no longer has a `$key` argument.
- `craft\web\Controller::requireAcceptsJson()` no longer throws an exception for preflight requests.
- Improved `data`/`aria` tag normalization via `craft\helpers\Html::parseTagAttributes()` and `normalizeTagAttributes()`.
- Control panel form input macros and templates that accept a `class` variable can now pass it as an array of class names.
- Radio groups in the control panel can now toggle other UI elements, like select inputs.
- Control panel templates can now set a `formActions` variable, which registers alternative Save menu actions, optionally with associated keyboard shortcuts.
- Control panel templates that support the <kbd>Ctrl</kbd>/<kbd>Command</kbd> + <kbd>S</kbd> keyboard shortcut can now have the browser retain its scroll position on the next page load by setting `retainScrollPosOnSaveShortcut = true`, or including `retainScroll: true` in a `formActions` object. ([#6513](https://github.com/craftcms/cms/issues/6513))
- The `_layouts/base` template now supports a `bodyAttributes` variable.
- Control panel settings pages registered via `craft\web\twig\variables\Cp::EVENT_REGISTER_CP_SETTINGS` can now specify their icon path with an `iconMask` key, which will have it filled in with the same color as Craft’s built-in settings icons.
- The `Craft.cp.submitPrimaryForm()` method now accepts an `options` argument for customizing the form submit.
- New installs now set the primary site’s base URL to a `PRIMARY_SITE_URL` environment variable, rather than `DEFAULT_SITE_URL`.
- Updated Yii to 2.0.36.
- Updated Composer to 1.10.10. ([#5925](https://github.com/craftcms/cms/pull/5925))
- Updated PrismJS to 1.20.0.
- Updated voku/stringy to ^6.2.2. ([#5989](https://github.com/craftcms/cms/issues/5989))

### Deprecated
- Deprecated the `project-config/sync` command. `project-config/apply` should be used instead.
- Deprecated the `useCompressedJs` config setting.
- Deprecated the `useProjectConfigFile` config setting.
- Deprecated the `install/plugin` command. `plugin/install` should be used instead.
- Deprecated the `|filterByValue` Twig filter. `|where` should be used instead.
- Deprecated the `|ucwords` Twig filter. `|title` should be used instead.
- Deprecated the `class` argument of the `svg()` Twig function. The `|attr` filter should be used instead.
- Deprecated the `--type` option on `migrate` commands. `--track` or `--plugin` should be used instead.
- Deprecated `craft\db\Table::TEMPLATECACHEELEMENTS`.
- Deprecated `craft\db\Table::TEMPLATECACHEQUERIES`.
- Deprecated `craft\db\Table::TEMPLATECACHES`.
- Deprecated `craft\elements\actions\DeepDuplicate`.
- Deprecated `craft\elements\db\ElementQuery::$enabledForSite`.
- Deprecated `craft\elements\db\ElementQuery::enabledForSite()`.
- Deprecated `craft\events\RegisterGqlPermissionsEvent`. `craft\events\RegisterGqlSchemaComponentsEvent` should be used instead.
- Deprecated `craft\gql\base\Resolver::extractEagerLoadCondition()`. `ElementQueryConditionBuilder` should be used instead.
- Deprecated `craft\helpers\App::mutexConfig()`.
- Deprecated `craft\helpers\ElementHelper::createSlug()`. `normalizeSlug()` should be used instead.
- Deprecated `craft\helpers\Stringy`.
- Deprecated `craft\queue\jobs\DeleteStaleTemplateCaches`.
- Deprecated `craft\services\ElementIndexes::getAvailableTableFields()`. `getSourceTableAttributes()` should be used instead.
- Deprecated `craft\services\Fields::assembleLayout()`.
- Deprecated `craft\services\Gql::getAllPermissions()`. `craft\services\Gql::getAllSchemaComponents()` should be used instead.
- Deprecated `craft\services\ProjectConfig::CONFIG_ALL_KEY`.
- Deprecated `craft\services\ProjectConfig::CONFIG_KEY`.
- Deprecated `craft\services\TemplateCaches::deleteAllCaches()`. `craft\services\Elements::invalidateAllCaches()` should be used instead.
- Deprecated `craft\services\TemplateCaches::deleteCacheById()`.
- Deprecated `craft\services\TemplateCaches::deleteCachesByElement()`. `craft\services\Elements::invalidateCachesForElement()` should be used instead.
- Deprecated `craft\services\TemplateCaches::deleteCachesByElementId()`. `craft\services\Elements::invalidateCachesForElement()` should be used instead.
- Deprecated `craft\services\TemplateCaches::deleteCachesByElementQuery()`. `craft\services\Elements::invalidateCachesForElementType()` should be used instead.
- Deprecated `craft\services\TemplateCaches::deleteCachesByElementType()`. `craft\services\Elements::invalidateCachesForElementType()` should be used instead.
- Deprecated `craft\services\TemplateCaches::deleteCachesByKey()`.
- Deprecated `craft\services\TemplateCaches::deleteExpiredCaches()`.
- Deprecated `craft\services\TemplateCaches::deleteExpiredCachesIfOverdue()`.
- Deprecated `craft\services\TemplateCaches::EVENT_AFTER_DELETE_CACHES`.
- Deprecated `craft\services\TemplateCaches::EVENT_BEFORE_DELETE_CACHES`.
- Deprecated `craft\services\TemplateCaches::handleResponse()`.
- Deprecated `craft\services\TemplateCaches::includeElementInTemplateCaches()`.
- Deprecated `craft\services\TemplateCaches::includeElementQueryInTemplateCaches()`.
- Deprecated `craft\web\AssetBundle::dotJs()`.
- Deprecated `craft\web\AssetBundle::useCompressedJs()`.
- Deprecated `craft\web\User::destroyDebugPreferencesInSession()`.
- Deprecated `craft\web\User::saveDebugPreferencesToSession()`.
- Deprecated `craft\web\View::formatInputId()`. `craft\helpers\Html::namespaceHtml()` should be used instead.

### Removed
- Removed the “Template caches” option from the Clear Caches tool and `clear-caches` command.
- Removed the [Interactive Shell Extension for Yii 2](https://github.com/yiisoft/yii2-shell), as it’s now a dev dependency of the `craftcms/craft` project instead. ([#5783](https://github.com/craftcms/cms/issues/5783))
- Removed support for the `import` directive in project config files.
- Removed the `cacheElementQueries` config setting.
- Removed the `entries/_fields.html` control panel template.
- Removed the `entries/_titlefield.html` control panel template.
- Removed `craft\controllers\UtilitiesController::actionDbBackupPerformAction()`.
- Removed `craft\db\MigrationManager::TYPE_APP`.
- Removed `craft\db\MigrationManager::TYPE_CONTENT`.
- Removed `craft\db\MigrationManager::TYPE_PLUGIN`.
- Removed `craft\models\EntryType::$titleLabel`.
- Removed `craft\models\Info::$configMap`.
- Removed `craft\records\Migration`.
- Removed `craft\records\Plugin::getMigrations()`.

### Fixed
- Fixed a bug where the `mailer/test` command wasn’t factoring in custom `mailer` configurations in its settings report. ([#5763](https://github.com/craftcms/cms/issues/5763))
- Fixed a bug where some characters were getting double-encoded in Assets fields’ “Default Upload Location”/“Upload Location” setting. ([#5885](https://github.com/craftcms/cms/issues/5885))
- Fixed a bug where the `svg()` Twig function wasn’t namespacing ID and class name CSS selectors that didn’t have any matching `id`/`class` attribute values. ([#5922](https://github.com/craftcms/cms/issues/5922))
- Fixed a bug where `users/set-password` and `users/verify-email` requests weren’t responding with JSON when requested, if an invalid verification code was passed. ([#5210](https://github.com/craftcms/cms/issues/5210))
- Fixed a bug where it wasn’t possible to filter elements using a Lightswitch field via GraphQL. ([#5930](https://github.com/craftcms/cms/issues/5930))
- Fixed an error that could occur when saving template caches. ([#2674](https://github.com/craftcms/cms/issues/2674))
- When previewing an image asset on a non-public volume, the image is no longer published to the `cpresources` folder. ([#6093](https://github.com/craftcms/cms/issues/6093)
- Fixed a bug where Entry Edit pages would start showing a tab bar after switching entry types, even if the new entry type only had one content tab.
- Fixed a SQL error that could occur when applying project config changes due to unique constraints. ([#5946](https://github.com/craftcms/cms/issues/5946))
- Fixed a bug where element actions weren’t always getting configured properly if an element type defined multiple actions of the same type.
- Fixed a browser console warning about `axios.min.map` not loading. ([#6506](https://github.com/craftcms/cms/issues/6506))
- Fixed a SQL error that could occur when updating to Craft 3 from Craft 2.6.2984 or later, if there were multiple routes with the same URI pattern.
- Fixed a bug where Craft was exiting with a 200 status code if the `license.key` file didn’t contain a valid license key, and wasn’t writable. ([#6475](https://github.com/craftcms/cms/issues/6475))
- Fixed a PHP error that would occur when calling `craft\web\User::guestRequired()` if a user was logged in. ([#6497](https://github.com/craftcms/cms/issues/6497))
- Fixed an error that occurred if a user photo was deleted and replaced in the same request. ([#6491](https://github.com/craftcms/cms/issues/6491))
- Fixed a bug where `craft\web\Request::getFullPath()` wasn’t including any URI segments defined by the site’s base URL. ([#6546](https://github.com/craftcms/cms/issues/6546))

### Security
- The `_includes/forms/checkbox.html`, `checkboxGroup.html`, and `checkboxSelect.html` control panel templates now HTML-encode checkbox labels by default, preventing possible XSS vulnerabilities. If HTML code was desired, it must be passed through the new `raw()` function first.
- `craft\web\View::evaluateDynamicContent()` can no longer be called by default. ([#6185](https://github.com/craftcms/cms/pull/6185))

## 3.4.30 - 2020-07-28

### Changed
- Improved support for nesting Matrix fields within other fields.

### Fixed
- Fixed a bug where assets uploaded by front-end entry forms weren’t getting saved with the `uploaderId` attribute. ([#6456](https://github.com/craftcms/cms/issues/6456))
- Fixed a bug where Matrix blocks weren’t always propagating to newly-enabled sites right away.

## 3.4.29.1 - 2020-07-22

### Fixed
- Fixed a bug where the `entries/save-entry` action wasn’t working for updating existing entries on front-end forms. ([#6430](https://github.com/craftcms/cms/issues/6430))

## 3.4.29 - 2020-07-21

### Added
- Added `craft\errors\ElementException`.
- Added `craft\errors\UnsupportedSiteException`.
- Added `craft\services\Path::getTestsPath()`.

### Changed
- `craft\services\Elements` methods now throw `craft\errors\UnsupportedSiteException` errors when attempting to perform an element operation for an unsupported site.

### Fixed
- Fixed a bug where entry data could get corrupted when a newly-created draft was autosaved. ([#6344](https://github.com/craftcms/cms/issues/6344))
- Fixed a PHP error that would occur when using the `craft fixture` console command. ([#6331](https://github.com/craftcms/cms/issues/6331))
- Fixed a bug where requesting an asset transform via GraphQL API would ignore the `transformGifs` config setting. ([#6407](https://github.com/craftcms/cms/issues/6407))
- Fixed a bug where “Applying new propagation method to Matrix blocks” jobs could fail if a Matrix block existed for a site that its owner didn’t support.

## 3.4.28.1 - 2020-07-16

### Fixed
- Fixed a PHP error that occurred when attempting to create a volume folder that already exists.

## 3.4.28 - 2020-07-16

### Added
- Added the `inlineOnly` argument to the `markdown` GraphQL directive, which can be used to specify that only inline element markdown should be processed. ([#6353](https://github.com/craftcms/cms/pull/6353))
- Added `craft\services\AssetIndexer::deleteStaleIndexingData()`.

### Changed
- Craft no longer throws an exception when attempting to create a volume folder that already exists. ([#6394](https://github.com/craftcms/cms/issues/6394))
- Improved error handling when asset transform generation fails. ([#6357](https://github.com/craftcms/cms/issues/6357))

### Fixed
- Fixed compatibility with MySQL 8.0.21. ([#6379](https://github.com/craftcms/cms/issues/6379))
- Fixed an error that would occur when backing up a MySQL 5 database using `mysqldump` v8. ([#6368](https://github.com/craftcms/cms/issues/6368))
- Fixed a bug where rebuilding the project config without an existing `project.yaml` file could result in data loss. ([#6350](https://github.com/craftcms/cms/issues/6350))
- Fixed a bug where eager loading relations across multiple sites wasn’t working. ([#6366](https://github.com/craftcms/cms/issues/6366))
- Fixed a bug where it was not always possible to use the `relatedToAll` argument with GraphQL queries. ([#6343](https://github.com/craftcms/cms/issues/6343))
- Fixed a bug where orphan rows could be left in the `elements` table after deleting an asset folder. ([#6326](https://github.com/craftcms/cms/issues/6326))
- Fixed a bug where the asset indexer would wasn’t skipping files with disallowed file extensions.
- Fixed a bug where the asset indexer wasn’t handling missing volume folders properly.
- Fixed a bug where the asset indexer wasn’t cleaning up after itself.
- Fixed a bug where the Asset Indexes utility could display a “Delete them” button even if there were no files or folders to delete.
- Fixed a bug where the “Drafts” status option wasn’t showing up on the Entries index page, if unsaved entry drafts only existed in a non-primary site. ([#6370](https://github.com/craftcms/cms/issues/6370))
- Fixed a bug where Live Preview wouldn’t open after it had been previously closed, if the active target was configured with `refresh: false`. ([#6356](https://github.com/craftcms/cms/issues/6356))
- Fixed a bug where it wasn’t possible to change a disabled plugin’s license key. ([#4525](https://github.com/craftcms/cms/issues/4525))
- Fixed a bug where all Title fields within Quick Post widgets had the same input ID.
- Fixed a bug where `craft\helpers\FileHelper::getMimeType()` could return the wrong MIME type for SVG files. ([#6351](https://github.com/craftcms/cms/issues/6351))
- Fixed a bug where the `setup/db-creds` command was ignoring the `port` option. ([#6339](https://github.com/craftcms/cms/issues/6339))
- Fixed a bug where it wasn’t possible to install a plugin via the `install/plugin` command when the `allowAdminChanges` config setting was disabled. ([#6329](https://github.com/craftcms/cms/issues/6329))
- Fixed a bug where site-specific tests were not able to properly use `craft\test\fixtures\elements\AssetFixture`. ([#6309](https://github.com/craftcms/cms/issues/6309))
- Fixed a PHP error that could occur when using `craft\test\TestMailer` in some scenarios. ([#6259](https://github.com/craftcms/cms/issues/6259))

## 3.4.27 - 2020-07-03

### Changed
- Improved the performance of structured element index views.

### Fixed
- Fixed a bug where Structure section entries would get repositioned after a revision was reverted. ([#6313](https://github.com/craftcms/cms/issues/6313))
- Fixed an unexpected PHP error that could occur if `craft\helpers\FileHelper::writeToFile()` was unable to acquire a lock. ([#6315](https://github.com/craftcms/cms/issues/6315))
- Fixed a bug where eager loading from GraphQL could break if using named fragments inside matrix fields. ([#6294](https://github.com/craftcms/cms/issues/6294))
- Fixed a bug where associative array values within the project config could get duplicated. ([#6317](https://github.com/craftcms/cms/issues/6317))

## 3.4.26 - 2020-07-01

### Added
- Added the `utils/repair/project-config` command, which repairs double-packed associative arrays in the project config. ([#5533](https://github.com/craftcms/cms/issues/5533))

### Changed
- The `graphql/api` action now checks for the access token in all `Authorization` headers, as well as all comma-separated values in each individual `Authorization` header.
- The `users/set-password` and `users/save-user` actions now include a `csrfTokenValue` key in their JSON responses for Ajax requests, if the user was logged in during the request. ([#6283](https://github.com/craftcms/cms/issues/6283))
- Improved performance when handling asset uploads that conflict with an existing file. ([#6253](https://github.com/craftcms/cms/issues/6253))
- `craft\elements\User::getCpEditUrl()` no longer returns `myaccount` for the currently logged-in user when the method is called from the front end. ([#6275](https://github.com/craftcms/cms/issues/6275))
- `craft\elements\Asset::getUrl()` now has a `$generateNow` argument. ([#2103](https://github.com/craftcms/cms/issues/2103))

### Fixed
- Fixed a JavaScript error that occurred when clicking the “Export…” button, on a view that had no bulk actions. ([#6183](https://github.com/craftcms/cms/issues/6183))
- Fixed a bug where custom field values could be autosaved incorrectly. ([#6258](https://github.com/craftcms/cms/issues/6258))
- Fixed a PHP error that could occur when saving a GraphQL schema, if there were any validation errors.
- Fixed a bug where Craft’s `TestMailer` class was not available for tests under some cicrumstances. ([#6263](https://github.com/craftcms/cms/pull/6263))
- Fixed a bug where clicking the info icons on the Clear Caches utility would toggle their checkbox’s state.
- Fixed a bug where Matrix blocks could be duplicated after a new site was added, when they should have been propagated from a preexisting site instead. ([#6244](https://github.com/craftcms/cms/issues/6244))
- Fixed a bug where it wasn’t possible to revoke all permissions from a user. ([#6292](https://github.com/craftcms/cms/issues/6292))
- Fixed a bug where Craft wasn’t saving new search indexes after a new site was added to a section. ([#6296](https://github.com/craftcms/cms/issues/6296))
- Fixed a bug where it was possible for associative arrays in the project config to get double-packed, resulting in nested `__assoc__` keys. ([#5533](https://github.com/craftcms/cms/issues/5533))
- Fixed a bug where `index-assets` commands would error out if a file was moved/deleted within the volume after the index process had started. ([#6291](https://github.com/craftcms/cms/issues/6291))

## 3.4.25 - 2020-06-23

### Added
- Added the `setup/app-id` command. ([#6249](https://github.com/craftcms/cms/issues/6249))
- Added `craft\db\PrimaryReplicaTrait`, which adds `primary`/`replica` properties and methods to `craft\db\Connection`, as alternatives to `master`/`slave`. ([yiisoft/yii2#18102](https://github.com/yiisoft/yii2/pull/18102))

### Changed
- Element query `title` params are now case-insensitive.
- `craft\helpers\Db::escapeParam()` now escapes operators.
- The `templatecacheelements` table now has a primary key on new installs. ([#6246](https://github.com/craftcms/cms/issues/6246))

### Fixed
- Fixed a bug where new user groups weren’t getting set on user accounts in time for activation email templates to reference them. ([#6225](https://github.com/craftcms/cms/issues/6225))
- Fixed an error that occurred when adding multiple tags that began with the word “not”.
- Fixed a bug where it was possible to create two tags with the same title, but different casing. ([#6229](https://github.com/craftcms/cms/issues/6229))
- Fixed a bug where the `migrate/all` command would create a `migrations/` folder for no good reason. ([#6220](https://github.com/craftcms/cms/issues/6220))
- Fixed an error that could occur during installation, if an old database schema data was cached.
- Fixed a bug where transform aspect ratios could be ignored. ([#6084](https://github.com/craftcms/cms/issues/6084))
- Fixed a bug where no sections or category groups were considered “editable”, and no volumes were considered “viewable” for console requests. ([#6237](https://github.com/craftcms/cms/issues/6237))
- Fixed an error that could occur when syncing the project config, if a Single entry didn’t validate due to a duplicate URI. ([#4369](https://github.com/craftcms/cms/issues/4369))
- Fixed a bug where a “Couldn’t change Craft CMS edition” notice would be displayed after successfully switching the Craft edition.
- Fixed a bug where Structure section entries would get repositioned after their draft was published. ([#6250](https://github.com/craftcms/cms/issues/6250))

## 3.4.24 - 2020-06-16

### Added
- Added the `utils/repair/section-structure` and `utils/repair/category-group-structure` commands, which can be used to repair structure data, or apply a new Max Levels setting to existing elements.
- Added `craft\console\controllers\utils\RepairController`.
- Added `craft\controllers\DashboardController::actionCacheFeedData()`.
- Added `craft\fields\BaseOptionsField::options()`.

### Changed
- `graphql/api` preflight requests now include `X-Craft-Token` in the `Access-Control-Allow-Headers` response header. ([#6207](https://github.com/craftcms/cms/issues/6207))
- `craft\services\Elements::duplicateElements()` no longer attempts to insert duplicated elements into the source element’s structure, if the duplicated element doesn’t have a `structureId`. ([#6205](https://github.com/craftcms/cms/issues/6205))

### Deprecated
- Deprecated support for passing a `userRegisteredNotice` param to `users/save-user` actions. A hashed `successMessage` param should be passed instead. ([#6192](https://github.com/craftcms/cms/issues/6192))
- Deprecated `craft\controllers\DashboardController::actionGetFeedItems()`.
- Deprecated `craft\fields\BaseOptionsField::optionLabel()`.
- Deprecated `craft\services\Feeds`.

### Fixed
- Fixed a bug where new entries that were saved with a disabled parent entry wouldn’t get added to the structure, resulting in a 404 error when accessing their edit page. ([#6204](https://github.com/craftcms/cms/issues/6204))
- Fixed a bug where the system could become unresponsive while loading feed data, if the feed’s server was unresponsive.
- Fixed a styling issue with the query dropdown menu in the GraphiQL client. ([#6215](https://github.com/craftcms/cms/issues/6215))
- Fixed a bug where “Deselect All” buttons in user permission lists could enable group-defined permission. ([#6211](https://github.com/craftcms/cms/issues/6211))
- Fixed an error that occurred when replacing an asset that conflicted with an existing file that was missing from the index. ([#6216](https://github.com/craftcms/cms/issues/6216))

### Security
- Fixed potential XSS vulnerabilities.

## 3.4.23 - 2020-06-09

### Added
- Added `Craft.DraftEditor::pause()` and `resume()`, which should be called on the `window.draftEditor` instance (if it exists) before and after making DOM changes that don’t happen immediately (e.g. after an animation has completed). ([#6154](https://github.com/craftcms/cms/issues/6154))

### Changed
- Improved the styling of Live Preview.
- Local volumes now respect the `defaultFileMode` and `defaultDirMod` config settings. ([#4251](https://github.com/craftcms/cms/pull/4251))
- Craft no longer logs unnecessary warnings when loading remote images’ thumbnails. ([#6166](https://github.com/craftcms/cms/pull/6166))
- Matrix fields no longer create default blocks if the field has any validation errors. ([#6173](https://github.com/craftcms/cms/issues/6173))
- The `setup` command and web-based installer now set `DB_DRIVER`, `DB_SERVER`, `DB_PORT`, and `DB_DATABASE` environment variables, if a `DB_DSN` environment variable isn’t already defined. ([#6159](https://github.com/craftcms/cms/issues/6159))

### Fixed
- Fixed a race condition that could result in lost Matrix content when a new Matrix block was added from Live Preview, under very specific conditions. ([#6154](https://github.com/craftcms/cms/issues/6154))
- Fixed a bug where the built-in GraphQL client would not work on some environments.
- Fixed a bug where newly-added entries and entry drafts wouldn’t remember their new parent entry selection when published. ([#6168](https://github.com/craftcms/cms/issues/6168))
- Fixed a bug where switching the site within an element selection modal would affect which site is shown by default on element index pages. ([#6174](https://github.com/craftcms/cms/issues/6174))
- Fixed a bug where `setup` and `clear-caches` commands weren’t respecting the `--color` option. ([#6178](https://github.com/craftcms/cms/issues/6178))
- Fixed a bug where an exception message would be shown instead of the web-based installer on Craft Nitro.
- Fixed an error that occurred when uploading an asset that conflicted with an existing file that was missing from the index. ([#6193](https://github.com/craftcms/cms/issues/6193))

### Security
- Fixed a server path disclosure bug in the control panel.

## 3.4.22.1 - 2020-05-30

### Added
- Added `craft\image\SvgAllowedAttributes`.

### Changed
- SVG sanitization now allows the `filterUnits` attribute.

### Fixed
- Fixed an error that could occur when rendering field type settings, if the field’s `getSettingsHtml()` method was expecting to be called from a Twig template.

## 3.4.22 - 2020-05-29

### Added
- Added `craft\controllers\FieldsController::actionRenderSettings()`.
- Added `craft\web\assets\fieldsettings\FieldSettingsAsset`.

### Changed
- Field settings are now lazy-loaded when the Field Type selection changes, improving the up-front load time of Edit Field pages. ([#5792](https://github.com/craftcms/cms/issues/5792))
- The URL of the conflicting asset is now returned when uploading a file via the `assets/upload` action. ([#6158](https://github.com/craftcms/cms/issues/6158))
- Craft no longer minifies JavaScript and CSS by default. ([#5792](https://github.com/craftcms/cms/issues/5792))

### Deprecated
- Deprecated `craft\web\assets\positionselect\PositionSelectAsset`.

### Fixed
- Fixed a PHP error that could occur when editing a non-image asset. ([#6162](https://github.com/craftcms/cms/issues/6162))
- Fixed a bug where asset thumbnails could never load from Live Preview.

## 3.4.21 - 2020-05-28

### Added
- Table fields and other editable tables now support pasting in tabular data. ([#1207](https://github.com/craftcms/cms/issues/1207))
- Added the “Allow self relations” advanced setting to relational fields. ([#6113](https://github.com/craftcms/cms/issues/6113))
- Added `craft\helpers\Assets::scaledDimensions()`.
- Added `craft\services\Structures::MODE_AUTO`.
- Added `craft\services\Structures::MODE_INSERT`.
- Added `craft\services\Structures::MODE_UPDATE`.

### Changed
- Thumbnails now use the same aspect ratio as the source image. ([#5518](https://github.com/craftcms/cms/issues/5518), [#5515](https://github.com/craftcms/cms/issues/5515))
- Thumbnails now get a checkered background to reveal image transparency. ([#6151](https://github.com/craftcms/cms/issues/6151))
- Thumbnails in the control panel now only load once they are in view, or close to it. ([#6104](https://github.com/craftcms/cms/issues/6104))
- Modal backdrops no longer blur the page content. ([#5651](https://github.com/craftcms/cms/issues/5651))
- Date + time inputs now have a close button when they have a value. ([#6124](https://github.com/craftcms/cms/issues/6124))
- The suggested filename is now returned when uploading a file via the `assets/upload` action. ([#6099](https://github.com/craftcms/cms/issues/6099))
- Table fields now support setting cell values by column handle, rather than just by column ID. ([#6119](https://github.com/craftcms/cms/issues/6119))
- `craft\services\Structures::append()` now allows an integer to be passed to its `$parentElement` argument.
- `craft\services\Structures::moveAfter()` now allows an integer to be passed to its `$prevElement` argument.
- `craft\services\Structures::moveBefore()` now allows an integer to be passed to its `$nextElement` argument.
- `craft\services\Structures::prepend()` now allows an integer to be passed to its `$parentElement` argument.
- `craft\config\DbConfig::$url`, `$driver`, `$server`, `$port`, `$unixSocket`, and `$database` are no longer deprecated. ([#6159](https://github.com/craftcms/cms/issues/6159))

### Deprecated
- Deprecated `craft\db\Connection::getVersion()`. `yii\base\Schema::getServerVersion()` should be used instead.
- Deprecated `craft\events\GlobalSetContentEvent`.

### Fixed
- Fixed a bug where non-sortable fields could be listed as element index sort options, and sortable fields could be listed twice, for element types that didn’t override the `defineSortOptions()` method.
- Fixed a bug where asset custom field values could go unsaved. ([#6086](https://github.com/craftcms/cms/issues/6086))
- Fixed a bug where the `upscaleImages` config setting wasn’t applying properly. ([#6084](https://github.com/craftcms/cms/issues/6084))
- Fixed a bug where image thumbnails in the control panel could stop loading if three thumbnails failed to load properly.
- Fixed a bug where clicking on the color preview within Color fields wasn’t opening the browser’s color picker in Safari. ([#6107](https://github.com/craftcms/cms/issues/6107))
- Fixed a bug where the “Publish changes” button label was not getting translated after clicking “Save as a draft” on an Edit Entry page. ([#6112](https://github.com/craftcms/cms/issues/6112))
- Fixed a couple errors that could occur when running console commands via Cron. ([#6102](https://github.com/craftcms/cms/issues/6102))
- Fixed a bug in test fixtures where primary keys were not being detected for relational fields. ([#6103](https://github.com/craftcms/cms/pull/6103))
- Fixed a bug where duplicated Structure entries wouldn’t retain the original entries’ structure when a new propagation method was being applied to the section. ([#6115](https://github.com/craftcms/cms/issues/6115))
- Fixed a bug where assets would cause n+1 queries even when eager-loaded. ([#6140](https://github.com/craftcms/cms/issues/6140))
- Fixed a validation error that could occur when saving an element with a Dropdown field, if the value of the Dropdown field’s first option had changed. ([#6148](https://github.com/craftcms/cms/issues/6148))
- Fixed a bug where Craft was serving 503 errors instead of 403 when the system was online and an action was requested that didn’t allow anonymous access. ([#6149](https://github.com/craftcms/cms/pull/6149))
- Fixed a bug where Craft was not correctly encoding rounded float values for storage in project config. ([#6121](https://github.com/craftcms/cms/issues/6121))
- Fixed a bug where progress bars in a pending state appeared to be fully complete. ([#6156](https://github.com/craftcms/cms/issues/6156))

## 3.4.20 - 2020-05-18

### Changed
- The `users/login` action no longer adds a random delay to the request for successful login attempts. ([#6090](https://github.com/craftcms/cms/pull/6090))
- `craft\web\View::renderObjectTemplate()` now supports wrapping function calls in single curly brace delimiters (e.g. `{clone(variable)}`).
- Element fixtures now support the `field:handle` syntax when generating element queries. ([#5929](https://github.com/craftcms/cms/pull/5929))
- “First draft” is now translatable. ([#6096](https://github.com/craftcms/cms/pull/6096))

### Fixed
- Fixed a bug where custom field names weren’t getting translated in element index sort menus. ([#6073](https://github.com/craftcms/cms/issues/6073))
- Fixed a bug where the Plugin Store could incorrectly report license key statuses. ([#6079](https://github.com/craftcms/cms/issues/6079))
- Fixed an error that could occur when creating a new entry, if the section’s Entry URI Format contained `{sourceId}`. ([#6080](https://github.com/craftcms/cms/issues/6080))
- Fixed a bug where some UI elements were sized incorrectly while being dragged.
- Fixed a bug where custom aliases were not automatically registered for tests. ([#5932](https://github.com/craftcms/cms/issues/5932))

## 3.4.19.1 - 2020-05-13

### Changed
- Entries no longer apply their dynamic titles if the result of the Title Format is an empty string. ([#6051](https://github.com/craftcms/cms/issues/6051))

### Fixed
- Fixed a bug where the site selector wasn’t working when adding related elements to a relational field.
- Fixed an error that could occur when adding related elements to a relational field.

## 3.4.19 - 2020-05-12

### Added
- Added `craft\fields\BaseRelationField::inputSiteId()`.
- Added `craft\helpers\App::isNitro()`.

### Changed
- The web-based installer now defaults the database server to `127.0.0.1` instead of `localhost`.
- The web-based installer and `setup` command now skip asking for the database server name/IP, username, and password, if they are able to detect that Craft is running within Nitro.
- `craft\web\View::renderObjectTemplate()` now injects `{% verbatim %}` tags around inline code and code blocks, preventing their contents from being parsed by Twig.
- Updated jQuery to 3.5.1. ([#6039](https://github.com/craftcms/cms/issues/6039))

### Fixed
- Fixed a 403 error that occurred when a user double-clicked on an asset immediately after selecting it in an Assets field, if they didn’t have access to the primary site. ([#5949](https://github.com/craftcms/cms/issues/5949))
- Fixed a bug where `resave/*` commands’ output didn’t take the limit into account. ([#6036](https://github.com/craftcms/cms/issues/6036))
- Fixed an error that could occur when processing project config changes that included deleted user groups. ([#6011](https://github.com/craftcms/cms/issues/6011))
- Fixed a bug where Date/Time fields weren’t taking their “Show date”/“Show time” settings into account when displaying their values in element indexes. ([#6038](https://github.com/craftcms/cms/issues/6038))
- Fixed a PHP error that occurred when requesting the GraphQL API with a token that didn’t have a schema assigned to it. ([#6043](https://github.com/craftcms/cms/issues/6043))
- Fixed a bug where Single sections’ entry type handles weren’t getting updated if both the section name and handle changed at the same time. ([#6044](https://github.com/craftcms/cms/issues/6044))
- Fixed a bug where updating a transform would not bust the generated transform caches on volumes with the `expires` setting set.
- Fixed a bug where it wasn’t possible to create new Dashboard widgets that had settings.
- Fixed a bug where relational fields weren’t always showing related elements in the selected site on element indexes. ([#6052](https://github.com/craftcms/cms/issues/6052))
- Fixed various UI bugs related to breaking changes in jQuery 3.5. ([#6049](https://github.com/craftcms/cms/issues/6049), [#6053](https://github.com/craftcms/cms/issues/6053))
- Fixed a bug where disabled multi-site entries would become enabled if they became single-site entries per a change to their section’s Propagation Method setting. ([#6054](https://github.com/craftcms/cms/issues/6054))
- Fixed a bug where it wasn’t possible to double-click on Single entries to edit them. ([#6058](https://github.com/craftcms/cms/issues/6058))
- Fixed a bug where querying for disabled elements wouldn’t include elements that were disabled for the current site.

### Security
- Fixed a bug where database connection details were getting cached. ([#6047](https://github.com/craftcms/cms/issues/6047))

## 3.4.18 - 2020-05-05

### Added
- Added the “Delete asset” option to the Save menu on Edit Asset pages. ([#6020](https://github.com/craftcms/cms/issues/6020))
- Added `craft\helpers\App::env()`. ([#5893](https://github.com/craftcms/cms/pull/5893))

### Changed
- Template autosuggest fields no longer suggest files within `node_modules/` folders. ([#4122](https://github.com/craftcms/cms/pull/4122))
- Matrix fields now ensure that they have at least one block type on validation. ([#5996](https://github.com/craftcms/cms/issues/5996))
- Number fields’ Default Value, Min Value, and Max Value settings now support localized number formats. ([#6006](https://github.com/craftcms/cms/issues/6006))
- Element select inputs’ `selectElements` events now contain references to the newly created element, rather than the one in the element selector modal.
- Users are now redirected back to the Assets index page after saving an asset from its edit page.
- Updated Yii to 2.0.35.
- Updated jQuery to 3.5.0.

### Fixed
- Fixed a bug where relational fields wouldn’t eager load some relations if the field was set to manage relations on a per-site basis, and the source elements were from a variety of sites.
- Fixed a bug where relational fields wouldn’t eager load cross-site relations even if a target site had been selected in the field settings. ([#5995](https://github.com/craftcms/cms/issues/5995))
- Fixed a bug where relational fields weren’t showing cross-site relations in element indexes.
- Fixed a bug where Assets fields weren’t showing custom asset sources. ([#5983](https://github.com/craftcms/cms/issues/5983))
- Fixed a bug where Craft wasn’t clearing the database schema cache after migrations were run.
- Fixed a bug where Structure entry drafts were including the current entry in the Parent selection options.
- Fixed a bug where users’ emails could be overridden by a previously-entered, unverified email, if an admin overwrote their email after it was set. ([#6001](https://github.com/craftcms/cms/issues/6001))
- Fixed a bug where Number fields weren’t ensuring that their Default Value setting was a number. ([#6006](https://github.com/craftcms/cms/issues/6006))
- Fixed a bug where checkboxes’ state persisted after an admin table row was deleted. ([#6018](https://github.com/craftcms/cms/issues/6018))
- Fixed a bug where the `autoLoginAfterAccountActivation` and `activateAccountSuccessPath` config settings weren’t being respected after users verified their email. ([#5980](https://github.com/craftcms/cms/issues/5980))
- Fixed a bug where the “Preview file” asset action wasn’t available if any other elements were being displayed in the table row (e.g. the file’s uploader or any relations). ([#6012](https://github.com/craftcms/cms/issues/6012))
- Fixed a bug where `update` commands could time out when running migrations or reverting Composer changes. ([#6021](https://github.com/craftcms/cms/pull/6021))
- Fixed a bug where source/owner elements could be selectable in relational fields. ([#6016](https://github.com/craftcms/cms/issues/6016))
- Fixed a bug where relational fields weren’t ignoring disabled and soft-deleted elements when `:empty:` or `:notempty:` were passed to their element query params. ([#6026](https://github.com/craftcms/cms/issues/6026))
- Fixed a bug where Matrix fields weren’t ignoring disabled blocks when `:empty:` or `:notempty:` were passed to their element query params. ([#6026](https://github.com/craftcms/cms/issues/6026))

## 3.4.17.1 - 2020-04-25

### Fixed
- Fixed a JavaScript error that occurred when attempting to save an asset from an element editor HUD. ([#5970](https://github.com/craftcms/cms/issues/5970))

## 3.4.17 - 2020-04-24

### Added
- The control panel is now translated for Swiss German. ([#5957](https://github.com/craftcms/cms/issues/5957))

### Changed
- Craft now fully logs migration exceptions.

### Fixed
- Fix a bug where Project Config would not rebuild GraphQL schemas correctly. ([#5961](https://github.com/craftcms/cms/issues/5961))
- Fixed an error that would occur when uploading an asset, if its `getUrl()` method was called before it was fully saved.
- Fixed a bug where the `relatedTo` element query param wasn’t filtering out relations that belonged to disabled Matrix blocks, if the relations were being fetched by the target element. ([#5951](https://github.com/craftcms/cms/issues/5951))
- Fixed a bug where `craft\base\Element::getDescendants()` would return all descendants if they had been eager-loaded, even if the `$dist` argument was set.
- Fixed a bug where element editor HUDs could forget to submit content changes if a validation error occurred. ([#5966](https://github.com/craftcms/cms/issues/5966))

## 3.4.16 - 2020-04-20

### Added
- Added `craft\events\ElementCriteriaEvent`.
- Added `craft\fields\BaseRelationField::EVENT_DEFINE_SELECTION_CRITERIA`. ([#4299](https://github.com/craftcms/cms/issues/4299))
- Added `craft\helpers\FileHelper::unlink()`, ensuring that it always returns `false` rather than throwing unexpected exceptions.

### Changed
- Improved Plugin Store performance.
- Asset indexes now show the “Link” column by default. ([#5910](https://github.com/craftcms/cms/pull/5910))
- Element editors no longer close automatically when the <kbd>Esc</kbd> key is pressed or the shade is clicked on.
- Element editors now support <kbd>Ctrl</kbd>/<kbd>Command</kbd> + <kbd>S</kbd> save shortcuts.
- Static element views now show custom fields’ instructions. ([#5928](https://github.com/craftcms/cms/issues/5928))
- When upgrading to Craft 3, sites now maintain the same UIDs as the Craft 2 locales they replace. ([#5914](https://github.com/craftcms/cms/issues/5914))
- Craft now sets the `access-control-allow-origin` header to `*` rather than the incoming request’s origin, for `graphql/api` and `live-preview/preview` requests. ([#4830](https://github.com/craftcms/cms/issues/4830))
- Updated Garnish to 0.1.36.

### Fixed
- Fixed a bug where users weren’t getting activated after verifying their email address, if a password was already set on their account. ([#5911](https://github.com/craftcms/cms/issues/5911))
- Fixed an error that could occur when syncing a `project.yaml` file that restored a soft-deleted global set. ([#5915](https://github.com/craftcms/cms/issues/5915))
- Fixed a bug where the `app/get-plugin-license-info` action was not parsing license key environment variables.
- Fixed a bug where PHP would get itself into an infinite loop when minifying CSS with an unclosed block. ([#5912](https://github.com/craftcms/cms/issues/5912))
- Fixed a bug where <kbd>Ctrl</kbd>/<kbd>Command</kbd> + <kbd>S</kbd> save shortcuts would apply even if a modal or HUD was currently visible, potentially resulting in lost content changes. ([#5916](https://github.com/craftcms/cms/issues/5916))
- Fixed an error that occurred when a user without permission to publish live entries attempted to create a new entry within an Entries field. ([#5917](https://github.com/craftcms/cms/issues/5917))
- Fixed a bug where `craft\services\Assets::getFolderTreeByFolderId()` would ignore children folders. ([#5939](https://github.com/craftcms/cms/issues/5939))
- Fixed a bug where it wasn’t clear when a GraphQL token didn’t have a selected schema, if its previous schema had been deleted. ([#5942](https://github.com/craftcms/cms/issues/5942))
- Fixed a bug where the Plugin Store was not showing checkout errors.

## 3.4.15 - 2020-04-09

### Added
- Categories now have a `url` field when queried via GraphQL.

### Changed
- Entry revision menus now list drafts sorted by date updated in descending order, and show the drafts’ update timestamps. ([#5889](https://github.com/craftcms/cms/issues/5889))

### Fixed
- Fixed a bug where `craft\i18n\Formatter::asTimestamp()` and the `|timestamp` filter weren’t returning weekday names for dates within the past 3-7 days.
- Fixed a bug where `craft\base\Element::getCurrentRevision()` would return `null` when called on a draft or revision.
- Fixed a bug where entry revision menus could list revisions out of order.

## 3.4.14 - 2020-04-06

### Added
- Added the `setup/db-cache-table` command.
- Added `craft\cache\DbCache`, which should be used instead of `yii\caching\DbCache` if storing data caches in the database. ([#5884](https://github.com/craftcms/cms/issues/5884))
- Added `craft\db\Table::CACHE`.
- Added `craft\helpers\Db::parseBooleanParam()`.

### Changed
- Craft now disables read/write splitting before applying new `project.yaml` changes. ([#5802](https://github.com/craftcms/cms/issues/5802))

### Fixed
- Fixed a PHP error that occurred when running the `project-config/rebuild` command, if no `project.yaml` file existed yet. ([#5888](https://github.com/craftcms/cms/pull/5888))
- Fixed a bug where passing `'not 1'` or `:empty:` to a Lightswitch field’s element query param would have the opposite effect that was intended. ([#5896](https://github.com/craftcms/cms/issues/5896))

## 3.4.13 - 2020-04-02

### Added
- Added `craft\models\GqlToken::getIsValid()`.

### Changed
- Improved the 400 response messages returned by the `graphql/api` controller action, if the bearer token was missing or invalid.
- Ajax requests sent with `Craft.sendActionRequest()` now have an `X-Requested-With: XMLHttpRequest` header. ([#5868](https://github.com/craftcms/cms/issues/5868))
- `craft\helpers\Db::parseParam()` no longer assumes that `null` values within boolean columns should equate to `false`.

### Fixed
- Fixed a bug where Lightswitch element query params were filtering out entries that hadn’t been saved since the Lightswitch field was added, if the field’s default value was enabled. ([#5866](https://github.com/craftcms/cms/issues/5866))
- Fixed an error that could occur if the `graphql/api` controller action wasn’t able to determine which GraphQL schema to use.
- Fixed an error that could occur when transforming images to exactly the same size. ([#5772](https://github.com/craftcms/cms/issues/5772))
- Fixed an error that occurred when adding “Updating search indexes” jobs to the queue, if the queue didn’t support custom push priorities. ([#5876](https://github.com/craftcms/cms/issues/5876))

## 3.4.12 - 2020-03-31

### Added
- Added the `utils/ascii-filenames` command, which converts all non-ASCII asset filenames to ASCII.
- Added `craft\services\Deprecator::storeLogs()`.

### Changed
- “Updating search indexes” jobs now get a lower priority than other jobs.
- `craft\base\ApplicationTrait::getIsConnectionValid()` now logs exceptions thrown by `craft\db\Connection::open()`.
- `craft\base\ApplicationTrait::getIsInstalled()` now logs exceptions thrown by `getInfo()`.
- The `$siteId` argument of `craft\services\Elements::getElementById()` now accepts the same value types as element query `siteId` params. ([#5861](https://github.com/craftcms/cms/pull/5861))
- It’s no longer necessary to manually apply `craft\behaviors\SessionBehavior` to custom-defined `session` components, if using `craft\helpers\App::sessionConfig()` as a starting point.

### Fixed
- Fixed a bug where the `relatedTo` element query param wasn’t filtering out relations that belonged to disabled Matrix blocks. ([#5849](https://github.com/craftcms/cms/issues/5849))
- Fixed a bug where Craft wasn’t ensuring that a `project.yaml` file exists before rebuilding the project config.
- Fixed a bug where it was possible to create multiple tags with the same title. ([#5865](https://github.com/craftcms/cms/issues/5865))
- Fixed a PHP error that occurred if any deprecated config settings were set.
- Fixed a bug where the debug toolbar wasn’t showing deprecation warnings if `craft\services\Deprecator::$logTarget` was set to `'logs'`.

## 3.4.11 - 2020-03-26

### Changed
- Updated Yii to 2.0.34.

### Fixed
- Fixed an error that could occur during garbage collection if there were any unsaved drafts due to be purged, whose entry type had been deleted. ([#5820](https://github.com/craftcms/cms/issues/5820))
- Fixed a bug where `craft\helpers\Console::outputWarning()` was mangling its output if the input text contained a line break.
- Fixed a bug where activation emails were getting sent after user registration regardless of the “Send an activation email now?” setting, if the logged-in user didn’t have permission to administrate users.
- Fixed a bug where removing two elements from a relation field in rapid succession could trigger an element editor HUD. ([#5831](https://github.com/craftcms/cms/issues/5831))
- Fixed a bug where setting a field’s translation method to “Translate for each site group” wouldn’t work if the field type was changed at the same time. ([#5832](https://github.com/craftcms/cms/issues/5832))
- Fixed a SQL error that could occur when installing Craft via the `craft setup` command, if using PostgreSQL. ([#5757](https://github.com/craftcms/cms/issues/5757))
- Fixed a bug where content wasn’t getting transferred correctly when deleting a user from the Users index page. ([#5838](https://github.com/craftcms/cms/issues/5838))

## 3.4.10.1 - 2020-03-18

### Fixed
- Fixed an error that could occur when saving an asset. ([#5801](https://github.com/craftcms/cms/issues/5801))
- Fixed a bug where field types’ `afterSave()` methods weren’t getting called if no top-level field settings had changed. ([#5803](https://github.com/craftcms/cms/issues/5803))

## 3.4.10 - 2020-03-17

### Added
- Added `craft\base\Elements::markAsDirty()`.
- Added `craft\services\Search::$useFullText`. ([#5696](https://github.com/craftcms/cms/issues/5696))

### Changed
- Category groups’ category URI format settings are now shown when running Craft in headless mode. ([#5786](https://github.com/craftcms/cms/issues/5786))
- Reduced the likelihood of a race condition that can result in a PHP error, if a request comes in between the time a field is saved with a new field handle, and the `info.fieldVersion` value is updated in the database. ([#5742](https://github.com/craftcms/cms/issues/5742))
- `craft\base\ApplicationTrait::getIsInstalled()` now has a `$refresh` argument.
- `craft\base\ApplicationTrait::saveInfo()` now has an `$attributeNames` argument.
- The `$siteElement` argument of `craft\services\Elements::propagateElement()` can now be set to `false` to indicate that the element is known to not exist for the target site yet.
- XML element exports now call all generic nodes `<item>`, instead of being named after the element type that is getting exported.
- Updated Garnish to 0.1.34.

### Fixed
- Fixed a bug where a SQL deadlock could occur if two elements’ relational field values were being saved simultaneously. ([#5745](https://github.com/craftcms/cms/pull/5745))
- Fixed a bug where the Plugin Store was not showing validation errors during the payment process. ([#5728](https://github.com/craftcms/cms/issues/5728))
- Fixed an error that could occur when processing project config changes that included newly created sites. ([#5790](https://github.com/craftcms/cms/issues/5790))
- Fixed a bug where table cells with the `thin` class were wrapping. ([#5746](https://github.com/craftcms/cms/pull/5746))
- Fixed a bug where Craft could think it was already installed after running the `setup` command, if it had been installed at the beginning of the request.
- Fixed an error where applying changes to Matrix fields from the `project.yaml` file could result in the file being re-saved.
- Fixed a bug where GraphQL cache was not invalidated when structured elements were rearranged. ([#5761](https://github.com/craftcms/cms/issues/5761))
- Fixed a bug where lightswitch inputs would be unresponsive if they had been configured with `disabled` set to an empty, non-boolean value.
- Fixed a bug where Edit Entry pages would often create a draft when clicking the “Preview” button even if nothing had changed, if there was a Redactor field or other field that was doing its own value normalization on page load.
- Fixed a bug where Redactor fields weren’t getting autofocused when a new Matrix block was added. ([#5773](https://github.com/craftcms/cms/issues/5773))
- Fixed a “Division by zero” error that occurred if an image didn’t have a width or height.
- Fixed a bug where Matrix and relational fields weren’t getting propagated correctly for global sets, assets, categories, and tags, when a new site was added. ([#5775](https://github.com/craftcms/cms/issues/5775))
- Fixed a bug where the `request` component could be loaded recursively in the event that a fatal error occurred during its initialization. ([#5788](https://github.com/craftcms/cms/issues/5788), [#5791](https://github.com/craftcms/cms/issues/5791))
- Fixed a bug where it was possible to delete an autocreated Matrix block if the Min Blocks and Max Blocks settings were both set to the same value, and there was only one block type. ([#5781](https://github.com/craftcms/cms/issues/5781))
- Fixed a bug where elements weren’t styled correctly while dragging.

## 3.4.9 - 2020-02-28

### Fixed
- Fixed a bug where relational fields weren’t validating that their Limit setting was set to an integer. ([#5709](https://github.com/craftcms/cms/issues/5709))
- Fixed a bug where structure data was getting joined into entry queries even if the `section` param was set to a non-Structure section. ([#5707](https://github.com/craftcms/cms/issues/5707))
- Fixed a JavaScript error that occurred when attempting to set the cropping constraint using the image editor. ([#5718](https://github.com/craftcms/cms/issues/5718))
- Fixed a SQL error that occurred when running the `utils/prune-revisions` command when using PostgreSQL. ([#5712](https://github.com/craftcms/cms/issues/5712))
- Fixed a bug where root-level classes weren’t properly namespaced in `CustomFieldBehavior.php` docblocks. ([#5716](https://github.com/craftcms/cms/issues/5716))
- Fixed an error that could occur while installing Craft with an existing `project.yaml` file. ([#5697](https://github.com/craftcms/cms/issues/5697))
- Fixed an error that could occur if a deprecation warning was logged with a message longer than 255 characters. ([#5738](https://github.com/craftcms/cms/issues/5738))

## 3.4.8 - 2020-02-21

### Added
- Added the `withTransforms` argument to asset GraphQL queries, which can be used to specify image transforms that should be eager-loaded.
- Added `craft\controllers\AssetsController::asBrokenImage()`. ([#5702](https://github.com/craftcms/cms/issues/5702))
- Added `craft\controllers\AssetsController::requirePeerVolumePermissionByAsset()`. ([#5702](https://github.com/craftcms/cms/issues/5702))
- Added `craft\controllers\AssetsController::requireVolumePermission()`. ([#5702](https://github.com/craftcms/cms/issues/5702))
- Added `craft\controllers\AssetsController::requireVolumePermissionByAsset()`. ([#5702](https://github.com/craftcms/cms/issues/5702))
- Added `craft\controllers\AssetsController::requireVolumePermissionByFolder()`. ([#5702](https://github.com/craftcms/cms/issues/5702))
- Added `craft\queue\jobs\ApplyNewPropagationMethod`.

### Changed
- When a section’s Propagation Method setting changes, the section’s entries are now duplicated into any sites where their content would have otherwise been deleted.
- Craft now sends `X-Robots-Tag: none` headers back for all tokenized requests. ([#5698](https://github.com/craftcms/cms/issues/5698))

### Deprecated
- Deprecated `craft\queue\jobs\ApplyMatrixPropagationMethod`.

### Fixed
- Fixed a bug where Craft could get itself in an unrecoverable state if a custom field’s handle *and* type were changed at the same time, but the new field type’s content column was incompatible with the existing field data.
- Fixed a JavaScript error that occurred when displaying some charts in the control panel.

## 3.4.7.1 - 2020-02-20

### Fixed
- Fixed an error that could occur on the Dashboard if there was a Quick Post widget that contained a Matrix field which contained an Assets field.

## 3.4.7 - 2020-02-20

### Added
- Plugins can now modify GraphQL query variables and the operation name using the `craft\services\Gql::EVENT_BEFORE_EXECUTE_GQL_QUERY` event.

### Changed
- Improved the look of Matrix fields. ([#5652](https://github.com/craftcms/cms/issues/5652))

### Fixed
- Fixed an error that could occur in some cases when updating Craft from a previous 3.4.x version.
- Fixed an error where the `dateModified` key would be missing from the project config when installing from scratch.
- Fixed a bug where it wasn’t possible to use GraphQL variables in sub-queries. ([#5645](https://github.com/craftcms/cms/issues/5645))
- Fixed a bug where scalar database queries weren’t reverting the query’s `select`, `orderBy`, `limit`, and `offset` params back to their original values if an exception was thrown. ([#5690](https://github.com/craftcms/cms/issues/5690))
- Fixed a bug where element titles within table views weren’t wrapping. ([#5681](https://github.com/craftcms/cms/issues/5681))
- Fixed a bug where element queries could return duplicate results on single-site installs that had a soft-deleted site. ([#5678](https://github.com/craftcms/cms/issues/5678))
- Fixed an error that could occur during garbage collection if any unsaved entry drafts were missing their row in the `entries` table. ([#5684](https://github.com/craftcms/cms/issues/5684))
- Fixed JavaScript errors that occurred in Safari 9 and 10. ([#5671](https://github.com/craftcms/cms/issues/5671))
- Fixed a bug where some fields’ default values weren’t getting saved when creating new entries. ([#5455](https://github.com/craftcms/cms/issues/5455))

## 3.4.6.1 - 2020-02-18

### Fixed
- Fixed an error that could occur when updating Craft on a server that had already applied the same update before.

## 3.4.6 - 2020-02-18

### Added
- Added `craft\controllers\ElementIndexesController::actionCountElements()`.
- Added `craft\gql\arguments\OptionField`.
- Added `craft\gql\resolvers\OptionField`.
- Added `craft\web\View::getInitialDeltaValue()`.
- Added `craft\web\View::setInitialDeltaValue()`.
- Added the boolean `label` argument to the Checkbox, Dropdown, and Multi-select GraphQL API fields which can be used to specify the label(s) of selected option(s) should be returned instead. ([#5514](https://github.com/craftcms/cms/issues/5514))
- Added the `nextSiblingOf`, `prevSiblingOf`, `positionedAfter`, and `positionedBefore` arguments to Entry and Category GraphQL queries. ([#5627](https://github.com/craftcms/cms/issues/5627))
- Added the `Craft.sendActionRequest()` JavaScript method, which is a Promise-based, cancelable alternative to `Craft.postActionRequest()`.

### Changed
- Improved the performance of element indexes.
- Element indexes now cancel current Ajax requests before sending new ones. ([#5655](https://github.com/craftcms/cms/issues/5655))
- Improved the performance of element queries on single-site installs.
- Improved the performance of loading the stored project config data. ([#5630](https://github.com/craftcms/cms/issues/5630))
- Relational fields’ element selection modals now default to the source element’s site. ([#5643](https://github.com/craftcms/cms/issues/5643))
- The Edit Entry page now has a “Create” button rather than “Save”, if the entry has never been fully saved. ([#5661](https://github.com/craftcms/cms/issues/5661))
- Assets, categories, entries, and users can now be sorted by their IDs in the control panel.
- Element URIs are now longer required to be unique for disabled elements.
- Duplicated elements are now automatically saved as disabled, if a unique URI cannot be generated for them. ([#5510](https://github.com/craftcms/cms/issues/5510))
- It’s now possible to query for elements by their Checkboxes/Multi-select field values using a simplified query param syntax. ([#5639](https://github.com/craftcms/cms/issues/5639))
- Environment variable autosuggestions in the control panel are now based on `$_SERVER` rather than `$_ENV`.
- The `_includes/forms/text.html` template now supports an `inputAttributes` variable.
- `craft\base\ApplicationTrait::getIsMultiSite()` now has a `$withTrashed` argument.

### Deprecated
- Deprecated `craft\controllers\ElementIndexesController::$paginated`.
- Deprecated the `Craft.postActionRequest()` JavaScript method.

### Fixed
- Fixed a bug where content would not be loaded correctly for some parts of queries when using GraphQL API in some instances. ([#5548](https://github.com/craftcms/cms/issues/5548))
- Fixed a bug where the built-in GraphQL client would not work on some environments.
- Fixed a bug where text cells weren’t wrapping in static editable tables. ([#5611](https://github.com/craftcms/cms/issues/5611))
- Fixed a bug where header cells weren’t wrapping in editable tables. ([#5656](https://github.com/craftcms/cms/issues/5656))
- Fixed a bug where search keywords weren’t being extracted from HTML field values properly. ([#5631](https://github.com/craftcms/cms/issues/5631))
- Fixed an error that could occur after updating to Craft 3.4. ([#5633](https://github.com/craftcms/cms/issues/5633))
- Fixed a bug where Dropdown field values weren’t getting saved if the first option was selected. ([#5632](https://github.com/craftcms/cms/issues/5632))
- Fixed a bug where sections’ preview targets weren’t getting saved in the user-defined order. ([#5634](https://github.com/craftcms/cms/issues/5634))
- Fixed a bug where querying for Matrix blocks on a newly-created element’s Matrix field value would yield no results. ([#5618](https://github.com/craftcms/cms/issues/5618))
- Fixed a bug where changing the focal point on an Asset would not invalidate its cached transforms. ([#3685](https://github.com/craftcms/cms/issues/3685))
- Fixed a migration error that could occur when updating from prior to Craft 3.2.6.
- Fixed a bug where element labels could wrap multiple lines in the control panel. ([#5646](https://github.com/craftcms/cms/issues/5646))
- Fixed a bug where meta field labels weren’t aligned with their values. ([#5647](https://github.com/craftcms/cms/issues/5647))
- Fixed a bug where saving an asset from an Edit Asset page would save the content for the primary site, regardless of which site was selected. ([#5659](https://github.com/craftcms/cms/issues/5659))
- Fixed a validation error that occurred when duplicating an entry, if the URI format was based on a custom field value. ([#4759](https://github.com/craftcms/cms/issues/4759))
- Fixed a deprecation warning when accessing the `children` field using GraphQL in some cases. ([#5642](https://github.com/craftcms/cms/issues/5642))
- Fixed a bug where element search indexes weren’t getting updated for propagated saves. ([#5654](https://github.com/craftcms/cms/issues/5654))

## 3.4.5 - 2020-02-07

### Added
- Added `craft\models\GqlToken::getIsExpired()`.

### Changed
- `craft\services\Gql::getPublicSchema()` now returns `null` if the public schema doesn’t exist yet and `allowAdminChanges` is disabled.
- Tightened up the horizontal padding on text inputs. ([#5608](https://github.com/craftcms/cms/issues/5608))
- Improved the look of Matrix blocks.
- Improved the look of editable tables. ([#5615](https://github.com/craftcms/cms/issues/5615))
- URL and Email fields now trim leading/trailing whitespace from their values before validating. ([#5614](https://github.com/craftcms/cms/issues/5614))
- Table fields now trim leading/trailing whitespace from textual cell values before validating.
- Improved GraphQL API performance. ([#5607](https://github.com/craftcms/cms/issues/5607))
- Updated Garnish to 0.1.33.

### Deprecated
- Deprecated `craft\gql\base\Arguments::buildContentArguments()`.

### Fixed
- Fixed an error that occurred when working with GraphQL on an environment with `allowAdminChanges` disabled, if the public schema didn’t exist yet. ([#5588](https://github.com/craftcms/cms/issues/5588))
- Fixed a bug where static Matrix blocks weren’t getting any top padding. ([#5609](https://github.com/craftcms/cms/issues/5609))
- Fixed a bug where static text cells within editable tables were getting cut off. ([#5611](https://github.com/craftcms/cms/issues/5611))
- Fixed an error that occurred when saving an element with an Assets field set to restrict files to a single folder, if any of the selected assets’ files didn’t exist.
- Fixed an error that occurred when attempting to export elements. ([#5617](https://github.com/craftcms/cms/issues/5617))
- Fixed a bug where HTTP exceptions were getting lost if triggered from a template via an `{% exit %}` tag.

## 3.4.4.1 - 2020-02-06

### Changed
- Plugins can now modify the params sent with element index Ajax requests by hooking into the new `registerViewParams` event triggered by `Craft.BaseElementIndex`.

### Fixed
- Fixed an error that occurred when searching for elements from element indexes. ([#5599](https://github.com/craftcms/cms/issues/5599))

## 3.4.4 - 2020-02-05

### Added
- Added the ability to limit multiple selections in admin tables.
- Added an event to admin tables when selections are changed.
- Added an event to admin tables to retrieve currently visible data.
- Added `craft\controllers\ElementIndexesController::actionExport()`.
- Added the `Craft.downloadFromUrl()` JavaScript method.

### Deprecated
- Deprecated `craft\controllers\ElementIndexesController::actionCreateExportToken()`.
- Deprecated `craft\controllers\ExportController`.

### Fixed
- Fixed a bug where data tables weren’t getting horizontal scrollbars in Firefox. ([#5574](https://github.com/craftcms/cms/issues/5574))
- Fixed a bug where HTML was being escaped twice in some admin tables. ([#5532](https://github.com/craftcms/cms/issues/5532))
- Fixed a 404 error that would occur when attempting to preview a PDF file in a volume that didn’t have a base URL. ([#5581](https://github.com/craftcms/cms/issues/5581))
- Fixed a bug where the Asset Indexes utility could leave the progress bar visible after it was done.
- Fixed a bug where the `_count` field would sometimes not work correctly when using GraphQL. ([#4847](https://github.com/craftcms/cms/issues/4847))
- Fixed a bug where assets that had been drag-uploaded to an Assets field would be hyperlinked. ([#5584](https://github.com/craftcms/cms/issues/5584))
- Fixed a bug where `CustomFieldBehavior.php` was getting created with restricted permissions. ([#5570](https://github.com/craftcms/cms/issues/5570))
- Fixed a bug where element exporting would redirect the browser window if the export request didn’t immediately return the export data. ([#5558](https://github.com/craftcms/cms/issues/5558))
- Fixed a “Division by zero” error that occurred if an image transform didn’t specify a width or a height. ([#5590](https://github.com/craftcms/cms/issues/5590))
- Fixed a bug where elements weren’t always retaining their positions in element indexes between pages.

## 3.4.3 - 2020-02-03

### Added
- It’s now possible to preview video files. ([#5565](https://github.com/craftcms/cms/pull/5565))
- Added the `--no-backup` option to the `migrate/all` command.

### Changed
- Craft now logs full exception reports when an exception is thrown from a queue job.

### Fixed
- Fixed a bug where the `update` command was backing up the database twice.
- Fixed a bug where the “Duplicate” element action was available for users who didn’t have permission to create new entries in the section. ([#5566](https://github.com/craftcms/cms/issues/5566))
- Fixed a bug where using directives in GraphQL could make the field return unexpected results. ([#5569](https://github.com/craftcms/cms/issues/5569))
- Fixed a bug where the active queue job could be missing from the global sidebar and Queue Manager if there were 50 or more pending jobs with higher priorities. ([#5506](https://github.com/craftcms/cms/issues/5506))
- Fixed a bug where Craft wouldn’t detect requests to non-primary sites if their base URL only contained one extra character than the primary site. ([#5575](https://github.com/craftcms/cms/issues/5575))

## 3.4.2 - 2020-01-31

### Added
- Added the ability to pass a custom failure message to the delete action on admin tables. ([#5507](https://github.com/craftcms/cms/issues/5507))
- `craft\services\ProjectConfig::processConfigChanges()` now has a `$force` argument that defaults to `false`.
- Added the ability for admin table actions to restrict usage if multiple items are selected.
- Edit Asset pages now have `cp.assets.edit`, `cp.assets.edit.details`, `cp.assets.edit.settings`, and `cp.assets.edit.meta` template hooks. ([#5560](https://github.com/craftcms/cms/pull/5560))
- Added `craft\queue\jobs\ResaveElements::$updateSearchIndex`.

### Changed
- Edit Asset pages now show a “View” button for image, PDF, and text assets. ([#5555](https://github.com/craftcms/cms/issues/5555))
- Edit Asset pages now show the asset’s location in the meta pane.
- The `generateTransformsBeforePageLoad` config setting is now automatically enabled for GraphQL API requests. ([#5553](https://github.com/craftcms/cms/issues/5553))
- Brought back the `_elements/indexcontainer.html` template (though it is deprecated). ([Dolphiq/craft3-plugin-redirect#108](https://github.com/Dolphiq/craft3-plugin-redirect/issues/108))

### Fixed
- Fixed a couple errors that could have occurred when updating to Craft 3.4. ([#5527](https://github.com/craftcms/cms/issues/5527))
- Fixed a bug where HTML was being escaped twice in some admin tables. ([#5532](https://github.com/craftcms/cms/issues/5532))
- Fixed an error that could occur when processing new Project Config values.
- Fixed an error that could occur when saving Project Config values that contained 4+ byte characters.
- Fixed a bug where asset previews weren’t working on Craft Solo. ([#5517](https://github.com/craftcms/cms/issues/5517))
- Fixed a bug where Matrix fields weren’t always showing validation errors.
- Fixed a bug where unsaved Matrix blocks could be lost if an entry was saved with validation errors, and any unsaved Matrix blocks weren’t modified before reattempting to save the entry. ([#5544](https://github.com/craftcms/cms/issues/5544))
- Fixed a bug where Table fields weren’t getting initialized properly unless they were located on the initially-selected content tab. ([#5549](https://github.com/craftcms/cms/issues/5549))
- Fixed a bug where the control panel’s login form was off-center vertically when a login page logo was used. ([#5552](https://github.com/craftcms/cms/issues/5552))
- Fixed a bug where it wasn’t possible to pass variables into GraphQL directive arguments. ([#5543](https://github.com/craftcms/cms/issues/5543))
- Fixed a bug where users with permission to create entries would get a 403 error when attempting to save a new entry.
- Fixed a styling issue on the Login page if the `rememberedUserSessionDuration` config setting was set to `0`. ([#5556](https://github.com/craftcms/cms/issues/5556))
- Fixed an error that occurred when viewing trashed elements in an element index and then changing the selected source. ([#5559](https://github.com/craftcms/cms/issues/5559))
- Fixed a bug where Craft would update the search index for Matrix blocks and other nested elements, even if the owner element was saved with `$updateSearchIndex = false`.

## 3.4.1 - 2020-01-29

### Changed
- Craft now only logs errors and warnings for console requests, when Dev Mode isn’t enabled. ([#5256](https://github.com/craftcms/cms/issues/5256))
- Improved the styling of the system name in the global sidebar. ([#5524](https://github.com/craftcms/cms/issues/5524))
- The default MySQL backup command will now set the `--default-character-set` argument to the value of the `charset` database config setting. ([#5529](https://github.com/craftcms/cms/issues/5529))

### Fixed
- Fixed a bug where plugin settings would get mangled when installing Craft using an existing `project.yaml` file.
- Fixed a bug where Assets fields’ selection modals could be blank if the Default Upload Location setting specified an unpermitted volume. ([#5520](https://github.com/craftcms/cms/issues/5520))
- Fixed a bug where users’ Week Start Day preference was being ignored if set to Sunday. ([#5513](https://github.com/craftcms/cms/issues/5513))

## 3.4.0.2 - 2020-01-28

### Fixed
- Fixed a bug where installing Craft from the terminal wasn’t setting the `DB_DSN` environment variable in `.env`.
- Fixed a bug where sections could lose their preview targets when updating to Craft 3.4. ([#5519](https://github.com/craftcms/cms/issues/5519))
- Fixed a bug where preview target URLs weren’t being normalized to site URLs. ([#5519](https://github.com/craftcms/cms/issues/5519))

## 3.4.0.1 - 2020-01-28

### Fixed
- Fixed an error that could occur when updating to Craft 3.4.
- Fixed a bug where Assets fields’ selection modals could be blank if limited to a single folder. ([#5516](https://github.com/craftcms/cms/issues/5516))

## 3.4.0 - 2020-01-28

> {warning} If `useProjectConfigFile` is enabled and you are using the GraphQL API, restore a fresh database backup from your production environment before updating your development environment. Otherwise you may lose your GraphQL schema data when updating production.

> {warning} There have been some changes in behavior that plugin developers should be aware of! See [Updating Plugins for Craft 3.4](https://craftcms.com/guides/updating-plugins-for-craft-34) for details.

> {tip} Element search indexing is a little smarter in Craft 3.4. It’s recommended that you resave all your entries from your terminal **after** you’ve finished updating.
>
> ```bash
> > ./craft resave/entries --update-search-index
> ```

### Added
- Improved the overall look and feel of the Control Panel. ([#2883](https://github.com/craftcms/cms/issues/2883))
- Added an overflow menu for Control Panel tabs that don’t fit into the available space. ([#3073](https://github.com/craftcms/cms/issues/3073))
- Added support for delta element updates. ([#4064](https://github.com/craftcms/cms/issues/4064))
- Elements now track which field values have changed since the element was first loaded. ([#4149](https://github.com/craftcms/cms/issues/4149))
- Entry drafts now show which fields and attributes have changed within the draft, and which are outdated.
- If an entry draft contains outdated field and attribute values, it’s now possible to merge the latest source entry values into the draft manually, and they will be automatically merged in when the draft is published. ([#4642](https://github.com/craftcms/cms/issues/4642))
- “Set Status” element actions no longer have the option to disable multi-site elements globally; only for the currently selected site. ([#2817](https://github.com/craftcms/cms/issues/2817), [#2899](https://github.com/craftcms/cms/issues/2899))
- Multi-site entries’ edit pages no longer have the option to set the entry’s global status. Instead, only the current site’s status is shown by default, and that setting can be expanded to show all sites that the user has permission to edit, for bulk-editing the entry’s status across multiple sites. ([#2817](https://github.com/craftcms/cms/issues/2817), [#2899](https://github.com/craftcms/cms/issues/2899))
- It’s now possible to see all of the elements selected by relation fields from element indexes. ([#3030](https://github.com/craftcms/cms/issues/3030))
- Assets now have their own dedicated edit pages in the control panel. ([#1249](https://github.com/craftcms/cms/issues/1249))
- Asset volumes’ field layouts can now define multiple tabs.
- Assets now keep track of which user account was logged-in when the asset was uploaded. ([#3553](https://github.com/craftcms/cms/issues/3553))
- Asset indexes can now have an “Uploaded by” column.
- It’s now possible to eager-load assets with their `uploader` value.
- Added new “View files uploaded by other users”, “Edit files uploaded by other users”, “Replace files uploaded by other users”, “Remove files uploaded by other users”, and “Edit images uploaded by other users” user permissions.
- Assets fields now have a “Show unpermitted volumes” setting, which determines whether the field should show volumes that the user doesn’t have permission to view (disabled by default for new fields; enabled by default for existing fields). ([#887](https://github.com/craftcms/cms/issues/887))
- Assets fields now have a “Show unpermitted files setting, which determines whether the field should show files that the user doesn’t have permission to view per the new “View files uploaded by other users” permission.
- It’s now possible to download multiple assets at once as a zip file. ([#5259](https://github.com/craftcms/cms/issues/5259))
- It’s now possible to preview text and PDF assets, and plugins can add support for additional file types. ([#5136](https://github.com/craftcms/cms/pull/5136))
- It’s now possible to set a custom aspect ratio when cropping images with the image editor. ([#4359](https://github.com/craftcms/cms/issues/4359))
- It’s now possible to change the the aspect ratio orientation when cropping images with the image editor. ([#4359](https://github.com/craftcms/cms/issues/4359))
- Added the Queue Manager utility. ([#2753](https://github.com/craftcms/cms/issues/2753), [#3489](https://github.com/craftcms/cms/issues/3489))
- It’s now possible to define additional queues using `craft\queue\Queue`, with custom `channel` values. ([#5492](https://github.com/craftcms/cms/issues/5492))
- Added the `queue/release` action. ([#4777](https://github.com/craftcms/cms/issues/4777))
- Added the `utils/prune-revisions` action. ([#4851](https://github.com/craftcms/cms/issues/4851))
- Added the `verifyEmailPath` config setting.
- Added the `maxBackups` config setting. ([#2078](https://github.com/craftcms/cms/issues/2078))
- Added the `upscaleImages` config setting. ([#844](https://github.com/craftcms/cms/issues/844))
- Added the “Reply-To Address” email setting. ([#5498](https://github.com/craftcms/cms/issues/5498))
- Added the `{% requireGuest %}` Twig tag, which redirects a user to the path specified by the `postLoginRedirect` config setting if they’re already logged in. ([#5015](https://github.com/craftcms/cms/pull/5015))
- Added the `combine()` Twig function.
- Added the `|contains` Twig filter.
- Added the `|purify` Twig filter. ([#5184](https://github.com/craftcms/cms/issues/5184))
- Public registration forms can now customize the flash notice displayed on successful registration by passing a `userRegisteredNotice` param. ([#5213](https://github.com/craftcms/cms/issues/5213))
- It’s now possible to query for Matrix blocks by their field handle, via the new `field` param. ([#5218](https://github.com/craftcms/cms/issues/5218))
- It’s now possible to filter element query results by their related elements using relational fields’ element query params (e.g. `publisher(100)` rather than `relatedTo({targetElement: 100, field: 'publisher'})`). ([#5200](https://github.com/craftcms/cms/issues/5200))
- It’s now possible to query for elements by their custom field values via GraphQL. ([#5208](https://github.com/craftcms/cms/issues/5208))
- It’s now possible to eager-load the *count* of related elements, by setting `'count' => true` on the eager loading criteria.
- GraphQL access tokens are now managed separately from schema definitions, making it possible to create multiple tokens for the same schema.
- GraphQL schemas are now stored in the project config (sans tokens). ([#4829]((https://github.com/craftcms/cms/issues/4829))
- Added a new “Expanded” element exporter type, which includes expanded custom field values, including Matrix and relational fields. ([#4484](https://github.com/craftcms/cms/issues/4484))
- It’s now possible to export elements as CSV, JSON, or XML files.
- Added support for plugin-supplied element exporters. ([#5090](https://github.com/craftcms/cms/issues/5090))
- Control panel pages can now implement Vue-based admin tables that support bulk actions, search, and pagination.
- Elements now have a `_count` field when queried via GraphQL, which returns the total number of related elements for a given relational field handle.
- It’s now possible to filter users by their groups when querying for them via GraphQL. ([#5374](https://github.com/craftcms/cms/issues/5374))
- Added the `asset`, `category`, `entry`, `globalSet`, `tag`, and `user` queries to fetch single elements via GraphQL. ([#5363](https://github.com/craftcms/cms/issues/5363))
- It’s now possible to apply the `transform` GraphQL directive to entire assets. ([#5425](https://github.com/craftcms/cms/issues/5425))
- The Image Editor now displays the resulting image size when cropping. ([#4551](https://github.com/craftcms/cms/issues/4551))
- Improved the crop behavior when dragging along the edges of an image in the Image Editor.
- The Sendmail mailer transport now has a “Sendmail Command” setting. ([#5445](https://github.com/craftcms/cms/pull/5445))
- Added support for the `CRAFT_EPHEMERAL` PHP constant, which can be defined as `true` when Craft is running on an environment with ephemeral storage.
- Added the `setup/php-session-table` command for creating a database table to store PHP sessions.
- Added `craft\assetpreviews\Image`.
- Added `craft\assetpreviews\Pdf`.
- Added `craft\assetpreviews\Text`.
- Added `craft\base\AssetPreviewHandler`.
- Added `craft\base\AssetPreviewHandlerInterface`.
- Added `craft\base\Element::ATTR_STATUS_CONFLICTED`.
- Added `craft\base\Element::ATTR_STATUS_MODIFIED`.
- Added `craft\base\Element::ATTR_STATUS_OUTDATED`.
- Added `craft\base\Element::defineExporters()`.
- Added `craft\base\Element::EVENT_REGISTER_EXPORTERS`.
- Added `craft\base\ElementExporter`.
- Added `craft\base\ElementExporterInterface`.
- Added `craft\base\ElementInterface::exporters()`
- Added `craft\base\ElementInterface::getAttributeStatus()`.
- Added `craft\base\ElementInterface::getDirtyAttributes()`.
- Added `craft\base\ElementInterface::getDirtyFields()`.
- Added `craft\base\ElementInterface::getEagerLoadedElementCount()`.
- Added `craft\base\ElementInterface::getEnabledForSite()`.
- Added `craft\base\ElementInterface::getFieldStatus()`.
- Added `craft\base\ElementInterface::isFieldDirty()`.
- Added `craft\base\ElementInterface::markAsClean()`.
- Added `craft\base\ElementInterface::setAttributeStatus()`.
- Added `craft\base\ElementInterface::setEagerLoadedElementCount()`.
- Added `craft\base\ElementInterface::setEnabledForSite()`.
- Added `craft\base\ElementInterface::trackChanges()`.
- Added `craft\base\FieldInterface::getTranslationDescription()`.
- Added `craft\base\Model::defineRules()`. Models that define a `rules()` method should use `defineRules()` instead, so `EVENT_DEFINE_RULES` event handlers have a chance to modify them.
- Added `craft\base\UtilityInterface::footerHtml()`.
- Added `craft\base\UtilityInterface::toolbarHtml()`.
- Added `craft\base\WidgetInterface::getSubtitle()`.
- Added `craft\behaviors\DraftBehavior::$dateLastMerged`.
- Added `craft\behaviors\DraftBehavior::$mergingChanges`.
- Added `craft\behaviors\DraftBehavior::$trackChanges`.
- Added `craft\behaviors\DraftBehavior::getIsOutdated()`.
- Added `craft\behaviors\DraftBehavior::getOutdatedAttributes()`.
- Added `craft\behaviors\DraftBehavior::getOutdatedFields()`.
- Added `craft\behaviors\DraftBehavior::isAttributeModified()`.
- Added `craft\behaviors\DraftBehavior::isAttributeOutdated()`.
- Added `craft\behaviors\DraftBehavior::isFieldModified()`.
- Added `craft\behaviors\DraftBehavior::isFieldOutdated()`.
- Added `craft\controllers\AssetsController::actionEditAsset()`.
- Added `craft\controllers\AssetsController::actionSaveAsset()`.
- Added `craft\controllers\DraftsController`.
- Added `craft\controllers\GraphqlController::actionDeleteToken()`.
- Added `craft\controllers\GraphqlController::actionEditPublicSchema()`.
- Added `craft\controllers\GraphqlController::actionEditPublicSchema()`.
- Added `craft\controllers\GraphqlController::actionEditToken()`.
- Added `craft\controllers\GraphqlController::actionSaveToken()`.
- Added `craft\controllers\GraphqlController::actionViewToken()`.
- Added `craft\controllers\UsersController::actionSessionInfo()`. ([#5355](https://github.com/craftcms/cms/issues/5355))
- Added `craft\db\ActiveRecord::behaviors()`, which now gives plugins a chance to define their own behaviors.
- Added `craft\db\ActiveRecord::EVENT_DEFINE_BEHAVIORS`.
- Added `craft\db\Connection::DRIVER_MYSQL`.
- Added `craft\db\Connection::DRIVER_PGSQL`.
- Added `craft\elements\Asset::$uploaderId`.
- Added `craft\elements\Asset::getDimensions()`.
- Added `craft\elements\Asset::getFormattedSize()`.
- Added `craft\elements\Asset::getFormattedSizeInBytes()`.
- Added `craft\elements\Asset::getPreviewThumbImg()`.
- Added `craft\elements\Asset::getUploader()`.
- Added `craft\elements\Asset::setUploader()`.
- Added `craft\elements\db\AssetQuery::$uploaderId`.
- Added `craft\elements\db\AssetQuery::uploader()`.
- Added `craft\elements\db\ElementQuery::clearCachedResult()`.
- Added `craft\elements\db\MatrixBlockQuery::field()`.
- Added `craft\elements\exporters\Expanded`.
- Added `craft\elements\exporters\Raw`.
- Added `craft\elements\MatrixBlock::$dirty`.
- Added `craft\events\AssetPreviewEvent`.
- Added `craft\events\BackupEvent::$ignoreTables`. ([#5330](https://github.com/craftcms/cms/issues/5330))
- Added `craft\events\DefineGqlTypeFieldsEvent`.
- Added `craft\events\DefineGqlValidationRulesEvent`.
- Added `craft\events\ExecuteGqlQueryEvent::$schemaId`.
- Added `craft\events\RegisterElementExportersEvent`.
- Added `craft\events\RegisterGqlPermissionsEvent`.
- Added `craft\events\TemplateEvent::$templateMode`.
- Added `craft\fields\Assets::$showUnpermittedVolumes`.
- Added `craft\gql\TypeManager`.
- Added `craft\gql\types\Number`.
- Added `craft\helpers\AdminTable`.
- Added `craft\helpers\App::isEphemeral()`.
- Added `craft\helpers\ArrayHelper::append()`.
- Added `craft\helpers\ArrayHelper::contains()`.
- Added `craft\helpers\ArrayHelper::isOrdered()`.
- Added `craft\helpers\ArrayHelper::prepend()`.
- Added `craft\helpers\Db::parseDsn()`.
- Added `craft\helpers\Db::url2config()`.
- Added `craft\helpers\FileHelper::invalidate()`.
- Added `craft\helpers\FileHelper::writeGitignoreFile()`.
- Added `craft\helpers\ProjectConfigHelper::flattenConfigArray()`.
- Added `craft\helpers\ProjectConfigHelper::packAssociativeArray()`.
- Added `craft\helpers\ProjectConfigHelper::packAssociativeArrays()`.
- Added `craft\helpers\ProjectConfigHelper::unpackAssociativeArray()`.
- Added `craft\helpers\ProjectConfigHelper::unpackAssociativeArrays()`.
- Added `craft\mail\Mailer::$replyTo`.
- Added `craft\migrations\CreatePhpSessionTable`.
- Added `craft\models\FieldLayoutTab::elementHasErrors()`.
- Added `craft\models\GqlToken`.
- Added `craft\models\MailSettings::$replyToEmail`.
- Added `craft\queue\Command::actionRelease()`.
- Added `craft\queue\jobs\UpdateSearchIndex::$fieldHandles`.
- Added `craft\queue\Queue::$channel`.
- Added `craft\queue\Queue::$db`.
- Added `craft\queue\Queue::$mutex`.
- Added `craft\queue\Queue::$tableName`.
- Added `craft\queue\QueueInterface::getJobDetails()`.
- Added `craft\queue\QueueInterface::getTotalJobs()`.
- Added `craft\queue\QueueInterface::releaseAll()`.
- Added `craft\queue\QueueInterface::retryAll()`.
- Added `craft\records\Asset::getUploader()`.
- Added `craft\records\GqlToken`.
- Added `craft\services\Assets::EVENT_REGISTER_PREVIEW_HANDLER`.
- Added `craft\services\Assets::getAssetPreviewHandler()`.
- Added `craft\services\Drafts::EVENT_AFTER_MERGE_SOURCE_CHANGES`.
- Added `craft\services\Drafts::EVENT_BEFORE_MERGE_SOURCE_CHANGES`.
- Added `craft\services\Drafts::mergeSourceChanges()`.
- Added `craft\services\Elements::createExporter()`.
- Added `craft\services\Gql::CONFIG_GQL_SCHEMAS_KEY`.
- Added `craft\services\Gql::deleteSchema()`.
- Added `craft\services\Gql::deleteTokenById()`.
- Added `craft\services\Gql::EVENT_REGISTER_GQL_PERMISSIONS`.
- Added `craft\services\Gql::getSchemaByUid()`.
- Added `craft\services\Gql::getTokenByAccessToken()`.
- Added `craft\services\Gql::getTokenById()`.
- Added `craft\services\Gql::getTokenByName()`.
- Added `craft\services\Gql::getTokenByUid()`.
- Added `craft\services\Gql::getTokens()`.
- Added `craft\services\Gql::getValidationRules()`.
- Added `craft\services\Gql::GRAPHQL_COUNT_FIELD`.
- Added `craft\services\Gql::handleChangedSchema()`.
- Added `craft\services\Gql::handleDeletedSchema()`.
- Added `craft\services\Gql::saveToken()`.
- Added `craft\services\Path::getConfigDeltaPath()`.
- Added `craft\services\Plugins::$pluginConfigs`. ([#1989](https://github.com/craftcms/cms/issues/1989))
- Added `craft\services\ProjectConfig::$maxDeltas`.
- Added `craft\services\ProjectConfig::CONFIG_ALL_KEY`.
- Added `craft\services\ProjectConfig::CONFIG_ASSOC_KEY`.
- Added `craft\services\ProjectConfig::CONFIG_DELTA_FILENAME`.
- Added `craft\services\ProjectConfig::CONFIG_DELTA_FILENAME`.
- Added `craft\services\ProjectConfig::CONFIG_DELTA_FILENAME`.
- Added `craft\services\ProjectConfig::CONFIG_DELTA_FILENAME`.
- Added `craft\services\ProjectConfig::CONFIG_DELTA_FILENAME`.
- Added `craft\services\ProjectConfig::CONFIG_DELTA_FILENAME`.
- Added `craft\services\ProjectConfig::CONFIG_DELTA_FILENAME`.
- Added `craft\services\ProjectConfig::CONFIG_DELTA_FILENAME`.
- Added `craft\utilities\QueueManager`.
- Added `craft\web\assets\admintable\AdminTableAsset`.
- Added `craft\web\assets\queuemanager\QueueManagerAsset`.
- Added `craft\web\Controller::requireGuest()`.
- Added `craft\web\CsvResponseFormatter`.
- Added `craft\web\twig\nodes\RequireGuestNode`.
- Added `craft\web\twig\tokenparsers\RequireGuestTokenParser`.
- Added `craft\web\twig\variables\Paginate::getDynamicRangeUrls()`, making it easy to create Google-style pagination links. ([#5005](https://github.com/craftcms/cms/issues/5005))
- Added `craft\web\User::guestRequired()`.
- Added `craft\web\View::$minifyCss`.
- Added `craft\web\View::$minifyJs`.
- Added `craft\web\View::getDeltaNames()`.
- Added `craft\web\View::getIsDeltaRegistrationActive()`.
- Added `craft\web\View::registerDeltaName()`.
- Added `craft\web\View::setIsDeltaRegistrationActive()`.
- Added the `Craft.ui.createDateRangePicker()` JavaScript method.
- Added the `Craft.VueAdminTable` JavaScript class.
- Added the `beforeUpdateIframe` and `switchTarget` events to the `Craft.Preview` JavaScript class. ([#5359](https://github.com/craftcms/cms/issues/5359))
- The `Craft.t()` JavaScript method is now capable of parsing `number` and `plural` formatted params (e.g. `{num, plural, =1{item} other{items}}`).
- Added the `cp.users.edit.prefs` template hook to the Edit User page. ([#5114](https://github.com/craftcms/cms/issues/5114))
- The `_layouts/elements.html` control panel layout template can now be used for elements that don’t support drafts or revisions.
- Added the [Interactive Shell Extension for Yii 2](https://github.com/yiisoft/yii2-shell). ([#5228](https://github.com/craftcms/cms/issues/5228))
- Added the Minify PHP package.

### Changed
- Control panel requests are now always set to the primary site, regardless of the URL they were accessed from.
- The control panel no longer shows the tab bar on pages with only one tab. ([#2915](https://github.com/craftcms/cms/issues/2915))
- The queue info in the global sidebar no longer shows an HUD with job details when clicked; the user is now brought to the new Queue Manager utility, if they have permission to view it. ([#4040](https://github.com/craftcms/cms/issues/4040))
- Element indexes now load up to 100 elements per page/batch, rather than 50. ([#4555](https://github.com/craftcms/cms/issues/4555))
- The Assets index page now updates the URL when the selected volume changes.
- Sections’ entry URI format settings are now shown when running Craft in headless mode. ([#4934](https://github.com/craftcms/cms/issues/4934))
- The “Primary entry page” preview target is now user-customizable alongside all other preview targets in sections’ settings. ([#4520](https://github.com/craftcms/cms/issues/4520))
- Sections’ “Preview Targets” setting now has a “Refresh” checkbox column, which can be unchecked to prevent preview frames from being refreshed automatically when content changes. ([#5359](https://github.com/craftcms/cms/issues/5359))
- Entry drafts are no longer auto-created when the “Preview” button is clicked, unless/until the content has changed. ([#5201](https://github.com/craftcms/cms/issues/5201))
- Unsaved entries’ URIs are now updated on each autosave. ([#4581](https://github.com/craftcms/cms/issues/4581))
- Edit Entry pages now show the entry’s status in the meta pane.
- Plain Text fields can now specify a maximum size in bytes. ([#5099](https://github.com/craftcms/cms/issues/5099))
- Plain Text fields’ Column Type settings now have an “Automatic” option, which is selected by default for new fields. ([#5099](https://github.com/craftcms/cms/issues/5099))
- Matrix fields now show an accurate description of their propagation behavior in the translation icon tooltip. ([#5304](https://github.com/craftcms/cms/issues/5304))
- The Clear Caches utility now has info icons next to most cache options with more details about what the cache option refers to. ([#5418](https://github.com/craftcms/cms/issues/5418))
- The `users/login` action no longer sets a “Logged in.” flash notice. ([#5383](https://github.com/craftcms/cms/issues/5383))
- Local asset volumes now ensure that their folder exists on save, and if it doesn’t, a `.gitignore` file will be added automatically to it, excluding the directory from Git. ([#5237](https://github.com/craftcms/cms/issues/5237))
- Set Password and Verify Email links now use the `setPasswordPath` and `verifyEmailPath` config settings. ([#4925](https://github.com/craftcms/cms/issues/4925))
- Craft now uses the `slugWordSeparator` when generating URI formats. ([#5315](https://github.com/craftcms/cms/pull/5315))
- The `loginPath` and `logoutPath` config setings can now be set to `false` to disable front-end login/logout. ([#5352](https://github.com/craftcms/cms/issues/5352))
- The `loginPath`, `logoutPath`, `setPasswordPath`, and `verifyEmailPath` config settings are now ignored when Craft is running in headless mode.
- ImageMagick is no longer used when the `imageDriver` config setting is set to `auto`, if `Imagick::queryFormats()` returns an empty array. ([#5435](https://github.com/craftcms/cms/issues/5435))
- CSS registered with `craft\web\View::registerCss()` or the `{% css %}` tag is now minified by default. ([#5183](https://github.com/craftcms/cms/issues/5183))
- JavaScript code registered with `craft\web\registerJs()` or the `{% js %}` tag is now minified per the `useCompressedJs` config setting. ([#5183](https://github.com/craftcms/cms/issues/5183))
- `resave/*` commands now have an `--update-search-index` argument (defaults to `false`). ([#4840](https://github.com/craftcms/cms/issues/4840))
- The installer now requires `config/db.php` to be setting the `dsn` database config setting with a `DB_DSN` environment variable, if a connection can’t already be established.
- The full GraphQL schema is now always generated when Dev Mode is enabled.
- Punctuation is now removed from search keywords and search terms, rather than being replaced with a space. ([#5214](https://github.com/craftcms/cms/issues/5214))
- The `_includes/forms/field.html` template now supports `fieldAttributes`, `labelAttributes`, and `inputAttributes` variables.
- The `_includes/field.html` template now supports a `registerDeltas` variable.
- The `_layouts/cp.html` template now supports `mainAttributes` and `mainFormAttributes` variables.
- Plugins can now modify the GraphQL schema via `craft\gql\TypeManager::EVENT_DEFINE_GQL_TYPE_FIELDS`.
- Plugins can now modify the GraphQL permissions via `craft\services\Gql::EVENT_REGISTER_GQL_PERMISSIONS`.
- Number fields now return the `Number` type when queried via GraphQL, which can be an integer, a float, or null. ([#5344](https://github.com/craftcms/cms/issues/5344))
- Renamed the`QueryParameter` GraphQL type to `QueryArgument`.
- If any elements are selected while exporting, only the selected elements will be included in the export. ([#5130](https://github.com/craftcms/cms/issues/5130))
- Craft now sorts the `project.yaml` file alphabetically by keys. ([#5147](https://github.com/craftcms/cms/issues/5147))
- The project config is now stored in its own `projectconfig` table, rather than a `config` column within the `info` table.
- Project config event handlers are now triggered in order of specificity (from least-to-most specific).
- Active record classes now normalize attribute values right when they are set.
- Entry queries no longer factor in seconds when looking for currently live entries. ([#5389](https://github.com/craftcms/cms/issues/5389))
- Editable tables now set existing row’s cell values to their column’s default value, if the cell is missing from the row data.
- Preview targets can now opt out of being automatically refreshed when content changes, by setting `refresh` to `false` on their target definition. ([#5359](https://github.com/craftcms/cms/issues/5359))
- The old `craft\controllers\AssetsController::actionSaveAsset()` method has been renamed to `actionUpload()`.
- Assets fields now open their asset selection modals to the field's Default Upload Location, if it exists. ([#2778](https://github.com/craftcms/cms/issues/2778)
- `craft\config\GeneralConfig::getLoginPath()` and `getLogoutPath()` may now return non-string values.
- `craft\elements\Asset::getImg()` now has an optional `$transform` argument. ([#3563](https://github.com/craftcms/cms/issues/3563))
- `craft\helpers\Db::prepDateForDb()` now has a `$stripSeconds` argument (defaults to `false`).
- `craft\i18n\Formatter::asShortSize()` now capitalizes the size unit.
- `craft\mail\Message::setReplyTo()` can now be set to a `craft\elements\User` object, or an array of them.
- `craft\models\GqlSchema::$scope` is now read-only.
- `craft\services\Elements::resaveElements()` now has an `$updateSearchIndex` argument (defaults to `false`). ([#4840](https://github.com/craftcms/cms/issues/4840))
- `craft\services\Elements::saveElement()` now has an `$updateSearchIndex` argument (defaults to `true`). ([#4840](https://github.com/craftcms/cms/issues/4840))
- `craft\services\ProjectConfig::areChangesPending()` will now return `true` if the path was updated but not processed yet.
- `craft\services\ProjectConfig::processConfigChanges()` now has a `$message` argument to specify the reason for config changes.
- `craft\services\ProjectConfig::remove()` now has a `$message` argument to specify the reason for config changes.
- `craft\services\ProjectConfig::set()` now has a `$message` argument to specify the reason for config changes.
- `craft\services\Search::indexElementAttributes()` now has a `$fieldHandles` argument, for specifying which custom fields’ keywords should be updated.
- `craft\web\Controller::renderTemplate()` now has a `$templateMode` argument.
- `craft\web\View::renderTemplate()`, `renderPageTemplate()`, `renderTemplateMacro()`, `doesTemplateExist()`, and `resolveTemplate()` now have `$templateMode` arguments. ([#4570](https://github.com/craftcms/cms/pull/4570))
- The `ContentBehavior` and `ElementQueryBehavior` behavior classes have been replaced by a single `CustomFieldBehavior` class.
- Matrix fields now trigger a `blockDeleted` JavaScript event when a block is deleted. ([#5329](https://github.com/craftcms/cms/issues/5329))
- The `afterUpdateIframe` event fired by the `Craft.Preview` JavaScript class now includes `target` and `$iframe` data properties.
- Replaced the deprecated zend-feed library with laminas-feed. ([#5400](https://github.com/craftcms/cms/issues/5400))
- The `index-assets/*` commands now have a `--deleteMissingAssets` option, which deletes the records of Assets that are missing their files after indexing. ([#4928](https://github.com/craftcms/cms/issues/4928))
- Updated Yii to 2.0.32.
- Updated yii2-queue to 2.3.
- Updated Garnish to 0.1.32.

### Deprecated
- Deprecated the `url`, `driver`, `database`, `server`, `port`, and `unixSocket` database config settings. `dsn` should be used instead.
- Deprecated `craft\config\DbConfig::DRIVER_MYSQL`.
- Deprecated `craft\config\DbConfig::DRIVER_PGSQL`.
- Deprecated `craft\config\DbConfig::updateDsn()`.
- Deprecated `craft\controllers\UsersController::actionGetRemainingSessionTime()`. `actionSessionInfo()` should be used instead.
- Deprecated `craft\elements\Asset::getSupportsPreview()`. Use `craft\services\Assets::getAssetPreviewHandler()` instead.
- Deprecated `craft\events\ExecuteGqlQueryEvent::$accessToken`. Use `craft\events\ExecuteGqlQueryEvent::$schemaId` instead.
- Deprecated `craft\services\ProjectConfig::$maxBackups`. `$maxDeltas` should be used instead.
- Deprecated `craft\services\Search::indexElementFields()`.

### Removed
- Removed `craft\events\SetStatusEvent`.
- Removed `craft\models\GqlSchema::PUBLIC_TOKEN`.
- Removed `craft\models\GqlSchema::$accessToken`.
- Removed `craft\models\GqlSchema::$enabled`.
- Removed `craft\models\GqlSchema::$expiryDate`.
- Removed `craft\models\GqlSchema::$lastUsed`.
- Removed `craft\models\GqlSchema::$dateCreated`.
- Removed `craft\models\GqlSchema::$isTemporary`.
- Removed `craft\models\GqlSchema::getIsPublic()`.

### Fixed
- Fixed a SQL error that could occur if the `info` table has more than one row. ([#5222](https://github.com/craftcms/cms/issues/5222))
- Fixed a bug where the control panel UI could come to a grinding halt if a large number of jobs were in the queue. ([#4533](https://github.com/craftcms/cms/issues/4533))
- Fixed a layout issue where the control panel footer would be hidden if the Debug Toolbar was shown. ([#4591](https://github.com/craftcms/cms/issues/4591))
- Fixed a bug where the image editor would not immediately apply new aspect ratio selections when cropping images.
- Fixed a bug where the `maxBackups` config setting wasn’t getting applied if a custom `backupCommand` was set.
- Fixed a bug where it wasn’t possible to use aliases for Matrix fields when querying via GraphQL. ([#5008](https://github.com/craftcms/cms/issues/5008))
- Fixed a bug where Lightswitch column values within Table fields weren’t returning boolean values when queried via GraphQL. ([#5344](https://github.com/craftcms/cms/issues/5344))
- Fixed a bug where deactivating the Crop tool in the Image Editor would not set the image zoom correctly for straightened images.
- Fixed a PHP error that could occur when running jobs from the queue in some PostgreSQL installations. ([#2715](https://github.com/craftcms/cms/issues/2715))
- Fixed a bug where some classes didn’t support `EVENT_DEFINE_BEHAVIORS`.
- Fixed a bug where directives applied to object fields would be ignored when using GraphQL.
- Fixed a SQL error that could occur when merging an element that belonged to a structure into another element that didn’t. ([#5450](https://github.com/craftcms/cms/issues/5450))
- Fixed a bug where eager-loaded relational fields would fetch elements from other sites by default. ([#5451](https://github.com/craftcms/cms/issues/5451))
- Fixed a bug where Project Config event handlers weren’t getting triggered if a parent config path had been updated in the same request. ([#5440](https://github.com/craftcms/cms/issues/5440))
- Fixed a SQL error that could occur when searching for elements, if MySQL was used and the `searchindex` table was using InnoDB. ([#3862](https://github.com/craftcms/cms/issues/5440))
- Fixed a PHP error that occurred when a dynamically generated class was loaded before it was finished being written. ([#5434](https://github.com/craftcms/cms/issues/5434))
- Fixed an error that occurred after disabling a section for the primary site, while its existing entries were being resaved. ([#5489](https://github.com/craftcms/cms/issues/5489))
- Fixed a bug where radio buttons within radio groups were getting `id` attributes even if no `id` was passed. ([#5508](https://github.com/craftcms/cms/issues/5508))

## 3.3.20.1 - 2020-01-14

### Fixed
- Fixed a PHP error that would occur when running console commands. ([#5436](https://github.com/craftcms/cms/issues/5436))

## 3.3.20 - 2020-01-14

### Changed
- The control panel will now display an alert if `useProjectConfigFile` is enabled, but the `project.yaml` file isn’t writable. ([#4319](https://github.com/craftcms/cms/issues/4319))
- Browser-based form validation is now disabled for element editor HUDs. ([#5433](https://github.com/craftcms/cms/issues/5433))

### Fixed
- Fixed a bug where entry revision menus could list sites that the entry didn’t support. ([#5387](https://github.com/craftcms/cms/issues/5387))
- Fixed a PHP warning that occurred when creating a new database backup. ([#5393](https://github.com/craftcms/cms/issues/5393))
- Fixed an error that could occur when saving a Table field. ([#5398](https://github.com/craftcms/cms/issues/5398))
- Fixed a bug where an unknown error was displayed when attempting to create an Asset folder without proper permissions. ([#5223](https://github.com/craftcms/cms/issues/5223))
- Fixed a PHP warning that occurred sometimes when Craft was attempting to list resized versions of asset images. ([#5399](https://github.com/craftcms/cms/issues/5399))
- Fixed a bug where preview target URLs weren’t getting generated correctly if they contained an anchor. ([#5404](https://github.com/craftcms/cms/issues/5404))
- Fixed couple bugs related to entry preview frames maintaining their scroll position between refreshes. ([#5404](https://github.com/craftcms/cms/issues/5404))
- Fixed a bug where Matrix blocks weren’t getting updated correctly when their field’s Propagation Method setting was changed via `project.yaml`. ([#5295](https://github.com/craftcms/cms/issues/5295))
- Fixed an error that could occur when syncing the project config if a Matrix field had been changed to something else. ([#5419](https://github.com/craftcms/cms/issues/5419))
- Fixed a bug where changes to an entry draft’s name or notes weren’t getting saved until the next draft autosave. ([#5432](https://github.com/craftcms/cms/issues/5432))

### Security
- Fixed XSS vulnerabilities.

## 3.3.19 - 2019-12-30

### Changed
- Improved the performance of `craft\helpers\StringHelper::containsMb4()`. ([#5366](https://github.com/craftcms/cms/issues/5366))
- Updated Yii to 2.0.31.

### Security
- Fixed an information exposure vulnerability.

## 3.3.18.4 - 2019-12-21

### Fixed
- Fixed a bug where “Updating search indexes” jobs would show inaccurate progress bars. ([#5358](https://github.com/craftcms/cms/pull/5358))
- Fixed a PHP error that could occur when using the `|attr` filter on an HTML element that had an existing attribute with an empty value. ([#5364](https://github.com/craftcms/cms/issues/5364))
- Fixed a race condition that could result in a PHP error when generating `ElementQueryBehavior.php`. ([#5361](https://github.com/craftcms/cms/issues/5361))

### Security
- Fixed a bug where Craft was renewing the identity cookie each time it checked on the user’s remaining session time. ([#3951](https://github.com/craftcms/cms/issues/3951))

## 3.3.18.3 - 2019-12-17

### Changed
- Slug fields’ translation icon tooltips now clarify that their values are translated for each site. ([#2064](https://github.com/craftcms/cms/issues/2064))

### Fixed
- Fixed a PHP error that could occur when `craft\services\Elements::getElementById()` was called with an element whose class didn’t exist. ([#5345](https://github.com/craftcms/cms/issues/5345))
- Fixed a PHP error that could occur when autoloading the `ContentBehavior` class in some environments.

## 3.3.18.2 - 2019-12-15

### Changed
- Autosuggest inputs now restore focus to the input field when an alias is chosen. ([#5338](https://github.com/craftcms/cms/issues/5338))
- The Guzzle requirement now excludes Guzzle 6.5.0. ([#5326](https://github.com/craftcms/cms/issues/5326))

## 3.3.18.1 - 2019-12-10

### Fixed
- Fixed a JavaScript error that could occur if Craft didn’t have a license key yet.

## 3.3.18 - 2019-12-10

### Added
- Added `craft\queue\jobs\ApplyMatrixPropagationMethod`.
- Added `craft\services\Matrix::getSupportedSiteIds()`.

### Changed
- When a Matrix field’s Propagation Method setting changes, the field’s blocks are now duplicated into any sites where their content would have otherwise been deleted. ([#5182](https://github.com/craftcms/cms/issues/5182))
- Title fields’ translation icon tooltips now clarify that their values are translated for each site. ([#2064](https://github.com/craftcms/cms/issues/2064))

### Deprecated
- Deprecated `craft\services\Matrix::getSupportedSiteIdsForField()`. `getSupportedSiteIds()` should be used instead.

### Fixed
- Fixed a bug where the page URL could change when interacting with element selection modals. ([#5254](https://github.com/craftcms/cms/issues/5254))
- Fixed a bug where entry draft changes could go unnoticed if they were made while another change was being saved. ([#5305](https://github.com/craftcms/cms/issues/5305))
- Fixed an error that could occur when using the `|group` filter, if a function name was passed in (e.g. `date`).
- Fixed a bug where `craft\helpers\FileHelper::writeToFile()` wasn’t waiting until a lock could be acquired before writing to the file.
- Fixed an issue where the Plugin Store was not creating a new cart when it was not able to retrieve an existing one. ([#5318](https://github.com/craftcms/cms/issues/5318))

## 3.3.17 - 2019-12-03

### Added
- Added `craft\base\ElementInterface::lowerDisplayName()` and `pluralLowerDisplayName()`. ([#5271](https://github.com/craftcms/cms/issues/5271))

### Changed
- Error templates now have a `statusCode` variable even if the originating exception wasn’t an instance of `yii\web\HttpException`. ([#5273](https://github.com/craftcms/cms/issues/5273))
- Number fields now normalize their numbers to integers or floats, if the value that came from the database is a numeric string. ([#5268](https://github.com/craftcms/cms/issues/5268))
- Craft no longer throws an `UnknownPropertyException` if a Local asset volume was converted to a different volume type from `config/volumes.php`. ([#5277](https://github.com/craftcms/cms/issues/5277))

### Fixed
- Fixed an issue where string encoding might not behave as expected in some environments running PHP 7.3 or greater. ([#4239](https://github.com/craftcms/cms/issues/4239))
- Fixed an error that occurred when editing an entry if one of its past revisions used an entry type that was soft-deleted. ([#5270](https://github.com/craftcms/cms/issues/5270))
- Fixed a JavaScript error that occurred when previewing assets via the “Preview file” action. ([#5272](https://github.com/craftcms/cms/pull/5272))
- Fixed a bug where it wasn’t possible to pass `null` values to GraphQL field arguments. ([#5267](https://github.com/craftcms/cms/issues/5267))
- Fixed a bug where Craft wouldn’t update the search indexes for non-localized element types (like Users) when the primary site was changed. ([#5281](https://github.com/craftcms/cms/issues/5281))
- Fixed a bug where it wasn’t possible to change images’ focal points on mobile. ([#3669](https://github.com/craftcms/cms/issues/3669))
- Fixed a bug where it wasn’t possible to crop images on mobile. ([#5279](https://github.com/craftcms/cms/issues/5279))
- Fixed an error that occurred if a token route didn’t specify any params. ([#5282](https://github.com/craftcms/cms/pull/5282))
- Fixed a PHP error that occurred when calling the deprecated `craft.session.getRememberedUsername()` template method, if the `username` cookie wasn’t set. ([#5291](https://github.com/craftcms/cms/issues/5291))
- Fixed a PHP error that occurred if the path param (`p`) was set to an array. ([#5292](https://github.com/craftcms/cms/issues/5292))
- Fixed an error that occurred when viewing trashed entries, if any of them had been deleted along with a user account. ([#5287](https://github.com/craftcms/cms/issues/5287))

## 3.3.16.3 - 2019-11-26

### Fixed
- Fixed an error that occurred when an element query’s `indexBy` param was set `id`, `dateCreated`, `dateUpdated`, or `uid`.

## 3.3.16.2 - 2019-11-26

### Fixed
- Fixed a SQL error that occurred when an element query’s `indexBy` param set to a column from a table besides `elements`. ([#5216](https://github.com/craftcms/cms/issues/5216))
- Fixed an issue where the edition was not taken into account when clicking “Buy Now” buttons on Settings → Plugins.

## 3.3.16.1 - 2019-11-22

### Fixed
- Fixed an error that occurred if Stringy 5.2 was installed.

## 3.3.16 - 2019-11-22

### Added
- Added `craft\models\GqlSchema::getAllScopePairs()`.
- Added `craft\models\GqlSchema::getAllScopePairsForAction()`.
- Added `craft\web\assets\axios\AxiosAsset.php`.

### Changed
- Improved Plugin Store performance.
- Craft now makes most of its API requests from JavaScript rather than PHP, so servers with maxed-out HTTP connections won’t get hung up waiting for the API response before serving additional requests. ([#5194](https://github.com/craftcms/cms/issues/5194), [#5232](https://github.com/craftcms/cms/issues/5232))
- `errorSummary` is now a reserved field handle. ([#3032](https://github.com/craftcms/cms/issues/3032))
- The `project-config/rebuild` command now ignores the `allowAdminChanges` config setting.
- Improved the error message when failing to sync global set. ([#5257](https://github.com/craftcms/cms/issues/5257))
- It’s now easier to send JSON requests with `Craft.postActionRequest()`, by passing `contentType: 'json'` in the `options` argument.
- Updated svg-sanitizer to 0.13.
- Updated Yii to 2.0.30.

### Deprecated
- Deprecated `craft\web\assets\graphiql\VendorAsset`.

### Fixed
- Fixed a SQL error that could occur when using PostgreSQL.
- Fixed a SQL error that could occur when calling an element query’s `ids()` method with `indexBy('id')` set on it. ([#5216](https://github.com/craftcms/cms/issues/5216))
- Fixed a layout issue with the GraphQL → Explore page on narrow browser windows. ([#5219](https://github.com/craftcms/cms/issues/5219))
- Fixed a bug where `craft\helpers\UrlHelper::buildQuery()` would remove array param index numbers. ([#5233](https://github.com/craftcms/cms/issues/5233))
- Fixed a PHP error that could occur when autoloading the `ContentBehavior` and `ElementQueryBehavior` classes in some environments.
- Fixed an error where it wasn’t possible to query by Date/Time field values via GraphQL. ([#5240](https://github.com/craftcms/cms/issues/5240))
- Fixed an error where GraphQL caches weren’t getting invalidated when an element was deleted. ([#5238](https://github.com/craftcms/cms/issues/5238))
- Fixed an error where rebuilding the project config would omit sections’ preview targets. ([#5215](https://github.com/craftcms/cms/issues/5215))
- Fixed an error that occurred whet attempting to preview an entry revision. ([#5244](https://github.com/craftcms/cms/issues/5244))
- Fixed a PHP error that could occur when the `relatedTo` param was set to an element query that would yield no results. ([#5242](https://github.com/craftcms/cms/issues/5242))
- Fixed an error that could occur when saving a Matrix field. ([#5258](https://github.com/craftcms/cms/issues/5258))
- Fixed a bug where Craft would sometimes fail to generate a correct GraphQL schema when Matrix fields were involved. ([#5255](https://github.com/craftcms/cms/issues/5255))

### Security
- Craft now requires Portable UTF-8 5.4.28 or later, fixing a security vulnerability.

## 3.3.15 - 2019-11-05

### Fixed
- Fixed a bug where it wasn’t possible to apply project config changes that removed a Matrix block type which contained a nested Super Table field, if `allowAdminChanges` was set to `false`. ([#5078](https://github.com/craftcms/cms/issues/5078))
- Fixed a bug where the nag alert that was shown when the wrong Craft edition was installed was including a “Resolve” link even if the user didn’t have access to the Plugin Store. ([#5190](https://github.com/craftcms/cms/issues/5190))
- Fixed a PHP error that could occur when saving an element, if it had a Dropdown field that had been programmatically saved with integer option values. ([#5172](https://github.com/craftcms/cms/issues/5172))
- Fixed a bug where “Updating search indexes” jobs could fail. ([#5191](https://github.com/craftcms/cms/issues/5191))
- Fixed an error that could occur if an invalid PHP interval string was passed to `craft\helpers\DateTimeHelper::isValidIntervalString()`. ([#5193](https://github.com/craftcms/cms/issues/5193))
- Fixed a bug where it wasn’t possible to access categories’ and tags’ `groupId` property via GraphQL. ([#5199](https://github.com/craftcms/cms/issues/5199))

### Security
- Fixed a bug where rows in the `sessions` table weren’t getting deleted when a user was logged out.

## 3.3.14 - 2019-10-30

### Added
- GraphQL entry queries now support an `authorGroupId` argument.
- Added `craft\gql\types\QueryArgument`.

### Changed
- It’s now possible to provide multiple values for the `height`, `width`, and `size` arguments when querying or filtering assets via GraphQL.
- It’s now possible to provide multiple values for the `expiryDate` and `postDate` arguments when querying for elements via GraphQL.
- It’s now possible to use the `not` keyword in the `id` argument when querying for elements via GraphQL.
- It’s now possible to use the `not` keyword in the `folderId` and `volumeId` arguments when querying or filtering assets via GraphQL.
- It’s now possible to use the `not` keyword in the `groupId` argument when querying or filtering tags or categories via GraphQL.
- It’s now possible to use the `not` keyword in the `sectionId`, `typeId`, and `authorId` arguments when querying or filtering entries via GraphQL.
- It’s now possible to use the `not` keyword in the `fieldId`, `ownerId`, and `typeId` when filtering Matrix blocks via GraphQL.
- Craft no longer bundles Bootstrap, as the Debug Extension now provides its own copy.
- Updated the bundled locale data based on ICU 64.1.
- Formatted dates now include two-digit months and days if that’s what’s called for by the ICU date formats. ([#5186](https://github.com/craftcms/cms/issues/5186))

### Fixed
- Fixed a bug where Edit Entry pages would often warn authors when leaving the page even if nothing had changed, if there was a Redactor field or other field that was doing its own value normalization on page load. ([craftcms/redactor#161](https://github.com/craftcms/redactor/issues/161))
- Fixed a bug where assets could remain in their temporary upload location after an entry was first published. ([#5139](https://github.com/craftcms/cms/issues/5139)
- Fixed a bug where the `update` command could run out of memory. ([#1852](https://github.com/craftcms/cms/issues/1852))
- Fixed a bug where saving a new GraphQL schema would not populate the UID property.
- Fixed a bug where Craft wasn’t clearing search keywords for custom fields that weren’t searchable anymore. ([#5168](https://github.com/craftcms/cms/issues/5168))
- Fixed a bug where `relatedTo` element query params weren’t returning elements that were related to the source element when previewing a draft or revision.
- Fixed a bug where importing project config changes would break if they contained a changed global set and orphaned Matrix block types. ([#4789](https://github.com/craftcms/cms/issues/4789)

## 3.3.13 - 2019-10-23

### Added
- It’s now possible to pass arrow functions to the `|group` filter. ([#5156](https://github.com/craftcms/cms/issues/5156))

### Changed
- Underscores are now stripped from search keywords before being saved to the database.

### Fixed
- Fixed a bug where translation message parameters weren’t getting parsed correctly if the installed ICU library was less than version 4.8. ([#4995](https://github.com/craftcms/cms/issues/4995))
- Fixed a bug where GraphQL caches were not being invalidated on element save. ([#5148](https://github.com/craftcms/cms/issues/5148))
- Fixed a bug where GraphQL type generators provided by plugins were not getting invoked when building introspection schemas. ([#5149](https://github.com/craftcms/cms/issues/5149))
- Fixed an error that occurred when using the `|json_encode` Twig filter on console requests. ([#5150](https://github.com/craftcms/cms/issues/5150))
- Fixed a bug where editable table rows could get taller than they should. ([#5159](https://github.com/craftcms/cms/issues/5159))

## 3.3.12 - 2019-10-22

### Added
- GraphQL query results are now cached.
- The GraphQL → Explore page now lists a “Full Schema” option before the Public Schema and any custom-defined schemas.
- Added the “GraphQL caches” option for the Clear Caches utility.
- Added the `gql()` Twig function, which executes a GraphQL query and returns the result.
- Added the `enableGraphQlCaching` config setting.
- Added the `transform` GraphQL parameter for asset URLs (alias of `handle`).
- Added the `url` field to the `EntryInterface` GraphQL type. ([#5113](https://github.com/craftcms/cms/issues/5113))
- Added the `relatedTo` and `relatedToAll` arguments for all GraphQL element queries. ([#5071](https://github.com/craftcms/cms/issues/5071))
- Added support for multi-site GraphQL element queries. ([#5079](https://github.com/craftcms/cms/issues/5079))
- Added `craft\helpers\Gql::createFullAccessSchema()`.
- Added `craft\models\GqlSchema::$isTemporary`.
- Added the `$invalidateCaches` argument to `craft\services\Gql::saveSchema()`.

### Changed
- Matrix blocks now maintain the same `display` style when expanded as they had before they were initially collapsed. ([#5075](https://github.com/craftcms/cms/issues/5075))
- It’s no longer necessary to register GraphQL type loaders when creating types.
- Improved the performance of downloading remote assets. ([#5134](https://github.com/craftcms/cms/pull/5134))
- The `craft\services\Gql::executeQuery()` method now expects an active schema object, instead of a GraphQL Schema object.
- The `users/save-user` action no longer copies `unverifiedEmail` validation errors over to the `email` attribute if the `email` attribute already has its own errors.
- `users/set-password` requests now respond with JSON if the request accepts a JSON response. ([#5138](https://github.com/craftcms/cms/pull/5138))

### Deprecated
- Deprecated the `$checkToken` argument for `craft\gql\base\Query::getQueries()`. `craft\helpers\Gql::getFullAccessSchema()` should be used instead to ensure all queries are returned.

### Fixed
- Fixed a bug that could occur when using plugin specific config files while running functional tests. ([#5137](https://github.com/craftcms/cms/pull/5137))
- Fixed an error that occurred when loading a relational field’s selection modal, if no sources were visible.
- Fixed a bug where required relational fields would get a validation error if only elements from other sites were selected. ([#5116](https://github.com/craftcms/cms/issues/5116))
- Fixed a bug where the “Profile Twig templates when Dev Mode is disabled” admin preference wasn’t saving. ([#5118](https://github.com/craftcms/cms/pull/5118))
- Fixed a bug where failed queue jobs were losing their `dateReserved`, `timeUpdated`, `progress`, and `progressLabel` values.
- Fixed a PHP error occurred when viewing the PHP Info utility if `register_argc_argv` was set to `On` in `php.ini`. ([#4878](https://github.com/craftcms/cms/issues/4878))
- Fixed a bug where the `craft\queue\jobs\UpdateSearchIndex` was ignorning the `siteId` property.
- Fixed a bug where Craft could attempt to perform transforms on element URLs for elements that were not Assets when using GraphQL.

### Fixed
- Fixed a bug where it wasn’t possible to pass `*` to `site` arguments via GraphQL. ([#5079](https://github.com/craftcms/cms/issues/5079))

## 3.3.11 - 2019-10-16

### Added
- Added `craft\events\ExecuteGqlQueryEvent`.
- Added `craft\services\Gql::EVENT_BEFORE_EXECUTE_GQL_QUERY`.
- Added `craft\services\Gql::EVENT_AFTER_EXECUTE_GQL_QUERY`.
- Added `craft\services\Gql::executeQuery()`.

### Changed
- Dropdown and Multi-select fields can now have duplicate option labels, as long as they are in different optgroups. ([#5105](https://github.com/craftcms/cms/issues/5105))

### Fixed
- Fixed a bug where user email changes were going through email verification even if someone with permission to administrate users was making the change. ([#5088](https://github.com/craftcms/cms/issues/5088))
- Fixed an error that could occur when duplicating entries with Matrix blocks. ([#5097](https://github.com/craftcms/cms/issues/5097))

## 3.3.10 - 2019-10-15

### Added
- Added the `allowOwnerDrafts` and `allowOwnerRevisions` Matrix block query params.
- Added the ability to skip refreshing the project config before running individual tests. ([#5072](https://github.com/craftcms/cms/pull/5072))
- Added `craft\test\Craft::resetProjectConfig()`.

### Fixed
- Fixed a bug where Craft wasn’t passing assets’ MIME types to cloud storage services when saving them. ([#5052](https://github.com/craftcms/cms/issues/5052))
- Fixed a bug where Assets fields’ image thumbnails weren’t getting refreshed after images were edited. ([#4212](https://github.com/craftcms/cms/issues/4212))
- Fixed a bug where the `index-assets` command would bail as soon as it came across a file with a disallowed file extension. ([#5086](https://github.com/craftcms/cms/issues/5086))
- Fixed a bug where it wasn’t possible to eager-load Matrix blocks that belong to a draft or revision. ([#5031](https://github.com/craftcms/cms/issues/5031))
- Fixed a bug where the `setup` command would think that Craft was installed when it wasn’t. ([#5093](https://github.com/craftcms/cms/issues/5093))
- Fixed an error that could occur when syncing the project config if a Matrix field had been changed to something else. ([#4015](https://github.com/craftcms/cms/issues/4015))
- Fixed a bug where Assets fields weren’t always showing the “Edit” button for images when they should. ([#4618](https://github.com/craftcms/cms/issues/4618))
- Fixed a bug where `craft\services\Elements::duplicateElement()` wasn’t ensuring that the duplicate had a valid slug on all sites. ([#5097](https://github.com/craftcms/cms/issues/5097))
- Fixed a bug where querying for elements by their Lightswitch field value could only return elements that had been saved since the Lightswitch field was added, when using PostgreSQL. ([#5073](https://github.com/craftcms/cms/issues/5073))
- Fixed a SQL error that could occur when querying for Matrix blocks.
- Fixed a bug where entries that were disabled globally would still get a green status indicator within the entry context menu on Edit Entry pages.

## 3.3.9 - 2019-10-10

### Changed
- The `project-config/sync` command now correctly returns an error code on failure. ([#4153](https://github.com/craftcms/cms/issues/4153))
- User queries now include the `unverifiedEmail` value by default. ([#5019](https://github.com/craftcms/cms/issues/5019))

### Fixed
- Fixed a bug where updating a draft might delete content on other sites in a multisite setup on certain PHP versions. ([#5048](https://github.com/craftcms/cms/issues/5048))
- Fixed an error that occurred when running console commands before Craft was installed. ([#5083](https://github.com/craftcms/cms/issues/5083))

## 3.3.8 - 2019-10-09

### Added
- Added `craft\web\Request::getNormalizedContentType()`.

### Changed
- Eliminated a `SHOW TABLES` SQL query that was getting executed on every request.
- Craft no longer routes requests based on `action` params in the request body, if the request’s content type is `application/json`.
- Added support for the `text/vtt` MIME type. ([#5052](https://github.com/craftcms/cms/issues/5052))
- Updated Twig to 2.12.

### Fixed
- Fixed a SQL error that could occur when deleting an entry or category with three or more nested levels of elements. ([#3456](https://github.com/craftcms/cms/issues/3456))
- Fixed a bug where querying for elements by their Lightswitch field value wasn’t working properly on PostgreSQL. ([#5046](https://github.com/craftcms/cms/issues/5046))
- Fixed a bug where deleting an entry or category with nested elements could leave the structure in a jumbled state.
- Fixed a bug where Assets fields would attempt to handle the same uploaded files multiple times if an element was saved multiple times in the same request. ([#5061](https://github.com/craftcms/cms/issues/5061))
- Fixed a PHP error occurred when viewing the PHP Info utility if `register_argc_argv` was set to `On` in `php.ini`. ([#4878](https://github.com/craftcms/cms/issues/4878))
- Fixed a bug where the `resave/matrix-blocks` command would wittingly resave Matrix blocks even if they hadn’t been loaded with their content, resulting in lost content. ([#5030](https://github.com/craftcms/cms/issues/5030))
- Fixed some RTL display issues. ([#5051](https://github.com/craftcms/cms/issues/5051))

### Security
- Fixed an XSS vulnerability.

## 3.3.7 - 2019-10-03

### Changed
- When saving a user, email validation errors are now copied over to the `email` attribute from the `unverifiedEmail` attribute. ([#5019](https://github.com/craftcms/cms/issues/5019))
- `craft\web\View::renderString()` and `renderObjectTemplate()` now have `$templateMode` arguments. ([#5020](https://github.com/craftcms/cms/issues/5020))

### Fixed
- Fixed a bug where the Edit User page would list a “Copy activation URL” action for publicly-registered users who already had a password set.
- Fixed a bug where the list and structure icons were missing on element index pages for RTL languages. ([#5018](https://github.com/craftcms/cms/issues/5018))
- Fixed a bug where the `prevSiblingOf` and `nextSiblingOf` element query params weren’t working reliably. ([#4997](https://github.com/craftcms/cms/issues/4997))
- Fixed a bug where the `descendantOf` element query param wasn’t working when previewing a draft or revision. ([#5021](https://github.com/craftcms/cms/issues/5021))
- Fixed a PHP error that occurred when saving a Dropdown or Multi-select field with optgroups. ([#5014](https://github.com/craftcms/cms/issues/5014))
- Fixed a bug where relational fields that were managing relations on a per-site basis would forget other sites’ relations when duplicated. ([#5038](https://github.com/craftcms/cms/issues/5038))

## 3.3.6 - 2019-09-27

### Added
- Added `craft\base\ElementInterface::getIsHomepage()`. ([#4993](https://github.com/craftcms/cms/issues/4993))
- Added `craft\base\Element::HOMEPAGE_URI`.

### Changed
- Updated Garnish to 0.1.31.

### Fixed
- Fixed a bug where some HTML in the Control Panel was getting improperly encoded. ([#5002](https://github.com/craftcms/cms/issues/5002))
- Fixed a bug where `craft\helper\UrlHelper` wasn’t encoding `+` and `&` characters in query param values.
- Fixed an error where GraphQL would sometimes not return a proper error message. ([#4999](https://github.com/craftcms/cms/issues/4999))
- Fixed a bug where HUDs could be positioned incorrectly when first opened. ([#5004](https://github.com/craftcms/cms/issues/5004))
- Fixed a bug where HUD tip images could be pointing the wrong way for RTL languages.

## 3.3.5 - 2019-09-25

### Added
- The Control Panel is now translated into Persian. ([#4969](https://github.com/craftcms/cms/pull/4969))
- Added `craft\test\fixtures\elements\ElementFixture::$unload`.

### Changed
- All users with permission to register users can now choose to not have an activation email sent immediately, when registering a new user. ([#4981](https://github.com/craftcms/cms/pull/4981))
- Craft now shows validation errors when attempting to save a Dropdown, Radio Buttons, Checkboxes, or Multi-select field with duplicate option labels or values. ([#4983](https://github.com/craftcms/cms/issues/4983))
- Live Preview requests now have an `x-craft-live-preview` query string param, rather than `x-craft-preview`. ([#4950](https://github.com/craftcms/cms/issues/4950))
- The `_includes/pagination.html` template can now be passed `itemLabel` and `itemsLabel` variables.
- Any migrations applied during testing are now recorded as content migrations.
- Added the option to automatically apply all content migrations when setting up the test environment. ([#4904](https://github.com/craftcms/cms/issues/4904))
- `craft\helpers\Html::parseTagAttributes()` now has a `$decode` argument.
- `craft\test\fixtures\elements\GlobalSetFixture` now has the option to load the active record instance. ([#4947](https://github.com/craftcms/cms/pull/4947))

### Fixed
- Fixed a bug where checkbox inputs were positioned incorrectly for RTL languages.
- Fixed a bug where the updater and `project.yaml` sync pages weren’t always handling error responses correctly. ([#4988](https://github.com/craftcms/cms/issues/4988))
- Fixed an error that could occur when syncing the project config, if a volume was being deleted that didn’t exist in the database to begin with. ([#4990](https://github.com/craftcms/cms/pull/4990))
- Fixed an error that could occur if a project config value changed from scalar to an array. ([#4932](https://github.com/craftcms/cms/issues/4932))
- Fixed a bug where Craft would not recognize certain block types when using the GraphQL API. ([#4961](https://github.com/craftcms/cms/issues/4961))
- Fixed a bug where `craft\helpers\Html::renderTagAttributes()` was double-encoding preexisting attributes. ([#4984](https://github.com/craftcms/cms/issues/4984))

## 3.3.4.1 - 2019-09-17

### Fixed
- Fixed a bug where elements with enabled Lightswitch fields weren’t getting returned in element queries. ([#4951](https://github.com/craftcms/cms/issues/4951))

## 3.3.4 - 2019-09-17

### Changed
- It’s now possible to run the `migrate/create install` command for uninstalled plugins.
- Improved the button labels in the confirmation dialog that can appear after running the Asset Indexes utility. ([#4943](https://github.com/craftcms/cms/issues/4943))

### Fixed
- Fixed a bug where asset queries’ `withTransforms` param wasn’t working for eager-loaded assets. ([#4931](https://github.com/craftcms/cms/issues/4931))
- Fixed a bug where the “Edit Image” asset action could be missing even if the user had the required permissions. ([#3349](https://github.com/craftcms/cms/issues/3349))
- Fixed a bug where querying for elements by their Lightswitch field value could only return elements that had been saved since the Lightswitch field was added. ([#4939](https://github.com/craftcms/cms/issues/4939))
- Fixed a bug where the Updates utility wasn’t showing the “Update all” button when multiple updates were available. ([#4938](https://github.com/craftcms/cms/issues/4938))
- Fixed a bug where the “Updating search indexes” job could fail when updating search indexes for a Matrix block that contained a relational field.
- Fixed a bug where category groups’ site settings weren’t being added to the project config when a new site was created.
- Fixed a bug where the Translation Method setting wasn’t immediately shown for Matrix sub-fields, if the field type was changed from one that didn’t have multiple translation methods to one that does. ([#4949](https://github.com/craftcms/cms/issues/4949))
- Fixed a bug where it wasn’t possible to query for entries by author ID using the GraphQL API.
- Fixed a bug where it wasn’t possible to query for Matrix blocks directly using the GraphQL API.

## 3.3.3 - 2019-09-12

### Changed
- The GraphQL API now prebuilds the schema for all introspection queries, regardless of whether Dev Mode is enabled.

### Fixed
- Fixed a bug where Craft was ignoring the `invalidUserTokenPath` request when it was set to an empty string. ([#1998](https://github.com/craftcms/cms/issues/1998))
- Fixed a bug where the `invalidUserTokenPath` was affecting Control Panel requests.
- Fixed a bug where revisions weren’t being sorted correctly in Structure sections.
- Fixed a bug where Edit Entry pages weren’t working with certain versions of PHP if the user’s preferred language was set to French. ([#4930](https://github.com/craftcms/cms/issues/4930))

## 3.3.2 - 2019-09-11

### Added
- Added the `graphql/dump-schema` and `graphql/print-schema` commands. ([#4834](https://github.com/craftcms/cms/pull/4834))
- It’s now possible to access a `parent` field on entries and categories when querying the GraphQL API. ([#4880](https://github.com/craftcms/cms/issues/4880))
- It’s now possible to apply transforms to assets via `url` field arguments when querying the GraphQL API.

### Changed
- Craft now resets the `dateCreated` attribute when duplicating elements. ([#4906](https://github.com/craftcms/cms/issues/4906))
- It’s no longer possible to access the `author` field for entries when querying the GraphQL API, if the schema doesn’t include user data.
- It’s no longer possible to access the `photo` field for users when querying the GraphQL API, if the schema doesn’t include the user photo volume.

### Fixed
- Fixed a bug where Lightswitch fields weren’t returning a boolean value for the GraphQL API.
- Fixed a bug where `craft\web\View::renderString()` and `renderObjectTemplate()` could leave Craft set to the `site` template mode if an error occurred when preparing or rendering the template. ([#4912](https://github.com/craftcms/cms/issues/4912))
- Fixed a bug where the Plugin Store wasn’t applying edition upgrade pricing for plugins if the higher edition was already installed as a trial.

## 3.3.1.2 - 2019-09-08

### Fixed
- Fixed an error that occurred after saving an element with a validation error. ([#4898](https://github.com/craftcms/cms/issues/4898))

## 3.3.1.1 - 2019-09-06

### Changed
- `graphql/api` preflight responses now explicitly allow `Authorization` headers. ([#4830](https://github.com/craftcms/cms/issues/4830))
- Updated Garnish to 0.1.30.

### Fixed
- Fixed a bug where selecting Matrix blocks would cause the content container to scroll. ([#3762](https://github.com/craftcms/cms/issues/3762))
- Fixed an error that occurred if Stringy 5.2 was installed.

## 3.3.1 - 2019-09-06

### Added
- Added support for setting `offset` and `limit` params to individual paths’ criteria when eager loading elements.
- Added the `enableGql` config setting. ([#4836](https://github.com/craftcms/cms/issues/4836))
- Added the `children` field to the `EntryInterface` and `CategoryInterface` GraphQL types. ([#4843](https://github.com/craftcms/cms/issues/4843))
- Added the `markdown` GraphQL directive. ([#4832](https://github.com/craftcms/cms/issues/4832))

### Changed
- Preview target URIs can now be set to environment variables (e.g. `$NEWS_INDEX`) or URLs that begin with an alias (e.g. `@rootUrl/news` or `@rootUrl/news/{slug}`).
- Templates passed to `craft\web\View::renderString()` and `renderObjectTemplate()` can now include front-end templates.
- Element queries with the `revisions` param set will now return revisions ordered by `num DESC` by default. ([#4825](https://github.com/craftcms/cms/issues/4825))
- `graphql/api` responses now set the `Access-Control-Allow-Headers: Content-Type` header for preflight requests.
- Craft no longer forces preview target URLs to use `https` if the current request is over SSL. ([#4867](https://github.com/craftcms/cms/issues/4867))

### Removed
- Removed `craft\elements\MatrixBlock::getField()`. ([#4882](https://github.com/craftcms/cms/issues/4882))

### Fixed
- Fixed a bug where Number fields weren’t showing validation errors when non-numeric values were entered. ([#4849](https://github.com/craftcms/cms/issues/4849))
- Fixed an error that occurred when accessing the GraphQL section in the Control Panel if the `allowAdminChanges` config setting was disabled. ([#4884](https://github.com/craftcms/cms/issues/4884))
- Fixed an error that could occur when executing a GraphQL query if a Matrix field had been converted to a different field type. ([#4848](https://github.com/craftcms/cms/issues/4848))
- Fixed a deprecation warning when running tests in PhpStorm. ([#4772](https://github.com/craftcms/cms/pull/4772))
- Fixed an SQL error that occurred when eager loading children for an element that wasn’t in a structure.
- Fixed a bug that could cause queue jobs to fail when they were run automatically by Craft, if the `enableCsrfProtection` config setting was disabled. ([#4854](https://github.com/craftcms/cms/issues/4854))
- Fixed an error that could occur if the `select` clause had been completely overridden on an element query, but the `asArray` param wasn’t enabled. ([#4886](https://github.com/craftcms/cms/issues/4886))
- Fixed a bug where Craft wasn’t always respecting the site-specific status when saving new entries. ([#4892](https://github.com/craftcms/cms/issues/4892))

## 3.3.0.1 - 2019-08-27

### Changed
- `graphql/api` responses now send CORS headers to allow crossdomain requests. ([#4830](https://github.com/craftcms/cms/issues/4830))

### Fixed
- Fixed a PHP error that could occur when editing an existing GraphQL schema. ([#4827](https://github.com/craftcms/cms/issues/4827))
- Fixed a PHP error that could occur when using PostgreSQL. ([#4828](https://github.com/craftcms/cms/issues/4828))

## 3.3.0 - 2019-08-27

### Added
- Added a built-in, autogenerated GraphQL API for content (Craft Pro only). ([#4540](https://github.com/craftcms/cms/pull/4540))
- Added “Headless Mode”, which optimizes the system and Control Panel for headless CMS implementations.
- It’s now possible to create Single sections without URLs. ([#3883](https://github.com/craftcms/cms/issues/3883))
- Added the `hiddenInput()` Twig function, which generates a hidden input tag.
- Added the `input()` Twig function, which generates an input tag.
- Added the `tag()` Twig function, which generates an HTML tag.
- Added the `|attr` Twig filter, which modifies the attributes on an HTML tag. ([#4660](https://github.com/craftcms/cms/issues/4660))
- Added the `|append` and `|prepend` Twig filters, which add new HTML elements as children of an HTML tag. ([#3937](https://github.com/craftcms/cms/issues/3937))
- Added the `headlessMode` config setting.
- Added the `purgeStaleUserSessionDuration` config setting.
- Admin users can now opt into getting the full stack trace view when an uncaught exception occurs when Dev Mode isn’t enabled. ([#4765](https://github.com/craftcms/cms/issues/4765))
- Admin users can now opt into having Twig templates profiled when Dev Mode isn’t enabled.
- Added the `graphql/api` controller action.
- Added `craft\base\ApplicationTrait::getGql()`.
- Added `craft\base\EagerLoadingFieldInterface::getEagerLoadingGqlConditions()`.
- Added `craft\base\ElementInterface::getGqlTypeName()`.
- Added `craft\base\ElementInterface::gqlScopesByContext()`.
- Added `craft\base\ElementInterface::gqlTypeNameByContext()`.
- Added `craft\base\Field::getEagerLoadingGqlConditions()`.
- Added `craft\base\FieldInterface::getContentGqlType()`.
- Added `craft\base\GqlInlineFragmentFieldInterface`.
- Added `craft\base\GqlInlineFragmentInterface`.
- Added `craft\controllers\GraphqlController`.
- Added `craft\errors\GqlException`.
- Added `craft\events\RegisterGqlDirectivesEvent`.
- Added `craft\events\RegisterGqlQueriesEvent`.
- Added `craft\events\RegisterGqlTypesEvent`.
- Added `craft\gql\arguments\elements\Asset`.
- Added `craft\gql\arguments\elements\Category`.
- Added `craft\gql\arguments\elements\Entry`.
- Added `craft\gql\arguments\elements\GlobalSet`.
- Added `craft\gql\arguments\elements\MatrixBlock`.
- Added `craft\gql\arguments\elements\Tag`.
- Added `craft\gql\arguments\elements\User`.
- Added `craft\gql\base\Arguments`.
- Added `craft\gql\base\Directive`.
- Added `craft\gql\base\ElementArguments`.
- Added `craft\gql\base\ElementResolver`.
- Added `craft\gql\base\GeneratorInterface`.
- Added `craft\gql\base\GqlTypeTrait`.
- Added `craft\gql\base\InterfaceType`.
- Added `craft\gql\base\ObjectType`.
- Added `craft\gql\base\Query`.
- Added `craft\gql\base\Resolver`.
- Added `craft\gql\base\StructureElementArguments`.
- Added `craft\gql\directives\FormatDateTime`.
- Added `craft\gql\directives\Transform`.
- Added `craft\gql\GqlEntityRegistry`.
- Added `craft\gql\interfaces\Element`.
- Added `craft\gql\interfaces\elements\Asset`.
- Added `craft\gql\interfaces\elements\Category`.
- Added `craft\gql\interfaces\elements\Entry`.
- Added `craft\gql\interfaces\elements\GlobalSet`.
- Added `craft\gql\interfaces\elements\MatrixBlock`.
- Added `craft\gql\interfaces\elements\Tag`.
- Added `craft\gql\interfaces\elements\User`.
- Added `craft\gql\interfaces\Structure`.
- Added `craft\gql\queries\Asset`.
- Added `craft\gql\queries\Category`.
- Added `craft\gql\queries\Entry`.
- Added `craft\gql\queries\GlobalSet`.
- Added `craft\gql\queries\Ping`.
- Added `craft\gql\queries\Tag`.
- Added `craft\gql\queries\User`.
- Added `craft\gql\resolvers\elements\Asset`.
- Added `craft\gql\resolvers\elements\Category`.
- Added `craft\gql\resolvers\elements\Entry`.
- Added `craft\gql\resolvers\elements\GlobalSet`.
- Added `craft\gql\resolvers\elements\MatrixBlock`.
- Added `craft\gql\resolvers\elements\Tag`.
- Added `craft\gql\resolvers\elements\User`.
- Added `craft\gql\TypeLoader`.
- Added `craft\gql\types\DateTime`.
- Added `craft\gql\types\elements\Asset`.
- Added `craft\gql\types\elements\Category`.
- Added `craft\gql\types\elements\Element`.
- Added `craft\gql\types\elements\Entry`.
- Added `craft\gql\types\elements\GlobalSet`.
- Added `craft\gql\types\elements\MatrixBlock`.
- Added `craft\gql\types\elements\Tag`.
- Added `craft\gql\types\elements\User`.
- Added `craft\gql\types\generators\AssetType`.
- Added `craft\gql\types\generators\CategoryType`.
- Added `craft\gql\types\generators\ElementType`.
- Added `craft\gql\types\generators\EntryType`.
- Added `craft\gql\types\generators\GlobalSetType`.
- Added `craft\gql\types\generators\MatrixBlockType`.
- Added `craft\gql\types\generators\TableRowType`.
- Added `craft\gql\types\generators\TagType`.
- Added `craft\gql\types\generators\UserType`.
- Added `craft\gql\types\Query`.
- Added `craft\gql\types\TableRow`.
- Added `craft\helpers\App::webResponseConfig()`.
- Added `craft\helpers\ArrayHelper::whereMultiple()`.
- Added `craft\helpers\ElementHelper::sourceElement()`.
- Added `craft\helpers\Gql`.
- Added `craft\helpers\Html::a()`.
- Added `craft\helpers\Html::actionInput()`.
- Added `craft\helpers\Html::appendToTag()`.
- Added `craft\helpers\Html::csrfInput()`.
- Added `craft\helpers\Html::modifyTagAttributes()`.
- Added `craft\helpers\Html::normalizeTagAttributes()`.
- Added `craft\helpers\Html::parseTag()`.
- Added `craft\helpers\Html::parseTagAttributes()`.
- Added `craft\helpers\Html::prependToTag()`.
- Added `craft\helpers\Html::redirectInput()`.
- Added `craft\helpers\StringHelper::afterFirst()`.
- Added `craft\helpers\StringHelper::afterLast()`.
- Added `craft\helpers\StringHelper::append()`.
- Added `craft\helpers\StringHelper::appendRandomString()`.
- Added `craft\helpers\StringHelper::appendUniqueIdentifier()`.
- Added `craft\helpers\StringHelper::at()`.
- Added `craft\helpers\StringHelper::beforeFirst()`.
- Added `craft\helpers\StringHelper::beforeLast()`.
- Added `craft\helpers\StringHelper::capitalizePersonalName()`.
- Added `craft\helpers\StringHelper::count()`.
- Added `craft\helpers\StringHelper::dasherize()`.
- Added `craft\helpers\StringHelper::endsWithAny()`.
- Added `craft\helpers\StringHelper::escape()`.
- Added `craft\helpers\StringHelper::extractText()`.
- Added `craft\helpers\StringHelper::htmlDecode()`.
- Added `craft\helpers\StringHelper::htmlEncode()`.
- Added `craft\helpers\StringHelper::humanize()`.
- Added `craft\helpers\StringHelper::is()`.
- Added `craft\helpers\StringHelper::isBase64()`.
- Added `craft\helpers\StringHelper::isBlank()`.
- Added `craft\helpers\StringHelper::isHexadecimal()`.
- Added `craft\helpers\StringHelper::isHtml()`.
- Added `craft\helpers\StringHelper::isJson()`.
- Added `craft\helpers\StringHelper::isSerialized()`.
- Added `craft\helpers\StringHelper::isUtf8()`.
- Added `craft\helpers\StringHelper::isWhitespace()`.
- Added `craft\helpers\StringHelper::lastSubstringOf()`.
- Added `craft\helpers\StringHelper::lineWrapAfterWord()`.
- Added `craft\helpers\StringHelper::pad()`.
- Added `craft\helpers\StringHelper::padBoth()`.
- Added `craft\helpers\StringHelper::padLeft()`.
- Added `craft\helpers\StringHelper::padRight()`.
- Added `craft\helpers\StringHelper::removeHtml()`.
- Added `craft\helpers\StringHelper::removeHtmlBreak()`.
- Added `craft\helpers\StringHelper::repeat()`.
- Added `craft\helpers\StringHelper::replaceAll()`.
- Added `craft\helpers\StringHelper::replaceBeginning()`.
- Added `craft\helpers\StringHelper::replaceEnding()`.
- Added `craft\helpers\StringHelper::replaceFirst()`.
- Added `craft\helpers\StringHelper::replaceLast()`.
- Added `craft\helpers\StringHelper::safeTruncate()`.
- Added `craft\helpers\StringHelper::shortenAfterWord()`.
- Added `craft\helpers\StringHelper::shuffle()`.
- Added `craft\helpers\StringHelper::slice()`.
- Added `craft\helpers\StringHelper::slugify()`.
- Added `craft\helpers\StringHelper::split()`.
- Added `craft\helpers\StringHelper::startsWithAny()`.
- Added `craft\helpers\StringHelper::stripCssMediaQueries()`.
- Added `craft\helpers\StringHelper::stripEmptyHtmlTags()`.
- Added `craft\helpers\StringHelper::stripHtml()`.
- Added `craft\helpers\StringHelper::stripWhitespace()`.
- Added `craft\helpers\StringHelper::substringOf()`.
- Added `craft\helpers\StringHelper::surround()`.
- Added `craft\helpers\StringHelper::tidy()`.
- Added `craft\helpers\StringHelper::titleizeForHumans()`.
- Added `craft\helpers\StringHelper::toBoolean()`.
- Added `craft\helpers\StringHelper::toSpaces()`.
- Added `craft\helpers\StringHelper::toTabs()`.
- Added `craft\helpers\StringHelper::toTransliterate()`.
- Added `craft\helpers\StringHelper::trimLeft()`.
- Added `craft\helpers\StringHelper::trimRight()`.
- Added `craft\helpers\StringHelper::upperCamelize()`.
- Added `craft\helpers\StringHelper::upperCaseFirst()`.
- Added `craft\helpers\Template::beginProfile()`.
- Added `craft\helpers\Template::endProfile()`.
- Added `craft\helpers\UrlHelper::buildQuery()`.
- Added `craft\model\MatrixBlockType::getField()`.
- Added `craft\models\GqlSchema`.
- Added `craft\records\GqlSchema`.
- Added `craft\services\Fields::getGroupByUid()`.
- Added `craft\services\Gql`.
- Added `craft\services\Matrix::getAllBlockTypes()`.
- Added `craft\services\Sections::getAllEntryTypes()`.
- Added `craft\web\assets\graphiql\GraphiqlAsset`.
- Added `craft\web\assets\graphiql\VendorAsset`.
- Added `craft\web\twig\nodes\ProfileNode`.
- Added `craft\web\twig\nodevisitors\Profiler`.

### Changed
- Relational fields without a specific target site will now only return related elements from the same site as the source element by default, as they did before Craft 3.2. ([#4751](https://github.com/craftcms/cms/issues/4751))
- Element arrays no longer include `hasDescendants` or `totalDescendants` keys by default. ([#4820](https://github.com/craftcms/cms/issues/4820))
- Matrix block queries no longer include blocks owned by drafts or revisions by default. ([#4790](https://github.com/craftcms/cms/issues/4790))
- Entries’ drafts and revisions are now soft-deleted and restored along with their source elements. ([#4797](https://github.com/craftcms/cms/issues/4797))
- Global set reference tags can now refer to the global set by its handle. ([#4645](https://github.com/craftcms/cms/issues/4645))
- Improved Twig template profiling to include blocks and macros.
- Twig template profiling no longer occurs when Dev Mode isn’t enabled, unless an admin user is logged in and has opted into it.
- The `actionInput()`, `csrfInput()`, and `redirectInput()` Twig functions now support an `options` argument for customizing the HTML tag attributes.
- The `_layouts/forms/field.html` template now supports `label`, `instructions`, `tip`, `warning`, and `input` blocks that can be overridden when including the template with an `{% embed %}` tag.
- Editable tables now support a `fullWidth` setting, which can be set to `false` to prevent the table from spanning the full width of the page.
- Editable tables now support `thin` column settings.
- Editable tables now support `headingHtml` column settings.
- Craft no longer overrides the base Twig template class, unless the now-deprecated `suppressTemplateErrors` config setting is enabled. ([#4755](https://github.com/craftcms/cms/issues/4755))
- Edit Entry pages now get updated preview target URLs after saving a draft, in case the URLs have changed.
- The confirmation dialog that can appear after running the Asset Indexes utility no longer will close by pressing the <kbd>Esc</kbd> key or clicking outside of the modal. ([#4795](https://github.com/craftcms/cms/issues/4795))
- Section and Matrix “Propagation Method” settings now display warnings about the potential for data loss when appropriate.
- Site group settings now display a warning about the potential for data loss.
- Control Panel subnav items can now have badge counts. ([#4756](https://github.com/craftcms/cms/issues/4756))
- Improved the performance of element duplication on multi-site installs.
- Improved the performance of `craft\web\View::renderString()` for templates that don’t contain any Twig code.
- `craft\behaviors\DraftBehavior::getCreator()` can now return `null`.
- `craft\helpers\Db::parseParam()` now has an optional `$columnType` argument. ([#4807](https://github.com/craftcms/cms/pull/4807))
- `craft\test\TestSetup::setupCraftDb()` no longer accepts a second argument. Ensure that `craft\test\Craft::$testConfig` is set before calling this function. ([#4804](https://github.com/craftcms/cms/pull/4804))
- `craft\web\Request::post()` and `getBodyParam()` will now work with posted JSON data, if the request’s content type is set to `application/json`.
- Switched from the `stringy/stringy` library to `voku/stringy`. ([#4753](https://github.com/craftcms/cms/issues/4753))

### Deprecated
- Deprecated the `suppressTemplateErrors` config setting.
- Deprecated `craft\services\Sections::isSectionTemplateValid()`.
- Deprecated `craft\web\twig\Template`.

### Removed
- Removed `craft\base\ElementInterface::getSource()`. ([#4754](https://github.com/craftcms/cms/issues/4754))
- Removed `craft\web\twig\Extension::actionInputFunction()`.
- Removed `craft\web\twig\Extension::csrfInputFunction()`.
- Removed `craft\web\twig\Extension::redirectInputFunction()`.

### Fixed
- Fixed an error that could occur if garbage collection was run while Craft 3.2 migrations were pending. ([#4720](https://github.com/craftcms/cms/issues/4720))
- Fixed a bug where the “Publish live changes for other authors’ entries” permission was being enforced when saving another author’s entry as a new entry. ([#4758](https://github.com/craftcms/cms/issues/4758))
- Fixed a bug where `craft\helpers\UrlHelper` methods would strip out array params in the query string. ([#4778](https://github.com/craftcms/cms/issues/4778))
- Fixed a SQL error that occurred when a `{% cache %}` tag was used on a page with a 4-byte character in the URI. ([#4780](https://github.com/craftcms/cms/issues/4780))
- Fixed a bug where Craft could show a nondescript error when navigating away from a Control Panel page if an Ajax request was currently in progress. ([#4796](https://github.com/craftcms/cms/issues/4796))
- Fixed an error that occurred when editing an entry with a draft that was created by a soft-deleted user. ([#4800](https://github.com/craftcms/cms/issues/4800))
- Fixed a bug where entry revisions and drafts would be deleted when the user that created them was hard-deleted.
- Fixed a SQL error that could occur when executing an element query that had custom `JOIN` and `WHERE` clauses if the `search` param was also set. ([#4788](https://github.com/craftcms/cms/issues/4788))
- Fixed a bug where default field values weren’t being applied to Matrix blocks that were autocreated per the Min Blocks setting. ([#4806](https://github.com/craftcms/cms/issues/4806))
- Fixed Plugin Store dropdowns which were not working properly with Windows Edge browsers.
- Fixed a SQL error that could occur when `:empty:` or `not :empty:` was passed to a date param on an element query when running MySQL 8. ([#4808](https://github.com/craftcms/cms/issues/4808))
- Fixed a bug where Dropdown and Multi-select fields’ Dropdown Options settings weren’t autofocusing on the first input when adding a new row with the keyboard. ([#4823](https://github.com/craftcms/cms/issues/4823))

## 3.2.10 - 2019-08-13

### Added
- Added `craft\fields\BaseRelationField::settingsTemplateVariables()`. ([#4732](https://github.com/craftcms/cms/issues/4732))
- Added `craft\services\Search::deleteOrphanedIndexes()`.
- Added `craft\validators\UriFormatValidator::$disallowTriggers`.
- Added the `Craft.startsWith()` JavaScript method.

### Changed
- Improved garbage collection performance when hard-deleting hundreds of thousands of elements. ([#4735](https://github.com/craftcms/cms/issues/4735))
- Element queries’ `title` param will now accept a value of `'0'`.
- `craft\services\Elements::deleteElementById()` now has a `$hardDelete` argument. ([#4747](https://github.com/craftcms/cms/pull/4747))
- It’s no longer possible to save routes or URI formats that begin with the `actionTrigger` or `cpTrigger` config settings. ([#4154](https://github.com/craftcms/cms/issues/4154))
- Categories fields’ selection modals now show the site menu. ([#4749](https://github.com/craftcms/cms/issues/4749))

### Removed
- Removed `craft\records\Route`.

### Fixed
- Fixed a bug where Entry fixtures wouldn’t get unloaded. ([#4663](https://github.com/craftcms/cms/issues/4663))
- Fixed a bug where entry content wouldn’t get propagated to other sites if an entry was created and then saved before Craft had finished autosaving the draft. ([#4423](https://github.com/craftcms/cms/issues/4423))
- Fixed a bug where entry forms could miss the fact that a Matrix block had been deleted. ([#4727](https://github.com/craftcms/cms/issues/4727))
- Fixed a PHP error that could occur on environments where the Intl PHP extension was installed but the `IDNA_NONTRANSITIONAL_TO_ASCII` or `INTL_IDNA_VARIANT_UTS46` constants weren’t defined. ([#4722](https://github.com/craftcms/cms/issues/4722))
- Fixed a PHP error that could occur if a plugin was configured with settings even though it didn’t support settings. ([#4706](https://github.com/craftcms/cms/issues/4706))
- Fixed an error that occurred when a validation error occurred on an entry while it was being created or updated from a draft. ([#4733](https://github.com/craftcms/cms/issues/4733))
- Fixed an infinite recursion bug that could occur when validating circular relations. ([#4482](https://github.com/craftcms/cms/issues/4482))
- Fixed a bug where elements with a title of “0” would show their ID instead of their title in element indexes and relational fields. ([#4745](https://github.com/craftcms/cms/issues/4745))
- Fixed a bug where Craft was redirecting to the Dashboard when attempting to export elements, if the `tokenParam` config setting was set to something besides `token`. ([#4737](https://github.com/craftcms/cms/issues/4737))

## 3.2.9 - 2019-08-06

### Added
- Added the `ignorePlaceholders` element query param.
- Added the `cp.entries.edit.meta` and `cp.entries.edit.settings` template hooks to the Edit Entry page.
- Added `craft\base\ElementInterface::getSource()`.
- Added `craft\base\ElementTrait::$newSiteIds`.
- Added `craft\models\Site::$dateCreated` and `$dateUpdated`. ([#4703](https://github.com/craftcms/cms/issues/4703))

### Changed
- Improved the Control Panel header styling for mobile and on pages with long titles. ([#4548](https://github.com/craftcms/cms/issues/4548))
- Element references in the Control Panel now reveal the site the element was fetched from in their tooltips, on multi-site installs. ([#4690](https://github.com/craftcms/cms/issues/4690))
- Element editor HUDs now always show a header with the element’s site name on multi-site installs, even if the element is only editable in one site. ([#4690](https://github.com/craftcms/cms/issues/4690))
- Entry preview tokens now respect the `defaultTokenDuration` config setting, rather than always expiring after 24 hours. ([#4683](https://github.com/craftcms/cms/pull/4683))
- Improved disabled select field styling. ([#4709](https://github.com/craftcms/cms/pull/4709))

### Deprecated
- Deprecated `craft\behaviors\DraftBehavior::getSource()`.
- Deprecated `craft\behaviors\RevisionBehavior::getSource()`.

### Fixed
- Fixed a bug where elements listed in a Structure view could be missing their descendant toggles even if all of their descendants were disabled. ([#4685](https://github.com/craftcms/cms/issues/4685))
- Fixed a bug where element CSV exports were limited to 50 elements if no limit was set. ([#4692](https://github.com/craftcms/cms/issues/4692))
- Fixed a 400 error that occurred when submitting an entry form that didn’t have an `entryId` param. ([#4693](https://github.com/craftcms/cms/issues/4693))
- Fixed a bug where `craft\base\Element::getDescendants()` and other structure methods could return the wrong results when called on a draft. ([#4694](https://github.com/craftcms/cms/issues/4694))
- Fixed a bug where Matrix blocks weren’t getting duplicated to newly-enabled sites for elements if the field’s Propagation Method setting wasn’t set to “Save blocks to all sites the owner element is saved in”. ([#4698](https://github.com/craftcms/cms/issues/4698))
- Fixed a bug where the Database Backup could result in a 404 error on load-balanced environments. ([#4699](https://github.com/craftcms/cms/issues/4699))
- Fixed a bug where the “Current” entry revision link wouldn’t always work. ([#4705](https://github.com/craftcms/cms/issues/4705))
- Fixed a bug where the `craft\services\Search::EVENT_AFTER_SEARCH` event wasn’t always firing. ([#4710](https://github.com/craftcms/cms/issues/4710))
- Fixed a bug where `craft\services\Users::purgeExpiredPendingUsers()` was attempting to delete already-trashed users.

### Security
- Fixed an XSS vulnerability.

## 3.2.8 - 2019-07-30

### Added
- Element indexes with unsaved drafts now show a “Drafts” option in the status menu.
- Added the `utils/fix-element-uids` command, which ensures all elements have unique UIDs. ([#4653](https://github.com/craftcms/cms/issues/4653))

### Fixed
- Fixed a bug where it wasn’t possible to create a homepage Single section if a prior entry revisions’ URI had been set to `__home__`. ([#4657](https://github.com/craftcms/cms/issues/4657))
- Fixed a bug where the user deletion confirmation dialog was including revisions and drafts when counting entries for the content summary.
- Fixed an error that occurred when deleting a user, if another user had been chosen to inherit their content. ([#4670](https://github.com/craftcms/cms/issues/4670))
- Fixed a bug where users could be warned about losing unsaved changes when updating an entry from a draft, while the draft was being autosaved. ([#4614](https://github.com/craftcms/cms/issues/4614))
- Fixed a bug where Categories fields weren’t always getting updated when a category they were related to got moved under another category. ([#4672](https://github.com/craftcms/cms/issues/4672))
- Fixed an error that occurred on the Settings → Routes page, if one of the routes didn’t have a URI pattern. ([#4676](https://github.com/craftcms/cms/issues/4676))
- Fixed some styling and behavior issues on the Settings → Routes page.

## 3.2.7 - 2019-07-25

### Fixed
- Fixed an error where it wasn’t possible to scale SVGs using only height. ([#4643](https://github.com/craftcms/cms/pull/4643))
- Fixed a bug where the content area of some Control Panel pages weren’t getting any bottom padding. ([#4644](https://github.com/craftcms/cms/issues/4644))
- Fixed a bug where installing a plugin immediately after installing Craft from the console could corrupt the project config if `useProjectConfigFile` was enabled. ([#3870](https://github.com/craftcms/cms/issues/3870))
- Fixed a bug where entry forms could overlook changes made to Categories fields. ([#4648](https://github.com/craftcms/cms/issues/4648))
- Fixed a bug where element search indexes weren’t being updated right away after an element was created or updated from an element editor HUD.
- Fixed a bug where back-end slug validation wasn’t working correctly for slugs with some Unicode characters. ([#1535](https://github.com/craftcms/cms/issues/1535))
- Fixed a bug where Craft was attempting to delete template caches even when saving a draft or revision.

## 3.2.6 - 2019-07-23

### Changed
- When enabling a new site for a Single section, Craft now uses the primary site’s content as the starting point for the new site’s content, if the section was already enabled for it.
- Swapped the position of the “Save as a Draft” and “Save Entry” buttons. ([#4622](https://github.com/craftcms/cms/issues/4622))
- `craft\helpers\DateTimeHelper::toDateTime()` now supports arrays created from `DateTime` objects. ([#4627](https://github.com/craftcms/cms/issues/4627))
- Plugin license key inputs are no longer limited to 29 characters, to make room for long environment variable names. ([#4393](https://github.com/craftcms/cms/issues/4393))
- Updated Imagine to 1.2.2.1.

### Fixed
- Fixed a bug where Craft could load the same JavaScript and CSS files multiple times when opening element editor HUDs. ([#4620](https://github.com/craftcms/cms/issues/4620))
- Fixed a bug where each animated GIF frame would still be parsed when generating a thumbnail, even if the `transformGifs` setting was set to `false`. ([#4588](https://github.com/craftcms/cms/issues/4588))
- Fixed a bug where back-end slug validation wasn’t working correctly for slugs with Unicode characters. ([#4628](https://github.com/craftcms/cms/issues/4628))
- Fixed a bug where it wasn’t possible to create new entries if the section handle matched the `pageTrigger` config setting, and the `pageTrigger` config setting had a trailing slash. ([#4631](https://github.com/craftcms/cms/issues/4631))
- Fixed a bug where the `sections.previewTargets` database column was getting created as a `varchar` instead of `text` column for new Craft installs. ([#4638](https://github.com/craftcms/cms/issues/4638))

### Security
- Fixed a bug where the `preserveExifData` config setting wasn’t being respected on image upload.

## 3.2.5.1 - 2019-07-19

### Fixed
- Fixed an error that occurred if a plugin license key was set to an environment variable, which was set to an invalid key. ([#4604](https://github.com/craftcms/cms/issues/4604))
- Fixed an error that prevented image thumbnails from generating in the Control Panel when using ImageMagick. ([#4609](https://github.com/craftcms/cms/issues/4609))

## 3.2.5 - 2019-07-19

### Added
- Added `craft\services\Elements::getPlaceholderElements()`.

### Changed
- If an invalid entry draft or revision edit URL is accessed, but the source entry does exist, Craft now redirects the browser to the source entry’s edit page. ([#4574](https://github.com/craftcms/cms/issues/4574))
- Preview requests now include the previewed entry in element queries even if the `status`, `drafts`, or `revisions` parameters are set to exclude it. ([#4581](https://github.com/craftcms/cms/issues/4581))
- Back-end slug generation now follows the same rules as JavaScript. ([#4607](https://github.com/craftcms/cms/issues/4607))
- Unsaved entry drafts now get assigned a new ID when they are fully saved, so they are treated as new elements. ([#4589](https://github.com/craftcms/cms/issues/4589))

### Fixed
- Fixed some bugs with the “Save Entry” menu options, when editing an unsaved draft. ([#4614](https://github.com/craftcms/cms/issues/4614))
- Fixed a bug where Craft could forget which site was being edited when updating an entry from a draft. ([#4615](https://github.com/craftcms/cms/issues/4615))

## 3.2.4.1 - 2019-07-17

### Fixed
- Fixed an error that occurred when attempting to share a disabled entry. ([#4596](https://github.com/craftcms/cms/issues/4596))
- Fixed a bug where new Email and URL cells in Table fields weren’t getting the correct input type. ([#4595](https://github.com/craftcms/cms/issues/4595))

## 3.2.4 - 2019-07-17

### Changed
- Brought back the “Preview” button for the Current revision of entries, which now creates a draft before activating the entry preview. ([#4584](https://github.com/craftcms/cms/issues/4584))
- The “Save as a Draft” button now creates the draft over Ajax, when it’s not the primary submit button for the page.
- When Craft isn’t able to sync incoming `project.yaml` changes due to schema version conflicts, Craft now lists which packages are conflicting.. ([#4568](https://github.com/craftcms/cms/issues/4568))

### Fixed
- Fixed a JavaScript error that could occur after uploading a file directly onto an Assets field when editing the Current revision of an entry.
- Fixed a bug where draft forms could become unresponsive if the user attempted to navigate away from the page or submit the form in the middle of an autosave. ([#4578](https://github.com/craftcms/cms/issues/4578))
- Fixed a SQL error that could occur when passing `:empty:` or `:notempty:` to a relational field’s element query param. ([#4529](https://github.com/craftcms/cms/issues/4529))
- Fixed a bug where Number fields weren’t getting set to their default values for new entries. ([#4586](https://github.com/craftcms/cms/issues/4586))
- Fixed a bug query string parameters were getting URL-encoded when applied to generated pagination URLs.
- Fixed a bug where Single entries had the option to be duplicated or deleted. ([#4590](https://github.com/craftcms/cms/issues/4590))

## 3.2.3 - 2019-07-16

### Added
- Added `craft\controllers\EntriesController::actionDuplicateEntry()`.
- Added `craft\web\UrlManager::setMatchedElement()`.

### Changed
- Craft no longer creates drafts automatically when editing entries. The user must click a “Save as a Draft” button to create one. ([#4549](https://github.com/craftcms/cms/issues/4549))
- Entries are now immediately savable, whether or not any changes were made. ([#4535](https://github.com/craftcms/cms/issues/4535))
- The “Save Entry” button now redirects the user to the Entries index page. ([#4575](https://github.com/craftcms/cms/issues/4575))
- Brought back the “Save and continue editing” and “Save and add another” options for entries.
- It’s no longer possible to preview entries’ Current revision. A draft must be created first.

### Fixed
- Fixed a bug where it wasn’t possible to delete Matrix blocks if Min Blocks and Max Blocks were set to the same value, and an element already had more than that many blocks. ([#4562](https://github.com/craftcms/cms/issues/4562))
- Fixed a bug where `craft\web\UrlManager::getMatchedElement()` could return the incorrect result on preview requests. ([#4542](https://github.com/craftcms/cms/issues/4542))
- Fixed an error that occurred on the Settings → Email page if email settings were missing from the project config. ([#4552](https://github.com/craftcms/cms/issues/4552))
- Fixed a bug where it wasn’t possible to toggle site-specific entry statuses when editing drafts. ([#4577](https://github.com/craftcms/cms/issues/4577))

## 3.2.2 - 2019-07-14

### Added
- Added `craft\helpers\ElementHelper::isTempSlug()`.
- Added `craft\helpers\ElementHelper::tempSlug()`.
- Added `craft\helpers\UrlHelper::removeParam()`.

### Changed
- Craft no longer ensures a recent revision exists before creating a draft for an element.
- Element exports are limited to CSV files now, to avoid the GD requirement imposed by the PHPSpreadsheet library. ([#4553](https://github.com/craftcms/cms/issues/4553))

### Fixed
- Fixed a bug where multi-site element queries with the `unique` and `offset` params set weren’t returning any results. ([#4560](https://github.com/craftcms/cms/issues/4560))
- Fixed an error that could occur when creating a draft. ([#4515](https://github.com/craftcms/cms/issues/4515))
- Fixed a bug where Craft wasn’t generating a new slug for entries that were saved with a blank Slug field. ([#4518](https://github.com/craftcms/cms/issues/4518))
- Fixed a bug where disabled select options could lose their disabled text styling in Firefox. ([#4526](https://github.com/craftcms/cms/issues/4526))
- Fixed a bug where entry forms could miss the fact that a file had been uploaded to an Assets field. ([#4534](https://github.com/craftcms/cms/issues/4534))
- Fixed a bug where selecting “Create a new child entry” in a Structure section on a multi-site install would result in a 404 error. ([#4541](https://github.com/craftcms/cms/issues/4541))
- Fixed a bug where it wasn’t possible to set test-specific config settings. ([#4539](https://github.com/craftcms/cms/pull/4539))
- Fixed an error that occurred when exporting elements if Limit was set to `0`. ([#4547](https://github.com/craftcms/cms/issues/4547))
- Fixed a bug where the `{% paginate %}` tag wouldn’t generate links to the first page correctly when using query string pagination. ([#4550](https://github.com/craftcms/cms/issues/4550))
- Fixed an error that occurred when indexing assets from a console request, if no volumes were defined yet. ([#2798](https://github.com/craftcms/cms/issues/2798))
- Fixed a bug where the “Delete” link could show up in the draft meta HUD for unsaved drafts. ([#4557](https://github.com/craftcms/cms/issues/4557))

## 3.2.1 - 2019-07-11

### Added
- Added `craft\console\Request::getIsPreview()`.
- Added `craft\web\Request::getIsPreview()`.

### Changed
- If a draft can’t be saved, an alert icon is now shown in the Control Panel header, which can be clicked on to reveal more information.
- Element revisions no longer store snapshot data.

### Fixed
- Fixed a bug where Feed widget items weren’t getting hyperlinked.
- Fixed a bug where the `app/migrate` controller wasn’t applying new `project.yaml` changes if there were no pending migrations.
- Fixed a SQL error that could occur when saving an entry or entry draft. ([#4508](https://github.com/craftcms/cms/issues/4508))
- Fixed a bug where Assets fields set to restrict uploads to a single folder could have empty selector modals. ([#4522](https://github.com/craftcms/cms/issues/4522))
- Fixed an error that could occur if a template was accessing the deprecated `locale` property of an element query, but `siteId` wasn’t set to an integer. ([#4531](https://github.com/craftcms/cms/issues/4531))
- Fixed a bug where users without the “Publish live changes” permission for a section weren’t able to create new entries. ([#4528](https://github.com/craftcms/cms/issues/4529))
- Fixed a PHP error that could occur when uploading files to Assets fields on the front end. ([#4382](https://github.com/craftcms/cms/issues/4382))
- Fixed a bug where elements listed in a Structure view could show descendant toggles even if they had no descendants. ([#4504](https://github.com/craftcms/cms/issues/4504))
- Fixed a backwards compatibility issue. ([#4523](https://github.com/craftcms/cms/issues/4523))

## 3.2.0 - 2019-07-09

> {warning} If you’ve ever run the `project-config/rebuild` command, it’s highly recommended that you run it again with Craft 3.1.34.2, before updating to Craft 3.2.

> {warning} Custom login controllers must now explicitly set their `$allowAnonymous` values to include `self::ALLOW_ANONYMOUS_OFFLINE` if they wish to be available when the system is offline.

> {tip} If you have Super Table or Neo installed, you should update those **at the same time** as Craft, to avoid unnecessary search index jobs from being added to the queue.

### Added
- All element types now have the option to support drafts and revisions.
- Drafts are now autocreated when content is modified, and autosaved whenever the content changes. ([#1034](https://github.com/craftcms/cms/issues/1034))
- Drafts and revisions now store content across all sites supported by the element. ([#2669](https://github.com/craftcms/cms/issues/2669))
- Content previewing is now draft-based, and drafts are stored as specialized elements, so it’s no longer necessary to add special cases in templates for preview requests. ([#1787](https://github.com/craftcms/cms/issues/1787), [#2801](https://github.com/craftcms/cms/issues/2801))
- Sections now have a “Preview Targets” setting when running Craft Pro, which can be used to configure additional locations that entries can be previewed from. ([#1489](https://github.com/craftcms/cms/issues/1489))
- Sections now have a “Propagation Method” setting, enabling entries to only be propagated to other sites in the same site group, or with the same language. ([#3554](https://github.com/craftcms/cms/issues/3554))
- Matrix fields now have a “Propagation Method” setting, enabling blocks to only be propagated to other sites in the same site group, or with the same language. ([#3554](https://github.com/craftcms/cms/issues/3554))
- Single entries now have editable slugs. ([#3368](https://github.com/craftcms/cms/issues/3368))
- Headless content previewing is now possible by forwarding request tokens off to content API requests. ([#1231](https://github.com/craftcms/cms/issues/1231))
- Preview iframes are now created with a `src` attribute already in place, improving SPA support. ([#2120](https://github.com/craftcms/cms/issues/2120))
- Entry “Share” buttons are now visible on mobile. ([#4408](https://github.com/craftcms/cms/issues/4408))
- Added the “Temp Uploads Location” system setting (available from Settings → Assets → Settings), which makes it possible to choose the volume and path that temporary asset uploads should be stored. ([#4010](https://github.com/craftcms/cms/issues/4010))
- Added the `maxRevisions` config setting. ([#926](https://github.com/craftcms/cms/issues/926))
- Added the `purgeUnsavedDraftsDuration` config setting, which determines how long unsaved drafts should be allowed to exist before getting deleted via garbage collection.
- Added the “Edit images” permission. ([#3349](https://github.com/craftcms/cms/issues/3349))
- Added the “Impersonate users” permission. ([#3501](https://github.com/craftcms/cms/issues/3501))
- Added the `drafts`, `draftId`, `draftOf`, `draftCreator`, `revisions`, `revisionId`, `revisionOf`, and `revisionCreator` element query params.
- The `site` element query params now support passing multiple site handles, or `'*'`, to query elements across multiple sites at once. ([#2854](https://github.com/craftcms/cms/issues/2854))
- Relational fields now have a “Validate related elements” setting, which ensures that the related elements pass validation before the source element can be saved with them selected. ([#4095](https://github.com/craftcms/cms/issues/4095))
- Table fields can now have Dropdown, Email, and URL columns. ([#811](https://github.com/craftcms/cms/issues/811), [#4180](https://github.com/craftcms/cms/pull/4180))
- Dropdown and Multi-select fields can now have optgroups. ([#4236](https://github.com/craftcms/cms/issues/4236))
- Date/Time, Dropdown, Lightswitch, Number, and Radio Buttons fields are now listed as sort options in element indexes. ([#2818](https://github.com/craftcms/cms/issues/2818))
- Asset, category, entry, and user indexes can now have “UID” columns. ([#4433](https://github.com/craftcms/cms/issues/4433))
- Added the `unique` element query param, which can be used to prevent duplicate elements when querying elements across multiple sites.
- Added the `preferSites` element query param, which can be used to set the preferred sites that should be used for multi-site element queries, when the `unique` param is also enabled.
- Element index pages are now paginated for non-Structure views. ([#818](https://github.com/craftcms/cms/issues/818))
- Element index pages now have an “Export…” button that will export all of the elements in the current view (across all pages) or up to a custom limit, in either CSV, XLS, XLSX, or ODS format. ([#994](https://github.com/craftcms/cms/issues/994))
- Added the `{% dd %}` Twig tag. ([#4399](https://github.com/craftcms/cms/issues/4399))
- Added the `attr()` Twig function, which can generate a list of HTML/XML attributes. ([#4237](https://github.com/craftcms/cms/pull/4237))
- Added the `|withoutKey` Twig filter.
- Added the `resave/matrix-blocks` console command.
- The `index-assets/*` commands now support a `--create-missing-assets=0` option, which prevents Craft from creating asset records when they don’t exist yet, and offers an opportunity to fix the location of any asset records that are missing their associated files, when the filename matches one of the files missing an index.
- Added the `mailer/test` command. ([#4020](https://github.com/craftcms/cms/issues/4020))
- Added the `tests/setup` command, which generates a test suite for the current Craft project.
- Jobs can now set progress labels, which will be shown below their description and progress bar in the queue HUD. ([#1931](https://github.com/craftcms/cms/pull/1931))
- Added the `_layouts/element` template, which can be extended by element edit pages that wish to support drafts, revisions, and content previewing.
- Added the `_special/sitepicker` template.
- It’s now possible for plugins and modules to define custom actions on console controllers.
- Added a testing framework for Craft and plugins, powered by Codeception. ([#3382](https://github.com/craftcms/cms/pull/3382), [#1485](https://github.com/craftcms/cms/issues/1485), [#944](https://github.com/craftcms/cms/issues/944))
- Added `craft\base\ApplicationTrait::getInstalledSchemaVersion()`.
- Added `craft\base\BlockElementInterface`.
- Added `craft\base\Element::EVENT_AFTER_PROPAGATE`.
- Added `craft\base\Element::EVENT_REGISTER_PREVIEW_TARGETS`.
- Added `craft\base\Element::previewTargets()`.
- Added `craft\base\ElementInterface::afterPropagate()`.
- Added `craft\base\ElementInterface::getCurrentRevision()`.
- Added `craft\base\ElementInterface::getIsDraft()`.
- Added `craft\base\ElementInterface::getIsRevision()`.
- Added `craft\base\ElementInterface::getIsUnsavedDraft()`.
- Added `craft\base\ElementInterface::getPreviewTargets()`.
- Added `craft\base\ElementInterface::getSourceId()`.
- Added `craft\base\ElementInterface::getSourceUid()`.
- Added `craft\base\ElementInterface::getUiLabel()`, which is now used to define what an element will be called in the Control Panel. ([#4211](https://github.com/craftcms/cms/pull/4211))
- Added `craft\base\ElementInterface::pluralDisplayName()`, which element type classes can use to define the plural of their display name.
- Added `craft\base\ElementInterface::setRevisionCreatorId()`.
- Added `craft\base\ElementInterface::setRevisionNotes()`.
- Added `craft\base\ElementTrait::$dateDeleted`. ([#4493](https://github.com/craftcms/cms/issues/4493))
- Added `craft\base\ElementTrait::$draftId`.
- Added `craft\base\ElementTrait::$hardDelete`.
- Added `craft\base\ElementTrait::$previewing`.
- Added `craft\base\ElementTrait::$propagateAll`.
- Added `craft\base\ElementTrait::$revisionId`.
- Added `craft\base\Field::EVENT_AFTER_ELEMENT_PROPAGATE`.
- Added `craft\base\Field::getSortOption()`.
- Added `craft\base\FieldInterface::afterElementPropagate()`.
- Added `craft\base\FieldInterface::valueType()`. ([#3894](https://github.com/craftcms/cms/issues/3894))
- Added `craft\base\SortableFieldInterface`, which can be implemented by field classes that should be sortable in element indexes.
- Added `craft\behaviors\DraftBehavior`.
- Added `craft\behaviors\RevisionBehavior`.
- Added `craft\console\CallableAction`.
- Added `craft\console\Controller`.
- Added `craft\console\controllers\ResaveController::saveElements()`.
- Added `craft\console\ControllerTrait`.
- Added `craft\console\Request::getToken()`.
- Added `craft\controllers\PreviewController`.
- Added `craft\errors\MissingAssetException`.
- Added `craft\events\BatchElementActionEvent`.
- Added `craft\events\DefineConsoleActionsEvent`.
- Added `craft\events\ElementQueryEvent`.
- Added `craft\events\RegisterPreviewTargetsEvent`.
- Added `craft\events\RevisionEvent`.
- Added `craft\helpers\Component::validateComponentClass()`.
- Added `craft\helpers\ElementHelper::isDraftOrRevision()`.
- Added `craft\helpers\ElementHelper::rootElement()`.
- Added `craft\models\Section::$propagationMethod`.
- Added `craft\queue\jobs\UpdateSearchIndex`.
- Added `craft\services\Drafts`, accessible via `Craft::$app->drafts`.
- Added `craft\services\Elements::propagateElements()` along with `EVENT_BEFORE_PROPAGATE_ELEMENTS`, `EVENT_AFTER_PROPAGATE_ELEMENTS`, `EVENT_BEFORE_PROPAGATE_ELEMENT`, and `EVENT_AFTER_PROPAGATE_ELEMENT` events. ([#4139](https://github.com/craftcms/cms/issues/4139))
- Added `craft\services\Elements::resaveElements()` along with `EVENT_BEFORE_RESAVE_ELEMENTS`, `EVENT_AFTER_RESAVE_ELEMENTS`, `EVENT_BEFORE_RESAVE_ELEMENT`, and `EVENT_AFTER_RESAVE_ELEMENT` events. ([#3482](https://github.com/craftcms/cms/issues/3482))
- Added `craft\services\Matrix::duplicateBlocks()`.
- Added `craft\services\Matrix::getSupportedSiteIdsForField()`.
- Added `craft\services\Revisions`, accessible via `Craft::$app->revisions`.
- Added `craft\services\Users::canImpersonate()`.
- Added `craft\web\Request::getIsLoginRequest()` and `craft\console\Request::getIsLoginRequest()`.
- Added `craft\web\UrlManager::$checkToken`.
- Added the `Craft.isSameHost()` JavaScript method.
- Added the `Craft.parseUrl()` JavaScript method.
- Added the `Craft.randomString()` JavaScript method.
- Added the `Craft.DraftEditor` JavaScript class.
- Added the `Craft.Preview` JavaScript class.

### Changed
- Relational fields are now capable of selecting elements from multiple sites, if they haven’t been locked down to only related elements from a single site. ([#3584](https://github.com/craftcms/cms/issues/3584))
- Element selector modals now always show source headings, and list sources in the configured order. ([#4494](https://github.com/craftcms/cms/issues/4494))
- Reference tags can now specify the site to load the element from. ([#2956](https://github.com/craftcms/cms/issues/2956))
- Improved the button layout of Edit Entry pages. ([#2325](https://github.com/craftcms/cms/issues/2325))
- Improved the performance of saving elements.
- The Control Panel now shows the sidebar on screens that are at least 1,000 pixels wide. ([#4079](https://github.com/craftcms/cms/issues/4079))
- The `_layouts/cp` template now supports a `showHeader` variable that can be set to `false` to remove the header.
- The `_layouts/cp` Control Panel template now supports a `footer` block, which will be output below the main content area.
- Renamed `craft\helpers\ArrayHelper::filterByValue()` to `where()`.
- Anonymous/offline/Control Panel access validation now takes place from `craft\web\Controller::beforeAction()` rather than `craft\web\Application::handleRequest()`, giving controllers a chance to do things like set CORS headers before a `ForbiddenHttpException` or `ServiceUnavailableHttpException` is thrown. ([#4008](https://github.com/craftcms/cms/issues/4008))
- Controllers can now set `$allowAnonymous` to a combination of bitwise integers `self::ALLOW_ANONYMOUS_LIVE` and `self::ALLOW_ANONYMOUS_OFFLINE`, or an array of action ID/bitwise integer pairs, to define whether their actions should be accessible anonymously even when the system is offline.
- Improved the error message when Project Config reaches the maximum deferred event count.
- Craft now deletes expired template caches as part of its garbage collection routine.
- Craft no longer warns about losing unsaved changes when leaving the page while previewing entries, if the changes were autosaved. ([#4439](https://github.com/craftcms/cms/issues/4439))
- `fieldValues` is a now reserved field handle. ([#4453](https://github.com/craftcms/cms/issues/4453))
- Improved the reliability of `craft\helpers\UrlHelper::rootRelativeUrl()` and `cpUrl()`.
- `craft\base\ElementInterface::eagerLoadingMap()` and `craft\base\EagerLoadingFieldInterface::getEagerLoadingMap()` can now return `null` to opt out of eager loading. ([#4220](https://github.com/craftcms/cms/pull/4220))
- `craft\db\ActiveRecord` no longer sets the `uid`, `dateCreated`, or `dateUpdated` values for new records if they were already explicitly set.
- `craft\db\ActiveRecord` no longer updates the `dateUpdated` value for existing records if nothing else changed or if `dateUpdated` had already been explicitly changed.
- `craft\helpers\UrlHelper::siteUrl()` and `url()` will now include the current request’s token in the generated URL’s query string, for site URLs.
- `craft\events\MoveElementEvent` now extends `craft\events\ElementEvent`. ([#4315](https://github.com/craftcms/cms/pull/4315))
- `craft\queue\BaseJob::setProgress()` now has a `$label` argument.
- `craft\queue\jobs\PropagateElements` no longer needs to be configured with a `siteId`, and no longer propagates elements to sites if they were updated in the target site more recently than the source site.
- `craft\queue\QueueInterface::setProgress()` now has a `$label` argument.
- `craft\services\Assets::getUserTemporaryUploadFolder()` now returns the current user’s temporary upload folder by default if no user is provided.
- `craft\services\Elements::deleteElement()` now has a `$hardDelete` argument.
- `craft\services\Elements::deleteElement()` now has a `$hardDelete` argument. ([#3392](https://github.com/craftcms/cms/issues/3392))
- `craft\services\Elements::getElementById()` now has a `$criteria` argument.
- `craft\services\Elements::propagateElement()` now has a `$siteElement` argument.
- `craft\services\Elements::saveElement()` now preserves existing elements’ current `dateUpdated` value when propagating or auto-resaving elements.
- `craft\services\Elements::saveElement()` now preserves the `uid`, `dateCreated`, and `dateUpdated` values on new elements if they were explicitly set. ([#2909](https://github.com/craftcms/cms/issues/2909))
- `craft\services\Elements::setPlaceholderElement()` now throws an exception if the element that was passed in doesn’t have an ID.
- `craft\services\Matrix::saveField()` is no longer is responsible for duplicating blocks from other elements.
- `craft\web\twig\variables\CraftVariable` no longer triggers the `defineComponents` event. ([#4416](https://github.com/craftcms/cms/issues/4416))
- `craft\web\UrlManager::setRouteParams()` now has a `$merge` argument, which can be set to `false` to completely override the route params.
- It’s now possible to pass a `behaviors` key to the `$newAttributes` argument of `craft\services\Elements::duplicateElement()`, to preattach behaviors to the cloned element before it’s saved.

### Removed
- Removed the Search Indexes utility. ([#3698](https://github.com/craftcms/cms/issues/3698))
- Removed the `--batch-size` option from `resave/*` actions.
- Removed the `craft.entryRevisions` Twig component.
- Removed `craft\controllers\EntriesController::actionPreviewEntry()`.
- Removed `craft\controllers\EntriesController::actionShareEntry()`.
- Removed `craft\controllers\EntriesController::actionViewSharedEntry()`.
- Removed `craft\events\VersionEvent`.
- Removed `craft\records\Entry::getVersions()`.
- Removed `craft\records\EntryDraft`.
- Removed `craft\records\EntryVersion`.
- Removed `craft\services\EntryRevisions::saveDraft()`.
- Removed `craft\services\EntryRevisions::publishDraft()`.
- Removed `craft\services\EntryRevisions::deleteDraft()`.
- Removed `craft\services\EntryRevisions::saveVersion()`.
- Removed `craft\services\EntryRevisions::revertEntryToVersion()`.
- Removed the `Craft.EntryDraftEditor` JavaScript class.

### Deprecated
- Deprecated the `ownerSite` and `ownerSiteId` Matrix block query params.
- Deprecated `craft\controllers\EntriesController::EVENT_PREVIEW_ENTRY`.
- Deprecated `craft\controllers\LivePreviewController`.
- Deprecated `craft\elements\MatrixBlock::$ownerSiteId`.
- Deprecated `craft\events\DefineComponentsEvent`.
- Deprecated `craft\helpers\ArrayHelper::filterByValue()`. Use `where()` instead.
- Deprecated `craft\models\BaseEntryRevisionModel`.
- Deprecated `craft\models\EntryDraft`.
- Deprecated `craft\models\EntryVersion`.
- Deprecated `craft\models\Section::$propagateEntries`. Use `$propagationMethod` instead.
- Deprecated `craft\services\Assets::getCurrentUserTemporaryUploadFolder()`.
- Deprecated `craft\services\EntryRevisions`.
- Deprecated `craft\web\Request::getIsLivePreview()`.
- Deprecated `craft\web\Request::getIsSingleActionRequest()` and `craft\console\Request::getIsSingleActionRequest()`.
- Deprecated the `Craft.LivePreview` JavaScript class.

### Fixed
- Fixed a bug where `craft\helpers\UrlHelper` methods could add duplicate query params on generated URLs.
- Fixed a bug where Matrix blocks weren’t getting duplicated for other sites when creating a new element. ([#4449](https://github.com/craftcms/cms/issues/4449))

## 3.1.34.3 - 2019-08-21

### Fixed
- Fixed a bug where the `project-config/rebuild` command wasn’t discarding unused user groups or user field layouts in the project config. ([#4781](https://github.com/craftcms/cms/pull/4781))

## 3.1.34.2 - 2019-07-23

### Fixed
- Fixed a bug where the `project-config/rebuild` command was discarding email and user settings.

## 3.1.34.1 - 2019-07-22

### Fixed
- Fixed a bug where the `project-config/rebuild` command was ignoring entry types that didn’t have a field layout. ([#4600](https://github.com/craftcms/cms/issues/4600))

## 3.1.34 - 2019-07-09

### Changed
- The `project-config/rebuild` command now rebuilds the existing project config wherever possible, instead of merging database data with the existing project config.

## 3.1.33 - 2019-07-02

### Added
- Added `craft\base\ApplicationTrait::saveInfoAfterRequest()`.

### Changed
- Craft no longer strips some punctuation symbols from slugs.
- Improved the performance of saving project config updates. ([#4459](https://github.com/craftcms/cms/issues/4459))
- Improved the performance of saving fields. ([#4459](https://github.com/craftcms/cms/issues/4459))
- The `craft update` command no longer updates Craft or plugins if not specified.

### Removed
- Removed `craft\services\ProjectConfig::saveDataAfterRequest()`.
- Removed `craft\services\ProjectConfig::preventSavingDataAfterRequest()`.

### Fixed
- Fixed a PHP error that occurred when deleting an asset transform. ([#4473](https://github.com/craftcms/cms/issues/4473))

### Security
- Fixed an XSS vulnerability.
- Fixed a path disclosure vulnerability. ([#4468](https://github.com/craftcms/cms/issues/4468))
- Added the `sameSiteCookieValue` config setting. ([#4462](https://github.com/craftcms/cms/issues/4462))

## 3.1.32.1 - 2019-06-25

### Fixed
- Fixed a couple Windows compatibility issues.

## 3.1.32 - 2019-06-25

### Changed
- Project Config now sorts arrays when all of the keys are UIDs. ([#4425](https://github.com/craftcms/cms/issues/4425))

### Fixed
- Fixed a bug where Craft might not match a domain to the proper site if it had a non-ASCII character in the host name.
- Fixed an error that could occur when using the `|filter` Twig filter. ([#4437](https://github.com/craftcms/cms/issues/4437))
- Fixed a bug where pagination URL could get repeated page params added to the query string if using query string-based pagination.

## 3.1.31 - 2019-06-18

### Added
- It’s now possible to set plugin license keys to environment variables using the `$VARIABLE_NAME` syntax. ([#4393](https://github.com/craftcms/cms/issues/4393))
- Added `craft\services\Elements::mergeElements()`. ([#4404](https://github.com/craftcms/cms/pull/4404))

### Changed
- Pagination URLs now include any query string parameters set on the current request.
- The default email template no longer sets text or background colors, so emails look better in dark mode. ([#4396](https://github.com/craftcms/cms/pull/4396))
- Improved the error message that gets logged when Craft isn’t able to finish processing project config changes, due to unresolved dependencies.
- Craft will no longer log errors and warnings arising from `yii\i18n\PhpMessageSource`. ([#4109](https://github.com/craftcms/cms/issues/4109))
- Improved the performance and reliability of user queries when the `group` param is set to a user group with a large number of users.
- Updated Yii to 2.0.21.

### Fixed
- Fixed a bug where `Craft::dd()` wouldn’t work properly if output buffering was enabled. ([#4399](https://github.com/craftcms/cms/issues/4399))
- Fixed a bug where `Craft::alias()` wasn’t working on Windows servers. ([#4405](https://github.com/craftcms/cms/issues/4405))
- Fixed a bug where Craft wasn’t parsing the `dsn` DB connection setting properly if it was supplied.

### Security
- Fixed an XSS vulnerability.

## 3.1.30 - 2019-06-11

### Changed
- Improved query performance. ([yiisoft/yii2#17344](https://github.com/yiisoft/yii2/pull/17344), [yiisoft/yii2#17345](https://github.com/yiisoft/yii2/pull/17345), [yiisoft/yii2#17348](https://github.com/yiisoft/yii2/pull/17348))
- `craft\services\Elements::saveElement()` now always propagates elements regardless of the `$propagate` argument value, when saving new elements. ([#4370](https://github.com/craftcms/cms/issues/4370))

### Fixed
- Fixed a bug where new elements weren’t assigned a UID in time if their URI format contained a `{uid}` token. ([#4364](https://github.com/craftcms/cms/issues/4364))
- Fixed a bug where Craft was modifying custom log target configs before executing queue jobs. ([#3766](https://github.com/craftcms/cms/issues/3766))
- Fixed a bug where `craft\helpers\ChartHelper::getRunChartDataFromQuery()` assumed that the value would be integers. ([craftcms/commerce#849](https://github.com/craftcms/commerce/issues/849))
- Fixed a bug where `craft\services\Security::validateData()` was returning an empty string instead of `false` when the data didn’t validate. ([#4387](https://github.com/craftcms/cms/issues/4387))
- Fixed a bug where Craft could inject unexpected JavaScript into front-end requests. ([#4390](https://github.com/craftcms/cms/issues/4390))

## 3.1.29 - 2019-06-04

### Added
- Added the `restore` command, which restores a database backup.
- Added the `Craft.escapeRegex()` JavaScript method.

### Changed
- Asset indexes now sort assets by Date Uploaded in descending order by default. ([#1153](https://github.com/craftcms/cms/issues/1153))
- `craft\db\Paginator` no longer assumes that the application’s database connection should be used.
- Updated Twig to 2.11. ([#4342](https://github.com/craftcms/cms/issues/4342))

### Fixed
- Fixed a bug where the Status menu wasn’t visible for the “All users” source on user indexes. ([#4306](https://github.com/craftcms/cms/pull/4306))
- Fixed a bug where pressing the <kbd>Esc</kbd> key in the setup wizard would close the modal window. ([#4307](https://github.com/craftcms/cms/issues/4307))
- Fixed a bug where `craft\validators\ArrayValidator::validate()` didn’t work. ([#4309](https://github.com/craftcms/cms/pull/4309))
- Fixed an error that could occur when rendering templates with a `loop.parent.loop` reference in a nested for-loop. ([#4271](https://github.com/craftcms/cms/issues/4271))
- Fixed a bug where publishing a Single entry’s draft, or reverting a Single entry to a prior version, would overwrite its title to the section name. ([#4323](https://github.com/craftcms/cms/pull/4323))
- Fixed a bug where Craft wasn’t invalidating existing asset transforms when changing the dimensions of a named transform.
- Fixed a bug where `craft\services\Fields::getFieldsByElementType()` would return duplicate results if a field was used in more than one field layout for the element type. ([#4336](https://github.com/craftcms/cms/issues/4336))
- Fixed a bug where Craft wasn’t respecting the `allowUppercaseInSlug` config setting when generating slugs in the Control Panel. ([#4330](https://github.com/craftcms/cms/issues/4330))
- Fixed a bug where Control Panel Ajax requests weren’t working if a custom `pathParam` config setting value was set. ([#4334](https://github.com/craftcms/cms/issues/4334))
- Fixed a JavaScript error that could occur when saving a new entry, if the selected entry type didn’t have a Title field. ([#4353](https://github.com/craftcms/cms/issues/4353))

## 3.1.28 - 2019-05-21

### Added
- Added the “Customize element sources” user permission. ([#4282](https://github.com/craftcms/cms/pull/4282))
- Matrix sub-fields now have a “Use this field’s values as search keywords?” setting. ([#4291](https://github.com/craftcms/cms/issues/4291))
- Added `craft\web\twig\variables\Paginate::setBasePath()`. ([#4286](https://github.com/craftcms/cms/issues/4286))

### Changed
- Craft now requires Yii 2.0.19.

### Fixed
- Fixed a bug where slugs could get double-hyphenated. ([#4266](https://github.com/craftcms/cms/issues/4266))
- Fixed an error that would occur when installing Craft if the `allowAdminChanges` config setting was disabled. ([#4267](https://github.com/craftcms/cms/issues/4267))
- Fixed a bug where Matrix fields would return the wrong set of Matrix blocks on new or duplicated elements, immediately after they were saved.
- Fixed a bug where users could not assign additional user groups to their own account if their permission to do so was granted by another user group they belonged to.
- Fixed a bug where Number fields would attempt to save non-numeric values. ([craftcms/feed-me#527](https://github.com/craftcms/feed-me/issues/527))
- Fixed a bug where it was possible to assign a Structure entry or category to a new parent, even if that would cause its descendants to violate the Max Levels setting. ([#4279](https://github.com/craftcms/cms/issues/4279))
- Fixed an error that could occur when rendering a template from a console request, if the template contained any non-global `{% cache %}` tags. ([#4284](https://github.com/craftcms/cms/pull/4284))

## 3.1.27 - 2019-05-14

### Added
- Added `craft\fields\Matrix::EVENT_SET_FIELD_BLOCK_TYPES`. ([#4252](https://github.com/craftcms/cms/issues/4252))

### Changed
- Pressing <kbd>Shift</kbd> + <kbd>Return</kbd> (or <kbd>Shift</kbd> + <kbd>Ctrl</kbd>/<kbd>Command</kbd> + <kbd>Return</kbd>) when a textual cell is focused in an editable table will now change the focus to the same cell in the previous row (after creating a new row if necessary.) ([#4259](https://github.com/craftcms/cms/issues/4259))
- Craft no longer shows the status menu for element sources that define a status. ([#4249](https://github.com/craftcms/cms/issues/4249))
- Element URI formats can now conditionally output an empty string, opting the element out of getting its own system URI. ([#4254](https://github.com/craftcms/cms/issues/4254))
- Table fields now get validation errors if any column handles are entered in the format of “colX”.
- Craft no longer clear out users’ verification codes after login. ([#4257](https://github.com/craftcms/cms/issues/4257))
- The `users/upload-user-photo` and `users/delete-user-photo` actions are now available to front-end requests. ([#3932](https://github.com/craftcms/cms/issues/3932))

### Fixed
- Fixed a bug where rebuilding the project config could set an incorrect value for the user field layout.
- Fixed a bug Craft wouldn’t allow users to edit their own photos if they didn’t have upload/remove asset permissions.
- Fixed a bug where Craft wasn’t removing newline characters when pasting text into some single-line Table column types.
- Fixed a bug where project config syncing could have inconsistent results on load-balanced environments. ([#4136](https://github.com/craftcms/cms/issues/4136))
- Fixed a bug where the Plugin Store was not able to load developer details. ([#4241](https://github.com/craftcms/cms/issues/4241))
- Fixed a bug that could occur when Craft generated URLs with multi-byte characters in the query string.
- Fixed a bug where you could get some character encoding issues in some environments when using PHP 7.3.
- Fixed a bug where Craft wasn’t attempting to set a unique URI on duplicated elements. ([#4253](https://github.com/craftcms/cms/issues/4253))
- Fixed a bug where Table fields could copy cell values to other cells if a column had a handle in the format of “colX”. ([#4200](https://github.com/craftcms/cms/issues/4200))
- Fixed an error that could occur on the Login page if a custom Login Page Logo was selected. ([#4261](https://github.com/craftcms/cms/issues/4261))

## 3.1.26 - 2019-05-08

### Changed
- The “Update all” button on the Updates utility is now shown even if the page contains some uninstallable updates. ([#4230](https://github.com/craftcms/cms/issues/4230))
- Craft now stores the Default User Group’s UID in the project config, in case the group’s ID is different across environments.
- `craft\services\Assets::EVENT_BEFORE_REPLACE_ASSET` event handlers can now change the filename of the replaced asset before it is saved.
- Improved the performance of background jobs. ([#4219](https://github.com/craftcms/cms/pull/4219))
- Improved the Plugin Store’s screenshots with arrows for navigation and pinch-to-zoom capability for touch devices.

### Fixed
- Fixed an error that could occur when saving a Single section if one of its sites had been disabled.
- Fixed an error that could occur when deleting a site.
- Fixed a PHP compile error that could occur when paginating a query. ([#4208](https://github.com/craftcms/cms/pull/4208))
- Fixed an error that could occur on the Settings → Users → Settings page if the project config was missing its `users` key. ([#4206](https://github.com/craftcms/cms/issues/4206))
- Fixed a bug where Craft wasn’t requiring email verification for new user accounts if the project config was missing its `users` key.
- Fixed a bug where Craft wasn’t eager loading elements in the same site as the source element, if that was different than the currently requested site. ([#3954](https://github.com/craftcms/cms/issues/3954))

## 3.1.25 - 2019-04-30

### Added
- Added the `|ascii` Twig filter. ([#4193](https://github.com/craftcms/cms/issues/4193))

### Changed
- Craft now registers its project config event handlers before loading plugins. ([#3943](https://github.com/craftcms/cms/issues/3943))
- The Control Panel now uses jQuery 3.4.0. ([#4183](https://github.com/craftcms/cms/issues/4183))
- `behavior` and `behaviors` are now reserved field handles. ([#4184](https://github.com/craftcms/cms/issues/4184))
- The Updates utility no longer shows notices for expired plugins if no updates are actually available. ([#4186](https://github.com/craftcms/cms/issues/4186))

### Fixed
- Fixed an error where rebuilding the project config would not typecast the `propagateEntries` and `enableVersioning` section settings correctly. ([#3695](https://github.com/craftcms/cms/issues/3695))
- Fixed a bug where the Edit Draft HUD would include the current site name in the default Draft Name value for multi-site entries. ([#4171](https://github.com/craftcms/cms/issues/4171))
- Fixed a bug where resource requests could send a 500 response if the resource didn’t exist. ([#4197](https://github.com/craftcms/cms/pull/4197))

## 3.1.24 - 2019-04-23

### Added
- Added `craft\services\Fields::getFieldIdsByLayoutId()`.

### Changed
- Craft now correctly typecasts all core boolean and integer values saved to the project config. ([#3695](https://github.com/craftcms/cms/issues/3695))
- Craft now saves new entry versions every time an entry is saved, unless it’s being propagated or resaved.
- `users/save-user` and `users/start-elevated-session` requests now check for a `currentPassword` body param in addition to `password`, when looking for the user’s current password. ([#4169](https://github.com/craftcms/cms/issues/4169))
- `craft\services\Path::getStoragePath()` now has a `$create` argument.
- Updated Twig to 2.8.

### Fixed
- Fixed an error where re-saving a site would reset its sorting order. ([#4147](https://github.com/craftcms/cms/issues/4147))
- Fixed a SQL error that could occur when updating to Craft 3.1. ([#3663](https://github.com/craftcms/cms/issues/3663))
- Fixed an error that occurred when an SVG with `/` characters in its `id` attributes was passed to the `svg()` Twig function. ([#4155](https://github.com/craftcms/cms/issues/4155))
- Fixed a bug where passing `:empty:` or `:notempty:` to a Matrix field param on an element query could return incorrect results for fields that had soft-deleted blocks. ([#4161](https://github.com/craftcms/cms/issues/4161))
- Fixed a bug where Craft wasn’t returning a `1` exit code for console requests if the server was running under PHP 7. ([#4153](https://github.com/craftcms/cms/issues/4153))
- Fixed a “World-writable config file 'my.cnf' is ignored” warning that could occur when creating a database backup. ([#4163](https://github.com/craftcms/cms/pull/4163))
- Fixed a bug where `craft\services\Elements::duplicateElements()` would only ignore non-safe attributes passed to the `$newAttributes` argument.
- Fixed a bug where `craft\elements\db\ElementQuery::exists()` and `offsetExists()` were ignoring cached query results.

## 3.1.23 - 2019-04-16

### Added
- The `project-config/sync` command now has a `--force` option, which forces the project config to treat all preexisting config values as new. ([#4126](https://github.com/craftcms/cms/issues/4126))
- Added `craft\base\LogTargetTrait`, which can be used by custom `log` components, to gain security and privacy features provided by Craft’s built-in file target. ([#4127](https://github.com/craftcms/cms/pull/4127))

### Changed
- When creating a new site, global sets are now propagated to it before other element types. ([#3446](https://github.com/craftcms/cms/issues/3446))
- Locked Twig down to 2.7, to avoid a bug in 2.8.0. ([twigphp/Twig#2942](https://github.com/twigphp/Twig/issues/2942))

### Fixed
- Fixed an error that occurred when installing a missing plugin from the Settings → Plugins page. ([#4140](https://github.com/craftcms/cms/issues/4140))
- Fixed PHP type errors that could occur when calling some deprecated `craft.request` methods in templates. ([#4124](https://github.com/craftcms/cms/issues/4124))
- Fixed performance issues that could occur where uploading GIFs in the Control Panel. ([#4131](https://github.com/craftcms/cms/pull/4131))
- Fixed a bug where it wasn’t possible to create a new global set with the same name or handle as a soft-deleted one. ([#4091](https://github.com/craftcms/cms/issues/4091))
- Fixed a bug where pending users’ verification codes were getting deleted if they were impersonated by an admin. ([#4130](https://github.com/craftcms/cms/issues/4130))

## 3.1.22 - 2019-04-10

### Added
- Added `craft\base\ElementTrait::$resaving`, which indicates whether the element is currently being resaved via a `ResaveElements` job or a `resave` command. ([#3482](https://github.com/craftcms/cms/issues/3482))
- Added `craft\db\Paginator::setPageResults()`. ([#4120](https://github.com/craftcms/cms/issues/4120))

### Changed
- Changed the way Craft updates search indexes, to reduce the likelihood of a deadlock. ([#3197](https://github.com/craftcms/cms/issues/3197))
- Improved styles and behavior of the Plugin Store.
- The Settings → Plugins page now notes which plugins are expired, with links to renew them on [id.craftcms.com](https://id.craftcms.com).
- Improved the styling of info HUDs that contain long text or tables. ([#4107](https://github.com/craftcms/cms/pull/4107))

### Fixed
- Fixed a PHP error that could occur during asset indexing in some cases.
- Fixed a bug where entry drafts weren’t showing previous changes to Matrix fields on the draft. ([#4105](https://github.com/craftcms/cms/issues/4105))
- Fixed a bug where `project.yaml` changes weren’t always getting picked up. ([#4028](https://github.com/craftcms/cms/issues/4028))
- Fixed a bug where the `project-config/rebuild` command would restore soft-deleted components. ([#4100](https://github.com/craftcms/cms/issues/4100))
- Fixed a bug where the `project-config/sync` command was not performing schema checks.
- Fixed an error that occurred when backing up the database if the database password contained a `$` character. ([#4115](https://github.com/craftcms/cms/issues/4115))

## 3.1.21.1 - 2019-04-04

### Fixed
- Fixed a bug where underscores were getting stripped from element slugs. ([#4096](https://github.com/craftcms/cms/issues/4096))

## 3.1.21 - 2019-04-03

### Added
- Added the `backup` command, which creates a new database backup. ([#4075](https://github.com/craftcms/cms/issues/4075))
- Added the `queue/retry` command, which can be passed a failed job ID, or `all` to retry all failed jobs. ([#4072](https://github.com/craftcms/cms/issues/4072))
- Added `craft\queue\Queue::retryAll()`.
- Added `craft\services\Sections::$autoResaveEntries`, which can be set to `false` from `config/app.php` to prevent Craft from auto-resaving entries after sections and entry types are updated. ([#3482](https://github.com/craftcms/cms/issues/3482))

### Changed
- It’s now possible to double-click on asset sources to expand/collapse their subfolders. ([#4070](https://github.com/craftcms/cms/issues/4070))
- Craft no longer auto-resaves entries after saving a section or entry type if nothing changed of any significance to entries. ([#3482](https://github.com/craftcms/cms/issues/3482))
- Craft now formats filesizes using metric units (e.g. MB instead of MiB).
- The updater is now capable of handling package name changes.
- Craft now requires Yii 2.0.17.

### Fixed
- Fixed a bug where the Asset Indexes utility wasn’t logging exceptions.
- Fixed a SQL error that could occur when using the Asset Indexes utility, if any filenames contained 4+ byte characters.
- Fixed a bug where entry queries could return duplicate results for any entries that belong to a section that has soft-deleted structures associated with it. ([#4066](https://github.com/craftcms/cms/issues/4066))
- Fixed a bug where rebuilding project config would not work with Matrix fields with no block types. ([#4074](https://github.com/craftcms/cms/issues/4074)
- Fixed an error that occurred when sending emails if the `testToEmailAddress` config setting was set. ([#4076](https://github.com/craftcms/cms/issues/4076))
- Fixed a bug where it wasn’t possible to pass the `--element-id` option on `resave/*` commands.
- Fixed a bug where Matrix fields were including disabled blocks if any changes had been made to the Matrix block query params.
- Fixed SQL errors that could occur if the table prefix had ever changed.

## 3.1.20.1 - 2019-03-27

### Fixed
- Fixed an error that occurred when regenerating the project config, if there were any fields without settings. ([#4062](https://github.com/craftcms/cms/issues/4062))
- Fixed an error that occurred when loading the `_includes/forms/date` template without passing a `value` variable. ([#4063](https://github.com/craftcms/cms/issues/4063))

## 3.1.20 - 2019-03-27

### Added
- Added the `project-config/rebuild` console command.
- Added the `verifyEmailSuccessPath` config setting.
- Added the “Prefix” and “Suffix” settings for Number fields. ([#4055](https://github.com/craftcms/cms/issues/4055))
- Added the “Max Length” setting for URL fields. ([#4019](https://github.com/craftcms/cms/issues/4019))
- Added the `devMode` global Twig variable. ([#4038](https://github.com/craftcms/cms/issues/4038))
- Added `craft\config\GeneralConfig::getVerifyEmailSuccessPath()`.
- Added `craft\events\RebuildConfigEvent`.
- Added `craft\services\ProjectConfig::rebuild()`.
- Added `craft\services\Sections::pruneDeletedField()`.

### Changed
- Textareas within the Control Panel can now be manually vertically resized. ([#4030](https://github.com/craftcms/cms/issues/4030))
- The Craft Support widget now includes a “More Resources” section. ([#4058](https://github.com/craftcms/cms/issues/4058))
- The `_includes/forms/text` Control Panel template now supports `step`, `min`, and `max` attributes.
- Users without access to the Control Panel are now redirected according to the `verifyEmailSuccessPath` config setting after verifying a new email address. ([#1998](https://github.com/craftcms/cms/issues/1998))
- The `_includes/forms/text` Control Panel template now supports passing `autocorrect: false` and `autocapitalize: false`, to disable autocorrect and auto-capitalization on iOS devices.
- iOS autocorrect and auto-capitalization has been disabled for all core “Handle” and “Slug” fields in the Control Panel. ([#4009](https://github.com/craftcms/cms/issues/4009))
- Number fields now format their values for element index tables. ([#4059](https://github.com/craftcms/cms/issues/4059))
- When installing Craft using a `project.yaml`, Craft now backups the existing config to the config backup folder if there are errors. ([#4017](https://github.com/craftcms/cms/issues/4017))
- Craft now prunes entry type layouts when deleting a field.
- Craft no longer modifies the DSN string if set explicitly with the `dsn` database config setting.
- Craft no longer throws an `InvalidConfigException` when the `dsn` database config setting is set and contains an unexpected parameter.

### Fixed
- Fixed a bug where Craft wasn’t removing hyphens and other symbols from auto-generated asset titles. ([#4011](https://github.com/craftcms/cms/issues/4011))
- Fixed a PHP error that occurred when calling `craft\services\EntryRevisions::getDraftById()` or `getVersionById()` for a draft/version that belonged to a soft-deleted entry. ([#4013](https://github.com/craftcms/cms/issues/4013))
- Fixed a bug where Craft wasn’t respecting the site selection for routes defined in Settings → Routes. ([#4021](https://github.com/craftcms/cms/issues/4021))
- Fixed a bug where the `project-config/sync` command wasn’t logging exceptions. ([#4015](https://github.com/craftcms/cms/issues/4015))
- Fixed an error that occurred when attempting to use Live Preview with a pending user account. ([#4025](https://github.com/craftcms/cms/issues/4025))
- Fixed an error when displaying a date input in the Control Panel if the value passed wasn’t a `DateTime` object. ([#4041](https://github.com/craftcms/cms/issues/4041))
- Fixed a PHP error that occurred when passing an array of `craft\elements\User` objects to `craft\mail\Message::setTo()`. ([#4048](https://github.com/craftcms/cms/issues/4048))
- Fixed a bug where Craft was applying the `offset` param to both ends of the result set when paginating queries. ([#4052](https://github.com/craftcms/cms/issues/4052))
- Fixed a PHP error that occurred if `true` or `false` was passed to the third argument of `craft\db\Command::upsert()`. ([#4054](https://github.com/craftcms/cms/pull/4054))
- Fixed a bug where deleting fields via `project.yaml` could prevent other changes from being applied.
- Fixed a bug where field UIDs could be overwritten in some cases.

## 3.1.19 - 2019-03-19

### Added
- Added the `_includes/pagination` Control Panel template.
- Added `craft\db\Paginator`.
- Added `craft\web\twig\variables\Paginate::create()`.

### Changed
- The `{% paginate %}` tag now accepts any query object, not just element queries.
- The `_includes/forms/autosuggest` template now has `data` and `methods` blocks that can be overridden by sub-templates to customize the autosuggest behavior.

### Fixed
- Fixed a bug where sidebar badge counts in the Control Panel were getting formatted with two decimals if the Intl extension wasn’t loaded. ([#4002](https://github.com/craftcms/cms/issues/4002))
- Fixed a bug where entry drafts would forget that certain field values had been cleared out, and continue using the live revision’s content instead. ([#3981](https://github.com/craftcms/cms/issues/3981))
- Fixed an error that occurred if a Table field was created with a Date or Time column and no rows in the Default Values setting. ([#4005](https://github.com/craftcms/cms/issues/4005))
- Fixed a bug where Table fields would forget that they had been saved without any rows in the Default Values setting.
- Fixed a SQL error that could occur when saving non-UTF-8 characters to the project config. ([#4007](https://github.com/craftcms/cms/issues/4007))

## 3.1.18 - 2019-03-14

### Added
- Added `craft\services\Deprecator::$throwExceptions`. ([#3972](https://github.com/craftcms/cms/pull/3972))

### Changed
- `Craft::parseEnv()` will now boolean values for environment variables set to `true` or `false`. ([#3975](https://github.com/craftcms/cms/issues/3975))
- Nested project config keys are no longer sorted alphabetically.
- Craft now requires Twig 2.7+.

### Fixed
- Fixed a SQL error that occurred when using a token with a usage limit, if using PostgreSQL. ([#3969](https://github.com/craftcms/cms/issues/3969))
- Fixed a bug where the Edit User page would forget user group selection changes if there was a validation error. ([#3971](https://github.com/craftcms/cms/issues/3971))
- Fixed a bug where the updater would get an unexpected response when updating from 3.1.14 - 3.1.16 to 3.1.17+.
- Fixed a bug where it wasn’t possible to switch plugin editions when the `allowUpdates` config setting was disabled. ([#3987](https://github.com/craftcms/cms/issues/3987))
- Fixed a bug where multiple consecutive newlines in field instructions would result in multiple `<br>` tags rather than new paragraphs.
- Fixed a bug where Table fields weren’t always remembering the sort order for their Default Values settings. ([#3947](https://github.com/craftcms/cms/issues/3947))
- Fixed a bug where Table fields weren’t always remembering the sort order for their Table Columns settings. ([#3997](https://github.com/craftcms/cms/issues/3997))

## 3.1.17.2 - 2019-03-12

### Changed
- Craft now requires Twig 2.6.

## 3.1.17.1 - 2019-03-08

### Added
- Added `craft\helpers\ArrayHelper::ensureNonAssociative()`.

### Fixed
- Fixed a bug where commercial plugin editions weren’t showing up in the Plugin Store.
- Fixed a bug where installing a plugin from the Plugin Store would not respect the selected edition.
- Fixed a bug where plugins with free and commercial editions weren’t getting license key inputs on the Setting → Plugins page.
- Fixed a bug where the Setting → Plugins page wasn’t linking plugins’ edition badge to their page in the Plugin Store for plugins with free and commercial editions, if the free edition was currently active.

## 3.1.17 - 2019-03-08

### Changed
- When installing Craft using a `project.yaml`, Craft now processes all sites before installing any plugins. ([craftcms/commerce#752](https://github.com/craftcms/commerce/issues/752))
- The Plugin Store now shows “Report an issue” links on plugin screens.
- The Plugin Store now includes a “Package Name” section on plugin screens. ([#2757](https://github.com/craftcms/cms/issues/2757))
- The Plugin Store now shows discounted upgrade prices for plugins when a lower edition is already licensed.
- Craft now requires Yii 2.0.16.1.

### Fixed
- Fixed a bug where the `positionedBefore` element query param was not including direct ancestors in the results.
- Fixed a bug where HTML in plugin-supplied field instructions was getting encoded. ([#3928](https://github.com/craftcms/cms/issues/3928))
- Fixed a bug where Craft would prompt for a user’s current password when registering a new user, even if they weren’t assigning any groups or permissions to that user
- Fixed a bug where asset indexing could yield inconsistent results in some cases. ([#3450](https://github.com/craftcms/cms/issues/3450))
- Fixed a bug where the Plugin Store was showing info icons in the feature matrix of multi-edition plugins, even for features that didn’t have an extended description.
- Fixed a bug where entries weren’t getting new versions when edited from element editor HUDs. ([#3959](https://github.com/craftcms/cms/issues/3959))

## 3.1.16 - 2019-03-05

### Added
- The Plugin Store now shows Repository links on plugin screens.
- Added the `create()` Twig function. ([#3921](https://github.com/craftcms/cms/pull/3921))
- Added the `--type` option to the `resave/entries` command. ([#3939](https://github.com/craftcms/cms/issues/3939))
- Added `craft\helers\Assets::getAllowedFileKinds()`.

### Changed
- Line breaks in field instructions now get converted to `<br>` tags. ([#3928](https://github.com/craftcms/cms/issues/3928))
- Assets field settings no longer list file kinds that aren’t allowed to be uploaded, per the `allowedFileExtensions` and `extraAllowedFileExtensions` config settings. ([#3917](https://github.com/craftcms/cms/issues/3917))
- The `{% exit %}` tag now throws a more specific exception depending on the status code passed to it (e.g. `yii\web\NotFoundHttpException` for 404s). ([#3915](https://github.com/craftcms/cms/issues/3915))
- `craft\helpers\MigrationHelper::dropAllIndexesOnTable()` is no longer deprecated.
- The `--id` option on `resave/*` console commands is now named `--element-id`. ([#3940](https://github.com/craftcms/cms/issues/3940))
- The `_includes/forms/autosuggest.html` template now supports passing `disabled: true`. ([#3925](https://github.com/craftcms/cms/issues/3925))

### Fixed
- Fixed a bug where Control Panel content areas weren’t getting their bottom padding applied in Firefox. ([#3874](https://github.com/craftcms/cms/issues/3874))
- Fixed a PHP error that occurred on the front end if two routes defined in Settings → Routes had the same URI pattern. ([#3922](https://github.com/craftcms/cms/issues/3922))
- Fixed a bug where Craft wasn’t always preselecting the correct tab on Control Panel pages if the tab name contained non-ASCII characters. ([#3923](https://github.com/craftcms/cms/issues/3923))
- Fixed a bug where the `--uid` option on `resave/*` console commands wasn’t working. ([#3941](https://github.com/craftcms/cms/issues/3941))
- Fixed a SQL error that could occur when running `resave/*` console commands.
- Fixed a PHP error that occurred when calling the deprecated `getError()` method on a model that had no errors. ([#3934](https://github.com/craftcms/cms/issues/3934))
- Fixed a bug where Craft wasn’t sanitizing new asset subfolder names. ([#3689](https://github.com/craftcms/cms/issues/3689))
- Fixed a bug where Table fields weren’t remembering the sort order for their Default Values settings. ([#3947](https://github.com/craftcms/cms/issues/3947))

## 3.1.15 - 2019-02-26

### Added
- Added the `resave/assets`, `resave/categories`, `resave/entries`, `resave/tags`, and `resave/users` console commands.

### Changed
- Craft now sends system messages authored for the same root language as the requested language, if an exact language match can’t be found. ([#3888](https://github.com/craftcms/cms/issues/3888))
- Element source definitions can now include a `badgeCount` key.
- Login requests no longer enforce CSRF validation if someone is already logged in.
- Craft now throws an `InvalidConfigException` when updating the project config if any unexpected data types are encountered.
- The `testToEmailAddress` config setting can now be set to `false`. ([#3910](https://github.com/craftcms/cms/pull/3910))

### Fixed
- Fixed a bug where the System Messages utility wouldn’t update message previews after editing a message for the primary site’s language, if the user had a different preferred language selected.
- Fixed a bug where structures weren’t getting deleted and unassigned from their sections properly after converting a Structure section to a Channel or Single. ([#3895](https://github.com/craftcms/cms/issues/3895))
- Really fixed a bug where Craft could update the `dateModified` value in the project config even when nothing had changed. ([#3792](https://github.com/craftcms/cms/issues/3792))
- Fixed a bug where the Settings → Routes page wasn’t listing routes in the user-defined order. ([#3892](https://github.com/craftcms/cms/issues/3892))
- Fixed an error that occurred when viewing trashed entries, if the “Entry Type” column was shown and one of the trashed entries’ entry types had been deleted. ([#3899](https://github.com/craftcms/cms/issues/3899))

## 3.1.14 - 2019-02-21

### Added
- Added `craft\helpers\ProjectConfig::cleanupConfig()`.
- Added `craft\web\Request::$maxPageNum`, which determines the maximum page number Craft should accept (100,000 by default). ([#3880](https://github.com/craftcms/cms/issues/3880))

### Deprecated
- Deprecated `craft\mutex\FileMutex`.

### Fixed
- Fixed a bug where Craft could update the `dateModified` value in the project config even when nothing had changed. ([#3792](https://github.com/craftcms/cms/issues/3792))
- Fixed a SQL error that occurred when running the “Localizing relations” task if using PostgreSQL. ([#3877](https://github.com/craftcms/cms/issues/3877))
- Fixed a bug where file locking wasn’t working on Windows. ([#3879](https://github.com/craftcms/cms/issues/3879))

### Security
- Fixed a bug where sensitive environment variable values weren’t getting redacted correctly.

## 3.1.13 - 2019-02-20

### Added
- Added `craft\helpers\StringHelper::replaceMb4()`.
- Added `craft\services\ProjectConfig::defer()`.

### Changed
- The `users/login` and `users/logout` actions now include a `csrfTokenValue` key in JSON responses. ([#3858](https://github.com/craftcms/cms/issues/3858))
- Craft no longer deletes search indexes when soft-deleting an element, until the element gets hard-deleted. ([#3863](https://github.com/craftcms/cms/issues/3863))
- Updated Yii to 2.0.16.

### Fixed
- Fixed a bug where Craft could auto-place the `{{ beginBody() }}` and `{{ endBody() }}` tags in the wrong places.
- Fixed a bug where Craft wasn’t storing custom volume sort orders. ([#3764](https://github.com/craftcms/cms/issues/3764))
- Fixed a SQL error that would occur when uploading a file with emojis in its name, if using MySQL. ([#3852](https://github.com/craftcms/cms/issues/3852))
- Fixed a bug where Assets fields weren’t respecting their View Mode setting when files were drag-uploaded to them. ([#3578](https://github.com/craftcms/cms/issues/3578))
- Fixed a bug where asset queries’ `kind` param wasn’t working for custom file kinds defined by the `extraFileKinds` config setting, for file extensions that were already associated with another file kind. ([#3869](https://github.com/craftcms/cms/issues/3869))
- Fixed a bug where `craft\helpers\FileHelper::sanitizeFilename()` could return inconsistent results.
- Fixed an error that could occur when syncing `project.yaml` if it introduced a new Super Table field with a nested Matrix field.

## 3.1.12 - 2019-02-15

### Fixed
- Fixed a bug where the `relatedTo` element query param could include results for elements that were related via soft-deleted Matrix blocks. ([#3846](https://github.com/craftcms/cms/issues/3846))
- Fixed a bug where some search queries were not returning results when they should, if using MySQL.
- Fixed an error that could occur when syncing `project.yaml` changes if the `allowAdminChanges` config setting was disabled. ([#3823](https://github.com/craftcms/cms/issues/3823))
- Fixed an `InvalidConfigException` that was thrown if a user’s photo was soft-deleted. ([#3849](https://github.com/craftcms/cms/issues/3849))

## 3.1.11 - 2019-02-14

### Added
- Added `craft\helpers\UrlHelper::rootRelativeUrl()`.

### Fixed
- Fixed a bug where the Plugin Store wouldn’t load if the `baseCpUrl` config setting was set to a URL with a different scheme than Craft believed the request had.
- Fixed a validation error that would occur on non-required Checkboxes and Multi-select fields if no options were selected. ([#3844](https://github.com/craftcms/cms/issues/3844))
- Fixed a validation error that would occur on Dropdown and Radio Buttons fields if the selected option’s value was `0`. ([#3842](https://github.com/craftcms/cms/issues/3842))
- Fixed a bug where the Value column for Checkboxes, Dropdown, Multi-select, and Radio Buttons fields’ Options settings weren’t auto-populating if the Option Label column was set to a number.
- Fixed an error on the Settings → Users page if `users.photoVolumeUid` was not defined in the project config. ([#3303](https://github.com/craftcms/cms/issues/3303))

## 3.1.10 - 2019-02-13

### Changed
- `craft\helpers\FileHelper::writeToFile()` now invalidates the OPcache for the file. ([#3838](https://github.com/craftcms/cms/pull/3838))
- The `serve` command now uses `@webroot` as the default `docroot` option value. ([#3770](https://github.com/craftcms/cms/pull/3770))

### Fixed
- Fixed a bug where the `users/save-user` action wasn’t deleting user photos properly.
- Fixed a bug where changes to Matrix block type fields’ settings weren’t always saving. ([#3832](https://github.com/craftcms/cms/issues/3832))
- Fixed a bug where non-searchable fields were still getting search keywords stored when using the Search Indexes utility. ([#3837](https://github.com/craftcms/cms/issues/3837))

## 3.1.9.1 - 2019-02-12

### Fixed
- Fixed a bug where `Craft::alias()` wasn’t beginning the response string with an `@` character if no `@` was passed into `Craft::setAlias()` to begin with.
- Fixed an error that could occur if there were any HTML entities in the project config.

## 3.1.9 - 2019-02-12

### Added
- Added the `disabledPlugins` config setting. ([craftcms/webhooks#4](https://github.com/craftcms/webhooks/issues/4))
- Added the `$language` argument to `craft\helpers\StringHelper::toAscii()`.
- Added `craft\validators\SlugValidator::$language`.
- Added `craft\web\twig\variables\Cp::getAsciiCharMap()`.

### Changed
- The operating system name & version are now shown in the System Report utility. ([#3784](https://github.com/craftcms/cms/issues/3784))
- Craft’s installer no longer applies the current `project.yaml` file if the installed schema version doesn’t match the one in the file. ([#3783](https://github.com/craftcms/cms/issues/3783))
- Control Panel settings no longer warn about using the `@web` alias, if it was defined by the `aliases` config setting. ([#3798](https://github.com/craftcms/cms/pull/3798))
- The `clear-caches` console command now clears CP resource files if the `@webroot` alias was defined by the `aliases` config setting. ([#3787](https://github.com/craftcms/cms/issues/3787))
- `craft\models\VolumeFolder::getVolume()` now throws an `InvalidConfigException` if its `$volumeId` property is set to an invalid volume ID, rather than returning `null`.
- Craft now checks if all files in project config mapping are valid and regenerates the map if they are not.
- Craft now auto-generates slugs using an ASCII char map based on the language of the current entry/category, rather than the logged-in user. ([#3820](https://github.com/craftcms/cms/issues/3820))

### Fixed
- Fixed a SQL error that could occur when deleting an asset. ([#3786](https://github.com/craftcms/cms/issues/3786))
- Fixed an error that occurred when customizing element indexes if the `allowAdminChanges` config setting was disabled. ([#3788](https://github.com/craftcms/cms/issues/3788))
- Fixed a bug where Checkboxes, Dropdown, Multi-select, and Radio Buttons fields wouldn’t pass validation if the selected option value was `true` or `false`.
- Fixed an error that occurred on the Settings → Plugins page, if there were any plugins in the database that weren’t Composer-installed.
- Fixed an error that could occur if an Assets field was configured to upload to a deleted volume. ([#3799](https://github.com/craftcms/cms/issues/3799))
- Fixed a bug where sections’ Default Status settings weren’t always being respected. ([#3791](https://github.com/craftcms/cms/issues/3791))
- Fixed a bug where only users with the “Edit users” user permission were allowed to upload a new user photo. ([#3735](https://github.com/craftcms/cms/issues/3735))
- Fixed a bug where renaming a Matrix block type’s handle would result in new content columns being created in the database, and existing Matrix blocks losing their content. ([#3809](https://github.com/craftcms/cms/issues/3809))
- Fixed a SQL error that could occur when updating to Craft 3.1 if any system messages contained emoji characters.
- Fixed an error that could occur when working with elements, if a site had been created earlier in the same request. ([#3824](https://github.com/craftcms/cms/issues/3824))

## 3.1.8 - 2019-02-05

### Changed
- Craft now automatically logs users in after resetting their password, if the `autoLoginAfterAccountActivation` config setting is enabled. ([#1025](https://github.com/craftcms/cms/issues/1025))

### Fixed
- Fixed a bug where pressing the <kbd>Return</kbd> key on editable tables with a static number of rows would add a new row. ([#3765](https://github.com/craftcms/cms/issues/3765))
- Fixed a bug where pressing the <kbd>Return</kbd> key on editable tables would select the next row’s cell even if the cell was disabled.
- Fixed a bug where pressing the <kbd>Return</kbd> key on an editable table wouldn’t move the focus to the next row’s sell if it had an `<input>` instead of a `<textarea>`.
- Fixed an error that could occur in the Control Panel if any environment variable values began with an `@` character. ([#3769](https://github.com/craftcms/cms/issues/3769))
- Fixed a bug where `craft\helpers\DateTimeHelper::toDateTime()` was mistaking year-only values for Unix timestamps. ([#3772](https://github.com/craftcms/cms/issues/3772))
- Fixed an error that occurred when a non-admin user attempted to edit a system message, or when the `allowAdminChanges` config setting was disabled. ([#3775](https://github.com/craftcms/cms/issues/3775))
- Fixed a bug where it was hard to see error notifications on pages with a licensing alert. ([#3776](https://github.com/craftcms/cms/issues/3776))
- Fixed a JavaScript error that occurred when adding a new row to a custom editable table that contained a `time` column, if no rows existed on page load. ([#3780](https://github.com/craftcms/cms/issues/3780))

## 3.1.7 - 2019-01-31

### Added
- Added all the things that came in [Craft 3.0.40](https://github.com/craftcms/cms/blob/master/CHANGELOG-v3.md#3040---2019-01-31).
- Added `craft\helpers\FileHelper::canTrustMimeType()`.
- Added `craft\web\UploadedFile::getMimeType()`.

### Changed
- The “Port” SMTP mail transport setting can now be set to an environment variable. ([#3740](https://github.com/craftcms/cms/issues/3740))
- `craft\web\Controller::requireAdmin()` now has a `$requireAdminChanges` argument, which dictates whether the `allowAdminChanges` config setting must also be enabled (`true` by default).
- The `project-config/sync` console command now creates a `project.yaml` file, if it’s missing. ([#3736](https://github.com/craftcms/cms/issues/3736))
- Querying for active users no longer excludes locked users.
- `craft\helpers\FileHelper::getMimeType()` now returns `application/x-yaml` for `.yaml` and `.yml` files.
- Updated Craft UI to 0.2.0.

### Fixed
- Fixed an error that occurred when updating to Craft 3.1 if a plugin or module was calling `craft\records\User::find()`.
- Fixed a bug where cross-domain Live Preview requests could fail due to CORS restrictions.
- Fixed a 403 error that would occur when an admin attempted to log in as another user on an environment where the `allowAdminChanges` config setting was disabled. ([#3749](https://github.com/craftcms/cms/issues/3749))
- Fixed a bug where asset index toolbar items would be misaligned when searching in a volume or folder with subfolders.
- Fixed a bug where asset indexes could show multiple view mode toggles if a different volume or subfolder was selected while at least one asset was checked. ([#3702](https://github.com/craftcms/cms/issues/3702))
- Fixed a bug where Plugin Store screenshots were not showing properly. ([#3709](https://github.com/craftcms/cms/issues/3709))
- Fixed a bug where zoomed Plugin Store screenshots would not close when hitting the browser’s Back button. ([#3754](https://github.com/craftcms/cms/issues/3754))
- Fixed a bug where the Plugin Store was not working properly when Dev Mode was enabled.

### Security
- User accounts are now locked after multiple failed password attempts in current-password modals, per the `maxInvalidLogins` config setting.
- Users are no longer signed out of active sessions when their account becomes locked.
- Database backup/restore exception messages now redact the database password when using PostgreSQL.

## 3.1.6.1 - 2019-01-29

### Fixed
- Fixed an error that occurred when creating a Table field with a Date column. ([#3748](https://github.com/craftcms/cms/issues/3748))

## 3.1.6 - 2019-01-29

### Added
- It’s now possible to update disabled plugins.

### Changed
- `craft\web\Controller::requireAdmin()` now sends a 403 (Forbidden) response if the `allowAdminChanges` config setting has been set to `false`. ([#3728](https://github.com/craftcms/cms/issues/3728))
- `craft\helpers\DateTimeHelper::toDateTime()` now supports passing an array with a `date` key set to the `YYYY-MM-DD` format, in addition to the current locale’s short date format.
- `craft\helpers\DateTimeHelper::toDateTime()` now supports passing an array with a `time` key set to the `HH:MM` format, in addition to the current locale’s short time format.
- `craft\helpers\DateTimeHelper::toDateTime()` now supports passing an array with a `datetime` key, which will be handled the same way strings passed to the method are handled (except that the `datetime` key can be paired with a `timezone` key).

### Fixed
- Fixed an error that occurred when using the `json_decode` filter. ([#3722](https://github.com/craftcms/cms/pull/3722))
- Fixed a bug a bug where plugin screenshots in the Plugin Store were not rendering correctly. ([#3709](https://github.com/craftcms/cms/issues/3709))
- Fixed an error where the `index-assets/one` and `index-assets/all` console commands were creating `.` folders in each volume.
- Fixed a bug where the Settings → Plugins page was showing extra “Missing” rows for any unlicensed plugins that were Composer-installed but not Craft-installed. ([#3726](https://github.com/craftcms/cms/issues/3726))
- Fixed an error that could occur when viewing trashed elements.
- Fixed a bug where many system message translations were missing line breaks. ([#3737](https://github.com/craftcms/cms/issues/3737))
- Fixed a bug where unparsed markdown code was present in the Control Panel error message displayed when the system was offline. ([#3746](https://github.com/craftcms/cms/issues/3746))

## 3.1.5 - 2019-01-25

### Changed
- Control Panel settings that can be set to environment variables now show a tip about that if the value is not already set to an environment variable or alias.
- Control Panel form fields can now be configured with a `tip` property, which will be displayed below the field.
- Control Panel templates can now pass `suggestEnvVars: true` and `suggestAliases: true` to autosuggest fields, rather that supplying the `suggestions` array.

### Fixed
- Fixed a bug where the “Duplicate” action wasn’t available on the Entries index page for non-admin users. ([#3705](https://github.com/craftcms/cms/issues/3705))
- Fixed a bug where it wasn’t possible to rename an asset’s filename from the Assets index page. ([#3707](https://github.com/craftcms/cms/issues/3707))
- Fixed an error that occurred when saving a user that had a first or last name set.
- Fixed a bug where it wasn’t possible to apply project config changes. ([#3713](https://github.com/craftcms/cms/issues/3713))
- Fixed a bug where the Password field on SMTP and Gmail mail transport settings could be set to an encoded and encrypted password. ([#3699](https://github.com/craftcms/cms/issues/3699))
- Fixed a bug where it was possible to remove the Primary Site status from the primary site, without offering a new primary site. ([#3720](https://github.com/craftcms/cms/issues/3720))
- Fixed an error that could occur if PHP’s `memory_limit` was set to a higher size (in bytes) than `PHP_INT_MAX`. ([#3717](https://github.com/craftcms/cms/issues/3717))

### Security
- Control Panel settings that can be set to an alias now show a warning if the current value begins with the `@web` alias.

## 3.1.4 - 2019-01-24

### Added
- Added all the things that came in [Craft 3.0.38](https://github.com/craftcms/cms/blob/master/CHANGELOG-v3.md#3038---2019-01-24).
- The System Name setting can now be set to an environment variable. ([#3529](https://github.com/craftcms/cms/issues/3529))
- Added the `index-assets/one` console command, which can now be used to index a single subfolder.
- Added `craft\base\ApplicationTrait::getSystemName()`.

### Changed
- Craft now ensures that installed schema versions match the schema versions in `project.yaml` before syncing project config changes.
- The `project-config/sync` console command now bails if there are pending Craft or plugin migrations.

### Fixed
- Fixed a bug where `site` translations were falling back to English if the translated message was identical to the source message. ([#3692](https://github.com/craftcms/cms/issues/3692))
- Fixed a bug where syncing Matrix field changes to the project config would result in new changes to the project config. ([#3695](https://github.com/craftcms/cms/issues/3695))
- Fixed an error that occurred when indexing assets in an empty volume.
- Fixed a bug where soft-deleted assets would show up as missing after indexing.
- Fixed a JavaScript error that could occur on the Settings → Plugins page.
- Fixed a bug where `Craft::parseEnv()` was throwing an `InvalidConfigException` if the given string began with `@` but was not an alias. ([#3700](https://github.com/craftcms/cms/issues/3700))

### Security
- URLs are no longer allowed in users’ first or last names.

## 3.1.3 - 2019-01-21

### Added
- Added the `|json_decode` Twig filter.  ([#3678](https://github.com/craftcms/cms/pull/3678))

### Fixed
- Fixed an error that occurred when updating to Craft 3.1 if a plugin or module was calling any soft-deletable records’ `find()` methods.
- Fixed an error that occurred when updating from Craft 2 to Craft 3.1 if there were any RichText fields. ([#3677](https://github.com/craftcms/cms/issues/3677))
- Fixed a bug where it was possible to create duplicate tags by searching for and selecting the same tag name twice in the same Tags field. ([#3676](https://github.com/craftcms/cms/issues/3676))
- Fixed a bug where system messages were getting sent with the message keys (e.g. “forgot_password_subject” and “forgot_password_body”) if Craft didn’t provide a default message translation for the site language, and the message hadn’t been translated for the user’s preferred language. ([#3673](https://github.com/craftcms/cms/issues/3673))
- Fixed a bug where `craft\web\Request::getIsLivePreview()` was returning `false` on Live Preview requests when called from an `yii\base\Controller::EVENT_BEFORE_ACTION` event handler. ([#3680](https://github.com/craftcms/cms/issues/3680))

## 3.1.2.2 - 2019-01-19

### Fixed
- Fixed an error that occurred when updating to Craft 3.1 if a plugin or module was calling any `craft\services\Sections` methods.

## 3.1.2.1 - 2019-01-19

### Fixed
- Fixed an error that occurred when updating to Craft 3.1 if there were any Matrix sub-fields that had their type set to a non-existing class. ([#3662](https://github.com/craftcms/cms/issues/3662))
- Fixed a bug where the project config could be in an unexpected state if a `project.yaml` file existed already when initially updating to Craft 3.1.

## 3.1.2 - 2019-01-18

### Added
- Added the `index-assets <volume>` and `index-assets/all` console commands. ([#3595](https://github.com/craftcms/cms/pull/3595))
- Added `craft\base\FieldTrait::$oldSettings`.
- Added `craft\helpers\Install`.
- Added `craft\services\Fields::prepFieldForSave()`.
- Added `craft\services\Path::getProjectConfigFilePath()`.
- Added `craft\services\ProjectConfig::$muteEvents`.

### Changed
- The installer now checks `project.yaml` when determining the default site name, handle, base URL, and language values. ([#3661](https://github.com/craftcms/cms/issues/3661))
- The Base URL field in the web-based installer now autouggests environment variable names and aliases.
- Craft now creates a `.gitignore` file in the `storage/config-backups/` folder, preventing any other files within it from getting tracked by Git.
- Craft no longer prevents changes in `project.yaml` from being synced if a plugins’ schema version in `project.yaml` doesn’t match up with its installed schema version, if one of them is blank.

### Deprecated
- Deprecated `craft\services\Fields::$ignoreProjectConfigChanges`.
- Deprecated `craft\services\Matrix::$ignoreProjectConfigChanges`.

### Fixed
- Fixed a PHP notice that occurred when updating to Craft 3.1 if there were any plugins installed without settings.
- Fixed a SQL error that occurred when updating to Craft 3.1 if a plugin or module was calling any `craft\services\Fields` methods. ([#3663](https://github.com/craftcms/cms/issues/3663))
- Fixed a bug where element indexes would forget their source settings after updating to Craft 3.1. ([#3659](https://github.com/craftcms/cms/issues/3659))
- Fixed a bug where commercial plugins weren’t installable from the Plugin Store.
- Fixed a bug where Matrix block type fields’ `beforeSave()` methods weren’t getting called.
- Fixed a bug where Matrix fields could forget their content table name if they were created with a non-global context.
- Fixed a bug where links to the Plugin Store from Settings → Plugins were 404ing. ([#3664](https://github.com/craftcms/cms/issues/3664))
- Fixed a bug where soft-deleted sections and entry types were still showing up in the Control Panel. ([#3648](https://github.com/craftcms/cms/issues/3648))
- Fixed a bug where an update to Craft 3.1 would fail with a database error in some scenarios.
- Fixed a bug where Plugin Store’s Try buttons would appear as disabled when they should be enabled. ([#3619](https://github.com/craftcms/cms/issues/3619))
- Fixed an error that occurred when updating to Craft 3.1 if there were any relational fields that were missing some expected settings. ([#3641](https://github.com/craftcms/cms/issues/3641))

### Security
- Fixed two XSS vulnerabilities.

## 3.1.1 - 2019-01-16

### Added
- Added support for the `CRAFT_LOG_PHP_ERRORS` PHP constant. ([#3619](https://github.com/craftcms/cms/issues/3619))
- Added `craft\web\User::generateToken()`.

### Changed
- System error message templates no longer parse exception messages as Markdown.

### Fixed
- Fixed a bug where `craft\services\Volumes::getVolumeByHandle()` wasn’t working. ([#3633](https://github.com/craftcms/cms/pull/3633))
- Fixed a bug where the `clear-caches/cp-resources` command could clear out the wrong directory if the `resourceBasePath` config setting began with `@webroot`. ([#3637](https://github.com/craftcms/cms/issues/3637))
- Fixed a bug where eager loading Matrix blocks would come up empty. ([#3644](https://github.com/craftcms/cms/issues/3644))
- Fixed an error that occurred when updating to Craft 3.1 if there were any Matrix blocks without any sub-fields. ([#3635](https://github.com/craftcms/cms/pull/3635))
- Fixed an error that occurred when updating to Craft 3.1 if there were any Matrix block types left over from a Matrix field that had been converted to something else.
- Fixed an error that occurred when updating to Craft 3.1 if there were any Assets fields that were missing some expected field settings. ([#3641](https://github.com/craftcms/cms/issues/3641))
- Fixed an error that occurred when updating to Craft 3.1 if anything was calling `craft\services\Fields::getLayoutById()` or `getLayoutByType()` before the update was applied.
- Fixed an error that could occur when logging deprecation errors on PostgreSQL. ([#3638](https://github.com/craftcms/cms/issues/3638))
- Fixed a bug where users would get logged out while updating to Craft 3.1, causing a “User is not permitted to perform this action” error.
- Fixed a bug where “JavaScript must be enabled” and “Cookies must be enabled” messages weren’t getting positioned correctly. ([#3639](https://github.com/craftcms/cms/issues/3639))
- Fixed a “Variable "message" does not exist.” error that could occur in the Control Panel.
- Fixed a bug where free plugins weren’t installable from the Plugin Store. ([#3642](https://github.com/craftcms/cms/issues/3642))

### Security
- The Request panel in the Debug Toolbar now redacts any sensitive information. ([#3619](https://github.com/craftcms/cms/issues/3619))
- Fixed two XSS vulnerabilities.

## 3.1.0 - 2019-01-15

> {warning} This is a more complex update than usual, and failed update attempts are not uncommon. Please ensure you have a recent database backup, and we recommend you test the update on a local/staging environment before updating your production server.

### Added
- Added the Project Config, a portable and centralized configuration for system settings. ([#1429](https://github.com/craftcms/cms/issues/1429))
- Category groups, elements, entry types, field layouts, global sets, sections, sites, site groups, structures, tag groups, and volumes are now soft-deleted. ([#867](https://github.com/craftcms/cms/issues/867))
- Entries, categories, and users can now be restored within the Control Panel by selecting “Trashed” from the status menu on element index pages, and clicking the “Restore” button.
- Added the System Messages utility for editing system messages, replacing the Settings → Email → System Messages page. ([#3421](https://github.com/craftcms/cms/issues/3421))
- Some Site settings (Base URL), volume settings (Base URL and File System Path), and email settings (System Email Address, Sender Name, HTML Email Template, Username, Password, and Host Name) can now be set to environment variables using a `$VARIABLE_NAME` syntax. ([#3219](https://github.com/craftcms/cms/issues/3219))
- The installer now checks whether a `project.yaml` file exists and applies any changes in it. ([#3291](https://github.com/craftcms/cms/issues/3291))
- Control Panel settings that support environment variables now autosuggest environment variable names (and aliases when applicable) while typing.
- Control Panel settings that define a template path now autosuggest existing template files.
- Added cross-domain support for Live Preview. ([#1521](https://github.com/craftcms/cms/issues/1521))
- Plugins can now have multiple editions.
- Custom fields can now opt out of being included in elements’ search keywords. ([#2600](https://github.com/craftcms/cms/issues/2600))
- Added the `allowAdminChanges` config setting.
- Added the `softDeleteDuration` config setting.
- Added the `storeUserIps` config setting. ([#3311](https://github.com/craftcms/cms/issues/3311))
- Added the `useProjectConfigFile` config setting.
- Added the `gc` console command, which can be used to run garbage collection tasks.
- Added the `project-config/sync` console command. ([#3510](https://github.com/craftcms/cms/issues/3510))
- Added the `trashed` element query param, which can be used to query for elements that have been soft-deleted.
- Added the `expression()` Twig function, for creating new `yii\db\Expression` objects in templates. ([#3289](https://github.com/craftcms/cms/pull/3289))
- Added the `parseEnv()` Twig function.
- Added the `plugin()` Twig function.
- Added the `_includes/forms/autosuggest.html` include template for the Control Panel.
- Added `Craft::parseEnv()`.
- Added `craft\base\ApplicationTrait::getIsLive()`.
- Added `craft\base\Element::EVENT_AFTER_RESTORE`.
- Added `craft\base\Element::EVENT_BEFORE_RESTORE`.
- Added `craft\base\Element::EVENT_DEFINE_EAGER_LOADING_MAP`.
- Added `craft\base\ElementInterface::afterRestore()`.
- Added `craft\base\ElementInterface::beforeRestore()`.
- Added `craft\base\Field::EVENT_AFTER_ELEMENT_RESTORE`.
- Added `craft\base\Field::EVENT_BEFORE_ELEMENT_RESTORE`.
- Added `craft\base\FieldInterface::afterElementRestore()`.
- Added `craft\base\FieldInterface::beforeElementRestore()`.
- Added `craft\base\Model::EVENT_DEFINE_RULES`.
- Added `craft\base\Plugin::editions()`.
- Added `craft\base\Plugin::is()`.
- Added `craft\base\SavableComponentInterface::beforeApplyDelete()`.
- Added `craft\behaviors\EnvAttributeParserBehavior`.
- Added `craft\controllers\LivePreviewController`.
- Added `craft\db\ActiveRecord::prepareForDb()`.
- Added `craft\db\Command::restore()`.
- Added `craft\db\Command::softDelete()`.
- Added `craft\db\Migration::restore()`.
- Added `craft\db\Migration::softDelete()`.
- Added `craft\db\SoftDeleteTrait`, which can be used by Active Record classes that wish to support soft deletes.
- Added `craft\db\Table`.
- Added `craft\elements\actions\Restore`, which can be included in elements’ `defineActions()` methods to opt into element restoration.
- Added `craft\events\ConfigEvent`.
- Added `craft\events\DeleteElementEvent`, which provides a `$hardDelete` property that can be set to `true` to force an element to be immediately hard-deleted. ([#3403](https://github.com/craftcms/cms/pull/3403))
- Added `craft\helpers\App::editionHandle()`.
- Added `craft\helpers\App::editionIdByHandle()`.
- Added `craft\helpers\App::mailSettings()`.
- Added `craft\helpers\ArrayHelper::firstWhere()`.
- Added `craft\helpers\Db::idByUid()`.
- Added `craft\helpers\Db::idsByUids()`.
- Added `craft\helpers\Db::uidById()`.
- Added `craft\helpers\Db::uidsByIds()`.
- Added `craft\helpers\ProjectConfig`.
- Added `craft\helpers\StringHelper::toWords()`.
- Added `craft\models\FieldLayout::createFromConfig()`.
- Added `craft\models\FieldLayout::getConfig()`.
- Added `craft\models\Section::setEntryTypes()`.
- Added `craft\models\Site::getBaseUrl()`.
- Added `craft\services\AssetTransforms::getTransformByUid()`.
- Added `craft\services\AssetTransforms::EVENT_BEFORE_APPLY_TRANSFORM_DELETE`.
- Added `craft\services\Categories::getGroupByUid()`.
- Added `craft\services\Categories::EVENT_BEFORE_APPLY_GROUP_DELETE`.
- Added `craft\services\Elements::restoreElement()`.
- Added `craft\services\Elements::EVENT_AFTER_RESTORE_ELEMENT`.
- Added `craft\services\Elements::EVENT_BEFORE_RESTORE_ELEMENT`.
- Added `craft\services\Fields::applyFieldDelete()`.
- Added `craft\services\Fields::applyFieldSave()`.
- Added `craft\services\Fields::createFieldConfig()`.
- Added `craft\services\Fields::deleteFieldInternal()`.
- Added `craft\services\Fields::restoreLayoutById()`.
- Added `craft\services\Fields::saveFieldInternal()`.
- Added `craft\services\Fields::EVENT_BEFORE_APPLY_FIELD_DELETE`.
- Added `craft\services\Fields::EVENT_BEFORE_APPLY_GROUP_DELETE`.
- Added `craft\services\Gc` for handling garbage collection tasks.
- Added `craft\services\Path::getConfigBackupPath()`.
- Added `craft\services\ProjectConfig`.
- Added `craft\services\Routes::deleteRouteByUid()`
- Added `craft\services\Sections::getSectionByUid()`.
- Added `craft\services\Sections::EVENT_BEFORE_APPLY_ENTRY_TYPE_DELETE`.
- Added `craft\services\Sections::EVENT_BEFORE_APPLY_SECTION_DELETE`.
- Added `craft\services\Sites::restoreSiteById()`.
- Added `craft\services\Sites::EVENT_BEFORE_APPLY_GROUP_DELETE`.
- Added `craft\services\Sites::EVENT_BEFORE_APPLY_SITE_DELETE`.
- Added `craft\services\Tags::EVENT_BEFORE_APPLY_GROUP_DELETE`.
- Added `craft\services\UserGroups::EVENT_BEFORE_APPLY_GROUP_DELETE`.
- Added `craft\services\Volumes::EVENT_BEFORE_APPLY_VOLUME_DELETE`.
- Added `craft\validators\TemplateValidator`.
- Added `craft\web\Controller::requireCpRequest()`.
- Added `craft\web\Controller::requireSiteRequest()`.
- Added `craft\web\twig\variables\Cp::EVENT_REGISTER_CP_SETTINGS`. ([#3314](https://github.com/craftcms/cms/issues/3314))
- Added `craft\web\twig\variables\Cp::getEnvSuggestions()`.
- Added `craft\web\twig\variables\Cp::getTemplateSuggestions()`.
- Added the ActiveRecord Soft Delete Extension for Yii2.
- Added the Symfony Yaml Component.
- The bundled Vue asset bundle now includes Vue-autosuggest.

### Changed
- The `defaultWeekStartDay` config setting is now set to `1` (Monday) by default, to conform with the ISO 8601 standard.
- Renamed the `isSystemOn` config setting to `isSystemLive`.
- The `app/migrate` web action now applies pending `project.yaml` changes, if the `useProjectConfigFile` config setting is enabled.
- The `svg()` function now strips `<title>`, `<desc>`, and comments from the SVG document as part of its sanitization process.
- The `svg()` function now supports a `class` argument, which will add a class name to the root `<svg>` node. ([#3174](https://github.com/craftcms/cms/issues/3174))
- The `{% redirect %}` tag now supports `with notice` and `with error` params for setting flash messages. ([#3625](https://github.com/craftcms/cms/pull/3625))
- `info` buttons can now also have a `warning` class.
- User permission definitions can now include `info` and/or `warning` keys.
- The old “Administrate users” permission has been renamed to “Moderate users”.
- The old “Change users’ emails” permission has been renamed to “Administrate users”, and now comes with the ability to activate user accounts and reset their passwords. ([#942](https://github.com/craftcms/cms/issues/942))
- All users now have the ability to delete their own user accounts. ([#3013](https://github.com/craftcms/cms/issues/3013))
- System user permissions now reference things by their UIDs rather than IDs (e.g. `editEntries:<UID>` rather than `editEntries:<ID>`).
- Animated GIF thumbnails are no longer animated. ([#3110](https://github.com/craftcms/cms/issues/3110))
- Craft Tokens can now be sent either as a query string param (named after the `tokenParam` config setting) or an `X-Craft-Token` header.
- Element types that support Live Preview must now hash the `previewAction` value for `Craft.LivePreview`.
- Live Preview now loads each new preview into its own `<iframe>` element. ([#3366](https://github.com/craftcms/cms/issues/3366))
- Assets’ default titles now only capitalize the first word extracted from the filename, rather than all the words. ([#2339](https://github.com/craftcms/cms/issues/2339))
- All console commands besides `setup/*` and `install/craft` now output a warning if Craft isn’t installed yet. ([#3620](https://github.com/craftcms/cms/issues/3620))
- All classes that extend `craft\base\Model` now have `EVENT_INIT` and `EVENT_DEFINE_BEHAVIORS` events; not just classes that extend `craft\base\Component`.
- `craft\db\mysql\Schema::findIndexes()` and `craft\db\pgsql\Schema::findIndexes()` now return arrays with `columns` and `unique` keys.
- `craft\helpers\ArrayHelper::filterByValue()` now defaults its `$value` argument to `true`.
- `craft\helpers\MigrationHelper::doesIndexExist()` no longer has a `$foreignKey` argument, and now has an optional `$db` argument.
- `craft\mail\Mailer::send()` now swallows any exceptions that are thrown when attempting to render the email HTML body, and sends the email as plain text only. ([#3443](https://github.com/craftcms/cms/issues/3443))
- `craft\mail\Mailer::send()` now fires an `afterSend` event with `yii\mail\MailEvent::$isSuccessful` set to `false` if any exceptions were thrown when sending the email, and returns `false`. ([#3443](https://github.com/craftcms/cms/issues/3443))
- `craft\services\Routes::saveRoute()` now expects site and route UIDs instead of IDs.
- `craft\services\Routes::updateRouteOrder()` now expects route UIDs instead of IDs.
- The `craft\helpers\Assets::EVENT_SET_FILENAME` event is now fired after sanitizing the filename.

### Removed
- Removed `craft\elements\User::authData()`.
- Removed `craft\fields\Matrix::getOldContentTable()`.
- Removed `craft\services\Routes::deleteRouteById()`

### Deprecated
- Deprecated `craft\base\ApplicationTrait::getIsSystemOn()`. `getIsLive()` should be used instead.
- Deprecated `craft\helpers\MigrationHelper::dropAllIndexesOnTable()`.
- Deprecated `craft\helpers\MigrationHelper::dropAllUniqueIndexesOnTable()`.
- Deprecated `craft\helpers\MigrationHelper::dropIndex()`.
- Deprecated `craft\helpers\MigrationHelper::restoreForeignKey()`.
- Deprecated `craft\helpers\MigrationHelper::restoreIndex()`.
- Deprecated `craft\models\Info::getEdition()`. `Craft::$app->getEdition()` should be used instead.
- Deprecated `craft\models\Info::getName()`. `Craft::$app->projectConfig->get('system.name')` should be used instead.
- Deprecated `craft\models\Info::getOn()`. `Craft::$app->getIsLive()` should be used instead.
- Deprecated `craft\models\Info::getTimezone()`. `Craft::$app->getTimeZone()` should be used instead.
- Deprecated `craft\services\Routes::getDbRoutes()`. `craft\services\Routes::getProjectConfigRoutes()` should be used instead.
- Deprecated `craft\services\SystemSettings`. `craft\services\ProjectConfig` should be used instead.
- Deprecated `craft\validators\UrlValidator::$allowAlias`. `craft\behaviors\EnvAttributeParserBehavior` should be used instead.

### Fixed
- Fixed a bug where the Dashboard could rapidly switch between two column sizes at certain browser sizes. ([#2438](https://github.com/craftcms/cms/issues/2438))
- Fixed a bug where ordered and unordered lists in field instructions didn’t have numbers or bullets.
- Fixed a bug where switching an entry’s type could initially show the wrong field layout tab. ([#3600](https://github.com/craftcms/cms/issues/3600))
- Fixed an error that occurred when updating to Craft 3 if there were any Rich Text fields without any stored settings.
- Fixed a bug where Craft wasn’t saving Dashboard widget sizes properly on PostgreSQL. ([#3609](https://github.com/craftcms/cms/issues/3609))
- Fixed a PHP error that could occur if the primary site didn’t have a base URL. ([#3624](https://github.com/craftcms/cms/issues/3624))
- Fixed a bug where `craft\helpers\MigrationHelper::dropIndexIfExists()` wasn’t working if the index had an unexpected name.
- Fixed an error that could occur if a plugin attempted to register the same Twig extension twice in the same request.

### Security
- The web and CLI installers no longer suggest `@web` for the site URL, and now attempt to save the entered site URL as a `DEFAULT_SITE_URL` environment variable in `.env`. ([#3559](https://github.com/craftcms/cms/issues/3559))
- Craft now destroys all other sessions associated with a user account when a user changes their password.
- It’s no longer possible to spoof Live Preview requests.

## 3.0.41.1 - 2019-03-12

### Changed
- Craft now requires Twig 2.6.

## 3.0.41 - 2019-02-22

### Changed
- System error message templates no longer parse exception messages as Markdown.

### Security
- Database backup/restore exception messages now redact the database password when using PostgreSQL.
- URLs are no longer allowed in users’ first or last names.
- The Request panel in the Debug Toolbar now redacts any sensitive information. ([#3619](https://github.com/craftcms/cms/issues/3619))
- Fixed XSS vulnerabilities.

## 3.0.40.1 - 2019-02-21

### Fixed
- Fixed a bug where Craft wasn’t always aware of plugin licensing issues. ([#3876](https://github.com/craftcms/cms/issues/3876))

## 3.0.40 - 2019-01-31

### Added
- Added `craft\helpers\App::testIniSet()`.

### Changed
- Craft now warns if `ini_set()` is disabled and [memory_limit](http://php.net/manual/en/ini.core.php#ini.memory-limit) is less than `256M` or [max_execution_time](http://php.net/manual/en/info.configuration.php#ini.max-execution-time) is less than `120` before performing Composer operations.
- `craft\helpers\App::maxPowerCaptain()` now attempts to set the `memory_limit` to `1536M` rather than `-1`.

## 3.0.39 - 2019-01-29

### Changed
- It’s now possible to update disabled plugins.

### Fixed
- Fixed an error that could occur if PHP’s `memory_limit` was set to a higher size (in bytes) than `PHP_INT_MAX`. ([#3717](https://github.com/craftcms/cms/issues/3717))

## 3.0.38 - 2019-01-24

### Added
- Added the `update` command, which can be used to [update Craft from the terminal](https://docs.craftcms.com/v3/updating.html#updating-from-the-terminal).
- Craft now warns if PHP is running in Safe Mode with a [max_execution_time](http://php.net/manual/en/info.configuration.php#ini.max-execution-time) of less than 120 seconds, before performing Composer operations.
- Craft now stores backups of `composer.json` and `composer.lock` files in `storage/composer-backups/` before running Composer operations.
- Added `craft\db\Connection::getBackupFilePath()`.
- Added `craft\helpers\App::phpConfigValueInBytes()`.
- Added `craft\helpers\Console::isColorEnabled()`.
- Added `craft\helpers\Console::outputCommand()`.
- Added `craft\helpers\Console::outputWarning()`.
- Added `craft\helpers\FileHelper::cycle()`.
- Added `craft\services\Composer::$maxBackups`.
- Added `craft\services\Path::getComposerBackupsPath()`.

### Changed
- The `migrate/all` console command now supports a `--no-content` argument that can be passed to ignore pending content migrations.
- Craft now attempts to disable PHP’s memory and time limits before running Composer operations.
- Craft no longer respects the `phpMaxMemoryLimit` config setting if PHP’s `memory_limit` setting is already set to `-1` (no limit).
- Craft now respects Composer’s [classmap-authoritative](https://getcomposer.org/doc/06-config.md#classmap-authoritative) config setting.
- Craft now links to the [Troubleshooting Failed Updates](https://craftcms.com/guides/failed-updates) guide when an update fails.
- `craft\services\Composer::install()` can now behave like the `composer install` command, if `$requirements` is `null`.
- `craft\services\Composer::install()` now has a `$whitelist` argument, which can be set to an array of packages to whitelist, or `false` to disable the whitelist.

## 3.0.37 - 2019-01-08

### Added
- Routes defined in the Control Panel can now have a `uid` token, and URL rules defined in `config/routes.php` can now have a `{uid}` token. ([#3583](https://github.com/craftcms/cms/pull/3583))
- Added the `extraFileKinds` config setting. ([#1584](https://github.com/craftcms/cms/issues/1584))
- Added the `clear-caches` console command. ([#3588](https://github.com/craftcms/cms/pull/3588))
- Added `craft\feeds\Feeds::getFeed()`.
- Added `craft\helpers\StringHelper::UUID_PATTERN`.

### Changed
- Pressing the <kbd>Return</kbd> key (or <kbd>Ctrl</kbd>/<kbd>Command</kbd> + <kbd>Return</kbd>) when a textual cell is focused in an editable table will now change the focus to the same cell in the next row (after creating a new row if necessary.) ([#3576](https://github.com/craftcms/cms/issues/3576))
- The Password input in the web-based Craft setup wizard now has a “Show” button like other password inputs.
- The Feed widget now sets the items’ text direction based on the feed’s language.
- Matrix blocks that contain validation errors now have red titles and alert icons, to help them stand out when collapsed. ([#3599](https://github.com/craftcms/cms/issues/3599))

### Fixed
- Fixed a bug where the “Edit” button on asset editor HUDs didn’t launch the Image Editor if the asset was being edited on another element type’s index page. ([#3575](https://github.com/craftcms/cms/issues/3575))
- Fixed an exception that would be thrown when saving a user from a front-end form with a non-empty `email` or `newPassword` param, if the `password` param was missing or empty. ([#3585](https://github.com/craftcms/cms/issues/3585))
- Fixed a bug where global set, Matrix block, tag, and user queries weren’t respecting `fixedOrder` params.
- Fixed a bug where `craft\helpers\MigrationHelper::renameColumn()` was only restoring the last foreign key for each table that had multiple foreign keys referencing the table with the renamed column.
- Fixed a bug where Date/Time fields could output the wrong date in Live Preview requests. ([#3594](https://github.com/craftcms/cms/issues/3594))
- Fixed a few RTL language styling issues.
- Fixed a bug where drap-and-drop uploading would not work for custom asset selector inputs. ([#3590](https://github.com/craftcms/cms/pull/3590))
- Fixed a bug where Number fields weren’t enforcing thein Min Value and Max Value settings if set to 0. ([#3598](https://github.com/craftcms/cms/issues/3598))
- Fixed a SQL error that occurred when uploading assets with filenames that contained emoji characters, if using MySQL. ([#3601](https://github.com/craftcms/cms/issues/3601))

### Security
- Fixed a directory traversal vulnerability.
- Fixed a remote code execution vulnerability.

## 3.0.36 - 2018-12-18

### Added
- Added the `{{ actionInput() }}` global Twig function. ([#3566](https://github.com/craftcms/cms/issues/3566))

### Changed
- Suspended users are no longer shown when viewing pending or locked users. ([#3556](https://github.com/craftcms/cms/issues/3556))
- The Control Panel’s Composer installer now prevents scripts defined in `composer.json` from running. ([#3574](https://github.com/craftcms/cms/issues/3574))

### Fixed
- Fixed a bug where elements that belonged to more than one structure would be returned twice in element queries.

### Security
- Fixed a self-XSS vulnerability in the Recent Entries widget.
- Fixed a self-XSS vulnerability in the Feed widget.

## 3.0.35 - 2018-12-11

### Added
- Added `craft\models\Section::getHasMultiSiteEntries()`.

### Changed
- Field types that extend `craft\fields\BaseRelationField` now pass their `$sortable` property value to the `BaseElementSelectInput` JavaScript class by default. ([#3542](https://github.com/craftcms/cms/pull/3542))

### Fixed
- Fixed a bug where the “Disabled for Site” entry status option was visible for sections where site propagation was disabled. ([#3519](https://github.com/craftcms/cms/issues/3519))
- Fixed a bug where saving an entry that was disabled for a site would retain its site status even if site propagation had been disabled for the section.
- Fixed a SQL error that occurred when saving a field layout with 4-byte characters (like emojis) in a tab name. ([#3532](https://github.com/craftcms/cms/issues/3532))
- Fixed a bug where autogenerated Post Date values could be a few hours off when saving new entries with validation errors. ([#3528](https://github.com/craftcms/cms/issues/3528))
- Fixed a bug where plugins’ minimum version requirements could be enforced even if a development version of a plugin had been installed previously.

## 3.0.34 - 2018-12-04

### Fixed
- Fixed a bug where new Matrix blocks wouldn’t remember that they were supposed to be collapsed if “Save and continue editing” was clicked. ([#3499](https://github.com/craftcms/cms/issues/3499))
- Fixed an error that occurred on the System Report utility if any non-bootstrapped modules were configured with an array or callable rather than a string. ([#3507](https://github.com/craftcms/cms/issues/3507))
- Fixed an error that occurred on pages with date or time inputs, if the user’s preferred language was set to Arabic. ([#3509](https://github.com/craftcms/cms/issues/3509))
- Fixed a bug where new entries within sections where site propagation was disabled would show both “Enabled Globally” and “Enabled for [Site Name]” settings. ([#3519](https://github.com/craftcms/cms/issues/3519))
- Fixed a bug where Craft wasn’t reducing the size of elements’ slugs if the resulting URI was over 255 characters. ([#3514](https://github.com/craftcms/cms/issues/3514))

## 3.0.33 - 2018-11-27

### Changed
- Table fields with a fixed number of rows no longer show Delete buttons or the “Add a row” button. ([#3488](https://github.com/craftcms/cms/issues/3488))
- Table fields that are fixed to a single row no longer show the Reorder button. ([#3488](https://github.com/craftcms/cms/issues/3488))
- Setting `components.security.sensitiveKeywords` in `config/app.php` will now append keywords to the default array `craft\services\Security::$sensitiveKeywords` array, rather than completely overriding it.
- When performing an action that requires an elevated session while impersonating another user, admin must now enter their own password instead of the impersonated user’s. ([#3487](https://github.com/craftcms/cms/issues/3487))
- The System Report utility now lists any custom modules that are installed. ([#3490](https://github.com/craftcms/cms/issues/3490))
- Control Panel charts now give preference to `ar-SA` for Arabic locales, `de-DE` for German locales, `en-US` for English locales, `es-ES` for Spanish locales, or `fr-FR` for French locales, if data for the exact application locale doesn’t exist. ([#3492](https://github.com/craftcms/cms/pull/3492))
- “Create a new child entry” and “Create a new child category” element actions now open an edit page for the same site that was selected on the index page. ([#3496](https://github.com/craftcms/cms/issues/3496))
- The default `allowedFileExtensions` config setting value now includes `webp`.
- The Craft Support widget now sends `composer.json` and `composer.lock` files when contacting Craft Support.
- It’s now possible to create element select inputs that include a site selection menu by passing `showSiteMenu: true` when including the `_includes/forms/elementSelect.html` Control Panel include template. ([#3494](https://github.com/craftcms/cms/pull/3494))

### Fixed
- Fixed a bug where a Matrix fields’ block types and content table could be deleted even if something set `$isValid` to `false` on the `beforeDelete` event.
- Fixed a bug where a global sets’ field layout could be deleted even if something set `$isValid` to `false` on the `beforeDelete` event.
- Fixed a bug where after impersonating another user, the Login page would show the impersonated user’s username rather than the admin’s.
- Fixed a bug where `craft\services\Sections::getAllSections()` could return stale results if a new section had been added recently. ([#3484](https://github.com/craftcms/cms/issues/3484))
- Fixed a bug where “View entry” and “View category” element actions weren’t available when viewing a specific section or category group.
- Fixed a bug where Craft would attempt to index image transforms.
- Fixed a bug where the Asset Indexes utility could report that asset files were missing even though they weren’t. ([#3450](https://github.com/craftcms/cms/issues/3450))

### Security
- Updated jQuery File Upload to 9.28.0.

## 3.0.32 - 2018-11-20

### Added
- The `seq()` Twig function now has a `next` argument, which can be set to `false` to have it return the current number in the sequence without incrementing it. ([#3466](https://github.com/craftcms/cms/issues/3466))
- Added `craft\db\MigrationManager::truncateHistory()`.
- Added `craft\helpers\Sequence::current()`.

### Changed
- Edit Entry pages now show the entry’s site in the revision menu label so long as the section is enabled for multiple sites, even if “Propagate entries across all enabled sites?” isn’t checked. ([#3471](https://github.com/craftcms/cms/issues/3471))
- Exact-match search terms (using `::`) now disable `subLeft` and `subRight` attributes by default, regardless of the `defaultSearchTermOptions` config setting says. ([#3474](https://github.com/craftcms/cms/issues/3474))

### Deprecated
- Deprecated `craft\validators\StringValidator::$trim`. Yii’s `'trim'` validator should be used instead.

### Fixed
- Fixed an error that occurred when querying for Matrix blocks if both the `with` and `indexBy` parameters were set.
- Fixed an error that occurred when running the `migrate/fresh` console command. ([#3472](https://github.com/craftcms/cms/issues/3472))

## 3.0.31 - 2018-11-13

### Added
- Added the `seq()` Twig function, for outputting sequential numbers.
- Added `craft\helpers\Sequence`.

### Changed
- Control Panel templates can now customize `#main-form` HTML attributes by overriding the `mainFormAttributes` block. ([#1665](https://github.com/craftcms/cms/issues/1665))
- The default PostgreSQL backup command no longer includes database owner, privilege or ACL information in the backup.
- Craft now attempts to reset OPcache after installing/uninstalling things with Composer. ([#3460](https://github.com/craftcms/cms/issues/3460))
- Gmail and SMTP mail transport types now trim whitespace off of their Username, Password, and Host Name settings. ([#3459](https://github.com/craftcms/cms/issues/3459))

### Fixed
- Fixed an error that could occur when duplicating an element with a Matrix field with “Manage blocks on a per-site basis” disabled.
- Fixed a bug where Matrix blocks wouldn’t retain their content translations when an entry was duplicated from the Edit Entry page.
- Fixed a bug where system message modals could have the wrong language selected by default. ([#3440](https://github.com/craftcms/cms/issues/3440))
- Fixed a bug where an Internal Server Error would occur if a `users/login` request was missing the `loginName` or `password` parameters. ([#3458](https://github.com/craftcms/cms/issues/3458))
- Fixed a bug where `craft\validators\StringValidator` was trimming whitespace off of strings _after_ performing string length validation.
- Fixed an infinite recursion bug that could occur if `config/general.php` had any deprecated config settings, and the database connection settings were invalid.
- Fixed an error that occurred when saving a new entry or category, if its URI format referenced the `level` attribute. ([#3465](https://github.com/craftcms/cms/issues/3465))

## 3.0.30.2 - 2018-11-08

### Fixed
- Fixed an error that could occur on servers running PHP 7.0.32. ([#3453](https://github.com/craftcms/cms/issues/3453))

## 3.0.30.1 - 2018-11-07

### Fixed
- Fixed an error that occurred when saving an element with a new Matrix block, if the Matrix field was set to manage blocks on a per-site basis. ([#3445](https://github.com/craftcms/cms/issues/3445))

## 3.0.30 - 2018-11-06

### Added
- Added “Duplicate” and “Duplicate (with children)” actions to the Entries and Categories index pages. ([#1291](https://github.com/craftcms/cms/issues/1291))
- Added `craft\base\ElementAction::$elementType`, which element action classes can use to reference their associated element type.
- Added `craft\elements\actions\DeepDuplicate`.
- Added `craft\elements\actions\Duplicate`.
- Added `craft\elements\actions\SetStatus::$allowDisabledForSite`, which can be used by localizable element types to enable a “Disabled for Site” status option.

### Changed
- Entries’ “Enabled” setting is now labeled “Enabled Globally” on multi-site installs. ([#2899](https://github.com/craftcms/cms/issues/2899))
- Entries’ “Enabled for site” setting now includes the site name in its label, and only shows up if the “Enabled Globally” setting is checked. ([#2899](https://github.com/craftcms/cms/issues/2899))
- The Set Status action on the Entries index page now includes a “Disabled for Site” option. ([#2899](https://github.com/craftcms/cms/issues/2899))
- Edit Category pages now have `edit-category` and `site--<SiteHandle>` classes on the `<body>`. ([#3439](https://github.com/craftcms/cms/issues/3439))
- Edit Entry pages now have `edit-entry` and `site--<SiteHandle>` classes on the `<body>`. ([#3439](https://github.com/craftcms/cms/issues/3439))
- Edit Global Set pages now have `edit-global-set` and `site--<SiteHandle>` classes on the `<body>`. ([#3439](https://github.com/craftcms/cms/issues/3439))
- Edit User pages now have an `edit-user` class on the `<body>`. ([#3439](https://github.com/craftcms/cms/issues/3439))

### Fixed
- Fixed a bug where the Edit User page could forget which permissions were selected when saving a user with validation errors, if the Username, First Name, and Last name fields were all blank. ([#3412](https://github.com/craftcms/cms/issues/3412))
- Fixed a bug where the Edit User Group page could forget which permissions were selected when saving a user group with validation errors, if the Name field was blank.
- Fixed a bug where the `{% paginate %}` tag wasn’t factoring the `offset` element query param into its total page calculation. ([#3420](https://github.com/craftcms/cms/issues/3420))

### Security
- Fixed a bug where sensitive info could be displayed in the Craft log files if there was a problem connecting to the email server.

## 3.0.29 - 2018-10-30

### Added
- Email and URL fields now have “Placeholder Text” settings. ([#3397](https://github.com/craftcms/cms/issues/3397))

### Changed
- The default HTML Purifier configuration now allows `download` attributes in `<a>` tags. ([craftcms/redactor#86](https://github.com/craftcms/redactor/issues/86))

### Fixed
- Fixed a bug where the `ContentBehaviour` and `ElementQueryBehavior` classes could be missing some field properties. ([#3400](https://github.com/craftcms/cms/issues/3400))
- Fixed a bug where some fields within Matrix fields could lose their values after enabling the “Manage blocks on a per-site basis” setting. ([verbb/super-table#203](https://github.com/verbb/super-table/issues/203))
- Fixed a bug where HTML Purifier wasn’t being initialized with HTML 5 element support.
- Fixed a bug where it was possible to save Assets fields with the “Restrict allowed file types?” setting enabled, but no specific file types selected. ([#3410](https://github.com/craftcms/cms/issues/3410))

## 3.0.28 - 2018-10-23

### Added
- Structure sections now have the ability to disable entry propagation, like Channel sections. ([#2386](https://github.com/craftcms/cms/issues/2386))

### Changed
- `craft\base\Field::supportedTranslationMethods()` now defaults to only returning `none` if the field type doesn’t have a content column. ([#3385](https://github.com/craftcms/cms/issues/3385))
- Craft.EntryTypeSwitcher now fires a `beforeTypeChange` event before swapping the Edit Entry form tabs. ([#3375](https://github.com/craftcms/cms/pull/3375))
- Craft.MatrixInput now fires an `afterInit` event after initialization. ([#3375](https://github.com/craftcms/cms/pull/3375))
- Craft.MatrixInput now fires an `blockAdded` event after adding a new block. ([#3375](https://github.com/craftcms/cms/pull/3375))
- System messages sent from front-end requests are now sent using the current site’s language. ([#3388](https://github.com/craftcms/cms/issues/3388))

### Fixed
- Fixed an error that could occur when acquiring a lock for a file path, if the `mutex` component was swapped out with `yii\mutex\MysqlMutex`.

## 3.0.27.1 - 2018-10-12

### Fixed
- Fixed an error that occurred when deleting an entry from the Edit Entry page. ([#3372](https://github.com/craftcms/cms/issues/3372))
- Fixed an error that could occur when changing a Channel section to Structure. ([#3373](https://github.com/craftcms/cms/issues/3373))
- Fixed an error that occurred when saving Matrix content from console requests.

## 3.0.27 - 2018-10-11

### Added
- Added `craft\helpers\MigrationHelper::findForeignKey()`.
- Added the `cp.globals.edit` and `cp.globals.edit.content` template hooks to the Edit Global Set page. ([#3356](https://github.com/craftcms/cms/pull/3356))

### Changed
- It’s now possible to load a Create Entry page with a specific user preselected in the Author field, using a new `authorId` query string param. ([#3326](https://github.com/craftcms/cms/pull/3326))
- Matrix fields that are set to manage blocks on a per-site basis will now duplicate Matrix blocks across all of the owner element’s supported sites when the element is first created. ([#3082](https://github.com/craftcms/cms/issues/3082))
- Disabled Matrix blocks are no longer visible when sharing an entry draft or version. ([#3338](https://github.com/craftcms/cms/issues/3338))
- Control Panel tabs that have errors now have alert icons.
- The Debug Toolbar is no longer shown in Live Preview iframes.
- The Plugin Store now requires browsers with ES6 support.
- Updated jQuery Touch Events to 2.0.0.
- Updated Garnish to 0.1.29.

### Fixed
- Fixed a bug where enabling the “Propagate entries across all enabled sites?” setting for an existing Channel section (or converting the section to a Structure) wouldn’t update entries that had been created for the non-primary site.
- Fixed a bug where Craft wasn’t detecting and retrying queue jobs that had timed out.
- Fixed a bug where `Craft::$app->locale` could return the wrong locale during Live Preview requests. ([#3336](https://github.com/craftcms/cms/issues/3336))
- Fixed a SQL error that could occur when upgrading to Craft 3, if a foreign key had an unexpected name.
- Fixed a bug where page titles in the Control Panel could be blank when showing validation errors for things that were missing their name or title. ([#3344](https://github.com/craftcms/cms/issues/3344))
- Fixed an error that could occur if a component’s settings were stored as `null`. ([#3342](https://github.com/craftcms/cms/pull/3342))
- Fixed a bug where details panes weren’t visible on browser windows sized between 999 and 1,223 pixels wide.
- Fixed an error that occurred if a Quick Post widget contained a Matrix field that had Min Blocks set and only had one block type.
- Fixed a bug where disabled Matrix blocks were getting validated as live. ([#3354](https://github.com/craftcms/cms/issues/3354))
- Fixed a bug where the `EVENT_AFTER_ACTIVATE_USER` event wasn’t getting triggered on user registration when email verification isn’t required. ([craftcms/commerce-digital-products#18](https://github.com/craftcms/commerce-digital-products/issues/18))
- Added garbage collection for offline storage of remote assets. ([#3335](https://github.com/craftcms/cms/pull/3335))
- Fixed a bug where Twig could end up in a strange state if an error occurred when preparing to render an object template. ([#3364](https://github.com/craftcms/cms/issues/3364))

### Security
- The `svg()` Twig function no longer sanitizes SVGs or namespaces their IDs or class names by default when a file path (or alias) was passed in. ([#3337](https://github.com/craftcms/cms/issues/3337))

## 3.0.26.1 - 2018-09-29

### Changed
- Changed the `yiisoft/yii2-queue` version requirement to `2.1.0`. ([#3332](https://github.com/craftcms/cms/issues/3332))

## 3.0.26 - 2018-09-29

### Changed
- `ancestors`, `descendants`, `nextSibling`, `parent`, and `prevSibling` are now reserved field handles.
- The `svg()` Twig function namespaces class names in addition to IDs now.
- Changed the `yiisoft/yii2-queue` version requirement to `2.0.1`. ([#3332](https://github.com/craftcms/cms/issues/3332))

### Fixed
- Fixed a validation error that could occur when saving an entry as a new entry if the URI format didn’t contain a `{slug}` tag. ([#3320](https://github.com/craftcms/cms/issues/3320))
- Fixed a SQL error that could occur if a deprecation error occurred when attempting to upgrade a Craft 2 project. ([#3324](https://github.com/craftcms/cms/issues/3324))

## 3.0.25 - 2018-09-18

### Added
- Added `craft\log\FileTarget::$includeUserIp` which determines whether users’ IP addresses should be included in the logs (`false` by default). ([#3310](https://github.com/craftcms/cms/pull/3310))

### Fixed
- Fixed an error that could occur when installing or updating something within the Control Panel if `composer.json` required the `roave/security-advisories` package.
- Fixed a SQL error that could occur when searching elements on PostgreSQL installs.
- Fixed a bug where Craft would ignore the last segment of template paths that ended in `/0`. ([#3304](https://github.com/craftcms/cms/issues/3304))
- Fixed a Twig Template Loading Error that would occur when testing email settings, if a custom email template was used and an error occurred when rendering it. ([#3309](https://github.com/craftcms/cms/issues/3309))

## 3.0.24 - 2018-09-11

### Added
- Added the `extraAppLocales` config setting.

### Changed
- The `defaultCpLanguage` config setting no longer needs to be a language that Craft is translated into, as long as it is a valid locale ID.
- Resave Elements jobs that are queued up after saving an entry type now include the section name in the job description. ([#3290](https://github.com/craftcms/cms/issues/3290))
- Updated Garnish to 0.1.28.

### Fixed
- Fixed a SQL error that could occur when an element query’s `orderBy` parameter was set to `dateCreated` or `dateUpdated`.
- Fixed an error that could occur when updating to v3.0.23+ if multiple Matrix fields existed with the same handle, but they had no content tables, somehow.
- Fixed a bug where links in activation and forgot-password emails weren’t hyperlinked, leaving it up to the mail client to hopefully be smart about it. ([#3288](https://github.com/craftcms/cms/issues/3288))

## 3.0.23.1 - 2018-09-04

### Fixed
- Fixed a bug where Matrix fields would get new content tables each time they were saved.

## 3.0.23 - 2018-09-04

### Changed
- Browser-based form validation is now disabled for page forms. ([#3247](https://github.com/craftcms/cms/issues/3247))
- `craft\base\Model::hasErrors()` now supports passing an attribute name with a `.*` suffix, which will return whether any errors exist for the given attribute or any nested model attributes.
- Added `json` to the default `allowedFileExtensions` config setting value. ([#3254](https://github.com/craftcms/cms/issues/3254))
- Exception call stacks now collapse internal Twig methods by default.
- Twig exception call stacks now show all of the steps leading up to the error.
- Live Preview now reloads the preview pane automatically after an asset is saved from the Image Editor. ([#3265](https://github.com/craftcms/cms/issues/3265))

### Deprecated
- Deprecated `craft\services\Matrix::getContentTableName()`. `craft\fields\Matrix::$contentTable` should be used instead.

### Removed
- Removed `craft\services\Matrix::getParentMatrixField()`.

### Fixed
- Fixed a bug where element selection modals could be initialized without a default source selected, if some of the sources were hidden for not being available on the currently-selected site. ([#3227](https://github.com/craftcms/cms/issues/3227))
- Fixed a bug where edit pages for categories, entries, global sets, and users weren’t revealing which tab(s) had errors on it, if the errors occurred within a Matrix field. ([#3248](https://github.com/craftcms/cms/issues/3248))
- Fixed a SQL error that occurred when saving a Matrix field with new sub-fields on PostgreSQL. ([#3252](https://github.com/craftcms/cms/issues/3252))
- Fixed a bug where custom user fields weren’t showing up on the My Account page when running Craft Solo edition. ([#3228](https://github.com/craftcms/cms/issues/3228))
- Fixed a bug where multiple Matrix fields could share the same content table. ([#3249]())
- Fixed a “cache is corrupted” Twig error that could occur when editing or saving an element if it had an Assets field with an unresolvable subfolder path template. ([#3257](https://github.com/craftcms/cms/issues/3257))
- Fixed a bug where the Dev Mode indicator strip wasn’t visible on Chrome/Windows when using a scaled display. ([#3259](https://github.com/craftcms/cms/issues/3259))
- Fixed a SQL error that could occur when validating an attribute using `craft\validators\UniqueValidator`, if the target record’s `find()` method joined in another table.

## 3.0.22 - 2018-08-28

### Changed
- The “Deleting stale template caches” job now ensures all expired template caches have been deleted before it begins processing the caches.
- Text inputs’ `autocomplete` attributes now get set to `off` by default, and they will only not be added if explicitly set to `null`.
- Improved the error response when Composer is unable to perform an update due to a dependency conflict.
- Email fields in the Control Panel now have `type="email"`.
- `craft\helpers\Db::parseParam()` now has a `$caseInnensitive` argument, which can be set to `true` to force case-insensitive conditions on PostgreSQL installs.
- `craft\validators\UniqueValidator` now has a `$caseInsensitive` property, which can be set to `true` to cause the unique validation to be case-insensitive on PostgreSQL installs.
- The CLI setup wizard now detects common database connection errors that occur with MAMP, and automatically retests with adjusted settings.
- The CLI setup wizard now detects common database authentication errors, and lets the user retry the username and password settings, skipping the others.
- Updated Garnish to 0.1.27.

### Fixed
- Fixed a bug where Craft wasn’t reverting `composer.json` to its original state if something went wrong when running a Composer update.
- Fixed a bug where string casing functions in `craft\helpers\StringHelper` were adding extra hyphens to strings that came in as `Upper-Kebab-Case`.
- Fixed a bug where unique validation for element URIs, usernames, and user email address was not case-insensitive on PostgreSQL installs.
- Fixed a bug where element queries’ `uri` params, and user queries’ `firstName`, `lastName`, `username`, and `email` params, were not case-insensitive on PostgreSQL installs.
- Fixed a bug where the CLI setup wizard was allowing empty database names.
- Fixed a bug where it wasn’t possible to clear template caches if template caching was disabled by the `enableTemplateCaching` config setting. ([#3229](https://github.com/craftcms/cms/issues/3229))
- Fixed a bug where element index toolbars weren’t staying fixed to the top of the content area when scrolling down the page. ([#3233](https://github.com/craftcms/cms/issues/3233))
- Fixed an error that could occur when updating Craft if the system was reliant on the SSL certificate provided by the`composer/ca-bundle` package.

## 3.0.21 - 2018-08-21

### Added
- Most element query parameters can now be set to `['not', 'X', 'Y']`, as a shortcut for `['and', 'not X', 'not Y']`.

### Changed
- The “New Password” input on the My Account page now has a “Show” button, like other password inputs in the Control Panel.
- Plugin settings pages now redirect to the Settings index page after save. ([#3216](https://github.com/craftcms/cms/issues/3216))
- It’s now possible to set [autofill detail tokens](https://html.spec.whatwg.org/multipage/form-control-infrastructure.html#autofill-detail-tokens) on the `autocomplete` variable when including the `_includes/forms/text.html` template (e.g. `'name'`).
- Username and password inputs now have the correct `autocomplete` values, increasing the likelihood that tools like 1Password will handle the form correctly. ([#3207](https://github.com/craftcms/cms/issues/3207))

### Fixed
- Fixed a SQL error that occurred when saving a user if a `craft\elements\User::EVENT_BEFORE_SAVE` event listener was setting `$event->isValid = false`. ([#3206](https://github.com/craftcms/cms/issues/3206))
- Fixed a bug where password inputs’ jQuery data was getting erased when the “Show” button was clicked.
- Fixed an error that could occur when upgrading to Craft 3. ([#3208](https://github.com/craftcms/cms/pull/3208))
- Fixed a bug where non-image assets’ file extension icons could bleed out of the preview area within asset editor HUDs. ([#3209](https://github.com/craftcms/cms/issues/3209))
- Fixed a bug where Craft wasn’t saving a new entry version when reverting an entry to a previous version. ([#3210](https://github.com/craftcms/cms/issues/3210))
- Fixed an error that could occur when a Matrix block was saved by a queue job. ([#3217](https://github.com/craftcms/cms/pull/3217))

### Security
- External links in the Control Panel now set `rel="noopener"`. ([#3201](https://github.com/craftcms/cms/issues/3201))

## 3.0.20 - 2018-08-14

### Added
- Added `craft\services\Fields::refreshFields()`.

### Fixed
- Fixed a bug where `DateTime` model attributes were getting converted to ISO-8601 date strings for `craft\web\View::renderObjectTemplate()`. ([#3185](https://github.com/craftcms/cms/issues/3185))
- Fixed a bug where timepicker menus had a higher z-index than session expiration modal shades. ([#3186](https://github.com/craftcms/cms/issues/3186))
- Fixed a bug where users could not log in after upgrading to Craft 3, if there was a custom field named `owner`.
- Fixed a bug where it was not possible to set non-integer values on asset queries’ `width`, `height`, or `size` params. ([#3195](https://github.com/craftcms/cms/issues/3195))
- Fixed a bug where all Asset folders were being initiated at once, resulting in performance issues.

## 3.0.19 - 2018-08-07

### Added
- Added the `craft.query()` template function, for creating new database queries.
- Added `craft\services\Structures::$mutexTimeout`. ([#3148](https://github.com/craftcms/cms/issues/3148))
- Added `craft\services\Api::getComposerWhitelist()`.

### Removed
- Removed `craft\services\Api::getOptimizedComposerRequirements()`.

### Fixed
- Craft’s console commands now return the correct exit codes. ([#3175](https://github.com/craftcms/cms/issues/3175))
- Fixed the appearance of checkboxes in IE11 on element index pages. ([#3177](https://github.com/craftcms/cms/issues/3177))
- Fixed a bug where `composer.json` could end up with a bunch of extra dependencies in the `require` object after a failed update or plugin installation.
- Fixed an error that could occur when viewing an entry revision, if it had a Matrix field and one of the sub-fields within the Matrix field had been deleted. ([#3183](https://github.com/craftcms/cms/issues/3183))
- Fixed a bug where thumbnails weren’t loading in relational fields when viewing an entry version.

## 3.0.18 - 2018-07-31

### Added
- Added `craft\helpers\App::assetManagerConfig()`.
- Added `craft\helpers\App::cacheConfig()`.
- Added `craft\helpers\App::dbConfig()`.
- Added `craft\helpers\App::mailerConfig()`.
- Added `craft\helpers\App::mutexConfig()`.
- Added `craft\helpers\App::logConfig()`.
- Added `craft\helpers\App::sessionConfig()`.
- Added `craft\helpers\App::userConfig()`.
- Added `craft\helpers\App::viewConfig()`.
- Added `craft\helpers\App::webRequestConfig()`.
- Added `craft\validators\StringValidator::$trim`, which will cause leading/trailing whitespace to be stripped from model attributes.

### Changed
- User verification and password-reset emails now link them back to the same site they were on when the email was sent, if it was sent from a front-end request. ([#3029](https://github.com/craftcms/cms/issues/3029))
- Dynamic app component configs are now defined by methods on `craft\helpers\App`, making it easier to modify them from `config/app.php`. ([#3152](https://github.com/craftcms/cms/issues/3152))
- Structure operations now ensure that no other operations are being performed on the same structure, reducing the risk of corrupting the structure. ([#3148](https://github.com/craftcms/cms/issues/3148))
- The `{% js %}` tag now supports the following position params: `at POS_HEAD`, `at POS_BEGIN`, `at POS_END`, `on POS_READY`, and `on POS_LOAD` (e.g. `{% js at POS_END %}`).
- Craft once again checks for `X-Forwarded-For` headers when determining the user’s IP. ([#3036](https://github.com/craftcms/cms/issues/3036))
- Leading/trailing whitespace characters are now stripped from element titles on save. ([#3020](https://github.com/craftcms/cms/issues/3020))
- Updated svg-sanitizer to 0.9.

### Deprecated
- Deprecated `craft\db\Connection::createFromConfig()`. `craft\helpers\App::dbConfig()` should be used instead.
- Deprecated `craft\helpers\MailerHelper::createMailer()`. `craft\helpers\App::mailerConfig()` should be used instead.

### Fixed
- Fixed a bug where collapsing structure elements would only hide up to 50 of their descendants.
- Fixed a bug where Date/Time fields could lose their value if they were used in an entry type’s Title Format, and the entry’s site’s language was different than the user’s preferred language. ([#3151](https://github.com/craftcms/cms/issues/3151))
- Fixed a bug where Dropdown fields could show an incorrect selected value in limited circumstances.
- Fixed a bug where Dropdown fields on an element index view could show an incorrect selected value in limited circumstances.

## 3.0.17.1 - 2018-07-24

### Fixed
- Really fixed a PHP error that could occur if the PHP’s `set_time_limit()` was added to the php.ini `disable_functions` list.

## 3.0.17 - 2018-07-24

### Added
- The Control Panel is now translated for Norwegian Nynorsk. ([#3135](https://github.com/craftcms/cms/pull/3135))
- Added `craft\elements\db\ElementQuery::anyStatus()`, which can be called when the default `status` and `enabledForSite` filters aren’t desired. ([#3117](https://github.com/craftcms/cms/issues/3117))

### Changed
- The `addTrailingSlashesToUrls` config setting no longer applies to URLs that end with a segment that has a dot (`.`). ([#3123](https://github.com/craftcms/cms/issues/3123))
- Craft now redirects install requests back to the Dashboard if it’s already installed. ([#3143](https://github.com/craftcms/cms/issues/3143))

### Fixed
- Fixed a bug where the Settings → Email → System Messages page would show messages in the current application language rather than the primary site’s language.
- Fixed a bug where system message modals on the Settings → Email → System Messages page would initially show messages in the current application language rather than the primary site’s language, even if the application language wasn’t in use by any sites. ([#3115](https://github.com/craftcms/cms/issues/3115))
- Fixed an error that could occur if `craft\web\View::registerAssetFlashes()` was called on a console request. ([#3124](https://github.com/craftcms/cms/issues/3124))
- Fixed a PHP error that could occur if the PHP’s `set_time_limit()` was added to the php.ini `disable_functions` list.
- Fixed a bug where expanding a disabled element within a structure index view in the Control Panel wouldn’t reveal any descendants. ([#3126](https://github.com/craftcms/cms/issues/3126))
- Fixed a bug thumbnails weren’t loading for element index rows that were revealed after expanding a parent element.
- Fixed an error that occurred if an element’s `getRoute()` method returned a string. ([#3128](https://github.com/craftcms/cms/issues/3128))
- Fixed a bug where the `|without` filter wasn’t working if an object was passed in. ([#3137](https://github.com/craftcms/cms/issues/3137))
- Fixed a bug where users’ Language preference would default to Deutsch if the current application language wasn’t one of the available language options. ([#3142](https://github.com/craftcms/cms/issues/3142))

## 3.0.16.1 - 2018-07-18

### Fixed
- Fixed a bug where the `orderBy` element query param wasn’t being respected when used in conjunction with a `with` param to eager-load elements in a specific order. ([#3109](https://github.com/craftcms/cms/issues/3109))
- Fixed a bug where underscores were getting removed from slugs. ([#3111](https://github.com/craftcms/cms/issues/3111))

## 3.0.16 - 2018-07-17

### Added
- The progress bar on the Asset Indexes utility now shows how many files have been indexed, and how many there are in total. ([#2934](https://github.com/craftcms/cms/issues/2934))
- Added `craft\base\PluginInterface::beforeSaveSettings()`.
- Added `craft\base\PluginInterface::afterSaveSettings()`.
- Added `craft\base\Plugin::EVENT_AFTER_SAVE_SETTINGS`.
- Added `craft\base\Plugin::EVENT_BEFORE_SAVE_SETTINGS`.

### Changed
- Craft no longer relies on ImageMagick or GD to define the image formats that should be considered manipulatable. ([#2408](https://github.com/craftcms/cms/issues/2408))
- Removed the `showBetaUpdates` config setting as it’s no longer being used.
- When uploading a file to an Assets field, Craft will automatically sort the file list to show the latest uploads first. ([#2812](https://github.com/craftcms/cms/issues/2812))
- `dateCreated`, `dateUpdated`, `postDate`, `expiryDate`, `after`, and  `before` element query params can new be set to `DateTime` objects.
- Matrix fields now auto-focus the first text input within newly-created Matrix blocks. ([#3104](https://github.com/craftcms/cms/issues/3104))
- Updated Twig to 2.5.0.
- Updated Garnish to 0.1.26.
- Updated Selectize to 0.12.6.

### Fixed
- Fixed an error that could occur when sending emails to international domains if the Intl extension wasn’t enabled.
- Fixed an exception that was thrown if the `securityKey` config setting was changed and Craft was set to use either the SMTP or Gmail mailer transport type. ([#3083](https://github.com/craftcms/cms/issues/3083))
- Fixed a bug where Asset view was not being refreshed in some cases after using Image Editor. ([#3035](https://github.com/craftcms/cms/issues/3035))
- Fixed a bug where Craft wouldn’t warn before leaving an edit page with unsaved changes, if Live Preview was active. ([#3092](https://github.com/craftcms/cms/issues/3092))
- Fixed a bug where entries, categories, and global sets’ `getCpEditUrl()` methods could omit the site handle on multi-site installs. ([#3089](https://github.com/craftcms/cms/issues/3089))
- Fixed a JavaScript error that occurred when closing Live Preview. ([#3098](https://github.com/craftcms/cms/issues/3098))
- Fixed a bug where Dashboard widgets could be spaced incorrectly if there was only one grid column. ([#3100](https://github.com/craftcms/cms/issues/3100))
- Fixed a bug where modal windows with Field Layout Designers could cause the browser to crash. ([#3096](https://github.com/craftcms/cms/pull/3096))
- Fixed a bug where `craft\services\Fields::getAllGroups()` and `getGroupById()` could return incorrect results. ([#3102](https://github.com/craftcms/cms/issues/3102))

## 3.0.15 - 2018-07-09

### Changed
- It’s now possible to fetch only non-admin users by setting `craft\elements\db\UserQuery::$admin` to `false`.
- `Craft.EntryTypeSwitcher` now triggers a `typeChange` event after switching the entry type. ([#3067](https://github.com/craftcms/cms/pull/3067))
- Reduced the left and right padding in the Control Panel for screens less than 768 pixels wide. ([#3073](https://github.com/craftcms/cms/issues/3073))
- Removed the `useXSendFile` config setting as it’s no longer being used.
- `craft\helpers\StringHelper::toKebabCase()`, `toCamelCase()`, `toPascalCase()`, and `toSnakeCase()` now treat camelCase’d and PascalCale’d strings as multiple words. ([#3090](https://github.com/craftcms/cms/issues/3090))

### Fixed
- Fixed a bug where `craft\i18n\I18N::getPrimarySiteLocale()` and `getPrimarySiteLocaleId()` were returning locale info for the _first_ site, rather than the primary one. ([#3063](https://github.com/craftcms/cms/issues/3063))
- Fixed a bug where element index pages were loading all elements in the view, rather than waiting for the user to scroll to the bottom of the page before loading the next batch. ([#3068](https://github.com/craftcms/cms/issues/3068))
- Fixed a bug where sites listed in the Control Panel weren’t always in the correct sort order. ([#3065](https://github.com/craftcms/cms/issues/3065))
- Fixed an error that occurred when users attempted to create new entries within entry selector modals, for a section they didn’t have permission to publish peer entries in. ([#3069](https://github.com/craftcms/cms/issues/3069))
- Fixed a bug where the “Save as a new asset” button label wasn’t getting translated in the Image Editor. ([#3070](https://github.com/craftcms/cms/pull/3070))
- Fixed a bug where it wasn’t possible to set the filename of assets when uploading them as data strings. ([#2973](https://github.com/craftcms/cms/issues/2973))
- Fixed a bug where the Field Type menu’s options within new Matrix block type settings weren’t getting sorted alphabetically. ([#3072](https://github.com/craftcms/cms/issues/3072))
- Fixed an exception that was thrown when testing email settings if the Template setting was invalid. ([#3074](https://github.com/craftcms/cms/issues/3074))
- Fixed a bug where Dropdown fields’ bottom margin could jump up a bit when an empty option was selected. ([#3075](https://github.com/craftcms/cms/issues/3075))
- Fixed a bug where main content containers in the Control Panel could become too wide in Firefox. ([#3071](https://github.com/craftcms/cms/issues/3071))

## 3.0.14 - 2018-07-03

### Changed
- `craft\events\SiteEvent` now has a `$oldPrimarySiteId` property, which will be set to the previous primary site ID (which may stil be the current site ID, if it didn’t just change).
- `craft\helpers\Search::normalizeKeywords()` now has a `$language` argument, which can be set if the character mappings should be pulled from a different language than the current app language.
- `craft\services\Sites::getEditableSiteIds()` and `getEditableSites()` now return the same things as `getAllSiteIds()` and `getAllSites()` when there’s only one site. ([#3049](https://github.com/craftcms/cms/issues/3049))

### Fixed
- Fixed a bug where user verification links could get mangled when emails were parsed as Markdown, if the verification code contained two or more underscores.
- Fixed a bug where Craft was misinterpreting `X-Forwarded-For` headers as the user’s IP instead of the server’s IP. ([#3036](https://github.com/craftcms/cms/issues/3036))
- Fixed a bug where Craft wasn’t auto-scrolling the content container when dragging items near a window edge. ([#3048](https://github.com/craftcms/cms/issues/3048))
- Fixed a PHP error that occurred when loading a Debug Toolbar panel on a page that contained serialized Checkboxes or Multi-Select field data. ([#3034](https://github.com/craftcms/cms/issues/3034))
- Fixed a bug where elements’ normalized search keywords weren’t always using the correct language-specific character mappings. ([#3046](https://github.com/craftcms/cms/issues/3046))
- Fixed a bug where the `<html lang>` attribute was hard-set to `en-US` rather than the current application language. ([#3053](https://github.com/craftcms/cms/pull/3053))
- Fixed a PHP error that occurred when entering an invalid number into a Number field that was set to have decimal digits. ([#3059](https://github.com/craftcms/cms/issues/3059))

### Security
- Craft no longer shows the installer when it can’t establish a database connection if Dev Mode isn’t enabled.

## 3.0.13.2 - 2018-06-27

### Fixed
- Fixed an error that occurred when deleting users from the Users index page.

## 3.0.13.1 - 2018-06-26

### Fixed
- Fixed a bug where Delete User modals weren’t showing the total number of entries that will be transferred/deleted.

## 3.0.13 - 2018-06-26

### Added
- Craft now includes a summary of the content that will be transferred/deleted in Delete User modals. ([#875](https://github.com/craftcms/cms/issues/875))
- `|date`, `|time`, and `|datetime` filters now support a `locale` argument, for specifying which locale’s formatter should be doing the date/time formatting. ([#3006](https://github.com/craftcms/cms/issues/3006))
- Added `craft\base\ApplicationTrait::getIsInitialized()`.
- Added `craft\base\ClonefixTrait`.
- Added `craft\controllers\AssetsController::actionThumb()`.
- Added `craft\controllers\UsersController::actionUserContentSummary()`.
- Added `craft\controllers\UsersController::EVENT_DEFINE_CONTENT_SUMMARY`.
- Added `craft\helpers\App::backtrace()`.
- Added `craft\queue\jobs\PropagateElements`.
- Added `craft\services\Elements::propagateElement()`.

### Changed
- Editable tables now submit an empty string when they have no rows.
- Reduced the overhead when adding a new site by only resaving existing assets, categories, global sets, and tags once for the newly-created site, rather than for all sites.
- Web-based queue workers now call `craft\helpers\App::maxPowerCaptain()` before running the queue. ([#3011](https://github.com/craftcms/cms/issues/3011))
- The PHP Info utility no longer displays the original values for settings and only the current environment value. ([#2990](https://github.com/craftcms/cms/issues/2990))
- Loosened up most of Craft’s Composer dependency constraints.
- Craft no longer publishes asset thumbnails to the `cpresources/` folder.
- `attributes`, `error`, `errors`, and `scenario` are now reserved field handles. ([#3032](https://github.com/craftcms/cms/issues/3032))
- Improved the look of Control Panel tabs.
- `craft\web\UrlManager::createUrl()`, `createAbsoluteUrl()`, and `getMatchedElement()` now log warnings if they’re called before Craft has been fully initialized. ([#3028](https://github.com/craftcms/cms/issues/3028))

### Deprecated
- Deprecated `craft\controllers\AssetsController::actionGenerateThumb()`.

### Fixed
- Fixed a bug where sidebar meta info on Edit User pages was bleeding over the edge of the page’s content area.
- Fixed a bug where Table fields wouldn’t remember if they had no rows in their Default Values setting. ([#2979](https://github.com/craftcms/cms/issues/2979))
- Fixed a bug where passing `timezone=false` to the `|date`, `|time`, and `|datetime` filters would not preserve the given date’s time zone.
- Fixed a bug where AM/PM strings in formatted dates weren’t respecting the casing specified by the `A`/`a` character in the date format. ([#3007](https://github.com/craftcms/cms/issues/3007))
- Fixed a bug you could get an invalid license warning in cases where web API calls returned a 500 response code.
- Fixed a bug where cloning models and queries would lose any associated behaviors. ([#2857](https://github.com/craftcms/cms/issues/2857))
- Fixed a bug where custom field params were getting forgotten when calling `getNext()` and `getPrev()`, if an element query object was passed in. ([#3019](https://github.com/craftcms/cms/issues/3019))
- Fixed a bug where datepickers were getting scrollbars.
- Fixed a bug where volumes’ field layouts weren’t getting deleted when volumes were deleted. ([#3022](https://github.com/craftcms/cms/pull/3022))
- Fixed a bug where deleting a section or an entry type wouldn’t delete any associated entries that didn’t exist in the primary site. ([#3023](https://github.com/craftcms/cms/issues/3023))
- Fixed a bug where the `svg()` Twig function could convert `id` attributes within the SVG contents to invalid IDs. ([#3025](https://github.com/craftcms/cms/issues/3025))
- Fixed a bug where asset thumbnails wouldn’t load reliably in the Control Panel on load-balanced environments. ([#3026](https://github.com/craftcms/cms/issues/3026))
- Fixed a PHP error that could occur when validating Assets fields if a file was uploaded but no longer exists at the temp location. ([#3033](https://github.com/craftcms/cms/pull/3033))

## 3.0.12 - 2018-06-18

### Added
- Added a `leaves` element query param that limits the selected elements to just the leaves in the structure (elements without children).
- Added `craft\helpers\Db::deleteIfExists()`.
- Added `craft\services\Categories::deleteGroup()`. ([#3000](https://github.com/craftcms/cms/pull/3000))
- Added `craft\services\Tags::deleteTagGroup()`. ([#3000](https://github.com/craftcms/cms/pull/3000))
- Added `craft\services\UserGroups::deleteGroup()`. ([#3000](https://github.com/craftcms/cms/pull/3000))

### Changed
- Improved Control Panel styling. ([#2883](https://github.com/craftcms/cms/issues/2883))

### Removed
- Removed `craft\services\Fields::updateFieldVersionAfterRequest()`.

### Fixed
- Fixed a caching bug where the Fields service could still think a field existed after it had been deleted. ([#2985](https://github.com/craftcms/cms/issues/2985))
- Fixed a bug where Craft would not invalidate the dynamically-generated `craft\behaviors\ContentBehavior` and `craft\behaviors\ElementQueryBehavior` after saving/deleting a custom field, if the request didn’t end normally. ([#2999](https://github.com/craftcms/cms/issues/2999))
- Fixed a PHP error that could occur when saving entries with a URI format that contained certain Twig filters. ([#2995](https://github.com/craftcms/cms/issues/2995))
- Fixed a bug where `{shorthand}` variables in templates rendered by `craft\web\View::renderObjectTemplate()` could end up referencing global variables, if the variable wasn’t a property of the object. ([#3002](https://github.com/craftcms/cms/issues/3002))
- Fixed a bug where the Find and Replace utility wasn’t updating element titles. ([#2996](https://github.com/craftcms/cms/issues/2996))
- Fixed some wonky behavior if one of the custom user profile tabs was called “Account”. ([#2998](https://github.com/craftcms/cms/issues/2998))
- Fixed a bug where dragging a folder on the Assets index page could have unexpected results. ([#2873](https://github.com/craftcms/cms/issues/2873))
- Reduced the likelihood of SQL deadlock errors when saving elements. ([#3003](https://github.com/craftcms/cms/issues/3003))

## 3.0.11 - 2018-06-12

### Changed
- Sort options defined by element types’ `sortOptions()` / `defineSortOptions()` methods can now be specified as sub-arrays with `label`, `orderBy`, and `attribute` keys.
- Entries and categories can now be sorted by their slugs.
- The “Cache remote images?” option in the Asset Indexes utility is now enabled by default. ([#2977](https://github.com/craftcms/cms/issues/2977))

### Fixed
- Fixed a bug where it was not possible to order search results by search score, if the element type didn’t specify any sort options.
- Fixed a bug where clicking on “Date Created” and “Date Updated” column headers on element indexes wouldn’t update the sort order. ([#2975](https://github.com/craftcms/cms/issues/2975))
- Fixed a bug where Edit Entry pages were listing more than the 10 most recent versions. ([#2976](https://github.com/craftcms/cms/issues/2976))
- Fixed a SQL error that occurred when upgrading from Craft 2 to 3 via the terminal. ([#1347](https://github.com/craftcms/cms/issues/1347))
- Fixed the alignment of expand/collapse toggles in asset index sidebars. ([#2981](https://github.com/craftcms/cms/issues/2981))

## 3.0.10.3 - 2018-06-07

### Fixed
- Fixed a bug where the “New Entry” menu on the Entries index page would not contain any options on single-site installs, running MySQL. ([#2961](https://github.com/craftcms/cms/issues/2961))
- Fixed a bug where the `siteName` config setting wasn’t working as expected when set to an array. ([#2968](https://github.com/craftcms/cms/issues/2968))

## 3.0.10.2 - 2018-06-07

### Changed
- Improved the output of `craft\helpers\DateTimeHelper::humanDurationFromInterval()`.
- Updated Garnish to 0.1.24.

### Fixed
- Fixed JavaScript errors that could occur in the Control Panel on pages with Ajax requests. ([#2966](https://github.com/craftcms/cms/issues/2966))
- Fixed a bug where the “New Entry” menu on the Entries index page would not contain any options on single-site installs. ([#2961](https://github.com/craftcms/cms/issues/2961))
- Fixed a bug where JavaScript files registered with `craft\web\View::registerJsFile()` would be ignored if the `depends` option was set. ([#2965](https://github.com/craftcms/cms/issues/2965))

## 3.0.10.1 - 2018-06-06

### Fixed
- Fixed a bug where Craft wasn’t converting empty strings to `null` when saving data to non-textual columns.
- Fixed a bug where Craft would show a Database Connection Error on Install requests, if it couldn’t connect to the database.
- Fixed a bug where Craft wasn’t keeping track of element queries that were executed within `{% cache %}` tags. ([#2959](https://github.com/craftcms/cms/issues/2959))

## 3.0.10 - 2018-06-05

### Added
- Added support for a `CRAFT_LICENSE_KEY` PHP constant, which can be set to the project’s license key, taking precedence over the `license.key` file.
- Added `craft\helpers\Stringy::getLangSpecificCharsArray()`.
- Added `craft\web\View::setRegisteredAssetBundles()`.
- Added `craft\web\View::setRegisteredJsFiles()`.

### Changed
- Generated site URLs now always include full host info, even if the base site URL is root/protocol-relative. ([#2919](https://github.com/craftcms/cms/issues/2919))
- Variables passed into `craft\web\View::renderObjectTemplate()` can now be referenced using the shorthand syntax (e.g. `{foo}`).
- `craft\helpers\StringHelper::asciiCharMap()` now has `$flat` and `$language` arguments.
- Craft no longer saves new versions of entries when absolutely nothing changed about them in the save request. ([#2923](https://github.com/craftcms/cms/issues/2923))
- Craft no longer enforces plugins’ `minVersionRequired` settings if the currently-installed version begins with `dev-`.
- Improved the performance of element queries when a lot of values were passed into a param, such as `id`, by using `IN()` and `NOT IN()` conditions when possible. ([#2937](https://github.com/craftcms/cms/pull/2937))
- The Asset Indexes utility no longer skips files with leading underscores. ([#2943](https://github.com/craftcms/cms/issues/2943))
- Updated Garnish to 0.1.23.

### Deprecated
- Deprecated the `customAsciiCharMappings` config setting. (Any corrections to ASCII char mappings should be submitted to [Stringy](https://github.com/danielstjules/Stringy).)

### Fixed
- Fixed a PHP error that could occur when `craft\fields\Number::normalizeValue()` was called without passing an `$element` argument. ([#2913](https://github.com/craftcms/cms/issues/2913))
- Fixed a bug where it was not possible to fetch Matrix blocks with the `relatedTo` param if a specific custom field was specified.
- Fixed a bug where `craft\helpers\UrlHelper::url()` and `siteUrl()` were not respecting the `$scheme` argument for site URLs.
- Fixed a bug where `{id}` tags within element URI formats weren’t getting parsed correctly on first save. ([#2922](https://github.com/craftcms/cms/issues/2922))
- Fixed a bug where `craft\helpers\MigrationHelper::dropAllForeignKeysToTable()` wasn’t working correctly. ([#2897](https://github.com/craftcms/cms/issues/2897))
- Fixed a “Craft is not defined” JavaScript error that could occur on the Forgot Password page in the Control Panel and Dev Toolbar requests.
- Fixed a bug where rotating the screen on iOS would change how the page was zoomed.
- Fixed a bug where `craft\helpers\StringHelper::toAscii()` and the `Craft.asciiString()` JS method weren’t using language-specific character replacements, or any custom replacements defined by the `customAsciiCharMappings` config setting.
- Fixed a bug where the number `0` would not save in a Plain Text field.
- Fixed a bug where Craft could pick the wrong current site if the primary site had a root-relative or protocol-relative URL, and another site didn’t, but was otherwise an equal match.
- Fixed a bug where Control Panel Ajax requests could cause some asset bundles and JavaScript files to be double-registered in the browser.
- Fixed a bug where the “New entry” menu on the Entries index page was including sections that weren’t available in the selected site, and they weren’t linking to Edit Entry pages for the selected site. ([#2925](https://github.com/craftcms/cms/issues/2925))
- Fixed a bug where the `|date`, `|time`, and `|datetime` filters weren’t respecting their `$timezone` arguments. ([#2926](https://github.com/craftcms/cms/issues/2926))
- Fixed a bug where element queries weren’t respecting the `asArray` param when calling `one()`. ([#2940](https://github.com/craftcms/cms/issues/2940))
- Fixed a bug where the Asset Indexes utility wouldn’t work as expected if all of a volume’s assets had been deleted from the file system. ([#2955](https://github.com/craftcms/cms/issues/2955))
- Fixed a SQL error that could occur when a `{% cache %}` tag had no body. ([#2953](https://github.com/craftcms/cms/issues/2953))

## 3.0.9 - 2018-05-22

### Added
- Added a default plugin icon to plugins without an icon in the Plugin Store.
- Added `craft\helpers\ArrayHelper::without()` and `withoutValue()`.
- Added `craft\base\FieldInterface::modifyElementIndexQuery()`.
- Added `craft\elements\db\ElementQueryInterface::andWith()`.

### Changed
- Fixed a bug where Craft was checking the file system when determining if an asset was a GIF, when it should have just been checking the file extension.
- `craft\base\Plugin` now sets the default `$controllerNamespace` value to the plugin class’ namespace + `\controllers` or `\console\controllers`, depending on whether it’s a web or console request.
- Improved the contrast of success and error notices in the Control Panel to meet WCAG AA requirements. ([#2885](https://github.com/craftcms/cms/issues/2885))
- `fieldValue` is now a protected field handle. ([#2893](https://github.com/craftcms/cms/issues/2893))
- Craft will no longer discard any preloaded elements when setting the `with` param on an element query, fixing a bug where disabled Matrix blocks could show up in Live Preview if any nested fields were getting eager-loaded. ([#1576](https://github.com/craftcms/cms/issues/1576))
- Improved memory usage when using the `{% cache %}` tag. ([#2903](https://github.com/craftcms/cms/issues/2903))

### Fixed
- Fixed a bug where the Plugin Store was listing featured plugins (e.g. “Recently Added”) in alphabetical order rather than the API-defined order. ([pixelandtonic/craftnet#83](https://github.com/pixelandtonic/craftnet/issues/83))
- Fixed a SQL error that occurred when programmatically saving a field layout, if the field’s `required` property wasn’t set.
- Fixed a JavaScript error that could occur when multiple Assets fields were present on the same page.
- Fixed an error that could occur when running the `setup` command on some environments.
- Fixed a PHP error that could occur when calling `craft\elements\db\ElementQuery::addOrderBy()` if `$columns` normalized to an empty array. ([#2896](https://github.com/craftcms/cms/issues/2896))
- Fixed a bug where it wasn’t possible to access custom field values on Matrix blocks via `matrixblock` reference tags.
- Fixed a bug where relational fields with only disabled elements selected would get empty table cells on element indexes. ([#2910](https://github.com/craftcms/cms/issues/2910))

## 3.0.8 - 2018-05-15

### Added
- Number fields now have a “Default Value” setting. ([#927](https://github.com/craftcms/cms/issues/927))
- Added the `preserveCmykColorspace` config setting, which can be set to `true` to prevent images’ color spaces from getting converted to sRGB on environments running ImageMagick.

### Changed
- Error text is now orange instead of red. ([#2885](https://github.com/craftcms/cms/issues/2885))
- Detail panes now have a lighter, more saturated background color.

### Fixed
- Fixed a bug where Craft’s default MySQL backup command would not respect the `unixSocket` database config setting. ([#2794](https://github.com/craftcms/cms/issues/2794))
- Fixed a bug where some SVG files were not recognized as SVG files.
- Fixed a bug where Table fields could add the wrong number of default rows if the Min Rows setting was set, and the Default Values setting had something other than one row. ([#2864](https://github.com/craftcms/cms/issues/2864))
- Fixed an error that could occur when parsing asset reference tags. ([craftcms/redactor#47](https://github.com/craftcms/redactor/issues/47))
- Fixed a bug where “Try” and “Buy” buttons in the Plugin Store were visible when the `allowUpdates` config setting was disabled. ([#2781](https://github.com/craftcms/cms/issues/2781))
- Fixed a bug where Number fields would forget their Min/Max Value settings if they were set to 0.
- Fixed a bug where entry versions could be displayed in the wrong order if multiple versions had the same creation date. ([#2889](https://github.com/craftcms/cms/issues/2889))
- Fixed an error that occurred when installing Craft on a domain with an active user session.
- Fixed a bug where email verification links weren’t working for publicly-registered users if the registration form contained a Password field and the default user group granted permission to access the Control Panel.

### Security
- Login errors for locked users now factor in whether the `preventUserEnumeration` config setting is enabled.

## 3.0.7 - 2018-05-10

### Added
- Added the `transformGifs` config setting, which can be set to `false` to prevent GIFs from getting transformed or cleansed. ([#2845](https://github.com/craftcms/cms/issues/2845))
- Added `craft\helpers\FileHelper::isGif()`.

### Changed
- Craft no longer logs warnings about missing translation files when Dev Mode isn’t enabled. ([#1531](https://github.com/craftcms/cms/issues/1531))
- Added `craft\services\Deprecator::$logTarget`. ([#2870](https://github.com/craftcms/cms/issues/2870))
- `craft\services\Deprecator::log()` no longer returns anything.

### Fixed
- Fixed a bug where it wasn’t possible to upload new assets to Assets fields using base64-encoded strings. ([#2855](https://github.com/craftcms/cms/issues/2855))
- Fixed a bug where Assets fields would ignore all submitted asset IDs if any new assets were uploaded as well.
- Fixed a bug where SVG files that were using single quotes instead of double quotes would not be recognized as SVGs.
- Fixed a bug where translated versions of the “It looks like someone is currently performing a system update.” message contained an HTML-encoded `<br/>` tag.
- Fixed a bug where changing an entry’s type could skip adding the new entry type’s tabs, if the previous entry type didn’t have any tabs. ([#2859](https://github.com/craftcms/cms/issues/2859))
- Fixed warnings about missing SVG files that were logged by Control Panel requests.
- Fixed a bug where the `|date` filter would ignore date formatting characters that don’t have ICU counterparts. ([#2867](https://github.com/craftcms/cms/issues/2867))
- Fixed a bug where the global `currentUser` Twig variable could be set to `null` and global sets and could be missing some custom field values when a user was logged-in, if a plugin was loading Twig during or immediately after plugin instantiation. ([#2866](https://github.com/craftcms/cms/issues/2866))

## 3.0.6 - 2018-05-08

### Added
- Error messages about missing plugin-supplied field and volume types now show an Install button when possible.
- Added `craft\base\MissingComponentTrait::getPlaceholderHtml()`.
- Added `craft\db\Migration::EVENT_AFTER_UP` and `EVENT_AFTER_DOWN` events.
- Added `craft\elements\Asset::getContents()`.

### Changed
- Edit User pages will now warn editors when leaving the page with unsaved changes. ([#2832](https://github.com/craftcms/cms/issues/2832))
- Modules are once again loaded before plugins, so they have a chance to register Twig initialization events before a plugin initializes Twig. ([#2831](https://github.com/craftcms/cms/issues/2831))
- `craft\helpers\FileHelper::isSvg()` now returns `true` for files with an `image/svg` MIME type (missing the `+xml`). ([#2837](https://github.com/craftcms/cms/pull/2837))
- The `svg()` Twig function now accepts assets to be passed directly into it. ([#2838](https://github.com/craftcms/cms/pull/2838))
- The “Save and add another” save menu option on Edit Entry and Edit Categories pages now maintain the currently-selected site. ([#2844](https://github.com/craftcms/cms/issues/2844))
- PHP date patterns that are *only* a month name or week day name character will now format the date using the stand-alone month/week day name value. (For example, `'F'` will format a date as “Maggio” instead of “maggio”.)
- Servers without the Intl extension will now use location-agnostic locale data as a fallback if locale data for the specific locale isn’t available.
- The `|date` Twig filter always goes through `craft\i18n\Formatter::asDate()` now, unless formatting a `DateInterval` object.
- The Settings → Plugins page now shows “Buy now” buttons for any commercial plugins that don’t have a license key yet.

### Deprecated
- Deprecated `craft\helpers\DateTimeHelper::translateDate()`. `craft\i18n\Formatter::asDate()` should be used instead.

### Removed
- Removed the `translate` argument from the `|date`, `|time`, and `|datetime` Twig filters; the resulting formatted dates will always be translated now. (Use `myDate.format()` to avoid translations.)

### Fixed
- Fixed an error that could occur in the Plugin Store.
- Fixed a bug where `myDate|date('F')` was returning the short “May” translation rather than the full-length one. ([#2848](https://github.com/craftcms/cms/issues/2848))

## 3.0.5 - 2018-05-01

### Changed
- Fields’ translation icons now reveal the chosen Translation Method in their tooltip. ([#2808](https://github.com/craftcms/cms/issues/2808))
- Improved the error messages displayed when an Assets field has an invalid Upload Location setting. ([#2803](https://github.com/craftcms/cms/issues/2803))
- Craft now logs errors that occur when saving and replacing assets. ([#2814](https://github.com/craftcms/cms/issues/2814))
- Single sections’ entry types’ handles are now updated to match their section’s handle whenever the section is saved. ([#2824](https://github.com/craftcms/cms/issues/2824))
- The Control Panel background color was lightened up a bit.

### Fixed
- Fixed an error that would occur on servers without the Phar PHP extension enabled.
- Fixed an error that could occur if a Matrix block was deleted by a queue job. ([#2813](https://github.com/craftcms/cms/issues/2813))
- Fixed a bug where Twig could be configured to output times in UTC rather than the system timezone, if a bootstrapped module was loading Twig. ([#2761](https://github.com/craftcms/cms/issues/2761))
- Fixed a SQL error that could occur when upgrading from Craft 2 to Craft 3 with an active user session.
- Fixed various SQL errors that could occur when upgrading from Craft 2 to Craft 3, if there were any lingering Craft 3 database tables from a previous upgrade attempt.
- Fixed a bug where the Clear Caches tool was deleting the `.gitignore` file inside `web/cpresources/`. ([#2823](https://github.com/craftcms/cms/issues/2823))
- Fixed the vertical positioning of checkboxes in the Control Panel. ([#2825](https://github.com/craftcms/cms/issues/2825))
- Fixed a JavaScript error that could occur if an element type’s class name contained `\u`. ([#2826](https://github.com/craftcms/cms/issues/2826))

## 3.0.4 - 2018-04-24

### Added
- Added the `craft.globalSets()` template function. ([#2790](https://github.com/craftcms/cms/issues/2790))
- Added the `hasDescendants` element query param. ([#2786](https://github.com/craftcms/cms/issues/2786))
- Added `craft\elements\User::$hasDashboard`.

### Changed
- Sections and category groups now ignore posted Template settings for sites that don’t have URI Formats.
- Control Panel resources are once again eager-published. ([#2763](https://github.com/craftcms/cms/issues/2763))
- `entries/save-entries` and `categories/save-category` actions now include the `slug` for responses that accept JSON. ([#2792](https://github.com/craftcms/cms/issues/2792))
- Most `craft\services\Path` methods now have a `$create` argument, which can be set to `false` to prevent the directory from being created if it doesn’t exist yet.
- Craft no longer creates directories when it just needed to clear it. ([#2771](https://github.com/craftcms/cms/issues/2771))
- `craft\services\Config::setDotEnvVar()` now sets the environment variable for the current request, in addition to updating the `.env` file.
- Removed `craft\controllers\AssetsController::actionDownloadTempAsset()`.
- User now must be logged in to use the Asset Preview File functionality.

### Fixed
- Fixed a bug where users would regain all default Dashboard widgets if all widgets were removed. ([#2769](https://github.com/craftcms/cms/issues/2769))
- Fixed a bug where you would get a “not a valid language” error message when creating a new site using certain languages.
- Fixed a bug where database connection settings that were set by the `setup` command weren’t always taking effect in time for the CLI installer. ([#2774](https://github.com/craftcms/cms/issues/2774))
- Fixed a bug where empty Plain Text fields were getting empty string values rather than `null`.
- Fixed a bug where elements within relational fields could have two thumbnails. ([#2785](https://github.com/craftcms/cms/issues/2785))
- Fixed a bug where it was not possible to pass a `--table-prefix` argument to the `setup/db-creds` command. ([#2791](https://github.com/craftcms/cms/pull/2791))
- Fixed an error that occurred for users without permission to perform updates, if available update info wasn’t cached.
- Fixed an error that occurred when `craft\elements\Asset::sources()` was called in a console request. ([#2798](https://github.com/craftcms/cms/issues/2798))
- Fixed JavaScript errors that could occur on the front end after deleting Matrix blocks. ([#2799](https://github.com/craftcms/cms/pull/2799))

## 3.0.3.1 - 2018-04-18

### Fixed
- Fixed an error that occurred when editing an entry if any of the entry’s revisions were created with an entry type that no longer exists.
- Fixed an error that could occur when saving an asset. ([#2764](https://github.com/craftcms/cms/issues/2764))
- Fixed a bug where Craft assumed an asset was missing if there was an error when indexing it. ([#2763](https://github.com/craftcms/cms/issues/2763))

## 3.0.3 - 2018-04-17

### Added
- Added `craft\elements\Entry::updateTitle()`.
- Added `Yii::alias()`.

### Changed
- New sites’ Base URLs now default to `@web/`.
- Textual custom fields now ensure that they don’t contain 4+ byte characters. ([#2725](https://github.com/craftcms/cms/issues/2725))
- It is no longer expected that all of the `defaultSearchTermOptions` config setting options will be set if any of the default option values need to be overridden. ([#2737](https://github.com/craftcms/cms/issues/2737))
- Control Panel panes now have at least 48 pixels of bottom padding. ([#2744](https://github.com/craftcms/cms/issues/2744))
- Craft now intercepts 404-ing resource requests, and publishes the resources on the fly.
- The Clear Caches utility now has a “Control Panel resources” option.
- The Clear Caches utility now sorts the cache options alphabetically.
- When enabling new sites for a section, the new sites’ content is now based on the primary site’s content, if the section was and still is enabled for the primary site. ([#2748](https://github.com/craftcms/cms/issues/2748))
- Improved the responsiveness of element indexes.
- `Craft.BaseElementIndexView` now has a `loadMoreElementsAction` setting. ([#2762](https://github.com/craftcms/cms/pull/2762))

### Fixed
- Fixed a bug where the Clear Caches utility was not deleting template caches. ([#2720](https://github.com/craftcms/cms/issues/2720))
- Fixed a bug where the Plugin Store was not displaying payment errors on checkout.
- Fixed a bug where Control Panel-defined routes that contained special regular expression characters weren’t working. ([#2721](https://github.com/craftcms/cms/issues/2721))
- Fixed a bug where it was not possible to save system messages in some cases.
- Fixed a bug where static translations within dynamic entry title formats were getting translated using the current site’s language, rather than the entry’s language. ([#2722](https://github.com/craftcms/cms/issues/2722))
- Fixed a bug where deprecation errors for some date formatting methods were not escaping backslashes.
- Fixed a bug where plugins’ “Last update” timestamps in the Plugin Store weren’t getting formatted correctly in Safari. ([#2733](https://github.com/craftcms/cms/issues/2733))
- Fixed references to a nonexistent `Craft.eot` file in the Control Panel CSS. ([#2740](https://github.com/craftcms/cms/issues/2740))
- Fixed a bug where the default PostgreSQL database restore command wasn’t setting the `PGPASSWORD` environment variable. ([#2741](https://github.com/craftcms/cms/pull/2741))
- Fixed an error that could occur if the system time zone was not supported by the ICU library, on environments with the Intl extension loaded.
- Fixed a bug where several administrative fields had translatable icons. ([#2742](https://github.com/craftcms/cms/issues/2742))
- Fixed a bug where `craft\controllers\PluginStoreController::actionSavePluginLicenseKeys()` was trying to set a plugin license key for plugins which were not installed.

### Security
- Fixed a bug assets were not getting cleansed on upload. ([#2709](https://github.com/craftcms/cms/issues/2709))

## 3.0.2 - 2018-04-10

### Added
- Added the `EVENT_BEFORE_DELETE_CACHES` and `EVENT_AFTER_DELETE_CACHES` events to `craft\services\TemplateCaches`.
- Added `craft\events\DeleteTemplateCachesEvent`.

### Changed
- Craft now deletes all compiled templates whenever Craft or a plugin is updated. ([#2686](https://github.com/craftcms/cms/issues/2686))
- The Plugin Store now displays commercial plugins’ renewal prices. ([#2690](https://github.com/craftcms/cms/issues/2690))
- The Plugin Store no longer shows the “Upgrade Craft CMS” link if Craft is already running (and licensed to run) the Pro edition. ([#2713](https://github.com/craftcms/cms/issues/2713))
- Matrix fields now set `$propagating` to `true` when saving Matrix blocks, if the owner element is propagating.
- `craft\helpers\ArrayHelper::toArray()` no longer throws a deprecation error when a string without commas is passed to it. ([#2711](https://github.com/craftcms/cms/issues/2711))
- Editable tables now support an `html` column type, which will output cell values directly without encoding HTML entities. ([#2716](https://github.com/craftcms/cms/pull/2716))
- `Craft.EditableTable` instances are now accessible via `.data('editable-table')` on their `<table>` element. ([#2694](https://github.com/craftcms/cms/issues/2694))
- Updated Composer to 1.6.3. ([#2707](https://github.com/craftcms/cms/issues/2707))
- Updated Garnish to 0.1.22. ([#2689](https://github.com/craftcms/cms/issues/2689))

### Fixed
- Fixed an error that could occur in the Control Panel if any plugins with licensing issues were installed. ([#2691](https://github.com/craftcms/cms/pull/2691))
- Fixed a bug on the Plugin Store’s Payment screen where the “Use a new credit card” radio option would not get selected automatically even if it was the only one available.
- Fixed a bug where `craft\web\assets\vue\VueAsset` didn’t respect the `useCompressedJs` config setting.
- Fixed an error that occurred when saving a Single entry over Ajax. ([#2687](https://github.com/craftcms/cms/issues/2687))
- Fixed an error that could occur when disabling a site on a Single section. ([#2695](https://github.com/craftcms/cms/issues/2695))
- Fixed an error that could occur on requests without a content type on the response. ([#2704](https://github.com/craftcms/cms/issues/2704))
- Fixed a bug where the `includeSubfolders` asset query param wasn’t including results in the parent folder. ([#2706](https://github.com/craftcms/cms/issues/2706))
- Fixed an error that could occur when querying for users eager-loaded with their photos, if any of the resulting users didn’t have a photo. ([#2708](https://github.com/craftcms/cms/issues/2708))
- Fixed a bug where relational fields within Matrix fields wouldn’t save relations to elements that didn’t exist on all of the sites the owner element existed on. ([#2683](https://github.com/craftcms/cms/issues/2683))
- Fixed a bug where relational fields were ignoring disabled related elements in various functions, including required field validation and value serialization.
- Fixed an error that would occur if a new custom field was created and added to an element’s field layout, and its value was accessed, all in the same request. ([#2705](https://github.com/craftcms/cms/issues/2705))
- Fixed a bug where the `id` param was ignored when used on an eager-loaded elements’ criteria. ([#2717](https://github.com/craftcms/cms/issues/2717))
- Fixed a bug where the default restore command for MySQL wouldn’t actually restore the database. ([#2714](https://github.com/craftcms/cms/issues/2714))

## 3.0.1 - 2018-04-04

### Deprecated
- Brought back and deprecated the `Craft::Personal` and `Craft::Client` constants.

### Fixed
- Fixed a bug where elements’ `getNext()` and `getPrev()` methods were modifying the element query passed into them. ([#2160](https://github.com/craftcms/cms/issues/2160))
- Fixed a bug where Table fields could be pre-populated with one too many rows. ([#2680](https://github.com/craftcms/cms/pull/2680))

### Security
- Craft no longer sends exception messages to error templates, unless the exception is an instance of `yii\base\UserException`.

## 3.0.0.2 - 2018-04-04

### Fixed
- Fixed a bug where Craft Pro installs were getting identified as Craft Solo in the Control Panel.

## 3.0.0 - 2018-04-04

### Added
- The codebase has been completely rewritten and refactored to improve performance, maintainability, and extensibility.
- Craft can now be [installed](https://docs.craftcms.com/v3/installation.html) via Composer in addition to a zip file. ([#895](https://github.com/craftcms/cms/issues/895))
- Craft’s setup wizard is now available as a CLI tool in addition to the web-based one.
- [Plugins](https://docs.craftcms.com/v3/plugin-intro.html) are now loaded as Composer dependencies, and implemented as extensions of [Yii modules](http://www.yiiframework.com/doc-2.0/guide-structure-modules.html).
- Added [multi-site](https://docs.craftcms.com/v3/sites.html) support.
- Added the Plugin Store, where plugins can be discovered, trialled, and purchased. ([#808](https://github.com/craftcms/cms/issues/808))
- Plugins can now be updated and removed from within the Control Panel.
- Asset sources are now called “volumes”, and plugins can supply their own volume types.
- Added the Image Editor, which can be used to rotate, crop, and flip images, as well as set focal points on them.
- Added asset previews, which can be triggered via a “Preview file” action on the Assets index, or with a <kbd>Shift</kbd> + <kbd>Spacebar</kbd> keyboard shortcut throughout the Control Panel.
- Asset editor HUDs now show image previews. ([#837](https://github.com/craftcms/cms/issues/837))
- Added the “Utilities” section to the Control Panel, replacing the Tools area of the Settings page.
- Added the Debug Toolbar, powered by the [Debug Extension for Yii 2](http://www.yiiframework.com/doc-2.0/guide-tool-debugger.html).
- Added support for [Content Migrations](https://docs.craftcms.com/v3/content-migrations.html).
- Added support for PostgreSQL.

### Changed
- The Control Panel has been redesigned for better usability, readability and responsiveness.
- Renamed all “URL Format” things to “URI Format”, in the Control Panel UI and in the code.
- Added the “Propagate entries across all enabled sites?” section setting. If disabled, entries will only be associated with the site they were created on. ([#2330](https://github.com/craftcms/cms/issues/2330))
- Structure sections and category groups no longer have Nested URL Format settings. (It’s still possible to achieve the same result with a single URI Format setting.)
- When an entry type is updated, Craft now re-saves all entries of that type.
- When a category is deleted, its nested categories are no longer deleted with it.
- Craft no longer re-saves *all* localizable elements after a new site is created; entries and Matrix blocks are skipped, and plugins that supply custom element types must now re-save their elements manually as well.
- The “New entry” and “New category” buttons on Entries and Categories index pages now load the Edit page for the currently-selected site. ([#2236](https://github.com/craftcms/cms/issues/2236))
- Elements now validate that custom field values will fit within their database columns, for fields with textual or numeric column types.
- User photos are now assets. ([#933](https://github.com/craftcms/cms/issues/933))
- Assets now have a “Link” table attribute option.
- Volumes’ “Base URL” settings can now begin with `@web`, which is an alias for the root URL that Craft is running from.
- Local volumes’ “File System Path” settings can now begin with `@webroot`, which is an alias for the path to the directory that `index.php` lives in.
- Global Sets’ field layouts can now have custom tabs.
- Color inputs can now be left blank.
- Color values within Table fields are now represented by `craft\fields\data\ColorData` objects.
- Element titles now get a validation error if they contain any 4+ byte characters (like emoji), on servers running MySQL. ([#2513](https://github.com/craftcms/cms/issues/2513))
- Lightswitch fields that don’t have a value yet will now be assigned the default field value, even for existing elements. ([#2404](https://github.com/craftcms/cms/issues/2404))
- The system installer now sets the initial admin account’s preferred language to the site language selected in the installation wizard. ([#2480](https://github.com/craftcms/cms/issues/2480))
- Table fields now have “Min Rows”, “Max Rows”, and “Add Row Label” settings. ([#2372](https://github.com/craftcms/cms/issues/2372))
- Table fields now have “Date”, “Time”, “Lightswitch”, and “Color” column type options.
- Color fields now return a `craft\fields\data\ColorData` object, with `hex`, `rgb`, `red`, `green`, `blue`, `r`, `g`, `b`, and `luma` properties.
- Matrix fields now have “Manage blocks on a per-site basis”, “Min Blocks”, and “Max Blocks” settings.
- Matrix fields with only one block type, and equal values for the Min Blocks and Max Blocks settings, now hide the UI for adding and deleting blocks.
- Matrix fields with only one block type will now auto-create the minimum number of blocks required by the field, per the Min Blocks setting, for new elements. ([#850](https://github.com/craftcms/cms/issues/850))
- The `migrate/up` console command will now update the appropriate schema version in the database after successfully completing all migrations. ([#1907](https://github.com/craftcms/cms/issues/1907))
- Users can now set their preferred language to any supported application language. ([#847](https://github.com/craftcms/cms/issues/847))
- Users are no longer logged out when verifying a new email address on their own account. ([#1421](https://github.com/craftcms/cms/issues/1421))
- Users no longer get an exception or error message if they click on an invalid/expired email verification link and are already logged in. Instead they’ll be redirected to wherever they would normally be taken immediately after logging in. ([#1422](https://github.com/craftcms/cms/issues/1422))
- If anything prevents a user from being deleted, any changes that were made in preparation for deleting the user are now rolled back.
- Added `webp` as a web-safe image format.
- Craft now checks if the current installation can manipulate an image instead of checking against a predefined list. ([#1648](https://github.com/craftcms/cms/issues/1648), [#1545](https://github.com/craftcms/cms/issues/1545))
- The `getCsrfInput()` global function has been renamed to `csrfInput()`. (getCsrfInput() still works but produces a deprecation error.)
- The `{% cache %}` tag no longer includes the query string when storing the cache URL.
- Added the `|timestamp` Twig filter, for formatting a date as a user-friendly timestamp.
- Added the `|datetime` Twig filter, for formatting a date with a localized date+time format.
- Added the `|time` Twig filter, for formatting a date with a localized time format.
- Added the `|multisort` Twig filter, which duplicates an array and sorts it with [craft\helpers\ArrayHelper::multisort()](http://www.yiiframework.com/doc-2.0/yii-helpers-basearrayhelper.html#multisort()-detail).
- Added the `|atom` and `|rss` Twig filters, for formatting dates in Atom and RSS date formats, respectively.
- Added the `|column` Twig filter, for capturing the key/property values of a series of arrays/objects.
- Added the `|index` Twig filter, for indexing an array of arrays/objects by one of their keys/values.
- Added the `|filterByValue` Twig filter.
- Added the `|duration` Twig filter, which converts a `DateInterval` object into a human-readable duration.
- The `t` filter now always defaults to translating the given string using the `site` category unless it is otherwise specified (e.g. `myString|t('pluginhandle')`).
- The `|date` filter can be passed `'short'`, `'medium'`, `'long'`, and `'full'`, which will format the date with a localized date format.
- It is now possibly to customize the SQL of [element queries](https://docs.craftcms.com/v3/element-queries.html), and there are more choices on how the data should be returned.
- Element queries are no longer limited to 100 results by default.
- The “Failed” message in the queue HUD in the Control Panel now shows the full error message as alt text. ([#855](https://github.com/craftcms/cms/issues/855))
- Added the `convertFilenamesToAscii` config setting.
- Added the `preserveExifData` config setting, `false` by default and requires Imagick. ([#2034](https://github.com/craftcms/cms/issues/2034))
- Added the `aliases` config setting, providing an easy way to define custom [aliases](http://www.yiiframework.com/doc-2.0/guide-concept-aliases.html).
- Removed support for automatically determining the values for the `omitScriptNameInUrls` and `usePathInfo` config settings.
- It’s now possible to override Craft’s application config via `config/app.php`.
- It’s now possible to override volume settings via `config/volumes.php`.
- It’s now possible to override all plugins’ settings via `config/<plugin-handle>.php`.
- Renamed the `runTasksAutomatically` config setting to `runQueueAutomatically`.
- The `translationDebugOutput` config setting will now wrap strings with `@` characters if the category is `app`, `$` if the category is `site`, and `%` for anything else.
- All user-defined strings in the Control Panel (e.g. section names) are now translated using the `site` category, to prevent translation conflicts with Craft’s own Control Panel translations.
- Routes can now be stored on a per-site basis, rather than per-locale.
- Web requests are now logged to `storage/logs/web.log`.
- Web requests that result in 404 errors are now logged to `storage/logs/web-404s.log`.
- Console requests are now logged to `storage/logs/console.log`.
- Queue requests are now logged to `storage/logs/queue.log`.
- Craft 3 now requires PHP 7.0.0 or later.
- Craft 3 now requires MySQL 5.5+ or PostgreSQL 9.5+.
- Craft now takes advantage of the [PHP Intl extension](http://php.net/manual/en/book.intl.php) when available.
- Craft now uses Stringy for better string processing support.
- Craft now uses Flysystem for better asset volume support.
- Craft now uses Swiftmailer for better email sending support.
- Craft now uses the [Yii 2 Queue Extension](https://github.com/yiisoft/yii2-queue) for managing background tasks.
- Craft now uses the Zend Feed library for better RSS and Atom processing support.
- Updated Yii to 2.0.15.1.
- Updated Twig to 2.4.
- Updated Guzzle to 6.3.

### Deprecated
- Many things have been deprecated. See [Changes in Craft 3](https://docs.craftcms.com/v3/changes-in-craft-3.html) for a complete list.

### Fixed
- Fixed a bug where a PHP session would be started on every template rendering request whether it was needed or not. ([#1765](https://github.com/craftcms/cms/issues/1765))

### Security
- Craft uses OpenSSL for encryption rather than mcrypt, which is far more secure and well-maintained.<|MERGE_RESOLUTION|>--- conflicted
+++ resolved
@@ -1,4 +1,6 @@
 # Release Notes for Craft CMS 3.x
+
+## Unreleased (3.6)
 
 ## 3.6.0-RC1 - 2020-11-24
 
@@ -39,11 +41,8 @@
 - `craft\base\ElementExporterInterface::export()` can now return raw response data, or a resource, if `isFormattable()` returns `false`. If a resource is returned, it will be streamed to the browser. ([#7148](https://github.com/craftcms/cms/issues/7148))
 - `craft\db\Connection::getPrimaryKeyName()`, `getForeignKeyName()`, and `getIndexName()` now generate completely random object names, rather than basing them on a table name, etc. ([#7153](https://github.com/craftcms/cms/issues/7153))
 - `craft\services\Gql::getValidationRules()` now has an `$isIntrospectionQuery` argument.
-<<<<<<< HEAD
+- The `craft\services\Gql::EVENT_BEFORE_EXECUTE_GQL_QUERY` event can now modify the GraphQL query. ([#7072](https://github.com/craftcms/cms/pull/7072))
 - GraphQL queries now support eager-loading for arguments provided as input objects.
-=======
-- The `craft\services\Gql::EVENT_BEFORE_EXECUTE_GQL_QUERY` event can now modify the GraphQL query. ([#7072](https://github.com/craftcms/cms/pull/7072))
->>>>>>> 8bbf2040
 - Updated Yii to 2.0.39.
 - Updated Composer to 2.0.7.
 - Updated LitEmoji ot 2.x.
