# Release Notes for Craft CMS 5

## Unreleased

- Fixed a bug where it wasn’t possible to render element partial templates for assets, categories, or tags. ([#15426](https://github.com/craftcms/cms/issues/15426))
- Fixed an error that could occur when deleting a nested element, if its owner wasn’t saved for the same site. ([#15290](https://github.com/craftcms/cms/issues/15290))
- Fixed a PHP error that could occur when running Codeception tests. ([#15445](https://github.com/craftcms/cms/issues/15445))
- Fixed a bug where `deleteAsset`, `deleteCategory`, `deleteEntry`, and `deleteTag` GraphQL mutations were returning `null` rather than `true` or `false`. ([#15465](https://github.com/craftcms/cms/issues/15465))
<<<<<<< HEAD
- Fixed a bug where columns added to element queries via `EVENT_BEFORE_PREPARE` were getting overridden for all core element types except entries. ([#15446](https://github.com/craftcms/cms/pull/15446))
- Fixed a bug where the “Sign in as” user action would redirect to the control panel even if the user didn’t have permission to access the control panel. ([#15449](https://github.com/craftcms/cms/issues/15449))
- Fixed a bug where the `utils/prune-orphaned-entries` command was deleting top-level entries. ([#15458](https://github.com/craftcms/cms/issues/15458))
=======
- Fixed a styling issue. ([#15473](https://github.com/craftcms/cms/issues/15473))
>>>>>>> 4241f096

## 5.2.9 - 2024-07-29

- Added `craft\helpers\Money::normalizeString()`.
- Updated web-auth/webauthn-lib to 4.9. ([#15377](https://github.com/craftcms/cms/issues/15377))
- Fixed a PHP error that occurred when making a field layout component conditional on a Time or CKEditor field. ([craftcms/ckeditor#267](https://github.com/craftcms/ckeditor/issues/267))
- Fixed an error that occurred when editing a user, if the current user didn’t have permission to edit the primary site. ([#15408](https://github.com/craftcms/cms/issues/15408))
- Fixed a bug where editable tables with single-select checkbox columns weren’t deselecting the selected option automatically. ([#15415](https://github.com/craftcms/cms/issues/15415))
- Fixed a styling issue. ([#15422](https://github.com/craftcms/cms/issues/15422))
- Fixed a bug where category groups’ Template settings weren’t being auto-populated for new groups.
- Fixed a bug where content changes created via `craft\base\Element::EVENT_AFTER_SAVE` weren’t getting saved, when an element was getting fully saved from an unsaved draft state. ([#15369](https://github.com/craftcms/cms/issues/15369))
- Fixed a bug where element exports were only including the first 100 results when no elements were selected. ([#15389](https://github.com/craftcms/cms/issues/15389))
- Fixed a stying bug. ([#15405](https://github.com/craftcms/cms/issues/15405))
- Fixed a bug where custom element sources’ Sites settings were getting cleared out. ([#15406](https://github.com/craftcms/cms/issues/15406))
- Fixed an error that occurred if a custom element source wasn’t enabled for any sites. ([#15406](https://github.com/craftcms/cms/issues/15406))
- Fixed a bug where custom sources that weren’t enabled for any sites would be shown for all sites.
- Fixed a SQL error that could occur when upgrading to Craft 5. ([#15407](https://github.com/craftcms/cms/pull/15407))
- Fixed a bug where user edit forms included a Username field if had been saved to the user field layout before `useEmailAsUsername` was enabled. ([#15401](https://github.com/craftcms/cms/issues/15401))
- Fixed a bug where Assets field buttons weren’t wrapping for narrow containers. ([#15419](https://github.com/craftcms/cms/issues/15419))
- Fixed a PHP error that could occur after converting a custom field to a Money field. ([#15413](https://github.com/craftcms/cms/issues/15413))
- Fixed a bug where temp assets had a “Show in folder” action.
- Fixed a bug where edit pages didn’t have headings if the element didn’t have a title.
- Fixed a bug where tooltips for truncated element chips in the breadcrumbs were also getting truncated.
- Fixed a bug where it wasn’t possible to sort elements by custom field values in descending order. ([#15434](https://github.com/craftcms/cms/issues/15434))
- Fixed a PHP error that could occur when rendering an element partial template. ([#15426](https://github.com/craftcms/cms/issues/15426))
- Fixed a bug where scalar/single-column queries weren’t returning any results if they originated from a relation field’s value, and the field’s “Maintain hierarchy” setting was enabled. ([#15414](https://github.com/craftcms/cms/issues/15414))

## 5.2.8 - 2024-07-17

- Fixed a bug where element index result counts weren’t getting updated when the element list was refreshed but pagination was preserved. ([#15367](https://github.com/craftcms/cms/issues/15367))
- Fixed a SQL error that could occur when sorting by custom fields on MariaDB.
- Fixed a bug where embedded element indexes could include table columns for all custom fields associated with the element type. ([#15373](https://github.com/craftcms/cms/issues/15373))

## 5.2.7 - 2024-07-16

- `craft\helpers\UrlHelper::actionUrl()` now returns URLs based on the primary site’s base URL (if it has one), for console requests if the `@web` alias wasn’t explicitly defined.
- An exception is now thrown when attempting to save an entry that’s missing `sectionId` or `fieldId` + `ownerId` values. ([#15345](https://github.com/craftcms/cms/discussions/15345))
- Fixed a bug where it wasn’t possible to expand/collapse descendants of disabled table rows within element select modals. ([#15337](https://github.com/craftcms/cms/issues/15337))
- Fixed a bug where PhpStorm autocomplete wasn’t working when chaining custom field methods defined by `CustomFieldBehavior`. ([#15336](https://github.com/craftcms/cms/issues/15336))
- Fixed a bug where new nested entries created on newly-created elements weren’t getting duplicated to all other sites for the owner element. ([#15321](https://github.com/craftcms/cms/issues/15321))
- Fixed a bug where focus could jump unexpectedly when a slideout was opened. ([#15314](https://github.com/craftcms/cms/issues/15314))
- Fixed a bug where addresses were getting truncated within address cards. ([#15338](https://github.com/craftcms/cms/issues/15338))
- Fixed a bug where TOTP setup keys included an extra space at the end. ([#15349](https://github.com/craftcms/cms/issues/15349))
- Fixed a bug where input focus could automatically jump to slideout sidebars shortly after they were shown. ([#15314](https://github.com/craftcms/cms/issues/15314))
- Fixed an error that occurred if the SMTP mailer transport type was used, and the Hostname value was blank. ([#15342](https://github.com/craftcms/cms/discussions/15342))
- Fixed a bug where database DML changes weren’t getting rolled back after tests were run if the Codeception config had `transaction: true`. ([#7615](https://github.com/craftcms/cms/issues/7615))
- Fixed an error that could occur when saving recursively-nested elements. ([#15362](https://github.com/craftcms/cms/issues/15362))
- Fixed a styling issue. ([#15315](https://github.com/craftcms/cms/issues/15315))
- Fixed a bug where field status indicators within Matrix fields weren’t positioned correctly.
- Fixed a bug where Matrix changes could be lost if the `autosaveDrafts` config setting was set to `false`. ([#15353](https://github.com/craftcms/cms/issues/15353))

## 5.2.6 - 2024-07-11

> [!NOTE]
> Craft now sends no-cache headers for requests that generate/retrieve a CSRF token. If your Craft install is behind a static caching service like Cloudflare, enable the [asyncCsrfInputs](https://craftcms.com/docs/5.x/reference/config/general.html#asynccsrfinputs) config setting to avoid a significant cache hit reduction. ([#15293](https://github.com/craftcms/cms/pull/15293), [#15281](https://github.com/craftcms/cms/pull/15281))

- Craft now sends no-cache headers for any request that calls `craft\web\Request::getCsrfToken()`. ([#15293](https://github.com/craftcms/cms/pull/15293), [#15281](https://github.com/craftcms/cms/pull/15281))
- Fixed a bug where structures’ Max Levels settings weren’t being enforced when dragging elements with collapsed descendants. ([#15310](https://github.com/craftcms/cms/issues/15310))
- Fixed a bug where `craft\helpers\ElementHelper::isDraft()`, `isRevision()`, and `isDraftOrRevision()` weren’t returning `true` if a nested draft/revision element was passed in, but the root element was canonical. ([#15303](https://github.com/craftcms/cms/issues/15303))
- Fixed a bug where focus could be trapped within slideout sidebars. ([#15314](https://github.com/craftcms/cms/issues/15314))
- Fixed a bug where element slideout sidebars were included in the focus order when hidden. ([#15332](https://github.com/craftcms/cms/pull/15332))
- Fixed a bug where field status indicators weren’t visible on mobile viewports.
- Fixed a bug where sorting elements by custom field within element indexes wasn’t always working. ([#15297](https://github.com/craftcms/cms/issues/15297))
- Fixed a bug where asset bulk element actions were available when folders were selected. ([#15301](https://github.com/craftcms/cms/issues/15301))
- Fixed a bug where element thumbnails weren’t always getting loaded. ([#15299](https://github.com/craftcms/cms/issues/15299))
- Fixed an error that occurred when attempting to save a user via the <kbd>Command</kbd>/<kbd>Ctrl</kbd> + <kbd>S</kbd> keyboard shortcut within a slideout. ([#15307](https://github.com/craftcms/cms/issues/15307))
- Fixed a bug where “Delete heading” buttons within Customize Sources modals were getting text cursors. ([#15317](https://github.com/craftcms/cms/issues/15317))
- Fixed a bug where disclosure hint text wasn’t legible on hover. ([#15316](https://github.com/craftcms/cms/issues/15316))
- Fixed an error that occurred if the System Name was set to a nonexistent environment variable.
- Fixed a bug where custom table columns within element indexes weren’t getting updated automatically when table rows were refreshed.
- Fixed a bug where nested element indexes weren’t passing the `ownerId` param, when refreshing elements’ table rows.
- Fixed a bug where it wasn’t possible to tell if an element had been edited, if it was displayed within a nested element index table without a header column.
- Fixed an error that could occur if a field was removed from a field layout, if another field had been conditional based on it. ([#15328](https://github.com/craftcms/cms/issues/15328))

## 5.2.5 - 2024-07-02

- Craft now sends no-cache headers for any request that generates a CSRF token. ([#15281](https://github.com/craftcms/cms/pull/15281), [verbb/formie#1963](https://github.com/verbb/formie/issues/1963))
- Fixed a JavaScript error that occurred when creating a new custom element source, preventing the Default Sort and Default Table Columns fields from showing up.
- Fixed a bug where the control panel was getting asynchronous CSRF inputs if the `asyncCsrfInputs` config setting was enabled.
- Fixed a bug where Craft’s Twig implementation wasn’t respecting sandboxing rules for object properties. ([#15278](https://github.com/craftcms/cms/issues/15278))
- Fixed a bug where assets that the user wasn’t permitted to view could have a “Show in folder” action.
- Fixed focus management with element select inputs after elements were added or removed.
- Fixed a bug where it wasn’t possible to set `title` values on nested Matrix entries, when saving section entries via GraphQL. ([#15270](https://github.com/craftcms/cms/issues/15270))
- Fixed a SQL error that could occur if a `DECIMAL()` expression was passed into a query’s `select()` or `groupBy()` methods. ([#15271](https://github.com/craftcms/cms/issues/15271))
- Fixed a bug where the “Delete (with descendants)” element action wasn’t deleting descendants. ([#15273](https://github.com/craftcms/cms/issues/15273))
- Fixed an error that could occur when upgrading to Craft 5 if the database user didn’t have permission to disable foreign key constraints. ([#15262](https://github.com/craftcms/cms/issues/15262))

## 5.2.4.1 - 2024-06-27

- Fixed a JavaScript error. ([#15266](https://github.com/craftcms/cms/issues/15266))

## 5.2.4 - 2024-06-27

- Improved the styling of inactive users’ status indicators. ([#15195](https://github.com/craftcms/cms/issues/15195))
- Added `Garnish.once()` and `Garnish.Base::once()`, for registering event handlers that should only be triggered one time.
- Fixed a bug where Ajax requests stopped working after a user session expired and then was reauthenticated.
- Fixed an error that occurred if an element select input was initialized without a `name` value.
- Fixed a bug where Selectize inputs could be immediately focused and marked as dirty when opening an element editor slideout, if they were the first focusable element in the field layout. ([#15245](https://github.com/craftcms/cms/issues/15245))
- Fixed a bug where other author indicators weren’t shown for Craft Team.
- Fixed a bug where the Recent Entries widget wasn’t showing authors’ usernames for Craft Team.
- Fixed a bug where asset edit page URLs contained spaces if the asset filename contained spaces. ([#15236](https://github.com/craftcms/cms/issues/15236))
- Fixed a bug where element select inputs with `single` set to `true` would set existing elements’ input names ending in `[]`.
- Fixed a bug where element indexes could display “Nothing yet” at the bottom of populated table views. ([#15241](https://github.com/craftcms/cms/issues/15241))
- Fixed a bug where element edit pages initially showed the canonical element’s chip in the crumb bar, for provisional drafts. ([#15244](https://github.com/craftcms/cms/issues/15244))
- Fixed an error that occurred when opening an element’s editor slideout via its “Edit” action menu item, if the element had provisional changes. ([#15248](https://github.com/craftcms/cms/pull/15248))
- Fixed a bug where recursively-nested Matrix entries could be lost if multiple of them were edited, and not immediately saved. ([#15256](https://github.com/craftcms/cms/issues/15256))
- Fixed an error that could occur when upgrading to Craft 5 if the database user didn’t have permission to disable foreign key constraints. ([#15262](https://github.com/craftcms/cms/issues/15262))
- Fixed a bug where expanded sidebar navigations could overlap the main content on small screens. ([#15253](https://github.com/craftcms/cms/issues/15253))

## 5.2.3 - 2024-06-20

- Fixed MariaDB support. ([#15232](https://github.com/craftcms/cms/issues/15232))
- Fixed a potential vulnerability with TOTP authentication.
- Deprecated `craft\helpers\Db::prepareForJsonColumn()`.

## 5.2.2 - 2024-06-18

- Added `craft\base\conditions\BaseNumberConditionRule::$step`.
- Added `craft\helpers\Db::parseColumnPrecisionAndScale()`.
- Added `Garnish.muteResizeEvents()`.
- Fixed a JavaScript performance degradation bug. ([#14510](https://github.com/craftcms/cms/issues/14510))
- Fixed a bug where scalar element queries weren’t working if `distinct`, `groupBy`, `having,` or `union` params were set on them during query preparation. ([#15001](https://github.com/craftcms/cms/issues/15001))
- Fixed a bug where Edit Asset screens would warn about losing unsaved changes when navigating away, if the file was replaced but nothing else had changed.
- Fixed a bug where Edit Asset screens would show a notification with a “Reload” button after the file was replaced.
- Fixed a bug where Number fields’ condition rules weren’t allowing decimal values. ([#15222](https://github.com/craftcms/cms/issues/15222))
- Fixed a bug where Number field element query params didn’t respect decimal values. ([#15222](https://github.com/craftcms/cms/issues/15222))
- Fixed a bug where asset thumbnails weren’t getting updated after using the “Replace file” action. ([#15217](https://github.com/craftcms/cms/issues/15217))

## 5.2.1 - 2024-06-17

- Element index table views now show provisional drafts’ canonical elements’ values for the “Ancestors”, “Parent”, “Link”, “URI”, “Revision Notes”, “Last Edited By”, and “Drafts” columns.
- Improved the styling of disabled status indicators. ([#15195](https://github.com/craftcms/cms/issues/15195), [#15206](https://github.com/craftcms/cms/pull/15206))
- Added `craft\web\View::getModifiedDeltaNames()`.
- `craft\web\View::registerDeltaName()` now has a `$forceModified` argument.
- Fixed a bug where changed field values could be forgotten within Matrix fields, if a validation error occurred. ([#15190](https://github.com/craftcms/cms/issues/15190))
- Fixed a bug where the `graphql/create-token` command was prompting for the schema name, when it meant the token name. ([#15205](https://github.com/craftcms/cms/pull/15205))
- Fixed a bug where keyboard shortcuts weren’t getting registered properly for modals and slideouts opened via a disclosure menu. ([#15209](https://github.com/craftcms/cms/issues/15209))
- Fixed a styling issue with the global sidebar when collapsed. ([#15186](https://github.com/craftcms/cms/issues/15186))
- Fixed a bug where it wasn’t possible to query for authors via GraphQL on the Team edition. ([#15187](https://github.com/craftcms/cms/issues/15187))
- Fixed a bug where it wasn’t possible to close elevated session modals. ([#15202](https://github.com/craftcms/cms/issues/15202))
- Fixed a bug where element chips and cards were displaying provisional draft data even if the current user didn’t create the draft. ([#15208](https://github.com/craftcms/cms/issues/15208))
- Fixed a bug where element indexes weren’t displaying structured elements correctly if they had a provisional draft. ([#15214](https://github.com/craftcms/cms/issues/15214))

## 5.2.0 - 2024-06-12

### Content Management
- Live Preview now supports tabs, UI elements, and tab/field conditions. ([#15112](https://github.com/craftcms/cms/pull/15112))
- Live Preview now has a dedicated “Save” button. ([#15112](https://github.com/craftcms/cms/pull/15112))
- It’s now possible to edit assets’ alternative text from the Assets index page. ([#14893](https://github.com/craftcms/cms/discussions/14893))
- Double-clicking anywhere within a table row on an element index page will now open the element’s editor slideout. ([#14379](https://github.com/craftcms/cms/discussions/14379))
- Element index checkboxes no longer have a lag when deselected, except within element selection modals. ([#14896](https://github.com/craftcms/cms/issues/14896))
- Relational field condition rules no longer factor in the target elements’ statuses or sites. ([#14989](https://github.com/craftcms/cms/issues/14989))
- Element cards now display provisional changes, with an “Edited” label. ([#14975](https://github.com/craftcms/cms/pull/14975))
- Improved mobile styling. ([#14910](https://github.com/craftcms/cms/pull/14910))
- Improved the look of slideouts.
- Table views within element index pages are no longer scrolled directly. ([#14927](https://github.com/craftcms/cms/pull/14927))
- Improved the look of user gradicons when selected.
- “Save and continue editing” actions now restore the page’s scroll position on reload.
- “Remove” element actions within relational fields will now remove all selected elements, if the target element is selected. ([#15078](https://github.com/craftcms/cms/issues/15078))
- Action menus are now displayed within the page toolbar, rather than in the breadcrumbs. ([#14913](https://github.com/craftcms/cms/discussions/14913), [#15070](https://github.com/craftcms/cms/pull/15070))
- Site menus within element selector modals now filter out sites that don’t have any sources. ([#15091](https://github.com/craftcms/cms/discussions/15091))
- The meta sidebar toggle has been moved into the gutter between the content pane and meta sidebar. ([#15117](https://github.com/craftcms/cms/pull/15117))
- Element indexes will now show a confirmation dialog when cancelling a bulk inline edit. ([#15139](https://github.com/craftcms/cms/issues/15139), [#15142](https://github.com/craftcms/cms/pull/15142))
- Matrix fields in cards view and Addresses fields now show which nested entries/addresses contain validation errors. ([#15161](https://github.com/craftcms/cms/issues/15161))
- Nested entry edit pages now redirect to their owner element’s edit page. ([#15169](https://github.com/craftcms/cms/issues/15169))

### Accessibility
- Added the “Status” column option to category, entry, and user indexes. ([#14968](https://github.com/craftcms/cms/pull/14968))
- Element cards now display a textual status label rather than just the indicator. ([#14968](https://github.com/craftcms/cms/pull/14968))
- Darkened the color of page sidebar toggle icons to meet the minimum contrast for UI components.
- Darkened the color of context labels to meet the minimum contrast for text.
- Darkened the color of footer links to meet the minimum contrast for text.
- Set the language of the Craft edition in the footer, to improve screen reader pronunciation for non-English languages.
- The accessible name of “Select site” buttons is now translated to the current language.
- Improved the accessibility of two-step verification steps on the control panel login screen. ([#15145](https://github.com/craftcms/cms/pull/15145))
- Improved the accessibility of global nav items with subnavs. ([#15006](https://github.com/craftcms/cms/issues/15006))
- The secondary nav is now kept open during source selection for mobile viewports, preventing focus from being dropped. ([#14946](https://github.com/craftcms/cms/pull/14946))
- User edit screens’ document titles have been updated to describe the page purpose. ([#14946](https://github.com/craftcms/cms/pull/14946))
- Improved the styling of selected global nav items. ([#15061](https://github.com/craftcms/cms/pull/15061))

### Administration
- Added the `--format` option to the `db/backup` and `db/restore` commands for PostgreSQL installs. ([#14931](https://github.com/craftcms/cms/pull/14931))
- The `db/restore` command now autodetects the backup format for PostgreSQL installs, if `--format` isn’t passed. ([#14931](https://github.com/craftcms/cms/pull/14931))
- The `install` command and web-based installer now validate the existing project config files at the outset, and abort installation if there are any issues.
- The `resave/entries` command now has an `--all-sections` flag.
- The web-based installer now displays the error message when installation fails.
- Edit Entry Type pages now have a “Delete” action. ([#14983](https://github.com/craftcms/cms/discussions/14983))
- After creating a new field, field layout designers now set their search value to the new field’s name. ([#15080](https://github.com/craftcms/cms/discussions/15080))
- GraphQL schema edit pages now have a “Save and continue editing” alternate action.
- Volumes’ “Subpath” and “Transform Subpath” settings can now be set to environment variables. ([#15087](https://github.com/craftcms/cms/discussions/15087))
- The system edition can now be defined by a `CRAFT_EDITION` environment variable. ([#15094](https://github.com/craftcms/cms/discussions/15094))
- The rebrand assets path can now be defined by a `CRAFT_REBRAND_PATH` environment variable. ([#15110](https://github.com/craftcms/cms/pull/15110))

### Development
- Added the `{% expires %}` tag, which simplifies setting cache headers on the response. ([#14969](https://github.com/craftcms/cms/pull/14969))
- Added the `withCustomFields` element query param. ([#15003](https://github.com/craftcms/cms/pull/15003))
- Entry queries now support passing `*` to the `section` param, to filter the results to all section entries. ([#14978](https://github.com/craftcms/cms/discussions/14978))
- Element queries now support passing an element instance, or an array of element instances/IDs, to the `draftOf` param.
- Added `craft\elements\ElementCollection::find()`, which can return an element or elements in the collection based on a given element or ID. ([#15023](https://github.com/craftcms/cms/discussions/15023))
- Added `craft\elements\ElementCollection::fresh()`, which reloads each of the collection elements from the database. ([#15023](https://github.com/craftcms/cms/discussions/15023))
- The `collect()` Twig function now returns a `craft\elements\ElementCollection` instance if all of the items are elements.
- `craft\elements\ElementCollection::contains()` now returns `true` if an element is passed in and the collection contains an element with the same ID and site ID; or if an integer is passed in and the collection contains an element with the same ID. ([#15023](https://github.com/craftcms/cms/discussions/15023))
- `craft\elements\ElementCollection::countBy()`, `collapse()`, `flatten()`, `keys()`, `pad()`, `pluck()`, and `zip()` now return an `Illuminate\Support\Collection` object. ([#15023](https://github.com/craftcms/cms/discussions/15023))
- `craft\elements\ElementCollection::diff()` and `intersect()` now compare the passed-in elements to the collection elements by their IDs and site IDs. ([#15023](https://github.com/craftcms/cms/discussions/15023))
- `craft\elements\ElementCollection::flip()` now throws an exception, as element objects can’t be used as array keys. ([#15023](https://github.com/craftcms/cms/discussions/15023))
- `craft\elements\ElementCollection::map()` and `mapWithKeys()` now return an `Illuminate\Support\Collection` object, if any of the mapped values aren’t elements. ([#15023](https://github.com/craftcms/cms/discussions/15023))
- `craft\elements\ElementCollection::merge()` now replaces any elements in the collection with passed-in elements, if their ID and site ID matches. ([#15023](https://github.com/craftcms/cms/discussions/15023))
- `craft\elements\ElementCollection::only()` and `except()` now compare the passed-in values to the collection elements by their IDs, if an integer or array of integers is passed in. ([#15023](https://github.com/craftcms/cms/discussions/15023))
- `craft\elements\ElementCollection::unique()` now returns all elements with unique IDs, if no key is passed in. ([#15023](https://github.com/craftcms/cms/discussions/15023))

### Extensibility
- Improved type definitions for `craft\db\Query`, element queries, and `craft\elements\ElementCollection`.
- Added `craft\base\NestedElementTrait::$updateSearchIndexForOwner`.
- Added `craft\db\getBackupFormat()`.
- Added `craft\db\getRestoreFormat()`.
- Added `craft\db\setBackupFormat()`.
- Added `craft\db\setRestoreFormat()`.
- Added `craft\enums\Color::tryFromStatus()`.
- Added `craft\events\InvalidateElementcachesEvent::$element`.
- Added `craft\fields\BaseRelationField::existsQueryCondition()`.
- Added `craft\helpers\Cp::componentStatusIndicatorHtml()`.
- Added `craft\helpers\Cp::componentStatusLabelHtml()`.
- Added `craft\helpers\Cp::statusLabelHtml()`.
- Added `craft\helpers\DateTimeHelper::relativeTimeStatement()`.
- Added `craft\helpers\DateTimeHelper::relativeTimeToSeconds()`.
- Added `craft\helpers\ElementHelper::postEditUrl()`.
- Added `craft\helpers\ElementHelper::swapInProvisionalDrafts()`.
- Added `craft\helpers\StringHelper::indent()`.
- Added `craft\models\Volume::getTransformSubpath()`.
- Added `craft\models\Volume::setTransformSubpath()`.
- Added `craft\queue\Queue::getJobId()`.
- Added `craft\web\twig\SafeHtml`, which can be implemented by classes whose `__toString()` method should be considered HTML-safe by Twig.
- `craft\base\Element::defineTableAttributes()` now returns common attribute definitions used by most element types.
- `craft\elements\ElementCollection::with()` now supports collections made up of multiple element types.
- `craft\models\Volume::getSubpath()` now has a `$parse` argument.
- `craft\services\Drafts::applyDraft()` now has a `$newAttributes` argument.
- Added the `reloadOnBroadcastSave` setting to `Craft.ElementEditor`. ([#14814](https://github.com/craftcms/cms/issues/14814))
- Added the `waitForDoubleClicks` setting to `Garnish.Select`, `Craft.BaseElementIndex`, and `Craft.BaseElementIndexView`.

### System
- Improved overall system performance. ([#15003](https://github.com/craftcms/cms/pull/15003))
- Improved the performance of `exists()` element queries.
- Improved the performance of `craft\base\Element::toArray()`.
- The Debug Toolbar now pre-serializes objects stored as request parameters, fixing a bug where closures could prevent the entire Request panel from showing up. ([#14982](https://github.com/craftcms/cms/discussions/14982))
- Batched queue jobs now verify that they are still reserved before each step, and before spawning additional batch jobs. ([#14986](https://github.com/craftcms/cms/discussions/14986))
- The search keyword index is now updated for owner elements, when a nested element is saved directly which belongs to a searchable custom field. 
- Updated Yii to 2.0.50. ([#15124](https://github.com/craftcms/cms/issues/15124))
- Updated inputmask to 5.0.9.
- Fixed a bug where the `users/login` action wasn’t checking if someone was already logged in. ([#15168](https://github.com/craftcms/cms/issues/15168))
- Fixed a bug where exceptions due to missing templates weren’t being thrown when rendering an element partial. ([#15176](https://github.com/craftcms/cms/issues/15176))

## 5.1.10 - 2024-06-07

- Fixed an error that could occur if a Local filesystem wasn’t configured with a base path.
- Fixed a bug where some entries could be missing content after upgrading to Craft 5. ([#15150](https://github.com/craftcms/cms/issues/15150))
- Fixed a bug where it wasn’t always possible to add new entries to Matrix fields in inline-editable blocks view, if the field’s Max Entries setting had been reached before page load. ([#15158](https://github.com/craftcms/cms/issues/15158))
- Fixed an error that could occur when rendering the “My Drafts” widget. ([#14749](https://github.com/craftcms/cms/issues/14749))

## 5.1.9 - 2024-06-05

- Fixed a bug where the `db/backup` command could fail on Windows. ([#15090](https://github.com/craftcms/cms/issues/15090))
- Fixed an error that could occur when applying project config changes if a site was deleted. ([#14373](https://github.com/craftcms/cms/issues/14373))
- Fixed an error that could occur when creating an entry via a slideout, if the slideout was submitted before the entry was autosaved. ([#15134](https://github.com/craftcms/cms/pull/15134))
- Fixed a bug where upgrading from Craft CMS 4.4 was allowed even though the migrations assumed 4.5 or later was installed. ([#15133](https://github.com/craftcms/cms/issues/15133))
- Fixed an error that occurred when bulk inline editing an unpublished draft. ([#15138](https://github.com/craftcms/cms/issues/15138))

## 5.1.8 - 2024-06-03

- Added `craft\helpers\Gql::isIntrospectionQuery()`.
- `craft\helpers\Html::id()` now allows IDs to begin with numbers. ([#15066](https://github.com/craftcms/cms/issues/15066))
- Fixed a bug where some condition rules weren’t getting added when applying project config changes, if they depended on another component which hadn’t been added yet. ([#15037](https://github.com/craftcms/cms/issues/15037))
- Fixed a bug where entry type condition rules prefixed their option labels with section names. ([#15075](https://github.com/craftcms/cms/issues/15075))
- Fixed a bug where GraphQL queries could be misidentified as introspection queries. ([#15100](https://github.com/craftcms/cms/issues/15100))
- Fixed an error that could occur when calling `craft\base\FieldLayoutComponent::getAttributes()` if the `$elementType` property wasn’t set yet. ([#15074](https://github.com/craftcms/cms/issues/15074))
- Fixed a bug where nested entry titles weren’t getting included in the owner element’s search keywords. ([#15025](https://github.com/craftcms/cms/issues/15025))
- Fixed a bug where `craft\elements\Address::toArray()` would include a `saveOwnership` key in its response array.
- Fixed a bug where nested entry and address edit pages could have a “Delete for site” action.
- Fixed a bug where field layout designers weren’t displaying native fields in the library pane when a tab was removed that contained them. ([#15064](https://github.com/craftcms/cms/issues/15064))
- Fixed a bug where recent textual changes could be lost when creating a new inline-editable Matrix block, if the block was created before the autosave had a chance to initiate. ([#15069](https://github.com/craftcms/cms/issues/15069))
- Fixed a bug where the `users/create` command would fail without explaining why, when the maximum number of users had already been reached.
- Fixed a validation error that could occur when saving an entry on Craft Solo. ([#15082](https://github.com/craftcms/cms/issues/15082))
- Fixed an error that could occur on an element edit page, if a Matrix field’s Propagation Method was set to “Custom…”, but its Propagation Key Format wasn’t filled in.
- Fixed a bug where Matrix block invalidation errors weren’t getting grouped by block when set on the parent element, for blocks that didn’t have `uid` values. ([#15103](https://github.com/craftcms/cms/discussions/15103))
- Fixed a bug where auto-generated entry titles weren’t getting validated to ensure they weren’t too long. ([#15102](https://github.com/craftcms/cms/issues/15102))
- Fixed a bug where field conditions weren’t working reliably for nested entries within Matrix fields set to the inline-editable blocks view mode. ([#15104](https://github.com/craftcms/cms/issues/15104))
- Fixed a bug where the `serve` command could hang. ([#14977](https://github.com/craftcms/cms/issues/14977))
- Fixed a bug where nested entry edit pages would always redirect to the Entries index, even if they were nested under a different element type. ([#15101](https://github.com/craftcms/cms/issues/15101))
- Fixed an error that occurred when attempting to delete a global set without a field layout. ([#15123](https://github.com/craftcms/cms/issues/15123))

## 5.1.7 - 2024-05-25

- Scalar element queries no longer set their `$select` property to the scalar expression, fixing an error that could occur when executing scalar queries for relation fields. ([#15071](https://github.com/craftcms/cms/issues/15071))
- Fixed an error that occurred when upgrading to Craft 5 if a Matrix block type didn’t have any fields.
- Fixed an error that occurred when upgrading to Craft 5 if any Matrix block rows had invalid `primaryOwnerId` values. ([#15063](https://github.com/craftcms/cms/issues/15063))

## 5.1.6 - 2024-05-23

- Added `craft\services\Fields::getRelationalFieldTypes()`.
- Fixed a bug where `craft\helpers\Typecast::properties()` wasn’t typecasting numeric strings to ints for `int|string|null` properties. ([#14618](https://github.com/craftcms/cms/issues/14618))
- Fixed a bug where “Related To” conditions weren’t allowing entries to be selected. ([#15058](https://github.com/craftcms/cms/issues/15058))

## 5.1.5 - 2024-05-22

- Scalar element queries now set `$select` to the scalar expression, and `$orderBy`, `$limit`, and `$offset` to `null`, on the element query. ([#15001](https://github.com/craftcms/cms/issues/15001))
- Added `craft\fieldlayoutelements\TextareaField::inputTemplateVariables()`.
- Fixed a bug where `craft\helpers\Assets::prepareAssetName()` wasn’t sanitizing filenames if `$preventPluginModifications` was `true`.
- Fixed a bug where element queries’ `count()` methods were factoring in the `limit` param when searching with `orderBy` set to `score`. ([#15001](https://github.com/craftcms/cms/issues/15001))
- Fixed a bug where soft-deleted structure data associated with elements that belonged to a revision could be deleted by garbage collection. ([#14995](https://github.com/craftcms/cms/pull/14995))
- Fixed a bug where element edit pages’ scroll positions weren’t always retained when automatically refreshed.
- Fixed a bug where the `up` command could remove component name comments from the project config YAML files, for newly-added components. ([#15012](https://github.com/craftcms/cms/issues/15012))
- Fixed a bug where assets’ Alternative Text fields didn’t expand to match the content height. ([#15026](https://github.com/craftcms/cms/issues/15026))
- Fixed a bug where `craft\helpers\UrlHelper::isAbsoluteUrl()` was returning `true` for Windows file paths. ([#15043](https://github.com/craftcms/cms/issues/15043))
- Fixed an error that occurred on the current user’s Profile screen if they didn’t have permission to access the primary site. ([#15022](https://github.com/craftcms/cms/issues/15022))
- Fixed a bug where non-localizable elements’ edit screens were displaying a site breadcrumb.
- Fixed a bug where entry GraphQL queries weren’t available if only nested entry field queries were selected in the schema.
- Fixed a bug where chip labels could wrap unnecessarily. ([#15000](https://github.com/craftcms/cms/issues/15000), [#15017](https://github.com/craftcms/cms/pull/15017))
- Fixed a bug where date/time clear buttons could bleed out of their container. ([#15017](https://github.com/craftcms/cms/pull/15017))
- Fixed an error that occurred when editing an element, if any field layout conditions referenced a custom field that was no longer included in the layout. ([#14838](https://github.com/craftcms/cms/issues/14838))
- Fixed a “User not authorized to create this element.” error that could occur when creating a new entry within a Matrix field, if the field had Max Entries set. ([#15015](https://github.com/craftcms/cms/issues/15015))
- Fixed a bug where nested entries weren’t showing up within Matrix fields set to the element index view mode, when viewing entry revisions. ([#15038](https://github.com/craftcms/cms/pull/15038))
- Fixed the styling of element chips displayed within an element card. ([#15044](https://github.com/craftcms/cms/issues/15044))
- Fixed styling issues with inline-editing within element indexes. ([#15040](https://github.com/craftcms/cms/issues/15040), [#15049](https://github.com/craftcms/cms/pull/15049))
- Fixed a bug where sticky scrollbars could stop working when switching between element index sources. ([#15047](https://github.com/craftcms/cms/issues/15047))

## 5.1.4 - 2024-05-17

- Improved the performance of element indexes that contained asset thumbnails. ([#14760](https://github.com/craftcms/cms/issues/14760))
- Table views within element index pages are no longer scrolled directly. ([#14927](https://github.com/craftcms/cms/pull/14927), [#15010](https://github.com/craftcms/cms/pull/15010))
- Fixed a bug where `craft\elements\db\ElementQuery::exists()` would return `true` if `setCachedResult()` had been called, even if an empty array was passed.
- Fixed an infinite recursion bug that could occur when `craft\web\Response::redirect()` was called. ([#15014](https://github.com/craftcms/cms/pull/15014))
- Fixed a bug where `eagerly()` wasn’t working when a custom alias was passed in.
- Fixed an error that occurred on users’ Addresses screens. ([#15018](https://github.com/craftcms/cms/pull/15018))
- Fixed a bug where asset chips’ content wasn’t spanning the full width for Assets fields in large thumbnail mode. ([#14993](https://github.com/craftcms/cms/issues/14993))
- Fixed infinite scrolling on Structure element sources. ([#14992](https://github.com/craftcms/cms/issues/14992))
- Fixed right-to-left styling issues. ([#15019](https://github.com/craftcms/cms/pull/15019))

## 5.1.3 - 2024-05-14

- Fixed a SQL error that could occur when applying or rebuilding the project config.
- Fixed a bug where adjacent selected table rows were getting extra spacing in Firefox.
- Fixed a SQL error that could occur when creating revisions after garbage collection was run. ([#14309](https://github.com/craftcms/cms/issues/14309))
- Fixed a bug where the `serve` command wasn’t serving paths with non-ASCII characters. ([#14977](https://github.com/craftcms/cms/issues/14977))
- Fixed a bug where `craft\helpers\Html::explodeStyle()` and `normalizeTagAttributes()` weren’t handling styles with encoded images via `url()` properly. ([#14964](https://github.com/craftcms/cms/issues/14964))
- Fixed a bug where the `db/backup` command would fail if the destination path contained a space.
- Fixed a bug where entry selection modals could list all entries when no sources were available for the selected site. ([#14956](https://github.com/craftcms/cms/issues/14956))
- Fixed a bug where element cards could get duplicate status indicators. ([#14958](https://github.com/craftcms/cms/issues/14958))
- Fixed a bug where element chips could overflow their containers. ([#14924](https://github.com/craftcms/cms/issues/14924))
- Fixed a bug where soft-deleted elements that belonged to a revision could be deleted by garbage collection. ([#14967](https://github.com/craftcms/cms/pull/14967))
- Fixed a bug where disabled entries weren’t being displayed within Matrix fields in card view. ([#14973](https://github.com/craftcms/cms/issues/14973))
- Fixed a bug where users’ Permissions screen was inaccessible for the Team edition. ([#14976](https://github.com/craftcms/cms/issues/14976))
- Fixed a SQL error that could occur when attempting to update to Craft 5 for the second time. ([#14987](https://github.com/craftcms/cms/issues/14987))

## 5.1.2 - 2024-05-07

- Fixed a bug where the `db/backup` command would prompt for password input on PostgreSQL. ([#14945](https://github.com/craftcms/cms/issues/14945))
- Fixed a bug where pressing <kbd>Shift</kbd> + <kbd>Spacebar</kbd> wasn’t reliably opening the asset preview modal on the Assets index page. ([#14943](https://github.com/craftcms/cms/issues/14943))
- Fixed a bug where pressing <kbd>Shift</kbd> + <kbd>Spacebar</kbd> within an asset preview modal wasn’t closing the modal.
- Fixed a bug where pressing arrow keys within asset preview modals wasn’t retargeting the preview modal to adjacent assets. ([#14943](https://github.com/craftcms/cms/issues/14943))
- Fixed a bug where entry selection modals could have a “New entry” button even if there weren’t any sections enabled for the selected site. ([#14923](https://github.com/craftcms/cms/issues/14923))
- Fixed a bug where element autosaves weren’t always working if a Matrix field needed to automatically create a nested entry. ([#14947](https://github.com/craftcms/cms/issues/14947))
- Fixed a JavaScript warning. ([#14952](https://github.com/craftcms/cms/pull/14952))
- Fixed XSS vulnerabilities.

## 5.1.1 - 2024-05-02

- Fixed a bug where disclosure menus weren’t releasing their `scroll` and `resize` event listeners on hide. ([#14911](https://github.com/craftcms/cms/pull/14911), [#14510](https://github.com/craftcms/cms/issues/14510))
- Fixed a bug where it was possible to delete entries from Matrix fields which were configured to display nested entries statically. ([#14904](https://github.com/craftcms/cms/issues/14904), [#14915](https://github.com/craftcms/cms/pull/14915))
- Fixed an error that could occur when creating a nested entry in a Matrix field. ([#14915](https://github.com/craftcms/cms/pull/14915))
- Fixed a bug where Matrix fields’ “Max Entries” settings were taking the total number of nested entries across all sites into account, rather than just the nested entries for the current site. ([#14932](https://github.com/craftcms/cms/issues/14932))
- Fixed a bug where nested entry draft data could get corrupted when a draft was created for the owner element.
- Fixed a bug where Matrix and Addresses fields could show drafts of their nested elements when in card view.
- Fixed a bug where nested elements’ breadcrumbs could include the draft label, styled like it was part of the element’s title.
- Fixed a bug where action buttons might not work for nested entries in Matrix fields set to card view. ([#14915](https://github.com/craftcms/cms/pull/14915))
- Fixed the styling of tag chips within Tags fields. ([#14916](https://github.com/craftcms/cms/issues/14916))
- Fixed a bug where field layout component settings slideouts’ footers had extra padding.
- Fixed a bug where MySQL backups weren’t restorable on certain environments. ([#14925](https://github.com/craftcms/cms/pull/14925))
- Fixed a bug where `app/resource-js` requests weren’t working for guest requests. ([#14908](https://github.com/craftcms/cms/issues/14908))
- Fixed a JavaScript error that occurred after creating a new field within a field layout designer. ([#14933](https://github.com/craftcms/cms/issues/14933))

## 5.1.0 - 2024-04-30

### Content Management
- Sort options are now sorted alphabetically within element indexes, and custom fields’ options are now listed in a “Fields” group. ([#14725](https://github.com/craftcms/cms/issues/14725))
- Unselected table column options are now sorted alphabetically within element indexes.
- Table views within element index pages are now scrolled directly, so that their horizontal scrollbars are always visible without scrolling to the bottom of the page. ([#14765](https://github.com/craftcms/cms/issues/14765))
- Element tooltips now appear after a half-second delay. ([#14836](https://github.com/craftcms/cms/issues/14836))
- Thumbnails within element cards are slightly larger.
- Improved element editor page styling on mobile. ([#14898](https://github.com/craftcms/cms/pull/14898), [#14885](https://github.com/craftcms/cms/issues/14885))

### User Management
- Team edition users are no longer required to be admins.
- Added the “User Permissions” settings page for managing the permissions of non-admin Team edition users. ([#14768](https://github.com/craftcms/cms/discussions/14768))

### Administration
- Element conditions within field layout designers’ component settings now only list custom fields present in the current field layout. ([#14787](https://github.com/craftcms/cms/issues/14787))
- Improved the behavior of the URI input within Edit Route modals. ([#14884](https://github.com/craftcms/cms/issues/14884))
- The “Upgrade Craft CMS” page in the Plugin Store no longer lists unsupported editions.
- Added the `asyncCsrfInputs` config setting. ([#14625](https://github.com/craftcms/cms/pull/14625))
- Added the `backupCommandFormat` config setting. ([#14897](https://github.com/craftcms/cms/pull/14897))
- The `backupCommand` config setting can now be set to a closure, which will be passed a `mikehaertl\shellcommand\Command` object. ([#14897](https://github.com/craftcms/cms/pull/14897))
- Added the `safeMode` config setting. ([#14734](https://github.com/craftcms/cms/pull/14734))
- `resave` commands now support an `--if-invalid` option. ([#14731](https://github.com/craftcms/cms/issues/14731))
- Improved the styling of conditional tabs and UI elements within field layout designers.

### Extensibility
- Added `craft\conditions\ConditionInterface::getBuilderConfig()`.
- Added `craft\controllers\EditUserTrait`. ([#14789](https://github.com/craftcms/cms/pull/14789))
- Added `craft\controllers\UsersController::EVENT_DEFINE_EDIT_SCREENS`. ([#14789](https://github.com/craftcms/cms/pull/14789))
- Added `craft\elements\conditions\ElementConditionInterface::setFieldLayouts()`.
- Added `craft\events\DefineEditUserScreensEvent`. ([#14789](https://github.com/craftcms/cms/pull/14789))
- Added `craft\helpers\Cp::parseTimestampParam()`.
- Added `craft\models\FieldLayoutTab::labelHtml()`.
- Added `craft\services\ProjectConfig::getAppliedChanges()`. ([#14851](https://github.com/craftcms/cms/discussions/14851))
- Added `craft\web\Request::getBearerToken()`. ([#14784](https://github.com/craftcms/cms/pull/14784))
- Added `craft\db\CoalesceColumnsExpression`.
- Added `craft\db\ExpressionBuilder`.
- Added `craft\db\ExpressionInterface`.
- `craft\base\NameTrait::prepareNamesForSave()` no longer updates the name properties if `fullName`, `firstName`, and `lastName` are already set. ([#14665](https://github.com/craftcms/cms/issues/14665))
- `craft\helpers\Typecast::properties()` now typecasts numeric strings to integers, for `int|string` properties. ([#14618](https://github.com/craftcms/cms/issues/14618))
- Added `Craft.MatrixInput.Entry`. ([#14730](https://github.com/craftcms/cms/pull/14730))

### System
- Batched queue jobs now set their progress based on the total progress across all batches, rather than just the current batch. ([#14817](https://github.com/craftcms/cms/pull/14817))
- Fixed a bug where ordering by a custom field would only partially work, if the custom field was included in multiple field layouts for the resulting elements. ([#14821](https://github.com/craftcms/cms/issues/14821))
- Fixed a bug where element conditions within field layout designers’ component settings weren’t listing custom fields which were just added to the layout. ([#14787](https://github.com/craftcms/cms/issues/14787))
- Fixed a bug where asset thumbnails within element cards were blurry. ([#14866](https://github.com/craftcms/cms/issues/14866))
- Fixed a styling issue with Categories and Entries fields when “Maintain Hierarchy” was enabled.
- Fixed a bug where Delete actions weren’t working in admin tables. ([craftcms/commerce#3444](https://github.com/craftcms/commerce/issues/3444))

## 5.0.6 - 2024-04-29

- Fixed a bug where element caches weren’t getting invalidated when an element was moved within a structure. ([#14846](https://github.com/craftcms/cms/issues/14846))
- Fixed a bug where CSV’s header rows weren’t using the configured delimiter. ([#14855](https://github.com/craftcms/cms/issues/14855))
- Fixed a bug where editable table cell text styling could change after initial focus. ([#14857](https://github.com/craftcms/cms/issues/14857))
- Fixed a bug where conditions could list rules with duplicate labels.
- Fixed a bug where admin tables weren’t displaying disabled statuses. ([#14861](https://github.com/craftcms/cms/issues/14861))
- Fixed a bug where clicking on drag handles within element index tables could select the element. ([#14669](https://github.com/craftcms/cms/issues/14669))
- Fixed a bug where nested related categories and entries weren’t directly removable, and could be unintentionally overwritten, when the Categories/Entries field’s “Maintain hierarchy” setting was enabled. ([#14843](https://github.com/craftcms/cms/issues/14843), [#14872](https://github.com/craftcms/cms/issues/14872))
- Fixed a SQL error that could occur on PostgreSQL. ([#14860](https://github.com/craftcms/cms/pull/14870))
- Fixed a bug where field layout designers were showing redundant field indicators, for fields with hidden labels. ([#14859](https://github.com/craftcms/cms/issues/14859))
- Fixed a bug where field type names weren’t sorted alphabetically when editing an existing field. ([#14858](https://github.com/craftcms/cms/issues/14858))
- Fixed a JavaScript error that could occur when removing elements from an element select input. ([#14873](https://github.com/craftcms/cms/pull/14873))
- Fixed a bug where queue jobs’ progress indicators in the control panel sidebar weren’t fully cleaned up when jobs were finished. ([#14856](https://github.com/craftcms/cms/issues/14856))
- Fixed a bug where errors weren’t getting logged. ([#14863](https://github.com/craftcms/cms/issues/14863))
- Fixed a bug where asset thumbnails could have the wrong aspect ratio. ([#14866](https://github.com/craftcms/cms/issues/14866))
- Fixed an infinite recursion bug that occurred when selecting elements, if no sources were enabled for the selected site. ([#14882](https://github.com/craftcms/cms/issues/14882))

## 5.0.5 - 2024-04-23

- Fixed a bug where the Database Backup utility was present when the `backupCommand` config setting was set to `false`.
- Fixed an error that occurred when running the `db/convert-charset` command, if any tables contained `char` or `varchar` foreign key columns. ([#14815](https://github.com/craftcms/cms/issues/14815))
- Fixed a bug where parsed first/last names could have different casing than the full name that was submitted. ([#14723](https://github.com/craftcms/cms/issues/14723))
- Fixed a bug where `craft\helpers\UrlHelper::isAbsoluteUrl()` was returning `false` for URLs with schemes other than `http` or `https`, such as `mailto` and `tel`. ([#14830](https://github.com/craftcms/cms/issues/14830))
- Fixed a JavaScript error that occurred when opening Live Preview, if an Assets field’s “Upload files” button had been pressed. ([#14832](https://github.com/craftcms/cms/issues/14832))
- Fixed a bug where Twig’s spread operator (`...`) wasn’t working with attribute accessors. ([#14827](https://github.com/craftcms/cms/issues/14827))
- Fixed a bug where element selection modals were only showing the first 100 elements. ([#14790](https://github.com/craftcms/cms/issues/14790))
- Fixed a PHP error that could occur on the Dashboard if any Quick Post widgets hadn’t been saved since before Craft 1.2. ([#14794](https://github.com/craftcms/cms/issues/14794))
- Fixed a bug where double-clicking on an inline Matrix block tab would cause it to expand/collapse. ([#14791](https://github.com/craftcms/cms/issues/14791))
- Fixed a bug where site breadcrumbs weren’t getting hyperlinked for installs with multiple site groups. ([#14802](https://github.com/craftcms/cms/issues/14802))
- Fixed a bug where element conditions were allowing custom field condition rules to be selected multiple times. ([#14809](https://github.com/craftcms/cms/issues/14809))
- Fixed a bug where relational fields within nested Matrix entries weren’t getting loaded via GraphQL. ([#14819](https://github.com/craftcms/cms/issues/14819))
- Fixed an error that occurred when creating an address within an Addresses field on a secondary site. ([#14829](https://github.com/craftcms/cms/issues/14829))
- Fixed a bug where SVG element icons weren’t visible in Safari. ([#14833](https://github.com/craftcms/cms/issues/14833))
- Fixed a bug where element sources were getting text cursors on hover in Safari. ([#14833](https://github.com/craftcms/cms/issues/14833))
- Fixed a bug where “Delete custom source” buttons within Customize Sources modals were getting text cursors on hover.
- Fixed a bug where Matrix fields that weren’t set to show cards in a grid were still getting a grid view when nested entries were created for the first time. ([#14840](https://github.com/craftcms/cms/issues/14840))
- Fixed a bug where related categories and entries weren’t removable when the Categories/Entries field’s “Maintain hierarchy” setting was enabled. ([#14843](https://github.com/craftcms/cms/issues/14843))
- Fixed a bug where Categories and Entries fields were showing the “View Mode” setting when “Maintain hierarchy” was enabled, despite it having no effect. ([#14847](https://github.com/craftcms/cms/pull/14847))

## 5.0.4 - 2024-04-10

- Fixed a bug where element queries with the `relatedTo` param set to a list of element IDs were overly complex.
- Fixed a bug where redundant Matrix block revisions were getting created.
- Fixed a bug where Twig’s spread operator (`...`) wasn’t working when the `preloadSingles` config setting was enabled. ([#14783](https://github.com/craftcms/cms/issues/14783))
- Fixed a bug where Live Preview wasn’t retaining the scroll position properly. ([#14218](https://github.com/craftcms/cms/issues/14218))

## 5.0.3 - 2024-04-09

- Fixed a bug where LTR and RTL characters weren’t getting stripped from sanitized asset filenames. ([#14711](https://github.com/craftcms/cms/issues/14711))
- Fixed a bug where admin table row reordering wasn’t working in Safari. ([#14752](https://github.com/craftcms/cms/issues/14752))
- Fixed a bug where the `utils/fix-field-layout-uids` command wasn’t looking at field layouts defined with a `fieldLayout` key in the project config.
- Fixed a bug where element indexes’ View menus could show the “Sort by” field when the structure view was selected. ([#14780](https://github.com/craftcms/cms/issues/14780))
- Fixed a bug where fields with overridden handles weren’t editable from element indexes. ([#14767](https://github.com/craftcms/cms/issues/14767))
- Fixed a bug where element chips within element cards were getting action menus and drag handles within relation fields. ([#14778](https://github.com/craftcms/cms/issues/14778))
- Fixed a bug where elements could display the wrong nested field value, if the field’s handle was overridden. ([#14767](https://github.com/craftcms/cms/issues/14767))
- Fixed a bug where entries’ Title fields weren’t showing a required indicator. ([#14773](https://github.com/craftcms/cms/issues/14773))

## 5.0.2 - 2024-04-05

- Fixed a bug where `craft\helpers\ElementHelper::siteStatusesForElement()` wasn’t working for soft-deleted elements. ([#14753](https://github.com/craftcms/cms/issues/14753))
- Fixed a bug where the Queue Manager was listing delayed jobs before others. ([#14755](https://github.com/craftcms/cms/discussions/14755))
- Fixed an error that occurred when editing elements without any preview targets. ([#14754](https://github.com/craftcms/cms/issues/14754))
- Fixed a bug where it wasn’t possible to delete global sets when the CKEditor plugin was installed. ([#14757](https://github.com/craftcms/cms/issues/14757))
- Fixed a SQL error that occurred when querying for elements ordered by search score on PostgreSQL. ([#14761](https://github.com/craftcms/cms/issues/14761))

## 5.0.1 - 2024-04-03

- Fixed a “Double-instantiating a checkbox select on an element” JavaScript warning. ([#14707](https://github.com/craftcms/cms/issues/14707))
- Fixed a bug where `craft\cache\DbCache` was attempting to store values beyond the `cache.data` column’s storage capacity.
- Fixed a bug where the Updates utility could include submit buttons without labels for abandoned plugins.
- Fixed a bug where “Admin” rules were available to user conditions in Solo and Team editions.
- Fixed a bug where entries’ “View in a new tab” breadcrumb actions were linking to the canonical entry URL when editing a draft or viewing a revision. ([#14705](https://github.com/craftcms/cms/issues/14705))
- Fixed a bug where Matrix blocks without labels had extra spacing above them in Live Preview. ([#14703](https://github.com/craftcms/cms/issues/14703))
- Fixed an error that occurred if the `collation` database connection setting was set to `utf8_*` on MySQL. ([#14332](https://github.com/craftcms/cms/issues/14332))
- Fixed a bug where element cards could overflow their containers within Live Preview. ([#14710](https://github.com/craftcms/cms/issues/14710))
- Fixed a bug where links within the Queue Manager utility weren’t styled like links. ([#14716](https://github.com/craftcms/cms/issues/14716))
- Fixed a bug where tooltips within element labels caused the element title to be read twice by screen readers.
- Fixed a styling issue when editing an entry without any meta fields. ([#14721](https://github.com/craftcms/cms/issues/14721))
- Fixed a bug where the `_includes/nav.twig` template wasn’t marking nested nav items as selected. ([#14735](https://github.com/craftcms/cms/pull/14735))
- Fixed issues with menu options’ hover styles.
- Fixed a bug where double-clicking on an element’s linked label or action button would cause its slideout to open, in addition to the link/button being activated. ([#14736](https://github.com/craftcms/cms/issues/14736))
- Fixed a bug where system icons whose names ended in numbers weren’t displaying. ([#14740](https://github.com/craftcms/cms/issues/14740))
- Fixed an error that could occur when creating a passkey. ([#14745](https://github.com/craftcms/cms/issues/14745))
- Fixed a bug where the “Utilities” global nav item could get two badge counts.
- Fixed a bug where custom fields whose previous types were missing would lose their values when updating to Craft 5.
- Fixed a bug where Dropdown fields could be marked as invalid on save, if the saved value was invalid and they were initially marked as changed (to the default value) on page load. ([#14738](https://github.com/craftcms/cms/pull/14738))
- Fixed a bug where double-clicking on an element’s label within an element selection modal wasn’t selecting the element. ([#14751](https://github.com/craftcms/cms/issues/14751))

## 5.0.0 - 2024-03-26

### Content Management
- Improved global sidebar styling. ([#14281](https://github.com/craftcms/cms/pull/14281))
- The global sidebar is now collapsible. ([#14281](https://github.com/craftcms/cms/pull/14281))
- It’s now possible to expand and collapse global sidebar items without navigating to them. ([#14313](https://github.com/craftcms/cms/issues/14313), [#14321](https://github.com/craftcms/cms/pull/14321))
- Redesigned the global breadcrumb bar to include quick links to other areas of the control panel, page context menus, and action menus. ([#13902](https://github.com/craftcms/cms/pull/13902))
- All elements can now have thumbnails, provided by Assets fields. ([#12484](https://github.com/craftcms/cms/discussions/12484), [#12706](https://github.com/craftcms/cms/discussions/12706))
- Element indexes and relational fields now have the option to use card views. ([#6024](https://github.com/craftcms/cms/pull/6024))
- Element indexes now support inline editing for some custom field values.
- Asset chips with large thumbnails now truncate long titles, and make the full title visible via a tooltip on hover/focus. ([#14462](https://github.com/craftcms/cms/discussions/14462), [#14502](https://github.com/craftcms/cms/pull/14502))
- Table columns now set a max with to force long lines to be truncated or wrap. ([#14514](https://github.com/craftcms/cms/issues/14514))
- Added the “Show in folder” asset index action, available when searching across subfolders. ([#14227](https://github.com/craftcms/cms/discussions/14227))
- The view states for nested element sources are now managed independently.
- Element chips and cards now include quick action menus. ([#13902](https://github.com/craftcms/cms/pull/13902))
- Entry edit pages now include quick links to other sections’ index sources.
- Asset edit pages now include quick links to other volumes’ index sources.
- Assets’ Alternative Text fields are now translatable. ([#11576](https://github.com/craftcms/cms/issues/11576))
- Entries can now have multiple authors. ([#12380](https://github.com/craftcms/cms/pull/12380))
- Entry chips, cards, and blocks are now tinted according to their entry type’s color. ([#14187](https://github.com/craftcms/cms/pull/14187))
- Quick Post widgets now create entries via slideouts. ([#14228](https://github.com/craftcms/cms/pull/14228))
- Slideout sidebars are now always toggleable; not just when the slideout is too narrow to show the sidebar alongside the content. ([#14418](https://github.com/craftcms/cms/pull/14418))
- Element slideouts now show validation summaries at the top of each tab. ([#14436](https://github.com/craftcms/cms/pull/14436))
- Element slideouts’ “Cancel” buttons now get relabelled as “Close” when editing a provisional draft.
- The “Save as a new entry” action is now available to all users with the “Create entries” permission, and will create a new unpublished draft rather than a fully-saved entry. ([#9577](https://github.com/craftcms/cms/issues/9577), [#10244](https://github.com/craftcms/cms/discussions/10244))
- Entry conditions can now have a “Matrix field” rule. ([#13794](https://github.com/craftcms/cms/discussions/13794))
- Money field condition rules now use money inputs. ([#14148](https://github.com/craftcms/cms/pull/14148))
- Inline-editable Matrix blocks now support multiple tabs. ([#8500](https://github.com/craftcms/cms/discussions/8500), [#14139](https://github.com/craftcms/cms/issues/14139))
- Inline-editable Matrix blocks have been redesigned to be visually lighter. ([#14187](https://github.com/craftcms/cms/pull/14187))
- Inline-editable Matrix blocks now include “Open in a new tab” action items.
- Matrix fields set to the inline-editable blocks view mode no longer show inline entry-creation buttons unless there’s a single entry type. ([#14187](https://github.com/craftcms/cms/pull/14187))
- Selected elements within relational fields now include a dedicated drag handle.
- Selected assets within Assets fields no longer open the file preview modal when their thumbnail is clicked on. The “Preview file” quick action, or the <kbd>Shift</kbd> + <kbd>Spacebar</kbd> keyboard shortcut, can be used instead.
- Improved the styling of element chips.
- Improved checkbox-style deselection behavior for control panel items, to account for double-clicks.
- Table views are no longer available for element indexes on mobile.
- Added the “Address Line 3” address field. ([#14318](https://github.com/craftcms/cms/discussions/14318))
- Address conditions now have “Address Line 1”, “Address Line 2”, “Address Line 3”, “Administrative Area”, “Country”, “Dependent Locality”, “First Name”, “Full Name”, “Last Name”, “Locality”, “Organization Tax ID”, “Organization”, “Postal Code”, and “Sorting Code” rules.
- Added live conditional field support to user edit pages and inline-editable Matrix blocks. ([#14115](https://github.com/craftcms/cms/pull/14115), [#14223](https://github.com/craftcms/cms/pull/14223))
- Earth icons are now localized based on the system time zone.

### User Management
- Added two-step verification support, with built-in “Authenticator App” (TOTP) and “Recovery Codes” methods. Additional methods can be provided by plugins.
- Added a “Require Two-Step Verification” system setting, which can be set to “All users”, “Admins”, and individual user groups.
- Added passkey support (authentication via fingerprint or facial recognition).
- User account settings are now split into “Profile”, “Addresses”, and “Permissions” pages, plus “Password & Verification” and “Passkeys” pages when editing one’s own account.
- Users’ “Username”, “Full Name”, “Photo”, and “Email” native fields can now be managed via the user field layout, and now show up alongside custom fields within user slideouts.
- Users with more than 50 addresses will now display them as a paginated element index.
- New users are now created in an unpublished draft state, so adding a user photo, addresses, and permissions can each be done before the user is fully saved.
- The login page now includes a “Sign in with a passkey” button.
- The login modal and elevated session modal have been redesigned to be consistent with the login page.
- User sessions are now treated as elevated immediately after login, per the `elevatedSessionDuration` config setting.

### Accessibility
- Added the “Disable autofocus” user accessibility preference. ([#12921](https://github.com/craftcms/cms/discussions/12921))
- Improved source item navigation for screen readers. ([#12054](https://github.com/craftcms/cms/pull/12054))
- Content tab menus are now implemented as disclosure menus. ([#12963](https://github.com/craftcms/cms/pull/12963))
- Element selection modals now show checkboxes for selectable elements.
- Elements within relational fields are no longer focusable at the container level.
- Relational fields now use the proper list semantics.
- Improved the accessibility of the login page, login modal, and elevated session modal.
- Improved the accessibility of element indexes. ([#14120](https://github.com/craftcms/cms/pull/14120), [#12286](https://github.com/craftcms/cms/pull/12286))
- Selected elements within relational fields now include “Move up/down” or “Move forward/backward” in their action menus.
- Improved the accessibility of time zone fields.
- Improved the accessibility of form alternative action menus.
- Improved the accessibility of Matrix fields with the “inline-editable blocks” view mode. ([#14187](https://github.com/craftcms/cms/pull/14187))
- Improved the accessibility of the global nav. ([#14240](https://github.com/craftcms/cms/pull/14240))Improved the accessibility of the global nav. ([#14240](https://github.com/craftcms/cms/pull/14240))
- Improved the accessibility of layout tabs. ([#14215](https://github.com/craftcms/cms/pull/14215))
- Improved the accessibility of overflow tab menus. ([#14214](https://github.com/craftcms/cms/pull/14214))
- Increased the hit area for range select options.
- Improved the accessibility of the global sidebar. ([#14335](https://github.com/craftcms/cms/pull/14335))

### Administration
- Added the Team edition.
- Added the “Color” entry type setting. ([#14187](https://github.com/craftcms/cms/pull/14187))
- Added the “Icon” entry type setting. ([#14169](https://github.com/craftcms/cms/pull/14169))
- Added the “Addresses” field type. ([#11438](https://github.com/craftcms/cms/discussions/11438))
- Added the “Icon” field type. ([#14169](https://github.com/craftcms/cms/pull/14169))
- Field layouts can now designate an Assets field as the source for elements’ thumbnails. ([#12484](https://github.com/craftcms/cms/discussions/12484), [#12706](https://github.com/craftcms/cms/discussions/12706))
- Field layouts can now choose to include previewable fields’ content in element cards. ([#12484](https://github.com/craftcms/cms/discussions/12484), [#6024](https://github.com/craftcms/cms/pull/6024))
- Field layouts can now override custom fields’ handles.
- Field Layout Designers now hide the component library sidebar in favor of “Add” disclosure menus, when they’re too narrow to show the sidebar alongside configured tabs. ([#14411](https://github.com/craftcms/cms/pull/14411))
- Most custom fields can now be included multiple times within the same field layout. ([#8497](https://github.com/craftcms/cms/discussions/8497))
- Sections now have a “Max Authors” setting. ([#12380](https://github.com/craftcms/cms/pull/12380))
- Entry types are now managed independently of sections.
- Entry types are no longer required to have a Title Format, if the Title field isn’t shown.
- Entry types now have a “Show the Slug field” setting. ([#13799](https://github.com/craftcms/cms/discussions/13799))
- Entry type and field edit pages now list their usages. ([#14397](https://github.com/craftcms/cms/pull/14397))
- Sites’ Language settings can now be set to environment variables. ([#14235](https://github.com/craftcms/cms/pull/14235), [#14135](https://github.com/craftcms/cms/discussions/14135))
- Matrix fields now manage nested entries, rather than Matrix blocks. During the upgrade, existing Matrix block types will be converted to entry types; their nested fields will be made global; and Matrix blocks will be converted to entries.
- Matrix fields now have “Entry URI Format” and “Template” settings for each site.
- Matrix fields now have a “View Mode” setting, giving admins the choice to display nested entries as cards, inline-editable blocks, or an embedded element index.
- Matrix fields now require the owner element to be saved before they can be edited.
- Matrix fields now have a “‘New’ Button Label” setting. ([#14573](https://github.com/craftcms/cms/issues/14573))
- Relational fields’ “Selection Label” setting has been relabelled as “‘Add’ Button Label”.
- Added support for inline field creation and editing within field layout designers. ([#14260](https://github.com/craftcms/cms/pull/14260))
- Layout elements within field layout designers now have action menus. ([#14260](https://github.com/craftcms/cms/pull/14260))
- The Fields and Entry Types index pages now have a search bar. ([#13961](https://github.com/craftcms/cms/discussions/13961), [#14126](https://github.com/craftcms/cms/pull/14126))
- Field types now have icons. ([#14267](https://github.com/craftcms/cms/pull/14267))
- The address field layout is now accessed via **Settings** → **Addresses**.
- Volumes now have a “Subpath” setting, and can reuse filesystems so long as the subpaths don’t overlap. ([#11044](https://github.com/craftcms/cms/discussions/11044))
- Volumes now have an “Alternative Text Translation Method” setting. ([#11576](https://github.com/craftcms/cms/issues/11576))
- Added support for defining custom locale aliases, via a new `localeAliases` config setting. ([#12705](https://github.com/craftcms/cms/pull/12705))
- Added support for element partial templates. ([#14284](https://github.com/craftcms/cms/pull/14284))
- Added the `partialTemplatesPath` config setting. ([#14284](https://github.com/craftcms/cms/pull/14284))
- Added the `tempAssetUploadFs` config setting. ([#13957](https://github.com/craftcms/cms/pull/13957))
- Removed the concept of field groups.
- Removed the “Temp Uploads Location” asset setting. ([#13957](https://github.com/craftcms/cms/pull/13957))
- Added the `utils/prune-orphaned-entries` command. ([#14154](https://github.com/craftcms/cms/pull/14154))
- `entrify/*` commands now ask if an entry type already exists for the section.
- The `resave/entries` command now accepts a `--field` option.
- The `up`, `migrate/up`, and `migrate/all` commands no longer overwrite pending project config YAML changes, if new project config changes were made by migrations.
- Removed the `--force` option from the `up` command. `--isolated=0` should be used instead. ([#14270](https://github.com/craftcms/cms/pull/14270))
- Removed the `resave/matrix-blocks` command.

### Development
- Entry type names and handles must now be unique globally, rather than just within a single section. Existing entry type names and handles will be renamed automatically where needed, to ensure uniqueness.
- Assets, categories, entries, and tags now support eager-loading paths prefixed with a field layout provider’s handle (e.g. `myEntryType:myField`).
- Element queries now have an `eagerly` param, which can be used to lazily eager-load the resulting elements for all peer elements, when `all()`, `collect()`, `one()`, `nth()`, or `count()` is called.
- Element queries now have an `inBulkOp` param, which limits the results to elements which were involved in a bulk operation. ([#14032](https://github.com/craftcms/cms/pull/14032))
- Address queries now have `addressLine1`, `addressLine2`, `addressLine3`, `administrativeArea`, `countryCode`, `dependentLocality`, `firstName`, `fullName`, `lastName`, `locality`, `organizationTaxId`, `organization`, `postalCode`, and `sortingCode` params.
- Entry queries now have `field`, `fieldId`, `primaryOwner`, `primaryOwnerId`, `owner`, `ownerId`, `allowOwnerDrafts`, and `allowOwnerRevisions` params.
- Entry queries’ `authorId` params now support passing multiple IDs prefixed with `and`, to fetch entries with multiple listed authors.
- User queries now have an `authorOf` param.
- Nested addresses are now cached by their field ID, and address queries now register cache tags based on their `field` and `fieldId` params.
- Nested entries are now cached by their field ID, and entry queries now register cache tags based on their `field` and `fieldId` params.
- GraphQL schemas can now include queries and mutations for nested entries (e.g. within Matrix or CKEditor fields) directly. ([#14366](https://github.com/craftcms/cms/pull/14366))
- Added the `fieldId`, `fieldHandle`, `ownerId`, and `sortOrder` entry GraphQL fields. ([#14366](https://github.com/craftcms/cms/pull/14366))
- Entries’ GraphQL type names are now formatted as `<entryTypeHandle>_Entry`, and are no longer prefixed with their section’s handle. (That goes for Matrix-nested entries as well.)
- Entries now have `author` and `authorIds` GraphQL field.
- Matrix fields’ GraphQL mutation types now expect nested entries to be defined by an `entries` field rather than `blocks`.
- Added the `entryType()` and `fieldValueSql()` Twig functions. ([#14557](https://github.com/craftcms/cms/discussions/14557))
- Added the `|firstWhere` and `|flatten` Twig filters.
- Removed the `craft.matrixBlocks()` Twig function. `craft.entries()` should be used instead.
- Controller actions which require a `POST` request will now respond with a 405 error code if another request method is used. ([#13397](https://github.com/craftcms/cms/discussions/13397))

### Extensibility
- Elements now store their content in an `elements_sites.content` column as JSON, rather than across multiple columns in a `content` table. ([#2009](https://github.com/craftcms/cms/issues/2009), [#4308](https://github.com/craftcms/cms/issues/4308), [#7221](https://github.com/craftcms/cms/issues/7221), [#7750](https://github.com/craftcms/cms/issues/7750), [#12954](https://github.com/craftcms/cms/issues/12954))
- Slugs are no longer required on elements that don’t have a URI format.
- Element types’ `fieldLayouts()` and `defineFieldLayouts()` methods’ `$source` arguments must now accept `null` values.
- All element types can now support eager-loading paths prefixed with a field layout provider’s handle (e.g. `myEntryType:myField`), by implementing `craft\base\FieldLayoutProviderInterface` on the field layout provider class, and ensuring that `defineFieldLayouts()` is returning field layouts via their providers.
- All core element query param methods now return `static` instead of `self`. ([#11868](https://github.com/craftcms/cms/pull/11868))
- Migrations that modify the project config no longer need to worry about whether the same changes were already applied to the incoming project config YAML files.
- Selectize menus no longer apply special styling to options with the value `new`. The `_includes/forms/selectize.twig` control panel template should be used instead (or `craft\helpers\Cp::selectizeHtml()`/`selectizeFieldHtml()`), which will append an styled “Add” option when `addOptionFn` and `addOptionLabel` settings are passed. ([#11946](https://github.com/craftcms/cms/issues/11946))
- Added the `chip()`, `customSelect()`, `disclosureMenu()`, `elementCard()`, `elementChip()`, `elementIndex()`, `iconSvg()`, and `siteMenuItems()` global functions for control panel templates.
- Added the `colorSelect`, `colorSelectField`, `customSelect`, `customSelectField`, `languageMenu`, and `languageMenuField` form macros.
- The `assets/move-asset` and `assets/move-folder` actions no longer include `success` keys in responses. ([#12159](https://github.com/craftcms/cms/pull/12159))
- The `assets/upload` controller action now includes `errors` object in failure responses. ([#12159](https://github.com/craftcms/cms/pull/12159))
- Element action triggers’ `validateSelection()` and `activate()` methods are now passed an `elementIndex` argument, with a reference to the trigger’s corresponding element index.
- Element search scores set on `craft\events\SearchEvent::$scores` by `craft\services\Search::EVENT_AFTER_SEARCH` or `EVENT_BEFORE_SCORE_RESULTS` now must be indexed by element ID and site ID (e.g. `'100-1'`).
- Added `craft\auth\methods\AuthMethodInterface`.
- Added `craft\auth\methods\BaseAuthMethod`.
- Added `craft\auth\methods\RecoveryCodes`.
- Added `craft\auth\methods\TOTP`.
- Added `craft\auth\passkeys\CredentialRepository`.
- Added `craft\base\Actionable`. ([#14169](https://github.com/craftcms/cms/pull/14169))
- Added `craft\base\ApplicationTrait::$edition`.
- Added `craft\base\ApplicationTrait::getAuth()`.
- Added `craft\base\Chippable`. ([#14169](https://github.com/craftcms/cms/pull/14169))
- Added `craft\base\Colorable`. ([#14187](https://github.com/craftcms/cms/pull/14187))
- Added `craft\base\CpEditable`.
- Added `craft\base\Element::EVENT_DEFINE_ACTION_MENU_ITEMS`.
- Added `craft\base\Element::EVENT_DEFINE_INLINE_ATTRIBUTE_INPUT_HTML`.
- Added `craft\base\Element::crumbs()`.
- Added `craft\base\Element::destructiveActionMenuItems()`.
- Added `craft\base\Element::inlineAttributeInputHtml()`.
- Added `craft\base\Element::render()`. ([#14284](https://github.com/craftcms/cms/pull/14284))
- Added `craft\base\Element::safeActionMenuItems()`.
- Added `craft\base\Element::shouldValidateTitle()`.
- Added `craft\base\ElementContainerFieldInterface`, which should be implemented by fields which contain nested elements, such as Matrix.
- Added `craft\base\ElementInterface::canDuplicateAsDraft()`.
- Added `craft\base\ElementInterface::getActionMenuItems()`.
- Added `craft\base\ElementInterface::getCardBodyHtml()`.
- Added `craft\base\ElementInterface::getChipLabelHtml()`.
- Added `craft\base\ElementInterface::getCrumbs()`.
- Added `craft\base\ElementInterface::getInlineAttributeInputHtml()`.
- Added `craft\base\ElementInterface::hasDrafts()`.
- Added `craft\base\ElementInterface::hasThumbs()`.
- Added `craft\base\ElementInterface::setAttributesFromRequest()`.
- Added `craft\base\ElementInterface::setAttributesFromRequest()`.
- Added `craft\base\ElementInterface::setLazyEagerLoadedElements()`.
- Added `craft\base\ElementTrait::$deletedWithOwner`.
- Added `craft\base\ElementTrait::$eagerLoadInfo`.
- Added `craft\base\ElementTrait::$elementQueryResult`.
- Added `craft\base\ElementTrait::$forceSave`.
- Added `craft\base\ElementTrait::$propagatingFrom`.
- Added `craft\base\Field::valueSql()`.
- Added `craft\base\FieldInterface::dbType()`, which defines the type(s) of values the field will store in the `elements_sites.content` column (if any).
- Added `craft\base\FieldInterface::getValueSql()`.
- Added `craft\base\FieldInterface::icon()`.
- Added `craft\base\FieldInterface::isMultiInstance()`.
- Added `craft\base\FieldInterface::queryCondition()`, which accepts an element query param value and returns the corresponding query condition.
- Added `craft\base\FieldLayoutComponent::hasSettings()`.
- Added `craft\base\FieldLayoutElement::isMultiInstance()`.
- Added `craft\base\FieldLayoutProviderInterface::getHandle()`.
- Added `craft\base\FieldTrait::$layoutElement`.
- Added `craft\base\Iconic`. ([#14169](https://github.com/craftcms/cms/pull/14169))
- Added `craft\base\Identifiable`. ([#14169](https://github.com/craftcms/cms/pull/14169))
- Added `craft\base\InlineEditableFieldInterface`.
- Added `craft\base\NestedElementInterface`, which should be implemented by element types which could be nested by other elements.
- Added `craft\base\NestedElementTrait`.
- Added `craft\base\Statusable`. ([#14169](https://github.com/craftcms/cms/pull/14169))
- Added `craft\base\ThumbableFieldInterface`.
- Added `craft\base\Thumbable`. ([#14169](https://github.com/craftcms/cms/pull/14169))
- Added `craft\base\conditions\ConditionInterface::createConditionRule()`.
- Added `craft\behaviors\EventBehavior`.
- Added `craft\controllers\EntryTypesController`.
- Added `craft\db\CallbackExpressionBuilder`.
- Added `craft\db\CallbackExpression`.
- Added `craft\db\Connection::getIsMaria()`.
- Added `craft\db\QueryParam`.
- Added `craft\db\Table::ELEMENTS_OWNERS`.
- Added `craft\db\Table::SECTIONS_ENTRYTYPES`.
- Added `craft\db\mysql\ColumnSchema::$collation`.
- Added `craft\db\mysql\QueryBuilder::jsonContains()`.
- Added `craft\db\mysql\QueryBuilder::jsonExtract()`.
- Added `craft\db\mysql\Schema::supportsMb4()`.
- Added `craft\db\pgsql\QueryBuilder::jsonContains()`.
- Added `craft\db\pgsql\QueryBuilder::jsonExtract()`.
- Added `craft\db\pgsql\Schema::supportsMb4()`.
- Added `craft\elements\Address::GQL_TYPE_NAME`.
- Added `craft\elements\Asset::gqlTypeName()`.
- Added `craft\elements\Category::gqlTypeName()`.
- Added `craft\elements\ElementCollection::render()`. ([#14284](https://github.com/craftcms/cms/pull/14284))
- Added `craft\elements\Entry::$collapsed`.
- Added `craft\elements\Entry::$dirty`.
- Added `craft\elements\Entry::gqlTypeName()`.
- Added `craft\elements\Entry::setOwner()`.
- Added `craft\elements\NestedElementManager`.
- Added `craft\elements\Tag::gqlTypeName()`.
- Added `craft\elements\User::GQL_TYPE_NAME`.
- Added `craft\elements\User::authenticateWithPasskey()`.
- Added `craft\elements\User::canRegisterUsers()`.
- Added `craft\elements\conditions\ElementConditionInterface::getFieldLayouts()`.
- Added `craft\elements\conditions\addresses\AddressLine1ConditionRule`.
- Added `craft\elements\conditions\addresses\AddressLine2ConditionRule`.
- Added `craft\elements\conditions\addresses\AddressLine3ConditionRule`.
- Added `craft\elements\conditions\addresses\AdministrativeAreaConditionRule`.
- Added `craft\elements\conditions\addresses\CountryConditionRule`.
- Added `craft\elements\conditions\addresses\DependentLocalityConditionRule`.
- Added `craft\elements\conditions\addresses\FullNameConditionRule`.
- Added `craft\elements\conditions\addresses\LocalityConditionRule`.
- Added `craft\elements\conditions\addresses\OrganizationConditionRule`.
- Added `craft\elements\conditions\addresses\OrganizationTaxIdConditionRule`.
- Added `craft\elements\conditions\addresses\PostalCodeConditionRule`.
- Added `craft\elements\conditions\addresses\SortingCodeConditionRule`.
- Added `craft\elements\conditions\entries\MatrixFieldConditionRule`.
- Added `craft\elements\db\EagerLoadInfo`.
- Added `craft\elements\db\EagerLoadPlan::$lazy`.
- Added `craft\elements\db\ElementQuery::$eagerLoadAlias`.
- Added `craft\elements\db\ElementQuery::$eagerLoadHandle`.
- Added `craft\elements\db\ElementQueryInterface::eagerly()`.
- Added `craft\elements\db\ElementQueryInterface::fieldLayouts()`.
- Added `craft\elements\db\ElementQueryInterface::prepForEagerLoading()`.
- Added `craft\elements\db\ElementQueryInterface::wasCountEagerLoaded()`.
- Added `craft\elements\db\ElementQueryInterface::wasEagerLoaded()`.
- Added `craft\enums\AttributeStatus`.
- Added `craft\enums\CmsEdition`.
- Added `craft\enums\Color`. ([#14187](https://github.com/craftcms/cms/pull/14187))
- Added `craft\enums\ElementIndexViewMode`.
- Added `craft\enums\PropagationMethod`.
- Added `craft\enums\TimePeriod`.
- Added `craft\events\BulkElementsEvent`.
- Added `craft\events\BulkOpEvent`. ([#14032](https://github.com/craftcms/cms/pull/14032))
- Added `craft\events\DefineEntryTypesForFieldEvent`.
- Added `craft\events\DefineFieldHtmlEvent::$inline`.
- Added `craft\events\DuplicateNestedElementsEvent`.
- Added `craft\events\SetEagerLoadedElementsEvent::$plan`.
- Added `craft\fieldlayoutelements\BaseField::$includeInCards`.
- Added `craft\fieldlayoutelements\BaseField::$providesThumbs`.
- Added `craft\fieldlayoutelements\BaseField::previewHtml()`.
- Added `craft\fieldlayoutelements\BaseField::previewable()`.
- Added `craft\fieldlayoutelements\BaseField::selectorIcon()`.
- Added `craft\fieldlayoutelements\BaseField::thumbHtml()`.
- Added `craft\fieldlayoutelements\BaseField::thumbable()`.
- Added `craft\fieldlayoutelements\CustomField::$handle`.
- Added `craft\fieldlayoutelements\CustomField::getOriginalHandle()`.
- Added `craft\fieldlayoutelements\TextField::inputAttributes()`.
- Added `craft\fieldlayoutelements\users\EmailField`.
- Added `craft\fieldlayoutelements\users\FullNameField`.
- Added `craft\fieldlayoutelements\users\PhotoField`.
- Added `craft\fieldlayoutelements\users\UsernameField`.
- Added `craft\fields\Addresses`.
- Added `craft\fields\Matrix::EVENT_DEFINE_ENTRY_TYPES`.
- Added `craft\fields\Matrix::getEntryTypes()`.
- Added `craft\fields\Matrix::getEntryTypesForField()`.
- Added `craft\fields\Matrix::getSupportedSitesForElement()`.
- Added `craft\fields\Matrix::setEntryTypes()`.
- Added `craft\fields\Matrix::supportedSiteIds()`.
- Added `craft\fields\Money::currencyLabel()`.
- Added `craft\fields\Money::currencyLabel()`.
- Added `craft\fields\Money::subunits()`.
- Added `craft\fields\Money::subunits()`.
- Added `craft\fields\conditions\FieldConditionRuleTrait::fieldInstances()`.
- Added `craft\fields\conditions\FieldConditionRuleTrait::setLayoutElementUid()`.
- Added `craft\fields\conditions\MoneyFieldConditionRule`.
- Added `craft\fields\conditions\MoneyFieldConditionRule`.
- Added `craft\helpers\App::isWindows()`.
- Added `craft\helpers\App::silence()`.
- Added `craft\helpers\ArrayHelper::lastValue()`.
- Added `craft\helpers\Cp::CHIP_SIZE_LARGE`.
- Added `craft\helpers\Cp::CHIP_SIZE_SMALL`.
- Added `craft\helpers\Cp::checkboxGroupFieldHtml()`.
- Added `craft\helpers\Cp::checkboxGroupHtml()`.
- Added `craft\helpers\Cp::chipHtml()`.
- Added `craft\helpers\Cp::colorSelectFieldHtml()`.
- Added `craft\helpers\Cp::customSelectFieldHtml()`. ([#14169](https://github.com/craftcms/cms/pull/14169))
- Added `craft\helpers\Cp::customSelectHtml()`. ([#14169](https://github.com/craftcms/cms/pull/14169))
- Added `craft\helpers\Cp::disclosureMenu()`.
- Added `craft\helpers\Cp::earthIcon()`. ([#14169](https://github.com/craftcms/cms/pull/14169))
- Added `craft\helpers\Cp::elementCardHtml()`.
- Added `craft\helpers\Cp::elementChipHtml()`.
- Added `craft\helpers\Cp::elementIndexHtml()`.
- Added `craft\helpers\Cp::entryTypeSelectFieldHtml()`. ([#14169](https://github.com/craftcms/cms/pull/14169))
- Added `craft\helpers\Cp::entryTypeSelectHtml()`. ([#14169](https://github.com/craftcms/cms/pull/14169))
- Added `craft\helpers\Cp::fallbackIconSvg()`. ([#14169](https://github.com/craftcms/cms/pull/14169))
- Added `craft\helpers\Cp::iconPickerFieldHtml()`. ([#14169](https://github.com/craftcms/cms/pull/14169))
- Added `craft\helpers\Cp::iconPickerHtml()`. ([#14169](https://github.com/craftcms/cms/pull/14169))
- Added `craft\helpers\Cp::iconSvg()`. ([#14169](https://github.com/craftcms/cms/pull/14169))
- Added `craft\helpers\Cp::layoutElementSelectorHtml()`.
- Added `craft\helpers\Cp::menuItem()`. ([#14169](https://github.com/craftcms/cms/pull/14169))
- Added `craft\helpers\Cp::moneyFieldHtml()`.
- Added `craft\helpers\Cp::moneyInputHtml()`.
- Added `craft\helpers\Cp::normalizeMenuItems()`.
- Added `craft\helpers\Cp::siteMenuItems()`.
- Added `craft\helpers\Db::defaultCollation()`.
- Added `craft\helpers\Db::prepareForJsonColumn()`.
- Added `craft\helpers\ElementHelper::actionConfig()`.
- Added `craft\helpers\ElementHelper::addElementEditorUrlParams()`.
- Added `craft\helpers\ElementHelper::elementEditorUrl()`.
- Added `craft\helpers\ElementHelper::renderElements()`. ([#14284](https://github.com/craftcms/cms/pull/14284))
- Added `craft\helpers\ElementHelper::rootElementIfCanonical()`.
- Added `craft\helpers\Gql::getSchemaContainedSections()`.
- Added `craft\helpers\Json::detectIndent()`.
- Added `craft\helpers\Json::encodeToFile()`.
- Added `craft\helpers\ProjectConfig::ensureAllEntryTypesProcessed()`.
- Added `craft\i18n\Locale::$aliasOf`.
- Added `craft\i18n\Locale::setDisplayName()`.
- Added `craft\log\Dispatcher::getDefaultTarget()`. ([#14283](https://github.com/craftcms/cms/pull/14283))
- Added `craft\migrations\BaseContentRefactorMigration`.
- Added `craft\models\EntryType::$color`.
- Added `craft\models\EntryType::findUsages()`.
- Added `craft\models\FieldLayout::getCardBodyFields()`.
- Added `craft\models\FieldLayout::getElementByUid()`.
- Added `craft\models\FieldLayout::getFieldById()`.
- Added `craft\models\FieldLayout::getFieldByUid()`.
- Added `craft\models\FieldLayout::getThumbField()`.
- Added `craft\models\FsListing::getAdjustedUri()`.
- Added `craft\models\Section::getCpEditUrl()`.
- Added `craft\models\Site::getLanguage()`.
- Added `craft\models\Site::setLanguage()`.
- Added `craft\models\Volume::$altTranslationKeyFormat`.
- Added `craft\models\Volume::$altTranslationMethod`.
- Added `craft\models\Volume::getSubpath()`.
- Added `craft\models\Volume::setSubpath()`.
- Added `craft\queue\BaseBatchedElementJob`. ([#14032](https://github.com/craftcms/cms/pull/14032))
- Added `craft\queue\BaseBatchedJob::after()`.
- Added `craft\queue\BaseBatchedJob::afterBatch()`.
- Added `craft\queue\BaseBatchedJob::before()`.
- Added `craft\queue\BaseBatchedJob::beforeBatch()`.
- Added `craft\services\Auth`.
- Added `craft\services\Elements::EVENT_AUTHORIZE_DUPLICATE_AS_DRAFT`.
- Added `craft\services\Elements::canDuplicateAsDraft()`.
- Added `craft\services\Entries::deleteEntryType()`.
- Added `craft\services\Entries::deleteEntryTypeById()`.
- Added `craft\services\Entries::deleteSection()`.
- Added `craft\services\Entries::deleteSectionById()`.
- Added `craft\services\Entries::getAllEntryTypes()`.
- Added `craft\services\Entries::getAllSectionIds()`.
- Added `craft\services\Entries::getAllSections()`.
- Added `craft\services\Entries::getEditableSectionIds()`.
- Added `craft\services\Entries::getEditableSections()`.
- Added `craft\services\Entries::getEntryTypeByHandle()`.
- Added `craft\services\Entries::getEntryTypeById()`.
- Added `craft\services\Entries::getEntryTypesBySectionId()`.
- Added `craft\services\Entries::getSectionByHandle()`.
- Added `craft\services\Entries::getSectionById()`.
- Added `craft\services\Entries::getSectionByUid()`.
- Added `craft\services\Entries::getSectionsByType()`.
- Added `craft\services\Entries::getTotalEditableSections()`.
- Added `craft\services\Entries::getTotalSections()`.
- Added `craft\services\Entries::refreshEntryTypes()`.
- Added `craft\services\Entries::saveSection()`.
- Added `craft\services\Fields::$fieldContext`, which replaces `craft\services\Content::$fieldContext`.
- Added `craft\services\Fields::EVENT_REGISTER_NESTED_ENTRY_FIELD_TYPES`.
- Added `craft\services\Fields::findFieldUsages()`.
- Added `craft\services\Fields::getAllLayouts()`.
- Added `craft\services\Fields::getNestedEntryFieldTypes()`.
- Added `craft\services\Gql::defineContentArgumentsForFieldLayouts()`.
- Added `craft\services\Gql::defineContentArgumentsForFields()`.
- Added `craft\services\Gql::getOrSetContentArguments()`.
- Added `craft\services\ProjectConfig::find()`.
- Added `craft\services\ProjectConfig::flush()`.
- Added `craft\services\ProjectConfig::writeYamlFiles()`.
- Added `craft\services\Sites::$maxSites`. ([#14307](https://github.com/craftcms/cms/pull/14307))
- Added `craft\services\Sites::getRemainingSites()`. ([#14307](https://github.com/craftcms/cms/pull/14307))
- Added `craft\servics\Users::canCreateUsers()`.
- Added `craft\web\Controller::asCpModal()`.
- Added `craft\web\CpModalResponseBehavior`.
- Added `craft\web\CpModalResponseFormatter`.
- Added `craft\web\CpScreenResponseBehavior::$actionMenuItems`.
- Added `craft\web\CpScreenResponseBehavior::$contextMenuItems`.
- Added `craft\web\CpScreenResponseBehavior::$selectableSites`.
- Added `craft\web\CpScreenResponseBehavior::$site`.
- Added `craft\web\CpScreenResponseBehavior::actionMenuItems()`.
- Added `craft\web\CpScreenResponseBehavior::contextMenuItems()`.
- Added `craft\web\CpScreenResponseBehavior::selectableSites()`.
- Added `craft\web\CpScreenResponseBehavior::site()`.
- Added `craft\web\Request::getQueryParamsWithoutPath()`.
- Added `craft\web\twig\variables\Cp::getEntryTypeOptions()`.
- Added `craft\base\PluginTrait::$minCmsEdition`.
- Renamed `craft\base\BlockElementInterface` to `NestedElementInterface`, and added the `getField()`, `getSortOrder()`, and `setOwner()` methods to it.
- Renamed `craft\base\Element::EVENT_SET_TABLE_ATTRIBUTE_HTML` to `EVENT_DEFINE_ATTRIBUTE_HTML`.
- Renamed `craft\base\Element::getHasCheckeredThumb()` to `hasCheckeredThumb()` and made it protected.
- Renamed `craft\base\Element::getHasRoundedThumb()` to `hasRoundedThumb()` and made it protected.
- Renamed `craft\base\Element::getThumbAlt()` to `thumbAlt()` and made it protected.
- Renamed `craft\base\Element::getThumbUrl()` to `thumbUrl()` and made it protected.
- Renamed `craft\base\Element::tableAttributeHtml()` to `attributeHtml()`.
- Renamed `craft\base\ElementInterface::getTableAttributeHtml()` to `getAttributeHtml()`.
- Renamed `craft\base\FieldInterface::valueType()` to `phpType()`.
- Renamed `craft\base\PreviewableFieldInterface::getTableAttributeHtml()` to `getPreviewHtml()`.
- Renamed `craft\base\UtilityInterface::iconPath()` to `icon()`, which can now return a system icon name. ([#14169](https://github.com/craftcms/cms/pull/14169))
- Renamed `craft\base\conditions\BaseCondition::EVENT_REGISTER_CONDITION_RULE_TYPES` to `EVENT_REGISTER_CONDITION_RULES`.
- Renamed `craft\base\conditions\BaseCondition::conditionRuleTypes()` to `selectableConditionRules()`.
- Renamed `craft\events\BatchElementActionEvent` to `MultiElementActionEvent`.
- Renamed `craft\events\RegisterConditionRuleTypesEvent` to `RegisterConditionRulesEvent`, and its `$conditionRuleTypes` property has been renamed to `$conditionRules`.
- Renamed `craft\events\SetElementTableAttributeHtmlEvent` to `DefineAttributeHtmlEvent`.
- Renamed `craft\fields\BaseRelationField::tableAttributeHtml()` to `previewHtml()`, and it now accepts an `ElementCollection` argument, rather than `Collection`.
- Renamed `craft\fields\Matrix::$maxBlocks` to `$maxEntries`.
- Renamed `craft\fields\Matrix::$minBlocks` to `$minEntries`.
- Renamed `craft\helpers\MailerHelper\EVENT_REGISTER_MAILER_TRANSPORT_TYPES` to `EVENT_REGISTER_MAILER_TRANSPORTS`.
- Renamed `craft\log\Dispatcher::getTargets()` to `getDefaultTargets()`. ([#14283](https://github.com/craftcms/cms/pull/14283))
- Renamed `craft\services\Addresses::getLayout()` to `getFieldLayout()`.
- Renamed `craft\services\Addresses::saveLayout()` to `saveFieldLayout()`.
- Renamed `craft\services\Utilities::EVENT_REGISTER_UTILITY_TYPES` to `EVENT_REGISTER_UTILITIES`.
- Renamed `craft\web\CpScreenResponseBehavior::$additionalButtons()` and `additionalButtons()` to `$additionalButtonsHtml` and `additionalButtonsHtml()`. ([#13037](https://github.com/craftcms/cms/pull/13037))
- Renamed `craft\web\CpScreenResponseBehavior::$content()` and `content()` to `$contentHtml` and `contentHtml()`. ([#13037](https://github.com/craftcms/cms/pull/13037))
- Renamed `craft\web\CpScreenResponseBehavior::$contextMenu()` and `contextMenu()` to `$contextMenuHtml` and `contextMenuHtml()`. ([#13037](https://github.com/craftcms/cms/pull/13037))
- Renamed `craft\web\CpScreenResponseBehavior::$notice()` and `notice()` to `$noticeHtml` and `noticeHtml()`. ([#13037](https://github.com/craftcms/cms/pull/13037))
- Renamed `craft\web\CpScreenResponseBehavior::$pageSidebar()` and `pageSidebar()` to `$pageSidebarHtml` and `pageSidebarHtml()`. ([#13037](https://github.com/craftcms/cms/pull/13037))
- Renamed `craft\web\CpScreenResponseBehavior::$sidebar()` and `sidebar()` to `$metaSidebarHtml` and `metaSidebarHtml()`. ([#13037](https://github.com/craftcms/cms/pull/13037))
- `craft\base\ApplicationTrait::getLicensedEdition()` now returns a `craft\enums\CmsEdition` case or `null`.
- `craft\base\ApplicationTrait::requireEdition()` now accepts a `craft\enums\CmsEdition` case or an integer.
- `craft\base\ApplicationTrait::setEdition()` now accepts a `craft\enums\CmsEdition` case or an integer.
- `craft\base\BaseFsInterface::renameFile()` and `copyFile()` now have a `$config` argument. ([#14147](https://github.com/craftcms/cms/pull/14147))
- `craft\base\ConfigurableComponent::getSettings()` now converts backed enum cases to their values.
- `craft\base\Element::getCpEditUrl()` now returns a URL to `edit/<ID>` if `cpEditUrl()` returns `null`.
- `craft\base\ElementInterface::findSource()` no longer needs to specify a default value for the `context` argument.
- `craft\base\ElementInterface::getAncestors()`, `getDescendants()`, `getChildren()`, and `getSiblings()` now have `ElementQueryInterface|ElementCollection` return types, rather than `ElementQueryInterface|Collection`.
- `craft\base\ElementInterface::getEagerLoadedElementCount()` can now return `null` for counts that haven’t been eager-loaded yet.
- `craft\base\ElementInterface::getEagerLoadedElements` now has an `ElementCollection|null` return type, rather than `Collection|null`.
- `craft\base\ElementInterface::indexHtml()`’ `$showCheckboxes` argument is now `$selectable`, and it now has a `$sortable` argument.
- `craft\base\ElementInterface::modifyCustomSource()` can now set `disabled` to `true` on the source config to hide it.
- `craft\base\ElementInterface::setEagerLoadedElements()` now has a `$plan` argument, which will be set to the eager-loading plan.
- `craft\base\ElementInterface::setParent()` no longer needs to specify a default value for the `parent` argument.
- `craft\base\ElementInterface::setRevisionCreatorId()` no longer needs to specify a default value for the `creatorId` argument.
- `craft\base\ElementInterface::setRevisionNotes()` no longer needs to specify a default value for the `notes` argument.
- `craft\base\Field::inputHtml()` now has an `$inline` argument.
- `craft\base\FieldInterface::getIsTranslatable()`, `getTranslationDescription()`, `getInputHtml()`, `normalizeValue()`, `normalizeValueFromRequest()`, and `serializeValue()` no longer need to specify a default value for the `$element` argument.
- `craft\base\WidgetInterface::icon()` can now return a system icon name. ([#14169](https://github.com/craftcms/cms/pull/14169))
- `craft\behaviors\SessionBehavior::setSuccess()` and `getSuccess()` use the `success` flash key now, rather than `notice`. ([#14345](https://github.com/craftcms/cms/pull/14345))
- `craft\db\Connection::getSupportsMb4()` is now dynamic for MySQL installs, based on whether the `elements_sites` table has an `mb4` charset.
- `craft\elemens\db\ElementQueryInterface::collect()` now has an `ElementCollection` return type, rather than `Collection`.
- `craft\elements\Entry::getSection()` can now return `null`, for nested entries.
- `craft\elements\User::getAddresses()` now returns a collection.
- `craft\elements\db\ElementQuery::__toString()` now returns the class name. ([#14498](https://github.com/craftcms/cms/issues/14498))
- `craft\enums\LicenseKeyStatus` is now an enum.
- `craft\events\AuthenticateUserEvent::$password` can now be null, if the user is being authenticated with a passkey.
- `craft\fields\BaseOptionsField::$multi` and `$optgroups` properties are now static.
- `craft\fields\Matrix::$propagationMethod` now has a type of `craft\enums\PropagationMethod`.
- `craft\fields\fieldlayoutelements\BaseUiElement::selectorIcon()` can now return a system icon name. ([#14169](https://github.com/craftcms/cms/pull/14169))
- `craft\gql\mutations\Entry::createSaveMutations()` now accepts a `$section` argument.
- `craft\helpers\App::parseEnv()` now returns `null` when a missing environment variable name is passed to it. ([#14253](https://github.com/craftcms/cms/pull/14253))
- `craft\helpers\Assets::generateUrl()` no longer has an `$fs` argument. ([#14353](https://github.com/craftcms/cms/pull/14353))
- `craft\helpers\Cp::fieldHtml()` now supports a `labelExtra` config value.
- `craft\helpers\Db::parseParam()`, `parseDateParam()`, `parseMoneyParam()`, and `parseNumericParam()` now return `null` instead of an empty string if no condition should be applied.
- `craft\helpers\Html::id()` and `Craft.formatInputId()` now retain colons and periods, and ensure the string begins with a letter.
- `craft\helpers\Html::normalizeTagAttributes()` now supports a `removeClass` key.
- `craft\helpers\Html::svg()` now has a `$throwException` argument.
- `craft\helpers\Html::tag()` and `beginTag()` now ensure that the passed-in attributes are normalized.
- `craft\helpers\StringHelper::toString()` now supports backed enums.
- `craft\i18n\I18N::getPrimarySiteLocale()` is now deprecated. `craft\models\Site::getLocale()` should be used instead.
- `craft\i18n\I18N::getPrimarySiteLocaleId()` is now deprecated. `craft\models\Site::$language` should be used instead.
- `craft\models\FieldLayout::getField()` and `isFieldIncluded()` now now have a `$filter` argument rather than `$attribute`, and it can be set to a callable.
- `craft\models\Section::$propagationMethod` now has a type of `craft\enums\PropagationMethod`.
- `craft\services\AssetIndexer::indexFileByListing()` now has a `$volume` argument in place of `$volumeId`.
- `craft\services\AssetIndexer::indexFolderByListing()` now has a `$volume` argument in place of `$volumeId`.
- `craft\services\AssetIndexer::storeIndexList()` now has a `$volume` argument in place of `$volumeId`.
- `craft\services\Elements::duplicateElement()` now has an `$asUnpublishedDraft` argument, and no longer has a `$trackDuplication` argument.
- `craft\services\Elements::saveElement()` now has a `$saveContent` argument.
- `craft\services\Plugins::getPluginLicenseKeyStatus()` now returns a `craft\enums\LicenseKeyStatus` case.
- `craft\services\ProjectConfig::saveModifiedConfigData()` no longer has a `$writeExternalConfig` argument, and no longer writes out updated project config YAML files.
- `craft\services\Users::activateUser()` now has a `void` return type, and throws an `InvalidElementException` in case of failure.
- `craft\services\Users::deactivateUser()` now has a `void` return type, and throws an `InvalidElementException` in case of failure.
- `craft\services\Users::removeCredentials()` now has a `void` return type, and throws an `InvalidElementException` in case of failure.
- `craft\services\Users::shunMessageForUser()` now has a `void` return type, and throws an `InvalidElementException` in case of failure.
- `craft\services\Users::suspendUser()` now has a `void` return type, and throws an `InvalidElementException` in case of failure.
- `craft\services\Users::unlockUser()` now has a `void` return type, and throws an `InvalidElementException` in case of failure.
- `craft\services\Users::unshunMessageForUser()` now has a `void` return type, and throws an `InvalidElementException` in case of failure.
- `craft\services\Users::unsuspendUser()` now has a `void` return type, and throws an `InvalidElementException` in case of failure.
- `craft\services\Users::verifyEmailForUser()` now has a `void` return type, and throws an `InvalidElementException` in case of failure.
- `craft\web\Controller::asModelSuccess()` now includes a `modelClass` key in the response data (and `modelId` if the model implements `craft\base\Identifiable`).
- Colors defined by elements’ `statuses()` methods can now be a `craft\enums\Color` instance.
- Exception response data no longer includes an `error` key with the exception message. `message` should be used instead. ([#14346](https://github.com/craftcms/cms/pull/14346))
- Deprecated `Craft::Pro`. `craft\enums\CmsEdition::Pro` should be used instead.
- Deprecated `Craft::Solo`. `craft\enums\CmsEdition::Solo` should be used instead.
- Deprecated `craft\base\ApplicationTrait::getEdition()`. `$edition` should be used instead.
- Deprecated `craft\base\ApplicationTrait::getEditionHandle()`. `$edition` should be used instead.
- Deprecated `craft\base\ApplicationTrait::getEditionName()`. `$edition` should be used instead.
- Deprecated `craft\base\ApplicationTrait::getLicensedEditionName()`. `getLicensedEdition()` should be used instead.
- Deprecated `craft\events\DefineElementInnerHtmlEvent`.
- Deprecated `craft\events\SearchEvent::$siteId`.
- Deprecated `craft\helpers\App::editionHandle()`. `craft\enums\CmsEdition::handle()` should be used instead.
- Deprecated `craft\helpers\App::editionIdByHandle()`. `craft\enums\CmsEdition::fromHandle()` should be used instead.
- Deprecated `craft\helpers\App::editionName()`. `craft\enums\CmsEdition::name` should be used instead.
- Deprecated `craft\helpers\App::editions()`. `craft\enums\CmsEdition::cases()` should be used instead.
- Deprecated `craft\helpers\App::isValidEdition()`. `craft\enums\CmsEdition::tryFrom()` should be used instead.
- Deprecated `craft\helpers\Component::iconSvg()`. `craft\helpers\Cp::iconSvg()` and `fallbackIconSvg()` should be used instead. ([#14169](https://github.com/craftcms/cms/pull/14169))
- Deprecated `craft\helpers\Cp::ELEMENT_SIZE_LARGE`. `CHIP_SIZE_LARGE` should be used instead.
- Deprecated `craft\helpers\Cp::ELEMENT_SIZE_SMALL`. `CHIP_SIZE_SMALL` should be used instead.
- Deprecated `craft\helpers\Cp::elementHtml()`. `elementChipHtml()` or `elementCardHtml()` should be used instead.
- Deprecated the `_elements/element.twig` control panel template. `elementChip()` or `elementCard()` should be used instead.
- Deprecated the `cp.elements.element` control panel template hook.
- Removed the `_includes/revisionmenu.twig` control panel template.
- Removed `\craft\mail\transportadapters\Gmail::$timeout`.
- Removed `\craft\mail\transportadapters\Smtp::$encryptionMethod`.
- Removed `\craft\mail\transportadapters\Smtp::$timeout`.
- Removed `craft\base\ApplicationTrait::getMatrix()`.
- Removed `craft\base\Element::$contentId`.
- Removed `craft\base\Element::ATTR_STATUS_MODIFIED`. `craft\enums\AttributeStatus::Modified` should be used instead.
- Removed `craft\base\Element::ATTR_STATUS_OUTDATED`. `craft\enums\AttributeStatus::Outdated` should be used instead.
- Removed `craft\base\ElementInterface::getContentTable()`.
- Removed `craft\base\ElementInterface::getFieldColumnPrefix()`.
- Removed `craft\base\ElementInterface::gqlMutationNameByContext()`.
- Removed `craft\base\ElementInterface::gqlTypeNameByContext()`.
- Removed `craft\base\ElementInterface::hasContent()`.
- Removed `craft\base\FieldInterface::getContentColumnType()`. `dbType()` should be implemented instead.
- Removed `craft\base\FieldInterface::getGroup()`.
- Removed `craft\base\FieldInterface::hasContentColumn()`. Fields that don’t need to store values in the `elements_sites.content` column should return `null` from `dbType()`.
- Removed `craft\base\FieldInterface::modifyElementsQuery()`. Fields can customize how their element query params are handled by implementing `queryCondition()`.
- Removed `craft\base\FieldTrait::$groupId`.
- Removed `craft\base\FieldTrait::$layoutId`.
- Removed `craft\base\FieldTrait::$sortOrder`.
- Removed `craft\base\FieldTrait::$tabId`.
- Removed `craft\base\conditions\ConditionInterface::getConditionRuleTypes()`.
- Removed `craft\controllers\Sections::actionDeleteEntryType()`.
- Removed `craft\controllers\Sections::actionEditEntryType()`.
- Removed `craft\controllers\Sections::actionEntryTypesIndex()`.
- Removed `craft\controllers\Sections::actionReorderEntryTypes()`.
- Removed `craft\controllers\Sections::actionSaveEntryType()`.
- Removed `craft\controllers\UsersController::EVENT_REGISTER_USER_ACTIONS`. `craft\base\Element::EVENT_DEFINE_ACTION_MENU_ITEMS` should be used instead.
- Removed `craft\db\Table::FIELDGROUPS`.
- Removed `craft\elements\MatrixBlock`.
- Removed `craft\elements\db\ElementQuery::$contentTable`.
- Removed `craft\elements\db\MatrixBlockQuery`.
- Removed `craft\enums\PatchManifestFileAction`.
- Removed `craft\enums\PeriodType`.
- Removed `craft\enums\PluginUpdateStatus`.
- Removed `craft\enums\VersionUpdateStatus`.
- Removed `craft\errors\MatrixBlockTypeNotFoundException`.
- Removed `craft\events\BlockTypesEvent`.
- Removed `craft\events\FieldGroupEvent`.
- Removed `craft\events\RegisterUserActionsEvent`.
- Removed `craft\fieldlayoutelements\users\AddressesField`.
- Removed `craft\fields\Matrix::EVENT_SET_FIELD_BLOCK_TYPES`.
- Removed `craft\fields\Matrix::PROPAGATION_METHOD_ALL`. `craft\enums\PropagationMethod::All` should be used instead.
- Removed `craft\fields\Matrix::PROPAGATION_METHOD_CUSTOM`. `craft\enums\PropagationMethod::Custom` should be used instead.
- Removed `craft\fields\Matrix::PROPAGATION_METHOD_LANGUAGE`. `craft\enums\PropagationMethod::Language` should be used instead.
- Removed `craft\fields\Matrix::PROPAGATION_METHOD_NONE`. `craft\enums\PropagationMethod::None` should be used instead.
- Removed `craft\fields\Matrix::PROPAGATION_METHOD_SITE_GROUP`. `craft\enums\PropagationMethod::SiteGroup` should be used instead.
- Removed `craft\fields\Matrix::contentTable`.
- Removed `craft\fields\Matrix::getBlockTypeFields()`.
- Removed `craft\fields\Matrix::getBlockTypes()`.
- Removed `craft\fields\Matrix::setBlockTypes()`.
- Removed `craft\gql\arguments\elements\MatrixBlock`.
- Removed `craft\gql\interfaces\elements\MatrixBlock`.
- Removed `craft\gql\resolvers\elements\MatrixBlock`.
- Removed `craft\gql\types\elements\MatrixBlock`.
- Removed `craft\gql\types\generators\MatrixBlockType`.
- Removed `craft\helpers\Db::GLUE_AND`, `GLUE_OR`, and `GLUE_NOT`. `craft\db\QueryParam::AND`, `OR`, and `NOT` can be used instead.
- Removed `craft\helpers\Db::extractGlue()`. `craft\db\QueryParam::extractOperator()` can be used instead.
- Removed `craft\helpers\ElementHelper::fieldColumn()`.
- Removed `craft\helpers\ElementHelper::fieldColumnFromField()`.
- Removed `craft\helpers\FieldHelper`.
- Removed `craft\helpers\Gql::canMutateEntries()`.
- Removed `craft\models\EntryType::$sectionId`.
- Removed `craft\models\EntryType::$sortOrder`.
- Removed `craft\models\EntryType::getSection()`.
- Removed `craft\models\FieldGroup`.
- Removed `craft\models\MatrixBlockType`.
- Removed `craft\models\Section::PROPAGATION_METHOD_ALL`. `craft\enums\PropagationMethod::All` should be used instead.
- Removed `craft\models\Section::PROPAGATION_METHOD_CUSTOM`. `craft\enums\PropagationMethod::Custom` should be used instead.
- Removed `craft\models\Section::PROPAGATION_METHOD_LANGUAGE`. `craft\enums\PropagationMethod::Language` should be used instead.
- Removed `craft\models\Section::PROPAGATION_METHOD_NONE`. `craft\enums\PropagationMethod::None` should be used instead.
- Removed `craft\models\Section::PROPAGATION_METHOD_SITE_GROUP`. `craft\enums\PropagationMethod::SiteGroup` should be used instead.
- Removed `craft\records\EntryType::getSection()`.
- Removed `craft\records\Field::getGroup()`.
- Removed `craft\records\Field::getOldColumnSuffix()`.
- Removed `craft\records\FieldGroup`.
- Removed `craft\records\FieldLayout::getFields()`.
- Removed `craft\records\FieldLayout::getTabs()`.
- Removed `craft\records\FieldLayoutField`.
- Removed `craft\records\FieldLayoutTab`.
- Removed `craft\records\MatrixBlockType`.
- Removed `craft\records\MatrixBlock`.
- Removed `craft\services\Content`.
- Removed `craft\services\Elements::$duplicatedElementIds`.
- Removed `craft\services\Elements::$duplicatedElementSourceIds`.
- Removed `craft\services\Fields::EVENT_AFTER_DELETE_FIELD_GROUP`.
- Removed `craft\services\Fields::EVENT_AFTER_SAVE_FIELD_GROUP`.
- Removed `craft\services\Fields::EVENT_BEFORE_APPLY_GROUP_DELETE`.
- Removed `craft\services\Fields::EVENT_BEFORE_DELETE_FIELD_GROUP`.
- Removed `craft\services\Fields::EVENT_BEFORE_SAVE_FIELD_GROUP`.
- Removed `craft\services\Fields::deleteGroup()`.
- Removed `craft\services\Fields::deleteGroupById()`.
- Removed `craft\services\Fields::getAllGroups()`.
- Removed `craft\services\Fields::getFieldIdsByLayoutIds()`.
- Removed `craft\services\Fields::getFieldsByGroupId()`.
- Removed `craft\services\Fields::getGroupById()`.
- Removed `craft\services\Fields::getGroupByUid()`.
- Removed `craft\services\Fields::getLayoutTabsById()`.
- Removed `craft\services\Fields::handleChangedGroup()`.
- Removed `craft\services\Fields::handleDeletedGroup()`.
- Removed `craft\services\Fields::saveGroup()`.
- Removed `craft\services\Fields::updateColumn()`.
- Removed `craft\services\Matrix`.
- Removed `craft\services\Plugins::setPluginLicenseKeyStatus()`.
- Removed `craft\services\ProjectConfig::PATH_MATRIX_BLOCK_TYPES`.
- Removed `craft\services\ProjectConfig::PATH_MATRIX_BLOCK_TYPES`.
- Removed `craft\services\ProjectConfig::PATH_MATRIX_BLOCK_TYPES`.
- Removed `craft\services\ProjectConfig::updateStoredConfigAfterRequest()`.
- Removed `craft\services\Sections`. Most of its methods have been moved to `craft\services\Entries`.
- Removed `craft\web\CpScreenResponseBehavior::$contextMenuHtml`. `$contextMenuItems` should be used instead.
- Removed `craft\web\CpScreenResponseBehavior::contextMenuHtml()`. `contextMenuItems()` should be used instead.
- Removed `craft\web\CpScreenResponseBehavior::contextMenuTemplate()`. `contextMenuItems()` should be used instead.
- Removed `craft\web\User::startElevatedSession()`. `login()` should be used instead.
- Removed `craft\web\twig\variables\Cp::getEntryTypeOptions()`.
- Admin tables now support client-side searching when not running in API mode. ([#14126](https://github.com/craftcms/cms/pull/14126))
- Admin tables now support appending `bodyHtml` and `headHtml` when running in API mode.
- Added `Craft.BaseElementSelectInput::defineElementActions()`.
- Added `Craft.CP::setSiteCrumbMenuItemStatus()`.
- Added `Craft.CP::showSiteCrumbMenuItem()`.
- Added `Craft.CP::updateContext()`.
- Added `Craft.CpModal`.
- Added `Craft.ElementEditor::markDeltaNameAsModified()`.
- Added `Craft.ElementEditor::setFormValue()`.
- Added `Garnish.DisclosureMenu::addGroup()`.
- Added `Garnish.DisclosureMenu::addHr()`.
- Added `Garnish.DisclosureMenu::addItem()`.
- Added `Garnish.DisclosureMenu::createItem()`.
- Added `Garnish.DisclosureMenu::getFirstDestructiveGroup()`.
- Added `Garnish.DisclosureMenu::isPadded()`.
- `Craft.appendBodyHtml()` and `appendHeadHtml()` are now promise-based, and load JavaScript resources over Ajax.

### System
- Craft now requires PHP 8.2+.
- Craft now requires MySQL 8.0.17+, MariaDB 10.4.6+, or PostgreSQL 13+.
- Craft now requires the Symfony Filesystem component directly.
- Craft now requires `bacon/bacon-qr-code`.
- Craft now requires `composer/semver` directly.
- Craft now requires `pragmarx/google2fa`.
- Craft now requires `pragmarx/recovery`.
- Craft now requires `web-auth/webauthn-lib`.
- Updated `commerceguys/addressing` to v2. ([#14318](https://github.com/craftcms/cms/discussions/14318))
- Updated `illuminate/collections` to v10.
- Updated `yiisoft/yii2-symfonymailer` to v4.
- Craft no longer requires `composer/composer`.
- New database tables now default to the `utf8mb4` charset, and the `utf8mb4_0900_ai_ci` or `utf8mb4_unicode_ci` collation, on MySQL. Existing installs should run `db/convert-charset` after upgrading, to ensure all tables have consistent charsets and collations. ([#11823](https://github.com/craftcms/cms/discussions/11823))
- The `deprecationerrors.traces`, `fieldlayouts.config`, `gqlschemas.scope`, `sections.previewTargets`, `userpreferences.preferences`, and `widgets.settings` columns are now of type `JSON` for MySQL and PostgreSQL. ([#14300](https://github.com/craftcms/cms/pull/14300))
- The `defaultTemplateExtensions` config setting now lists `twig` before `html` by default. ([#11809](https://github.com/craftcms/cms/discussions/11809))
- Improved the initial page load performance for element edit screens that contain Matrix fields.
- Improved the performance of control panel screens that include field layout designers.
- Improved the performance of autosaves for elements with newly-created Matrix entries.
- Slugs are no longer required for elements that don’t have a URI format that contains `slug`.
- Garbage collection now deletes orphaned nested entries.
- Craft now has a default limit of 100 sites, which can be increased via `craft\ervices\Sites::$maxSites` at your own peril. ([#14307](https://github.com/craftcms/cms/pull/14307))
- Fixed a bug where multi-site element queries weren’t scoring elements on a per-site basis. ([#13801](https://github.com/craftcms/cms/discussions/13801))
- Fixed an error that could occur if eager-loading aliases conflicted with native eager-loading handles, such as `author`. ([#14057](https://github.com/craftcms/cms/issues/14057))
- Fixed a bug where layout components provided by disabled plugins weren’t getting omitted. ([#14219](https://github.com/craftcms/cms/pull/14219))
- Fixed a bug where element thumbnails within hidden tabs weren’t always getting loaded when their tab was selected.
- Added an SVG icon set based on Font Awesome 6.5.1. ([#14169](https://github.com/craftcms/cms/pull/14169))
- Updated Monolog to v3.
- Updated Axios to 1.6.5.
- Updated D3 to 7.8.5.
- Updated Punycode to 2.0.1.
- Updated XRegExp to 5.1.1.<|MERGE_RESOLUTION|>--- conflicted
+++ resolved
@@ -6,13 +6,10 @@
 - Fixed an error that could occur when deleting a nested element, if its owner wasn’t saved for the same site. ([#15290](https://github.com/craftcms/cms/issues/15290))
 - Fixed a PHP error that could occur when running Codeception tests. ([#15445](https://github.com/craftcms/cms/issues/15445))
 - Fixed a bug where `deleteAsset`, `deleteCategory`, `deleteEntry`, and `deleteTag` GraphQL mutations were returning `null` rather than `true` or `false`. ([#15465](https://github.com/craftcms/cms/issues/15465))
-<<<<<<< HEAD
+- Fixed a styling issue. ([#15473](https://github.com/craftcms/cms/issues/15473))
 - Fixed a bug where columns added to element queries via `EVENT_BEFORE_PREPARE` were getting overridden for all core element types except entries. ([#15446](https://github.com/craftcms/cms/pull/15446))
 - Fixed a bug where the “Sign in as” user action would redirect to the control panel even if the user didn’t have permission to access the control panel. ([#15449](https://github.com/craftcms/cms/issues/15449))
 - Fixed a bug where the `utils/prune-orphaned-entries` command was deleting top-level entries. ([#15458](https://github.com/craftcms/cms/issues/15458))
-=======
-- Fixed a styling issue. ([#15473](https://github.com/craftcms/cms/issues/15473))
->>>>>>> 4241f096
 
 ## 5.2.9 - 2024-07-29
 
