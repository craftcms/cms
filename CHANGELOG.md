# Release Notes for Craft CMS 4

## Unreleased

- Fixed a bug where clicking on the scrollbar of a disclosure menu would close it. ([#12681](https://github.com/craftcms/cms/issues/12681))
- Fixed a bug where large asset thumbnails weren’t centered within Assets fields. ([#12682](https://github.com/craftcms/cms/issues/12682))
<<<<<<< HEAD
- Fixed a bug where the “Site” element condition rule was available for non-localizable element types’ conditions. ([#12601](https://github.com/craftcms/cms/pull/12601))
=======
- Fixed a PHP error that could occur when versioning asset URLs. ([#12678](https://github.com/craftcms/cms/issues/12678))
>>>>>>> 9f588e55

## 4.3.9 - 2023-02-14

- Image thumbnails and previews are no longer versioned if their image URL doesn’t begin with one of the asset’s base filesystem URLs. ([#12663](https://github.com/craftcms/cms/issues/12663))
- HTML Purifier now allows `oembed` tags. ([ckeditor#59](https://github.com/craftcms/ckeditor/issues/59))
- Added `craft\htmlpurifier\VideoEmbedUrlDef`.
- `craft\helpers\Assets::revUrl()` now has an `$fsOnly` argument.
- Fixed a bug where entries that aren’t propagated to the primary site weren’t showing revision notes. ([#12641](https://github.com/craftcms/cms/issues/12641))
- Fixed a bug where HTML tags weren’t getting stripped from auto-generated Handle and URI Format setting values.
- Fixed a JavaScript error that could occur if an object with `null` values was passed to `Craft.compare()`.
- Fixed a bug where `craft\elements\db\ElementQuery::toArray()` was calling getter methods whose names conflicted with custom field handles. ([#12635](https://github.com/craftcms/cms/pull/12635))

## 4.3.8.2 - 2023-02-08

- Fixed a PHP error that could occur if relational fields were getting eager-loaded for elements that the fields didn’t belong to. ([#12648](https://github.com/craftcms/cms/issues/12648))

## 4.3.8.1 - 2023-02-08

- Fixed a PHP error that occurred after performing a Composer action within Craft. ([#12647](https://github.com/craftcms/cms/issues/12647))
- Fixed a bug where element attributes weren’t getting eager-loaded. ([#12646](https://github.com/craftcms/cms/pull/12646), [#12645](https://github.com/craftcms/cms/issues/12645))
- Fixed a bug where image previews weren’t getting versioned, unless the `revAssetUrls` config setting was enabled. ([#12603](https://github.com/craftcms/cms/issues/12603))

## 4.3.8 - 2023-02-07

- Updated Composer to 2.2.19, fixing a PHP error that could occur when performing a Composer action within Craft, when the autoload classmap was generated with Composer 2.5. ([#12482](https://github.com/craftcms/cms/issues/12482))
- Fixed a bug where Matrix blocks weren’t getting eager-loaded. ([#12631](https://github.com/craftcms/cms/issues/12631))
- Fixed a PHP error that could occur when calling `craft\services\Assets::getAllDescendantFolders()` for the root folder. ([craftcms/feed-me#1231](https://github.com/craftcms/feed-me/issues/1231))
- Fixed a bug where revision notes weren’t always being retained for provisional drafts. ([#12641](https://github.com/craftcms/cms/issues/12641))
- Fixed a bug where it wasn’t possible to access the Customize Sources modal on element index pages, if all sources were disabled. ([#12634](https://github.com/craftcms/cms/issues/12634))

## 4.3.7.1 - 2023-02-05

- The `_includes/forms/checkbox.twig`, `select.twig`, and `text.twig` templates no longer add an `aria-labelledby` attribute to the input if an `aria-label` attribute is also specified.
- `craft\helpers\Cp::dateTimeFieldHtml()` now returns inputs contained within a fieldset.
- Fixed a bug where some inputs were getting `aria-labelledby` attributes that referenced a nonexistent label ID.
- Fixed a bug where the first changes to entries weren’t saving properly. ([#12623](https://github.com/craftcms/cms/issues/12623), [#12592](https://github.com/craftcms/cms/issues/12592))
- Fixed a bug where `craft\behaviors\CustomFieldBehavior::$owner` was getting nullified by `craft\base\Element::fieldByHandle()`. ([#12624](https://github.com/craftcms/cms/issues/12624))

## 4.3.7 - 2023-02-03

- Improved the performance of the “Generating pending image transforms” queue job. ([#12274](https://github.com/craftcms/cms/issues/12274))
- Removed the “Timeout” setting from the Gmail and SMTP mailer transporters, as they aren’t supported by Symfony Mailer’s transport configuration.
- Removed the “Encryption Method” setting from the SMTP mailer transporter, as Symfony Mailer already uses TLS when port 465 is used (as it is by default).
- The “Port” setting on the SMTP mailer transporter is no longer required. It will default to 465 or 25 depending on whether OpenSSL is installed.
- Added more reserved field handles to avoid conflicts with `craft\base\Element` properties. ([#12577](https://github.com/craftcms/cms/issues/12577))
- Assets’ `alt` properties are now automatically trimmed of leading/trailing whitespace.
- Asset element components in the control panel now include a `data-alt` attribute. ([#12600](https://github.com/craftcms/cms/discussions/12600))
- Control panel requests no longer override the `pageTrigger` config setting value to `'p'`. ([#12598](https://github.com/craftcms/cms/issues/12598), [#12614](https://github.com/craftcms/cms/pull/12614))
- Fixed field status badge styling in some contexts. ([#12403](https://github.com/craftcms/cms/issues/12403))
- Fixed a bug where exporting elements with multiple field layouts as a CSV file using the “Expanded” export type would result in mismatched column values.
- Fixed a bug where cancelling a conflicting volume folder move would result in the moved folder getting deleted.
- Fixed a bug where `craft\elements\Category::canDuplicate()` wasn’t factoring in save permissions.
- Fixed a bug where the horizontal scroll position wasn’t being retained when refreshing Live Preview. ([#12504](https://github.com/craftcms/cms/issues/12504))
- Fixed a bug where user group condition rules for the default user group weren’t getting matched properly during public registration. ([#12283](https://github.com/craftcms/cms/issues/12283))
- Fixed a bug where HTML tags within field labels, instructions, tips, and warnings weren’t always getting escaped.
- Fixed a bug where the sidebar scroll position wasn’t retained when selecting a new source on element index pages. ([#12523](https://github.com/craftcms/cms/issues/12523))
- Fixed a bug where `resave/*` commands’ output didn’t take the offset into account. ([#12526](https://github.com/craftcms/cms/issues/12526))
- Fixed a bug where warnings were getting logged for video assets that were “missing” their dimensions.
- Fixed a bug where `craft\services\Assets::getAllDescendantFolders()` could return unexpected results for folders that contained an underscore.
- Fixed a bug where accessing a custom field’s magic property on an element would return the field’s raw database value rather than `null`, if it didn’t belong to the element’s field layout anymore. ([#12539](https://github.com/craftcms/cms/issues/12539), [#12578](https://github.com/craftcms/cms/pull/12578))
- Fixed a bug where previewing an asset could wipe out all `h1` tags within Redactor fields. ([#12545](https://github.com/craftcms/cms/issues/12545))
- Fixed a bug where `craft\image\Raster::getIsTransparent()` wasn’t working. ([#12565](https://github.com/craftcms/cms/issues/12565))
- Fixed a bug where textual condition rules were still showing a text input when the “is empty” or “has a value” operators were selected. ([#12587](https://github.com/craftcms/cms/pull/12587))
- Fixed a bug where the component name comments in project config YAML files would always lag behind the current project config a little. ([#12576](https://github.com/craftcms/cms/issues/12576), [#12581](https://github.com/craftcms/cms/pull/12581))
- Fixed a SQL error that occurred when creating a database backup using the default backup command, when running MySQL 5.7.41+ or 8.0.32+. ([#12557](https://github.com/craftcms/cms/issues/12557), [#12560](https://github.com/craftcms/cms/pull/12560))
- Fixed a bug where database backups weren’t respecting SSL database connection settings if they were specified when using MySQL. ([#10351](https://github.com/craftcms/cms/issues/10351), [#11753](https://github.com/craftcms/cms/issues/11753), [#12596](https://github.com/craftcms/cms/pull/12596))
- Fixed a bug where element indexes could stop showing their loading spinner prematurely if the element listing needed to be reloaded multiple times in rapid succession. ([#12595](https://github.com/craftcms/cms/issues/12595))
- Fixed a bug where element editors wouldn’t show tabs that didn’t contain any characters that could be converted to ASCII. ([#12602](https://github.com/craftcms/cms/issues/12602))
- Fixed a bug where asset thumbnails weren’t getting versioned in the control panel, unless the `revAssetUrls` config setting was enabled. ([#12603](https://github.com/craftcms/cms/issues/12603))
- Fixed a bug where entry relations could be lost when switching entry types, for relational fields that didn’t exist on the prior entry type. ([#12592](https://github.com/craftcms/cms/issues/12592))
- Fixed a bug where Matrix blocks weren’t getting duplicated to other sites when first editing an unpublished draft. ([#11366](https://github.com/craftcms/cms/issues/11366))
- Fixed a bug where element indexes would show show an expand/collapse toggle for structured elements that only had unsaved draft children, which aren’t actually shown. ([#11253](https://github.com/craftcms/cms/issues/11253))
- Fixed a SQL error that occurred when running the `index-assets` command on PostgreSQL. ([#12617](https://github.com/craftcms/cms/issues/12617))
- Added `craft\helpers\Assets::revUrl()`.
- Added `craft\helpers\Db::escapeForLike()`.
- Added `craft\web\twig\variables\Paginate::$pageTrigger`. ([#12614](https://github.com/craftcms/cms/pull/12614))
- `craft\helpers\Assets::revParams()` no longer takes the `revAssetUrls` config setting into account. That should be factored in by whatever is calling it.
- `craft\services\Assets::getAllDescendantFolders()` now has a `$withParent` argument, which can be passed `false` to omit the parent folder from the results. ([#12536](https://github.com/craftcms/cms/issues/12536))
- `craft\services\Matrix::duplicateBlocks()` now has a `$force` argument.
- Deprecated `craft\helpers\DateTimeHelper::timeZoneAbbreviation()`.
- Deprecated `craft\helpers\DateTimeHelper::timeZoneOffset()`.

## 4.3.6.1 - 2023-01-09

- Element edit pages now retain their previous scroll position when they’re automatically refreshed to keep up with changes from another browser tab.
- Fixed a bug where editing certain Matrix/Neo/Super Table fields could result in content loss. ([#12445](https://github.com/craftcms/cms/issues/12445))

## 4.3.6 - 2023-01-04

- Template caching is no longer enabled for tokenized requests. ([#12458](https://github.com/craftcms/cms/issues/12458))
- Elisions are now stripped from search keywords. ([#12467](https://github.com/craftcms/cms/issues/12467), [#12474](https://github.com/craftcms/cms/pull/12474))
- Added support for HEIC/HEIF images. ([#9115](https://github.com/craftcms/cms/discussions/9115))
- The `allowedFileExtensions` config setting now includes `heic`, `heif`, and `hevc` by default. ([#12490](https://github.com/craftcms/cms/discussions/12490))
- It’s now possible to assign aliases `children` fields queried via GraphQL. ([#12494](https://github.com/craftcms/cms/pull/12494))
- Added `craft\helpers\Image::isWebSafe()`.
- Added `craft\services\Images::getSupportsHeic()`.
- `Craft.MatrixInput` now fires `blockSortDragStop`, `beforeMoveBlockUp`, `moveBlockUp`, `beforeMoveBlockDown`, and `moveBlockDown` events. ([#12498](https://github.com/craftcms/cms/pull/12498))
- Fixed a bug where deleting a field layout tab could result in duplicated tabs. ([#12459](https://github.com/craftcms/cms/issues/12459))
- Fixed a bug where Feed widgets weren’t showing feed items when they were first loaded. ([#12460](https://github.com/craftcms/cms/issues/12460))
- Fixed an error that occurred when a Date field’s condition rule was set to a relative range, “has a value”, or “is empty”. ([#12457](https://github.com/craftcms/cms/issues/12457))
- Fixed an error that could occur when processing template caches in a console request, if a globally-scoped template cache was processed before it.
- Fixed styling issues with large element thumbnail views. ([#12455](https://github.com/craftcms/cms/issues/12455))
- Fixed a bug where it wasn’t possible to retry all failed jobs when using a proxy queue. ([#12471](https://github.com/craftcms/cms/issues/12471))
- Fixed a bug where the selected table columns would be forgotten if modified from a nested source. ([#12477](https://github.com/craftcms/cms/issues/12477))
- Fixed a bug where some custom field property types in `craft\behaviors\CustomFieldBehavior` were incorrect.
- Fixed an error that could occur if a Matrix sub-field’s handle was too long. ([#12422](https://github.com/craftcms/cms/issues/12422))
- Fixed a bug where element editor slideouts’ submit buttons weren’t always consistent with the full-page edit form. ([#12487](https://github.com/craftcms/cms/issues/12487))
- Fixed an XSS vulnerability.

## 4.3.5 - 2022-12-13

- Fixed a bug where entry tab contents could remain visible when switching to other tabs, after changing the entry type.
- Fixed a bug where it wasn’t possible to enter `0` in Number fields, Money fields, and numeric column cells within editable tables, using certain keyboard layouts. ([#12412](https://github.com/craftcms/cms/issues/12412))
- Fixed a bug where the default MySQL restore command would attempt to use credentials from `~/.my.cnf` if it existed, instead of Craft’s configured database connection settings. ([#12349](https://github.com/craftcms/cms/issues/12349), [#12430](https://github.com/craftcms/cms/pull/12430))
- Fixed a JavaScript error that could occur when autosaving an entry draft. ([#12445](https://github.com/craftcms/cms/issues/12445))
- Added `craft\base\ApplicationTrait::onInit()`. ([#12439](https://github.com/craftcms/cms/pull/12439))
- Added `craft\console\Controller::createDirectory()`. ([#12438](https://github.com/craftcms/cms/pull/12438))
- Added `craft\console\Controller::do()`. ([#12438](https://github.com/craftcms/cms/pull/12438))
- Added `craft\console\Controller::failure()`. ([#12438](https://github.com/craftcms/cms/pull/12438))
- Added `craft\console\Controller::note()`. ([#12438](https://github.com/craftcms/cms/pull/12438))
- Added `craft\console\Controller::success()`. ([#12438](https://github.com/craftcms/cms/pull/12438))
- Added `craft\console\Controller::tip()`. ([#12438](https://github.com/craftcms/cms/pull/12438))
- Added `craft\console\Controller::warning()`. ([#12438](https://github.com/craftcms/cms/pull/12438))
- Added `craft\console\Controller::writeJson()`. ([#12438](https://github.com/craftcms/cms/pull/12438))
- Added `craft\console\Controller::writeToFile()`. ([#12438](https://github.com/craftcms/cms/pull/12438))
- Added `craft\helpers\FileHelper::absolutePath()`.
- Added `craft\helpers\FileHelper::findClosestFile()`.
- Added `craft\helpers\FileHelper::isWithin()`.
- Added `craft\helpers\FileHelper::relativePath()`.
- Added `craft\helpers\Json::decodeFromFile()`.
- Added `Craft.filterInputVal()`.
- Added `Craft.filterNumberInputVal()`.

## 4.3.4 - 2022-11-29

- The `serve` command now routes requests for nonexistent files to Craft. ([#12310](https://github.com/craftcms/cms/pull/12310))
- `craft\base\Element::includeSetStatusAction()` now returns `false` by default regardless of what `hasStatuses()` returns, fixing a bug where some element indexes were unexpectedly getting “Set Status” actions.
- Query conditions generated by `craft\helpers\Db::parseParam()` no longer account for `null` values, due to a heavy performance impact. ([#11931](https://github.com/craftcms/cms/issues/11931))
- Fixed a bug where the default MySQL backup command would attempt to use credentials from `~/.my.cnf` if it existed, instead of Craft’s configured database connection settings. ([#12349](https://github.com/craftcms/cms/issues/12349))
- Fixed a bug where it wasn’t possible to access the Customize Sources modal if all sources were disabled. ([#12369](https://github.com/craftcms/cms/issues/12369))
- Fixed a bug where Assets fields weren’t taking their “Show unpermitted volumes” setting into account when defining the available input sources. ([#12364](https://github.com/craftcms/cms/issues/12364))
- Fixed a bug where user slideouts included status toggles.
- Updated Yii to 2.0.47.

## 4.3.3 - 2022-11-17

- Fixed an error that occurred if an arrow function was passed to the `|sort` Twig filter. ([#12334](https://github.com/craftcms/cms/issues/12334))
- Fixed a bug where nested fields set to numbers could be inadvertently changed when an entry draft was created.
- `craft\services\Fields::getFieldsWithContent()` and `getFieldsWithoutContent()` now have `$context` arguments.

## 4.3.2.1 - 2022-11-16

- Fixed a PHP error that could occur when generating an image transform. ([#12333](https://github.com/craftcms/cms/issues/12333))

## 4.3.2 - 2022-11-16

- `firstName` and `lastName` are now reserved field handles for the user field layout. ([#12241](https://github.com/craftcms/cms/issues/12241), [#12316](https://github.com/craftcms/cms/pull/12316))
- Asset filenames are truncated in large thumbnail views, as they were before 4.3.0. ([#12236](https://github.com/craftcms/cms/discussions/12236))
- Fixed an information disclosure vulnerability.
- Fixed an XSS vulnerability.
- Fixed asset indexing for Local filesystems that were configured to use a symlinked server path.
- Fixed an error that could occur when calling `craft\base\Element::getCanonicalUid()` on a draft loaded for a site that the canonical element didn’t exist on yet. ([#12228](https://github.com/craftcms/cms/issues/12228))
- Fixed a bug where long words in asset titles weren’t wrapping in the large thumbnail view. ([#12237](https://github.com/craftcms/cms/issues/12237))
- Fixed a bug where the Users index page was showing a “Set Status” bulk action, making it possible to disable users.
- Disabled users now identify themselves as disabled, and Edit User pages now provide a way for them to be re-enabled.
- Fixed a layout issue that could occur on Assets fields using the “Large Thumbnails” view mode. ([#12230](https://github.com/craftcms/cms/issues/12230))
- Fixed a bug where elements that weren’t viewable by the current user could still be hyperlinked in element indexes.
- Fixed a bug where `craft\helpers\DateTimeHelper::toDateInterval()` could return a `DateInterval` that was off by an hour around daylight savings time changes.
- Fixed a bug where sticky element index footers were obstructed when the Debug Toolbar was enabled. ([#12242](https://github.com/craftcms/cms/issues/12242))
- Fixed a bug where it wasn’t possible to change the sort attribute on element indexes while searching. ([#12256](https://github.com/craftcms/cms/issues/12256))
- Fixed a bug where `resave/*` commands weren’t catching exceptions thrown when applying the `--set` and `--to` options. ([#12262](https://github.com/craftcms/cms/issues/12262))
- Fixed the position of field status indicators within Matrix fields in Live Preview. ([#12287](https://github.com/craftcms/cms/issues/12287))
- Fixed PHP errors that could occur when executing GraphQL queries. ([#12271](https://github.com/craftcms/cms/pull/12271), [#12275](https://github.com/craftcms/cms/pull/12275))
- Fixed a bug where it was possible to add a “Status” condition rule to relational fields’ selectable element conditions. ([#12289](https://github.com/craftcms/cms/issues/12289))
- Fixed a PHP error that occurred if a field type stored enum values. ([#12297](https://github.com/craftcms/cms/issues/12297))
- Fixed a bug where PHP errors and exceptions thrown when formatting a control panel screen response weren’t being handled properly. ([#12308](https://github.com/craftcms/cms/issues/12308))
- Fixed a bug where element indexes were showing the labels of empty Dropdown options when selected. ([#12319](https://github.com/craftcms/cms/issues/12319))
- Fixed condition builder styling issues that occurred if any rules had exceptionally long names. ([#12311](https://github.com/craftcms/cms/issues/12311))
- Fixed an error that occurred when saving an entry via GraphQL, if a parent entry was assigned that didn’t exist on the requested site. ([#12291](https://github.com/craftcms/cms/issues/12291))
- Fixed a bug where conditional fields weren’t always saving for elements that didn’t support autosaved drafts. ([#12166](https://github.com/craftcms/cms/issues/12166))
- Fixed a bug where fields set to numbers could be inadvertently changed when an entry draft was created.
- Added `craft\base\Element::includeSetStatusAction()`.
- Added `craft\services\Fields::getFieldsWithoutContent()`.

## 4.3.1 - 2022-10-27

- Numeric values are no longer automatically formatted within element indexes. ([#12205](https://github.com/craftcms/cms/issues/12205))
- When `craft\base\Element::EVENT_DEFINE_URL` event handlers set `craft\events\DefineUrlEvent::$url` to `null`, that will no longer be respected unless `$handled` was also set to `true`. ([#12210](https://github.com/craftcms/cms/issues/12210), [nystudio107/craft-imageoptimize#359](https://github.com/nystudio107/craft-imageoptimize/issues/359))
- Asset folder and file names are now converted to ASCII using the primary site’s language for character mappings, regardless of the current user’s preferred language, when the `convertFilenamesToAscii` config setting is enabled. ([#12207](https://github.com/craftcms/cms/discussions/12207))
- Fixed a bug where locked users’ remaining cooldown times could be calculated incorrectly on PHP 8.0.
- Fixed an infinite recursion bug that occurred when editing a Matrix field with a custom propagation method. ([#12176](https://github.com/craftcms/cms/issues/12176))
- Fixed a bug where element index source lists were showing headings that didn’t have any visible nested sources. ([#12193](https://github.com/craftcms/cms/issues/12193))
- Fixed a JavaScript 404 error that occurred when users’ Language was set to Chinese. ([#12194](https://github.com/craftcms/cms/issues/12194))
- Fixed a bug where users couldn’t delete their own addresses. ([craftcms/commerce#3011](https://github.com/craftcms/commerce/issues/3011))
- Fixed a bug where the `users/save-address` action wasn’t validating addresses properly.
- Fixed an error that could occur during garbage collection, if any nested volume folders were missing their path. ([#12195](https://github.com/craftcms/cms/issues/12195))

## 4.3.0 - 2022-10-25

### Content Management
- Added a “View” menu to element indexes, which enable users to customize the visible table columns for themselves, without affecting other users. ([#11915](https://github.com/craftcms/cms/pull/11915))
- Added source setting menus to element index pages, which now contain the “Customize sources” option when allowed, and “New subfolder”, “Rename folder”, and “Delete folder” actions on the Assets index page. ([#11906](https://github.com/craftcms/cms/pull/11906))
- Added the “Editable” rule to asset and entry conditions. ([#11995](https://github.com/craftcms/cms/discussions/11995))
- Improved control panel mobile support. ([#11963](https://github.com/craftcms/cms/pull/11963), [#12005](https://github.com/craftcms/cms/pull/12005))
- Element indexes now respect field layouts’ user conditions when determining which custom field columns to show. ([#11913](https://github.com/craftcms/cms/pull/11913))
- Element index URLs now include the selected source key in a `source` query param, so all sources are now deep-linkable, including custom sources. ([#11996](https://github.com/craftcms/cms/discussions/11996))
- Notifications are now shown after executing folder actions on the Assets index page. ([#11906](https://github.com/craftcms/cms/pull/11906))
- Date range condition rules now support “Today”, “This week”, “This month”, “This year”, “Past 7 days”, “Past 30 days”, “Past 30 days”, “Past year”, “Before…”, and “After…” relative range types, in addition to specifying a custom date range. ([#10749](https://github.com/craftcms/cms/discussions/10749), [#11888](https://github.com/craftcms/cms/pull/11888))
- Number condition rules now support an “is between…” operator. ([#11950](https://github.com/craftcms/cms/pull/11950))
- All text, number, and date range condition rules now support “has a value” and “is empty” operators. ([#11070](https://github.com/craftcms/cms/discussions/11070))
- “Save as a new [element type]” actions will now discard any unsaved changes on the original element after the new element is created. ([#10204](https://github.com/craftcms/cms/issues/10204), [#11959](https://github.com/craftcms/cms/issues/11959), [#12102](https://github.com/craftcms/cms/issues/12102), [#12165](https://github.com/craftcms/cms/issues/12165))
- If Live Preview is triggered while a draft is saving, it will now wait until the save completes before opening. ([#11858](https://github.com/craftcms/cms/issues/11858), [#11895](https://github.com/craftcms/cms/pull/11895))
- Addresses now support change tracking.
- It’s now possible to restore assets that were deleted programmatically with `craft\elements\Asset::$keepFile` set to `true`. ([#11761](https://github.com/craftcms/cms/issues/11761))

### Accessibility
- Improved the styling of selected sidebar navigation items to meet contrast requirements. ([#11589](https://github.com/craftcms/cms/pull/11589))
- Improved the styling of slideouts for screens under 600 pixels wide. ([#11636](https://github.com/craftcms/cms/pull/11636))
- Improved the styling of the primary button on element index pages for small screens. ([#11963](https://github.com/craftcms/cms/pull/11963))
- Improved the contrast of modal resize handles. ([#11727](https://github.com/craftcms/cms/pull/11727))
- Improved the contrast of fields’ searchable and translatable indicator icons on the Fields index page. ([#12169](https://github.com/craftcms/cms/pull/12169))
- Improed the contrast of the “Same as language” text within the “Formatting Locale” user preference. ([#11767](https://github.com/craftcms/cms/pull/11767))
- Improved the contrast of the selected options within combo boxes. ([#11662](https://github.com/craftcms/cms/pull/11662))
- Improved the readability of the global navigation and date pickers when text is resized to 200%. ([#11767](https://github.com/craftcms/cms/pull/11767))
- Improved focus management for HUD components. ([#11985](https://github.com/craftcms/cms/pull/11985))
- Improved focus management for element index pagination links.  ([#11565](https://github.com/craftcms/cms/pull/11565)).
- Improved focus management for editable tables. ([#11662](https://github.com/craftcms/cms/pull/11662))
- Custom slider components now support <kbd>Home</kbd> and <kbd>End</kbd> key presses. ([#11578](https://github.com/craftcms/cms/pull/11578))
- Improved the markup and keyboard control for exclusive button groups. ([#11942](https://github.com/craftcms/cms/pull/11942))
- Improved keyboard control for the widget manager HUD on the Dashboard. ([#11578](https://github.com/craftcms/cms/pull/11578))
- Improved New Widget and Quick Post action menus for screen readers. ([#11611](https://github.com/craftcms/cms/pull/11611))
- Improved the widget manager HUD for screen readers. ([#11945](https://github.com/craftcms/cms/pull/11945))
- Improved the Craft Support widget for screen readers. ([#11703](https://github.com/craftcms/cms/pull/11703))
- Improved element index view mode buttons for screen readers. ([#11613](https://github.com/craftcms/cms/pull/11613))
- Improved element type selects within “Related To” condition rules for screen readers. ([#11662](https://github.com/craftcms/cms/pull/11662))
- Improved element action modals for screen readers. ([#11905](https://github.com/craftcms/cms/issues/7377))
- Improved field instructions, errors, and other visually-related text for screen readers. ([#11763](https://github.com/craftcms/cms/issues/7377))
- Improved field translation indicators for screen readers. ([#11662](https://github.com/craftcms/cms/pull/11662))
- Improved the parent selection button on structured entries’ and categories’ edit pages for screen readers. ([#11662](https://github.com/craftcms/cms/pull/11662))
- Improved the Rotate button within Live Preview for screen readers. ([#11953](https://github.com/craftcms/cms/pull/11953))
- Improved Date fields for screen readers. ([#10546](https://github.com/craftcms/cms/pull/10546))
- Fixed a mismatch between the visible and accessibile text on the site name in the global sidebar. ([#11767](https://github.com/craftcms/cms/pull/11767))
- Added alternative text to element status indicators. ([#11604](https://github.com/craftcms/cms/pull/11604))
- Feed, Recent Entries, and Drafts widgets now use use semantic lists instead of tables. ([#11952](https://github.com/craftcms/cms/pull/11952))
- Added autocomplete attributes to several address fields. ([#11767](https://github.com/craftcms/cms/pull/11767))
- Implemented fieldsets and descriptive headings on user accounts’ “Preferences” tab. ([#11534](https://github.com/craftcms/cms/pull/11534))
- The “All” status option within element index toolbars now uses a differentiated gradient icon. ([#11911](https://github.com/craftcms/cms/pull/11911))
- Improved status indicator shapes, when the “Use shapes to represent statuses” user preference is enabled. ([#11911](https://github.com/craftcms/cms/pull/11911))
- Boolean table columns within element indexes now use check icons to indicate `true` values. ([#11911](https://github.com/craftcms/cms/pull/11911))
- Element titles are no longer truncated on edit pages. ([#11768](https://github.com/craftcms/cms/pull/11768))
- Asset titles are no longer truncated in asset indexes. ([#11775](https://github.com/craftcms/cms/pull/11775))
- Element source navigation now programmatically conveys structure imparted by headings. ([#11777](https://github.com/craftcms/cms/pull/11777))
- Added a warning icon to related elements that contain validation errors. ([#11610](https://github.com/craftcms/cms/pull/11610))
- Element index footers now stick to the bottom of the window, and element action triggers are now inserted into the footer rather than replacing the contents of the page’s toolbar. ([#11844](https://github.com/craftcms/cms/pull/11844))

### Administration
- Added the `extraLastNamePrefixes` config setting. ([#11903](https://github.com/craftcms/cms/pull/11903))
- Added the `extraNameSalutations` config setting. ([#11903](https://github.com/craftcms/cms/pull/11903))
- Added the `extraNameSuffixes` config setting. ([#11903](https://github.com/craftcms/cms/pull/11903))
- Element sources now have a “Default Sort” setting in the Customize Sources modal. ([#12002](https://github.com/craftcms/cms/discussions/12002))
- Control panel-defined image transforms can now have custom quality values. ([#9622](https://github.com/craftcms/cms/discussions/9622))
- Added support for the `CRAFT_DOTENV_PATH` PHP constant. ([#11894](https://github.com/craftcms/cms/discussions/11894))
- Added support for `CRAFT_WEB_URL` and `CRAFT_WEB_ROOT` environment variables/PHP constants, which can be used to set the default `@web` and `@webroot` alias values. ([#11912](https://github.com/craftcms/cms/pull/11912))

### Development
- Added the `canCreateDrafts()` Twig function. ([#11797](https://github.com/craftcms/cms/discussions/11797), [#11808](https://github.com/craftcms/cms/pull/11808))
- Added the `canDelete()` Twig function. ([#11797](https://github.com/craftcms/cms/discussions/11797), [#11808](https://github.com/craftcms/cms/pull/11808))
- Added the `canDeleteForSite()` Twig function. ([#11797](https://github.com/craftcms/cms/discussions/11797), [#11808](https://github.com/craftcms/cms/pull/11808))
- Added the `canDuplicate()` Twig function. ([#11797](https://github.com/craftcms/cms/discussions/11797), [#11808](https://github.com/craftcms/cms/pull/11808))
- Added the `canSave()` Twig function. ([#11797](https://github.com/craftcms/cms/discussions/11797), [#11808](https://github.com/craftcms/cms/pull/11808))
- Added the `canView()` Twig function. ([#11797](https://github.com/craftcms/cms/discussions/11797), [#11808](https://github.com/craftcms/cms/pull/11808))
- Added the `|boolean` Twig filter. ([#11792](https://github.com/craftcms/cms/pull/11792))
- Added the `|float` Twig filter. ([#11792](https://github.com/craftcms/cms/pull/11792))
- Added the `|integer` Twig filter. ([#11792](https://github.com/craftcms/cms/pull/11792))
- Added the `|string` Twig filter. ([#11792](https://github.com/craftcms/cms/pull/11792))
- Twig templates now have `today`, `tomorrow`, and `yesterday` global variables available to them.
- Element query date params now support passing `today`, `tomorrow`, and `yesterday`. ([#10485](https://github.com/craftcms/cms/issues/10485))
- Element queries’ `relatedTo` params now only check for relations in the same site as `siteId`, if set. ([#12000](https://github.com/craftcms/cms/issues/12000), [#12072](https://github.com/craftcms/cms/pull/12072))
- Element queries now support passing ambiguous column names (e.g. `dateCreated`) and field handles into `select()`. ([#11790](https://github.com/craftcms/cms/pull/11790), [#11800](https://github.com/craftcms/cms/pull/11800))
- Element queries’ `collect()` methods eager-loaded elements now return `craft\elements\ElementCollection` objects, which extends `Illuminate\Support\Collection` with `ids()` and `with()` methods. ([#12113](https://github.com/craftcms/cms/discussions/12113))
- `{% cache %}` tags now store any HTML registered with `{% html %}` tags. ([#11811](https://github.com/craftcms/cms/discussions/11811))
- `{% cache %}` tags and GraphQL query caches now get a max cache duration based on the fetched/referenced entries’ expiry dates. ([#8525](https://github.com/craftcms/cms/discussions/8525), [#11901](https://github.com/craftcms/cms/pull/11901))
- Added the `siteHandle` field to elements queried via GraphQL. ([#10829](https://github.com/craftcms/cms/discussions/10829))
- `users/session-info` responses now include a `csrfTokenName` key. ([#11706](https://github.com/craftcms/cms/pull/11706), [#11767](https://github.com/craftcms/cms/pull/11767))
- The `elements/save-draft` action now supports being called from the front end. ([#12131](https://github.com/craftcms/cms/issues/12131))
- The `users/upload-user-photo` action now includes a `photoId` key in the response data. ([#12175](https://github.com/craftcms/cms/pull/12175))

### Extensibility
- Added `craft\base\conditions\BaseTextConditionRule::inputOptions()`.
- Added `craft\base\Element::EVENT_DEFINE_URL`. ([#12168](https://github.com/craftcms/cms/pull/12168))
- Added `craft\base\ExpirableElementInterface`. ([#11901](https://github.com/craftcms/cms/pull/11901))
- Added `craft\controllers\ElementsController::$element`.
- Added `craft\db\ActiveQuery::collect()`. ([#11842](https://github.com/craftcms/cms/pull/11842))
- Added `craft\elements\actions\Restore::$restorableElementsOnly`.
- Added `craft\elements\conditions\assets\EditableConditionRule`.
- Added `craft\elements\conditions\entries\EditableConditionRule`.
- Added `craft\elements\ElementCollection`. ([#12113](https://github.com/craftcms/cms/discussions/12113))
- Added `craft\events\AuthorizationCheckEvent::$element`.
- Added `craft\events\CreateTwigEvent`.
- Added `craft\events\DefineAddressFieldLabelEvent`.
- Added `craft\events\DefineAddressFieldsEvent`.
- Added `craft\events\DefineUrlEvent`. ([#12168](https://github.com/craftcms/cms/pull/12168))
- Added `craft\events\ImageTransformerOperationEvent::$tempPath`.
- Added `craft\events\SearchEvent::$scores`. ([#11882](https://github.com/craftcms/cms/discussions/11882))
- Added `craft\events\UserGroupPermissionsEvent`.
- Added `craft\events\UserPermissionsEvent`.
- Added `craft\helpers\DateRange`.
- Added `craft\helpers\DateTimeHelper::firstWeekDay()`.
- Added `craft\helpers\DateTimeHelper::lastMonth()`.
- Added `craft\helpers\DateTimeHelper::lastWeek()`.
- Added `craft\helpers\DateTimeHelper::lastWeekDay()`.
- Added `craft\helpers\DateTimeHelper::lastYear()`.
- Added `craft\helpers\DateTimeHelper::nextMonth()`.
- Added `craft\helpers\DateTimeHelper::nextWeek()`.
- Added `craft\helpers\DateTimeHelper::nextYear()`.
- Added `craft\helpers\DateTimeHelper::thisMonth()`.
- Added `craft\helpers\DateTimeHelper::thisWeek()`.
- Added `craft\helpers\DateTimeHelper::thisYear()`.
- Added `craft\helpers\DateTimeHelper::today()`.
- Added `craft\helpers\DateTimeHelper::tomorrow()`.
- Added `craft\helpers\DateTimeHelper::yesterday()`.
- Added `craft\helpers\ElementHelper::attributeHtml()`.
- Added `craft\helpers\Html::svg()`. ([#11932](https://github.com/craftcms/cms/pull/11932))
- Added `craft\i18n\FormatConverter::convertDatePhpToHuman()`. ([#10546](https://github.com/craftcms/cms/pull/10546))
- Added `craft\i18n\Locale::FORMAT_HUMAN`.
- Added `craft\nameparsing\CustomLanguage`.
- Added `craft\services\Addresses::EVENT_DEFINE_FIELD_LABEL`. ([#11788](https://github.com/craftcms/cms/discussions/11788))
- Added `craft\services\Addresses::EVENT_DEFINE_USED_FIELDS`. ([#11788](https://github.com/craftcms/cms/discussions/11788))
- Added `craft\services\Addresses::EVENT_DEFINE_USED_SUBDIVISION_FIELDS`. ([#11788](https://github.com/craftcms/cms/discussions/11788))
- Added `craft\services\Addresses::getFieldLabel()`.
- Added `craft\services\Addresses::getUsedFields()`.
- Added `craft\services\Addresses::getUsedSubdivisionFields()`.
- Added `craft\services\Elements::EVENT_AUTHORIZE_CREATE_DRAFTS`. ([#11759](https://github.com/craftcms/cms/discussions/11759), [#11808](https://github.com/craftcms/cms/pull/11808))
- Added `craft\services\Elements::EVENT_AUTHORIZE_DELETE_FOR_SITE`. ([#11759](https://github.com/craftcms/cms/discussions/11759), [#11808](https://github.com/craftcms/cms/pull/11808))
- Added `craft\services\Elements::EVENT_AUTHORIZE_DELETE`. ([#11759](https://github.com/craftcms/cms/discussions/11759), [#11808](https://github.com/craftcms/cms/pull/11808))
- Added `craft\services\Elements::EVENT_AUTHORIZE_DUPLICATE`. ([#11759](https://github.com/craftcms/cms/discussions/11759), [#11808](https://github.com/craftcms/cms/pull/11808))
- Added `craft\services\Elements::EVENT_AUTHORIZE_SAVE`. ([#11759](https://github.com/craftcms/cms/discussions/11759), [#11808](https://github.com/craftcms/cms/pull/11808))
- Added `craft\services\Elements::EVENT_AUTHORIZE_VIEW`. ([#11759](https://github.com/craftcms/cms/discussions/11759), [#11808](https://github.com/craftcms/cms/pull/11808))
- Added `craft\services\Elements::canCreateDrafts()`.
- Added `craft\services\Elements::canDelete()`.
- Added `craft\services\Elements::canDeleteForSite()`.
- Added `craft\services\Elements::canDuplicate()`.
- Added `craft\services\Elements::canSave()`.
- Added `craft\services\Elements::canView()`.
- Added `craft\services\Elements::getIsCollectingCacheInfo()`. ([#11901](https://github.com/craftcms/cms/pull/11901))
- Added `craft\services\Elements::setCacheExpiryDate()`. ([#11901](https://github.com/craftcms/cms/pull/11901))
- Added `craft\services\Elements::startCollectingCacheInfo()`. ([#11901](https://github.com/craftcms/cms/pull/11901))
- Added `craft\services\Elements::stopCollectingCacheInfo()`. ([#11901](https://github.com/craftcms/cms/pull/11901))
- Added `craft\services\Search::EVENT_BEFORE_SCORE_RESULTS`. ([#11882](https://github.com/craftcms/cms/discussions/11882))
- Added `craft\services\UserPermissions::EVENT_AFTER_SAVE_GROUP_PERMISSIONS`. ([#12130](https://github.com/craftcms/cms/discussions/12130), [#12146](https://github.com/craftcms/cms/pull/12146))
- Added `craft\services\UserPermissions::EVENT_AFTER_SAVE_USER_PERMISSIONS`. ([#12130](https://github.com/craftcms/cms/discussions/12130), [#12146](https://github.com/craftcms/cms/pull/12146))
- Added `craft\web\Controller::currentUser()`. ([#11754](https://github.com/craftcms/cms/pull/11754), [#11916](https://github.com/craftcms/cms/pull/11916))
- Added `craft\web\View::EVENT_AFTER_CREATE_TWIG`. ([#11774](https://github.com/craftcms/cms/pull/11774))
- `craft\elements\Asset::EVENT_DEFINE_URL` now gets triggered after the default URL has been generated, and the URL will be passed to `craft\events\DefineAssetUrlEvent::$url`.
- `craft\elements\db\ElementQuery::collect()` and `craft\base\Element::getEagerLoadedElements()` now return `craft\elements\ElementCollection` instances. ([#12113](https://github.com/craftcms/cms/discussions/12113))
- `craft\events\DraftEvent::$creatorId` is now nullable. ([#11904](https://github.com/craftcms/cms/issues/11904))
- `craft\fieldlayoutelements\BaseField::statusClass()` and `statusLabel()` now return status info from the element for the attribute specified by `attribute()`.
- `craft\helpers\Component::iconSvg()` now namespaces the SVG contents, and adds `aria-hidden="true"`. ([#11703](https://github.com/craftcms/cms/pull/11703))
- `craft\services\Drafts::createDraft()` now accepts `null` passed to its `$creatorId` argument. ([#11904](https://github.com/craftcms/cms/issues/11904))
- `craft\services\Search::EVENT_AFTER_SEARCH` now includes the computed search result scores, set to `craft\events\SearchEvent::$scores`, and any changes made to it will be returned by `searchElements()`. ([#11882](https://github.com/craftcms/cms/discussions/11882))
- `craft\services\Search::EVENT_BEFORE_INDEX_KEYWORDS` is now cancellable by setting `$event->isValid` to `false`. ([#11705](https://github.com/craftcms/cms/discussions/11705))
- Deprecated `craft\base\Element::EVENT_AUTHORIZE_CREATE_DRAFTS`. `craft\services\Elements::EVENT_AUTHORIZE_CREATE_DRAFTS` should be used instead.
- Deprecated `craft\base\Element::EVENT_AUTHORIZE_DELETE_FOR_SITE`. `craft\services\Elements::EVENT_AUTHORIZE_DELETE_FOR_SITE` should be used instead.
- Deprecated `craft\base\Element::EVENT_AUTHORIZE_DELETE`. `craft\services\Elements::EVENT_AUTHORIZE_DELETE` should be used instead.
- Deprecated `craft\base\Element::EVENT_AUTHORIZE_DUPLICATE`. `craft\services\Elements::EVENT_AUTHORIZE_DUPLICATE` should be used instead.
- Deprecated `craft\base\Element::EVENT_AUTHORIZE_SAVE`. `craft\services\Elements::EVENT_AUTHORIZE_SAVE` should be used instead.
- Deprecated `craft\base\Element::EVENT_AUTHORIZE_VIEW`. `craft\services\Elements::EVENT_AUTHORIZE_VIEW` should be used instead.
- Deprecated `craft\elements\Address::addressAttributeLabel()`. `craft\services\Addresses::getFieldLabel()` should be used instead.
- Deprecated `craft\events\DefineAssetUrlEvent::$asset`. `$sender` should be used instead.
- Deprecated `craft\services\Elements::getIsCollectingCacheTags()`. `getIsCollectingCacheInfo()` should be used instead. ([#11901](https://github.com/craftcms/cms/pull/11901))
- Deprecated `craft\services\Elements::startCollectingCacheTags()`. `startCollectingCacheInfo()` should be used instead. ([#11901](https://github.com/craftcms/cms/pull/11901))
- Deprecated `craft\services\Elements::stopCollectingCacheTags()`. `stopCollectingCacheInfo()` should be used instead. ([#11901](https://github.com/craftcms/cms/pull/11901))
- `checkboxSelect` inputs without `showAllOption: true` now post an empty value if no options were selected. ([#11748](https://github.com/craftcms/cms/issues/11748))
- Added the `Craft.useMobileStyles()` JavaScript method. ([#11636](https://github.com/craftcms/cms/pull/11636))
- Added `Craft.BaseElementIndex::getParentSource()`.
- Added `Craft.BaseElementIndex::getRootSource()`.
- Added `Craft.BaseElementIndex::getSourceActions()`. ([#11906](https://github.com/craftcms/cms/pull/11906))
- Added `Craft.BaseElementIndex::getSourceLevel()`.
- `Craft.BaseElementSelectInput` now triggers a `change` event when elements are added programmatically or removed.

### System
- Name parsing now checks for common German salutations, suffixes, and last name prefixes.
- “Generating pending image transforms” jobs no longer attempt to process transforms that had previously failed. ([#11970](https://github.com/craftcms/cms/issues/11970))
- The default system email template now sets the `lang` attribute on the `<html>` tag. ([#12156](https://github.com/craftcms/cms/pull/12156))
- The default system email template now includes a `Content-Type` tag. ([#12156](https://github.com/craftcms/cms/pull/12156))
- Improved GraphQL cache reliability. ([#11994](https://github.com/craftcms/cms/issues/11994), [#12086](https://github.com/craftcms/cms/pull/12086))
- Control panel `.twig` templates are now prioritized over `.html`. ([#11809](https://github.com/craftcms/cms/discussions/11809), [#11840](https://github.com/craftcms/cms/pull/11840))
- Updated Yii to 2.0.46.
- Fixed a bug where addresses weren’t validating their country codes. ([#12161](https://github.com/craftcms/cms/issues/12161))
- Fixed a bug where Entry URI Format, Template, and Default Status switches were focusable within sections’ Site Settings tables, for disabled sites.
- Fixed a bug where `craft\helpers\Db::parseParam()` wasn’t generating conditions that would include `null` values when it should have. ([#11931](https://github.com/craftcms/cms/issues/11931))

## 4.2.8 - 2022-10-18

### Changed
- The `setup/keys` command will now set the application ID if `Craft::$app->id` is empty. ([#12103](https://github.com/craftcms/cms/pull/12103))

### Fixed
- Fixed an error that could occur when running tests. ([#12088](https://github.com/craftcms/cms/issues/12088), [#12089](https://github.com/craftcms/cms/issues/12089))
- Fixed a bug where the `db/restore` command would output a warning about a missing `info` row, even if one existed in the imported database. ([#12101](https://github.com/craftcms/cms/issues/12101))
- Fixed a bug where the “Your session has ended” modal could be shown on the control panel’s login page. ([#12121](https://github.com/craftcms/cms/issues/12121))
- Fixed a permission error that could occur when uploading a file to an Assets field.
- Fixed a bug where custom log targets were getting removed when processing queue jobs. ([#12109](https://github.com/craftcms/cms/pull/12109))
- Fixed a bug where Money fields weren’t distinguishing between `0` and empty values. ([#12122](https://github.com/craftcms/cms/issues/12122), [#12132](https://github.com/craftcms/cms/pull/12132))
- Fixed an error that could occur in the control panel. ([#12133](https://github.com/craftcms/cms/issues/12133))
- Fixed a bug where assets uploaded from Assets fields weren’t retaining their original filename for all but the initial site. ([#12142](https://github.com/craftcms/cms/pull/12142))
- Fixed a bug where non-admin users couldn’t always see the Temporary Uploads source when selecting assets from an Assets field. ([#12128](https://github.com/craftcms/cms/issues/12128))
- Fixed a bug where image transforms that used the `fit` mode but didn’t specify a width or height weren’t getting their missing dimension set on the asset. ([#12137](https://github.com/craftcms/cms/issues/12137))

## 4.2.7 - 2022-10-11

### Added
- Added the `setup/keys` command, which ensure Craft is configured with an application ID and security key.

### Changed
- The `install/craft` command now runs `setup/keys` before doing anything else.

## 4.2.6 - 2022-10-11

### Added
- Added the `--as-json` option to the `help` command. ([#12017](https://github.com/craftcms/cms/pull/12017), [#12074](https://github.com/craftcms/cms/pull/12074))
- Added `craft\helpers\ElementHelper::isAttributeEmpty()`.
- Added `craft\queue\jobs\ResaveElements::$ifEmpty`.
- Added `craft\queue\jobs\ResaveElements::$set`.
- Added `craft\queue\jobs\ResaveElements::$to`.
- Added `craft\queue\jobs\ResaveElements::$touch`.

### Changed
- When passing a PHP callback function to the `--to` option of a `resave/*` command, the `$element` argument is now optional.

### Deprecated
- Deprecated `craft\web\assets\focusvisible\FocusVisibleAsset`. ([#12037](https://github.com/craftcms/cms/pull/12037))

### Fixed
- Fixed an error that could occur when editing a draft of an element type that didn’t have change tracking enabled.
- Fixed an error that could occur when saving an entry with Matrix blocks, if the entry had been deleted for a site.
- Fixed a bug where `resave/*` commands weren’t respecting the `--set`, `--to`, or `--touch` options when `--queue` was passed. ([#11974](https://github.com/craftcms/cms/issues/11974))
- Fixed a bug where `relatedTo` params didn’t support collections.
- Fixed an error that could occur when passing an element query to a `relatedTo` param, if the parent element query contained any closures. ([#11981](https://github.com/craftcms/cms/issues/11981))
- Fixed a bug where `craft\log\MonologTarget::$allowLineBreaks` wasn’t getting a default value. ([#12004](https://github.com/craftcms/cms/pull/12004))
- Fixed a PHP error that occurred when attempting to edit an element by an invalid ID or UUID.
- Fixed a bug where unsaved drafts could be unintentionally deleted when saved, if a plugin or module was blocking the save via `EVENT_BEFORE_SAVE`. ([#12015](https://github.com/craftcms/cms/issues/12015))
- Fixed a bug where “Propagating tags” jobs would fail if two tags had similar titles.
- Fixed a bug where pressing “Disable focal point” within asset preview modals would only reset the focal point position, but not delete it. ([#12030](https://github.com/craftcms/cms/issues/12030))
- Fixed a bug where image transforms weren’t getting sized correctly in some cases when `upscaleImages` was disabled. ([#12023](https://github.com/craftcms/cms/issues/12023))
- Fixed a bug where table cells within Redactor fields could appear to be focused when they weren’t. ([#12001](https://github.com/craftcms/cms/issues/12001), [#12037](https://github.com/craftcms/cms/pull/12037))
- Fixed a bug where alerts saying a folder can’t be renamed due to a naming conflict were showing the old folder name instead of the new one. ([#12049](https://github.com/craftcms/cms/pull/12049))
- Fixed a bug where custom fields nested within Matrix fields weren’t always updating properly within slideout editors. ([#11988](https://github.com/craftcms/cms/issues/11988), [#12058](https://github.com/craftcms/cms/issues/12058))
- Fixed an error that could occur when adding new textual condition rules to a condition. ([#12077](https://github.com/craftcms/cms/pull/12077))
- Fixed a bug where Table fields’ Default Values settings were always showing at least one row, even if the setting had been saved without any rows. ([#12071](https://github.com/craftcms/cms/issues/12071))
- Fixed a bug where existing rows in Table fields’ Default Values settings were losing the ability to be reordered or deleted when the table columns were changed.
- Fixed a bug where sending a password reset email for an inactive user would set them to a pending state. ([#12080](https://github.com/craftcms/cms/pull/12080))
- Fixed a bug where some GraphQL results could be missing if multiple sets of nested elements were being queried using the same alias. ([#11982](https://github.com/craftcms/cms/issues/11982))

### Security
- Fixed information disclosure vulnerabilities.

## 4.2.5.2 - 2022-10-03

### Security
- Updated Twig to 3.4. ([#12022](https://github.com/craftcms/cms/issues/12022))

## 4.2.5.1 - 2022-09-21

### Fixed
- Fixed a bug where the “New category” button could be missing from the Categories index page. ([#11977](https://github.com/craftcms/cms/issues/11977))
- Fixed a bug where `Craft::t()` and the `|t` Twig filter were modifying digit-dash-digit sequences. ([#11980](https://github.com/craftcms/cms/issues/11980))
- Fixed PHP errors that occurred if `webonyx/graphql-php` 14.11.17 was installed. ([#11979](https://github.com/craftcms/cms/issues/11979), [webonyx/graphql-php#1221](https://github.com/webonyx/graphql-php/issues/1221))
- Fixed a PHP error that could occur when working with a draft. ([#11976](https://github.com/craftcms/cms/issues/11976))

## 4.2.5 - 2022-09-20

### Added
- Added `craft\helpers\Image::targetDimensions()`.

### Changed
- Edit Asset pages now show the “View” button for all file types, not just images, PDFs, and text files. ([#11936](https://github.com/craftcms/cms/issues/11936))

### Removed
- Removed the Punycode PHP library. ([#11948](https://github.com/craftcms/cms/issues/11948))

### Fixed
- Fixed a bug where image transforms weren’t always getting applied properly to all animation frames. ([#11937](https://github.com/craftcms/cms/pull/11937))
- Fixed a bug where animated WebP images would lose their animation frames when transformed. ([#11937](https://github.com/craftcms/cms/pull/11937))
- Fixed a bug where image transform dimensions could be calculated incorrectly when `upscaleImages` was `false`. ([#11837](https://github.com/craftcms/cms/issues/11837))
- Fixed a bug where the `users/send-password-reset-email` action wasn’t passing errors back to the template. ([#11933](https://github.com/craftcms/cms/issues/11933))
- Fixed an error that occurred when setting a non-numeric `width` or `height` on an image transform. ([#11837](https://github.com/craftcms/cms/issues/11837))
- Fixed a bug where the database connection wasn’t being configured properly when fluent config methods and environment variable overrides were being used in combination. ([#11941](https://github.com/craftcms/cms/issues/11941))
- Fixed a bug where slideouts lost their shadows when focused.
- Fixed a bug where `relatedTo*` arguments weren’t supported by `children` fields in GraphQL. ([#11918](https://github.com/craftcms/cms/issues/11918))
- Fixed a bug where Image Editor and slideout action buttons were obstructed when the Debug Toolbar was enabled. ([#11965](https://github.com/craftcms/cms/issues/11965))
- Fixed an error that occurred when installing Craft when MySQL’s `sql_require_primary_key` setting was enabled. ([#11374](https://github.com/craftcms/cms/discussions/11374))
- Fixed a bug subfolders created by Assets fields could be reported as missing when updating asset indexes, even if they contained assets. ([#11949](https://github.com/craftcms/cms/issues/11949))
- Fixed a PHP error that could occur in a potential race condition when calling  `craft\helpers\FileHelper::clearDirectory()`.
- Fixed a bug where Structure section entries that were duplicated via the “Save as a new entry” action on a provisional draft weren’t being placed within the structure properly.
- Fixed a bug where element’s `searchScore` properties would be set to `null` when their original score was below 1, rather than rounding to 0 or 1. ([#11973](https://github.com/craftcms/cms/issues/11973))

## 4.2.4 - 2022-09-13

### Changed
- The “New entry” and “New category” buttons on the Entries and Categories index pages now support <kbd>Ctrl</kbd>/<kbd>Command</kbd>/middle-clicking to open the edit page in a new window. ([#11870](https://github.com/craftcms/cms/issues/11870))
- Control panel menus now automatically reposition themselves when the window is resized.
- Improved the performance of some element queries on MySQL. ([#11825](https://github.com/craftcms/cms/pull/11825))
- `resave/*` commands now have a `--touch` option. When passed, elements’ `dateUpdated` timestamps will be updated as they’re resaved. ([#11849](https://github.com/craftcms/cms/discussions/11849))
- Underscores within query param values that begin/end with `*` are now escaped, so they aren’t treated as wildcard characters by the `like` condition. ([#11898](https://github.com/craftcms/cms/issues/11898))
- `craft\services\Elements::resaveElements()` now has a `$touch` argument.
- Disable the preview button while drafts are saving ([#11858](https://github.com/craftcms/cms/issues/11858))

### Fixed
- Fixed an error that could occur when upgrading to Craft 4, if any Matrix blocks contained null `sortOrder` values. ([#11843](https://github.com/craftcms/cms/issues/11843))
- Fixed a bug where image transform dimensions could be calculated incorrectly when `upscaleImages` was `false`. ([#11837](https://github.com/craftcms/cms/issues/11837))
- Fixed an error that occurred when parsing an image transform string that was missing an interlace type. ([#11834](https://github.com/craftcms/cms/pull/11834))
- Fixed a bug where element caches weren’t being invalidated during garbage collection, so hard-deleted elements could appear to still exist.
- Fixed a bug where image transforms were always getting saved with `dateIndexed` set to `null`. ([#11863](https://github.com/craftcms/cms/pull/11863))
- Fixed an error that could occur when rendering front-end templates if there was a problem connecting to the database. ([#11855](https://github.com/craftcms/cms/issues/11855))
- Fixed a bug where Edit Asset pages were showing the “View” button for assets in volumes without public URLs. ([#11860](https://github.com/craftcms/cms/issues/11860))
- Fixed a bug where the Assets index page wasn’t handling failed uploads properly. ([#11866](https://github.com/craftcms/cms/issues/11866))
- Fixed a bug where it was possible to save an asset with a focal point outside its cropped area. ([#11875](https://github.com/craftcms/cms/issues/11875))
- Fixed a bug where element index filter HUDs were unresponsive if another one was already active for a different site/source. ([#11880](https://github.com/craftcms/cms/issues/11880))
- Fixed a bug where newly-created subfolders on the Assets index page could appear to have the wrong indentation.
- Fixed a UI bug where renaming a newly-created volume subfolder didn’t appear to have any effect.
- Fixed a bug where empty URL fields would be marked as changed, even when no change was made to them. ([#11908](https://github.com/craftcms/cms/issues/11908))
- Fixed a UI bug where autosuggest menus weren’t getting filtered when first opened for inputs with existing values. ([#11896](https://github.com/craftcms/cms/issues/11896))
- Fixed a bug where Entry Type condition rules weren’t working for conditions that were applied to a single element. ([#11914](https://github.com/craftcms/cms/issues/11914))
- Fixed a bug where Related To condition rules weren’t working for conditions that were applied to a single element, for cross-site relations. ([#11892](https://github.com/craftcms/cms/issues/11892))
- Fixed a bug where form action keyboard shortcuts weren’t available when a custom select menu was focused. ([#11919](https://github.com/craftcms/cms/issues/11919))
- Fixed a bug where transforming an animated GIF into a WebP file would only include the first frame. ([#11889](https://github.com/craftcms/cms/issues/11889))
- Fixed a bug where `craft\models\FieldLayout::createFromConfig()` was ignoring `id`, `uid`, `type`, and `reservedFieldHandles` keys, if set. ([#11929](https://github.com/craftcms/cms/issues/11929))

### Security
- Fixed XSS vulnerabilities.
- Password inputs no longer temporarily reveal the password when the <kbd>Alt</kbd> key is pressed. ([#11930](https://github.com/craftcms/cms/issues/11930))

## 4.2.3 - 2022-08-26

### Changed
- If a plugin’s license key is set to an empty environment variable, its trial license key will now be stored in `.env` rather than the project config. ([#11830](https://github.com/craftcms/cms/issues/11830))

### Fixed
- Fixed a PHP error that occurred when garbage collection was run on web requests. ([#11829](https://github.com/craftcms/cms/issues/11829))

## 4.2.2 - 2022-08-23

### Added
- Added the `utils/fix-field-layout-uids` command. ([#11746](https://github.com/craftcms/cms/issues/11746))

### Changed
- Improved the styling of Categories fields.
- The first field group is now automatically selected by default when creating a new custom field.
- Improved console output for the `gc` command.
- The `gc` command now runs garbage collection for data caches.
- Exception JSON responses now include `name` and `code` keys. ([#11799](https://github.com/craftcms/cms/discussions/11799))
- `elements/*` actions no longer include custom field values in the failure response data, improving performance. ([#11807](https://github.com/craftcms/cms/discussions/11807))

### Fixed
- Fixed a bug where keyboard focus wasn’t being maintained when changing the element type within a “Related To” condition rule.
- Fixed a bug where keyboard focus wasn’t being maintained when changing the country within an address’s “Administrative Area” condition rule.
- Fixed a bug where Date fields’ Timezone menus could be clipped. ([#11780](https://github.com/craftcms/cms/pull/11780))
- Fixed an error that could occur when saving an unpublished draft, if any custom validation errors were added to it after its draft status had been removed. ([#11407](https://github.com/craftcms/cms/issues/11407))
- Fixed a bug where custom validation errors would be shown twice for unpublished drafts, if they were added to it after its draft status had been removed. ([#11407](https://github.com/craftcms/cms/issues/11407))
- Fixed PHP warnings that would occur when passing `0` into `craft\helpers\DateTimeHelper::humanDuration()`. ([#11787](https://github.com/craftcms/cms/issues/11787))
- Fixed a bug where selected assets weren’t getting automatically replaced when an image was edited and “Save as a new asset” was chosen. ([#11805](https://github.com/craftcms/cms/issues/11805))
- Fixed a JavaScript error that occurred when editing a user via a slideout, if the user had any addresses. ([#11810](https://github.com/craftcms/cms/issues/11810))
- Fixed a bug where some invalid slideout submissions weren’t being handled properly. ([#11812](https://github.com/craftcms/cms/issues/11812))
- Fixed a bug where `craft\helpers\DateTimeHelper::toDateInterval()` was returning negative interval durations when integers were passed in. ([#11814](https://github.com/craftcms/cms/pull/11814))
- Fixed a bug where `iframeResizer.contentWindow.js` was getting loaded for all preview requests, not just Live Preview, and even when `useIframeResizer` was disabled. ([#11778](https://github.com/craftcms/cms/issues/11778))
- Fixed a bug where deleted relations and Matrix blocks could persist if the edit form was submitted before they had been fully animated away. ([#11789](https://github.com/craftcms/cms/issues/11789))
- Fixed a PHP error that could occur if `craft\services\Assets::getUserTemporaryUploadFolder()` was called when there was no logged-in user account. ([#11751](https://github.com/craftcms/cms/issues/11751))

## 4.2.1.1 - 2022-08-10

### Fixed
- Fixed a bug where saving an element with invalid field values could result in some field values being forgotten. ([#11756](https://github.com/craftcms/cms/issues/11756))
- Fixed a bug where it wasn’t always possible to serve asset bundles via `webpack-dev-server` over SSL. ([#11758](https://github.com/craftcms/cms/pull/11758))

## 4.2.1 - 2022-08-09

### Added
- Added the `project-config/export` command. ([#11733](https://github.com/craftcms/cms/pull/11733))
- Added `craft\config\GeneralConfig::getRememberedUserSessionDuration()`.
- Added `craft\helpers\DateTimeHelper::toDateInterval()`.

### Changed
- “Related To” condition rules are now available for conditions that are stored in the project config. ([#11740](https://github.com/craftcms/cms/issues/11740))
- Element index filters are now managed for each site and source, rather than just for each source. ([#11719](https://github.com/craftcms/cms/issues/11719))
- `craft\config\DbConfig::dsn()` now parses the DSN string and populates the other DSN-settable config properties.
- `craft\helpers\DateTimeHelper::humanDuration()` no longer returns the number of weeks, unless the number of days is divisible by 7. ([#11594](https://github.com/craftcms/cms/discussions/11594))
- `craft\helpers\DateTimeHelper::humanDuration()` now accepts date interval strings to be passed in.
- `craft\helpers\Db::url2config()` now returns `driver`, `server`, `port`, and `database` keys, when possible. ([#11735](https://github.com/craftcms/cms/issues/11735))
- `craft\services\Assets::getImagePreviewUrl()` now throws a `yii\base\NotSupportedException` if a preview URL could not be generated for the asset, rather than causing a PHP error.

### Deprecated
- Deprecated `craft\helpers\DateTimeHelper::secondsToInterval()`. `toDateInterval()` should be used instead.

### Fixed
- Fixed a bug where database connections would always use port `3306` by default if `craft\config\DbConfig` had been configured via fluent methods, even for PostgreSQL.
- Fixed a bug where system messages provided by Yii weren’t getting translated in some cases. ([#11712](https://github.com/craftcms/cms/issues/11712))
- Fixed a bug where the “Keep me signed in” checkbox label wasn’t always accurately representing the `rememberedUserSessionDuration` config setting. ([#11594](https://github.com/craftcms/cms/discussions/11594))
- Fixed a bug where the `Craft.cp.setSiteId()` JavaScript method wasn’t updating `Craft.siteId`, or the base URLs used by `Craft.getActionUrl()`, `Craft.getCpUrl()`, and `Craft.getUrl()`.
- Fixed an error that occurred when removing a Single section from the primary site, if it contained any Matrix blocks. ([#11669](https://github.com/craftcms/cms/issues/11669))
- Fixed a bug where Matrix sub-fields weren’t showing their validation errors when `autosaveDrafts` was `false`. ([#11731](https://github.com/craftcms/cms/issues/11731))
- Fixed a bug where saving an element with invalid field values could result in the invalid values being forgotten, rather than re-validated. ([#11731](https://github.com/craftcms/cms/issues/11731))
- Fixed a bug where the database connection would be misconfigured if the `url` connection setting was used. ([#11735](https://github.com/craftcms/cms/issues/11735))
- Fixed a bug where the element index filter HUDs weren’t always visually aligned with the search input. ([#11739](https://github.com/craftcms/cms/issues/11739))
- Fixed a bug where it wasn’t possible to preview or edit image assets if their filesystem and transform filesystem didn’t have public URLs. ([#11686](https://github.com/craftcms/cms/issues/11686), [#11687](https://github.com/craftcms/cms/issues/11687))
- Fixed a bug where not all project config changes would be applied if a site was deleted. ([#9567](https://github.com/craftcms/cms/issues/9567))
- Fixed a bug where `$` characters in database connection passwords weren’t being escaped property when backing up/restoring the database. ([#11750](https://github.com/craftcms/cms/issues/11750))

### Security
- Fixed XSS vulnerabilities.

## 4.2.0.2 - 2022-07-27

### Fixed
- Fixed a bug where `Garnish.uiShortcutManager` was getting double-instantiated, causing some keyboard shortcuts to be triggered multiple times.
- Fixed a JavaScript error that occurred when switching sites in the control panel. ([#11709](https://github.com/craftcms/cms/issues/11709))
- Fixed a bug where some config settings set via fluent setters weren’t getting normalized.
- Fixed a bug where the database connection DSN string wasn’t getting built properly when the connection settings were set via fluent setters.

## 4.2.0.1 - 2022-07-26

### Fixed
- Fixed an error that could occur when passing an object into `craft\helpers\ArrayHelper::removeValue()` or the `|without` filter.

## 4.2.0 - 2022-07-26

### Added
- The control panel is now translated into Ukrainian.
- Element conditions can now include condition rules for Matrix fields. ([#11620](https://github.com/craftcms/cms/issues/11620))
- Element conditions can now include condition rules for Money fields. ([#11560](https://github.com/craftcms/cms/issues/11560))
- Added the “Notification Duration” user accessibility preference. ([#11612](https://github.com/craftcms/cms/pull/11612))
- The `accessibilityDefaults` config setting now supports a `notificationDuration` key.
- Added `craft\behaviors\SessionBehavior::getSuccess()`.
- Added `craft\behaviors\SessionBehavior::setSuccess()`.
- Added `craft\config\BaseConfig`. ([#11591](https://github.com/craftcms/cms/pull/11591), [#11656](https://github.com/craftcms/cms/pull/11656))
- Added `craft\controllers\UsersController::EVENT_AFTER_FIND_LOGIN_USER`. ([#11645](https://github.com/craftcms/cms/pull/11645))
- Added `craft\controllers\UsersController::EVENT_BEFORE_FIND_LOGIN_USER`. ([#11645](https://github.com/craftcms/cms/pull/11645))
- Added `craft\events\DefineFieldLayoutCustomFieldsEvent`.
- Added `craft\events\FindLoginUserEvent`.
- Added `craft\events\IndexKeywordsEvent`.
- Added `craft\fields\conditions\EmptyFieldConditionRule`.
- Added `craft\helpers\DateTimeHelper::humanDuration()`.
- Added `craft\helpers\Template::resolveTemplatePathAndLine()`.
- Added `craft\models\FieldLayout::EVENT_DEFINE_CUSTOM_FIELDS`. ([#11634](https://github.com/craftcms/cms/discussions/11634))
- Added `craft\services\Config::getLoadingConfigFile()`.
- Added `craft\services\Elements::EVENT_INVALIDATE_CACHES`. ([#11617](https://github.com/craftcms/cms/pull/11617))
- Added `craft\services\Search::EVENT_BEFORE_INDEX_KEYWORDS`. ([#11575](https://github.com/craftcms/cms/discussions/11575))

### Changed
- Redesigned user notifications. ([#11612](https://github.com/craftcms/cms/pull/11612))
- Most element notifications now include a link to the element. ([#11612](https://github.com/craftcms/cms/pull/11612))
- Improved overall control panel accessibility. ([#11563](https://github.com/craftcms/cms/pull/11563), [#11543](https://github.com/craftcms/cms/pull/11543), [#11688](https://github.com/craftcms/cms/pull/11688), [#11699](https://github.com/craftcms/cms/pull/11699))
- Improved condition builder accessibility. ([#11588](https://github.com/craftcms/cms/pull/11588), [#11643](https://github.com/craftcms/cms/pull/11643))
- Improved Image Editor accessibility. ([#11496](https://github.com/craftcms/cms/pull/11496))
- The “Keep me signed in” checkbox label on the control panel’s login page now includes the remembered session duration, e.g. “Keep me signed in for 2 weeks”. ([#11594](https://github.com/craftcms/cms/discussions/11594))
- Dashboard widgets no longer show a confirmation dialog when deleted. Their delete notifications include an “Undo” button instead. ([#11573](https://github.com/craftcms/cms/discussions/11573))
- Element edit pages no longer jump down when the “Showing your unsaved changes” notice is added, unless there’s not enough content to require a scroll bar. ([#11586](https://github.com/craftcms/cms/discussions/11586))
- Matrix block previews now show selected option labels rather than their raw values. ([#11659](https://github.com/craftcms/cms/issues/11659))
- Improved the behavior of some console commands for non-interactive shells. ([#11650](https://github.com/craftcms/cms/issues/11650))
- The `utils/prune-revisions` console command now has a `--section` option. ([#8783](https://github.com/craftcms/cms/discussions/8783))
- Deprecation warnings’ stack traces now show source templates’ paths and line numbers.
- Exception JSON responses now include the previous exception details, recursively. ([#11694](https://github.com/craftcms/cms/discussions/11694))
- `config/general.php` and `config/db.php` can now return `craft\config\GeneralConfig`/`DbConfig` objects, which can be defined using new fluent setter methods. ([#11591](https://github.com/craftcms/cms/pull/11591), [#11656](https://github.com/craftcms/cms/pull/11656))
- The `|duration` Twig filter can now be used with an integer representing a number of seconds, and its `showSeconds` argument is no longer required. Seconds will be output if the duration is less than one minute by default.
- The `|length` Twig filter now checks if the variable is a query, and if so, returns its count. ([#11625](https://github.com/craftcms/cms/discussions/11625))
- The `|without` Twig filter no longer uses strict value comparisons by default. It has a new `$strict` argument that can be set to `true` to enforce strict comparisons if desired. ([#11695](https://github.com/craftcms/cms/issues/11695))
- `craft\base\conditions\BaseConditionRule::inputHtml()` is no longer abstract, and returns an empty string by default.
- `craft\behaviors\SessionBehavior::setError()` now has a `$settings` argument.
- `craft\behaviors\SessionBehavior::setNotice()` now has a `$settings` argument.
- `craft\db\Query` now implements the `ArrayAccess` and `IteratorAggregate` interfaces, so queries (including element queries) can be treated as arrays.
- `craft\helpers\ArrayHelper::removeValue()` no longer uses strict value comparisons by default. It has a new `$strict` argument that can be set to `true` to enforce strict comparisons if desired.
- `craft\web\Controller::asSuccess()` now has a `$notificationSettings` argument.
- `craft\web\Controller::setFailFlash()` now has a `$settings` argument.
- `craft\web\Controller::setSuccessFlash()` now has a `$settings` argument.

### Deprecated
- Deprecated `craft\helpers\DateTimeHelper::humanDurationFromInterval()`. `humanDuration()` should be used instead.
- Deprecated `craft\helpers\DateTimeHelper::secondsToHumanTimeDuration()`. `humanDuration()` should be used instead.

### Fixed
- Fixed a bug where new condition rules’ type selectors weren’t getting auto-focused.
- Fixed a bug where Quick Post widgets weren’t submitting custom field values.
- Fixed a bug where assets’ `getImg()` methods were returning `null` for assets in volumes without URLs, even if a transform was being used. ([#11614](https://github.com/craftcms/cms/issues/11614))
- Fixed a bug where sensitive data wasn’t getting redacted in the logs when Dev Mode was enabled. ([#11618](https://github.com/craftcms/cms/issues/11618))
- Fixed a SQL error that could occur on MySQL 5. ([#11596](https://github.com/craftcms/cms/issues/11596))
- Fixed an error that could occur when upgrading to Craft 4. ([#11644](https://github.com/craftcms/cms/issues/11644))
- Fixed a bug where the green color used in lightswitches was too dark. ([#11653](https://github.com/craftcms/cms/issues/11653))
- Fixed a bug where relational and Matrix fields were assuming their values hadn’t been eager-loaded on element save. ([#11667](https://github.com/craftcms/cms/issues/11667), [#11670](https://github.com/craftcms/cms/issues/11670))
- Fixed a bug where deprecation warnings for treating an element query as an array weren’t getting logged with an origin, if they involved Twig’s `|batch` filter. ([#11597](https://github.com/craftcms/cms/issues/11597))
- Fixed a bug where `{% js %}`, `{% script %}`, and `{% css %}` tags weren’t registering JavaScript and CSS code properly when used within a `{% cache %}` tag that contained an ungenerated image transform. ([#11602](https://github.com/craftcms/cms/issues/11602))
- Fixed a bug where the “User saved” notification was translated for the former language, when changing the current user’s language preference.
- Fixed a JavaScript error that occurred when removing a category from a Categories field, if any of its descendants were selected as well. ([#11641](https://github.com/craftcms/cms/issues/11641))
- Fixed a bug where links to config settings from **Settings** → **General** didn’t include the correct setting anchors. ([#11665](https://github.com/craftcms/cms/pull/11665))
- Fixed styling issues with Live Preview in Firefox.

### Security
- Fixed an information disclosure vulnerability.

## 4.1.4.1 - 2022-07-13

### Fixed
- Fixed a bug where `craft\services\Assets::getRootFolderByVolumeId()` wasn’t returning the root folder. ([#11593](https://github.com/craftcms/cms/issues/11593))

## 4.1.4 - 2022-07-12

### Added
- Added `craft\models\FieldLayout::getVisibleCustomFieldElements()`.

### Changed
- Relation fields now focus on the next related element’s “Remove” button when an element is removed. ([#11577](https://github.com/craftcms/cms/issues/11577))

### Deprecated
- Deprecated `craft\base\FieldTrait::$required`. `craft\fieldlayoutelements\BaseField::$required` should be used instead.

### Fixed
- Fixed a bug where assets’ native Alternative Text fields were getting mislabeled as translatable. ([#11576](https://github.com/craftcms/cms/issues/11576))
- Fixed a bug where fields nested within Neo fields could be incorrectly validated as required. ([#11574](https://github.com/craftcms/cms/issues/11574))
- Fixed a PHP error that occurred when editing a Date field with a Min Date setting set.
- Fixed a bug where date range inputs weren’t working on mobile. ([#11571](https://github.com/craftcms/cms/issues/11571))
- Fixed a bug where the “Craft Support” Dashboard widget wasn’t being labeled properly in the widget settings HUD and delete confirmation dialog. ([#11573](https://github.com/craftcms/cms/discussions/11573))
- Fixed a bug where the project config cache was getting invalidated on each public GraphQL API request.

## 4.1.3 - 2022-07-07

### Changed
- Address fields now show required indicators based on the configured validation rules. ([#11566](https://github.com/craftcms/cms/pull/11566))

### Fixed
- Fixed a JavaScript error that occurred on the Updates utility. ([#11567](https://github.com/craftcms/cms/issues/11567))
- Fixed a bug where Craft’s Composer commands could produce a malformed `composer.json` file. ([#11564](https://github.com/craftcms/cms/issues/11564))

## 4.1.2 - 2022-07-06

### Added
- Added `craft\helpers\ProjectConfig::ensureAllFilesystemsProcessed()`.

### Changed
- Relational field condition rules now have the “is related to” operator selected by default. ([#11550](https://github.com/craftcms/cms/discussions/11550))

### Fixed
- Fixed a bug where the Updates utility wasn’t checking for updates properly. ([#11552](https://github.com/craftcms/cms/issues/11552))
- Fixed an error that could occur when deploying a Craft 4 upgrade to another server. ([#11558](https://github.com/craftcms/cms/issues/11558))
- Fixed a bug where Assets fields were relocating assets when saving a revision.
- Fixed a bug where asset bundles weren’t getting registered on the front end. ([#11555](https://github.com/craftcms/cms/issues/11555))

## 4.1.1 - 2022-07-05

### Changed
- Improved the control panel tab design. ([#11524](https://github.com/craftcms/cms/pull/11524))
- Changed the order of relational field condition rule operators, so “is related to” is listed first. ([#11550](https://github.com/craftcms/cms/discussions/11550))
- Template caching is now supported for console requests, for `{% cache %}` tags that have the `globally` param. ([#11551](https://github.com/craftcms/cms/issues/11551))
- Updated Composer to 2.2.15. ([#11538](https://github.com/craftcms/cms/issues/11538))

### Fixed
- Fixed an error that could occur if any custom fields were missing their field group. ([#11522](https://github.com/craftcms/cms/discussions/11522))
- Fixed a bug where custom selects weren’t scrolling to the visually-focused option.
- Fixed errors that could occur if an element condition contained any rules for deleted custom fields. ([#11526](https://github.com/craftcms/cms/issues/11526))
- Fixed a bug where the “Deactivate users by default” user setting wasn’t working. ([#11519](https://github.com/craftcms/cms/issues/11519))
- Fixed a styling issue with the Edit Route modal. ([#11528](https://github.com/craftcms/cms/issues/11528))
- Fixed a bug where assets uploaded from Assets fields weren’t retaining their original filename. ([#11530](https://github.com/craftcms/cms/issues/11530))
- Fixed a bug where project config changes made at the end of the request lifecycle weren’t getting saved.
- Fixed a bug where toggling entries’ and categories’ site-specific statuses from element editor slideouts wasn’t working. ([#11547](https://github.com/craftcms/cms/issues/11547))
- Fixed a SQL error that occurred when running the `utils/prune-provisional-drafts` command. ([#11548](https://github.com/craftcms/cms/issues/11548))
- Fixed focus styling issues with the Edit Route modal.

## 4.1.0.2 - 2022-06-28

### Fixed
- Fixed a PHP error. ([#11518](https://github.com/craftcms/cms/issues/11518))

## 4.1.0.1 - 2022-06-28

### Fixed
- Fixed an infinite recursion bug. ([#11514](https://github.com/craftcms/cms/issues/11514))

## 4.1.0 - 2022-06-28

### Added
- Field layouts can now have “Line Break” UI elements. ([#11328](https://github.com/craftcms/cms/discussions/11328))
- Added the `db/drop-all-tables` command. ([#11288](https://github.com/craftcms/cms/pull/11288))
- Added the `elements/delete` command.
- Added the `elements/restore` command.
- Added the `project-config/get` command. ([#11341](https://github.com/craftcms/cms/pull/11341))
- Added the `project-config/remove` command. ([#11341](https://github.com/craftcms/cms/pull/11341))
- Added the `project-config/set` command. ([#11341](https://github.com/craftcms/cms/pull/11341))
- The `AdminTable` Vue component can now be included into other Vue apps, in addition to being used as a standalone app. ([#11107](https://github.com/craftcms/cms/pull/11107))
- Added a `one()` alias for `first()` to collections. ([#11134](https://github.com/craftcms/cms/discussions/11134))
- Added `craft\base\Element::EVENT_DEFINE_CACHE_TAGS`. ([#11171](https://github.com/craftcms/cms/discussions/11171))
- Added `craft\base\Element::cacheTags()`.
- Added `craft\base\FieldInterface::getLabelId()`.
- Added `craft\console\controllers\UsersController::$activate`.
- Added `craft\elements\conditions\ElementCondition::$sourceKey`.
- Added `craft\elements\db\ElementQuery::EVENT_AFTER_POPULATE_ELEMENTS`. ([#11262](https://github.com/craftcms/cms/discussions/11262))
- Added `craft\elements\db\ElementQuery::EVENT_DEFINE_CACHE_TAGS`. ([#11171](https://github.com/craftcms/cms/discussions/11171))
- Added `craft\events\PopulateElementsEvent`.
- Added `craft\fieldlayoutelements\BaseField::labelId()`.
- Added `craft\fieldlayoutelements\LineBreak`.
- Added `craft\helpers\DateTimeHelper::now()`.
- Added `craft\helpers\DateTimeHelper::pause()`. ([#11130](https://github.com/craftcms/cms/pull/11130))
- Added `craft\helpers\DateTimeHelper::resume()`. ([#11130](https://github.com/craftcms/cms/pull/11130))

### Changed
- Improved overall control panel accessibility. ([#11297](https://github.com/craftcms/cms/pull/11297), [#11296](https://github.com/craftcms/cms/pull/11296), [#11414](https://github.com/craftcms/cms/pull/11414), [#11452](https://github.com/craftcms/cms/pull/11452))
- Improved pagination UI accessibility. ([#11126](https://github.com/craftcms/cms/pull/11126))
- Improved element index accessibility. ([#11169](https://github.com/craftcms/cms/pull/11169), [#11200](https://github.com/craftcms/cms/pull/11200), [#11251](https://github.com/craftcms/cms/pull/11251))
- Improved Dashboard accessibility. ([#11217](https://github.com/craftcms/cms/pull/11217), [#11297](https://github.com/craftcms/cms/pull/11297))
- Improved address management accessibility. ([#11397](https://github.com/craftcms/cms/pull/11397))
- Improved Matrix field accessibility. ([#11306](https://github.com/craftcms/cms/pull/11306))
- Improved mobile support. ([#11323](https://github.com/craftcms/cms/pull/11323), [#11430](https://github.com/craftcms/cms/pull/11430))
- Improved keyboard support for custom selects. ([#11414](https://github.com/craftcms/cms/pull/11414))
- It’s now possible to remove all selected elements from relational fields by pressing <kbd>Backspace</kbd> or <kbd>Delete</kbd> while one of them is focused.
- Improved the UI of condition builders. ([#11386](https://github.com/craftcms/cms/pull/11386))
- Entry Type condition rules now allow multiple selections. ([#11124](https://github.com/craftcms/cms/pull/11124))
- Element index filters now only show condition rules for the custom fields that are used by the field layouts in the selected source, if a native source is selected. ([#11187](https://github.com/craftcms/cms/discussions/11187))
- Element index filters now only show condition rules for custom fields used by field layouts created for the target element type, if no native source is selected.
- Condition builders can now include multiple rules with the same label, as long as they’re in different groups.
- Asset indexes now have a “Location” table attribute option. ([#11450](https://github.com/craftcms/cms/discussions/11450))
- It’s now possible to sort entries by their section and type. ([#9192](https://github.com/craftcms/cms/discussions/9192), [#11335](https://github.com/craftcms/cms/discussions/11335))
- It’s now possible to sort assets by their file kind.
- Element editor metadata now lists elements’ IDs.
- Live Preview now always shows a “Refresh” button, regardless of whether the preview target has auto-refresh enabled. ([#11160](https://github.com/craftcms/cms/discussions/11160))
- Sites’ Language settings now display the locale IDs as option hints, rather than the languages’ native names. ([#11195](https://github.com/craftcms/cms/discussions/11195))
- Selectize options can now specify searchable `keywords` that won’t be visible in the UI.
- Selectize inputs will now include their options’ values as search keywords.
- Newly-created entries now get placeholder Post Date set on them, so they get sorted appropriately when querying for entries ordered by `postDate`. ([#11272](https://github.com/craftcms/cms/issues/11272))
- Element queries can now pass columns into the `orderBy` param in addition to `score` when searching. ([#11470](https://github.com/craftcms/cms/pull/11470), [#11457](https://github.com/craftcms/cms/discussions/11457))
- Field layout elements within field layout designers now support double-clicking to open their settings slideout. ([#11277](https://github.com/craftcms/cms/discussions/11277))
- The control panel’s JavaScript queue is now paused when the browser tab isn’t visible. ([#10632](https://github.com/craftcms/cms/issues/10632))
- The `db/restore` command now asks whether the database should be backed up, and whether all existing database tables should be dropped, prior to restoring the backup. ([#11288](https://github.com/craftcms/cms/pull/11288))
- The `users/create` command now asks whether the user should be activated when saved.
- The `maxBackups` config setting now impacts `.sql.zip` files in addition to `.sql` files. ([#11241](https://github.com/craftcms/cms/issues/11241))
- Deprecation messages are now consistently referred to as “deprecation warnings” in the control panel.
- Callback functions returned by elements’ `sortOptions()`/`defineSortOptions()` methods are now passed a `craft\db\Connection` object as a second argument.
- All element sources now have a “Set Status” action, even if the element type’s `defineActions()` method didn’t include one, if the element type’s `hasStatuses()` method returns `true`. ([#11383](https://github.com/craftcms/cms/discussions/11383))
- All element sources now have a “View” action, even if the element type’s `defineActions()` method didn’t include one, if the element type’s `hasUris()` method returns `true`. ([#11383](https://github.com/craftcms/cms/discussions/11383))
- All element sources now have “Edit” and “Delete” actions, even if the element type’s `defineActions()` method didn’t include them. ([#11383](https://github.com/craftcms/cms/discussions/11383))
- The “Set Status” and “Edit” element actions are now only available for elements whose `canSave()` method returned `true`.
- Assets fields now reject uploaded files which don’t pass their “Selectable Assets Condition” setting. ([#11433](https://github.com/craftcms/cms/issues/11433))
- It’s now possible to save new assets without setting their `filename` or `kind` attributes, as long as `newLocation` or `newFilename` is set. ([#11439](https://github.com/craftcms/cms/issues/11439))
- The `searchindex` table is now uses the InnoDB storage engine by default for MySQL installs. ([#11374](https://github.com/craftcms/cms/discussions/11374))
- The `_layouts/elementindex` control panel template now sets the page title based on the element’s `pluralDisplayName()` method by default. ([#11502](https://github.com/craftcms/cms/pull/11502))
- `craft\test\ActiveFixture::$data` is now populated with the active record instances, making them accessible to tests via `$this->tester->grabFixture('my-fixture', 'data-key')`. ([#11445](https://github.com/craftcms/cms/pull/11445))
- Address validation rules are now defined by `defineRules()`. ([#11471](https://github.com/craftcms/cms/pull/11471))
- `Garnish.DELETE_KEY` now refers to the actual <kbd>Delete</kbd> key code, and the <kbd>Backspace</kbd> key code is now referenced by `Garnish.BACKSPACE_KEY`.

### Deprecated
- Deprecated `craft\elements\actions\DeleteAssets`. `craft\elements\actions\Delete` should be used instead.

### Removed
- Removed `craft\elements\conditions\entries\EntryTypeCondition::$sectionUid`.
- Removed `craft\elements\conditions\entries\EntryTypeCondition::$entryTypeUid`.

## 4.0.6 - 2022-06-28

### Added
- Added `craft\fields\BaseOptionsField::encodeValue()`.

### Changed
- Improved the `install` command’s error output when invalid options were passed.
- `canonical` is now a reserved field handle. ([#11503](https://github.com/craftcms/cms/issues/11503))
- `craft\fields\BaseOptionsField::translatedOptions()` now has an `$encode` argument.

### Fixed
- Fixed a bug where self relations within relational fields were being forgotten. ([#11461](https://github.com/craftcms/cms/issues/11461))
- Fixed a bug where the `install` command required `--site-name`, `--site-url`, and `--language` options to be passed when project config YAML was already present. ([#11513](https://github.com/craftcms/cms/issues/11513))
- Fixed a bug where `Garnish.setFocusWithin()` wasn’t working if the first focusable element was a checkbox. ([#11498](https://github.com/craftcms/cms/discussions/11498))
- Fixed a bug where Matrix blocks could be saved in the wrong order.
- Fixed a bug where Checkboxes, Dropdown, Multi-select, and Radio Buttons fields could lose their values if their option values were set to integers. ([#11461](https://github.com/craftcms/cms/issues/11461))

## 4.0.5.2 - 2022-06-24

### Fixed
- Fixed a SQL error that could occur on MySQL 5. ([#11493](https://github.com/craftcms/cms/issues/11493))
- Fixed a bug where Craft’s Composer commands weren’t ensuring that `config.allow-plugins.yiisoft/yii2-composer` was `true` in `composer.json`. ([#11399](https://github.com/craftcms/cms/issues/11399))

## 4.0.5.1 - 2022-06-22

### Fixed
- Fixed a bug where not all changes to entries and categories created via the “Save and add another” action were propagating to other sites. ([#11476](https://github.com/craftcms/cms/issues/11476))
- Fixed a bug where it wasn’t possible to rename assets.
- Fixed a bug where a provisional draft could be created for an entry if its form was interacted with before the page had fully initialized. ([#11466](https://github.com/craftcms/cms/issues/11466))
- Fixed exact phrase searching on PostgreSQL. ([#11486](https://github.com/craftcms/cms/issues/11486))

## 4.0.5 - 2022-06-21

### Added
- Added `craft\helpers\Number::isIntOrFloat()`.

### Changed
- Categories now support change tracking.
- Improved performance when working with temp asset folders.
- Temp asset folders are no longer created until they’re actually needed. ([#11427](https://github.com/craftcms/cms/issues/11427))
- Element index queries are no longer cached if they contain a search term.
- Search inputs within field layout designers now prevent the containing form from being submitted when the <kbd>Return</kbd> key is pressed. ([#11415](https://github.com/craftcms/cms/discussions/11415))

### Deprecated
- Deprecated `craft\services\Categories::pruneDeletedField()`. ([#11054](https://github.com/craftcms/cms/discussions/11054))
- Deprecated `craft\services\Globals::pruneDeletedField()`. ([#11054](https://github.com/craftcms/cms/discussions/11054))
- Deprecated `craft\services\Sections::pruneDeletedField()`. ([#11054](https://github.com/craftcms/cms/discussions/11054))
- Deprecated `craft\services\Tags::pruneDeletedField()`. ([#11054](https://github.com/craftcms/cms/discussions/11054))
- Deprecated `craft\services\Users::pruneDeletedField()`. ([#11054](https://github.com/craftcms/cms/discussions/11054))
- Deprecated `craft\services\Volumes::pruneDeletedField()`. ([#11054](https://github.com/craftcms/cms/discussions/11054))

### Fixed
- Fixed an error that could occur when saving an element to a disabled site. ([#10499](https://github.com/craftcms/cms/issues/10499))
- Fixed a bug where newly-added condition rules’ types were still selectable for preexisting condition rules, when they shouldn’t have been.
- Fixed a bug where field layout designers were checking the wrong setting when determining whether to include UI elements (`customizableTabs` instead of `customizableUi`).
- Fixed a bug where the Asset Indexes utility was analyzing image transform directories and files. ([#11362](https://github.com/craftcms/cms/issues/11362), [#11384](https://github.com/craftcms/cms/pull/11384))
- Fixed a bug where focus was getting trapped within element editor slideouts’ sidebars even for wide viewports where there was enough room to display the sidebar side-by-side with other slideout content. ([#11358](https://github.com/craftcms/cms/pull/11358))
- Fixed a bug where users’ Formatting Locale preferences weren’t always being respected.
- Fixed a bug where address card menus would linger around after an address was deleted.
- Fixed a bug where the `index-assets` command could produce unexpected output. ([#11194](https://github.com/craftcms/cms/issues/11194)).
- Fixed a bug where video controls within asset preview modals were inaccessible via the keyboard. ([#11371](https://github.com/craftcms/cms/pull/11371))
- Fixed a bug where `transform` GraphQL directives weren’t working for Assets fields. ([#10299](https://github.com/craftcms/cms/discussions/10299))
- Fixed a PHP error that could occur when running the `help` command. ([#11423](https://github.com/craftcms/cms/issues/11423))
- Fixed a bug where `craft\helpers\App::env()` was converting some values to integers or floats unexpectedly. ([#11422](https://github.com/craftcms/cms/issues/11422))
- Fixed a bug where changes to existing Matrix blocks weren’t saving for element types that supported drafts but not change tracking. ([#11419](https://github.com/craftcms/cms/issues/11419))
- Fixed a bug where double-clicking on a related asset’s thumbnail could open the asset’s preview modal. ([#11424](https://github.com/craftcms/cms/issues/11424))
- Fixed a bug where the control panel wasn’t displaying file upload failure messages.
- Fixed a bug where `action` query params were taking precedence over `actionTrigger` URI matches, when handling action requests. ([#11435](https://github.com/craftcms/cms/issues/11435))
- Fixed a bug where image fields within Edit User pages and the Settings → General page weren’t resetting properly after an image was deleted. ([#11436](https://github.com/craftcms/cms/issues/11436))
- Fixed a bug where User Group condition rules set to the “is not one of” operator weren’t being applied to individual elements correctly. ([#11444](https://github.com/craftcms/cms/discussions/11444))
- Fixed a JavaScript error that occurred on element indexes for users that didn’t have permission to edit any sites.
- Fixed a bug where users without permission to create new entries in a section could duplicate existing entries. ([#11447](https://github.com/craftcms/cms/pull/11447))
- Fixed a bug where element selection condition rules weren’t working if an element ID was provided. ([#11451](https://github.com/craftcms/cms/pull/11451))
- Fixed a PHP error that occurred when executing a GraphQL query using a token that wasn’t set to a schema. ([#11453](https://github.com/craftcms/cms/issues/11453))
- Fixed a PHP error that could occur when unserializing a `craft\validator\DateTimeValidator`, `LanguageValidator`, `StringValidator`, or `TimeValidator` object. ([#11454](https://github.com/craftcms/cms/issues/11454))
- Fixed a bug where element types’ `actions()` methods were getting called for all `element-indexes/*` action requests.
- Fixed a bug where the `install` command would run non-interactively even if not all needed options were passed, resulting in an error after the database tables had been added. ([#11305](https://github.com/craftcms/cms/issues/11305))
- Fixed a viewport clipping bug on the control panel’s Login page. ([#11372](https://github.com/craftcms/cms/pull/11372))
- Fixed a bug where filtering an element query by a relational field using `:empty:`/`:notempty:` wasn’t factoring in the field’s “Which site should entries be related from?” setting properly.
- Fixed a bug where filtering an element query by a relational field using `:empty:`/`:notempty:` wasn’t factoring in the source elements’ site IDs, for fields set to manage relations on a per-site basis. ([#11418](https://github.com/craftcms/cms/issues/11418))
- Fixed a bug where the Temporary Uploads asset source wasn’t including subfolders.
- Fixed a bug where file upload progress bars weren’t always going away when an upload error occurred.
- Fixed a bug where Pashto was not being treated as an RTL langauge. ([#11428](https://github.com/craftcms/cms/issues/11428))
- Fixed a bug where the `upscaleImages` config setting wasn’t being respected for transforms where only a single image dimension was specified. ([#11398](https://github.com/craftcms/cms/issues/11398))
- Fixed an error that could occur when executing a GraphQL query, if a section didn’t have any entry types. ([#11273](https://github.com/craftcms/cms/issues/11273))
- Fixed an error that could occur when changing the primary site on installs with a large number of users. ([#11459](https://github.com/craftcms/cms/issues/11459))
- Fixed a bug where Assets fields within Vizy fields weren’t getting relocated from the user’s temp uploads folder. ([#11462](https://github.com/craftcms/cms/issues/11462))

### Security
- Environment-aware control panel fields no longer suggest environment variables that begin with `HTTP_`.
- The Sendmail mailer no longer validates if the Sendmail Command setting is set to an enivornment variable that begins with `HTTP_`.

## 4.0.4 - 2022-06-03

### Added
- Added support for querying for users with a `credentialed` status.
- Added `craft\elements\db\UserQuery::STATUS_CREDENTIALED`.
- Added `craft\errors\FieldNotFoundException`.
- Added `craft\helpers\Html::encodeSpaces()`.
- Added `craft\web\twig\variables\Cp::getRequestedSite()`. ([#11082](https://github.com/craftcms/cms/discussions/11082))

### Changed
- `temp` is now a reserved volume handle.
- Improved the performance of field layout designers. ([#11298](https://github.com/craftcms/cms/issues/11298))
- All control panel pages now have a `site--<siteHandle>` class name on the `<body>`, based on the currently-selected site. ([#11303](https://github.com/craftcms/cms/discussions/11303))
- Warnings are no longer logged when instantiating a field layout that references a deleted custom field. ([#11333](https://github.com/craftcms/cms/issues/11333))
- Read/write splitting is now disabled for all console requests.
- The `db/restore` command now prompts to clear data caches after the import is complete. ([#11327](https://github.com/craftcms/cms/issues/11327))
- Entry queries no longer factor in seconds when looking for currently-live entries, without excluding entries that were published in the past minute. ([#5389](https://github.com/craftcms/cms/issues/5389))
- `craft\elements\Asset::getUrl()` now encodes any spaces in the URL as `%20` entities.

### Fixed
- Fixed a bug where it wasn’t possible to disable all table columns for an element source. ([#11291](https://github.com/craftcms/cms/issues/11291))
- Fixed a bug where the Assets index page wasn’t allowing any bulk actions for assets in the temporary volume. ([#11293](https://github.com/craftcms/cms/issues/11293))
- Fixed a bug where PHP errors thrown while rendering a template weren’t being handled properly. ([#11108](https://github.com/craftcms/cms/issues/11108))
- Fixed a bug where site status labels were inconsistent on element edit pages. ([#11307](https://github.com/craftcms/cms/issues/11307))
- Fixed a bug where addresses’ County fields were mislablled. ([#11314](https://github.com/craftcms/cms/pull/11314))
- Fixed a bug where the control panel’s login form wasn’t handling errors properly. ([#11319](https://github.com/craftcms/cms/pull/11319))
- Fixed a bug where it wasn’t possible to use a `{% redirect %}` tag in an error template. ([#11336](https://github.com/craftcms/cms/issues/11336))
- Fixed an error that occurred when saving an entry via a GraphQL mutation. ([#11312](https://github.com/craftcms/cms/issues/11312))
- Fixed a bug where all web requests were getting no-cache headers. ([#11346](https://github.com/craftcms/cms/issues/11346))
- Fixed a bug where user caches weren’t getting invalidated when users were changed to a pending or inactive state.
- Fixed a bug where querying for users with an `active` status was returning suspended users. ([#11370](https://github.com/craftcms/cms/pull/11370))
- Fixed a bug where it wasn’t possible to drag assets within Assets fields by their thumbnails. ([#11364](https://github.com/craftcms/cms/issues/11364))
- Fixed a bug where asset thumbnails weren’t loading if their filename contained a space. ([#11350](https://github.com/craftcms/cms/issues/11350))
- Fixed a bug where `craft\services\AssetIndexer::indexFile()` wasn’t removing the filename from the file path when setting the directory on the listing. ([#11365](https://github.com/craftcms/cms/issues/11365))
- Fixed a bug where links within custom field instructions were getting mangled. ([#11377](https://github.com/craftcms/cms/issues/11377))
- Fixed a bug where project config paths that contained slashes weren’t getting handled properly. ([#10774](https://github.com/craftcms/cms/issues/10774))
- Fixed a bug where the Login page had a tab-focusable “Skip to content” button. ([#11375](https://github.com/craftcms/cms/issues/11375))

## 4.0.3 - 2022-05-20

### Added
- Added `craft\elements\db\ElementQuery::prepareSubquery()`.

### Changed
- Element edit pages now disable pointer events on the content container for 300 milliseconds after the “Showing your unsaved changes” notice is displayed. ([#11229](https://github.com/craftcms/cms/issues/11229))
- Users can now create drafts for entries they have permission to view, but not save. ([#11249](https://github.com/craftcms/cms/issues/11249))
- User Group condition rules are no longer available in element conditions when no user groups exist. ([#11252](https://github.com/craftcms/cms/issues/11252))
- Matrix blocks now have `data-type-name` attributes. ([#11286](https://github.com/craftcms/cms/pull/11286))
- Reversed the order of Lightswitch fields’ “ON Label” and “OFF Label” settings. ([#11259](https://github.com/craftcms/cms/issues/11259))
- `craft\services\Elements::duplicateElement()` now has a `$trackDuplication` argument.
- `craft\services\Matrix::duplicateBlocks()` now has a `$trackDuplications` argument.

### Fixed
- Fixed a bug where dynamically-defined image transforms weren’t respecting the `format` param, unless the `generateTransformsBeforePageLoad` config setting was enabled.
- Fixed a bug where Table fields with Min Rows and Max Rows set to `1` were still showing a delete button. ([#11211](https://github.com/craftcms/cms/issues/11211))
- Fixed an error that could occur when saving an Assets field that was restricted to a single location, at the root of a volume. ([#11212](https://github.com/craftcms/cms/issues/11212))
- Fixed an error that could occur after a queue job execution had finished. ([#11213](https://github.com/craftcms/cms/issues/11213))
- Fixed an error that could occur when saving an entry with Matrix blocks. ([#11155](https://github.com/craftcms/cms/issues/11155))
- Fixed an error that occurred when saving a GraphQL schema without a scope. ([#11240](https://github.com/craftcms/cms/issues/11240))
- Fixed an error that could occur when editing the public GraphQL schema, if a public token existed in the project config, but not the database. ([#11218](https://github.com/craftcms/cms/issues/11218))
- Fixed some bugs with inconsistent asset indexing on Windows. ([#11174](https://github.com/craftcms/cms/issues/11174)), ([#11219](https://github.com/craftcms/cms/issues/11219))
- Fixed a bug where custom fields weren’t available to be included as table attributes. ([#11222](https://github.com/craftcms/cms/issues/11222))
- Fixed a bug where Alternative Text wasn’t available to be included as a table attribute. ([#11222](https://github.com/craftcms/cms/issues/11222))`immediately`
- Fixed a JavaScript error that broke Matrix fields with Min Blocks and Max Blocks both set to `1`. ([#11233](https://github.com/craftcms/cms/issues/11233))
- Fixed a bug where request context logs could appear when nothing else was logged. ([#11141](https://github.com/craftcms/cms/issues/11141))
- Fixed a bug where stack traces could be erroneously filtered from logs.
- Fixed a bug where removing an element from a relational field within an element editor could cause the editor to create a provisional draft, even if the element type didn’t support drafts. ([#11242](https://github.com/craftcms/cms/issues/11242))
- Fixed a bug where draft editor pages had two identical “Save and continue editing” alternate form actions.
- Fixed a JavaScript warning that occurred when viewing an element edit page, if the user didn’t have permission to edit it.
- Fixed a bug where asset selector modals weren’t fully initializing for Assets fields, if they were targeting the user’s temp folder. ([#11254](https://github.com/craftcms/cms/issues/11254))
- Fixed an error that occurred when saving an entry via a GraphQL mutation. ([#11258](https://github.com/craftcms/cms/issues/11258))
- Fixed a bug where Matrix block types’ layout elements were getting new UUIDs assigned each time the Matrix field was edited. ([#11248](https://github.com/craftcms/cms/issues/11248))
- Fixed a bug where the web-based installation wizard was throwing an exception if a database connection couldn’t be established, and there was no `config/db.php` file. ([#11245](https://github.com/craftcms/cms/issues/11245))
- Fixed a bug where editable tables’ delete buttons’ `aria-label` attributes weren’t getting updated when table rows were reordered or deleted.
- Fixed a bug where editable tables’ delete buttons weren’t visually disabled when the minimum number of rows had been reached.
- Fixed a bug where all eager-loaded `srcset`-style transform sizes were relative to the first eager-loaded transform, rather than the prior one. ([#11209](https://github.com/craftcms/cms/issues/11209))
- Fixed a bug where eager-loaded `srcset`-style transform sizes didn’t reference the prior eager-loaded transform’s `format`, `interlace`, `mode`, `position`, or `quality` settings. ([#11264](https://github.com/craftcms/cms/issues/11264))
- Fixed a bug where the web-based installation wizard wouldn’t show the database connection screen if a connection could be established but no database was selected. ([#11245](https://github.com/craftcms/cms/issues/11245))
- Fixed an error that could occur when applying a multi-site draft with relational fields. ([#11220](https://github.com/craftcms/cms/issues/11220))
- Fixed a bug where Matrix blocks could be deleted from newly-created multi-site entries, if the edit page was reloaded. ([#10906](https://github.com/craftcms/cms/issues/10906))

## 4.0.2 - 2022-05-11

### Added
- Added `craft\events\LocateUploadedFilesEvent`.
- Added `craft\fields\Assets::EVENT_LOCATE_UPLOADED_FILES`. ([#11123](https://github.com/craftcms/cms/discussions/11123))

### Changed
- `elements/*` actions no longer include custom field values in the response data, improving performance.
- Garnish menu buttons are now aware of the `disabled` attribute. ([#11128](https://github.com/craftcms/cms/issues/11128))
- Improved save performance for multi-site elements ([#11113](https://github.com/craftcms/cms/issues/11113))
- Built-in Composer actions now ensure that `composer.json` allows the `craftcms/plugin-installer` Composer plugin.

### Fixed
- Fixed an error that occurred when searching for elements by a custom field. ([#11120](https://github.com/craftcms/cms/pull/11120))
- Fixed a bug where asset upload failures weren’t being handled properly. ([#11156](https://github.com/craftcms/cms/issues/11156))
- Fixed a bug where warning and error logs were being sent to both `stdout` and `stderr` when `CRAFT_STREAM_LOG` was enabled. ([#11189](https://github.com/craftcms/cms/issues/11189))
- Fixed an error that occurred when exporting elements with relational fields using the “Expanded” export type. ([#11127](https://github.com/craftcms/cms/issues/11127))
- Fixed a PHP deprecation warning that occurred if the `tablePrefix` database connection setting was `null`.
- Fixed a bug where category groups were being identified as “{name}” in user permission lists. ([#11132](https://github.com/craftcms/cms/issues/11132))
- Fixed a bug where Assets fields’ “Upload files” buttons weren’t wrapping when there wasn’t enough space to show them alongside “Add an asset”. ([#11133](https://github.com/craftcms/cms/issues/11133))
- Fixed a bug where `Craft.getUrl()` was appending empty query strings to URLs when they weren’t needed. ([#11159](https://github.com/craftcms/cms/issues/11159))
- Fixed a bug where addresses could validate the wrong set of required fields, if the validation rules were invoked before the country code was set. ([#11162](https://github.com/craftcms/cms/issues/11162))
- Fixed an error that could occur when viewing the Temporary Uploads volume, if the Temp Uploads Location asset setting was set to “In the local temp folder”. ([#11192](https://github.com/craftcms/cms/issues/11192))
- Fixed an error that could occur when deleting a volume, if its filesystem had been deleted.
- Fixed an error that could occur when rendering the thumbnail preview for an asset, if its file was missing. ([#11196](https://github.com/craftcms/cms/issues/11196))
- Fixed a bug where soft-deleted drafts’ search keywords weren’t getting re-indexed if they were restored.
- Fixed an error that occurred when transforming an SVG image without specifying a width or height. ([#11122](https://github.com/craftcms/cms/issues/11122))
- Fixed an error that occurred when saving a Number field with a non-numeric value. ([#11164](https://github.com/craftcms/cms/issues/11164))
- Fixed a bug where it wasn’t possible to drag an item to the top in admin tables. ([#10781](https://github.com/craftcms/cms/issues/10781))
- Fixed a bug where entries within Structure sections weren’t expandable if their only descendants were unpublished drafts.
- Fixed a bug where expanding a collapsed Structure section entry wouldn’t reveal its descendants, if the parent was a draft. ([#11186](https://github.com/craftcms/cms/issues/11186))
- Fixed a bug where element caches weren’t getting cleared for elements when they were propagated to a newly-created site.

## 4.0.1 - 2022-05-06

### Fixed
- Fixed a bug where Money field labels’ `for` attributes weren’t referencing the correct input ID. ([#11016](https://github.com/craftcms/cms/pull/11016))
- Fixed a bug where Money field inputs weren’t getting `aria-describedby` attributes. ([#11016](https://github.com/craftcms/cms/pull/11016))
- Fixed an error that occurred when loading an edit screen for an element type that didn’t have a field layout. ([#11110](https://github.com/craftcms/cms/pull/11110))
- Fixed a bug where condition rules that weren’t selectable (per `isSelectable()`) were still visible in the rule dropdown menu. ([#11104](https://github.com/craftcms/cms/pull/11104))
- Fixed a bug where element edit pages could reload themselves immediately after saving the element. ([#11084](https://github.com/craftcms/cms/issues/11084))
- Fixed a bug where tabs weren’t interactive after changing an entry’s type, if the new entry type didn’t have a tab of the same name as the previously-selected tab. ([#11093](https://github.com/craftcms/cms/issues/11093))
- Fixed a bug where Twig syntax errors weren’t being handled properly. ([#11108](https://github.com/craftcms/cms/issues/11108))
- Fixed an error that occurred when attempting to delete a global set. ([#11100](https://github.com/craftcms/cms/issues/11100))
- Fixed an error that could occur when applying a draft. ([#11083](https://github.com/craftcms/cms/issues/11083))
- Fixed a bug where element queries weren’t returning any results if an element attribute table wasn’t joined in, and the element query was set to an abstract element class. ([#11105](https://github.com/craftcms/cms/issues/11105))

## 4.0.0.1 - 2022-05-04

### Changed
- The `setup` command now writes the application ID to a `CRAFT_APP_ID` environment variable.
- The `setup` command now writes the security key to a `CRAFT_SECURITY_KEY` environment variable.

## 4.0.0 - 2022-05-04

### Added
- Entries’, categories’, and assets’ edit pages, and all element types via slideouts, now use a unified editing experience. ([#10467](https://github.com/craftcms/cms/pull/10467))
- Categories now support drafts. ([#10467](https://github.com/craftcms/cms/pull/10467))
- Element slideouts now support provisional drafts and autosaving, for element types that support them. ([#10467](https://github.com/craftcms/cms/pull/10467))
- Element indexes can now be filtered by element attributes and custom field values. ([#9192](https://github.com/craftcms/cms/discussions/9192), [#9450](https://github.com/craftcms/cms/discussions/9450), [#9462](https://github.com/craftcms/cms/discussions/9462), [#9483](https://github.com/craftcms/cms/discussions/9483))
- Admins can now create custom element sources from the Customize Sources modal. ([#8423](https://github.com/craftcms/cms/discussions/8423))
- It’s now possible to disable native element sources from the Customize Sources modal. ([#10676](https://github.com/craftcms/cms/discussions/10676))
- Field layout tabs, fields, and UI elements can now be conditionally shown based on properties of the current user and/or element being edited. ([#8099](https://github.com/craftcms/cms/discussions/8099), [#8154](https://github.com/craftcms/cms/discussions/8154))
- Assets, Entries, and Users fields have new condition settings that can be used to further limit which elements should be relatable, beyond the existing field settings. ([#10393](https://github.com/craftcms/cms/pull/10393))
- Assets, Entries, and Users fields have new “Min Relations” settings, and their former “Limit” settings have been renamed to “Max Relations”. ([#8621](https://github.com/craftcms/cms/discussions/8621))
- Added a dedicated “Full Name” field to users. “First Name” and “Last Name” are now parsed out from the full name automatically when a user is saved. ([#10405](https://github.com/craftcms/cms/discussions/10405))
- Added the “Inactive” user status, which can be used by users which can’t be signed into. ([#8963](https://github.com/craftcms/cms/discussions/8963))
- Added “Credentialed” and “Inactive” user sources.
- Added the “Deactivate…” user action for pending and active users.
- Users can now have an “Addresses” field. ([#10507](https://github.com/craftcms/cms/pull/10507))
- Added the concept of “filesystems”, which handle file operations, either locally or on a remote service like Amazon S3.
- It’s now possible to set sites’ Status settings to environment variables. ([#3005](https://github.com/craftcms/cms/issues/3005))
- Added the Money field type.
- Craft now provides a native “Alternative Text” (`alt`) field for assets. ([#10302](https://github.com/craftcms/cms/discussions/10302))
- Asset thumbnails in the control panel now have `alt` attributes, for assets with a filled-in Alternative Text value.
- Added the `index-assets/cleanup` command.
- Added the “Deactivate users by default” user registration setting, which replaces “Suspend users by default”. ([#5830](https://github.com/craftcms/cms/issues/5830))
- Element source settings are now stored in the project config. ([#8616](https://github.com/craftcms/cms/discussions/8616))
- Improved element index accessibility. ([#10629](https://github.com/craftcms/cms/pull/10629), [#10660](https://github.com/craftcms/cms/pull/10660))
- Improved Live Preview accessibility for screen readers. ([#10688](https://github.com/craftcms/cms/pull/10688))
- Slideouts, Live Preview, and Matrix blocks are no longer animated for browsers that have requested reduced motion. ([#10665](https://github.com/craftcms/cms/pull/10665))
- Added support for `JSON` columns. ([#9089](https://github.com/craftcms/cms/pull/9089))
- It’s now possible to edit images’ focal points from their preview modals. ([#8489](https://github.com/craftcms/cms/discussions/8489))
- Added support for Monolog and the PSR-3 logging interface. ([#10659](https://github.com/craftcms/cms/pull/10659))
- Added the `|address` Twig filter.
- Added the `|money` Twig filter.
- Added the `collect()` Twig function.
- Added the `assetUploaders`, `authors`, and `fullName` user query params.
- Added the `primaryOwner` and `primaryOwnerId` Matrix block query params.
- Added the `hasAlt` asset query param.
- Added the `button`, `submitButton`, `fs`, `fsField`, `volume`, and `volumeField` macros to the `_includes/forms` control panel template.
- Added the `buildId` general config. ([#10705](https://github.com/craftcms/cms/pull/10705))
- Added support for setting custom config settings from `config/custom.php`, which are accessible via `Craft::$app->config->custom`. ([#10012](https://github.com/craftcms/cms/issues/10012))
- Added the `addresses`, `address`, and `addressCount` GraphQL queries.
- Added the `hasAlt` argument to asset GraphQL queries.
- Added the `alt` field to assets queried via GraphQL.
- Added the `fullName`, `assetUploaders`, and `authors` arguments to user GraphQL queries.
- Added the `addresses` field to user GraphQL queries.
- GraphQL schemas now include settings that determine which sites elements can be queried from. ([#10610](https://github.com/craftcms/cms/issues/10610))
- Added the `assets/icon` action.
- Added the `assets/update-focal-point` action.
- Added the `categories/create` action.
- Added the `elements/apply-draft` action.
- Added the `elements/create` action.
- Added the `elements/delete-draft` action.
- Added the `elements/delete-for-site` action.
- Added the `elements/delete` action.
- Added the `elements/duplicate` action.
- Added the `elements/edit` action.
- Added the `elements/redirect` action.
- Added the `elements/revert` action.
- Added the `elements/save-draft` action.
- Added the `elements/save` action.
- Added the `users/delete-address` action.
- Added the `users/save-address` action.
- Added the `app/render-element` control panel controller action.
- Added the `element-indexes/element-table-html` control panel controller action.
- Added `craft\base\ApplicationTrait::getConditions()`.
- Added `craft\base\ApplicationTrait::getElementSources()`, which replaces `getElementIndexes()`.
- Added `craft\base\ApplicationTrait::getFs()`.
- Added `craft\base\ApplicationTrait::getImageTransforms()`, which replaces `getAssetTransforms()`.
- Added `craft\base\conditions\BaseCondition`.
- Added `craft\base\conditions\BaseConditionRule`.
- Added `craft\base\conditions\BaseDateRangeConditionRule`.
- Added `craft\base\conditions\BaseElementSelectConditionRule`.
- Added `craft\base\conditions\BaseLightswitchConditionRule`.
- Added `craft\base\conditions\BaseMultiSelectConditionRule`.
- Added `craft\base\conditions\BaseNumberConditionRule`.
- Added `craft\base\conditions\BaseSelectConditionRule`.
- Added `craft\base\conditions\BaseTextConditionRule`.
- Added `craft\base\conditions\ConditionInterface`.
- Added `craft\base\conditions\ConditionRuleInterface`.
- Added `craft\base\Element::EVENT_AUTHORIZE_CREATE_DRAFTS`.
- Added `craft\base\Element::EVENT_AUTHORIZE_DELETE_FOR_SITE`.
- Added `craft\base\Element::EVENT_AUTHORIZE_DELETE`.
- Added `craft\base\Element::EVENT_AUTHORIZE_DUPLICATE`.
- Added `craft\base\Element::EVENT_AUTHORIZE_SAVE`.
- Added `craft\base\Element::EVENT_AUTHORIZE_VIEW`.
- Added `craft\base\Element::EVENT_DEFINE_ADDITIONAL_BUTTONS`. ([#10420](https://github.com/craftcms/cms/discussions/10420))
- Added `craft\base\Element::getParentId()`.
- Added `craft\base\Element::hasNewParent()`.
- Added `craft\base\Element::notesFieldHtml()`.
- Added `craft\base\Element::setParentId()`.
- Added `craft\base\Element::statusFieldHtml()`.
- Added `craft\base\ElementInterface::canCreateDrafts()`.
- Added `craft\base\ElementInterface::canDelete()`.
- Added `craft\base\ElementInterface::canDeleteForSite()`.
- Added `craft\base\ElementInterface::canDuplicate()`.
- Added `craft\base\ElementInterface::canSave()`.
- Added `craft\base\ElementInterface::canView()`.
- Added `craft\base\ElementInterface::createAnother()`.
- Added `craft\base\ElementInterface::createCondition()`.
- Added `craft\base\ElementInterface::getAdditionalButtons()`.
- Added `craft\base\ElementInterface::getPostEditUrl()`.
- Added `craft\base\ElementInterface::getThumbAlt()`.
- Added `craft\base\ElementInterface::hasRevisions()`.
- Added `craft\base\ElementInterface::prepareEditScreen()`.
- Added `craft\base\FieldInterface::getElementConditionRuleType()`.
- Added `craft\base\FieldInterface::isRequirable()`.
- Added `craft\base\FieldLayoutComponent`.
- Added `craft\base\Fs`.
- Added `craft\base\FsInterface`.
- Added `craft\base\FsTrait`.
- Added `craft\base\Image::heartbeat()`.
- Added `craft\base\Image::setHeartbeatCallback()`.
- Added `craft\base\imagetransforms\EagerImageTransformerInterface`.
- Added `craft\base\imagetransforms\ImageEditorTransformerInterface`.
- Added `craft\base\imagetransforms\ImageTransformerInterface`.
- Added `craft\base\LocalFsInterface`.
- Added `craft\base\Model::defineBehaviors()`. ([#10691](https://github.com/craftcms/cms/pull/10691))
- Added `craft\base\ModelInterface`.
- Added `craft\base\NameTrait`.
- Added `craft\base\PluginInterface::config()`. ([#11039](https://github.com/craftcms/cms/pull/11039))
- Added `craft\behaviors\SessionBehavior::broadcastToJs()`.
- Added `craft\behaviors\SessionBehavior::getError()`.
- Added `craft\behaviors\SessionBehavior::getNotice()`.
- Added `craft\controllers\AddressesController`.
- Added `craft\controllers\AssetIndexesController`.
- Added `craft\controllers\ConditionsController`.
- Added `craft\controllers\ElementIndexesController::$condition`.
- Added `craft\controllers\FsController`.
- Added `craft\controllers\ImageTransformsController`.
- Added `craft\db\Migration::archiveTableIfExists()`. ([#10827](https://github.com/craftcms/cms/discussions/10827))
- Added `craft\db\Migration::dropAllForeignKeysToTable()`.
- Added `craft\db\Migration::dropForeignKeyIfExists()`.
- Added `craft\db\Migration::renameTable()`.
- Added `craft\db\Query::collect()`, which returns the query results as an `Illuminate\Support\Collection` object rather than an array. ([#8513](https://github.com/craftcms/cms/discussions/8513))
- Added `craft\db\Table::ADDRESSES`.
- Added `craft\db\Table::ASSETINDEXINGSESSIONS`.
- Added `craft\db\Table::IMAGETRANSFORMINDEX`.
- Added `craft\db\Table::IMAGETRANSFORMS`.
- Added `craft\db\Table::MATRIXBLOCKS_OWNERS`.
- Added `craft\debug\LogTarget`.
- Added `craft\debug\MailPanel`.
- Added `craft\elements\Address`.
- Added `craft\elements\Asset::$alt`.
- Added `craft\elements\Asset::EVENT_AFTER_GENERATE_TRANSFORM`.
- Added `craft\elements\Asset::EVENT_BEFORE_GENERATE_TRANSFORM`.
- Added `craft\elements\Asset::getFs()`.
- Added `craft\elements\Asset::setFilename()`.
- Added `craft\elements\conditions\addresses\AddressCondition`.
- Added `craft\elements\conditions\addresses\CountryConditionRule`.
- Added `craft\elements\conditions\assets\AssetCondition`.
- Added `craft\elements\conditions\assets\DateModifiedConditionRule`.
- Added `craft\elements\conditions\assets\FilenameConditionRule`.
- Added `craft\elements\conditions\assets\FileSizeConditionRule`.
- Added `craft\elements\conditions\assets\FileTypeConditionRule`.
- Added `craft\elements\conditions\assets\HasAltConditionRule`.
- Added `craft\elements\conditions\assets\HeightConditionRule`.
- Added `craft\elements\conditions\assets\UploaderConditionRule`.
- Added `craft\elements\conditions\assets\VolumeConditionRule`.
- Added `craft\elements\conditions\assets\WidthConditionRule`.
- Added `craft\elements\conditions\categories\CategoryCondition`.
- Added `craft\elements\conditions\categories\GroupConditionRule`.
- Added `craft\elements\conditions\DateCreatedConditionRule`.
- Added `craft\elements\conditions\DateUpdatedConditionRule`.
- Added `craft\elements\conditions\ElementCondition`.
- Added `craft\elements\conditions\ElementConditionInterface`.
- Added `craft\elements\conditions\ElementConditionRuleInterface`.
- Added `craft\elements\conditions\entries\AuthorConditionRule`.
- Added `craft\elements\conditions\entries\AuthorGroupConditionRule`.
- Added `craft\elements\conditions\entries\EntryCondition`.
- Added `craft\elements\conditions\entries\ExpiryDateConditionRule`.
- Added `craft\elements\conditions\entries\PostDateConditionRule`.
- Added `craft\elements\conditions\entries\SectionConditionRule`.
- Added `craft\elements\conditions\entries\TypeConditionRule`.
- Added `craft\elements\conditions\HasUrlConditionRule`.
- Added `craft\elements\conditions\IdConditionRule`.
- Added `craft\elements\conditions\LevelConditionRule`.
- Added `craft\elements\conditions\RelatedToConditionRule`.
- Added `craft\elements\conditions\SlugConditionRule`.
- Added `craft\elements\conditions\tags\GroupConditionRule`.
- Added `craft\elements\conditions\tags\TagCondition`.
- Added `craft\elements\conditions\TitleConditionRule`.
- Added `craft\elements\conditions\UriConditionRule`.
- Added `craft\elements\conditions\users\AdminConditionRule`.
- Added `craft\elements\conditions\users\CredentialedConditionRule`.
- Added `craft\elements\conditions\users\EmailConditionRule`.
- Added `craft\elements\conditions\users\FirstNameConditionRule`.
- Added `craft\elements\conditions\users\GroupConditionRule`.
- Added `craft\elements\conditions\users\LastLoginDateConditionRule`.
- Added `craft\elements\conditions\users\LastNameConditionRule`.
- Added `craft\elements\conditions\users\UserCondition`.
- Added `craft\elements\conditions\users\UsernameConditionRule`.
- Added `craft\elements\db\AddressQuery`.
- Added `craft\elements\MatrixBlock::$primaryOwnerId`.
- Added `craft\elements\MatrixBlock::$saveOwnership`.
- Added `craft\elements\User::$active`.
- Added `craft\elements\User::$fullName`.
- Added `craft\elements\User::canAssignUserGroups()`.
- Added `craft\elements\User::getAddresses()`.
- Added `craft\elements\User::getIsCredentialed()`.
- Added `craft\elements\User::STATUS_INACTIVE`.
- Added `craft\errors\FsException`.
- Added `craft\errors\FsObjectExistsException`.
- Added `craft\errors\FsObjectNotFoundException`.
- Added `craft\errors\ImageTransformException`.
- Added `craft\errors\InvalidFsException`.
- Added `craft\errors\MissingVolumeFolderException`.
- Added `craft\events\AuthorizationCheckEvent`.
- Added `craft\events\CreateElementCheckEvent`.
- Added `craft\events\DefineElementEditorHtmlEvent`.
- Added `craft\events\DefineElementInnerHtmlEvent`. ([#11035](https://github.com/craftcms/cms/pull/11035))
- Added `craft\events\DefineHtmlEvent::$static`.
- Added `craft\events\FsEvent`.
- Added `craft\events\GenerateTransformEvent::$asset`.
- Added `craft\events\GenerateTransformEvent::$transform`.
- Added `craft\events\GenerateTransformEvent::$url`.
- Added `craft\events\ImageTransformerOperationEvent`.
- Added `craft\events\ImageTransformEvent`.
- Added `craft\events\RegisterConditionRuleTypesEvent`.
- Added `craft\events\TransformImageEvent`.
- Added `craft\fieldlayoutelements\addresses\AddressField`.
- Added `craft\fieldlayoutelements\addresses\CountryCodeField`.
- Added `craft\fieldlayoutelements\addresses\LabelField`.
- Added `craft\fieldlayoutelements\addresses\LatLongField`.
- Added `craft\fieldlayoutelements\addresses\OrganizationField`.
- Added `craft\fieldlayoutelements\addresses\OrganizationTaxIdField`.
- Added `craft\fieldlayoutelements\assets\AltField`.
- Added `craft\fieldlayoutelements\BaseField::selectorLabel()`.
- Added `craft\fieldlayoutelements\FullNameField`.
- Added `craft\fieldlayoutelements\TextareaField`.
- Added `craft\fieldlayoutelements\users\AddressesField`.
- Added `craft\fields\Assets::$allowSubfolders`.
- Added `craft\fields\Assets::$restrictedDefaulUploadSubpath`.
- Added `craft\fields\BaseRelationField::createSelectionCondition()`.
- Added `craft\fields\BaseRelationField::getSelectionCondition()`.
- Added `craft\fields\BaseRelationField::setSelectionCondition()`.
- Added `craft\fields\conditions\DateFieldConditionRule`.
- Added `craft\fields\conditions\FieldConditionRuleInterface`.
- Added `craft\fields\conditions\FieldConditionRuleTrait`.
- Added `craft\fields\conditions\LightswitchFieldConditionRule`.
- Added `craft\fields\conditions\NumberFieldConditionRule`.
- Added `craft\fields\conditions\OptionsFieldConditionRule`.
- Added `craft\fields\conditions\RelationalFieldConditionRule`.
- Added `craft\fields\conditions\TextFieldConditionRule`.
- Added `craft\fields\Money`.
- Added `craft\fs\Local`.
- Added `craft\fs\MissingFs`.
- Added `craft\fs\Temp`.
- Added `craft\gql\arguments\elements\Address`.
- Added `craft\gql\base\SingularTypeInterface`.
- Added `craft\gql\interfaces\elements\Address`.
- Added `craft\gql\queries\Address`.
- Added `craft\gql\resolvers\elements\Address`.
- Added `craft\gql\TypeManager::registerFieldDefinitions()`.
- Added `craft\gql\types\elements\Address`.
- Added `craft\gql\types\generators\AddressType`.
- Added `craft\helpers\App::cliOption()`.
- Added `craft\helpers\App::devMode()`.
- Added `craft\helpers\App::envConfig()`. ([#10869](https://github.com/craftcms/cms/pull/10869))
- Added `craft\helpers\App::isStreamLog()`.
- Added `craft\helpers\App::normalizeValue()`.
- Added `craft\helpers\Assets::downloadFile()`.
- Added `craft\helpers\Assets::iconPath()`.
- Added `craft\helpers\Assets::iconUrl()`.
- Added `craft\helpers\Assets::revParams()`.
- Added `craft\helpers\Cp::addressCardHtml()`.
- Added `craft\helpers\Cp::addressCardsHtml()`.
- Added `craft\helpers\Cp::addressFieldsHtml()`.
- Added `craft\helpers\Cp::dateFieldHtml()`.
- Added `craft\helpers\Cp::dateHtml()`.
- Added `craft\helpers\Cp::elementSelectHtml()`.
- Added `craft\helpers\Cp::EVENT_DEFINE_ELEMENT_INNER_HTML`. ([#11035](https://github.com/craftcms/cms/pull/11035))
- Added `craft\helpers\Cp::fieldLayoutDesignerHtml()`.
- Added `craft\helpers\Cp::lightswitchHtml()`.
- Added `craft\helpers\Cp::multiSelectFieldHtml()`.
- Added `craft\helpers\Cp::multiSelectHtml()`.
- Added `craft\helpers\Cp::requestedSite()`.
- Added `craft\helpers\Cp::textareaHtml()`.
- Added `craft\helpers\Cp::textHtml()`.
- Added `craft\helpers\Cp::timeFieldHtml()`.
- Added `craft\helpers\Cp::timeHtml()`.
- Added `craft\helpers\Db::dropAllForeignKeysToTable()`.
- Added `craft\helpers\Db::dropForeignKeyIfExists()`.
- Added `craft\helpers\Db::dropIndexIfExists()`.
- Added `craft\helpers\Db::findForeignKey()`.
- Added `craft\helpers\Db::findIndex()`.
- Added `craft\helpers\Db::parseMoneyParam()`.
- Added `craft\helpers\Db::parseNumericParam()`.
- Added `craft\helpers\Db::prepareMoneyForDb()`.
- Added `craft\helpers\Db::renameTable()`.
- Added `craft\helpers\FileHelper::deleteFileAfterRequest()`.
- Added `craft\helpers\FileHelper::deleteQueuedFiles()`.
- Added `craft\helpers\Gql::getSchemaContainedEntryTypes)()`.
- Added `craft\helpers\Html::hiddenLabel()`.
- Added `craft\helpers\Html::unwrapCondition()`.
- Added `craft\helpers\Html::unwrapNoscript()`.
- Added `craft\helpers\ImageTransforms`.
- Added `craft\helpers\Money`.
- Added `craft\helpers\Number::isInt()`.
- Added `craft\helpers\Number::toIntOrFloat()`.
- Added `craft\helpers\ProjectConfig::encodeValueAsString()`.
- Added `craft\helpers\ProjectConfig::ensureAllSectionsProcessed()`.
- Added `craft\helpers\ProjectConfig::traverseDataArray()`.
- Added `craft\helpers\Typecast`. ([#10706](https://github.com/craftcms/cms/pull/10706))
- Added `craft\i18n\Translation`.
- Added `craft\imagetransforms\ImageTransformer`.
- Added `craft\log\ContextProcessor`.
- Added `craft\log\Dispatcher::getTargets()`.
- Added `craft\log\MessageProcessor`.
- Added `craft\log\MonologTarget`.
- Added `craft\models\AssetIndexingSession`.
- Added `craft\models\FieldLayout::getElementsByType()`.
- Added `craft\models\FieldLayout::getFirstElementByType()`.
- Added `craft\models\FieldLayout::getFirstVisibleElementByType()`.
- Added `craft\models\FieldLayout::getVisibleCustomFields()`.
- Added `craft\models\FieldLayout::getVisibleElementsByType()`.
- Added `craft\models\FieldLayoutElement::$uid`.
- Added `craft\models\FieldLayoutElement::getLayout()` and `setLayout()`.
- Added `craft\models\FieldLayoutForm::getVisibleElements()`.
- Added `craft\models\FieldLayoutFormTab::getTabId()`.
- Added `craft\models\FieldLayoutFormTab::getUid()`.
- Added `craft\models\FieldLayoutTab::getElements()` and `setElements()`.
- Added `craft\models\FsListing`.
- Added `craft\models\ImageTransform`.
- Added `craft\models\ImageTransformIndex`.
- Added `craft\models\ProjectConfigData`.
- Added `craft\models\ReadOnlyProjectConfigData`.
- Added `craft\models\Volume`.
- Added `craft\queue\jobs\Proxy`.
- Added `craft\queue\Queue::$proxyQueue`, which can be set to another queue configuration that all jobs should be sent to as proxies. ([#10999](https://github.com/craftcms/cms/pull/10999))
- Added `craft\records\Address`.
- Added `craft\records\AssetIndexingSession`.
- Added `craft\records\ImageTransform`.
- Added `craft\services\Addresses`.
- Added `craft\services\AssetIndexer::createIndexingSession()`.
- Added `craft\services\AssetIndexer::getExistingIndexingSessions()`.
- Added `craft\services\AssetIndexer::getIndexingSessionById()`.
- Added `craft\services\AssetIndexer::getMissingEntriesForSession()`.
- Added `craft\services\AssetIndexer::getSkippedItemsForSession()`.
- Added `craft\services\AssetIndexer::indexFileByListing()`.
- Added `craft\services\AssetIndexer::indexFolderByEntry()`.
- Added `craft\services\AssetIndexer::indexFolderByListing()`.
- Added `craft\services\AssetIndexer::processIndexSession()`.
- Added `craft\services\AssetIndexer::removeCliIndexingSessions()`.
- Added `craft\services\AssetIndexer::startIndexingSession()`.
- Added `craft\services\AssetIndexer::stopIndexingSession()`.
- Added `craft\services\Assets::getImagePreviewUrl()`.
- Added `craft\services\AssetTransforms::deleteTransformIndexDataByAssetIds()`.
- Added `craft\services\Conditions`.
- Added `craft\services\Config::CATEGORY_CUSTOM`.
- Added `craft\services\Config::getCustom()`.
- Added `craft\services\Drafts::removeDraftData()`.
- Added `craft\services\ElementSources`, which replaces `craft\services\ElementIndexes`.
- Added `craft\services\Fields::createLayout()`.
- Added `craft\services\Fs`.
- Added `craft\services\Gc::hardDeleteElements()`.
- Added `craft\services\Gc::removeEmptyTempFolders()`.
- Added `craft\services\Gql::prepareFieldDefinitions()`.
- Added `craft\services\ImageTransforms`.
- Added `craft\services\Matrix::createRevisionBlocks()`.
- Added `craft\services\Matrix::duplicateOwnership()`.
- Added `craft\services\ProjectConfig::ASSOC_KEY`.
- Added `craft\services\ProjectConfig::PATH_DATE_MODIFIED`.
- Added `craft\services\ProjectConfig::PATH_ELEMENT_SOURCES`.
- Added `craft\services\ProjectConfig::PATH_FS`.
- Added `craft\services\ProjectConfig::PATH_META_NAMES`.
- Added `craft\services\ProjectConfig::PATH_SCHEMA_VERSION`.
- Added `craft\services\ProjectConfig::PATH_SYSTEM`.
- Added `craft\services\ProjectConfig::rememberAppliedChanges()`.
- Added `craft\services\Users::deactivateUser()`.
- Added `craft\services\Users::ensureUserByEmail()`, which will return a user for the given email, creating one if it didn’t exist yet.
- Added `craft\services\Users::EVENT_AFTER_DEACTIVATE_USER`.
- Added `craft\services\Users::EVENT_BEFORE_DEACTIVATE_USER`.
- Added `craft\services\Users::removeCredentials()`.
- Added `craft\services\Volumes::getTemporaryVolume()`.
- Added `craft\services\Volumes::getUserPhotoVolume()`.
- Added `craft\validators\MoneyValidator`.
- Added `craft\web\assets\conditionbuilder\ConditionBuilderAsset`.
- Added `craft\web\assets\htmx\HtmxAsset`.
- Added `craft\web\assets\money\MoneyAsset`.
- Added `craft\web\Controller::asCpScreen()`.
- Added `craft\web\Controller::asFailure()`.
- Added `craft\web\Controller::asModelFailure()`.
- Added `craft\web\Controller::asModelSuccess()`.
- Added `craft\web\Controller::asSuccess()`.
- Added `craft\web\Controller::CpScreenResponseBehavior()`.
- Added `craft\web\Controller::CpScreenResponseFormatter()`.
- Added `craft\web\Controller::getPostedRedirectUrl()`.
- Added `craft\web\Controller::TemplateResponseBehavior()`.
- Added `craft\web\Controller::TemplateResponseFormatter()`.
- Added `craft\web\twig\Extension::addressFilter()`.
- Added `craft\web\twig\Extension::moneyFilter()`.
- Added `craft\web\twig\variables\Cp::fieldLayoutDesigner()`.
- Added `craft\web\twig\variables\Cp::getFsOptions()`.
- Added `craft\web\twig\variables\Cp::getVolumeOptions()`.
- Added `craft\web\View::clearCssFileBuffer()`.
- Added `craft\web\View::clearJsFileBuffer()`.
- Added `craft\web\View::startCssFileBuffer()`.
- Added `craft\web\View::startJsFileBuffer()`.
- Added the `Craft.appendBodyHtml()` JavaScript method, which replaces the now-deprecated `appendFootHtml()` method.
- Added the `Craft.CpScreenSlideout` JavaScript class, which can be used to create slideouts from actions that return `$this->asCpScreen()`.
- Added the `Craft.ElementEditor` JavaScript class.
- Added the `Craft.ElementEditorSlideout` JavaScript class.
- Added the `Craft.getPageUrl()` JavaScript method.
- Added the `Craft.getQueryParam()` JavaScript method.
- Added the `Craft.getQueryParams()` JavaScript method.
- Added the `Craft.namespaceId()` JavaScript method.
- Added the `Craft.namespaceInputName()` JavaScript method.
- Added the `Craft.Preview.refresh()` JavaScript method.
- Added the `Craft.Queue` JavaScript class.
- Added the `Craft.setElementAttributes()` JavaScript method.
- Added the `Craft.setPath()` JavaScript method.
- Added the `Craft.setQueryParam()` JavaScript method.
- Added the `Craft.setUrl()` JavaScript method.
- Added the `Craft.ui.createButton()` JavaScript method.
- Added the `Craft.ui.createSubmitButton()` JavaScript method.
- Added the `htmx.org` JavaScript library.
- Added the commerceguys/addressing package.
- Added the illuminate/collections package. ([#8475](https://github.com/craftcms/cms/discussions/8475))
- Added the moneyphp/money package.
- Added the symfony/var-dumper package.
- Added the theiconic/name-parser package.
- Added the yiisoft/yii2-symfonymailer package.

### Changed
- Craft now requires PHP 8.0.2 or later.
- Craft now requires MySQL 5.7.8 / MariaDB 10.2.7 / PostgreSQL 10.0 or later.
- Craft now requires the [Intl](https://php.net/manual/en/book.intl.php) and [BCMath](https://www.php.net/manual/en/book.bc.php) PHP extensions.
- Improved draft creation/application performance. ([#10577](https://github.com/craftcms/cms/pull/10577))
- Improved revision creation performance. ([#10589](https://github.com/craftcms/cms/pull/10577))
- The “What’s New” HUD now displays an icon and label above each announcement, identifying where it came from (Craft CMS or a plugin). ([#9747](https://github.com/craftcms/cms/discussions/9747))
- The control panel now keeps track of the currently-edited site on a per-tab basis by adding a `site` query string param to all control panel URLs. ([#8920](https://github.com/craftcms/cms/discussions/8920))
- Element index pages’ status and sort menu option selections are now coded into the page URL via `status` and `sort` query string params. ([#10669](https://github.com/craftcms/cms/discussions/10669))
- Users are no longer required to have a username or email.
- Users can now set their Formatting Locale to any known locale; not just the available Language options. ([#10519](https://github.com/craftcms/cms/pull/10519))
- Users’ Language and Formatting Locale settings now display locale names in the current language and their native languages. ([#10519](https://github.com/craftcms/cms/pull/10519))
- User queries now return all users by default, rather than only active users.
- Filtering users by `active`, `pending`, and `locked` statuses no longer excludes suspended users.
- `credentialed` and `inactive` are now reserved user group handles.
- Elements throughout the control panel are now automatically updated whenever they’re saved by another browser tab.
- Assets fields that are restricted to a single location can now be configured to allow selection within subfolders of that location. ([#9070](https://github.com/craftcms/cms/discussions/9070))
- When an image is saved as a new asset from the Image Editor via an Assets field, the Assets field will now automatically replace the selected asset with the new one. ([#8974](https://github.com/craftcms/cms/discussions/8974))
- `alt` is now a reserved field handle for volume field layouts.
- Volumes no longer have “types”, and their file operations are now delegated to a filesystem selected by an “Asset Filesystem” setting on the volume.
- Volumes now have “Transform Filesystem” and “Transform Subpath” settings, which can be used to choose where image transforms should be stored. (The volume’s Asset Filesystem will be used by default.)
- Asset thumbnails are now generated as image transforms.
- It’s now possible to create volumes directly from the User Settings page.
- Images that are not web-safe now are always converted to JPEGs when transforming, if no format was specified.
- Entry post dates are no longer set automatically until the entry is validated with the `live` scenario. ([#10093](https://github.com/craftcms/cms/pull/10093))
- Entry queries’ `authorGroup()` param method now accepts an array of `craft\models\UserGroup` objects.
- Element queries’ `revision` params can now be set to `null` to include normal and revision elements.
- Element queries can no longer be traversed or accessed like an array. Use a query execution method such as `all()`, `collect()`, or `one()` to fetch the results before working with them.
- Element queries’ `title` params no longer treat values with commas as arrays. ([#10891](https://github.com/craftcms/cms/issues/10891))
- User queries’ `firstName` and `lastName` params no longer treat values with commas as arrays. ([#10891](https://github.com/craftcms/cms/issues/10891))
- Relational fields now load elements in the current site rather than the primary site, if the source element isn’t localizable. ([#7048](https://github.com/craftcms/cms/issues/7048))
- Lightswitch fields can no longer be marked as required within field layouts. ([#10773](https://github.com/craftcms/cms/issues/10773))
- Built-in queue jobs are now always translated for the current user’s language. ([#9745](https://github.com/craftcms/cms/pull/9745))
- Path options passed to console commands (e.g. `--basePath`) now take precedence over their enivronment variable/PHP constant counterparts.
- Database backups are now named after the Craft version in the database, rather than the Composer-installed version. ([#9733](https://github.com/craftcms/cms/discussions/9733))
- Template autosuggestions now include their filename. ([#9744](https://github.com/craftcms/cms/pull/9744))
- Improved the look of loading spinners in the control panel. ([#9109](https://github.com/craftcms/cms/discussions/9109))
- The default `subLeft` and `subRight` search query term options are now only applied to terms that don’t include an asterisk at the beginning/end, e.g. `hello*`. ([#10613](https://github.com/craftcms/cms/discussions/10613))
- `{% cache %}` tags now store any external JavaScript or CSS files registered with `{% js %}` and `{% css %}` tags. ([#9987](https://github.com/craftcms/cms/discussions/9987))
- All control panel templates end in `.twig` now. ([#9743](https://github.com/craftcms/cms/pull/9743))
- 404 requests are no longer logged by default. ([#10659](https://github.com/craftcms/cms/pull/10659))
- Log entries are now single-line by default when Dev Mode is disabled. ([#10659](https://github.com/craftcms/cms/pull/10659))
- Log files are now rotated once every 24 hours. ([#10659](https://github.com/craftcms/cms/pull/10659))
- `CRAFT_STREAM_LOG` no longer logs _in addition to_ other log targets. ([#10659](https://github.com/craftcms/cms/pull/10659))
- The default log target no longer logs `debug` or `info` messages when Dev Mode is enabled. ([#10916](https://github.com/craftcms/cms/pull/10916))
- SQL query logs now use the `debug` log level, so they no longer get logged when Dev Mode is enabled. ([#10916](https://github.com/craftcms/cms/pull/10916))
- `yii\db\Connection::$enableLogging` and `$enableProfiling` are no longer enabled by default when Dev Mode is disabled. ([#10916](https://github.com/craftcms/cms/pull/10916))
- The `queue` log target no longer has special handling for Yii or `info` logs. ([#10916](https://github.com/craftcms/cms/pull/10916))
- A warning is now logged if an element query is executed before Craft is fully initialized. ([#11033](https://github.com/craftcms/cms/issues/11033))
- A warning is now logged if Twig is instantiated before Craft is fully initialized. ([#11033](https://github.com/craftcms/cms/issues/11033))
- Craft’s bootstrap script now attempts to create its configured system paths automatically. ([#10562](https://github.com/craftcms/cms/pull/10562))
- When using GraphQL to mutate entries, the `enabled` status is now affected on a per-site basis when specifying both the `enabled` and `siteId` parameters. ([#9771](https://github.com/craftcms/cms/issues/9771))
- The `forms/selectize` control panel template now supports `addOptionFn` and `addOptionLabel` params, which can be set to add new options to the list.
- Editable tables now support `allowAdd`, `allowDelete`, and `allowReorder` settings, replacing `staticRows`. ([#10163](https://github.com/craftcms/cms/pull/10163))
- Column definitions passed to the `_includes/forms/editableTable` control panel template can now specify a `width` key. ([#11062](https://github.com/craftcms/cms/pull/11062))
- The `limitField` macro in the `_components/fieldtypes/elementfieldsettings` control panel template has been renamed to `limitFields`.
- Renamed the `elements/get-categories-input-html` action to `categories/input-html`.
- Renamed the `elements/get-modal-body` action to `element-selector-modals/body`.
- The `entries/save-entry` action now returns a 400 HTTP status for JSON responses when the entry couldn’t be saved.
- The `users/save-user` action no longer includes a `unverifiedEmail` key in failure responses.
- The `users/set-password` action now returns a 400 HTTP status when an invalid token is passed, if there’s no URL to redirect to. ([#10592](https://github.com/craftcms/cms/discussions/10592))
- `install/*`, `setup/*`, `db/*`, and `help` actions no longer output a warning if Craft can’t connect to the database. ([#10851](https://github.com/craftcms/cms/pull/10851))
- `createFoldersInVolume:<uid>` user permissions have been renamed to `createFolders:<uid>`.
- `deleteFilesAndFoldersInVolume:<uid>` user permissions have been renamed to `deleteAssets:<uid>`.
- `deletePeerFilesInVolume:<uid>` user permissions have been renamed to `deletePeerAssets:<uid>`.
- `editCategories:<uid>` user permissions have been split into `viewCategories:<uid>`, `saveCategories:<uid>`, `deleteCategories:<uid>`, `viewPeerCategoryDrafts:<uid>`, `savePeerCategoryDrafts:<uid>`, and `deletePeerCategoryDrafts:<uid>`.
- `editEntries:<uid>` user permissions have been renamed to `viewEntries:<uid>`.
- `editImagesInVolume:<uid>` user permissions have been renamed to `editImages:<uid>`.
- `editPeerEntries:<uid>` user permissions have been renamed to `viewPeerEntries:<uid>`.
- `editPeerEntryDrafts:<uid>` user permissions have been split into `viewPeerEntryDrafts:<uid>` and `savePeerEntryDrafts:<uid>`.
- `editPeerFilesInVolume:<uid>` user permissions have been renamed to `savePeerAssets:<uid>`.
- `editPeerImagesInVolume:<uid>` user permissions have been renamed to `editPeerImages:<uid>`.
- `publishEntries:<uid>` user permissions have been renamed to `saveEntries:<uid>`, and no longer differentiate between enabled and disabled entries. (Users with `viewEntries:<uid>` permissions will still be able to create drafts.)
- `publishPeerEntries:<uid>` user permissions have been renamed to `savePeerEntries:<uid>`, and no longer differentiate between enabled and disabled entries. (Users with `viewPeerEntries:<uid>` permissions will still be able to create drafts.)
- `replaceFilesInVolume:<uid>` user permissions have been renamed to `replaceFiles:<uid>`.
- `replacePeerFilesInVolume:<uid>` user permissions have been renamed to `replacePeerFiles:<uid>`.
- `saveAssetInVolume:<uid>` user permissions have been renamed to `saveAssets:<uid>`.
- `viewPeerFilesInVolume:<uid>` user permissions have been renamed to `viewPeerAssets:<uid>`.
- `viewVolume:<uid>` user permissions have been renamed to `viewAssets:<uid>`.
- Elements’ `searchScore` GraphQL fields are now returned as integers.
- Element types must now override `craft\base\Element::isDeletable()` if its elements should be deletable from the index page.
- Element types’ `cpEditUrl()` methods no longer need to add a `site` param; one will be added automatically by `craft\base\Element::getCpEditUrl()`.
- Element types’ `defineActions()` methods’ `$source` arguments should no longer accept `null`.
- Element types’ `defineSources()` methods’ `$context` arguments should no longer accept `null`.
- Element types’ `getHtmlAttributes()` and `htmlAttributes()` methods must now return attribute arrays that are compatible with `craft\helpers\Html::renderTagAttributes()`.
- Element types’ `sources()` methods’ `$context` arguments should no longer accept `null`.
- Element types’ `tableAttributes()` and `defineTableAttributes()` methods should no longer return a generic attribute for defining the header column heading at the beginning of the returned array. The header column heading is now set to the element type’s display name, per its `displayName()` method.
- Block element types’ `getOwner()` methods can now return `null`.
- Control panel resource locations are now cached, so resource requests can be resolved when Craft isn’t installed yet, or a database connection can’t be established. ([#10642](https://github.com/craftcms/cms/pull/10642))
- Control panel resources are now served with cache headers, if the `buildId` config setting is set. ([#10705](https://github.com/craftcms/cms/pull/10705))
- Empty subfolders within the temporary upload volume are now removed during garbage collection. ([#10746](https://github.com/craftcms/cms/issues/10746))
- Most config settings can now be overridden via environment variables. ([#10573](https://github.com/craftcms/cms/pull/10573), [#10869](https://github.com/craftcms/cms/pull/10869))
- It’s now possible to configure the Debug Toolbar to store its data files on a filesystem, rather than within `storage/runtime/debug/`. ([#10825](https://github.com/craftcms/cms/pull/10825))
- `craft\base\AssetPreviewHandlerInterface::getPreviewHtml()` now accepts an optional array of variable to pass on to the template.
- `craft\base\Element::__get()` now clones custom field values before returning them. ([#8781](https://github.com/craftcms/cms/discussions/8781))
- `craft\base\Element::fieldLayoutFields()` now has a `visibleOnly` argument.
- `craft\base\Element::getFieldValue()` now returns eager-loaded element values for the field, when they exist. ([#10047](https://github.com/craftcms/cms/issues/10047))
- `craft\base\Element::metaFieldsHtml()` now has a `static` argument.
- `craft\base\Element::setFieldValue()` now unsets any previously-eager-loaded elements for the field. ([#11003](https://github.com/craftcms/cms/discussions/11003))
- `craft\base\Element::slugFieldHtml()` now has a `static` argument.
- `craft\base\ElementInterface::getEagerLoadedElements()` now returns an `Illuminate\Support\Collection` object instead of an array. ([#8513](https://github.com/craftcms/cms/discussions/8513))
- `craft\base\ElementInterface::getSidebarHtml()` now has a `static` argument.
- `craft\base\MemoizableArray` no longer extends `ArrayObject`, and now implements `IteratorAggregate` and `Countable` directly.
- `craft\base\Model::__construct()` and `setAttributes()` now automatically typecast values that map to properties with `int`, `float`, `int|float`, `string`, `bool`, `array`, or `DateTime` type declarations. ([#10706](https://github.com/craftcms/cms/pull/10706))
- `craft\base\Model::datetimeAttributes()` is now called from the constructor, instead of the `init()` method.
- `craft\base\Model::setAttributes()` now normalizes date attributes into `DateTime` objects.
- `craft\behaviors\FieldLayoutBehavior::getFields()` has been renamed to `getCustomFields()`.
- `craft\elements\Asset::getImg()` now sets the `alt` attribute to the native Alternative Text field value, if set.
- `craft\elements\Asset::getVolume()` now returns an instance of `craft\models\Volume`.
- `craft\elements\db\ElementQuery::ids()` no longer accepts an array of criteria params.
- `craft\events\DraftEvent::$source` has been renamed to `$canonical`.
- `craft\events\GetAssetThumbUrlEvent` has been renamed to `DefineAssetThumbUrlEvent`.
- `craft\events\GetAssetUrlEvent` has been renamed to `DefineAssetUrlEvent`.
- `craft\events\RevisionEvent::$source` has been renamed to `$canonical`.
- `craft\fieldlayoutelements\AssetTitleField` has been renamed to `craft\fieldlayoutelements\assets\AssetTitleField`.
- `craft\fieldlayoutelements\EntryTitleField` has been renamed to `craft\fieldlayoutelements\entries\EntryTitleField`.
- `craft\fieldlayoutelements\StandardField` has been renamed to `craft\fieldlayoutelements\BaseNativeField`.
- `craft\fieldlayoutelements\StandardTextField` has been renamed to `craft\fieldlayoutelements\TextField`.
- `craft\fields\Assets::$singleUploadLocationSource` has been renamed to `$restrictedLocationSource`.
- `craft\fields\Assets::$singleUploadLocationSubpath` has been renamed to `$restrictedLocationSubpath`.
- `craft\fields\Assets::$useSingleFolder` has been renamed to `$restrictLocation`.
- `craft\fields\BaseRelationField::$limit` has been renamed to `$maxRelations`.
- `craft\fields\BaseRelationField::elementType()` is now public.
- `craft\fields\BaseRelationField::inputSelectionCriteria()` has been renamed to `getInputSelectionCriteria()`, and is now public.
- `craft\fields\BaseRelationField::inputSources()` has been renamed to `getInputSources()`, and is now public.
- `craft\gql\directives\FormatDateTime::defaultTimezone()` has been renamed to `defaultTimeZone()`.
- `craft\gql\TypeManager::EVENT_DEFINE_GQL_TYPE_FIELDS` is now triggered when actually resolving fields for a GraphQL type, rather than when the type is first created. ([#9626](https://github.com/craftcms/cms/issues/9626))
- `craft\helpers\App::env()` now checks for a PHP constant as well, if the environment variable didn’t exist.
- `craft\helpers\App::env()` now returns `null` if a value couldn’t be found, rather than `false`.
- `craft\helpers\App::env()` now returns a boolean if the original value was `'true'` or `'false'`.
- `craft\helpers\App::env()` now returns an integer or float if the original value was numeric.
- `craft\helpers\ArrayHelper::getValue()` now supports keys in square bracket syntax, e.g. `foo[bar][baz]`.
- `craft\helpers\Assets::generateUrl()` no longer accepts a transform index for date modified comparisons. A `DateTime` object is expected instead.
- `craft\helpers\Assets::urlAppendix()` no longer accepts a transform index for date modified comparisons. A `DateTime` object is expected instead.
- `craft\helpers\Component::createComponent()` now automatically typecasts values that map to properties with `int`, `float`, `int|float`, `string`, `bool`, `array`, or `DateTime` type declarations. ([#10706](https://github.com/craftcms/cms/pull/10706))
- `craft\helpers\Cp::elementHtml()` now has an `$autoReload` argument.
- `craft\helpers\Db::batchInsert()`, `craft\helpers\Db::insert()`, `craft\db\Command::batchInsert()`, `craft\db\Command::insert()`, `craft\db\Migration::batchInsert()`, and `craft\db\Migration::insert()` no longer have `$includeAuditColumns` arguments, and now check if the table has `dateCreated`, `dateUpdated`, and/or `uid` columns before setting their values.
- `craft\helpers\Db::parseParam()` now validates that numeric values are passed if the `$columnType` is set to a numeric column type. ([#9142](https://github.com/craftcms/cms/issues/9142))
- `craft\helpers\Db::prepareDateForDb()` no longer has a `$stripSeconds` argument.
- `craft\helpers\Db::prepareValueForDb()` now has a `$columnType` argument.
- `craft\helpers\Db::truncateTable()` now returns `void` rather than `int`.
- `craft\helpers\Db::update()`, `craft\helpers\Db::upsert()`, `craft\db\Command::update()`, `craft\db\Command::upsert()`, `craft\db\Migration::update()`’ and `craft\db\Migration::upsert()`’ `$includeAuditColumns` arguments have been renamed to `$updateTimestamp`, and only affect the `dateCreated` column now. All upserts now check if the table has `dateCreated`, `dateUpdated`, and/or `uid` columns before setting their values.
- `craft\helpers\Db::upsert()`, `craft\db\Command::upsert()`, and `craft\db\Migration()` no longer merge the `$updateColumns` array into `$insertColumns`. The full array of `INSERT` column values should be passed to `$insertColumns` now.
- `craft\helpers\Gql::getUnionType()` no longer requires a resolver function to be passed, if the union contains only element GraphQL types.
- `craft\helpers\Html::beginForm()` not sets `accept-charset="UTF-8"` by default.
- `craft\helpers\Html` now supports defining `hx-*` and `data-hx-*` attributes via a `hx` and `data-hx` keys, similar to `aria` and `data`.
- `craft\helpers\i18n\Formatter::asPercent()` now chooses a default `$decimals` value based on the value given, if `null`.
- `craft\helpers\i18n\Formatter::asPercent()` now treats all empty values as `0`.
- `craft\helpers\MailerHelper::normalizeEmails()` now returns an empty array instead of `null`.
- `craft\helpers\MigrationHelper::dropAllIndexesOnTable()` no longer returns an array of the dropped indexes.
- `craft\helpers\Queue::push()` now has a `$queue` argument.
- `craft\models\FieldLayout::EVENT_DEFINE_STANDARD_FIELDS` has been renamed to `EVENT_DEFINE_NATIVE_FIELDS`.
- `craft\models\FieldLayout::getAvailableStandardFields()` has been renamed to `getAvailableNativeFields()`.
- `craft\models\FieldLayout::getFields()` has been renamed to `getCustomFields()`.
- `craft\queue\Queue::$channel` is now set automatically based on the queue’s application component ID.
- `craft\services\Announcements::push()` no longer accepts callables to be passed to the `$heading` and `$body` arguments. `craft\i18n\Translation::prep()` should be used to prepare the messages to be lazy-translated instead.
- `craft\services\AssetIndexer::storeIndexList()` now expects the first argument to be a generator that returns `craft\models\FsListing` objects.
- `craft\services\Assets::ensureFolderByFullPathAndVolume()` now returns a `craft\models\VolumeFolder` object rather than a folder ID.
- `craft\services\Assets::ensureTopFolder()` now returns a `craft\models\VolumeFolder` object rather than a folder ID.
- `craft\services\Assets::EVENT_GET_ASSET_THUMB_URL` has been renamed to `EVENT_DEFINE_THUMB_URL`.
- `craft\services\Assets::EVENT_GET_ASSET_URL` has been moved to `craft\elements\Asset::EVENT_DEFINE_URL`.
- `craft\services\AssetTransforms::CONFIG_TRANSFORM_KEY` has been moved to `craft\services\ProjectConfig::PATH_IMAGE_TRANSFORMS`.
- `craft\services\Categories::CONFIG_CATEGORYROUP_KEY` has been moved to `craft\services\ProjectConfig::PATH_CATEGORY_GROUPS`.
- `craft\services\Fields::CONFIG_FIELDGROUP_KEY` has been moved to `craft\services\ProjectConfig::PATH_FIELD_GROUPS`.
- `craft\services\Fields::CONFIG_FIELDS_KEY` has been moved to `craft\services\ProjectConfig::PATH_FIELDS`.
- `craft\services\Globals::CONFIG_GLOBALSETS_KEY` has been moved to `craft\services\ProjectConfig::PATH_GLOBAL_SETS`.
- `craft\services\Gql::CONFIG_GQL_KEY` has been moved to `craft\services\ProjectConfig::PATH_GRAPHQL`.
- `craft\services\Gql::CONFIG_GQL_PUBLIC_TOKEN_KEY` has been moved to `craft\services\ProjectConfig::PATH_GRAPHQL_PUBLIC_TOKEN`.
- `craft\services\Gql::CONFIG_GQL_SCHEMAS_KEY` has been moved to `craft\services\ProjectConfig::PATH_GRAPHQL_SCHEMAS`.
- `craft\services\Matrix::CONFIG_BLOCKTYPE_KEY` has been moved to `craft\services\ProjectConfig::PATH_MATRIX_BLOCK_TYPES`.
- `craft\services\Matrix::duplicateBlocks()` now has a `$deleteOtherBlocks` argument.
- `craft\services\Plugins::CONFIG_PLUGINS_KEY` has been moved to `craft\services\ProjectConfig::PATH_PLUGINS`.
- `craft\services\Plugins::doesPluginRequireDatabaseUpdate()` has been renamed to `isPluginUpdatePending()`.
- `craft\services\ProjectConfig::applyYamlChanges()` has been renamed to `applyExternalChanges()`.
- `craft\services\ProjectConfig::getDoesYamlExist()` has been renamed to `getDoesExternalConfigExist()`.
- `craft\services\ProjectConfig::getIsApplyingYamlChanges()` has been renamed to `getIsApplyingExternalChanges()`.
- `craft\services\ProjectConfig::set()` now returns `true` or `false` depending on whether the project config was modified.
- `craft\services\Revisions::createRevision()` now returns the ID of the revision, rather than the revision itself.
- `craft\services\Routes::CONFIG_ROUTES_KEY` has been moved to `craft\services\ProjectConfig::PATH_ROUTES`.
- `craft\services\Sections::CONFIG_ENTRYTYPES_KEY` has been moved to `craft\services\ProjectConfig::PATH_ENTRY_TYPES`.
- `craft\services\Sections::CONFIG_SECTIONS_KEY` has been moved to `craft\services\ProjectConfig::PATH_PATH_SECTIONS`.
- `craft\services\Sites::CONFIG_SITEGROUP_KEY` has been moved to `craft\services\ProjectConfig::PATH_SITE_GROUPS`.
- `craft\services\Sites::CONFIG_SITES_KEY` has been moved to `craft\services\ProjectConfig::PATH_SITES`.
- `craft\services\Tags::CONFIG_TAGGROUP_KEY` has been moved to `craft\services\ProjectConfig::PATH_TAG_GROUPS`.
- `craft\services\Updates::getIsCraftDbMigrationNeeded()` has been renamed to `getIsCraftUpdatePending()`.
- `craft\services\Updates::getIsPluginDbUpdateNeeded()` has been renamed to `getIsPluginUpdatePending()`.
- `craft\services\UserGroups::CONFIG_USERPGROUPS_KEY` has been moved to `craft\services\ProjectConfig::PATH_USER_GROUPS`.
- `craft\services\UserPermissions::getAllPermissions()` and `getAssignablePermissions()` now return permission groups as arrays with `heading` and `permission` sub-keys, fixing a bug where two groups with the same heading would conflict with each other. ([#7771](https://github.com/craftcms/cms/issues/7771))
- `craft\services\Users::CONFIG_USERLAYOUT_KEY` has been moved to `craft\services\ProjectConfig::PATH_USER_FIELD_LAYOUTS`.
- `craft\services\Users::CONFIG_USERS_KEY` has been moved to `craft\services\ProjectConfig::PATH_USERS`.
- `craft\services\Volumes::CONFIG_VOLUME_KEY` has been moved to `craft\services\ProjectConfig::PATH_VOLUMES`.
- `craft\test\fixtures\elements\BaseElementFixture` now validates elements with the `live` scenario if they are enabled, canonical, and not a provisional draft.
- `craft\test\TestSetup::getMockApp()` has been renamed to `getMockModule()`, and its `$appClass` argument has been renamed to `$moduleClass`.
- `craft\web\Request::getBodyParam()` now accepts nested param names in the `foo[bar][baz]` format.
- `craft\web\Request::getBodyParams()` and `getBodyParam()` now check for an `X-Craft-Namespace` header. If present, only params that begin with its value will be returned, excluding the namespace.
- `craft\web\View::renderString()` now has an `$escapeHtml` argument.
- `craft\web\View::setNamespace()`’ `$namespace` argument no longer has a default value of `null`.
- The `Craft.getUrl()` JavaScript method now removes duplicate query string params when passing in a param that’s already included in the base URL.
- The `Craft.getUrl()` JavaScript method now encodes any query string params passed to it.
- `Craft.broadcastChannel` has been split up into two broadcast channels: `Craft.broadcaster` and `Craft.messageReceiver`.
- `Craft.cp.$tabs` now returns a collection of the tabs’ `<a>` elements, as they no longer have wrapping `<li>` elements.
- Local volumes no longer use Flysystem.
- A selected volume for user photo storage if no longer displayed if no volume has been set.
- The user photo volume can now only be set to a volume that has a public transform filesystem configured.
- Craft now uses Symfony Mailer to send email. ([#10062](https://github.com/craftcms/cms/discussions/10062))
- Updated Twig to 3.3.
- Updated vue-autosuggest to 2.2.0.

### Deprecated
- Deprecated the `autosaveDrafts` config setting.
- Deprecated the `anyStatus` element query param. `status(null)` should be used instead.
- Deprecated the `immediately` argument for transforms created over GraphQL. It no longer has any effect.
- Deprecated `craft\base\ApplicationTrait::getInstalledSchemaVersion()`.
- Deprecated `craft\base\Model::datetimeAttributes()`. ([#10706](https://github.com/craftcms/cms/pull/10706))
- Deprecated `craft\elements\User::getFullName()`. `$fullName` should be used instead.
- Deprecated `craft\gql\TypeManager::flush()`. `craft\services\Gql::flushCaches()` should be used instead.
- Deprecated `craft\gql\TypeManager::prepareFieldDefinitions()`. `craft\services\Gql::prepareFieldDefinitions()` should be used instead.
- Deprecated `craft\helpers\ArrayHelper::append()`. `array_unshift()` should be used instead.
- Deprecated `craft\helpers\ArrayHelper::prepend()`. `array_push()` should be used instead.
- Deprecated `craft\helpers\MigrationHelper`.
- Deprecated `craft\i18n\I18N::getIsIntlLoaded()`.
- Deprecated `craft\services\Assets::getAssetUrl()`. `craft\elements\Asset::getUrl()` should be used instead.
- Deprecated `craft\services\Assets::getIconPath()`. `craft\helpers\Assets::iconPath()` should be used instead.
- Deprecated `craft\web\Controller::asErrorJson()`. `asFailure()` should be used instead.
- Deprecated the `assets/save-asset` action. `elements/save` should be used instead.
- Deprecated the `categories/save-category` action. `elements/save` should be used instead.
- Deprecated the `Craft.appendFootHtml()` JavaScript method. `appendBodyHtml()` should be used instead.

### Removed
- Removed the “Header Column Heading” element source setting.
- Removed support for setting custom config settings from `config/general.php`. `config/custom.php` should be used instead. ([#10012](https://github.com/craftcms/cms/issues/10012))
- Removed the `customAsciiCharMappings` config setting.
- Removed the `siteName` config setting. Environment-specific site names can be defined via environment variables.
- Removed the `siteUrl` config setting. Environment-specific site URLs can be defined via environment variables.
- Removed the `suppressTemplateErrors` config setting.
- Removed the `useCompressedJs` config setting.
- Removed the `useProjectConfigFile` config setting. Override `craft\services\ProjectConfig::$writeYamlAutomatically` to opt into [manual YAML file generation](https://craftcms.com/docs/4.x/project-config.html#manual-yaml-file-generation).
- Removed support for `config/volumes.php`. Volumes can now specify per-environment filesystems.
- Removed support for the `CRAFT_SITE_URL` PHP constant. Environment-specific site URLs can be defined via environment variables.
- Removed the `enabledForSite` GraphQL argument. `status` should be used instead.
- Removed the `{% includeHiResCss %}` Twig tag.
- Removed support for deprecated `DateTime` faux Twig methods `atom()`, `cookie()`, `iso8601()`, `rfc822()`, `rfc850()`, `rfc1036()`, `rfc1123()`, `rfc2822()`, `rfc3339()`, `rss()`, `w3c()`, `w3cDate()`, `mySqlDateTime()`, `localeDate()`, `localeTime()`, `year()`, `month()`, `day()`, `nice()`, and `uiTimestamp()`.
- Removed the `locale` element property. `siteId` should be used instead.
- Removed the `ownerLocale` Matrix block query param. `site` or `siteId` should be used instead.
- Removed support for `sourceLocale` in `relatedTo` element query params. `sourceSite` should be used instead.
- Removed the `craft.categoryGroups` Twig variable.
- Removed the `craft.config` Twig variable.
- Removed the `craft.deprecator` Twig variable.
- Removed the `craft.elementIndexes` Twig variable.
- Removed the `craft.emailMessages` Twig variable.
- Removed the `craft.feeds` Twig variable.
- Removed the `craft.fields` Twig variable.
- Removed the `craft.globals` Twig variable.
- Removed the `craft.i18n` Twig variable.
- Removed the `craft.request` Twig variable.
- Removed the `craft.sections` Twig variable.
- Removed the `craft.session` Twig variable.
- Removed the `craft.systemSettings` Twig variable.
- Removed the `craft.userGroups` Twig variable.
- Removed the `craft.userPermissions` Twig variable.
- Removed the `assignUserGroups` user permission, which authorized users to assign other users to their own groups. Authorization must now be explicitly granted for each group. ([#10422](https://github.com/craftcms/cms/issues/10422))
- Removed the `customizeSources` user permission. Only admins can customize element sources now, and only from an environment that allows admin changes.
- Removed the `publishPeerEntryDrafts:<uid>` permissions, as they were pointless. (If a user is authorized to save an entry and view other users’ drafts of it, there’s nothing stopping them from making the same changes themselves.)
- Removed the `assets/edit-asset` action.
- Removed the `assets/thumb` action.
- Removed the `categories/edit-category` action.
- Removed the `categories/preview-category` action.
- Removed the `categories/share-category` action.
- Removed the `categories/view-shared-category` action.
- Removed the `dashboard/get-feed-items` action.
- Removed the `elements/get-editor-html` action.
- Removed the `entries/switch-entry-type` action.
- Removed `craft\base\ApplicationTrait::getEntryRevisions()`.
- Removed `craft\base\ApplicationTrait::getFeed()`.
- Removed `craft\base\Element::ATTR_STATUS_CONFLICTED`.
- Removed `craft\base\Element::getHasFreshContent()`. `getIsFresh()` should be used instead.
- Removed `craft\base\ElementInterface::getEditorHtml()`. Element edit forms are now exclusively driven by their field layout.
- Removed `craft\base\FieldLayoutElementInterface`.
- Removed `craft\base\FlysystemVolume`.
- Removed `craft\base\LocalVolumeInterface`.
- Removed `craft\base\Volume`.
- Removed `craft\base\VolumeInterface`.
- Removed `craft\base\VolumeTrait`.
- Removed `craft\behaviors\FieldLayoutBehavior::setFields()`.
- Removed `craft\config\DbConfig::updateDsn()`.
- Removed `craft\console\Request::getIsSingleActionRequest()`.
- Removed `craft\controllers\AssetTransformsController`.
- Removed `craft\controllers\BaseUpdaterController::ACTION_COMPOSER_OPTIMIZE`.
- Removed `craft\controllers\BaseUpdaterController::actionComposerOptimize()`.
- Removed `craft\controllers\Drafts`.
- Removed `craft\controllers\ElementIndexesController::$paginated`.
- Removed `craft\controllers\EntriesController::EVENT_PREVIEW_ENTRY`.
- Removed `craft\controllers\UtilitiesController::actionAssetIndexPerformAction()`.
- Removed `craft\db\Connection::trimObjectName()`.
- Removed `craft\db\Table::ASSETTRANSFORMINDEX`.
- Removed `craft\db\Table::ASSETTRANSFORMS`.
- Removed `craft\elements\actions\SetStatus::$allowDisabledForSite`.
- Removed `craft\elements\actions\SetStatus::DISABLED_FOR_SITE`.
- Removed `craft\elements\actions\SetStatus::DISABLED_GLOBALLY`.
- Removed `craft\elements\Asset::getSupportsPreview()`.
- Removed `craft\elements\Asset::getTransformSource()`.
- Removed `craft\elements\Asset::setTransformSource()`.
- Removed `craft\elements\db\ElementQuery::getIterator()`.
- Removed `craft\elements\db\ElementQuery::offsetExists()`.
- Removed `craft\elements\db\ElementQuery::offsetGet()`.
- Removed `craft\elements\db\ElementQuery::offsetSet()`.
- Removed `craft\elements\db\ElementQuery::offsetUnset()`.
- Removed `craft\elements\User::mergePreferences()`.
- Removed `craft\errors\AssetTransformException`.
- Removed `craft\errors\FieldNotFoundException`.
- Removed `craft\errors\InvalidVolumeException`.
- Removed `craft\errors\MissingVolumeFolderException`.
- Removed `craft\errors\VolumeException`.
- Removed `craft\errors\VolumeObjectExistsException`.
- Removed `craft\errors\VolumeObjectNotFoundException`.
- Removed `craft\events\AssetTransformEvent`.
- Removed `craft\events\AssetTransformImageEvent`.
- Removed `craft\events\DefineComponentsEvent`.
- Removed `craft\events\GenerateTransformEvent::$image`.
- Removed `craft\events\GenerateTransformEvent::$tempPath`.
- Removed `craft\events\GetAssetThumbEvent`.
- Removed `craft\events\GetAssetThumbUrlEvent::$generate`.
- Removed `craft\events\GetAssetThumbUrlEvent::$size`.
- Removed `craft\events\GlobalSetContentEvent`.
- Removed `craft\events\RegisterGqlPermissionsEvent`.
- Removed `craft\events\SearchEvent::getElementIds()`.
- Removed `craft\events\SearchEvent::setElementIds()`.
- Removed `craft\feeds\Feeds`.
- Removed `craft\feeds\GuzzleClient`.
- Removed `craft\fields\BaseOptionsField::optionLabel()`.
- Removed `craft\fields\Url::$placeholder`.
- Removed `craft\gql\base\Resolver::extractEagerLoadCondition()`.
- Removed `craft\gql\base\Resolver::getArrayableArguments()`.
- Removed `craft\gql\base\Resolver::prepareArguments()`.
- Removed `craft\helpers\App::dbMutexConfig()`.
- Removed `craft\helpers\App::getDefaultLogTargets()`.
- Removed `craft\helpers\App::logConfig()`.
- Removed `craft\helpers\Cp::editElementTitles()`.
- Removed `craft\helpers\Localization::localeData()`.
- Removed `craft\helpers\Stringy`.
- Removed `craft\i18n\Locale::setDateTimeFormats()`.
- Removed `craft\log\FileTarget`.
- Removed `craft\log\StreamLogTarget`.
- Removed `craft\models\AssetTransform`.
- Removed `craft\models\AssetTransformIndex`.
- Removed `craft\models\BaseEntryRevisionModel`.
- Removed `craft\models\EntryDraft`.
- Removed `craft\models\EntryVersion`.
- Removed `craft\models\FieldLayout::setFields()`.
- Removed `craft\models\FieldLayoutTab::getFields()`.
- Removed `craft\models\Site::$originalBaseUrl`.
- Removed `craft\models\Site::$originalName`.
- Removed `craft\models\Site::overrideBaseUrl()`.
- Removed `craft\models\Site::overrideName()`.
- Removed `craft\models\VolumeListing`.
- Removed `craft\mutex\DbMutexTrait`.
- Removed `craft\mutex\FileMutex`.
- Removed `craft\mutex\MysqlMutex`.
- Removed `craft\mutex\PgsqlMutex`.
- Removed `craft\mutex\PrefixedMutexTrait`.
- Removed `craft\queue\jobs\DeleteStaleTemplateCaches`.
- Removed `craft\records\AssetTransform`.
- Removed `craft\records\MatrixBlockType::$validateUniques`.
- Removed `craft\services\AssetIndexer::deleteStaleIndexingData()`.
- Removed `craft\services\AssetIndexer::extractFolderItemsFromIndexList()`.
- Removed `craft\services\AssetIndexer::extractSkippedItemsFromIndexList()`.
- Removed `craft\services\AssetIndexer::getIndexingSessionId()`.
- Removed `craft\services\AssetIndexer::getMissingFiles()`.
- Removed `craft\services\AssetIndexer::prepareIndexList()`.
- Removed `craft\services\AssetIndexer::processIndexForVolume()`.
- Removed `craft\services\Assets::$generatePendingTransformsViaQueue`.
- Removed `craft\services\Assets::EVENT_GET_ASSET_THUMB_URL`.
- Removed `craft\services\Assets::EVENT_GET_THUMB_PATH`.
- Removed `craft\services\Assets::getThumbPath()`.
- Removed `craft\services\AssetTransforms`.
- Removed `craft\services\Composer::$disablePackagist`.
- Removed `craft\services\Composer::optimize()`.
- Removed `craft\services\Content::getContentRow()`.
- Removed `craft\services\Content::populateElementContent()`.
- Removed `craft\services\Drafts::EVENT_AFTER_MERGE_SOURCE_CHANGES`.
- Removed `craft\services\Drafts::EVENT_AFTER_PUBLISH_DRAFT`.
- Removed `craft\services\Drafts::EVENT_BEFORE_MERGE_SOURCE_CHANGES`.
- Removed `craft\services\Drafts::EVENT_BEFORE_PUBLISH_DRAFT`.
- Removed `craft\services\Drafts::publishDraft()`.
- Removed `craft\services\EntryRevisions`.
- Removed `craft\services\Fields::assembleLayout()`.
- Removed `craft\services\Fields::getFieldIdsByLayoutId()`.
- Removed `craft\services\Fields::getFieldsByElementType()`.
- Removed `craft\services\Fields::getFieldsByLayoutId()`.
- Removed `craft\services\Gql::getAllPermissions()`.
- Removed `craft\services\Path::getAssetThumbsPath()`.
- Removed `craft\services\ProjectConfig::CONFIG_ALL_KEY`.
- Removed `craft\services\ProjectConfig::CONFIG_ALL_KEY`.
- Removed `craft\services\ProjectConfig::CONFIG_KEY`.
- Removed `craft\services\Sections::isSectionTemplateValid()`.
- Removed `craft\services\SystemSettings`.
- Removed `craft\services\TemplateCaches::deleteCacheById()`.
- Removed `craft\services\TemplateCaches::deleteCachesByKey()`.
- Removed `craft\services\TemplateCaches::deleteExpiredCaches()`.
- Removed `craft\services\TemplateCaches::deleteExpiredCachesIfOverdue()`.
- Removed `craft\services\TemplateCaches::EVENT_AFTER_DELETE_CACHES`.
- Removed `craft\services\TemplateCaches::EVENT_BEFORE_DELETE_CACHES`.
- Removed `craft\services\TemplateCaches::handleResponse()`.
- Removed `craft\services\TemplateCaches::handleResponse()`.
- Removed `craft\services\TemplateCaches::includeElementInTemplateCaches()`.
- Removed `craft\services\TemplateCaches::includeElementQueryInTemplateCaches()`.
- Removed `craft\services\Volumes::createVolume()`.
- Removed `craft\services\Volumes::EVENT_REGISTER_VOLUME_TYPES`.
- Removed `craft\services\Volumes::getAllVolumeTypes()`.
- Removed `craft\services\Volumes::getVolumeOverrides()`.
- Removed `craft\volumes\Local`.
- Removed `craft\volumes\MissingVolume`.
- Removed `craft\volumes\Temp`.
- Removed `craft\web\AssetBundle::useCompressedJs()`.
- Removed `craft\web\AssetManager::getPublishedPath()`.
- Removed `craft\web\Request::getIsSingleActionRequest()`.
- Removed `craft\web\twig\Template`.
- Removed `craft\web\twig\variables\CategoryGroups`.
- Removed `craft\web\twig\variables\Config`.
- Removed `craft\web\twig\variables\Deprecator`.
- Removed `craft\web\twig\variables\ElementIndexes`.
- Removed `craft\web\twig\variables\EmailMessages`.
- Removed `craft\web\twig\variables\Feeds`.
- Removed `craft\web\twig\variables\Fields`.
- Removed `craft\web\twig\variables\Globals`.
- Removed `craft\web\twig\variables\I18N`.
- Removed `craft\web\twig\variables\Request`.
- Removed `craft\web\twig\variables\Sections`.
- Removed `craft\web\twig\variables\SystemSettings`.
- Removed `craft\web\twig\variables\UserGroups`.
- Removed `craft\web\twig\variables\UserPermissions`.
- Removed `craft\web\twig\variables\UserSession`.
- Removed `craft\web\User::destroyDebugPreferencesInSession()`.
- Removed `craft\web\User::saveDebugPreferencesToSession()`.
- Removed `craft\web\View::$minifyCss`.
- Removed `craft\web\View::$minifyJs`.
- Removed `craft\web\View::registerHiResCss()`.
- Removed `craft\web\View::renderTemplateMacro()`.
- Removed the `_layouts/element` control panel template.
- Removed the `assets/_edit` control panel template.
- Removed the `categories/_edit` control panel template.
- Removed the `entries/_edit` control panel template.
- Removed the `cp.assets.edit.content` control panel template hook.
- Removed the `cp.assets.edit.details` control panel template hook.
- Removed the `cp.assets.edit.meta` control panel template hook.
- Removed the `cp.assets.edit.settings` control panel template hook.
- Removed the `cp.assets.edit` control panel template hook.
- Removed the `cp.categories.edit.content` control panel template hook.
- Removed the `cp.categories.edit.details` control panel template hook.
- Removed the `cp.categories.edit.meta` control panel template hook.
- Removed the `cp.categories.edit.settings` control panel template hook.
- Removed the `cp.categories.edit` control panel template hook.
- Removed the `cp.elements.edit` control panel template hook.
- Removed the `cp.entries.edit.content` control panel template hook.
- Removed the `cp.entries.edit.details` control panel template hook.
- Removed the `cp.entries.edit.meta` control panel template hook.
- Removed the `cp.entries.edit.settings` control panel template hook.
- Removed the `cp.entries.edit` control panel template hook.
- Removed the `Craft.AssetEditor` JavaScript class.
- Removed the `Craft.BaseElementEditor` JavaScript class.
- Removed the `Craft.DraftEditor` JavaScript class.
- Removed the `Craft.queueActionRequest()` JavaScript method. `Craft.queue.push()` can be used instead.
- Removed the Flysystem package. The `craftcms/flysystem-adapter` package now provides a base Flysystem adapter class.
- Removed the laminas-feed package.
- Removed the yii2-swiftmailer package.

### Fixed
- Fixed a bug where pending project config changes in the YAML would get applied when other project config changes were made. ([#9660](https://github.com/craftcms/cms/issues/9660))
- Fixed a bug where revisions weren’t getting propagated when a section was enabled for new sites, or its Propagation Method was changed. ([#10634](https://github.com/craftcms/cms/issues/10634))

### Security
- Generated control panel URLs now begin with the `@web` alias value if the `baseCpUrl` config setting isn’t defined.
- HTML entities output within email body text are now escaped by default in HTML email bodies.<|MERGE_RESOLUTION|>--- conflicted
+++ resolved
@@ -4,11 +4,8 @@
 
 - Fixed a bug where clicking on the scrollbar of a disclosure menu would close it. ([#12681](https://github.com/craftcms/cms/issues/12681))
 - Fixed a bug where large asset thumbnails weren’t centered within Assets fields. ([#12682](https://github.com/craftcms/cms/issues/12682))
-<<<<<<< HEAD
+- Fixed a PHP error that could occur when versioning asset URLs. ([#12678](https://github.com/craftcms/cms/issues/12678))
 - Fixed a bug where the “Site” element condition rule was available for non-localizable element types’ conditions. ([#12601](https://github.com/craftcms/cms/pull/12601))
-=======
-- Fixed a PHP error that could occur when versioning asset URLs. ([#12678](https://github.com/craftcms/cms/issues/12678))
->>>>>>> 9f588e55
 
 ## 4.3.9 - 2023-02-14
 
