# Release Notes for Craft CMS 4

## Unreleased

### Added
- The control panel is now translated into Ukranian.
- Added `craft\helpers\Template::resolveTemplatePathAndLine()`.

### Changed
- Element edit pages no longer jump down when the “Showing your unsaved changes” notice is added, unless there’s not enough content to require a scroll bar. ([#11586](https://github.com/craftcms/cms/discussions/11586))
- Deprecation warnings’ stack traces now show source templates’ paths and line numbers.

### Fixed
- Fixed a bug where new condition rules’ type selectors weren’t getting auto-focused.
- Fixed a bug where Quick Post widgets weren’t submitting custom field values.
- Fixed a bug where assets’ `getImg()` methods were returning `null` for assets in volumes without URLs, even if a transform was being used. ([#11614](https://github.com/craftcms/cms/issues/11614))
<<<<<<< HEAD
- Fixed a bug where sensitive data wasn’t getting redacted in the logs when Dev Mode was enabled. ([#11618](https://github.com/craftcms/cms/issues/11618))
=======
- Fixed a bug where sensative data wasn’t getting redacted in the logs when Dev Mode was enabled. ([#11618](https://github.com/craftcms/cms/issues/11618))
- Fixed a SQL error that could occur on MySQL 5. ([#11596](https://github.com/craftcms/cms/issues/11596))
- Fixed a bug where deprecation warnings for treating an element query as an array weren’t getting logged with an origin, if they involved Twig’s `|batch` filter. ([#11597](https://github.com/craftcms/cms/issues/11597))
- Fixed a bug where `{% js %}`, `{% script %}`, and `{% css %}` tags weren’t registering JavaScript and CSS code properly when used within a `{% cache %}` tag that contained an ungenerated image transform. ([#11602](https://github.com/craftcms/cms/issues/11602))
- Fixed a bug where the “User saved” notification was translated for the former language, when changing the current user’s language preference.
- Fixed a JavaScript error that occurred when removing a category from a Categories field, if any of its descendants were selected as well. ([#11641](https://github.com/craftcms/cms/issues/11641))
>>>>>>> 51dfb06d

## 4.1.4.1 - 2022-07-13

### Fixed
- Fixed a bug where `craft\services\Assets::getRootFolderByVolumeId()` wasn’t returning the root folder. ([#11593](https://github.com/craftcms/cms/issues/11593))

## 4.1.4 - 2022-07-12

### Added
- Added `craft\models\FieldLayout::getVisibleCustomFieldElements()`.

### Changed
- Relation fields now focus on the next related element’s “Remove” button when an element is removed. ([#11577](https://github.com/craftcms/cms/issues/11577))

### Deprecated
- Deprecated `craft\base\FieldTrait::$required`. `craft\fieldlayoutelements\BaseField::$required` should be used instead.

### Fixed
- Fixed a bug where assets’ native Alternative Text fields were getting mislabeled as translatable. ([#11576](https://github.com/craftcms/cms/issues/11576))
- Fixed a bug where fields nested within Neo fields could be incorrectly validated as required. ([#11574](https://github.com/craftcms/cms/issues/11574))
- Fixed a PHP error that occurred when editing a Date field with a Min Date setting set.
- Fixed a bug where date range inputs weren’t working on mobile. ([#11571](https://github.com/craftcms/cms/issues/11571))
- Fixed a bug where the “Craft Support” Dashboard widget wasn’t being labeled properly in the widget settings HUD and delete confirmation dialog. ([#11573](https://github.com/craftcms/cms/discussions/11573))
- Fixed a bug where the project config cache was getting invalidated on each public GraphQL API request.

## 4.1.3 - 2022-07-07

### Changed
- Address fields now show required indicators based on the configured validation rules. ([#11566](https://github.com/craftcms/cms/pull/11566))

### Fixed
- Fixed a JavaScript error that occurred on the Updates utility. ([#11567](https://github.com/craftcms/cms/issues/11567))
- Fixed a bug where Craft’s Composer commands could produce a malformed `composer.json` file. ([#11564](https://github.com/craftcms/cms/issues/11564))

## 4.1.2 - 2022-07-06

### Added
- Added `craft\helpers\ProjectConfig::ensureAllFilesystemsProcessed()`.

### Changed
- Relational field condition rules now have the “is related to” operator selected by default. ([#11550](https://github.com/craftcms/cms/discussions/11550))

### Fixed
- Fixed a bug where the Updates utility wasn’t checking for updates properly. ([#11552](https://github.com/craftcms/cms/issues/11552))
- Fixed an error that could occur when deploying a Craft 4 upgrade to another server. ([#11558](https://github.com/craftcms/cms/issues/11558))
- Fixed a bug where Assets fields were relocating assets when saving a revision.
- Fixed a bug where asset bundles weren’t getting registered on the front end. ([#11555](https://github.com/craftcms/cms/issues/11555))

## 4.1.1 - 2022-07-05

### Changed
- Improved the control panel tab design. ([#11524](https://github.com/craftcms/cms/pull/11524))
- Changed the order of relational field condition rule operators, so “is related to” is listed first. ([#11550](https://github.com/craftcms/cms/discussions/11550))
- Template caching is now supported for console requests, for `{% cache %}` tags that have the `globally` param. ([#11551](https://github.com/craftcms/cms/issues/11551))
- Updated Composer to 2.2.15. ([#11538](https://github.com/craftcms/cms/issues/11538))

### Fixed
- Fixed an error that could occur if any custom fields were missing their field group. ([#11522](https://github.com/craftcms/cms/discussions/11522))
- Fixed a bug where custom selects weren’t scrolling to the visually-focused option.
- Fixed errors that could occur if an element condition contained any rules for deleted custom fields. ([#11526](https://github.com/craftcms/cms/issues/11526))
- Fixed a bug where the “Deactivate users by default” user setting wasn’t working. ([#11519](https://github.com/craftcms/cms/issues/11519))
- Fixed a styling issue with the Edit Route modal. ([#11528](https://github.com/craftcms/cms/issues/11528))
- Fixed a bug where assets uploaded from Assets fields weren’t retaining their original filename. ([#11530](https://github.com/craftcms/cms/issues/11530))
- Fixed a bug where project config changes made at the end of the request lifecycle weren’t getting saved.
- Fixed a bug where toggling entries’ and categories’ site-specific statuses from element editor slideouts wasn’t working. ([#11547](https://github.com/craftcms/cms/issues/11547))
- Fixed a SQL error that occurred when running the `utils/prune-provisional-drafts` command. ([#11548](https://github.com/craftcms/cms/issues/11548))
- Fixed focus styling issues with the Edit Route modal.

## 4.1.0.2 - 2022-06-28

### Fixed
- Fixed a PHP error. ([#11518](https://github.com/craftcms/cms/issues/11518))

## 4.1.0.1 - 2022-06-28

### Fixed
- Fixed an infinite recursion bug. ([#11514](https://github.com/craftcms/cms/issues/11514))

## 4.1.0 - 2022-06-28

### Added
- Field layouts can now have “Line Break” UI elements. ([#11328](https://github.com/craftcms/cms/discussions/11328))
- Added the `db/drop-all-tables` command. ([#11288](https://github.com/craftcms/cms/pull/11288))
- Added the `elements/delete` command.
- Added the `elements/restore` command.
- Added the `project-config/get` command. ([#11341](https://github.com/craftcms/cms/pull/11341))
- Added the `project-config/remove` command. ([#11341](https://github.com/craftcms/cms/pull/11341))
- Added the `project-config/set` command. ([#11341](https://github.com/craftcms/cms/pull/11341))
- The `AdminTable` Vue component can now be included into other Vue apps, in addition to being used as a standalone app. ([#11107](https://github.com/craftcms/cms/pull/11107))
- Added a `one()` alias for `first()` to collections. ([#11134](https://github.com/craftcms/cms/discussions/11134))
- Added `craft\base\Element::EVENT_DEFINE_CACHE_TAGS`. ([#11171](https://github.com/craftcms/cms/discussions/11171))
- Added `craft\base\Element::cacheTags()`.
- Added `craft\base\FieldInterface::getLabelId()`.
- Added `craft\console\controllers\UsersController::$activate`.
- Added `craft\elements\conditions\ElementCondition::$sourceKey`.
- Added `craft\elements\db\ElementQuery::EVENT_AFTER_POPULATE_ELEMENTS`. ([#11262](https://github.com/craftcms/cms/discussions/11262))
- Added `craft\elements\db\ElementQuery::EVENT_DEFINE_CACHE_TAGS`. ([#11171](https://github.com/craftcms/cms/discussions/11171))
- Added `craft\events\PopulateElementsEvent`.
- Added `craft\fieldlayoutelements\BaseField::labelId()`.
- Added `craft\fieldlayoutelements\LineBreak`.
- Added `craft\helpers\DateTimeHelper::now()`.
- Added `craft\helpers\DateTimeHelper::pause()`. ([#11130](https://github.com/craftcms/cms/pull/11130))
- Added `craft\helpers\DateTimeHelper::resume()`. ([#11130](https://github.com/craftcms/cms/pull/11130))

### Changed
- Improved overall control panel accessibility. ([#11297](https://github.com/craftcms/cms/pull/11297), [#11296](https://github.com/craftcms/cms/pull/11296), [#11414](https://github.com/craftcms/cms/pull/11414), [#11452](https://github.com/craftcms/cms/pull/11452))
- Improved pagination UI accessibility. ([#11126](https://github.com/craftcms/cms/pull/11126))
- Improved element index accessibility. ([#11169](https://github.com/craftcms/cms/pull/11169), [#11200](https://github.com/craftcms/cms/pull/11200), [#11251](https://github.com/craftcms/cms/pull/11251))
- Improved Dashboard accessibility. ([#11217](https://github.com/craftcms/cms/pull/11217), [#11297](https://github.com/craftcms/cms/pull/11297))
- Improved address management accessibility. ([#11397](https://github.com/craftcms/cms/pull/11397))
- Improved Matrix field accessibility. ([#11306](https://github.com/craftcms/cms/pull/11306))
- Improved mobile support. ([#11323](https://github.com/craftcms/cms/pull/11323), [#11430](https://github.com/craftcms/cms/pull/11430))
- Improved keyboard support for custom selects. ([#11414](https://github.com/craftcms/cms/pull/11414))
- It’s now possible to remove all selected elements from relational fields by pressing <kbd>Backspace</kbd> or <kbd>Delete</kbd> while one of them is focussed.
- Improved the UI of condition builders. ([#11386](https://github.com/craftcms/cms/pull/11386))
- Entry Type condition rules now allow multiple selections. ([#11124](https://github.com/craftcms/cms/pull/11124))
- Element index filters now only show condition rules for the custom fields that are used by the field layouts in the selected source, if a native source is selected. ([#11187](https://github.com/craftcms/cms/discussions/11187))
- Element index filters now only show condition rules for custom fields used by field layouts created for the target element type, if no native source is selected.
- Condition builders can now include multiple rules with the same label, as long as they’re in different groups.
- Asset indexes now have a “Location” table attribute option. ([#11450](https://github.com/craftcms/cms/discussions/11450))
- It’s now possible to sort entries by their section and type. ([#9192](https://github.com/craftcms/cms/discussions/9192), [#11335](https://github.com/craftcms/cms/discussions/11335))
- It’s now possible to sort assets by their file kind.
- Element editor metadata now lists elements’ IDs.
- Live Preview now always shows a “Refresh” button, regardless of whether the preview target has auto-refresh enabled. ([#11160](https://github.com/craftcms/cms/discussions/11160))
- Sites’ Language settings now display the locale IDs as option hints, rather than the languages’ native names. ([#11195](https://github.com/craftcms/cms/discussions/11195))
- Selectize options can now specify searchable `keywords` that won’t be visible in the UI.
- Selectize inputs will now include their options’ values as search keywords.
- Newly-created entries now get placeholder Post Date set on them, so they get sorted appropriately when querying for entries ordered by `postDate`. ([#11272](https://github.com/craftcms/cms/issues/11272))
- Element queries can now pass columns into the `orderBy` param in addition to `score` when searching. ([#11470](https://github.com/craftcms/cms/pull/11470), [#11457](https://github.com/craftcms/cms/discussions/11457))
- Field layout elements within field layout designers now support double-clicking to open their settings slideout. ([#11277](https://github.com/craftcms/cms/discussions/11277))
- The control panel’s JavaScript queue is now paused when the browser tab isn’t visible. ([#10632](https://github.com/craftcms/cms/issues/10632))
- The `db/restore` command now asks whether the database should be backed up, and whether all existing database tables should be dropped, prior to restoring the backup. ([#11288](https://github.com/craftcms/cms/pull/11288))
- The `users/create` command now asks whether the user should be activated when saved.
- The `maxBackups` config setting now impacts `.sql.zip` files in addition to `.sql` files. ([#11241](https://github.com/craftcms/cms/issues/11241))
- Deprecation messages are now consistently referred to as “deprecation warnings” in the control panel.
- Callback functions returned by elements’ `sortOptions()`/`defineSortOptions()` methods are now passed a `craft\db\Connection` object as a second argument.
- All element sources now have a “Set Status” action, even if the element type’s `defineActions()` method didn’t include one, if the element type’s `hasStatuses()` method returns `true`. ([#11383](https://github.com/craftcms/cms/discussions/11383))
- All element sources now have a “View” action, even if the element type’s `defineActions()` method didn’t include one, if the element type’s `hasUris()` method returns `true`. ([#11383](https://github.com/craftcms/cms/discussions/11383))
- All element sources now have “Edit” and “Delete” actions, even if the element type’s `defineActions()` method didn’t include them. ([#11383](https://github.com/craftcms/cms/discussions/11383))
- The “Set Status” and “Edit” element actions are now only available for elements whose `canSave()` method returned `true`.
- Assets fields now reject uploaded files which don’t pass their “Selectable Assets Condition” setting. ([#11433](https://github.com/craftcms/cms/issues/11433))
- It’s now possible to save new assets without setting their `filename` or `kind` attributes, as long as `newLocation` or `newFilename` is set. ([#11439](https://github.com/craftcms/cms/issues/11439))
- The `searchindex` table is now uses the InnoDB storage engine by default for MySQL installs. ([#11374](https://github.com/craftcms/cms/discussions/11374))
- The `_layouts/elementindex` control panel template now sets the page title based on the element’s `pluralDisplayName()` method by default. ([#11502](https://github.com/craftcms/cms/pull/11502))
- `craft\test\ActiveFixture::$data` is now populated with the active record instances, making them accessible to tests via `$this->tester->grabFixture('my-fixture', 'data-key')`. ([#11445](https://github.com/craftcms/cms/pull/11445))
- Address validation rules are now defined by `defineRules()`. ([#11471](https://github.com/craftcms/cms/pull/11471))
- `Garnish.DELETE_KEY` now refers to the actual <kbd>Delete</kbd> key code, and the <kbd>Backspace</kbd> key code is now referenced by `Garnish.BACKSPACE_KEY`.

### Deprecated
- Deprecated `craft\elements\actions\DeleteAssets`. `craft\elements\actions\Delete` should be used instead.

### Removed
- Removed `craft\elements\conditions\entries\EntryTypeCondition::$sectionUid`.
- Removed `craft\elements\conditions\entries\EntryTypeCondition::$entryTypeUid`.

## 4.0.6 - 2022-06-28

### Added
- Added `craft\fields\BaseOptionsField::encodeValue()`.

### Changed
- Improved the `install` command’s error output when invalid options were passed.
- `canonical` is now a reserved field handle. ([#11503](https://github.com/craftcms/cms/issues/11503))
- `craft\fields\BaseOptionsField::translatedOptions()` now has an `$encode` argument.

### Fixed
- Fixed a bug where self relations within relational fields were being forgotten. ([#11461](https://github.com/craftcms/cms/issues/11461))
- Fixed a bug where the `install` command required `--site-name`, `--site-url`, and `--language` options to be passed when project config YAML was already present. ([#11513](https://github.com/craftcms/cms/issues/11513))
- Fixed a bug where `Garnish.setFocusWithin()` wasn’t working if the first focusable element was a checkbox. ([#11498](https://github.com/craftcms/cms/discussions/11498))
- Fixed a bug where Matrix blocks could be saved in the wrong order.
- Fixed a bug where Checkboxes, Dropdown, Multi-select, and Radio Buttons fields could lose their values if their option values were set to integers. ([#11461](https://github.com/craftcms/cms/issues/11461))

## 4.0.5.2 - 2022-06-24

### Fixed
- Fixed a SQL error that could occur on MySQL 5. ([#11493](https://github.com/craftcms/cms/issues/11493))
- Fixed a bug where Craft’s Composer commands weren’t ensuring that `config.allow-plugins.yiisoft/yii2-composer` was `true` in `composer.json`. ([#11399](https://github.com/craftcms/cms/issues/11399))

## 4.0.5.1 - 2022-06-22

### Fixed
- Fixed a bug where not all changes to entries and categories created via the “Save and add another” action were propagating to other sites. ([#11476](https://github.com/craftcms/cms/issues/11476))
- Fixed a bug where it wasn’t possible to rename assets.
- Fixed a bug where a provisional draft could be created for an entry if its form was interacted with before the page had fully initialized. ([#11466](https://github.com/craftcms/cms/issues/11466))
- Fixed exact phrase searching on PostgreSQL. ([#11486](https://github.com/craftcms/cms/issues/11486))

## 4.0.5 - 2022-06-21

### Added
- Added `craft\helpers\Number::isIntOrFloat()`.

### Changed
- Categories now support change tracking.
- Improved performance when working with temp asset folders.
- Temp asset folders are no longer created until they’re actually needed. ([#11427](https://github.com/craftcms/cms/issues/11427))
- Element index queries are no longer cached if they contain a search term.
- Search inputs within field layout designers now prevent the containing form from being submitted when the <kbd>Return</kbd> key is pressed. ([#11415](https://github.com/craftcms/cms/discussions/11415))

### Deprecated
- Deprecated `craft\services\Categories::pruneDeletedField()`. ([#11054](https://github.com/craftcms/cms/discussions/11054))
- Deprecated `craft\services\Globals::pruneDeletedField()`. ([#11054](https://github.com/craftcms/cms/discussions/11054))
- Deprecated `craft\services\Sections::pruneDeletedField()`. ([#11054](https://github.com/craftcms/cms/discussions/11054))
- Deprecated `craft\services\Tags::pruneDeletedField()`. ([#11054](https://github.com/craftcms/cms/discussions/11054))
- Deprecated `craft\services\Users::pruneDeletedField()`. ([#11054](https://github.com/craftcms/cms/discussions/11054))
- Deprecated `craft\services\Volumes::pruneDeletedField()`. ([#11054](https://github.com/craftcms/cms/discussions/11054))

### Fixed
- Fixed an error that could occur when saving an element to a disabled site. ([#10499](https://github.com/craftcms/cms/issues/10499))
- Fixed a bug where newly-added condition rules’ types were still selectable for preexisting condition rules, when they shouldn’t have been.
- Fixed a bug where field layout designers were checking the wrong setting when determining whether to include UI elements (`customizableTabs` instead of `customizableUi`).
- Fixed a bug where the Asset Indexes utility was analyzing image transform directories and files. ([#11362](https://github.com/craftcms/cms/issues/11362), [#11384](https://github.com/craftcms/cms/pull/11384))
- Fixed a bug where focus was getting trapped within element editor slideouts’ sidebars even for wide viewports where there was enough room to display the sidebar side-by-side with other slideout content. ([#11358](https://github.com/craftcms/cms/pull/11358))
- Fixed a bug where users’ Formatting Locale preferences weren’t always being respected.
- Fixed a bug where address card menus would linger around after an address was deleted.
- Fixed a bug where the `index-assets` command could produce unexpected output. ([#11194](https://github.com/craftcms/cms/issues/11194)).
- Fixed a bug where video controls within asset preview modals were inaccessible via the keyboard. ([#11371](https://github.com/craftcms/cms/pull/11371))
- Fixed a bug where `transform` GraphQL directives weren’t working for Assets fields. ([#10299](https://github.com/craftcms/cms/discussions/10299))
- Fixed a PHP error that could occur when running the `help` command. ([#11423](https://github.com/craftcms/cms/issues/11423))
- Fixed a bug where `craft\helpers\App::env()` was converting some values to integers or floats unexpectedly. ([#11422](https://github.com/craftcms/cms/issues/11422))
- Fixed a bug where changes to existing Matrix blocks weren’t saving for element types that supported drafts but not change tracking. ([#11419](https://github.com/craftcms/cms/issues/11419))
- Fixed a bug where double-clicking on a related asset’s thumbnail could open the asset’s preview modal. ([#11424](https://github.com/craftcms/cms/issues/11424))
- Fixed a bug where the control panel wasn’t displaying file upload failure messages.
- Fixed a bug where `action` query params were taking precedence over `actionTrigger` URI matches, when handling action requests. ([#11435](https://github.com/craftcms/cms/issues/11435))
- Fixed a bug where image fields within Edit User pages and the Settings → General page weren’t resetting properly after an image was deleted. ([#11436](https://github.com/craftcms/cms/issues/11436))
- Fixed a bug where User Group condition rules set to the “is not one of” operator weren’t being applied to individual elements correctly. ([#11444](https://github.com/craftcms/cms/discussions/11444))
- Fixed a JavaScript error that occurred on element indexes for users that didn’t have permission to edit any sites.
- Fixed a bug where users without permission to create new entries in a section could duplicate existing entries. ([#11447](https://github.com/craftcms/cms/pull/11447))
- Fixed a bug where element selection condition rules weren’t working if an element ID was provided. ([#11451](https://github.com/craftcms/cms/pull/11451))
- Fixed a PHP error that occurred when executing a GraphQL query using a token that wasn’t set to a schema. ([#11453](https://github.com/craftcms/cms/issues/11453))
- Fixed a PHP error that could occur when unserializing a `craft\validator\DateTimeValidator`, `LanguageValidator`, `StringValidator`, or `TimeValidator` object. ([#11454](https://github.com/craftcms/cms/issues/11454))
- Fixed a bug where element types’ `actions()` methods were getting called for all `element-indexes/*` action requests.
- Fixed a bug where the `install` command would run non-interactively even if not all needed options were passed, resulting in an error after the database tables had been added. ([#11305](https://github.com/craftcms/cms/issues/11305))
- Fixed a viewport clipping bug on the control panel’s Login page. ([#11372](https://github.com/craftcms/cms/pull/11372))
- Fixed a bug where filtering an element query by a relational field using `:empty:`/`:notempty:` wasn’t factoring in the field’s “Which site should entries be related from?” setting properly.
- Fixed a bug where filtering an element query by a relational field using `:empty:`/`:notempty:` wasn’t factoring in the source elements’ site IDs, for fields set to manage relations on a per-site basis. ([#11418](https://github.com/craftcms/cms/issues/11418))
- Fixed a bug where the Temporary Uploads asset source wasn’t including subfolders.
- Fixed a bug where file upload progress bars weren’t always going away when an upload error occurred.
- Fixed a bug where Pashto was not being treated as an RTL langauge. ([#11428](https://github.com/craftcms/cms/issues/11428))
- Fixed a bug where the `upscaleImages` config setting wasn’t being respected for transforms where only a single image dimension was specified. ([#11398](https://github.com/craftcms/cms/issues/11398))
- Fixed an error that could occur when executing a GraphQL query, if a section didn’t have any entry types. ([#11273](https://github.com/craftcms/cms/issues/11273))
- Fixed an error that could occur when changing the primary site on installs with a large number of users. ([#11459](https://github.com/craftcms/cms/issues/11459))
- Fixed a bug where Assets fields within Vizy fields weren’t getting relocated from the user’s temp uploads folder. ([#11462](https://github.com/craftcms/cms/issues/11462))

### Security
- Environment-aware control panel fields no longer suggest environment variables that begin with `HTTP_`.
- The Sendmail mailer no longer validates if the Sendmail Command setting is set to an enivornment variable that begins with `HTTP_`.

## 4.0.4 - 2022-06-03

### Added
- Added support for querying for users with a `credentialed` status.
- Added `craft\elements\db\UserQuery::STATUS_CREDENTIALED`.
- Added `craft\errors\FieldNotFoundException`.
- Added `craft\helpers\Html::encodeSpaces()`.
- Added `craft\web\twig\variables\Cp::getRequestedSite()`. ([#11082](https://github.com/craftcms/cms/discussions/11082))

### Changed
- `temp` is now a reserved volume handle.
- Improved the performance of field layout designers. ([#11298](https://github.com/craftcms/cms/issues/11298))
- All control panel pages now have a `site--<siteHandle>` class name on the `<body>`, based on the currently-selected site. ([#11303](https://github.com/craftcms/cms/discussions/11303))
- Warnings are no longer logged when instantiating a field layout that references a deleted custom field. ([#11333](https://github.com/craftcms/cms/issues/11333))
- Read/write splitting is now disabled for all console requests.
- The `db/restore` command now prompts to clear data caches after the import is complete. ([#11327](https://github.com/craftcms/cms/issues/11327))
- Entry queries no longer factor in seconds when looking for currently-live entries, without excluding entries that were published in the past minute. ([#5389](https://github.com/craftcms/cms/issues/5389))
- `craft\elements\Asset::getUrl()` now encodes any spaces in the URL as `%20` entities.

### Fixed
- Fixed a bug where it wasn’t possible to disable all table columns for an element source. ([#11291](https://github.com/craftcms/cms/issues/11291))
- Fixed a bug where the Assets index page wasn’t allowing any bulk actions for assets in the temporary volume. ([#11293](https://github.com/craftcms/cms/issues/11293))
- Fixed a bug where PHP errors thrown while rendering a template weren’t being handled properly. ([#11108](https://github.com/craftcms/cms/issues/11108))
- Fixed a bug where site status labels were inconsistent on element edit pages. ([#11307](https://github.com/craftcms/cms/issues/11307))
- Fixed a bug where addresses’ County fields were mislablled. ([#11314](https://github.com/craftcms/cms/pull/11314))
- Fixed a bug where the control panel’s login form wasn’t handling errors properly. ([#11319](https://github.com/craftcms/cms/pull/11319))
- Fixed a bug where it wasn’t possible to use a `{% redirect %}` tag in an error template. ([#11336](https://github.com/craftcms/cms/issues/11336))
- Fixed an error that occurred when saving an entry via a GraphQL mutation. ([#11312](https://github.com/craftcms/cms/issues/11312))
- Fixed a bug where all web requests were getting no-cache headers. ([#11346](https://github.com/craftcms/cms/issues/11346))
- Fixed a bug where user caches weren’t getting invalidated when users were changed to a pending or inactive state.
- Fixed a bug where querying for users with an `active` status was returning suspended users. ([#11370](https://github.com/craftcms/cms/pull/11370))
- Fixed a bug where it wasn’t possible to drag assets within Assets fields by their thumbnails. ([#11364](https://github.com/craftcms/cms/issues/11364))
- Fixed a bug where asset thumbnails weren’t loading if their filename contained a space. ([#11350](https://github.com/craftcms/cms/issues/11350))
- Fixed a bug where `craft\services\AssetIndexer::indexFile()` wasn’t removing the filename from the file path when setting the directory on the listing. ([#11365](https://github.com/craftcms/cms/issues/11365))
- Fixed a bug where links within custom field instructions were getting mangled. ([#11377](https://github.com/craftcms/cms/issues/11377))
- Fixed a bug where project config paths that contained slashes weren’t getting handled properly. ([#10774](https://github.com/craftcms/cms/issues/10774))
- Fixed a bug where the Login page had a tab-focusable “Skip to content” button. ([#11375](https://github.com/craftcms/cms/issues/11375))

## 4.0.3 - 2022-05-20

### Added
- Added `craft\elements\db\ElementQuery::prepareSubquery()`.

### Changed
- Element edit pages now disable pointer events on the content container for 300 milliseconds after the “Showing your unsaved changes” notice is displayed. ([#11229](https://github.com/craftcms/cms/issues/11229))
- Users can now create drafts for entries they have permission to view, but not save. ([#11249](https://github.com/craftcms/cms/issues/11249))
- User Group condition rules are no longer available in element conditions when no user groups exist. ([#11252](https://github.com/craftcms/cms/issues/11252))
- Matrix blocks now have `data-type-name` attributes. ([#11286](https://github.com/craftcms/cms/pull/11286))
- Reversed the order of Lightswitch fields’ “ON Label” and “OFF Label” settings. ([#11259](https://github.com/craftcms/cms/issues/11259))
- `craft\services\Elements::duplicateElement()` now has a `$trackDuplication` argument.
- `craft\services\Matrix::duplicateBlocks()` now has a `$trackDuplications` argument.

### Fixed
- Fixed a bug where dynamically-defined image transforms weren’t respecting the `format` param, unless the `generateTransformsBeforePageLoad` config setting was enabled.
- Fixed a bug where Table fields with Min Rows and Max Rows set to `1` were still showing a delete button. ([#11211](https://github.com/craftcms/cms/issues/11211))
- Fixed an error that could occur when saving an Assets field that was restricted to a single location, at the root of a volume. ([#11212](https://github.com/craftcms/cms/issues/11212))
- Fixed an error that could occur after a queue job execution had finished. ([#11213](https://github.com/craftcms/cms/issues/11213))
- Fixed an error that could occur when saving an entry with Matrix blocks. ([#11155](https://github.com/craftcms/cms/issues/11155))
- Fixed an error that occurred when saving a GraphQL schema without a scope. ([#11240](https://github.com/craftcms/cms/issues/11240))
- Fixed an error that could occur when editing the public GraphQL schema, if a public token existed in the project config, but not the database. ([#11218](https://github.com/craftcms/cms/issues/11218))
- Fixed some bugs with inconsistent asset indexing on Windows. ([#11174](https://github.com/craftcms/cms/issues/11174)), ([#11219](https://github.com/craftcms/cms/issues/11219))
- Fixed a bug where custom fields weren’t available to be included as table attributes. ([#11222](https://github.com/craftcms/cms/issues/11222))
- Fixed a bug where Alternative Text wasn’t available to be included as a table attribute. ([#11222](https://github.com/craftcms/cms/issues/11222))`immediately`
- Fixed a JavaScript error that broke Matrix fields with Min Blocks and Max Blocks both set to `1`. ([#11233](https://github.com/craftcms/cms/issues/11233))
- Fixed a bug where request context logs could appear when nothing else was logged. ([#11141](https://github.com/craftcms/cms/issues/11141))
- Fixed a bug where stack traces could be erroneously filtered from logs.
- Fixed a bug where removing an element from a relational field within an element editor could cause the editor to create a provisional draft, even if the element type didn’t support drafts. ([#11242](https://github.com/craftcms/cms/issues/11242))
- Fixed a bug where draft editor pages had two identical “Save and continue editing” alternate form actions.
- Fixed a JavaScript warning that occurred when viewing an element edit page, if the user didn’t have permission to edit it.
- Fixed a bug where asset selector modals weren’t fully initializing for Assets fields, if they were targeting the user’s temp folder. ([#11254](https://github.com/craftcms/cms/issues/11254))
- Fixed an error that occurred when saving an entry via a GraphQL mutation. ([#11258](https://github.com/craftcms/cms/issues/11258))
- Fixed a bug where Matrix block types’ layout elements were getting new UUIDs assigned each time the Matrix field was edited. ([#11248](https://github.com/craftcms/cms/issues/11248))
- Fixed a bug where the web-based installation wizard was throwing an exception if a database connection couldn’t be established, and there was no `config/db.php` file. ([#11245](https://github.com/craftcms/cms/issues/11245))
- Fixed a bug where editable tables’ delete buttons’ `aria-label` attributes weren’t getting updated when table rows were reordered or deleted.
- Fixed a bug where editable tables’ delete buttons weren’t visually disabled when the minimum number of rows had been reached.
- Fixed a bug where all eager-loaded `srcset`-style transform sizes were relative to the first eager-loaded transform, rather than the prior one. ([#11209](https://github.com/craftcms/cms/issues/11209))
- Fixed a bug where eager-loaded `srcset`-style transform sizes didn’t reference the prior eager-loaded transform’s `format`, `interlace`, `mode`, `position`, or `quality` settings. ([#11264](https://github.com/craftcms/cms/issues/11264))
- Fixed a bug where the web-based installation wizard wouldn’t show the database connection screen if a connection could be established but no database was selected. ([#11245](https://github.com/craftcms/cms/issues/11245))
- Fixed an error that could occur when applying a multi-site draft with relational fields. ([#11220](https://github.com/craftcms/cms/issues/11220))
- Fixed a bug where Matrix blocks could be deleted from newly-created multi-site entries, if the edit page was reloaded. ([#10906](https://github.com/craftcms/cms/issues/10906))

## 4.0.2 - 2022-05-11

### Added
- Added `craft\events\LocateUploadedFilesEvent`.
- Added `craft\fields\Assets::EVENT_LOCATE_UPLOADED_FILES`. ([#11123](https://github.com/craftcms/cms/discussions/11123))

### Changed
- `elements/*` actions no longer include custom field values in the response data, improving performance.
- Garnish menu buttons are now aware of the `disabled` attribute. ([#11128](https://github.com/craftcms/cms/issues/11128))
- Improved save performance for multi-site elements ([#11113](https://github.com/craftcms/cms/issues/11113))
- Built-in Composer actions now ensure that `composer.json` allows the `craftcms/plugin-installer` Composer plugin.

### Fixed
- Fixed an error that occurred when searching for elements by a custom field. ([#11120](https://github.com/craftcms/cms/pull/11120))
- Fixed a bug where asset upload failures weren’t being handled properly. ([#11156](https://github.com/craftcms/cms/issues/11156))
- Fixed a bug where warning and error logs were being sent to both `stdout` and `stderr` when `CRAFT_STREAM_LOG` was enabled. ([#11189](https://github.com/craftcms/cms/issues/11189))
- Fixed an error that occurred when exporting elements with relational fields using the “Expanded” export type. ([#11127](https://github.com/craftcms/cms/issues/11127))
- Fixed a PHP deprecation warning that occurred if the `tablePrefix` database connection setting was `null`.
- Fixed a bug where category groups were being identified as “{name}” in user permission lists. ([#11132](https://github.com/craftcms/cms/issues/11132))
- Fixed a bug where Assets fields’ “Upload files” buttons weren’t wrapping when there wasn’t enough space to show them alongside “Add an asset”. ([#11133](https://github.com/craftcms/cms/issues/11133))
- Fixed a bug where `Craft.getUrl()` was appending empty query strings to URLs when they weren’t needed. ([#11159](https://github.com/craftcms/cms/issues/11159))
- Fixed a bug where addresses could validate the wrong set of required fields, if the validation rules were invoked before the country code was set. ([#11162](https://github.com/craftcms/cms/issues/11162))
- Fixed an error that could occur when viewing the Temporary Uploads volume, if the Temp Uploads Location asset setting was set to “In the local temp folder”. ([#11192](https://github.com/craftcms/cms/issues/11192))
- Fixed an error that could occur when deleting a volume, if its filesystem had been deleted.
- Fixed an error that could occur when rendering the thumbnail preview for an asset, if its file was missing. ([#11196](https://github.com/craftcms/cms/issues/11196))
- Fixed a bug where soft-deleted drafts’ search keywords weren’t getting re-indexed if they were restored.
- Fixed an error that occurred when transforming an SVG image without specifying a width or height. ([#11122](https://github.com/craftcms/cms/issues/11122))
- Fixed an error that occurred when saving a Number field with a non-numeric value. ([#11164](https://github.com/craftcms/cms/issues/11164))
- Fixed a bug where it wasn’t possible to drag an item to the top in admin tables. ([#10781](https://github.com/craftcms/cms/issues/10781))
- Fixed a bug where entries within Structure sections weren’t expandable if their only descendants were unpublished drafts.
- Fixed a bug where expanding a collapsed Structure section entry wouldn’t reveal its descendants, if the parent was a draft. ([#11186](https://github.com/craftcms/cms/issues/11186))
- Fixed a bug where element caches weren’t getting cleared for elements when they were propagated to a newly-created site.

## 4.0.1 - 2022-05-06

### Fixed
- Fixed a bug where Money field labels’ `for` attributes weren’t referencing the correct input ID. ([#11016](https://github.com/craftcms/cms/pull/11016))
- Fixed a bug where Money field inputs weren’t getting `aria-describedby` attributes. ([#11016](https://github.com/craftcms/cms/pull/11016))
- Fixed an error that occurred when loading an edit screen for an element type that didn’t have a field layout. ([#11110](https://github.com/craftcms/cms/pull/11110))
- Fixed a bug where condition rules that weren’t selectable (per `isSelectable()`) were still visible in the rule dropdown menu. ([#11104](https://github.com/craftcms/cms/pull/11104))
- Fixed a bug where element edit pages could reload themselves immediately after saving the element. ([#11084](https://github.com/craftcms/cms/issues/11084))
- Fixed a bug where tabs weren’t interactive after changing an entry’s type, if the new entry type didn’t have a tab of the same name as the previously-selected tab. ([#11093](https://github.com/craftcms/cms/issues/11093))
- Fixed a bug where Twig syntax errors weren’t being handled properly. ([#11108](https://github.com/craftcms/cms/issues/11108))
- Fixed an error that occurred when attempting to delete a global set. ([#11100](https://github.com/craftcms/cms/issues/11100))
- Fixed an error that could occur when applying a draft. ([#11083](https://github.com/craftcms/cms/issues/11083))
- Fixed a bug where element queries weren’t returning any results if an element attribute table wasn’t joined in, and the element query was set to an abstract element class. ([#11105](https://github.com/craftcms/cms/issues/11105))

## 4.0.0.1 - 2022-05-04

### Changed
- The `setup` command now writes the application ID to a `CRAFT_APP_ID` environment variable.
- The `setup` command now writes the security key to a `CRAFT_SECURITY_KEY` environment variable.

## 4.0.0 - 2022-05-04

### Added
- Entries’, categories’, and assets’ edit pages, and all element types via slideouts, now use a unified editing experience. ([#10467](https://github.com/craftcms/cms/pull/10467))
- Categories now support drafts. ([#10467](https://github.com/craftcms/cms/pull/10467))
- Element slideouts now support provisional drafts and autosaving, for element types that support them. ([#10467](https://github.com/craftcms/cms/pull/10467))
- Element indexes can now be filtered by element attributes and custom field values. ([#9192](https://github.com/craftcms/cms/discussions/9192), [#9450](https://github.com/craftcms/cms/discussions/9450), [#9462](https://github.com/craftcms/cms/discussions/9462), [#9483](https://github.com/craftcms/cms/discussions/9483))
- Admins can now create custom element sources from the Customize Sources modal. ([#8423](https://github.com/craftcms/cms/discussions/8423))
- It’s now possible to disable native element sources from the Customize Sources modal. ([#10676](https://github.com/craftcms/cms/discussions/10676))
- Field layout tabs, fields, and UI elements can now be conditionally shown based on properties of the current user and/or element being edited. ([#8099](https://github.com/craftcms/cms/discussions/8099), [#8154](https://github.com/craftcms/cms/discussions/8154))
- Assets, Entries, and Users fields have new condition settings that can be used to further limit which elements should be relatable, beyond the existing field settings. ([#10393](https://github.com/craftcms/cms/pull/10393))
- Assets, Entries, and Users fields have new “Min Relations” settings, and their former “Limit” settings have been renamed to “Max Relations”. ([#8621](https://github.com/craftcms/cms/discussions/8621))
- Added a dedicated “Full Name” field to users. “First Name” and “Last Name” are now parsed out from the full name automatically when a user is saved. ([#10405](https://github.com/craftcms/cms/discussions/10405))
- Added the “Inactive” user status, which can be used by users which can’t be signed into. ([#8963](https://github.com/craftcms/cms/discussions/8963))
- Added “Credentialed” and “Inactive” user sources.
- Added the “Deactivate…” user action for pending and active users.
- Users can now have an “Addresses” field. ([#10507](https://github.com/craftcms/cms/pull/10507))
- Added the concept of “filesystems”, which handle file operations, either locally or on a remote service like Amazon S3.
- It’s now possible to set sites’ Status settings to environment variables. ([#3005](https://github.com/craftcms/cms/issues/3005))
- Added the Money field type.
- Craft now provides a native “Alternative Text” (`alt`) field for assets. ([#10302](https://github.com/craftcms/cms/discussions/10302))
- Asset thumbnails in the control panel now have `alt` attributes, for assets with a filled-in Alternative Text value.
- Added the `index-assets/cleanup` command.
- Added the “Deactivate users by default” user registration setting, which replaces “Suspend users by default”. ([#5830](https://github.com/craftcms/cms/issues/5830))
- Element source settings are now stored in the project config. ([#8616](https://github.com/craftcms/cms/discussions/8616))
- Improved element index accessibility. ([#10629](https://github.com/craftcms/cms/pull/10629), [#10660](https://github.com/craftcms/cms/pull/10660))
- Improved Live Preview accessibility for screen readers. ([#10688](https://github.com/craftcms/cms/pull/10688))
- Slideouts, Live Preview, and Matrix blocks are no longer animated for browsers that have requested reduced motion. ([#10665](https://github.com/craftcms/cms/pull/10665))
- Added support for `JSON` columns. ([#9089](https://github.com/craftcms/cms/pull/9089))
- It’s now possible to edit images’ focal points from their preview modals. ([#8489](https://github.com/craftcms/cms/discussions/8489))
- Added support for Monolog and the PSR-3 logging interface. ([#10659](https://github.com/craftcms/cms/pull/10659))
- Added the `|address` Twig filter.
- Added the `|money` Twig filter.
- Added the `collect()` Twig function.
- Added the `assetUploaders`, `authors`, and `fullName` user query params.
- Added the `primaryOwner` and `primaryOwnerId` Matrix block query params.
- Added the `hasAlt` asset query param.
- Added the `button`, `submitButton`, `fs`, `fsField`, `volume`, and `volumeField` macros to the `_includes/forms` control panel template.
- Added the `buildId` general config. ([#10705](https://github.com/craftcms/cms/pull/10705))
- Added support for setting custom config settings from `config/custom.php`, which are accessible via `Craft::$app->config->custom`. ([#10012](https://github.com/craftcms/cms/issues/10012))
- Added the `addresses`, `address`, and `addressCount` GraphQL queries.
- Added the `hasAlt` argument to asset GraphQL queries.
- Added the `alt` field to assets queried via GraphQL.
- Added the `fullName`, `assetUploaders`, and `authors` arguments to user GraphQL queries.
- Added the `addresses` field to user GraphQL queries.
- GraphQL schemas now include settings that determine which sites elements can be queried from. ([#10610](https://github.com/craftcms/cms/issues/10610))
- Added the `assets/icon` action.
- Added the `assets/update-focal-point` action.
- Added the `categories/create` action.
- Added the `elements/apply-draft` action.
- Added the `elements/create` action.
- Added the `elements/delete-draft` action.
- Added the `elements/delete-for-site` action.
- Added the `elements/delete` action.
- Added the `elements/duplicate` action.
- Added the `elements/edit` action.
- Added the `elements/redirect` action.
- Added the `elements/revert` action.
- Added the `elements/save-draft` action.
- Added the `elements/save` action.
- Added the `users/delete-address` action.
- Added the `users/save-address` action.
- Added the `app/render-element` control panel controller action.
- Added the `element-indexes/element-table-html` control panel controller action.
- Added `craft\base\ApplicationTrait::getConditions()`.
- Added `craft\base\ApplicationTrait::getElementSources()`, which replaces `getElementIndexes()`.
- Added `craft\base\ApplicationTrait::getFs()`.
- Added `craft\base\ApplicationTrait::getImageTransforms()`, which replaces `getAssetTransforms()`.
- Added `craft\base\conditions\BaseCondition`.
- Added `craft\base\conditions\BaseConditionRule`.
- Added `craft\base\conditions\BaseDateRangeConditionRule`.
- Added `craft\base\conditions\BaseElementSelectConditionRule`.
- Added `craft\base\conditions\BaseLightswitchConditionRule`.
- Added `craft\base\conditions\BaseMultiSelectConditionRule`.
- Added `craft\base\conditions\BaseNumberConditionRule`.
- Added `craft\base\conditions\BaseSelectConditionRule`.
- Added `craft\base\conditions\BaseTextConditionRule`.
- Added `craft\base\conditions\ConditionInterface`.
- Added `craft\base\conditions\ConditionRuleInterface`.
- Added `craft\base\Element::EVENT_AUTHORIZE_CREATE_DRAFTS`.
- Added `craft\base\Element::EVENT_AUTHORIZE_DELETE_FOR_SITE`.
- Added `craft\base\Element::EVENT_AUTHORIZE_DELETE`.
- Added `craft\base\Element::EVENT_AUTHORIZE_DUPLICATE`.
- Added `craft\base\Element::EVENT_AUTHORIZE_SAVE`.
- Added `craft\base\Element::EVENT_AUTHORIZE_VIEW`.
- Added `craft\base\Element::EVENT_DEFINE_ADDITIONAL_BUTTONS`. ([#10420](https://github.com/craftcms/cms/discussions/10420))
- Added `craft\base\Element::getParentId()`.
- Added `craft\base\Element::hasNewParent()`.
- Added `craft\base\Element::notesFieldHtml()`.
- Added `craft\base\Element::setParentId()`.
- Added `craft\base\Element::statusFieldHtml()`.
- Added `craft\base\ElementInterface::canCreateDrafts()`.
- Added `craft\base\ElementInterface::canDelete()`.
- Added `craft\base\ElementInterface::canDeleteForSite()`.
- Added `craft\base\ElementInterface::canDuplicate()`.
- Added `craft\base\ElementInterface::canSave()`.
- Added `craft\base\ElementInterface::canView()`.
- Added `craft\base\ElementInterface::createAnother()`.
- Added `craft\base\ElementInterface::createCondition()`.
- Added `craft\base\ElementInterface::getAdditionalButtons()`.
- Added `craft\base\ElementInterface::getPostEditUrl()`.
- Added `craft\base\ElementInterface::getThumbAlt()`.
- Added `craft\base\ElementInterface::hasRevisions()`.
- Added `craft\base\ElementInterface::prepareEditScreen()`.
- Added `craft\base\FieldInterface::getElementConditionRuleType()`.
- Added `craft\base\FieldInterface::isRequirable()`.
- Added `craft\base\FieldLayoutComponent`.
- Added `craft\base\Fs`.
- Added `craft\base\FsInterface`.
- Added `craft\base\FsTrait`.
- Added `craft\base\Image::heartbeat()`.
- Added `craft\base\Image::setHeartbeatCallback()`.
- Added `craft\base\imagetransforms\EagerImageTransformerInterface`.
- Added `craft\base\imagetransforms\ImageEditorTransformerInterface`.
- Added `craft\base\imagetransforms\ImageTransformerInterface`.
- Added `craft\base\LocalFsInterface`.
- Added `craft\base\Model::defineBehaviors()`. ([#10691](https://github.com/craftcms/cms/pull/10691))
- Added `craft\base\ModelInterface`.
- Added `craft\base\NameTrait`.
- Added `craft\base\PluginInterface::config()`. ([#11039](https://github.com/craftcms/cms/pull/11039))
- Added `craft\behaviors\SessionBehavior::broadcastToJs()`.
- Added `craft\behaviors\SessionBehavior::getError()`.
- Added `craft\behaviors\SessionBehavior::getNotice()`.
- Added `craft\controllers\AddressesController`.
- Added `craft\controllers\AssetIndexesController`.
- Added `craft\controllers\ConditionsController`.
- Added `craft\controllers\ElementIndexesController::$condition`.
- Added `craft\controllers\FsController`.
- Added `craft\controllers\ImageTransformsController`.
- Added `craft\db\Migration::archiveTableIfExists()`. ([#10827](https://github.com/craftcms/cms/discussions/10827))
- Added `craft\db\Migration::dropAllForeignKeysToTable()`.
- Added `craft\db\Migration::dropForeignKeyIfExists()`.
- Added `craft\db\Migration::renameTable()`.
- Added `craft\db\Query::collect()`, which returns the query results as an `Illuminate\Support\Collection` object rather than an array. ([#8513](https://github.com/craftcms/cms/discussions/8513))
- Added `craft\db\Table::ADDRESSES`.
- Added `craft\db\Table::ASSETINDEXINGSESSIONS`.
- Added `craft\db\Table::IMAGETRANSFORMINDEX`.
- Added `craft\db\Table::IMAGETRANSFORMS`.
- Added `craft\db\Table::MATRIXBLOCKS_OWNERS`.
- Added `craft\debug\LogTarget`.
- Added `craft\debug\MailPanel`.
- Added `craft\elements\Address`.
- Added `craft\elements\Asset::$alt`.
- Added `craft\elements\Asset::EVENT_AFTER_GENERATE_TRANSFORM`.
- Added `craft\elements\Asset::EVENT_BEFORE_GENERATE_TRANSFORM`.
- Added `craft\elements\Asset::getFs()`.
- Added `craft\elements\Asset::setFilename()`.
- Added `craft\elements\conditions\addresses\AddressCondition`.
- Added `craft\elements\conditions\addresses\CountryConditionRule`.
- Added `craft\elements\conditions\assets\AssetCondition`.
- Added `craft\elements\conditions\assets\DateModifiedConditionRule`.
- Added `craft\elements\conditions\assets\FilenameConditionRule`.
- Added `craft\elements\conditions\assets\FileSizeConditionRule`.
- Added `craft\elements\conditions\assets\FileTypeConditionRule`.
- Added `craft\elements\conditions\assets\HasAltConditionRule`.
- Added `craft\elements\conditions\assets\HeightConditionRule`.
- Added `craft\elements\conditions\assets\UploaderConditionRule`.
- Added `craft\elements\conditions\assets\VolumeConditionRule`.
- Added `craft\elements\conditions\assets\WidthConditionRule`.
- Added `craft\elements\conditions\categories\CategoryCondition`.
- Added `craft\elements\conditions\categories\GroupConditionRule`.
- Added `craft\elements\conditions\DateCreatedConditionRule`.
- Added `craft\elements\conditions\DateUpdatedConditionRule`.
- Added `craft\elements\conditions\ElementCondition`.
- Added `craft\elements\conditions\ElementConditionInterface`.
- Added `craft\elements\conditions\ElementConditionRuleInterface`.
- Added `craft\elements\conditions\entries\AuthorConditionRule`.
- Added `craft\elements\conditions\entries\AuthorGroupConditionRule`.
- Added `craft\elements\conditions\entries\EntryCondition`.
- Added `craft\elements\conditions\entries\ExpiryDateConditionRule`.
- Added `craft\elements\conditions\entries\PostDateConditionRule`.
- Added `craft\elements\conditions\entries\SectionConditionRule`.
- Added `craft\elements\conditions\entries\TypeConditionRule`.
- Added `craft\elements\conditions\HasUrlConditionRule`.
- Added `craft\elements\conditions\IdConditionRule`.
- Added `craft\elements\conditions\LevelConditionRule`.
- Added `craft\elements\conditions\RelatedToConditionRule`.
- Added `craft\elements\conditions\SlugConditionRule`.
- Added `craft\elements\conditions\tags\GroupConditionRule`.
- Added `craft\elements\conditions\tags\TagCondition`.
- Added `craft\elements\conditions\TitleConditionRule`.
- Added `craft\elements\conditions\UriConditionRule`.
- Added `craft\elements\conditions\users\AdminConditionRule`.
- Added `craft\elements\conditions\users\CredentialedConditionRule`.
- Added `craft\elements\conditions\users\EmailConditionRule`.
- Added `craft\elements\conditions\users\FirstNameConditionRule`.
- Added `craft\elements\conditions\users\GroupConditionRule`.
- Added `craft\elements\conditions\users\LastLoginDateConditionRule`.
- Added `craft\elements\conditions\users\LastNameConditionRule`.
- Added `craft\elements\conditions\users\UserCondition`.
- Added `craft\elements\conditions\users\UsernameConditionRule`.
- Added `craft\elements\db\AddressQuery`.
- Added `craft\elements\MatrixBlock::$primaryOwnerId`.
- Added `craft\elements\MatrixBlock::$saveOwnership`.
- Added `craft\elements\User::$active`.
- Added `craft\elements\User::$fullName`.
- Added `craft\elements\User::canAssignUserGroups()`.
- Added `craft\elements\User::getAddresses()`.
- Added `craft\elements\User::getIsCredentialed()`.
- Added `craft\elements\User::STATUS_INACTIVE`.
- Added `craft\errors\FsException`.
- Added `craft\errors\FsObjectExistsException`.
- Added `craft\errors\FsObjectNotFoundException`.
- Added `craft\errors\ImageTransformException`.
- Added `craft\errors\InvalidFsException`.
- Added `craft\errors\MissingVolumeFolderException`.
- Added `craft\events\AuthorizationCheckEvent`.
- Added `craft\events\CreateElementCheckEvent`.
- Added `craft\events\DefineElementEditorHtmlEvent`.
- Added `craft\events\DefineElementInnerHtmlEvent`. ([#11035](https://github.com/craftcms/cms/pull/11035))
- Added `craft\events\DefineHtmlEvent::$static`.
- Added `craft\events\FsEvent`.
- Added `craft\events\GenerateTransformEvent::$asset`.
- Added `craft\events\GenerateTransformEvent::$transform`.
- Added `craft\events\GenerateTransformEvent::$url`.
- Added `craft\events\ImageTransformerOperationEvent`.
- Added `craft\events\ImageTransformEvent`.
- Added `craft\events\RegisterConditionRuleTypesEvent`.
- Added `craft\events\TransformImageEvent`.
- Added `craft\fieldlayoutelements\addresses\AddressField`.
- Added `craft\fieldlayoutelements\addresses\CountryCodeField`.
- Added `craft\fieldlayoutelements\addresses\LabelField`.
- Added `craft\fieldlayoutelements\addresses\LatLongField`.
- Added `craft\fieldlayoutelements\addresses\OrganizationField`.
- Added `craft\fieldlayoutelements\addresses\OrganizationTaxIdField`.
- Added `craft\fieldlayoutelements\assets\AltField`.
- Added `craft\fieldlayoutelements\BaseField::selectorLabel()`.
- Added `craft\fieldlayoutelements\FullNameField`.
- Added `craft\fieldlayoutelements\TextareaField`.
- Added `craft\fieldlayoutelements\users\AddressesField`.
- Added `craft\fields\Assets::$allowSubfolders`.
- Added `craft\fields\Assets::$restrictedDefaulUploadSubpath`.
- Added `craft\fields\BaseRelationField::createSelectionCondition()`.
- Added `craft\fields\BaseRelationField::getSelectionCondition()`.
- Added `craft\fields\BaseRelationField::setSelectionCondition()`.
- Added `craft\fields\conditions\DateFieldConditionRule`.
- Added `craft\fields\conditions\FieldConditionRuleInterface`.
- Added `craft\fields\conditions\FieldConditionRuleTrait`.
- Added `craft\fields\conditions\LightswitchFieldConditionRule`.
- Added `craft\fields\conditions\NumberFieldConditionRule`.
- Added `craft\fields\conditions\OptionsFieldConditionRule`.
- Added `craft\fields\conditions\RelationalFieldConditionRule`.
- Added `craft\fields\conditions\TextFieldConditionRule`.
- Added `craft\fields\Money`.
- Added `craft\fs\Local`.
- Added `craft\fs\MissingFs`.
- Added `craft\fs\Temp`.
- Added `craft\gql\arguments\elements\Address`.
- Added `craft\gql\base\SingularTypeInterface`.
- Added `craft\gql\interfaces\elements\Address`.
- Added `craft\gql\queries\Address`.
- Added `craft\gql\resolvers\elements\Address`.
- Added `craft\gql\TypeManager::registerFieldDefinitions()`.
- Added `craft\gql\types\elements\Address`.
- Added `craft\gql\types\generators\AddressType`.
- Added `craft\helpers\App::cliOption()`.
- Added `craft\helpers\App::devMode()`.
- Added `craft\helpers\App::envConfig()`. ([#10869](https://github.com/craftcms/cms/pull/10869))
- Added `craft\helpers\App::isStreamLog()`.
- Added `craft\helpers\App::normalizeValue()`.
- Added `craft\helpers\Assets::downloadFile()`.
- Added `craft\helpers\Assets::iconPath()`.
- Added `craft\helpers\Assets::iconUrl()`.
- Added `craft\helpers\Assets::revParams()`.
- Added `craft\helpers\Cp::addressCardHtml()`.
- Added `craft\helpers\Cp::addressCardsHtml()`.
- Added `craft\helpers\Cp::addressFieldsHtml()`.
- Added `craft\helpers\Cp::dateFieldHtml()`.
- Added `craft\helpers\Cp::dateHtml()`.
- Added `craft\helpers\Cp::elementSelectHtml()`.
- Added `craft\helpers\Cp::EVENT_DEFINE_ELEMENT_INNER_HTML`. ([#11035](https://github.com/craftcms/cms/pull/11035))
- Added `craft\helpers\Cp::fieldLayoutDesignerHtml()`.
- Added `craft\helpers\Cp::lightswitchHtml()`.
- Added `craft\helpers\Cp::multiSelectFieldHtml()`.
- Added `craft\helpers\Cp::multiSelectHtml()`.
- Added `craft\helpers\Cp::requestedSite()`.
- Added `craft\helpers\Cp::textareaHtml()`.
- Added `craft\helpers\Cp::textHtml()`.
- Added `craft\helpers\Cp::timeFieldHtml()`.
- Added `craft\helpers\Cp::timeHtml()`.
- Added `craft\helpers\Db::dropAllForeignKeysToTable()`.
- Added `craft\helpers\Db::dropForeignKeyIfExists()`.
- Added `craft\helpers\Db::dropIndexIfExists()`.
- Added `craft\helpers\Db::findForeignKey()`.
- Added `craft\helpers\Db::findIndex()`.
- Added `craft\helpers\Db::parseMoneyParam()`.
- Added `craft\helpers\Db::parseNumericParam()`.
- Added `craft\helpers\Db::prepareMoneyForDb()`.
- Added `craft\helpers\Db::renameTable()`.
- Added `craft\helpers\FileHelper::deleteFileAfterRequest()`.
- Added `craft\helpers\FileHelper::deleteQueuedFiles()`.
- Added `craft\helpers\Gql::getSchemaContainedEntryTypes)()`.
- Added `craft\helpers\Html::hiddenLabel()`.
- Added `craft\helpers\Html::unwrapCondition()`.
- Added `craft\helpers\Html::unwrapNoscript()`.
- Added `craft\helpers\ImageTransforms`.
- Added `craft\helpers\Money`.
- Added `craft\helpers\Number::isInt()`.
- Added `craft\helpers\Number::toIntOrFloat()`.
- Added `craft\helpers\ProjectConfig::encodeValueAsString()`.
- Added `craft\helpers\ProjectConfig::ensureAllSectionsProcessed()`.
- Added `craft\helpers\ProjectConfig::traverseDataArray()`.
- Added `craft\helpers\Typecast`. ([#10706](https://github.com/craftcms/cms/pull/10706))
- Added `craft\i18n\Translation`.
- Added `craft\imagetransforms\ImageTransformer`.
- Added `craft\log\ContextProcessor`.
- Added `craft\log\Dispatcher::getTargets()`.
- Added `craft\log\MessageProcessor`.
- Added `craft\log\MonologTarget`.
- Added `craft\models\AssetIndexingSession`.
- Added `craft\models\FieldLayout::getElementsByType()`.
- Added `craft\models\FieldLayout::getFirstElementByType()`.
- Added `craft\models\FieldLayout::getFirstVisibleElementByType()`.
- Added `craft\models\FieldLayout::getVisibleCustomFields()`.
- Added `craft\models\FieldLayout::getVisibleElementsByType()`.
- Added `craft\models\FieldLayoutElement::$uid`.
- Added `craft\models\FieldLayoutElement::getLayout()` and `setLayout()`.
- Added `craft\models\FieldLayoutForm::getVisibleElements()`.
- Added `craft\models\FieldLayoutFormTab::getTabId()`.
- Added `craft\models\FieldLayoutFormTab::getUid()`.
- Added `craft\models\FieldLayoutTab::getElements()` and `setElements()`.
- Added `craft\models\FsListing`.
- Added `craft\models\ImageTransform`.
- Added `craft\models\ImageTransformIndex`.
- Added `craft\models\ProjectConfigData`.
- Added `craft\models\ReadOnlyProjectConfigData`.
- Added `craft\models\Volume`.
- Added `craft\queue\jobs\Proxy`.
- Added `craft\queue\Queue::$proxyQueue`, which can be set to another queue configuration that all jobs should be sent to as proxies. ([#10999](https://github.com/craftcms/cms/pull/10999))
- Added `craft\records\Address`.
- Added `craft\records\AssetIndexingSession`.
- Added `craft\records\ImageTransform`.
- Added `craft\services\Addresses`.
- Added `craft\services\AssetIndexer::createIndexingSession()`.
- Added `craft\services\AssetIndexer::getExistingIndexingSessions()`.
- Added `craft\services\AssetIndexer::getIndexingSessionById()`.
- Added `craft\services\AssetIndexer::getMissingEntriesForSession()`.
- Added `craft\services\AssetIndexer::getSkippedItemsForSession()`.
- Added `craft\services\AssetIndexer::indexFileByListing()`.
- Added `craft\services\AssetIndexer::indexFolderByEntry()`.
- Added `craft\services\AssetIndexer::indexFolderByListing()`.
- Added `craft\services\AssetIndexer::processIndexSession()`.
- Added `craft\services\AssetIndexer::removeCliIndexingSessions()`.
- Added `craft\services\AssetIndexer::startIndexingSession()`.
- Added `craft\services\AssetIndexer::stopIndexingSession()`.
- Added `craft\services\Assets::getImagePreviewUrl()`.
- Added `craft\services\AssetTransforms::deleteTransformIndexDataByAssetIds()`.
- Added `craft\services\Conditions`.
- Added `craft\services\Config::CATEGORY_CUSTOM`.
- Added `craft\services\Config::getCustom()`.
- Added `craft\services\Drafts::removeDraftData()`.
- Added `craft\services\ElementSources`, which replaces `craft\services\ElementIndexes`.
- Added `craft\services\Fields::createLayout()`.
- Added `craft\services\Fs`.
- Added `craft\services\Gc::hardDeleteElements()`.
- Added `craft\services\Gc::removeEmptyTempFolders()`.
- Added `craft\services\Gql::prepareFieldDefinitions()`.
- Added `craft\services\ImageTransforms`.
- Added `craft\services\Matrix::createRevisionBlocks()`.
- Added `craft\services\Matrix::duplicateOwnership()`.
- Added `craft\services\ProjectConfig::ASSOC_KEY`.
- Added `craft\services\ProjectConfig::PATH_DATE_MODIFIED`.
- Added `craft\services\ProjectConfig::PATH_ELEMENT_SOURCES`.
- Added `craft\services\ProjectConfig::PATH_FS`.
- Added `craft\services\ProjectConfig::PATH_META_NAMES`.
- Added `craft\services\ProjectConfig::PATH_SCHEMA_VERSION`.
- Added `craft\services\ProjectConfig::PATH_SYSTEM`.
- Added `craft\services\ProjectConfig::rememberAppliedChanges()`.
- Added `craft\services\Users::deactivateUser()`.
- Added `craft\services\Users::ensureUserByEmail()`, which will return a user for the given email, creating one if it didn’t exist yet.
- Added `craft\services\Users::EVENT_AFTER_DEACTIVATE_USER`.
- Added `craft\services\Users::EVENT_BEFORE_DEACTIVATE_USER`.
- Added `craft\services\Users::removeCredentials()`.
- Added `craft\services\Volumes::getTemporaryVolume()`.
- Added `craft\services\Volumes::getUserPhotoVolume()`.
- Added `craft\validators\MoneyValidator`.
- Added `craft\web\assets\conditionbuilder\ConditionBuilderAsset`.
- Added `craft\web\assets\htmx\HtmxAsset`.
- Added `craft\web\assets\money\MoneyAsset`.
- Added `craft\web\Controller::asCpScreen()`.
- Added `craft\web\Controller::asFailure()`.
- Added `craft\web\Controller::asModelFailure()`.
- Added `craft\web\Controller::asModelSuccess()`.
- Added `craft\web\Controller::asSuccess()`.
- Added `craft\web\Controller::CpScreenResponseBehavior()`.
- Added `craft\web\Controller::CpScreenResponseFormatter()`.
- Added `craft\web\Controller::getPostedRedirectUrl()`.
- Added `craft\web\Controller::TemplateResponseBehavior()`.
- Added `craft\web\Controller::TemplateResponseFormatter()`.
- Added `craft\web\twig\Extension::addressFilter()`.
- Added `craft\web\twig\Extension::moneyFilter()`.
- Added `craft\web\twig\variables\Cp::fieldLayoutDesigner()`.
- Added `craft\web\twig\variables\Cp::getFsOptions()`.
- Added `craft\web\twig\variables\Cp::getVolumeOptions()`.
- Added `craft\web\View::clearCssFileBuffer()`.
- Added `craft\web\View::clearJsFileBuffer()`.
- Added `craft\web\View::startCssFileBuffer()`.
- Added `craft\web\View::startJsFileBuffer()`.
- Added the `Craft.appendBodyHtml()` JavaScript method, which replaces the now-deprecated `appendFootHtml()` method.
- Added the `Craft.CpScreenSlideout` JavaScript class, which can be used to create slideouts from actions that return `$this->asCpScreen()`.
- Added the `Craft.ElementEditor` JavaScript class.
- Added the `Craft.ElementEditorSlideout` JavaScript class.
- Added the `Craft.getPageUrl()` JavaScript method.
- Added the `Craft.getQueryParam()` JavaScript method.
- Added the `Craft.getQueryParams()` JavaScript method.
- Added the `Craft.namespaceId()` JavaScript method.
- Added the `Craft.namespaceInputName()` JavaScript method.
- Added the `Craft.Preview.refresh()` JavaScript method.
- Added the `Craft.Queue` JavaScript class.
- Added the `Craft.setElementAttributes()` JavaScript method.
- Added the `Craft.setPath()` JavaScript method.
- Added the `Craft.setQueryParam()` JavaScript method.
- Added the `Craft.setUrl()` JavaScript method.
- Added the `Craft.ui.createButton()` JavaScript method.
- Added the `Craft.ui.createSubmitButton()` JavaScript method.
- Added the `htmx.org` JavaScript library.
- Added the commerceguys/addressing package.
- Added the illuminate/collections package. ([#8475](https://github.com/craftcms/cms/discussions/8475))
- Added the moneyphp/money package.
- Added the symfony/var-dumper package.
- Added the theiconic/name-parser package.
- Added the yiisoft/yii2-symfonymailer package.

### Changed
- Craft now requires PHP 8.0.2 or later.
- Craft now requires MySQL 5.7.8 / MariaDB 10.2.7 / PostgreSQL 10.0 or later.
- Craft now requires the [Intl](https://php.net/manual/en/book.intl.php) and [BCMath](https://www.php.net/manual/en/book.bc.php) PHP extensions.
- Improved draft creation/application performance. ([#10577](https://github.com/craftcms/cms/pull/10577))
- Improved revision creation performance. ([#10589](https://github.com/craftcms/cms/pull/10577))
- The “What’s New” HUD now displays an icon and label above each announcement, identifying where it came from (Craft CMS or a plugin). ([#9747](https://github.com/craftcms/cms/discussions/9747))
- The control panel now keeps track of the currently-edited site on a per-tab basis by adding a `site` query string param to all control panel URLs. ([#8920](https://github.com/craftcms/cms/discussions/8920))
- Element index pages’ status and sort menu option selections are now coded into the page URL via `status` and `sort` query string params. ([#10669](https://github.com/craftcms/cms/discussions/10669))
- Users are no longer required to have a username or email.
- Users can now set their Formatting Locale to any known locale; not just the available Language options. ([#10519](https://github.com/craftcms/cms/pull/10519))
- Users’ Language and Formatting Locale settings now display locale names in the current language and their native languages. ([#10519](https://github.com/craftcms/cms/pull/10519))
- User queries now return all users by default, rather than only active users.
- Filtering users by `active`, `pending`, and `locked` statuses no longer excludes suspended users.
- `credentialed` and `inactive` are now reserved user group handles.
- Elements throughout the control panel are now automatically updated whenever they’re saved by another browser tab.
- Assets fields that are restricted to a single location can now be configured to allow selection within subfolders of that location. ([#9070](https://github.com/craftcms/cms/discussions/9070))
- When an image is saved as a new asset from the Image Editor via an Assets field, the Assets field will now automatically replace the selected asset with the new one. ([#8974](https://github.com/craftcms/cms/discussions/8974))
- `alt` is now a reserved field handle for volume field layouts.
- Volumes no longer have “types”, and their file operations are now delegated to a filesystem selected by an “Asset Filesystem” setting on the volume.
- Volumes now have “Transform Filesystem” and “Transform Subpath” settings, which can be used to choose where image transforms should be stored. (The volume’s Asset Filesystem will be used by default.)
- Asset thumbnails are now generated as image transforms.
- It’s now possible to create volumes directly from the User Settings page.
- Images that are not web-safe now are always converted to JPEGs when transforming, if no format was specified.
- Entry post dates are no longer set automatically until the entry is validated with the `live` scenario. ([#10093](https://github.com/craftcms/cms/pull/10093))
- Entry queries’ `authorGroup()` param method now accepts an array of `craft\models\UserGroup` objects.
- Element queries’ `revision` params can now be set to `null` to include normal and revision elements.
- Element queries can no longer be traversed or accessed like an array. Use a query execution method such as `all()`, `collect()`, or `one()` to fetch the results before working with them.
- Element queries’ `title` params no longer treat values with commas as arrays. ([#10891](https://github.com/craftcms/cms/issues/10891))
- User queries’ `firstName` and `lastName` params no longer treat values with commas as arrays. ([#10891](https://github.com/craftcms/cms/issues/10891))
- Relational fields now load elements in the current site rather than the primary site, if the source element isn’t localizable. ([#7048](https://github.com/craftcms/cms/issues/7048))
- Lightswitch fields can no longer be marked as required within field layouts. ([#10773](https://github.com/craftcms/cms/issues/10773))
- Built-in queue jobs are now always translated for the current user’s language. ([#9745](https://github.com/craftcms/cms/pull/9745))
- Path options passed to console commands (e.g. `--basePath`) now take precedence over their enivronment variable/PHP constant counterparts.
- Database backups are now named after the Craft version in the database, rather than the Composer-installed version. ([#9733](https://github.com/craftcms/cms/discussions/9733))
- Template autosuggestions now include their filename. ([#9744](https://github.com/craftcms/cms/pull/9744))
- Improved the look of loading spinners in the control panel. ([#9109](https://github.com/craftcms/cms/discussions/9109))
- The default `subLeft` and `subRight` search query term options are now only applied to terms that don’t include an asterisk at the beginning/end, e.g. `hello*`. ([#10613](https://github.com/craftcms/cms/discussions/10613))
- `{% cache %}` tags now store any external JavaScript or CSS files registered with `{% js %}` and `{% css %}` tags. ([#9987](https://github.com/craftcms/cms/discussions/9987))
- All control panel templates end in `.twig` now. ([#9743](https://github.com/craftcms/cms/pull/9743))
- 404 requests are no longer logged by default. ([#10659](https://github.com/craftcms/cms/pull/10659))
- Log entries are now single-line by default when Dev Mode is disabled. ([#10659](https://github.com/craftcms/cms/pull/10659))
- Log files are now rotated once every 24 hours. ([#10659](https://github.com/craftcms/cms/pull/10659))
- `CRAFT_STREAM_LOG` no longer logs _in addition to_ other log targets. ([#10659](https://github.com/craftcms/cms/pull/10659))
- The default log target no longer logs `debug` or `info` messages when Dev Mode is enabled. ([#10916](https://github.com/craftcms/cms/pull/10916))
- SQL query logs now use the `debug` log level, so they no longer get logged when Dev Mode is enabled. ([#10916](https://github.com/craftcms/cms/pull/10916))
- `yii\db\Connection::$enableLogging` and `$enableProfiling` are no longer enabled by default when Dev Mode is disabled. ([#10916](https://github.com/craftcms/cms/pull/10916))
- The `queue` log target no longer has special handling for Yii or `info` logs. ([#10916](https://github.com/craftcms/cms/pull/10916))
- A warning is now logged if an element query is executed before Craft is fully initialized. ([#11033](https://github.com/craftcms/cms/issues/11033))
- A warning is now logged if Twig is instantiated before Craft is fully initialized. ([#11033](https://github.com/craftcms/cms/issues/11033))
- Craft’s bootstrap script now attempts to create its configured system paths automatically. ([#10562](https://github.com/craftcms/cms/pull/10562))
- When using GraphQL to mutate entries, the `enabled` status is now affected on a per-site basis when specifying both the `enabled` and `siteId` parameters. ([#9771](https://github.com/craftcms/cms/issues/9771))
- The `forms/selectize` control panel template now supports `addOptionFn` and `addOptionLabel` params, which can be set to add new options to the list.
- Editable tables now support `allowAdd`, `allowDelete`, and `allowReorder` settings, replacing `staticRows`. ([#10163](https://github.com/craftcms/cms/pull/10163))
- Column definitions passed to the `_includes/forms/editableTable` control panel template can now specify a `width` key. ([#11062](https://github.com/craftcms/cms/pull/11062))
- The `limitField` macro in the `_components/fieldtypes/elementfieldsettings` control panel template has been renamed to `limitFields`.
- Renamed the `elements/get-categories-input-html` action to `categories/input-html`.
- Renamed the `elements/get-modal-body` action to `element-selector-modals/body`.
- The `entries/save-entry` action now returns a 400 HTTP status for JSON responses when the entry couldn’t be saved.
- The `users/save-user` action no longer includes a `unverifiedEmail` key in failure responses.
- The `users/set-password` action now returns a 400 HTTP status when an invalid token is passed, if there’s no URL to redirect to. ([#10592](https://github.com/craftcms/cms/discussions/10592))
- `install/*`, `setup/*`, `db/*`, and `help` actions no longer output a warning if Craft can’t connect to the database. ([#10851](https://github.com/craftcms/cms/pull/10851))
- `createFoldersInVolume:<uid>` user permissions have been renamed to `createFolders:<uid>`.
- `deleteFilesAndFoldersInVolume:<uid>` user permissions have been renamed to `deleteAssets:<uid>`.
- `deletePeerFilesInVolume:<uid>` user permissions have been renamed to `deletePeerAssets:<uid>`.
- `editCategories:<uid>` user permissions have been split into `viewCategories:<uid>`, `saveCategories:<uid>`, `deleteCategories:<uid>`, `viewPeerCategoryDrafts:<uid>`, `savePeerCategoryDrafts:<uid>`, and `deletePeerCategoryDrafts:<uid>`.
- `editEntries:<uid>` user permissions have been renamed to `viewEntries:<uid>`.
- `editImagesInVolume:<uid>` user permissions have been renamed to `editImages:<uid>`.
- `editPeerEntries:<uid>` user permissions have been renamed to `viewPeerEntries:<uid>`.
- `editPeerEntryDrafts:<uid>` user permissions have been split into `viewPeerEntryDrafts:<uid>` and `savePeerEntryDrafts:<uid>`.
- `editPeerFilesInVolume:<uid>` user permissions have been renamed to `savePeerAssets:<uid>`.
- `editPeerImagesInVolume:<uid>` user permissions have been renamed to `editPeerImages:<uid>`.
- `publishEntries:<uid>` user permissions have been renamed to `saveEntries:<uid>`, and no longer differentiate between enabled and disabled entries. (Users with `viewEntries:<uid>` permissions will still be able to create drafts.)
- `publishPeerEntries:<uid>` user permissions have been renamed to `savePeerEntries:<uid>`, and no longer differentiate between enabled and disabled entries. (Users with `viewPeerEntries:<uid>` permissions will still be able to create drafts.)
- `replaceFilesInVolume:<uid>` user permissions have been renamed to `replaceFiles:<uid>`.
- `replacePeerFilesInVolume:<uid>` user permissions have been renamed to `replacePeerFiles:<uid>`.
- `saveAssetInVolume:<uid>` user permissions have been renamed to `saveAssets:<uid>`.
- `viewPeerFilesInVolume:<uid>` user permissions have been renamed to `viewPeerAssets:<uid>`.
- `viewVolume:<uid>` user permissions have been renamed to `viewAssets:<uid>`.
- Elements’ `searchScore` GraphQL fields are now returned as integers.
- Element types must now override `craft\base\Element::isDeletable()` if its elements should be deletable from the index page.
- Element types’ `cpEditUrl()` methods no longer need to add a `site` param; one will be added automatically by `craft\base\Element::getCpEditUrl()`.
- Element types’ `defineActions()` methods’ `$source` arguments should no longer accept `null`.
- Element types’ `defineSources()` methods’ `$context` arguments should no longer accept `null`.
- Element types’ `getHtmlAttributes()` and `htmlAttributes()` methods must now return attribute arrays that are compatible with `craft\helpers\Html::renderTagAttributes()`.
- Element types’ `sources()` methods’ `$context` arguments should no longer accept `null`.
- Element types’ `tableAttributes()` and `defineTableAttributes()` methods should no longer return a generic attribute for defining the header column heading at the beginning of the returned array. The header column heading is now set to the element type’s display name, per its `displayName()` method.
- Block element types’ `getOwner()` methods can now return `null`.
- Control panel resource locations are now cached, so resource requests can be resolved when Craft isn’t installed yet, or a database connection can’t be established. ([#10642](https://github.com/craftcms/cms/pull/10642))
- Control panel resources are now served with cache headers, if the `buildId` config setting is set. ([#10705](https://github.com/craftcms/cms/pull/10705))
- Empty subfolders within the temporary upload volume are now removed during garbage collection. ([#10746](https://github.com/craftcms/cms/issues/10746))
- Most config settings can now be overridden via environment variables. ([#10573](https://github.com/craftcms/cms/pull/10573), [#10869](https://github.com/craftcms/cms/pull/10869))
- It’s now possible to configure the Debug Toolbar to store its data files on a filesystem, rather than within `storage/runtime/debug/`. ([#10825](https://github.com/craftcms/cms/pull/10825))
- `craft\base\AssetPreviewHandlerInterface::getPreviewHtml()` now accepts an optional array of variable to pass on to the template.
- `craft\base\Element::__get()` now clones custom field values before returning them. ([#8781](https://github.com/craftcms/cms/discussions/8781))
- `craft\base\Element::fieldLayoutFields()` now has a `visibleOnly` argument.
- `craft\base\Element::getFieldValue()` now returns eager-loaded element values for the field, when they exist. ([#10047](https://github.com/craftcms/cms/issues/10047))
- `craft\base\Element::metaFieldsHtml()` now has a `static` argument.
- `craft\base\Element::setFieldValue()` now unsets any previously-eager-loaded elements for the field. ([#11003](https://github.com/craftcms/cms/discussions/11003))
- `craft\base\Element::slugFieldHtml()` now has a `static` argument.
- `craft\base\ElementInterface::getEagerLoadedElements()` now returns an `Illuminate\Support\Collection` object instead of an array. ([#8513](https://github.com/craftcms/cms/discussions/8513))
- `craft\base\ElementInterface::getSidebarHtml()` now has a `static` argument.
- `craft\base\MemoizableArray` no longer extends `ArrayObject`, and now implements `IteratorAggregate` and `Countable` directly.
- `craft\base\Model::__construct()` and `setAttributes()` now automatically typecast values that map to properties with `int`, `float`, `int|float`, `string`, `bool`, `array`, or `DateTime` type declarations. ([#10706](https://github.com/craftcms/cms/pull/10706))
- `craft\base\Model::datetimeAttributes()` is now called from the constructor, instead of the `init()` method.
- `craft\base\Model::setAttributes()` now normalizes date attributes into `DateTime` objects.
- `craft\behaviors\FieldLayoutBehavior::getFields()` has been renamed to `getCustomFields()`.
- `craft\elements\Asset::getImg()` now sets the `alt` attribute to the native Alternative Text field value, if set.
- `craft\elements\Asset::getVolume()` now returns an instance of `craft\models\Volume`.
- `craft\elements\db\ElementQuery::ids()` no longer accepts an array of criteria params.
- `craft\events\DraftEvent::$source` has been renamed to `$canonical`.
- `craft\events\GetAssetThumbUrlEvent` has been renamed to `DefineAssetThumbUrlEvent`.
- `craft\events\GetAssetUrlEvent` has been renamed to `DefineAssetUrlEvent`.
- `craft\events\RevisionEvent::$source` has been renamed to `$canonical`.
- `craft\fieldlayoutelements\AssetTitleField` has been renamed to `craft\fieldlayoutelements\assets\AssetTitleField`.
- `craft\fieldlayoutelements\EntryTitleField` has been renamed to `craft\fieldlayoutelements\entries\EntryTitleField`.
- `craft\fieldlayoutelements\StandardField` has been renamed to `craft\fieldlayoutelements\BaseNativeField`.
- `craft\fieldlayoutelements\StandardTextField` has been renamed to `craft\fieldlayoutelements\TextField`.
- `craft\fields\Assets::$singleUploadLocationSource` has been renamed to `$restrictedLocationSource`.
- `craft\fields\Assets::$singleUploadLocationSubpath` has been renamed to `$restrictedLocationSubpath`.
- `craft\fields\Assets::$useSingleFolder` has been renamed to `$restrictLocation`.
- `craft\fields\BaseRelationField::$limit` has been renamed to `$maxRelations`.
- `craft\fields\BaseRelationField::elementType()` is now public.
- `craft\fields\BaseRelationField::inputSelectionCriteria()` has been renamed to `getInputSelectionCriteria()`, and is now public.
- `craft\fields\BaseRelationField::inputSources()` has been renamed to `getInputSources()`, and is now public.
- `craft\gql\directives\FormatDateTime::defaultTimezone()` has been renamed to `defaultTimeZone()`.
- `craft\gql\TypeManager::EVENT_DEFINE_GQL_TYPE_FIELDS` is now triggered when actually resolving fields for a GraphQL type, rather than when the type is first created. ([#9626](https://github.com/craftcms/cms/issues/9626))
- `craft\helpers\App::env()` now checks for a PHP constant as well, if the environment variable didn’t exist.
- `craft\helpers\App::env()` now returns `null` if a value couldn’t be found, rather than `false`.
- `craft\helpers\App::env()` now returns a boolean if the original value was `'true'` or `'false'`.
- `craft\helpers\App::env()` now returns an integer or float if the original value was numeric.
- `craft\helpers\ArrayHelper::getValue()` now supports keys in square bracket syntax, e.g. `foo[bar][baz]`.
- `craft\helpers\Assets::generateUrl()` no longer accepts a transform index for date modified comparisons. A `DateTime` object is expected instead.
- `craft\helpers\Assets::urlAppendix()` no longer accepts a transform index for date modified comparisons. A `DateTime` object is expected instead.
- `craft\helpers\Component::createComponent()` now automatically typecasts values that map to properties with `int`, `float`, `int|float`, `string`, `bool`, `array`, or `DateTime` type declarations. ([#10706](https://github.com/craftcms/cms/pull/10706))
- `craft\helpers\Cp::elementHtml()` now has an `$autoReload` argument.
- `craft\helpers\Db::batchInsert()`, `craft\helpers\Db::insert()`, `craft\db\Command::batchInsert()`, `craft\db\Command::insert()`, `craft\db\Migration::batchInsert()`, and `craft\db\Migration::insert()` no longer have `$includeAuditColumns` arguments, and now check if the table has `dateCreated`, `dateUpdated`, and/or `uid` columns before setting their values.
- `craft\helpers\Db::parseParam()` now validates that numeric values are passed if the `$columnType` is set to a numeric column type. ([#9142](https://github.com/craftcms/cms/issues/9142))
- `craft\helpers\Db::prepareDateForDb()` no longer has a `$stripSeconds` argument.
- `craft\helpers\Db::prepareValueForDb()` now has a `$columnType` argument.
- `craft\helpers\Db::truncateTable()` now returns `void` rather than `int`.
- `craft\helpers\Db::update()`, `craft\helpers\Db::upsert()`, `craft\db\Command::update()`, `craft\db\Command::upsert()`, `craft\db\Migration::update()`’ and `craft\db\Migration::upsert()`’ `$includeAuditColumns` arguments have been renamed to `$updateTimestamp`, and only affect the `dateCreated` column now. All upserts now check if the table has `dateCreated`, `dateUpdated`, and/or `uid` columns before setting their values.
- `craft\helpers\Db::upsert()`, `craft\db\Command::upsert()`, and `craft\db\Migration()` no longer merge the `$updateColumns` array into `$insertColumns`. The full array of `INSERT` column values should be passed to `$insertColumns` now.
- `craft\helpers\Gql::getUnionType()` no longer requires a resolver function to be passed, if the union contains only element GraphQL types.
- `craft\helpers\Html::beginForm()` not sets `accept-charset="UTF-8"` by default.
- `craft\helpers\Html` now supports defining `hx-*` and `data-hx-*` attributes via a `hx` and `data-hx` keys, similar to `aria` and `data`.
- `craft\helpers\i18n\Formatter::asPercent()` now chooses a default `$decimals` value based on the value given, if `null`.
- `craft\helpers\i18n\Formatter::asPercent()` now treats all empty values as `0`.
- `craft\helpers\MailerHelper::normalizeEmails()` now returns an empty array instead of `null`.
- `craft\helpers\MigrationHelper::dropAllIndexesOnTable()` no longer returns an array of the dropped indexes.
- `craft\helpers\Queue::push()` now has a `$queue` argument.
- `craft\models\FieldLayout::EVENT_DEFINE_STANDARD_FIELDS` has been renamed to `EVENT_DEFINE_NATIVE_FIELDS`.
- `craft\models\FieldLayout::getAvailableStandardFields()` has been renamed to `getAvailableNativeFields()`.
- `craft\models\FieldLayout::getFields()` has been renamed to `getCustomFields()`.
- `craft\queue\Queue::$channel` is now set automatically based on the queue’s application component ID.
- `craft\services\Announcements::push()` no longer accepts callables to be passed to the `$heading` and `$body` arguments. `craft\i18n\Translation::prep()` should be used to prepare the messages to be lazy-translated instead.
- `craft\services\AssetIndexer::storeIndexList()` now expects the first argument to be a generator that returns `craft\models\FsListing` objects.
- `craft\services\Assets::ensureFolderByFullPathAndVolume()` now returns a `craft\models\VolumeFolder` object rather than a folder ID.
- `craft\services\Assets::ensureTopFolder()` now returns a `craft\models\VolumeFolder` object rather than a folder ID.
- `craft\services\Assets::EVENT_GET_ASSET_THUMB_URL` has been renamed to `EVENT_DEFINE_THUMB_URL`.
- `craft\services\Assets::EVENT_GET_ASSET_URL` has been moved to `craft\elements\Asset::EVENT_DEFINE_URL`.
- `craft\services\AssetTransforms::CONFIG_TRANSFORM_KEY` has been moved to `craft\services\ProjectConfig::PATH_IMAGE_TRANSFORMS`.
- `craft\services\Categories::CONFIG_CATEGORYROUP_KEY` has been moved to `craft\services\ProjectConfig::PATH_CATEGORY_GROUPS`.
- `craft\services\Fields::CONFIG_FIELDGROUP_KEY` has been moved to `craft\services\ProjectConfig::PATH_FIELD_GROUPS`.
- `craft\services\Fields::CONFIG_FIELDS_KEY` has been moved to `craft\services\ProjectConfig::PATH_FIELDS`.
- `craft\services\Globals::CONFIG_GLOBALSETS_KEY` has been moved to `craft\services\ProjectConfig::PATH_GLOBAL_SETS`.
- `craft\services\Gql::CONFIG_GQL_KEY` has been moved to `craft\services\ProjectConfig::PATH_GRAPHQL`.
- `craft\services\Gql::CONFIG_GQL_PUBLIC_TOKEN_KEY` has been moved to `craft\services\ProjectConfig::PATH_GRAPHQL_PUBLIC_TOKEN`.
- `craft\services\Gql::CONFIG_GQL_SCHEMAS_KEY` has been moved to `craft\services\ProjectConfig::PATH_GRAPHQL_SCHEMAS`.
- `craft\services\Matrix::CONFIG_BLOCKTYPE_KEY` has been moved to `craft\services\ProjectConfig::PATH_MATRIX_BLOCK_TYPES`.
- `craft\services\Matrix::duplicateBlocks()` now has a `$deleteOtherBlocks` argument.
- `craft\services\Plugins::CONFIG_PLUGINS_KEY` has been moved to `craft\services\ProjectConfig::PATH_PLUGINS`.
- `craft\services\Plugins::doesPluginRequireDatabaseUpdate()` has been renamed to `isPluginUpdatePending()`.
- `craft\services\ProjectConfig::applyYamlChanges()` has been renamed to `applyExternalChanges()`.
- `craft\services\ProjectConfig::getDoesYamlExist()` has been renamed to `getDoesExternalConfigExist()`.
- `craft\services\ProjectConfig::getIsApplyingYamlChanges()` has been renamed to `getIsApplyingExternalChanges()`.
- `craft\services\ProjectConfig::set()` now returns `true` or `false` depending on whether the project config was modified.
- `craft\services\Revisions::createRevision()` now returns the ID of the revision, rather than the revision itself.
- `craft\services\Routes::CONFIG_ROUTES_KEY` has been moved to `craft\services\ProjectConfig::PATH_ROUTES`.
- `craft\services\Sections::CONFIG_ENTRYTYPES_KEY` has been moved to `craft\services\ProjectConfig::PATH_ENTRY_TYPES`.
- `craft\services\Sections::CONFIG_SECTIONS_KEY` has been moved to `craft\services\ProjectConfig::PATH_PATH_SECTIONS`.
- `craft\services\Sites::CONFIG_SITEGROUP_KEY` has been moved to `craft\services\ProjectConfig::PATH_SITE_GROUPS`.
- `craft\services\Sites::CONFIG_SITES_KEY` has been moved to `craft\services\ProjectConfig::PATH_SITES`.
- `craft\services\Tags::CONFIG_TAGGROUP_KEY` has been moved to `craft\services\ProjectConfig::PATH_TAG_GROUPS`.
- `craft\services\Updates::getIsCraftDbMigrationNeeded()` has been renamed to `getIsCraftUpdatePending()`.
- `craft\services\Updates::getIsPluginDbUpdateNeeded()` has been renamed to `getIsPluginUpdatePending()`.
- `craft\services\UserGroups::CONFIG_USERPGROUPS_KEY` has been moved to `craft\services\ProjectConfig::PATH_USER_GROUPS`.
- `craft\services\UserPermissions::getAllPermissions()` and `getAssignablePermissions()` now return permission groups as arrays with `heading` and `permission` sub-keys, fixing a bug where two groups with the same heading would conflict with each other. ([#7771](https://github.com/craftcms/cms/issues/7771))
- `craft\services\Users::CONFIG_USERLAYOUT_KEY` has been moved to `craft\services\ProjectConfig::PATH_USER_FIELD_LAYOUTS`.
- `craft\services\Users::CONFIG_USERS_KEY` has been moved to `craft\services\ProjectConfig::PATH_USERS`.
- `craft\services\Volumes::CONFIG_VOLUME_KEY` has been moved to `craft\services\ProjectConfig::PATH_VOLUMES`.
- `craft\test\fixtures\elements\BaseElementFixture` now validates elements with the `live` scenario if they are enabled, canonical, and not a provisional draft.
- `craft\test\TestSetup::getMockApp()` has been renamed to `getMockModule()`, and its `$appClass` argument has been renamed to `$moduleClass`.
- `craft\web\Request::getBodyParam()` now accepts nested param names in the `foo[bar][baz]` format.
- `craft\web\Request::getBodyParams()` and `getBodyParam()` now check for an `X-Craft-Namespace` header. If present, only params that begin with its value will be returned, excluding the namespace.
- `craft\web\View::renderString()` now has an `$escapeHtml` argument.
- `craft\web\View::setNamespace()`’ `$namespace` argument no longer has a default value of `null`.
- The `Craft.getUrl()` JavaScript method now removes duplicate query string params when passing in a param that’s already included in the base URL.
- The `Craft.getUrl()` JavaScript method now encodes any query string params passed to it.
- `Craft.broadcastChannel` has been split up into two broadcast channels: `Craft.broadcaster` and `Craft.messageReceiver`.
- `Craft.cp.$tabs` now returns a collection of the tabs’ `<a>` elements, as they no longer have wrapping `<li>` elements.
- Local volumes no longer use Flysystem.
- A selected volume for user photo storage if no longer displayed if no volume has been set.
- The user photo volume can now only be set to a volume that has a public transform filesystem configured.
- Craft now uses Symfony Mailer to send email. ([#10062](https://github.com/craftcms/cms/discussions/10062))
- Updated Twig to 3.3.
- Updated vue-autosuggest to 2.2.0.

### Deprecated
- Deprecated the `autosaveDrafts` config setting.
- Deprecated the `anyStatus` element query param. `status(null)` should be used instead.
- Deprecated the `immediately` argument for transforms created over GraphQL. It no longer has any effect.
- Deprecated `craft\base\ApplicationTrait::getInstalledSchemaVersion()`.
- Deprecated `craft\base\Model::datetimeAttributes()`. ([#10706](https://github.com/craftcms/cms/pull/10706))
- Deprecated `craft\elements\User::getFullName()`. `$fullName` should be used instead.
- Deprecated `craft\gql\TypeManager::flush()`. `craft\services\Gql::flushCaches()` should be used instead.
- Deprecated `craft\gql\TypeManager::prepareFieldDefinitions()`. `craft\services\Gql::prepareFieldDefinitions()` should be used instead.
- Deprecated `craft\helpers\ArrayHelper::append()`. `array_unshift()` should be used instead.
- Deprecated `craft\helpers\ArrayHelper::prepend()`. `array_push()` should be used instead.
- Deprecated `craft\helpers\MigrationHelper`.
- Deprecated `craft\i18n\I18N::getIsIntlLoaded()`.
- Deprecated `craft\services\Assets::getAssetUrl()`. `craft\elements\Asset::getUrl()` should be used instead.
- Deprecated `craft\services\Assets::getIconPath()`. `craft\helpers\Assets::iconPath()` should be used instead.
- Deprecated `craft\web\Controller::asErrorJson()`. `asFailure()` should be used instead.
- Deprecated the `assets/save-asset` action. `elements/save` should be used instead.
- Deprecated the `categories/save-category` action. `elements/save` should be used instead.
- Deprecated the `Craft.appendFootHtml()` JavaScript method. `appendBodyHtml()` should be used instead.

### Removed
- Removed the “Header Column Heading” element source setting.
- Removed support for setting custom config settings from `config/general.php`. `config/custom.php` should be used instead. ([#10012](https://github.com/craftcms/cms/issues/10012))
- Removed the `customAsciiCharMappings` config setting.
- Removed the `siteName` config setting. Environment-specific site names can be defined via environment variables.
- Removed the `siteUrl` config setting. Environment-specific site URLs can be defined via environment variables.
- Removed the `suppressTemplateErrors` config setting.
- Removed the `useCompressedJs` config setting.
- Removed the `useProjectConfigFile` config setting. Override `craft\services\ProjectConfig::$writeYamlAutomatically` to opt into [manual YAML file generation](https://craftcms.com/docs/4.x/project-config.html#manual-yaml-file-generation).
- Removed support for `config/volumes.php`. Volumes can now specify per-environment filesystems.
- Removed support for the `CRAFT_SITE_URL` PHP constant. Environment-specific site URLs can be defined via environment variables.
- Removed the `enabledForSite` GraphQL argument. `status` should be used instead.
- Removed the `{% includeHiResCss %}` Twig tag.
- Removed support for deprecated `DateTime` faux Twig methods `atom()`, `cookie()`, `iso8601()`, `rfc822()`, `rfc850()`, `rfc1036()`, `rfc1123()`, `rfc2822()`, `rfc3339()`, `rss()`, `w3c()`, `w3cDate()`, `mySqlDateTime()`, `localeDate()`, `localeTime()`, `year()`, `month()`, `day()`, `nice()`, and `uiTimestamp()`.
- Removed the `locale` element property. `siteId` should be used instead.
- Removed the `ownerLocale` Matrix block query param. `site` or `siteId` should be used instead.
- Removed support for `sourceLocale` in `relatedTo` element query params. `sourceSite` should be used instead.
- Removed the `craft.categoryGroups` Twig variable.
- Removed the `craft.config` Twig variable.
- Removed the `craft.deprecator` Twig variable.
- Removed the `craft.elementIndexes` Twig variable.
- Removed the `craft.emailMessages` Twig variable.
- Removed the `craft.feeds` Twig variable.
- Removed the `craft.fields` Twig variable.
- Removed the `craft.globals` Twig variable.
- Removed the `craft.i18n` Twig variable.
- Removed the `craft.request` Twig variable.
- Removed the `craft.sections` Twig variable.
- Removed the `craft.session` Twig variable.
- Removed the `craft.systemSettings` Twig variable.
- Removed the `craft.userGroups` Twig variable.
- Removed the `craft.userPermissions` Twig variable.
- Removed the `assignUserGroups` user permission, which authorized users to assign other users to their own groups. Authorization must now be explicitly granted for each group. ([#10422](https://github.com/craftcms/cms/issues/10422))
- Removed the `customizeSources` user permission. Only admins can customize element sources now, and only from an environment that allows admin changes.
- Removed the `publishPeerEntryDrafts:<uid>` permissions, as they were pointless. (If a user is authorized to save an entry and view other users’ drafts of it, there’s nothing stopping them from making the same changes themselves.)
- Removed the `assets/edit-asset` action.
- Removed the `assets/thumb` action.
- Removed the `categories/edit-category` action.
- Removed the `categories/preview-category` action.
- Removed the `categories/share-category` action.
- Removed the `categories/view-shared-category` action.
- Removed the `dashboard/get-feed-items` action.
- Removed the `elements/get-editor-html` action.
- Removed the `entries/switch-entry-type` action.
- Removed `craft\base\ApplicationTrait::getEntryRevisions()`.
- Removed `craft\base\ApplicationTrait::getFeed()`.
- Removed `craft\base\Element::ATTR_STATUS_CONFLICTED`.
- Removed `craft\base\Element::getHasFreshContent()`. `getIsFresh()` should be used instead.
- Removed `craft\base\ElementInterface::getEditorHtml()`. Element edit forms are now exclusively driven by their field layout.
- Removed `craft\base\FieldLayoutElementInterface`.
- Removed `craft\base\FlysystemVolume`.
- Removed `craft\base\LocalVolumeInterface`.
- Removed `craft\base\Volume`.
- Removed `craft\base\VolumeInterface`.
- Removed `craft\base\VolumeTrait`.
- Removed `craft\behaviors\FieldLayoutBehavior::setFields()`.
- Removed `craft\config\DbConfig::updateDsn()`.
- Removed `craft\console\Request::getIsSingleActionRequest()`.
- Removed `craft\controllers\AssetTransformsController`.
- Removed `craft\controllers\BaseUpdaterController::ACTION_COMPOSER_OPTIMIZE`.
- Removed `craft\controllers\BaseUpdaterController::actionComposerOptimize()`.
- Removed `craft\controllers\Drafts`.
- Removed `craft\controllers\ElementIndexesController::$paginated`.
- Removed `craft\controllers\EntriesController::EVENT_PREVIEW_ENTRY`.
- Removed `craft\controllers\UtilitiesController::actionAssetIndexPerformAction()`.
- Removed `craft\db\Connection::trimObjectName()`.
- Removed `craft\db\Table::ASSETTRANSFORMINDEX`.
- Removed `craft\db\Table::ASSETTRANSFORMS`.
- Removed `craft\elements\actions\SetStatus::$allowDisabledForSite`.
- Removed `craft\elements\actions\SetStatus::DISABLED_FOR_SITE`.
- Removed `craft\elements\actions\SetStatus::DISABLED_GLOBALLY`.
- Removed `craft\elements\Asset::getSupportsPreview()`.
- Removed `craft\elements\Asset::getTransformSource()`.
- Removed `craft\elements\Asset::setTransformSource()`.
- Removed `craft\elements\db\ElementQuery::getIterator()`.
- Removed `craft\elements\db\ElementQuery::offsetExists()`.
- Removed `craft\elements\db\ElementQuery::offsetGet()`.
- Removed `craft\elements\db\ElementQuery::offsetSet()`.
- Removed `craft\elements\db\ElementQuery::offsetUnset()`.
- Removed `craft\elements\User::mergePreferences()`.
- Removed `craft\errors\AssetTransformException`.
- Removed `craft\errors\FieldNotFoundException`.
- Removed `craft\errors\InvalidVolumeException`.
- Removed `craft\errors\MissingVolumeFolderException`.
- Removed `craft\errors\VolumeException`.
- Removed `craft\errors\VolumeObjectExistsException`.
- Removed `craft\errors\VolumeObjectNotFoundException`.
- Removed `craft\events\AssetTransformEvent`.
- Removed `craft\events\AssetTransformImageEvent`.
- Removed `craft\events\DefineComponentsEvent`.
- Removed `craft\events\GenerateTransformEvent::$image`.
- Removed `craft\events\GenerateTransformEvent::$tempPath`.
- Removed `craft\events\GetAssetThumbEvent`.
- Removed `craft\events\GetAssetThumbUrlEvent::$generate`.
- Removed `craft\events\GetAssetThumbUrlEvent::$size`.
- Removed `craft\events\GlobalSetContentEvent`.
- Removed `craft\events\RegisterGqlPermissionsEvent`.
- Removed `craft\events\SearchEvent::getElementIds()`.
- Removed `craft\events\SearchEvent::setElementIds()`.
- Removed `craft\feeds\Feeds`.
- Removed `craft\feeds\GuzzleClient`.
- Removed `craft\fields\BaseOptionsField::optionLabel()`.
- Removed `craft\fields\Url::$placeholder`.
- Removed `craft\gql\base\Resolver::extractEagerLoadCondition()`.
- Removed `craft\gql\base\Resolver::getArrayableArguments()`.
- Removed `craft\gql\base\Resolver::prepareArguments()`.
- Removed `craft\helpers\App::dbMutexConfig()`.
- Removed `craft\helpers\App::getDefaultLogTargets()`.
- Removed `craft\helpers\App::logConfig()`.
- Removed `craft\helpers\Cp::editElementTitles()`.
- Removed `craft\helpers\Localization::localeData()`.
- Removed `craft\helpers\Stringy`.
- Removed `craft\i18n\Locale::setDateTimeFormats()`.
- Removed `craft\log\FileTarget`.
- Removed `craft\log\StreamLogTarget`.
- Removed `craft\models\AssetTransform`.
- Removed `craft\models\AssetTransformIndex`.
- Removed `craft\models\BaseEntryRevisionModel`.
- Removed `craft\models\EntryDraft`.
- Removed `craft\models\EntryVersion`.
- Removed `craft\models\FieldLayout::setFields()`.
- Removed `craft\models\Site::$originalBaseUrl`.
- Removed `craft\models\Site::$originalName`.
- Removed `craft\models\Site::overrideBaseUrl()`.
- Removed `craft\models\Site::overrideName()`.
- Removed `craft\models\VolumeListing`.
- Removed `craft\mutex\DbMutexTrait`.
- Removed `craft\mutex\FileMutex`.
- Removed `craft\mutex\MysqlMutex`.
- Removed `craft\mutex\PgsqlMutex`.
- Removed `craft\mutex\PrefixedMutexTrait`.
- Removed `craft\queue\jobs\DeleteStaleTemplateCaches`.
- Removed `craft\records\AssetTransform`.
- Removed `craft\records\MatrixBlockType::$validateUniques`.
- Removed `craft\services\AssetIndexer::deleteStaleIndexingData()`.
- Removed `craft\services\AssetIndexer::extractFolderItemsFromIndexList()`.
- Removed `craft\services\AssetIndexer::extractSkippedItemsFromIndexList()`.
- Removed `craft\services\AssetIndexer::getIndexingSessionId()`.
- Removed `craft\services\AssetIndexer::getMissingFiles()`.
- Removed `craft\services\AssetIndexer::prepareIndexList()`.
- Removed `craft\services\AssetIndexer::processIndexForVolume()`.
- Removed `craft\services\Assets::$generatePendingTransformsViaQueue`.
- Removed `craft\services\Assets::EVENT_GET_ASSET_THUMB_URL`.
- Removed `craft\services\Assets::EVENT_GET_THUMB_PATH`.
- Removed `craft\services\Assets::getThumbPath()`.
- Removed `craft\services\AssetTransforms`.
- Removed `craft\services\Composer::$disablePackagist`.
- Removed `craft\services\Composer::optimize()`.
- Removed `craft\services\Content::getContentRow()`.
- Removed `craft\services\Content::populateElementContent()`.
- Removed `craft\services\Drafts::EVENT_AFTER_MERGE_SOURCE_CHANGES`.
- Removed `craft\services\Drafts::EVENT_AFTER_PUBLISH_DRAFT`.
- Removed `craft\services\Drafts::EVENT_BEFORE_MERGE_SOURCE_CHANGES`.
- Removed `craft\services\Drafts::EVENT_BEFORE_PUBLISH_DRAFT`.
- Removed `craft\services\Drafts::publishDraft()`.
- Removed `craft\services\EntryRevisions`.
- Removed `craft\services\Fields::assembleLayout()`.
- Removed `craft\services\Fields::getFieldIdsByLayoutId()`.
- Removed `craft\services\Fields::getFieldsByElementType()`.
- Removed `craft\services\Fields::getFieldsByLayoutId()`.
- Removed `craft\services\Gql::getAllPermissions()`.
- Removed `craft\services\Path::getAssetThumbsPath()`.
- Removed `craft\services\ProjectConfig::CONFIG_ALL_KEY`.
- Removed `craft\services\ProjectConfig::CONFIG_ALL_KEY`.
- Removed `craft\services\ProjectConfig::CONFIG_KEY`.
- Removed `craft\services\Sections::isSectionTemplateValid()`.
- Removed `craft\services\SystemSettings`.
- Removed `craft\services\TemplateCaches::deleteCacheById()`.
- Removed `craft\services\TemplateCaches::deleteCachesByKey()`.
- Removed `craft\services\TemplateCaches::deleteExpiredCaches()`.
- Removed `craft\services\TemplateCaches::deleteExpiredCachesIfOverdue()`.
- Removed `craft\services\TemplateCaches::EVENT_AFTER_DELETE_CACHES`.
- Removed `craft\services\TemplateCaches::EVENT_BEFORE_DELETE_CACHES`.
- Removed `craft\services\TemplateCaches::handleResponse()`.
- Removed `craft\services\TemplateCaches::handleResponse()`.
- Removed `craft\services\TemplateCaches::includeElementInTemplateCaches()`.
- Removed `craft\services\TemplateCaches::includeElementQueryInTemplateCaches()`.
- Removed `craft\services\Volumes::createVolume()`.
- Removed `craft\services\Volumes::EVENT_REGISTER_VOLUME_TYPES`.
- Removed `craft\services\Volumes::getAllVolumeTypes()`.
- Removed `craft\services\Volumes::getVolumeOverrides()`.
- Removed `craft\volumes\Local`.
- Removed `craft\volumes\MissingVolume`.
- Removed `craft\volumes\Temp`.
- Removed `craft\web\AssetBundle::useCompressedJs()`.
- Removed `craft\web\AssetManager::getPublishedPath()`.
- Removed `craft\web\Request::getIsSingleActionRequest()`.
- Removed `craft\web\twig\Template`.
- Removed `craft\web\twig\variables\CategoryGroups`.
- Removed `craft\web\twig\variables\Config`.
- Removed `craft\web\twig\variables\Deprecator`.
- Removed `craft\web\twig\variables\ElementIndexes`.
- Removed `craft\web\twig\variables\EmailMessages`.
- Removed `craft\web\twig\variables\Feeds`.
- Removed `craft\web\twig\variables\Fields`.
- Removed `craft\web\twig\variables\Globals`.
- Removed `craft\web\twig\variables\I18N`.
- Removed `craft\web\twig\variables\Request`.
- Removed `craft\web\twig\variables\Sections`.
- Removed `craft\web\twig\variables\SystemSettings`.
- Removed `craft\web\twig\variables\UserGroups`.
- Removed `craft\web\twig\variables\UserPermissions`.
- Removed `craft\web\twig\variables\UserSession`.
- Removed `craft\web\User::destroyDebugPreferencesInSession()`.
- Removed `craft\web\User::saveDebugPreferencesToSession()`.
- Removed `craft\web\View::$minifyCss`.
- Removed `craft\web\View::$minifyJs`.
- Removed `craft\web\View::registerHiResCss()`.
- Removed `craft\web\View::renderTemplateMacro()`.
- Removed the `_layouts/element` control panel template.
- Removed the `assets/_edit` control panel template.
- Removed the `categories/_edit` control panel template.
- Removed the `entries/_edit` control panel template.
- Removed the `cp.assets.edit.content` control panel template hook.
- Removed the `cp.assets.edit.details` control panel template hook.
- Removed the `cp.assets.edit.meta` control panel template hook.
- Removed the `cp.assets.edit.settings` control panel template hook.
- Removed the `cp.assets.edit` control panel template hook.
- Removed the `cp.categories.edit.content` control panel template hook.
- Removed the `cp.categories.edit.details` control panel template hook.
- Removed the `cp.categories.edit.meta` control panel template hook.
- Removed the `cp.categories.edit.settings` control panel template hook.
- Removed the `cp.categories.edit` control panel template hook.
- Removed the `cp.elements.edit` control panel template hook.
- Removed the `cp.entries.edit.content` control panel template hook.
- Removed the `cp.entries.edit.details` control panel template hook.
- Removed the `cp.entries.edit.meta` control panel template hook.
- Removed the `cp.entries.edit.settings` control panel template hook.
- Removed the `cp.entries.edit` control panel template hook.
- Removed the `Craft.AssetEditor` JavaScript class.
- Removed the `Craft.BaseElementEditor` JavaScript class.
- Removed the `Craft.DraftEditor` JavaScript class.
- Removed the `Craft.queueActionRequest()` JavaScript method. `Craft.queue.push()` can be used instead.
- Removed the Flysystem package. The `craftcms/flysystem-adapter` package now provides a base Flysystem adapter class.
- Removed the laminas-feed package.
- Removed the yii2-swiftmailer package.

### Fixed
- Fixed a bug where pending project config changes in the YAML would get applied when other project config changes were made. ([#9660](https://github.com/craftcms/cms/issues/9660))
- Fixed a bug where revisions weren’t getting propagated when a section was enabled for new sites, or its Propagation Method was changed. ([#10634](https://github.com/craftcms/cms/issues/10634))

### Security
- Generated control panel URLs now begin with the `@web` alias value if the `baseCpUrl` config setting isn’t defined.
- HTML entities output within email body text are now escaped by default in HTML email bodies.<|MERGE_RESOLUTION|>--- conflicted
+++ resolved
@@ -14,16 +14,12 @@
 - Fixed a bug where new condition rules’ type selectors weren’t getting auto-focused.
 - Fixed a bug where Quick Post widgets weren’t submitting custom field values.
 - Fixed a bug where assets’ `getImg()` methods were returning `null` for assets in volumes without URLs, even if a transform was being used. ([#11614](https://github.com/craftcms/cms/issues/11614))
-<<<<<<< HEAD
 - Fixed a bug where sensitive data wasn’t getting redacted in the logs when Dev Mode was enabled. ([#11618](https://github.com/craftcms/cms/issues/11618))
-=======
-- Fixed a bug where sensative data wasn’t getting redacted in the logs when Dev Mode was enabled. ([#11618](https://github.com/craftcms/cms/issues/11618))
 - Fixed a SQL error that could occur on MySQL 5. ([#11596](https://github.com/craftcms/cms/issues/11596))
 - Fixed a bug where deprecation warnings for treating an element query as an array weren’t getting logged with an origin, if they involved Twig’s `|batch` filter. ([#11597](https://github.com/craftcms/cms/issues/11597))
 - Fixed a bug where `{% js %}`, `{% script %}`, and `{% css %}` tags weren’t registering JavaScript and CSS code properly when used within a `{% cache %}` tag that contained an ungenerated image transform. ([#11602](https://github.com/craftcms/cms/issues/11602))
 - Fixed a bug where the “User saved” notification was translated for the former language, when changing the current user’s language preference.
 - Fixed a JavaScript error that occurred when removing a category from a Categories field, if any of its descendants were selected as well. ([#11641](https://github.com/craftcms/cms/issues/11641))
->>>>>>> 51dfb06d
 
 ## 4.1.4.1 - 2022-07-13
 
