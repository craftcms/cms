# Release Notes for Craft CMS 5

<<<<<<< HEAD
## 5.3.0.1 - 2024-08-06
=======
## 4.11.0.2 - 2024-08-06

- Fixed an error that could occur on console requests.

## 4.11.0.1 - 2024-08-06
>>>>>>> e3137a36

- Fixed an error that occurred when accessing custom config settings defined in `config/custom.php`. ([#15481](https://github.com/craftcms/cms/issues/15481))
- Fixed a PHP error that could occur when editing Addresses fields. ([#15485](https://github.com/craftcms/cms/issues/15485))

## 5.3.0 - 2024-08-06

### Content Management
- Added the “Link” field type, which replaces “URL”, and can store URLs, `mailto` and `tel` URIs, and entry/asset/category relations. ([#15251](https://github.com/craftcms/cms/pull/15251), [#15400](https://github.com/craftcms/cms/pull/15400))
- Added the ability to move entries between sections that allow the same entry type, via a new “Move to…” bulk action. ([#8153](https://github.com/craftcms/cms/discussions/8153), [#14541](https://github.com/craftcms/cms/pull/14541))
- Entry and category conditions now have a “Has Descendants” rule. ([#15276](https://github.com/craftcms/cms/discussions/15276))
- “Replace file” actions now display success notices on complete. ([#15217](https://github.com/craftcms/cms/issues/15217))
- Double-clicking on folders within asset indexes and folder selection modals now navigates the index/modal into the folder. ([#15238](https://github.com/craftcms/cms/discussions/15238))
- When propagating an element to a new site, relation fields no longer copy relations for target elements that wouldn’t have been selectable from the propagated site based on the field’s “Related elements from a specific site?” and “Show the site menu” settings. ([#15459](https://github.com/craftcms/cms/issues/15459))
- Matrix fields now show validation errors when nested entries don’t validate. ([#15161](https://github.com/craftcms/cms/issues/15161), [#15165](https://github.com/craftcms/cms/pull/15165))
- Matrix fields set to inline-editable blocks view now support selecting all blocks by pressing <kbd>Command</kbd>/<kbd>Ctrl</kbd> + <kbd>A</kbd> when a checkbox is focused. ([#15326](https://github.com/craftcms/cms/issues/15326))
- Users’ Permissions, Preferences, and Password & Verification screens now have “Save and continue editing” actions, as well as support for <kbd>Command</kbd>/<kbd>Ctrl</kbd> + <kbd>S</kbd> keyboard shortcuts.
- User profile screens now have a “Create and set permissions” button for new users, if the current user has access to edit user permissions. ([#15356](https://github.com/craftcms/cms/pull/15356))
- User permission screens now have a “Save and send activation email” button for inactive users, if the current user has the “Administrate users” permission. ([#15356](https://github.com/craftcms/cms/pull/15356))
- Single section entries without a title are now labelled by their section’s name in the control panel.
- Double-clicking on element index rows no longer opens the element editor slideout, when inline editing is active. ([#15441](https://github.com/craftcms/cms/discussions/15441))

### Accessibility
- Improved the accessibility of two-step verification setup. ([#15229](https://github.com/craftcms/cms/pull/15229))
- The notification heading is no longer read to screen readers when no notifications are active. ([#15294](https://github.com/craftcms/cms/pull/15294))
- The login modal that appears once a user’s session has ended now has a `lang` attribute, in case it differs from the user’s preferred language.
- Improved the focus ring styling for dark buttons. ([#15364](https://github.com/craftcms/cms/pull/15364))
- Single-select element selection modals now assign `role="radio"` to listed elements’ checkboxes.
- Sortable editable table rows now have “Move up” and “Move down” disclosure menu actions. ([#15385](https://github.com/craftcms/cms/pull/15385))
- Improved the Customize Sources modal for screen readers. ([#15395](https://github.com/craftcms/cms/pull/15395))
- Improved the accessibility of icon fields. ([#15479](https://github.com/craftcms/cms/pull/15479))

### Administration
- Relation fields are now multi-instance. ([#15400](https://github.com/craftcms/cms/pull/15400))
- Relation fields now have Translation Method settings with all the usual options, replacing “Manage relations on a per-site basis” settings. ([#15400](https://github.com/craftcms/cms/pull/15400))
- Entry types are no longer required to have unique names. ([#14774](https://github.com/craftcms/cms/issues/14774), [#15438](https://github.com/craftcms/cms/pull/15438))
- Entry type selects within section and Matrix/CKEditor field settings now display entry types’ handles in addition to their names, to avoid ambiguity. ([#15438](https://github.com/craftcms/cms/pull/15438))
- The Entry Types index page now displays entry type chips in place of plain text labels, so their custom colors are shown. ([#15432](https://github.com/craftcms/cms/discussions/15432))
- The Entry Types index table can now be sorted by Name and Handle.
- The Fields index table can now be sorted by Name, Handle, and Type.
- Icon fields now have an “Include Pro icons” setting, which determines whether Font Awesome Pro icon should be selectable. ([#15242](https://github.com/craftcms/cms/issues/15242))
- New sites’ Base URL settings now default to an environment variable name based on the site name. ([#15347](https://github.com/craftcms/cms/pull/15347))
- Craft now warns against using the `@web` alias for URL settings, regardless of whether it was explicitly defined. ([#15347](https://github.com/craftcms/cms/pull/15347))
- Entry types created from Matrix block types no longer show the Slug field by default, after upgrading to Craft 5. ([#15379](https://github.com/craftcms/cms/issues/15379))
- Global sets listed within fields’ “Used by” lists now link to their settings page, rather than their edit page. ([#15423](https://github.com/craftcms/cms/discussions/15423))
- Added the `entry-types/merge` command. ([#15444](https://github.com/craftcms/cms/pull/15444))
- Added the `fields/auto-merge` command. ([#15472](https://github.com/craftcms/cms/pull/15472))`
- Added the `fields/merge` command. ([#15454](https://github.com/craftcms/cms/pull/15454))

### Development
- Added support for application-type based `general` and `db` configs (e.g. `config/general.web.php`). ([#15346](https://github.com/craftcms/cms/pull/15346))
- `general` and `db` config files can now return a callable that modifies an existing config object. ([#15346](https://github.com/craftcms/cms/pull/15346))
- Added the `lazyGqlTypes` config setting. ([#15429](https://github.com/craftcms/cms/issues/15429))
- Added the `env`, `env/set`, and `env/remove` commands. ([#15431](https://github.com/craftcms/cms/pull/15431))
- Color, Country, Email, Icon, Link, Plain Text, and Table fields’ element query params now support passing in an array with `value` and `caseInsensitive` keys. ([#15404](https://github.com/craftcms/cms/pull/15404))
- GraphQL mutations for saving drafts of nested entries are now named with `Field` after the Matrix/CKEditor field handle. ([#15269](https://github.com/craftcms/cms/issues/15269))
- The `allowedGraphqlOrigins` config setting is now deprecated. `craft\filters\Cors` should be used instead. ([#15397](https://github.com/craftcms/cms/pull/15397))
- The `permissionsPolicyHeader` config settings is now deprecated. `craft\filters\Headers` should be used instead. ([#15397](https://github.com/craftcms/cms/pull/15397))
- `{% cache %}` tags now cache any asset bundles registered within them.
- Country field values are now set to `CommerceGuys\Addressing\Country\Country` objects. ([#15455](https://github.com/craftcms/cms/issues/15455), [#15463](https://github.com/craftcms/cms/pull/15463))
- Auto-populated section and category group Template settings are now suffixed with `.twig`.
- `x-craft-preview`/`x-craft-live-preview` URL query string params are now added to generated URLs for Live Preview requests, so `craft\web\Request::getIsPreview()` continues to return `true` on subsequent pages loaded within the iframe. ([#15447](https://github.com/craftcms/cms/discussions/15447)) 

### Extensibility
- Added `craft\base\ApplicationTrait::getDb2()`. ([#15384](https://github.com/craftcms/cms/pull/15384))
- Added `craft\base\ElementInterface::addInvalidNestedElementIds()`.
- Added `craft\base\ElementInterface::getInvalidNestedElementIds()`.
- Added `craft\base\Field::EVENT_AFTER_MERGE_FROM`.
- Added `craft\base\Field::EVENT_AFTER_MERGE_INTO`.
- Added `craft\base\Field::afterMergeFrom()`. ([#15454](https://github.com/craftcms/cms/pull/15454))
- Added `craft\base\Field::afterMergeInto()`. ([#15454](https://github.com/craftcms/cms/pull/15454))
- Added `craft\base\Field::canMergeFrom()`. ([#15454](https://github.com/craftcms/cms/pull/15454))
- Added `craft\base\Field::canMergeInto()`. ([#15454](https://github.com/craftcms/cms/pull/15454))
- Added `craft\base\FieldLayoutComponent::EVENT_DEFINE_SHOW_IN_FORM`. ([#15260](https://github.com/craftcms/cms/issues/15260))
- Added `craft\base\FieldLayoutElement::$dateAdded`.
- Added `craft\base\FieldTrait::$dateDeleted`.
- Added `craft\base\Grippable`.
- Added `craft\base\MergeableFieldInterface`. ([#15454](https://github.com/craftcms/cms/pull/15454))
- Added `craft\base\RelationFieldInterface`. ([#15400](https://github.com/craftcms/cms/pull/15400))
- Added `craft\base\RelationFieldTrait`. ([#15400](https://github.com/craftcms/cms/pull/15400))
- Added `craft\config\GeneralConfig::addAlias()`. ([#15346](https://github.com/craftcms/cms/pull/15346))
- Added `craft\elements\Address::getCountry()`. ([#15463](https://github.com/craftcms/cms/pull/15463))
- Added `craft\elements\Asset::$sanitizeOnUpload`. ([#15430](https://github.com/craftcms/cms/discussions/15430))
- Added `craft\elements\Entry::isEntryTypeCompatible()`.
- Added `craft\elements\actions\MoveToSection`.
- Added `craft\enums\CmsEdition::Enterprise`.
- Added `craft\events\DefineShowFieldLayoutComponentInFormEvent`. ([#15260](https://github.com/craftcms/cms/issues/15260))
- Added `craft\events\MoveEntryEvent`.
- Added `craft\fields\Link`.
- Added `craft\fields\data\LinkData`.
- Added `craft\fields\linktypes\Asset`.
- Added `craft\fields\linktypes\BaseElementLinkType`.
- Added `craft\fields\linktypes\BaseLinkType`.
- Added `craft\fields\linktypes\BaseTextLinkType`.
- Added `craft\fields\linktypes\Category`.
- Added `craft\fields\linktypes\Email`.
- Added `craft\fields\linktypes\Phone`.
- Added `craft\fields\linktypes\Url`.
- Added `craft\filters\Cors`. ([#15397](https://github.com/craftcms/cms/pull/15397))
- Added `craft\filters\Headers`. ([#15397](https://github.com/craftcms/cms/pull/15397))
- Added `craft\helpers\App::configure()`.
- Added `craft\models\FieldLayout::getAllElements()`.
- Added `craft\models\ImageTransform::$indexId`.
- Added `craft\services\Elements::ensureBulkOp()`.
- Added `craft\services\Entries::EVENT_AFTER_MOVE_TO_SECTION`.
- Added `craft\services\Entries::EVENT_BEFORE_MOVE_TO_SECTION`.
- Added `craft\services\Entries::moveEntryToSection()`.
- Added `craft\services\Fields::areFieldTypesCompatible()`.
- Added `craft\web\View::clearAssetBundleBuffer()`.
- Added `craft\web\View::startAssetBundleBuffer()`.
- `craft\helpers\DateTimeHelper::toIso8601()` now has a `$setToUtc` argument.
- `craft\helpers\UrlHelper::cpUrl()` now returns URLs based on the primary site’s base URL (if it has one), for console requests if the `baseCpUrl` config setting isn’t set, and the `@web` alias wasn’t explicitly defined. ([#15374](https://github.com/craftcms/cms/issues/15374))
- `craft\services\Config::setDotEnvVar()` now accepts `false` for its `value` argument, which removes the environment variable from the `.env` file.
- Deprecated `craft\fields\BaseRelationField::$localizeRelations`.
- Deprecated `craft\fields\Url`, which is now an alias for `craft\fields\Link`.
- Deprecated `craft\services\Relations`.
- Deprecated `craft\web\assets\elementresizedetector\ElementResizeDetectorAsset`.
- Added `Craft.EnvVarGenerator`.
- Added `Craft.endsWith()`.
- Added `Craft.removeLeft()`.
- Added `Craft.removeRight()`.
- Added `Craft.ui.addAttributes()`.
- `Craft.ElementEditor` now triggers a `checkActivity` event each time author activity is fetched. ([#15237](https://github.com/craftcms/cms/discussions/15237))
- `Craft.NestedElementManager` now triggers an `afterInit` event after initialization. ([#15470](https://github.com/craftcms/cms/issues/15470))
- `Craft.ensureEndsWith()` now has a `caseInsensitive` argument.
- `Craft.ensureStartsWith()` now has a `caseInsensitive` argument.
- `Craft.startsWith()` is no longer deprecated, and now has a `caseInsensitive` argument.
- Added `Garnish.once()`, for handling a class-level event only once.
- Checkbox selects now support passing a `targetPrefix` setting.
- Component chips now support passing a `showHandle` setting.
- Component selects now support passing a `showHandles` setting.

### System
- Added core support for SSO (Enterprise only).
- The control panel now displays Ajax response-defined error messages when provided, rather than a generic “server error” message. ([#15292](https://github.com/craftcms/cms/issues/15292))
- Craft no longer sets the `Permissions-Policy` header on control panel responses. ([#15348](https://github.com/craftcms/cms/issues/15348))
- Control panel `resize` events now use ResizeObserver.
- Twig templates no longer attempt to preload singles for global variable names. ([#15468](https://github.com/craftcms/cms/pull/15468))
- Craft no longer ensures that the `cpresources` folder is writable.
- Front-end queue runner scripts are now injected before the `</body>` tag, rather than at the end of the response HTML.
- Nested entries created for Matrix fields set to inline-editable block mode now begin life as unpublished drafts. ([#15418](https://github.com/craftcms/cms/issues/15418))
- Custom fields are now soft-deleted initially.
- `graphql/api` requests no longer update the schema’s `lastUsed` timestamp if it was already updated within the last minute. ([#15464](https://github.com/craftcms/cms/issues/15464))
- Updated Yii to 2.0.51.
- Updated yii2-debug to 2.1.25.
- Updated svg-sanitizer to 0.19.
- Fixed a bug where error messages returned by the `users/send-password-reset-email` action weren’t accounting for the `useEmailAsUsername` config setting. ([#15425](https://github.com/craftcms/cms/issues/15425))
- Fixed a bug where `$element->isNewForSite` was always `false` from fields’ `normalizeValue()` methods when propagating an element to a new site.
- Fixed a bug where `assets/generate-transforms` requests could generate the wrong transform, if another transform index with the same parameters existed. ([#15402](https://github.com/craftcms/cms/pull/15402), [#15477](https://github.com/craftcms/cms/pull/15477))
- Fixed a bug where element operations could cause deadlocks when multiple authors were working simultaneously. ([#15329](https://github.com/craftcms/cms/issues/15329))
- Fixed a bug where newly-created Matrix blocks could lose their disabled status if the owner element had validation errors and `autosaveDrafts` was disabled. ([#15418](https://github.com/craftcms/cms/issues/15418))
- Fixed a bug where customized settings for assets’ Temporary Uploads source were only being retained for the current user. ([#15424](https://github.com/craftcms/cms/issues/15424))
- Fixed a bug where it wasn’t possible to render element partial templates for assets, categories, or tags. ([#15426](https://github.com/craftcms/cms/issues/15426))

## 5.2.10 - 2024-08-05

- Fixed a bug where it wasn’t possible to render element partial templates for assets, categories, or tags. ([#15426](https://github.com/craftcms/cms/issues/15426))
- Fixed an error that could occur when deleting a nested element, if its owner wasn’t saved for the same site. ([#15290](https://github.com/craftcms/cms/issues/15290))
- Fixed a PHP error that could occur when running Codeception tests. ([#15445](https://github.com/craftcms/cms/issues/15445))
- Fixed a bug where `deleteAsset`, `deleteCategory`, `deleteEntry`, and `deleteTag` GraphQL mutations were returning `null` rather than `true` or `false`. ([#15465](https://github.com/craftcms/cms/issues/15465))
- Fixed a styling issue. ([#15473](https://github.com/craftcms/cms/issues/15473))
- Fixed a bug where `exists()` element queries weren’t working if `distinct`, `groupBy`, `having,` or `union` params were set on them during query preparation. ([#15001](https://github.com/craftcms/cms/issues/15001), [#15223](https://github.com/craftcms/cms/pull/15223))
- Fixed a bug where users’ `username` properties weren’t getting set if `useEmailAsUsername` was enabled. ([#15475](https://github.com/craftcms/cms/issues/15475))
- Fixed a bug where columns added to element queries via `EVENT_BEFORE_PREPARE` were getting overridden for all core element types except entries. ([#15446](https://github.com/craftcms/cms/pull/15446))
- Fixed a bug where the “Sign in as” user action would redirect to the control panel even if the user didn’t have permission to access the control panel. ([#15449](https://github.com/craftcms/cms/issues/15449))
- Fixed a bug where the `utils/prune-orphaned-entries` command was deleting top-level entries. ([#15458](https://github.com/craftcms/cms/issues/15458))

## 5.2.9 - 2024-07-29

- Added `craft\helpers\Money::normalizeString()`.
- Updated web-auth/webauthn-lib to 4.9. ([#15377](https://github.com/craftcms/cms/issues/15377))
- Fixed a PHP error that occurred when making a field layout component conditional on a Time or CKEditor field. ([craftcms/ckeditor#267](https://github.com/craftcms/ckeditor/issues/267))
- Fixed an error that occurred when editing a user, if the current user didn’t have permission to edit the primary site. ([#15408](https://github.com/craftcms/cms/issues/15408))
- Fixed a bug where editable tables with single-select checkbox columns weren’t deselecting the selected option automatically. ([#15415](https://github.com/craftcms/cms/issues/15415))
- Fixed a styling issue. ([#15422](https://github.com/craftcms/cms/issues/15422))
- Fixed a bug where category groups’ Template settings weren’t being auto-populated for new groups.
- Fixed a bug where content changes created via `craft\base\Element::EVENT_AFTER_SAVE` weren’t getting saved, when an element was getting fully saved from an unsaved draft state. ([#15369](https://github.com/craftcms/cms/issues/15369))
- Fixed a bug where element exports were only including the first 100 results when no elements were selected. ([#15389](https://github.com/craftcms/cms/issues/15389))
- Fixed a stying bug. ([#15405](https://github.com/craftcms/cms/issues/15405))
- Fixed a bug where custom element sources’ Sites settings were getting cleared out. ([#15406](https://github.com/craftcms/cms/issues/15406))
- Fixed an error that occurred if a custom element source wasn’t enabled for any sites. ([#15406](https://github.com/craftcms/cms/issues/15406))
- Fixed a bug where custom sources that weren’t enabled for any sites would be shown for all sites.
- Fixed a SQL error that could occur when upgrading to Craft 5. ([#15407](https://github.com/craftcms/cms/pull/15407))
- Fixed a bug where user edit forms included a Username field if had been saved to the user field layout before `useEmailAsUsername` was enabled. ([#15401](https://github.com/craftcms/cms/issues/15401))
- Fixed a bug where Assets field buttons weren’t wrapping for narrow containers. ([#15419](https://github.com/craftcms/cms/issues/15419))
- Fixed a PHP error that could occur after converting a custom field to a Money field. ([#15413](https://github.com/craftcms/cms/issues/15413))
- Fixed a bug where temp assets had a “Show in folder” action.
- Fixed a bug where edit pages didn’t have headings if the element didn’t have a title.
- Fixed a bug where tooltips for truncated element chips in the breadcrumbs were also getting truncated.
- Fixed a bug where it wasn’t possible to sort elements by custom field values in descending order. ([#15434](https://github.com/craftcms/cms/issues/15434))
- Fixed a PHP error that could occur when rendering an element partial template. ([#15426](https://github.com/craftcms/cms/issues/15426))
- Fixed a bug where scalar/single-column queries weren’t returning any results if they originated from a relation field’s value, and the field’s “Maintain hierarchy” setting was enabled. ([#15414](https://github.com/craftcms/cms/issues/15414))

## 5.2.8 - 2024-07-17

- Fixed a bug where element index result counts weren’t getting updated when the element list was refreshed but pagination was preserved. ([#15367](https://github.com/craftcms/cms/issues/15367))
- Fixed a SQL error that could occur when sorting by custom fields on MariaDB.
- Fixed a bug where embedded element indexes could include table columns for all custom fields associated with the element type. ([#15373](https://github.com/craftcms/cms/issues/15373))

## 5.2.7 - 2024-07-16

- `craft\helpers\UrlHelper::actionUrl()` now returns URLs based on the primary site’s base URL (if it has one), for console requests if the `@web` alias wasn’t explicitly defined.
- An exception is now thrown when attempting to save an entry that’s missing `sectionId` or `fieldId` + `ownerId` values. ([#15345](https://github.com/craftcms/cms/discussions/15345))
- Fixed a bug where it wasn’t possible to expand/collapse descendants of disabled table rows within element select modals. ([#15337](https://github.com/craftcms/cms/issues/15337))
- Fixed a bug where PhpStorm autocomplete wasn’t working when chaining custom field methods defined by `CustomFieldBehavior`. ([#15336](https://github.com/craftcms/cms/issues/15336))
- Fixed a bug where new nested entries created on newly-created elements weren’t getting duplicated to all other sites for the owner element. ([#15321](https://github.com/craftcms/cms/issues/15321))
- Fixed a bug where focus could jump unexpectedly when a slideout was opened. ([#15314](https://github.com/craftcms/cms/issues/15314))
- Fixed a bug where addresses were getting truncated within address cards. ([#15338](https://github.com/craftcms/cms/issues/15338))
- Fixed a bug where TOTP setup keys included an extra space at the end. ([#15349](https://github.com/craftcms/cms/issues/15349))
- Fixed a bug where input focus could automatically jump to slideout sidebars shortly after they were shown. ([#15314](https://github.com/craftcms/cms/issues/15314))
- Fixed an error that occurred if the SMTP mailer transport type was used, and the Hostname value was blank. ([#15342](https://github.com/craftcms/cms/discussions/15342))
- Fixed a bug where database DML changes weren’t getting rolled back after tests were run if the Codeception config had `transaction: true`. ([#7615](https://github.com/craftcms/cms/issues/7615))
- Fixed an error that could occur when saving recursively-nested elements. ([#15362](https://github.com/craftcms/cms/issues/15362))
- Fixed a styling issue. ([#15315](https://github.com/craftcms/cms/issues/15315))
- Fixed a bug where field status indicators within Matrix fields weren’t positioned correctly.
- Fixed a bug where Matrix changes could be lost if the `autosaveDrafts` config setting was set to `false`. ([#15353](https://github.com/craftcms/cms/issues/15353))

## 5.2.6 - 2024-07-11

> [!NOTE]
> Craft now sends no-cache headers for requests that generate/retrieve a CSRF token. If your Craft install is behind a static caching service like Cloudflare, enable the [asyncCsrfInputs](https://craftcms.com/docs/5.x/reference/config/general.html#asynccsrfinputs) config setting to avoid a significant cache hit reduction. ([#15293](https://github.com/craftcms/cms/pull/15293), [#15281](https://github.com/craftcms/cms/pull/15281))

- Craft now sends no-cache headers for any request that calls `craft\web\Request::getCsrfToken()`. ([#15293](https://github.com/craftcms/cms/pull/15293), [#15281](https://github.com/craftcms/cms/pull/15281))
- Fixed a bug where structures’ Max Levels settings weren’t being enforced when dragging elements with collapsed descendants. ([#15310](https://github.com/craftcms/cms/issues/15310))
- Fixed a bug where `craft\helpers\ElementHelper::isDraft()`, `isRevision()`, and `isDraftOrRevision()` weren’t returning `true` if a nested draft/revision element was passed in, but the root element was canonical. ([#15303](https://github.com/craftcms/cms/issues/15303))
- Fixed a bug where focus could be trapped within slideout sidebars. ([#15314](https://github.com/craftcms/cms/issues/15314))
- Fixed a bug where element slideout sidebars were included in the focus order when hidden. ([#15332](https://github.com/craftcms/cms/pull/15332))
- Fixed a bug where field status indicators weren’t visible on mobile viewports.
- Fixed a bug where sorting elements by custom field within element indexes wasn’t always working. ([#15297](https://github.com/craftcms/cms/issues/15297))
- Fixed a bug where asset bulk element actions were available when folders were selected. ([#15301](https://github.com/craftcms/cms/issues/15301))
- Fixed a bug where element thumbnails weren’t always getting loaded. ([#15299](https://github.com/craftcms/cms/issues/15299))
- Fixed an error that occurred when attempting to save a user via the <kbd>Command</kbd>/<kbd>Ctrl</kbd> + <kbd>S</kbd> keyboard shortcut within a slideout. ([#15307](https://github.com/craftcms/cms/issues/15307))
- Fixed a bug where “Delete heading” buttons within Customize Sources modals were getting text cursors. ([#15317](https://github.com/craftcms/cms/issues/15317))
- Fixed a bug where disclosure hint text wasn’t legible on hover. ([#15316](https://github.com/craftcms/cms/issues/15316))
- Fixed an error that occurred if the System Name was set to a nonexistent environment variable.
- Fixed a bug where custom table columns within element indexes weren’t getting updated automatically when table rows were refreshed.
- Fixed a bug where nested element indexes weren’t passing the `ownerId` param, when refreshing elements’ table rows.
- Fixed a bug where it wasn’t possible to tell if an element had been edited, if it was displayed within a nested element index table without a header column.
- Fixed an error that could occur if a field was removed from a field layout, if another field had been conditional based on it. ([#15328](https://github.com/craftcms/cms/issues/15328))

## 5.2.5 - 2024-07-02

- Craft now sends no-cache headers for any request that generates a CSRF token. ([#15281](https://github.com/craftcms/cms/pull/15281), [verbb/formie#1963](https://github.com/verbb/formie/issues/1963))
- Fixed a JavaScript error that occurred when creating a new custom element source, preventing the Default Sort and Default Table Columns fields from showing up.
- Fixed a bug where the control panel was getting asynchronous CSRF inputs if the `asyncCsrfInputs` config setting was enabled.
- Fixed a bug where Craft’s Twig implementation wasn’t respecting sandboxing rules for object properties. ([#15278](https://github.com/craftcms/cms/issues/15278))
- Fixed a bug where assets that the user wasn’t permitted to view could have a “Show in folder” action.
- Fixed focus management with element select inputs after elements were added or removed.
- Fixed a bug where it wasn’t possible to set `title` values on nested Matrix entries, when saving section entries via GraphQL. ([#15270](https://github.com/craftcms/cms/issues/15270))
- Fixed a SQL error that could occur if a `DECIMAL()` expression was passed into a query’s `select()` or `groupBy()` methods. ([#15271](https://github.com/craftcms/cms/issues/15271))
- Fixed a bug where the “Delete (with descendants)” element action wasn’t deleting descendants. ([#15273](https://github.com/craftcms/cms/issues/15273))
- Fixed an error that could occur when upgrading to Craft 5 if the database user didn’t have permission to disable foreign key constraints. ([#15262](https://github.com/craftcms/cms/issues/15262))

## 5.2.4.1 - 2024-06-27

- Fixed a JavaScript error. ([#15266](https://github.com/craftcms/cms/issues/15266))

## 5.2.4 - 2024-06-27

- Improved the styling of inactive users’ status indicators. ([#15195](https://github.com/craftcms/cms/issues/15195))
- Added `Garnish.once()` and `Garnish.Base::once()`, for registering event handlers that should only be triggered one time.
- Fixed a bug where Ajax requests stopped working after a user session expired and then was reauthenticated.
- Fixed an error that occurred if an element select input was initialized without a `name` value.
- Fixed a bug where Selectize inputs could be immediately focused and marked as dirty when opening an element editor slideout, if they were the first focusable element in the field layout. ([#15245](https://github.com/craftcms/cms/issues/15245))
- Fixed a bug where other author indicators weren’t shown for Craft Team.
- Fixed a bug where the Recent Entries widget wasn’t showing authors’ usernames for Craft Team.
- Fixed a bug where asset edit page URLs contained spaces if the asset filename contained spaces. ([#15236](https://github.com/craftcms/cms/issues/15236))
- Fixed a bug where element select inputs with `single` set to `true` would set existing elements’ input names ending in `[]`.
- Fixed a bug where element indexes could display “Nothing yet” at the bottom of populated table views. ([#15241](https://github.com/craftcms/cms/issues/15241))
- Fixed a bug where element edit pages initially showed the canonical element’s chip in the crumb bar, for provisional drafts. ([#15244](https://github.com/craftcms/cms/issues/15244))
- Fixed an error that occurred when opening an element’s editor slideout via its “Edit” action menu item, if the element had provisional changes. ([#15248](https://github.com/craftcms/cms/pull/15248))
- Fixed a bug where recursively-nested Matrix entries could be lost if multiple of them were edited, and not immediately saved. ([#15256](https://github.com/craftcms/cms/issues/15256))
- Fixed an error that could occur when upgrading to Craft 5 if the database user didn’t have permission to disable foreign key constraints. ([#15262](https://github.com/craftcms/cms/issues/15262))
- Fixed a bug where expanded sidebar navigations could overlap the main content on small screens. ([#15253](https://github.com/craftcms/cms/issues/15253))

## 5.2.3 - 2024-06-20

- Fixed MariaDB support. ([#15232](https://github.com/craftcms/cms/issues/15232))
- Fixed a potential vulnerability with TOTP authentication.
- Deprecated `craft\helpers\Db::prepareForJsonColumn()`.

## 5.2.2 - 2024-06-18

- Added `craft\base\conditions\BaseNumberConditionRule::$step`.
- Added `craft\helpers\Db::parseColumnPrecisionAndScale()`.
- Added `Garnish.muteResizeEvents()`.
- Fixed a JavaScript performance degradation bug. ([#14510](https://github.com/craftcms/cms/issues/14510))
- Fixed a bug where scalar element queries weren’t working if `distinct`, `groupBy`, `having,` or `union` params were set on them during query preparation. ([#15001](https://github.com/craftcms/cms/issues/15001))
- Fixed a bug where Edit Asset screens would warn about losing unsaved changes when navigating away, if the file was replaced but nothing else had changed.
- Fixed a bug where Edit Asset screens would show a notification with a “Reload” button after the file was replaced.
- Fixed a bug where Number fields’ condition rules weren’t allowing decimal values. ([#15222](https://github.com/craftcms/cms/issues/15222))
- Fixed a bug where Number field element query params didn’t respect decimal values. ([#15222](https://github.com/craftcms/cms/issues/15222))
- Fixed a bug where asset thumbnails weren’t getting updated after using the “Replace file” action. ([#15217](https://github.com/craftcms/cms/issues/15217))

## 5.2.1 - 2024-06-17

- Element index table views now show provisional drafts’ canonical elements’ values for the “Ancestors”, “Parent”, “Link”, “URI”, “Revision Notes”, “Last Edited By”, and “Drafts” columns.
- Improved the styling of disabled status indicators. ([#15195](https://github.com/craftcms/cms/issues/15195), [#15206](https://github.com/craftcms/cms/pull/15206))
- Added `craft\web\View::getModifiedDeltaNames()`.
- `craft\web\View::registerDeltaName()` now has a `$forceModified` argument.
- Fixed a bug where changed field values could be forgotten within Matrix fields, if a validation error occurred. ([#15190](https://github.com/craftcms/cms/issues/15190))
- Fixed a bug where the `graphql/create-token` command was prompting for the schema name, when it meant the token name. ([#15205](https://github.com/craftcms/cms/pull/15205))
- Fixed a bug where keyboard shortcuts weren’t getting registered properly for modals and slideouts opened via a disclosure menu. ([#15209](https://github.com/craftcms/cms/issues/15209))
- Fixed a styling issue with the global sidebar when collapsed. ([#15186](https://github.com/craftcms/cms/issues/15186))
- Fixed a bug where it wasn’t possible to query for authors via GraphQL on the Team edition. ([#15187](https://github.com/craftcms/cms/issues/15187))
- Fixed a bug where it wasn’t possible to close elevated session modals. ([#15202](https://github.com/craftcms/cms/issues/15202))
- Fixed a bug where element chips and cards were displaying provisional draft data even if the current user didn’t create the draft. ([#15208](https://github.com/craftcms/cms/issues/15208))
- Fixed a bug where element indexes weren’t displaying structured elements correctly if they had a provisional draft. ([#15214](https://github.com/craftcms/cms/issues/15214))

## 5.2.0 - 2024-06-12

### Content Management
- Live Preview now supports tabs, UI elements, and tab/field conditions. ([#15112](https://github.com/craftcms/cms/pull/15112))
- Live Preview now has a dedicated “Save” button. ([#15112](https://github.com/craftcms/cms/pull/15112))
- It’s now possible to edit assets’ alternative text from the Assets index page. ([#14893](https://github.com/craftcms/cms/discussions/14893))
- Double-clicking anywhere within a table row on an element index page will now open the element’s editor slideout. ([#14379](https://github.com/craftcms/cms/discussions/14379))
- Element index checkboxes no longer have a lag when deselected, except within element selection modals. ([#14896](https://github.com/craftcms/cms/issues/14896))
- Relational field condition rules no longer factor in the target elements’ statuses or sites. ([#14989](https://github.com/craftcms/cms/issues/14989))
- Element cards now display provisional changes, with an “Edited” label. ([#14975](https://github.com/craftcms/cms/pull/14975))
- Improved mobile styling. ([#14910](https://github.com/craftcms/cms/pull/14910))
- Improved the look of slideouts.
- Table views within element index pages are no longer scrolled directly. ([#14927](https://github.com/craftcms/cms/pull/14927))
- Improved the look of user gradicons when selected.
- “Save and continue editing” actions now restore the page’s scroll position on reload.
- “Remove” element actions within relational fields will now remove all selected elements, if the target element is selected. ([#15078](https://github.com/craftcms/cms/issues/15078))
- Action menus are now displayed within the page toolbar, rather than in the breadcrumbs. ([#14913](https://github.com/craftcms/cms/discussions/14913), [#15070](https://github.com/craftcms/cms/pull/15070))
- Site menus within element selector modals now filter out sites that don’t have any sources. ([#15091](https://github.com/craftcms/cms/discussions/15091))
- The meta sidebar toggle has been moved into the gutter between the content pane and meta sidebar. ([#15117](https://github.com/craftcms/cms/pull/15117))
- Element indexes will now show a confirmation dialog when cancelling a bulk inline edit. ([#15139](https://github.com/craftcms/cms/issues/15139), [#15142](https://github.com/craftcms/cms/pull/15142))
- Matrix fields in cards view and Addresses fields now show which nested entries/addresses contain validation errors. ([#15161](https://github.com/craftcms/cms/issues/15161))
- Nested entry edit pages now redirect to their owner element’s edit page. ([#15169](https://github.com/craftcms/cms/issues/15169))

### Accessibility
- Added the “Status” column option to category, entry, and user indexes. ([#14968](https://github.com/craftcms/cms/pull/14968))
- Element cards now display a textual status label rather than just the indicator. ([#14968](https://github.com/craftcms/cms/pull/14968))
- Darkened the color of page sidebar toggle icons to meet the minimum contrast for UI components.
- Darkened the color of context labels to meet the minimum contrast for text.
- Darkened the color of footer links to meet the minimum contrast for text.
- Set the language of the Craft edition in the footer, to improve screen reader pronunciation for non-English languages.
- The accessible name of “Select site” buttons is now translated to the current language.
- Improved the accessibility of two-step verification steps on the control panel login screen. ([#15145](https://github.com/craftcms/cms/pull/15145))
- Improved the accessibility of global nav items with subnavs. ([#15006](https://github.com/craftcms/cms/issues/15006))
- The secondary nav is now kept open during source selection for mobile viewports, preventing focus from being dropped. ([#14946](https://github.com/craftcms/cms/pull/14946))
- User edit screens’ document titles have been updated to describe the page purpose. ([#14946](https://github.com/craftcms/cms/pull/14946))
- Improved the styling of selected global nav items. ([#15061](https://github.com/craftcms/cms/pull/15061))

### Administration
- Added the `--format` option to the `db/backup` and `db/restore` commands for PostgreSQL installs. ([#14931](https://github.com/craftcms/cms/pull/14931))
- The `db/restore` command now autodetects the backup format for PostgreSQL installs, if `--format` isn’t passed. ([#14931](https://github.com/craftcms/cms/pull/14931))
- The `install` command and web-based installer now validate the existing project config files at the outset, and abort installation if there are any issues.
- The `resave/entries` command now has an `--all-sections` flag.
- The web-based installer now displays the error message when installation fails.
- Edit Entry Type pages now have a “Delete” action. ([#14983](https://github.com/craftcms/cms/discussions/14983))
- After creating a new field, field layout designers now set their search value to the new field’s name. ([#15080](https://github.com/craftcms/cms/discussions/15080))
- GraphQL schema edit pages now have a “Save and continue editing” alternate action.
- Volumes’ “Subpath” and “Transform Subpath” settings can now be set to environment variables. ([#15087](https://github.com/craftcms/cms/discussions/15087))
- The system edition can now be defined by a `CRAFT_EDITION` environment variable. ([#15094](https://github.com/craftcms/cms/discussions/15094))
- The rebrand assets path can now be defined by a `CRAFT_REBRAND_PATH` environment variable. ([#15110](https://github.com/craftcms/cms/pull/15110))

### Development
- Added the `{% expires %}` tag, which simplifies setting cache headers on the response. ([#14969](https://github.com/craftcms/cms/pull/14969))
- Added the `withCustomFields` element query param. ([#15003](https://github.com/craftcms/cms/pull/15003))
- Entry queries now support passing `*` to the `section` param, to filter the results to all section entries. ([#14978](https://github.com/craftcms/cms/discussions/14978))
- Element queries now support passing an element instance, or an array of element instances/IDs, to the `draftOf` param.
- Added `craft\elements\ElementCollection::find()`, which can return an element or elements in the collection based on a given element or ID. ([#15023](https://github.com/craftcms/cms/discussions/15023))
- Added `craft\elements\ElementCollection::fresh()`, which reloads each of the collection elements from the database. ([#15023](https://github.com/craftcms/cms/discussions/15023))
- The `collect()` Twig function now returns a `craft\elements\ElementCollection` instance if all of the items are elements.
- `craft\elements\ElementCollection::contains()` now returns `true` if an element is passed in and the collection contains an element with the same ID and site ID; or if an integer is passed in and the collection contains an element with the same ID. ([#15023](https://github.com/craftcms/cms/discussions/15023))
- `craft\elements\ElementCollection::countBy()`, `collapse()`, `flatten()`, `keys()`, `pad()`, `pluck()`, and `zip()` now return an `Illuminate\Support\Collection` object. ([#15023](https://github.com/craftcms/cms/discussions/15023))
- `craft\elements\ElementCollection::diff()` and `intersect()` now compare the passed-in elements to the collection elements by their IDs and site IDs. ([#15023](https://github.com/craftcms/cms/discussions/15023))
- `craft\elements\ElementCollection::flip()` now throws an exception, as element objects can’t be used as array keys. ([#15023](https://github.com/craftcms/cms/discussions/15023))
- `craft\elements\ElementCollection::map()` and `mapWithKeys()` now return an `Illuminate\Support\Collection` object, if any of the mapped values aren’t elements. ([#15023](https://github.com/craftcms/cms/discussions/15023))
- `craft\elements\ElementCollection::merge()` now replaces any elements in the collection with passed-in elements, if their ID and site ID matches. ([#15023](https://github.com/craftcms/cms/discussions/15023))
- `craft\elements\ElementCollection::only()` and `except()` now compare the passed-in values to the collection elements by their IDs, if an integer or array of integers is passed in. ([#15023](https://github.com/craftcms/cms/discussions/15023))
- `craft\elements\ElementCollection::unique()` now returns all elements with unique IDs, if no key is passed in. ([#15023](https://github.com/craftcms/cms/discussions/15023))

### Extensibility
- Improved type definitions for `craft\db\Query`, element queries, and `craft\elements\ElementCollection`.
- Added `craft\base\NestedElementTrait::$updateSearchIndexForOwner`.
- Added `craft\db\getBackupFormat()`.
- Added `craft\db\getRestoreFormat()`.
- Added `craft\db\setBackupFormat()`.
- Added `craft\db\setRestoreFormat()`.
- Added `craft\enums\Color::tryFromStatus()`.
- Added `craft\events\InvalidateElementcachesEvent::$element`.
- Added `craft\fields\BaseRelationField::existsQueryCondition()`.
- Added `craft\helpers\Cp::componentStatusIndicatorHtml()`.
- Added `craft\helpers\Cp::componentStatusLabelHtml()`.
- Added `craft\helpers\Cp::statusLabelHtml()`.
- Added `craft\helpers\DateTimeHelper::relativeTimeStatement()`.
- Added `craft\helpers\DateTimeHelper::relativeTimeToSeconds()`.
- Added `craft\helpers\ElementHelper::postEditUrl()`.
- Added `craft\helpers\ElementHelper::swapInProvisionalDrafts()`.
- Added `craft\helpers\StringHelper::indent()`.
- Added `craft\models\Volume::getTransformSubpath()`.
- Added `craft\models\Volume::setTransformSubpath()`.
- Added `craft\queue\Queue::getJobId()`.
- Added `craft\web\twig\SafeHtml`, which can be implemented by classes whose `__toString()` method should be considered HTML-safe by Twig.
- `craft\base\Element::defineTableAttributes()` now returns common attribute definitions used by most element types.
- `craft\elements\ElementCollection::with()` now supports collections made up of multiple element types.
- `craft\models\Volume::getSubpath()` now has a `$parse` argument.
- `craft\services\Drafts::applyDraft()` now has a `$newAttributes` argument.
- Added the `reloadOnBroadcastSave` setting to `Craft.ElementEditor`. ([#14814](https://github.com/craftcms/cms/issues/14814))
- Added the `waitForDoubleClicks` setting to `Garnish.Select`, `Craft.BaseElementIndex`, and `Craft.BaseElementIndexView`.

### System
- Improved overall system performance. ([#15003](https://github.com/craftcms/cms/pull/15003))
- Improved the performance of `exists()` element queries.
- Improved the performance of `craft\base\Element::toArray()`.
- The Debug Toolbar now pre-serializes objects stored as request parameters, fixing a bug where closures could prevent the entire Request panel from showing up. ([#14982](https://github.com/craftcms/cms/discussions/14982))
- Batched queue jobs now verify that they are still reserved before each step, and before spawning additional batch jobs. ([#14986](https://github.com/craftcms/cms/discussions/14986))
- The search keyword index is now updated for owner elements, when a nested element is saved directly which belongs to a searchable custom field. 
- Updated Yii to 2.0.50. ([#15124](https://github.com/craftcms/cms/issues/15124))
- Updated inputmask to 5.0.9.
- Fixed a bug where the `users/login` action wasn’t checking if someone was already logged in. ([#15168](https://github.com/craftcms/cms/issues/15168))
- Fixed a bug where exceptions due to missing templates weren’t being thrown when rendering an element partial. ([#15176](https://github.com/craftcms/cms/issues/15176))

## 5.1.10 - 2024-06-07

- Fixed an error that could occur if a Local filesystem wasn’t configured with a base path.
- Fixed a bug where some entries could be missing content after upgrading to Craft 5. ([#15150](https://github.com/craftcms/cms/issues/15150))
- Fixed a bug where it wasn’t always possible to add new entries to Matrix fields in inline-editable blocks view, if the field’s Max Entries setting had been reached before page load. ([#15158](https://github.com/craftcms/cms/issues/15158))
- Fixed an error that could occur when rendering the “My Drafts” widget. ([#14749](https://github.com/craftcms/cms/issues/14749))

## 5.1.9 - 2024-06-05

- Fixed a bug where the `db/backup` command could fail on Windows. ([#15090](https://github.com/craftcms/cms/issues/15090))
- Fixed an error that could occur when applying project config changes if a site was deleted. ([#14373](https://github.com/craftcms/cms/issues/14373))
- Fixed an error that could occur when creating an entry via a slideout, if the slideout was submitted before the entry was autosaved. ([#15134](https://github.com/craftcms/cms/pull/15134))
- Fixed a bug where upgrading from Craft CMS 4.4 was allowed even though the migrations assumed 4.5 or later was installed. ([#15133](https://github.com/craftcms/cms/issues/15133))
- Fixed an error that occurred when bulk inline editing an unpublished draft. ([#15138](https://github.com/craftcms/cms/issues/15138))

## 5.1.8 - 2024-06-03

- Added `craft\helpers\Gql::isIntrospectionQuery()`.
- `craft\helpers\Html::id()` now allows IDs to begin with numbers. ([#15066](https://github.com/craftcms/cms/issues/15066))
- Fixed a bug where some condition rules weren’t getting added when applying project config changes, if they depended on another component which hadn’t been added yet. ([#15037](https://github.com/craftcms/cms/issues/15037))
- Fixed a bug where entry type condition rules prefixed their option labels with section names. ([#15075](https://github.com/craftcms/cms/issues/15075))
- Fixed a bug where GraphQL queries could be misidentified as introspection queries. ([#15100](https://github.com/craftcms/cms/issues/15100))
- Fixed an error that could occur when calling `craft\base\FieldLayoutComponent::getAttributes()` if the `$elementType` property wasn’t set yet. ([#15074](https://github.com/craftcms/cms/issues/15074))
- Fixed a bug where nested entry titles weren’t getting included in the owner element’s search keywords. ([#15025](https://github.com/craftcms/cms/issues/15025))
- Fixed a bug where `craft\elements\Address::toArray()` would include a `saveOwnership` key in its response array.
- Fixed a bug where nested entry and address edit pages could have a “Delete for site” action.
- Fixed a bug where field layout designers weren’t displaying native fields in the library pane when a tab was removed that contained them. ([#15064](https://github.com/craftcms/cms/issues/15064))
- Fixed a bug where recent textual changes could be lost when creating a new inline-editable Matrix block, if the block was created before the autosave had a chance to initiate. ([#15069](https://github.com/craftcms/cms/issues/15069))
- Fixed a bug where the `users/create` command would fail without explaining why, when the maximum number of users had already been reached.
- Fixed a validation error that could occur when saving an entry on Craft Solo. ([#15082](https://github.com/craftcms/cms/issues/15082))
- Fixed an error that could occur on an element edit page, if a Matrix field’s Propagation Method was set to “Custom…”, but its Propagation Key Format wasn’t filled in.
- Fixed a bug where Matrix block invalidation errors weren’t getting grouped by block when set on the parent element, for blocks that didn’t have `uid` values. ([#15103](https://github.com/craftcms/cms/discussions/15103))
- Fixed a bug where auto-generated entry titles weren’t getting validated to ensure they weren’t too long. ([#15102](https://github.com/craftcms/cms/issues/15102))
- Fixed a bug where field conditions weren’t working reliably for nested entries within Matrix fields set to the inline-editable blocks view mode. ([#15104](https://github.com/craftcms/cms/issues/15104))
- Fixed a bug where the `serve` command could hang. ([#14977](https://github.com/craftcms/cms/issues/14977))
- Fixed a bug where nested entry edit pages would always redirect to the Entries index, even if they were nested under a different element type. ([#15101](https://github.com/craftcms/cms/issues/15101))
- Fixed an error that occurred when attempting to delete a global set without a field layout. ([#15123](https://github.com/craftcms/cms/issues/15123))

## 5.1.7 - 2024-05-25

- Scalar element queries no longer set their `$select` property to the scalar expression, fixing an error that could occur when executing scalar queries for relation fields. ([#15071](https://github.com/craftcms/cms/issues/15071))
- Fixed an error that occurred when upgrading to Craft 5 if a Matrix block type didn’t have any fields.
- Fixed an error that occurred when upgrading to Craft 5 if any Matrix block rows had invalid `primaryOwnerId` values. ([#15063](https://github.com/craftcms/cms/issues/15063))

## 5.1.6 - 2024-05-23

- Added `craft\services\Fields::getRelationalFieldTypes()`.
- Fixed a bug where `craft\helpers\Typecast::properties()` wasn’t typecasting numeric strings to ints for `int|string|null` properties. ([#14618](https://github.com/craftcms/cms/issues/14618))
- Fixed a bug where “Related To” conditions weren’t allowing entries to be selected. ([#15058](https://github.com/craftcms/cms/issues/15058))

## 5.1.5 - 2024-05-22

- Scalar element queries now set `$select` to the scalar expression, and `$orderBy`, `$limit`, and `$offset` to `null`, on the element query. ([#15001](https://github.com/craftcms/cms/issues/15001))
- Added `craft\fieldlayoutelements\TextareaField::inputTemplateVariables()`.
- Fixed a bug where `craft\helpers\Assets::prepareAssetName()` wasn’t sanitizing filenames if `$preventPluginModifications` was `true`.
- Fixed a bug where element queries’ `count()` methods were factoring in the `limit` param when searching with `orderBy` set to `score`. ([#15001](https://github.com/craftcms/cms/issues/15001))
- Fixed a bug where soft-deleted structure data associated with elements that belonged to a revision could be deleted by garbage collection. ([#14995](https://github.com/craftcms/cms/pull/14995))
- Fixed a bug where element edit pages’ scroll positions weren’t always retained when automatically refreshed.
- Fixed a bug where the `up` command could remove component name comments from the project config YAML files, for newly-added components. ([#15012](https://github.com/craftcms/cms/issues/15012))
- Fixed a bug where assets’ Alternative Text fields didn’t expand to match the content height. ([#15026](https://github.com/craftcms/cms/issues/15026))
- Fixed a bug where `craft\helpers\UrlHelper::isAbsoluteUrl()` was returning `true` for Windows file paths. ([#15043](https://github.com/craftcms/cms/issues/15043))
- Fixed an error that occurred on the current user’s Profile screen if they didn’t have permission to access the primary site. ([#15022](https://github.com/craftcms/cms/issues/15022))
- Fixed a bug where non-localizable elements’ edit screens were displaying a site breadcrumb.
- Fixed a bug where entry GraphQL queries weren’t available if only nested entry field queries were selected in the schema.
- Fixed a bug where chip labels could wrap unnecessarily. ([#15000](https://github.com/craftcms/cms/issues/15000), [#15017](https://github.com/craftcms/cms/pull/15017))
- Fixed a bug where date/time clear buttons could bleed out of their container. ([#15017](https://github.com/craftcms/cms/pull/15017))
- Fixed an error that occurred when editing an element, if any field layout conditions referenced a custom field that was no longer included in the layout. ([#14838](https://github.com/craftcms/cms/issues/14838))
- Fixed a “User not authorized to create this element.” error that could occur when creating a new entry within a Matrix field, if the field had Max Entries set. ([#15015](https://github.com/craftcms/cms/issues/15015))
- Fixed a bug where nested entries weren’t showing up within Matrix fields set to the element index view mode, when viewing entry revisions. ([#15038](https://github.com/craftcms/cms/pull/15038))
- Fixed the styling of element chips displayed within an element card. ([#15044](https://github.com/craftcms/cms/issues/15044))
- Fixed styling issues with inline-editing within element indexes. ([#15040](https://github.com/craftcms/cms/issues/15040), [#15049](https://github.com/craftcms/cms/pull/15049))
- Fixed a bug where sticky scrollbars could stop working when switching between element index sources. ([#15047](https://github.com/craftcms/cms/issues/15047))

## 5.1.4 - 2024-05-17

- Improved the performance of element indexes that contained asset thumbnails. ([#14760](https://github.com/craftcms/cms/issues/14760))
- Table views within element index pages are no longer scrolled directly. ([#14927](https://github.com/craftcms/cms/pull/14927), [#15010](https://github.com/craftcms/cms/pull/15010))
- Fixed a bug where `craft\elements\db\ElementQuery::exists()` would return `true` if `setCachedResult()` had been called, even if an empty array was passed.
- Fixed an infinite recursion bug that could occur when `craft\web\Response::redirect()` was called. ([#15014](https://github.com/craftcms/cms/pull/15014))
- Fixed a bug where `eagerly()` wasn’t working when a custom alias was passed in.
- Fixed an error that occurred on users’ Addresses screens. ([#15018](https://github.com/craftcms/cms/pull/15018))
- Fixed a bug where asset chips’ content wasn’t spanning the full width for Assets fields in large thumbnail mode. ([#14993](https://github.com/craftcms/cms/issues/14993))
- Fixed infinite scrolling on Structure element sources. ([#14992](https://github.com/craftcms/cms/issues/14992))
- Fixed right-to-left styling issues. ([#15019](https://github.com/craftcms/cms/pull/15019))

## 5.1.3 - 2024-05-14

- Fixed a SQL error that could occur when applying or rebuilding the project config.
- Fixed a bug where adjacent selected table rows were getting extra spacing in Firefox.
- Fixed a SQL error that could occur when creating revisions after garbage collection was run. ([#14309](https://github.com/craftcms/cms/issues/14309))
- Fixed a bug where the `serve` command wasn’t serving paths with non-ASCII characters. ([#14977](https://github.com/craftcms/cms/issues/14977))
- Fixed a bug where `craft\helpers\Html::explodeStyle()` and `normalizeTagAttributes()` weren’t handling styles with encoded images via `url()` properly. ([#14964](https://github.com/craftcms/cms/issues/14964))
- Fixed a bug where the `db/backup` command would fail if the destination path contained a space.
- Fixed a bug where entry selection modals could list all entries when no sources were available for the selected site. ([#14956](https://github.com/craftcms/cms/issues/14956))
- Fixed a bug where element cards could get duplicate status indicators. ([#14958](https://github.com/craftcms/cms/issues/14958))
- Fixed a bug where element chips could overflow their containers. ([#14924](https://github.com/craftcms/cms/issues/14924))
- Fixed a bug where soft-deleted elements that belonged to a revision could be deleted by garbage collection. ([#14967](https://github.com/craftcms/cms/pull/14967))
- Fixed a bug where disabled entries weren’t being displayed within Matrix fields in card view. ([#14973](https://github.com/craftcms/cms/issues/14973))
- Fixed a bug where users’ Permissions screen was inaccessible for the Team edition. ([#14976](https://github.com/craftcms/cms/issues/14976))
- Fixed a SQL error that could occur when attempting to update to Craft 5 for the second time. ([#14987](https://github.com/craftcms/cms/issues/14987))

## 5.1.2 - 2024-05-07

- Fixed a bug where the `db/backup` command would prompt for password input on PostgreSQL. ([#14945](https://github.com/craftcms/cms/issues/14945))
- Fixed a bug where pressing <kbd>Shift</kbd> + <kbd>Spacebar</kbd> wasn’t reliably opening the asset preview modal on the Assets index page. ([#14943](https://github.com/craftcms/cms/issues/14943))
- Fixed a bug where pressing <kbd>Shift</kbd> + <kbd>Spacebar</kbd> within an asset preview modal wasn’t closing the modal.
- Fixed a bug where pressing arrow keys within asset preview modals wasn’t retargeting the preview modal to adjacent assets. ([#14943](https://github.com/craftcms/cms/issues/14943))
- Fixed a bug where entry selection modals could have a “New entry” button even if there weren’t any sections enabled for the selected site. ([#14923](https://github.com/craftcms/cms/issues/14923))
- Fixed a bug where element autosaves weren’t always working if a Matrix field needed to automatically create a nested entry. ([#14947](https://github.com/craftcms/cms/issues/14947))
- Fixed a JavaScript warning. ([#14952](https://github.com/craftcms/cms/pull/14952))
- Fixed XSS vulnerabilities.

## 5.1.1 - 2024-05-02

- Fixed a bug where disclosure menus weren’t releasing their `scroll` and `resize` event listeners on hide. ([#14911](https://github.com/craftcms/cms/pull/14911), [#14510](https://github.com/craftcms/cms/issues/14510))
- Fixed a bug where it was possible to delete entries from Matrix fields which were configured to display nested entries statically. ([#14904](https://github.com/craftcms/cms/issues/14904), [#14915](https://github.com/craftcms/cms/pull/14915))
- Fixed an error that could occur when creating a nested entry in a Matrix field. ([#14915](https://github.com/craftcms/cms/pull/14915))
- Fixed a bug where Matrix fields’ “Max Entries” settings were taking the total number of nested entries across all sites into account, rather than just the nested entries for the current site. ([#14932](https://github.com/craftcms/cms/issues/14932))
- Fixed a bug where nested entry draft data could get corrupted when a draft was created for the owner element.
- Fixed a bug where Matrix and Addresses fields could show drafts of their nested elements when in card view.
- Fixed a bug where nested elements’ breadcrumbs could include the draft label, styled like it was part of the element’s title.
- Fixed a bug where action buttons might not work for nested entries in Matrix fields set to card view. ([#14915](https://github.com/craftcms/cms/pull/14915))
- Fixed the styling of tag chips within Tags fields. ([#14916](https://github.com/craftcms/cms/issues/14916))
- Fixed a bug where field layout component settings slideouts’ footers had extra padding.
- Fixed a bug where MySQL backups weren’t restorable on certain environments. ([#14925](https://github.com/craftcms/cms/pull/14925))
- Fixed a bug where `app/resource-js` requests weren’t working for guest requests. ([#14908](https://github.com/craftcms/cms/issues/14908))
- Fixed a JavaScript error that occurred after creating a new field within a field layout designer. ([#14933](https://github.com/craftcms/cms/issues/14933))

## 5.1.0 - 2024-04-30

### Content Management
- Sort options are now sorted alphabetically within element indexes, and custom fields’ options are now listed in a “Fields” group. ([#14725](https://github.com/craftcms/cms/issues/14725))
- Unselected table column options are now sorted alphabetically within element indexes.
- Table views within element index pages are now scrolled directly, so that their horizontal scrollbars are always visible without scrolling to the bottom of the page. ([#14765](https://github.com/craftcms/cms/issues/14765))
- Element tooltips now appear after a half-second delay. ([#14836](https://github.com/craftcms/cms/issues/14836))
- Thumbnails within element cards are slightly larger.
- Improved element editor page styling on mobile. ([#14898](https://github.com/craftcms/cms/pull/14898), [#14885](https://github.com/craftcms/cms/issues/14885))

### User Management
- Team edition users are no longer required to be admins.
- Added the “User Permissions” settings page for managing the permissions of non-admin Team edition users. ([#14768](https://github.com/craftcms/cms/discussions/14768))

### Administration
- Element conditions within field layout designers’ component settings now only list custom fields present in the current field layout. ([#14787](https://github.com/craftcms/cms/issues/14787))
- Improved the behavior of the URI input within Edit Route modals. ([#14884](https://github.com/craftcms/cms/issues/14884))
- The “Upgrade Craft CMS” page in the Plugin Store no longer lists unsupported editions.
- Added the `asyncCsrfInputs` config setting. ([#14625](https://github.com/craftcms/cms/pull/14625))
- Added the `backupCommandFormat` config setting. ([#14897](https://github.com/craftcms/cms/pull/14897))
- The `backupCommand` config setting can now be set to a closure, which will be passed a `mikehaertl\shellcommand\Command` object. ([#14897](https://github.com/craftcms/cms/pull/14897))
- Added the `safeMode` config setting. ([#14734](https://github.com/craftcms/cms/pull/14734))
- `resave` commands now support an `--if-invalid` option. ([#14731](https://github.com/craftcms/cms/issues/14731))
- Improved the styling of conditional tabs and UI elements within field layout designers.

### Extensibility
- Added `craft\conditions\ConditionInterface::getBuilderConfig()`.
- Added `craft\controllers\EditUserTrait`. ([#14789](https://github.com/craftcms/cms/pull/14789))
- Added `craft\controllers\UsersController::EVENT_DEFINE_EDIT_SCREENS`. ([#14789](https://github.com/craftcms/cms/pull/14789))
- Added `craft\elements\conditions\ElementConditionInterface::setFieldLayouts()`.
- Added `craft\events\DefineEditUserScreensEvent`. ([#14789](https://github.com/craftcms/cms/pull/14789))
- Added `craft\helpers\Cp::parseTimestampParam()`.
- Added `craft\models\FieldLayoutTab::labelHtml()`.
- Added `craft\services\ProjectConfig::getAppliedChanges()`. ([#14851](https://github.com/craftcms/cms/discussions/14851))
- Added `craft\web\Request::getBearerToken()`. ([#14784](https://github.com/craftcms/cms/pull/14784))
- Added `craft\db\CoalesceColumnsExpression`.
- Added `craft\db\ExpressionBuilder`.
- Added `craft\db\ExpressionInterface`.
- `craft\base\NameTrait::prepareNamesForSave()` no longer updates the name properties if `fullName`, `firstName`, and `lastName` are already set. ([#14665](https://github.com/craftcms/cms/issues/14665))
- `craft\helpers\Typecast::properties()` now typecasts numeric strings to integers, for `int|string` properties. ([#14618](https://github.com/craftcms/cms/issues/14618))
- Added `Craft.MatrixInput.Entry`. ([#14730](https://github.com/craftcms/cms/pull/14730))

### System
- Batched queue jobs now set their progress based on the total progress across all batches, rather than just the current batch. ([#14817](https://github.com/craftcms/cms/pull/14817))
- Fixed a bug where ordering by a custom field would only partially work, if the custom field was included in multiple field layouts for the resulting elements. ([#14821](https://github.com/craftcms/cms/issues/14821))
- Fixed a bug where element conditions within field layout designers’ component settings weren’t listing custom fields which were just added to the layout. ([#14787](https://github.com/craftcms/cms/issues/14787))
- Fixed a bug where asset thumbnails within element cards were blurry. ([#14866](https://github.com/craftcms/cms/issues/14866))
- Fixed a styling issue with Categories and Entries fields when “Maintain Hierarchy” was enabled.
- Fixed a bug where Delete actions weren’t working in admin tables. ([craftcms/commerce#3444](https://github.com/craftcms/commerce/issues/3444))

## 5.0.6 - 2024-04-29

- Fixed a bug where element caches weren’t getting invalidated when an element was moved within a structure. ([#14846](https://github.com/craftcms/cms/issues/14846))
- Fixed a bug where CSV’s header rows weren’t using the configured delimiter. ([#14855](https://github.com/craftcms/cms/issues/14855))
- Fixed a bug where editable table cell text styling could change after initial focus. ([#14857](https://github.com/craftcms/cms/issues/14857))
- Fixed a bug where conditions could list rules with duplicate labels.
- Fixed a bug where admin tables weren’t displaying disabled statuses. ([#14861](https://github.com/craftcms/cms/issues/14861))
- Fixed a bug where clicking on drag handles within element index tables could select the element. ([#14669](https://github.com/craftcms/cms/issues/14669))
- Fixed a bug where nested related categories and entries weren’t directly removable, and could be unintentionally overwritten, when the Categories/Entries field’s “Maintain hierarchy” setting was enabled. ([#14843](https://github.com/craftcms/cms/issues/14843), [#14872](https://github.com/craftcms/cms/issues/14872))
- Fixed a SQL error that could occur on PostgreSQL. ([#14860](https://github.com/craftcms/cms/pull/14870))
- Fixed a bug where field layout designers were showing redundant field indicators, for fields with hidden labels. ([#14859](https://github.com/craftcms/cms/issues/14859))
- Fixed a bug where field type names weren’t sorted alphabetically when editing an existing field. ([#14858](https://github.com/craftcms/cms/issues/14858))
- Fixed a JavaScript error that could occur when removing elements from an element select input. ([#14873](https://github.com/craftcms/cms/pull/14873))
- Fixed a bug where queue jobs’ progress indicators in the control panel sidebar weren’t fully cleaned up when jobs were finished. ([#14856](https://github.com/craftcms/cms/issues/14856))
- Fixed a bug where errors weren’t getting logged. ([#14863](https://github.com/craftcms/cms/issues/14863))
- Fixed a bug where asset thumbnails could have the wrong aspect ratio. ([#14866](https://github.com/craftcms/cms/issues/14866))
- Fixed an infinite recursion bug that occurred when selecting elements, if no sources were enabled for the selected site. ([#14882](https://github.com/craftcms/cms/issues/14882))

## 5.0.5 - 2024-04-23

- Fixed a bug where the Database Backup utility was present when the `backupCommand` config setting was set to `false`.
- Fixed an error that occurred when running the `db/convert-charset` command, if any tables contained `char` or `varchar` foreign key columns. ([#14815](https://github.com/craftcms/cms/issues/14815))
- Fixed a bug where parsed first/last names could have different casing than the full name that was submitted. ([#14723](https://github.com/craftcms/cms/issues/14723))
- Fixed a bug where `craft\helpers\UrlHelper::isAbsoluteUrl()` was returning `false` for URLs with schemes other than `http` or `https`, such as `mailto` and `tel`. ([#14830](https://github.com/craftcms/cms/issues/14830))
- Fixed a JavaScript error that occurred when opening Live Preview, if an Assets field’s “Upload files” button had been pressed. ([#14832](https://github.com/craftcms/cms/issues/14832))
- Fixed a bug where Twig’s spread operator (`...`) wasn’t working with attribute accessors. ([#14827](https://github.com/craftcms/cms/issues/14827))
- Fixed a bug where element selection modals were only showing the first 100 elements. ([#14790](https://github.com/craftcms/cms/issues/14790))
- Fixed a PHP error that could occur on the Dashboard if any Quick Post widgets hadn’t been saved since before Craft 1.2. ([#14794](https://github.com/craftcms/cms/issues/14794))
- Fixed a bug where double-clicking on an inline Matrix block tab would cause it to expand/collapse. ([#14791](https://github.com/craftcms/cms/issues/14791))
- Fixed a bug where site breadcrumbs weren’t getting hyperlinked for installs with multiple site groups. ([#14802](https://github.com/craftcms/cms/issues/14802))
- Fixed a bug where element conditions were allowing custom field condition rules to be selected multiple times. ([#14809](https://github.com/craftcms/cms/issues/14809))
- Fixed a bug where relational fields within nested Matrix entries weren’t getting loaded via GraphQL. ([#14819](https://github.com/craftcms/cms/issues/14819))
- Fixed an error that occurred when creating an address within an Addresses field on a secondary site. ([#14829](https://github.com/craftcms/cms/issues/14829))
- Fixed a bug where SVG element icons weren’t visible in Safari. ([#14833](https://github.com/craftcms/cms/issues/14833))
- Fixed a bug where element sources were getting text cursors on hover in Safari. ([#14833](https://github.com/craftcms/cms/issues/14833))
- Fixed a bug where “Delete custom source” buttons within Customize Sources modals were getting text cursors on hover.
- Fixed a bug where Matrix fields that weren’t set to show cards in a grid were still getting a grid view when nested entries were created for the first time. ([#14840](https://github.com/craftcms/cms/issues/14840))
- Fixed a bug where related categories and entries weren’t removable when the Categories/Entries field’s “Maintain hierarchy” setting was enabled. ([#14843](https://github.com/craftcms/cms/issues/14843))
- Fixed a bug where Categories and Entries fields were showing the “View Mode” setting when “Maintain hierarchy” was enabled, despite it having no effect. ([#14847](https://github.com/craftcms/cms/pull/14847))

## 5.0.4 - 2024-04-10

- Fixed a bug where element queries with the `relatedTo` param set to a list of element IDs were overly complex.
- Fixed a bug where redundant Matrix block revisions were getting created.
- Fixed a bug where Twig’s spread operator (`...`) wasn’t working when the `preloadSingles` config setting was enabled. ([#14783](https://github.com/craftcms/cms/issues/14783))
- Fixed a bug where Live Preview wasn’t retaining the scroll position properly. ([#14218](https://github.com/craftcms/cms/issues/14218))

## 5.0.3 - 2024-04-09

- Fixed a bug where LTR and RTL characters weren’t getting stripped from sanitized asset filenames. ([#14711](https://github.com/craftcms/cms/issues/14711))
- Fixed a bug where admin table row reordering wasn’t working in Safari. ([#14752](https://github.com/craftcms/cms/issues/14752))
- Fixed a bug where the `utils/fix-field-layout-uids` command wasn’t looking at field layouts defined with a `fieldLayout` key in the project config.
- Fixed a bug where element indexes’ View menus could show the “Sort by” field when the structure view was selected. ([#14780](https://github.com/craftcms/cms/issues/14780))
- Fixed a bug where fields with overridden handles weren’t editable from element indexes. ([#14767](https://github.com/craftcms/cms/issues/14767))
- Fixed a bug where element chips within element cards were getting action menus and drag handles within relation fields. ([#14778](https://github.com/craftcms/cms/issues/14778))
- Fixed a bug where elements could display the wrong nested field value, if the field’s handle was overridden. ([#14767](https://github.com/craftcms/cms/issues/14767))
- Fixed a bug where entries’ Title fields weren’t showing a required indicator. ([#14773](https://github.com/craftcms/cms/issues/14773))

## 5.0.2 - 2024-04-05

- Fixed a bug where `craft\helpers\ElementHelper::siteStatusesForElement()` wasn’t working for soft-deleted elements. ([#14753](https://github.com/craftcms/cms/issues/14753))
- Fixed a bug where the Queue Manager was listing delayed jobs before others. ([#14755](https://github.com/craftcms/cms/discussions/14755))
- Fixed an error that occurred when editing elements without any preview targets. ([#14754](https://github.com/craftcms/cms/issues/14754))
- Fixed a bug where it wasn’t possible to delete global sets when the CKEditor plugin was installed. ([#14757](https://github.com/craftcms/cms/issues/14757))
- Fixed a SQL error that occurred when querying for elements ordered by search score on PostgreSQL. ([#14761](https://github.com/craftcms/cms/issues/14761))

## 5.0.1 - 2024-04-03

- Fixed a “Double-instantiating a checkbox select on an element” JavaScript warning. ([#14707](https://github.com/craftcms/cms/issues/14707))
- Fixed a bug where `craft\cache\DbCache` was attempting to store values beyond the `cache.data` column’s storage capacity.
- Fixed a bug where the Updates utility could include submit buttons without labels for abandoned plugins.
- Fixed a bug where “Admin” rules were available to user conditions in Solo and Team editions.
- Fixed a bug where entries’ “View in a new tab” breadcrumb actions were linking to the canonical entry URL when editing a draft or viewing a revision. ([#14705](https://github.com/craftcms/cms/issues/14705))
- Fixed a bug where Matrix blocks without labels had extra spacing above them in Live Preview. ([#14703](https://github.com/craftcms/cms/issues/14703))
- Fixed an error that occurred if the `collation` database connection setting was set to `utf8_*` on MySQL. ([#14332](https://github.com/craftcms/cms/issues/14332))
- Fixed a bug where element cards could overflow their containers within Live Preview. ([#14710](https://github.com/craftcms/cms/issues/14710))
- Fixed a bug where links within the Queue Manager utility weren’t styled like links. ([#14716](https://github.com/craftcms/cms/issues/14716))
- Fixed a bug where tooltips within element labels caused the element title to be read twice by screen readers.
- Fixed a styling issue when editing an entry without any meta fields. ([#14721](https://github.com/craftcms/cms/issues/14721))
- Fixed a bug where the `_includes/nav.twig` template wasn’t marking nested nav items as selected. ([#14735](https://github.com/craftcms/cms/pull/14735))
- Fixed issues with menu options’ hover styles.
- Fixed a bug where double-clicking on an element’s linked label or action button would cause its slideout to open, in addition to the link/button being activated. ([#14736](https://github.com/craftcms/cms/issues/14736))
- Fixed a bug where system icons whose names ended in numbers weren’t displaying. ([#14740](https://github.com/craftcms/cms/issues/14740))
- Fixed an error that could occur when creating a passkey. ([#14745](https://github.com/craftcms/cms/issues/14745))
- Fixed a bug where the “Utilities” global nav item could get two badge counts.
- Fixed a bug where custom fields whose previous types were missing would lose their values when updating to Craft 5.
- Fixed a bug where Dropdown fields could be marked as invalid on save, if the saved value was invalid and they were initially marked as changed (to the default value) on page load. ([#14738](https://github.com/craftcms/cms/pull/14738))
- Fixed a bug where double-clicking on an element’s label within an element selection modal wasn’t selecting the element. ([#14751](https://github.com/craftcms/cms/issues/14751))

## 5.0.0 - 2024-03-26

### Content Management
- Improved global sidebar styling. ([#14281](https://github.com/craftcms/cms/pull/14281))
- The global sidebar is now collapsible. ([#14281](https://github.com/craftcms/cms/pull/14281))
- It’s now possible to expand and collapse global sidebar items without navigating to them. ([#14313](https://github.com/craftcms/cms/issues/14313), [#14321](https://github.com/craftcms/cms/pull/14321))
- Redesigned the global breadcrumb bar to include quick links to other areas of the control panel, page context menus, and action menus. ([#13902](https://github.com/craftcms/cms/pull/13902))
- All elements can now have thumbnails, provided by Assets fields. ([#12484](https://github.com/craftcms/cms/discussions/12484), [#12706](https://github.com/craftcms/cms/discussions/12706))
- Element indexes and relational fields now have the option to use card views. ([#6024](https://github.com/craftcms/cms/pull/6024))
- Element indexes now support inline editing for some custom field values.
- Asset chips with large thumbnails now truncate long titles, and make the full title visible via a tooltip on hover/focus. ([#14462](https://github.com/craftcms/cms/discussions/14462), [#14502](https://github.com/craftcms/cms/pull/14502))
- Table columns now set a max with to force long lines to be truncated or wrap. ([#14514](https://github.com/craftcms/cms/issues/14514))
- Added the “Show in folder” asset index action, available when searching across subfolders. ([#14227](https://github.com/craftcms/cms/discussions/14227))
- The view states for nested element sources are now managed independently.
- Element chips and cards now include quick action menus. ([#13902](https://github.com/craftcms/cms/pull/13902))
- Entry edit pages now include quick links to other sections’ index sources.
- Asset edit pages now include quick links to other volumes’ index sources.
- Assets’ Alternative Text fields are now translatable. ([#11576](https://github.com/craftcms/cms/issues/11576))
- Entries can now have multiple authors. ([#12380](https://github.com/craftcms/cms/pull/12380))
- Entry chips, cards, and blocks are now tinted according to their entry type’s color. ([#14187](https://github.com/craftcms/cms/pull/14187))
- Quick Post widgets now create entries via slideouts. ([#14228](https://github.com/craftcms/cms/pull/14228))
- Slideout sidebars are now always toggleable; not just when the slideout is too narrow to show the sidebar alongside the content. ([#14418](https://github.com/craftcms/cms/pull/14418))
- Element slideouts now show validation summaries at the top of each tab. ([#14436](https://github.com/craftcms/cms/pull/14436))
- Element slideouts’ “Cancel” buttons now get relabelled as “Close” when editing a provisional draft.
- The “Save as a new entry” action is now available to all users with the “Create entries” permission, and will create a new unpublished draft rather than a fully-saved entry. ([#9577](https://github.com/craftcms/cms/issues/9577), [#10244](https://github.com/craftcms/cms/discussions/10244))
- Entry conditions can now have a “Matrix field” rule. ([#13794](https://github.com/craftcms/cms/discussions/13794))
- Money field condition rules now use money inputs. ([#14148](https://github.com/craftcms/cms/pull/14148))
- Inline-editable Matrix blocks now support multiple tabs. ([#8500](https://github.com/craftcms/cms/discussions/8500), [#14139](https://github.com/craftcms/cms/issues/14139))
- Inline-editable Matrix blocks have been redesigned to be visually lighter. ([#14187](https://github.com/craftcms/cms/pull/14187))
- Inline-editable Matrix blocks now include “Open in a new tab” action items.
- Matrix fields set to the inline-editable blocks view mode no longer show inline entry-creation buttons unless there’s a single entry type. ([#14187](https://github.com/craftcms/cms/pull/14187))
- Selected elements within relational fields now include a dedicated drag handle.
- Selected assets within Assets fields no longer open the file preview modal when their thumbnail is clicked on. The “Preview file” quick action, or the <kbd>Shift</kbd> + <kbd>Spacebar</kbd> keyboard shortcut, can be used instead.
- Improved the styling of element chips.
- Improved checkbox-style deselection behavior for control panel items, to account for double-clicks.
- Table views are no longer available for element indexes on mobile.
- Added the “Address Line 3” address field. ([#14318](https://github.com/craftcms/cms/discussions/14318))
- Address conditions now have “Address Line 1”, “Address Line 2”, “Address Line 3”, “Administrative Area”, “Country”, “Dependent Locality”, “First Name”, “Full Name”, “Last Name”, “Locality”, “Organization Tax ID”, “Organization”, “Postal Code”, and “Sorting Code” rules.
- Added live conditional field support to user edit pages and inline-editable Matrix blocks. ([#14115](https://github.com/craftcms/cms/pull/14115), [#14223](https://github.com/craftcms/cms/pull/14223))
- Earth icons are now localized based on the system time zone.

### User Management
- Added two-step verification support, with built-in “Authenticator App” (TOTP) and “Recovery Codes” methods. Additional methods can be provided by plugins.
- Added a “Require Two-Step Verification” system setting, which can be set to “All users”, “Admins”, and individual user groups.
- Added passkey support (authentication via fingerprint or facial recognition).
- User account settings are now split into “Profile”, “Addresses”, and “Permissions” pages, plus “Password & Verification” and “Passkeys” pages when editing one’s own account.
- Users’ “Username”, “Full Name”, “Photo”, and “Email” native fields can now be managed via the user field layout, and now show up alongside custom fields within user slideouts.
- Users with more than 50 addresses will now display them as a paginated element index.
- New users are now created in an unpublished draft state, so adding a user photo, addresses, and permissions can each be done before the user is fully saved.
- The login page now includes a “Sign in with a passkey” button.
- The login modal and elevated session modal have been redesigned to be consistent with the login page.
- User sessions are now treated as elevated immediately after login, per the `elevatedSessionDuration` config setting.

### Accessibility
- Added the “Disable autofocus” user accessibility preference. ([#12921](https://github.com/craftcms/cms/discussions/12921))
- Improved source item navigation for screen readers. ([#12054](https://github.com/craftcms/cms/pull/12054))
- Content tab menus are now implemented as disclosure menus. ([#12963](https://github.com/craftcms/cms/pull/12963))
- Element selection modals now show checkboxes for selectable elements.
- Elements within relational fields are no longer focusable at the container level.
- Relational fields now use the proper list semantics.
- Improved the accessibility of the login page, login modal, and elevated session modal.
- Improved the accessibility of element indexes. ([#14120](https://github.com/craftcms/cms/pull/14120), [#12286](https://github.com/craftcms/cms/pull/12286))
- Selected elements within relational fields now include “Move up/down” or “Move forward/backward” in their action menus.
- Improved the accessibility of time zone fields.
- Improved the accessibility of form alternative action menus.
- Improved the accessibility of Matrix fields with the “inline-editable blocks” view mode. ([#14187](https://github.com/craftcms/cms/pull/14187))
- Improved the accessibility of the global nav. ([#14240](https://github.com/craftcms/cms/pull/14240))Improved the accessibility of the global nav. ([#14240](https://github.com/craftcms/cms/pull/14240))
- Improved the accessibility of layout tabs. ([#14215](https://github.com/craftcms/cms/pull/14215))
- Improved the accessibility of overflow tab menus. ([#14214](https://github.com/craftcms/cms/pull/14214))
- Increased the hit area for range select options.
- Improved the accessibility of the global sidebar. ([#14335](https://github.com/craftcms/cms/pull/14335))

### Administration
- Added the Team edition.
- Added the “Color” entry type setting. ([#14187](https://github.com/craftcms/cms/pull/14187))
- Added the “Icon” entry type setting. ([#14169](https://github.com/craftcms/cms/pull/14169))
- Added the “Addresses” field type. ([#11438](https://github.com/craftcms/cms/discussions/11438))
- Added the “Icon” field type. ([#14169](https://github.com/craftcms/cms/pull/14169))
- Field layouts can now designate an Assets field as the source for elements’ thumbnails. ([#12484](https://github.com/craftcms/cms/discussions/12484), [#12706](https://github.com/craftcms/cms/discussions/12706))
- Field layouts can now choose to include previewable fields’ content in element cards. ([#12484](https://github.com/craftcms/cms/discussions/12484), [#6024](https://github.com/craftcms/cms/pull/6024))
- Field layouts can now override custom fields’ handles.
- Field Layout Designers now hide the component library sidebar in favor of “Add” disclosure menus, when they’re too narrow to show the sidebar alongside configured tabs. ([#14411](https://github.com/craftcms/cms/pull/14411))
- Most custom fields can now be included multiple times within the same field layout. ([#8497](https://github.com/craftcms/cms/discussions/8497))
- Sections now have a “Max Authors” setting. ([#12380](https://github.com/craftcms/cms/pull/12380))
- Entry types are now managed independently of sections.
- Entry types are no longer required to have a Title Format, if the Title field isn’t shown.
- Entry types now have a “Show the Slug field” setting. ([#13799](https://github.com/craftcms/cms/discussions/13799))
- Entry type and field edit pages now list their usages. ([#14397](https://github.com/craftcms/cms/pull/14397))
- Sites’ Language settings can now be set to environment variables. ([#14235](https://github.com/craftcms/cms/pull/14235), [#14135](https://github.com/craftcms/cms/discussions/14135))
- Matrix fields now manage nested entries, rather than Matrix blocks. During the upgrade, existing Matrix block types will be converted to entry types; their nested fields will be made global; and Matrix blocks will be converted to entries.
- Matrix fields now have “Entry URI Format” and “Template” settings for each site.
- Matrix fields now have a “View Mode” setting, giving admins the choice to display nested entries as cards, inline-editable blocks, or an embedded element index.
- Matrix fields now require the owner element to be saved before they can be edited.
- Matrix fields now have a “‘New’ Button Label” setting. ([#14573](https://github.com/craftcms/cms/issues/14573))
- Relational fields’ “Selection Label” setting has been relabelled as “‘Add’ Button Label”.
- Added support for inline field creation and editing within field layout designers. ([#14260](https://github.com/craftcms/cms/pull/14260))
- Layout elements within field layout designers now have action menus. ([#14260](https://github.com/craftcms/cms/pull/14260))
- The Fields and Entry Types index pages now have a search bar. ([#13961](https://github.com/craftcms/cms/discussions/13961), [#14126](https://github.com/craftcms/cms/pull/14126))
- Field types now have icons. ([#14267](https://github.com/craftcms/cms/pull/14267))
- The address field layout is now accessed via **Settings** → **Addresses**.
- Volumes now have a “Subpath” setting, and can reuse filesystems so long as the subpaths don’t overlap. ([#11044](https://github.com/craftcms/cms/discussions/11044))
- Volumes now have an “Alternative Text Translation Method” setting. ([#11576](https://github.com/craftcms/cms/issues/11576))
- Added support for defining custom locale aliases, via a new `localeAliases` config setting. ([#12705](https://github.com/craftcms/cms/pull/12705))
- Added support for element partial templates. ([#14284](https://github.com/craftcms/cms/pull/14284))
- Added the `partialTemplatesPath` config setting. ([#14284](https://github.com/craftcms/cms/pull/14284))
- Added the `tempAssetUploadFs` config setting. ([#13957](https://github.com/craftcms/cms/pull/13957))
- Removed the concept of field groups.
- Removed the “Temp Uploads Location” asset setting. ([#13957](https://github.com/craftcms/cms/pull/13957))
- Added the `utils/prune-orphaned-entries` command. ([#14154](https://github.com/craftcms/cms/pull/14154))
- `entrify/*` commands now ask if an entry type already exists for the section.
- The `resave/entries` command now accepts a `--field` option.
- The `up`, `migrate/up`, and `migrate/all` commands no longer overwrite pending project config YAML changes, if new project config changes were made by migrations.
- Removed the `--force` option from the `up` command. `--isolated=0` should be used instead. ([#14270](https://github.com/craftcms/cms/pull/14270))
- Removed the `resave/matrix-blocks` command.

### Development
- Entry type names and handles must now be unique globally, rather than just within a single section. Existing entry type names and handles will be renamed automatically where needed, to ensure uniqueness.
- Assets, categories, entries, and tags now support eager-loading paths prefixed with a field layout provider’s handle (e.g. `myEntryType:myField`).
- Element queries now have an `eagerly` param, which can be used to lazily eager-load the resulting elements for all peer elements, when `all()`, `collect()`, `one()`, `nth()`, or `count()` is called.
- Element queries now have an `inBulkOp` param, which limits the results to elements which were involved in a bulk operation. ([#14032](https://github.com/craftcms/cms/pull/14032))
- Address queries now have `addressLine1`, `addressLine2`, `addressLine3`, `administrativeArea`, `countryCode`, `dependentLocality`, `firstName`, `fullName`, `lastName`, `locality`, `organizationTaxId`, `organization`, `postalCode`, and `sortingCode` params.
- Entry queries now have `field`, `fieldId`, `primaryOwner`, `primaryOwnerId`, `owner`, `ownerId`, `allowOwnerDrafts`, and `allowOwnerRevisions` params.
- Entry queries’ `authorId` params now support passing multiple IDs prefixed with `and`, to fetch entries with multiple listed authors.
- User queries now have an `authorOf` param.
- Nested addresses are now cached by their field ID, and address queries now register cache tags based on their `field` and `fieldId` params.
- Nested entries are now cached by their field ID, and entry queries now register cache tags based on their `field` and `fieldId` params.
- GraphQL schemas can now include queries and mutations for nested entries (e.g. within Matrix or CKEditor fields) directly. ([#14366](https://github.com/craftcms/cms/pull/14366))
- Added the `fieldId`, `fieldHandle`, `ownerId`, and `sortOrder` entry GraphQL fields. ([#14366](https://github.com/craftcms/cms/pull/14366))
- Entries’ GraphQL type names are now formatted as `<entryTypeHandle>_Entry`, and are no longer prefixed with their section’s handle. (That goes for Matrix-nested entries as well.)
- Entries now have `author` and `authorIds` GraphQL field.
- Matrix fields’ GraphQL mutation types now expect nested entries to be defined by an `entries` field rather than `blocks`.
- Added the `entryType()` and `fieldValueSql()` Twig functions. ([#14557](https://github.com/craftcms/cms/discussions/14557))
- Added the `|firstWhere` and `|flatten` Twig filters.
- Removed the `craft.matrixBlocks()` Twig function. `craft.entries()` should be used instead.
- Controller actions which require a `POST` request will now respond with a 405 error code if another request method is used. ([#13397](https://github.com/craftcms/cms/discussions/13397))

### Extensibility
- Elements now store their content in an `elements_sites.content` column as JSON, rather than across multiple columns in a `content` table. ([#2009](https://github.com/craftcms/cms/issues/2009), [#4308](https://github.com/craftcms/cms/issues/4308), [#7221](https://github.com/craftcms/cms/issues/7221), [#7750](https://github.com/craftcms/cms/issues/7750), [#12954](https://github.com/craftcms/cms/issues/12954))
- Slugs are no longer required on elements that don’t have a URI format.
- Element types’ `fieldLayouts()` and `defineFieldLayouts()` methods’ `$source` arguments must now accept `null` values.
- All element types can now support eager-loading paths prefixed with a field layout provider’s handle (e.g. `myEntryType:myField`), by implementing `craft\base\FieldLayoutProviderInterface` on the field layout provider class, and ensuring that `defineFieldLayouts()` is returning field layouts via their providers.
- All core element query param methods now return `static` instead of `self`. ([#11868](https://github.com/craftcms/cms/pull/11868))
- Migrations that modify the project config no longer need to worry about whether the same changes were already applied to the incoming project config YAML files.
- Selectize menus no longer apply special styling to options with the value `new`. The `_includes/forms/selectize.twig` control panel template should be used instead (or `craft\helpers\Cp::selectizeHtml()`/`selectizeFieldHtml()`), which will append an styled “Add” option when `addOptionFn` and `addOptionLabel` settings are passed. ([#11946](https://github.com/craftcms/cms/issues/11946))
- Added the `chip()`, `customSelect()`, `disclosureMenu()`, `elementCard()`, `elementChip()`, `elementIndex()`, `iconSvg()`, and `siteMenuItems()` global functions for control panel templates.
- Added the `colorSelect`, `colorSelectField`, `customSelect`, `customSelectField`, `languageMenu`, and `languageMenuField` form macros.
- The `assets/move-asset` and `assets/move-folder` actions no longer include `success` keys in responses. ([#12159](https://github.com/craftcms/cms/pull/12159))
- The `assets/upload` controller action now includes `errors` object in failure responses. ([#12159](https://github.com/craftcms/cms/pull/12159))
- Element action triggers’ `validateSelection()` and `activate()` methods are now passed an `elementIndex` argument, with a reference to the trigger’s corresponding element index.
- Element search scores set on `craft\events\SearchEvent::$scores` by `craft\services\Search::EVENT_AFTER_SEARCH` or `EVENT_BEFORE_SCORE_RESULTS` now must be indexed by element ID and site ID (e.g. `'100-1'`).
- Added `craft\auth\methods\AuthMethodInterface`.
- Added `craft\auth\methods\BaseAuthMethod`.
- Added `craft\auth\methods\RecoveryCodes`.
- Added `craft\auth\methods\TOTP`.
- Added `craft\auth\passkeys\CredentialRepository`.
- Added `craft\base\Actionable`. ([#14169](https://github.com/craftcms/cms/pull/14169))
- Added `craft\base\ApplicationTrait::$edition`.
- Added `craft\base\ApplicationTrait::getAuth()`.
- Added `craft\base\Chippable`. ([#14169](https://github.com/craftcms/cms/pull/14169))
- Added `craft\base\Colorable`. ([#14187](https://github.com/craftcms/cms/pull/14187))
- Added `craft\base\CpEditable`.
- Added `craft\base\Element::EVENT_DEFINE_ACTION_MENU_ITEMS`.
- Added `craft\base\Element::EVENT_DEFINE_INLINE_ATTRIBUTE_INPUT_HTML`.
- Added `craft\base\Element::crumbs()`.
- Added `craft\base\Element::destructiveActionMenuItems()`.
- Added `craft\base\Element::inlineAttributeInputHtml()`.
- Added `craft\base\Element::render()`. ([#14284](https://github.com/craftcms/cms/pull/14284))
- Added `craft\base\Element::safeActionMenuItems()`.
- Added `craft\base\Element::shouldValidateTitle()`.
- Added `craft\base\ElementContainerFieldInterface`, which should be implemented by fields which contain nested elements, such as Matrix.
- Added `craft\base\ElementInterface::canDuplicateAsDraft()`.
- Added `craft\base\ElementInterface::getActionMenuItems()`.
- Added `craft\base\ElementInterface::getCardBodyHtml()`.
- Added `craft\base\ElementInterface::getChipLabelHtml()`.
- Added `craft\base\ElementInterface::getCrumbs()`.
- Added `craft\base\ElementInterface::getInlineAttributeInputHtml()`.
- Added `craft\base\ElementInterface::hasDrafts()`.
- Added `craft\base\ElementInterface::hasThumbs()`.
- Added `craft\base\ElementInterface::setAttributesFromRequest()`.
- Added `craft\base\ElementInterface::setAttributesFromRequest()`.
- Added `craft\base\ElementInterface::setLazyEagerLoadedElements()`.
- Added `craft\base\ElementTrait::$deletedWithOwner`.
- Added `craft\base\ElementTrait::$eagerLoadInfo`.
- Added `craft\base\ElementTrait::$elementQueryResult`.
- Added `craft\base\ElementTrait::$forceSave`.
- Added `craft\base\ElementTrait::$propagatingFrom`.
- Added `craft\base\Field::valueSql()`.
- Added `craft\base\FieldInterface::dbType()`, which defines the type(s) of values the field will store in the `elements_sites.content` column (if any).
- Added `craft\base\FieldInterface::getValueSql()`.
- Added `craft\base\FieldInterface::icon()`.
- Added `craft\base\FieldInterface::isMultiInstance()`.
- Added `craft\base\FieldInterface::queryCondition()`, which accepts an element query param value and returns the corresponding query condition.
- Added `craft\base\FieldLayoutComponent::hasSettings()`.
- Added `craft\base\FieldLayoutElement::isMultiInstance()`.
- Added `craft\base\FieldLayoutProviderInterface::getHandle()`.
- Added `craft\base\FieldTrait::$layoutElement`.
- Added `craft\base\Iconic`. ([#14169](https://github.com/craftcms/cms/pull/14169))
- Added `craft\base\Identifiable`. ([#14169](https://github.com/craftcms/cms/pull/14169))
- Added `craft\base\InlineEditableFieldInterface`.
- Added `craft\base\NestedElementInterface`, which should be implemented by element types which could be nested by other elements.
- Added `craft\base\NestedElementTrait`.
- Added `craft\base\Statusable`. ([#14169](https://github.com/craftcms/cms/pull/14169))
- Added `craft\base\ThumbableFieldInterface`.
- Added `craft\base\Thumbable`. ([#14169](https://github.com/craftcms/cms/pull/14169))
- Added `craft\base\conditions\ConditionInterface::createConditionRule()`.
- Added `craft\behaviors\EventBehavior`.
- Added `craft\controllers\EntryTypesController`.
- Added `craft\db\CallbackExpressionBuilder`.
- Added `craft\db\CallbackExpression`.
- Added `craft\db\Connection::getIsMaria()`.
- Added `craft\db\QueryParam`.
- Added `craft\db\Table::ELEMENTS_OWNERS`.
- Added `craft\db\Table::SECTIONS_ENTRYTYPES`.
- Added `craft\db\mysql\ColumnSchema::$collation`.
- Added `craft\db\mysql\QueryBuilder::jsonContains()`.
- Added `craft\db\mysql\QueryBuilder::jsonExtract()`.
- Added `craft\db\mysql\Schema::supportsMb4()`.
- Added `craft\db\pgsql\QueryBuilder::jsonContains()`.
- Added `craft\db\pgsql\QueryBuilder::jsonExtract()`.
- Added `craft\db\pgsql\Schema::supportsMb4()`.
- Added `craft\elements\Address::GQL_TYPE_NAME`.
- Added `craft\elements\Asset::gqlTypeName()`.
- Added `craft\elements\Category::gqlTypeName()`.
- Added `craft\elements\ElementCollection::render()`. ([#14284](https://github.com/craftcms/cms/pull/14284))
- Added `craft\elements\Entry::$collapsed`.
- Added `craft\elements\Entry::$dirty`.
- Added `craft\elements\Entry::gqlTypeName()`.
- Added `craft\elements\Entry::setOwner()`.
- Added `craft\elements\NestedElementManager`.
- Added `craft\elements\Tag::gqlTypeName()`.
- Added `craft\elements\User::GQL_TYPE_NAME`.
- Added `craft\elements\User::authenticateWithPasskey()`.
- Added `craft\elements\User::canRegisterUsers()`.
- Added `craft\elements\conditions\ElementConditionInterface::getFieldLayouts()`.
- Added `craft\elements\conditions\addresses\AddressLine1ConditionRule`.
- Added `craft\elements\conditions\addresses\AddressLine2ConditionRule`.
- Added `craft\elements\conditions\addresses\AddressLine3ConditionRule`.
- Added `craft\elements\conditions\addresses\AdministrativeAreaConditionRule`.
- Added `craft\elements\conditions\addresses\CountryConditionRule`.
- Added `craft\elements\conditions\addresses\DependentLocalityConditionRule`.
- Added `craft\elements\conditions\addresses\FullNameConditionRule`.
- Added `craft\elements\conditions\addresses\LocalityConditionRule`.
- Added `craft\elements\conditions\addresses\OrganizationConditionRule`.
- Added `craft\elements\conditions\addresses\OrganizationTaxIdConditionRule`.
- Added `craft\elements\conditions\addresses\PostalCodeConditionRule`.
- Added `craft\elements\conditions\addresses\SortingCodeConditionRule`.
- Added `craft\elements\conditions\entries\MatrixFieldConditionRule`.
- Added `craft\elements\db\EagerLoadInfo`.
- Added `craft\elements\db\EagerLoadPlan::$lazy`.
- Added `craft\elements\db\ElementQuery::$eagerLoadAlias`.
- Added `craft\elements\db\ElementQuery::$eagerLoadHandle`.
- Added `craft\elements\db\ElementQueryInterface::eagerly()`.
- Added `craft\elements\db\ElementQueryInterface::fieldLayouts()`.
- Added `craft\elements\db\ElementQueryInterface::prepForEagerLoading()`.
- Added `craft\elements\db\ElementQueryInterface::wasCountEagerLoaded()`.
- Added `craft\elements\db\ElementQueryInterface::wasEagerLoaded()`.
- Added `craft\enums\AttributeStatus`.
- Added `craft\enums\CmsEdition`.
- Added `craft\enums\Color`. ([#14187](https://github.com/craftcms/cms/pull/14187))
- Added `craft\enums\ElementIndexViewMode`.
- Added `craft\enums\PropagationMethod`.
- Added `craft\enums\TimePeriod`.
- Added `craft\events\BulkElementsEvent`.
- Added `craft\events\BulkOpEvent`. ([#14032](https://github.com/craftcms/cms/pull/14032))
- Added `craft\events\DefineEntryTypesForFieldEvent`.
- Added `craft\events\DefineFieldHtmlEvent::$inline`.
- Added `craft\events\DuplicateNestedElementsEvent`.
- Added `craft\events\SetEagerLoadedElementsEvent::$plan`.
- Added `craft\fieldlayoutelements\BaseField::$includeInCards`.
- Added `craft\fieldlayoutelements\BaseField::$providesThumbs`.
- Added `craft\fieldlayoutelements\BaseField::previewHtml()`.
- Added `craft\fieldlayoutelements\BaseField::previewable()`.
- Added `craft\fieldlayoutelements\BaseField::selectorIcon()`.
- Added `craft\fieldlayoutelements\BaseField::thumbHtml()`.
- Added `craft\fieldlayoutelements\BaseField::thumbable()`.
- Added `craft\fieldlayoutelements\CustomField::$handle`.
- Added `craft\fieldlayoutelements\CustomField::getOriginalHandle()`.
- Added `craft\fieldlayoutelements\TextField::inputAttributes()`.
- Added `craft\fieldlayoutelements\users\EmailField`.
- Added `craft\fieldlayoutelements\users\FullNameField`.
- Added `craft\fieldlayoutelements\users\PhotoField`.
- Added `craft\fieldlayoutelements\users\UsernameField`.
- Added `craft\fields\Addresses`.
- Added `craft\fields\Matrix::EVENT_DEFINE_ENTRY_TYPES`.
- Added `craft\fields\Matrix::getEntryTypes()`.
- Added `craft\fields\Matrix::getEntryTypesForField()`.
- Added `craft\fields\Matrix::getSupportedSitesForElement()`.
- Added `craft\fields\Matrix::setEntryTypes()`.
- Added `craft\fields\Matrix::supportedSiteIds()`.
- Added `craft\fields\Money::currencyLabel()`.
- Added `craft\fields\Money::currencyLabel()`.
- Added `craft\fields\Money::subunits()`.
- Added `craft\fields\Money::subunits()`.
- Added `craft\fields\conditions\FieldConditionRuleTrait::fieldInstances()`.
- Added `craft\fields\conditions\FieldConditionRuleTrait::setLayoutElementUid()`.
- Added `craft\fields\conditions\MoneyFieldConditionRule`.
- Added `craft\fields\conditions\MoneyFieldConditionRule`.
- Added `craft\helpers\App::isWindows()`.
- Added `craft\helpers\App::silence()`.
- Added `craft\helpers\ArrayHelper::lastValue()`.
- Added `craft\helpers\Cp::CHIP_SIZE_LARGE`.
- Added `craft\helpers\Cp::CHIP_SIZE_SMALL`.
- Added `craft\helpers\Cp::checkboxGroupFieldHtml()`.
- Added `craft\helpers\Cp::checkboxGroupHtml()`.
- Added `craft\helpers\Cp::chipHtml()`.
- Added `craft\helpers\Cp::colorSelectFieldHtml()`.
- Added `craft\helpers\Cp::customSelectFieldHtml()`. ([#14169](https://github.com/craftcms/cms/pull/14169))
- Added `craft\helpers\Cp::customSelectHtml()`. ([#14169](https://github.com/craftcms/cms/pull/14169))
- Added `craft\helpers\Cp::disclosureMenu()`.
- Added `craft\helpers\Cp::earthIcon()`. ([#14169](https://github.com/craftcms/cms/pull/14169))
- Added `craft\helpers\Cp::elementCardHtml()`.
- Added `craft\helpers\Cp::elementChipHtml()`.
- Added `craft\helpers\Cp::elementIndexHtml()`.
- Added `craft\helpers\Cp::entryTypeSelectFieldHtml()`. ([#14169](https://github.com/craftcms/cms/pull/14169))
- Added `craft\helpers\Cp::entryTypeSelectHtml()`. ([#14169](https://github.com/craftcms/cms/pull/14169))
- Added `craft\helpers\Cp::fallbackIconSvg()`. ([#14169](https://github.com/craftcms/cms/pull/14169))
- Added `craft\helpers\Cp::iconPickerFieldHtml()`. ([#14169](https://github.com/craftcms/cms/pull/14169))
- Added `craft\helpers\Cp::iconPickerHtml()`. ([#14169](https://github.com/craftcms/cms/pull/14169))
- Added `craft\helpers\Cp::iconSvg()`. ([#14169](https://github.com/craftcms/cms/pull/14169))
- Added `craft\helpers\Cp::layoutElementSelectorHtml()`.
- Added `craft\helpers\Cp::menuItem()`. ([#14169](https://github.com/craftcms/cms/pull/14169))
- Added `craft\helpers\Cp::moneyFieldHtml()`.
- Added `craft\helpers\Cp::moneyInputHtml()`.
- Added `craft\helpers\Cp::normalizeMenuItems()`.
- Added `craft\helpers\Cp::siteMenuItems()`.
- Added `craft\helpers\Db::defaultCollation()`.
- Added `craft\helpers\Db::prepareForJsonColumn()`.
- Added `craft\helpers\ElementHelper::actionConfig()`.
- Added `craft\helpers\ElementHelper::addElementEditorUrlParams()`.
- Added `craft\helpers\ElementHelper::elementEditorUrl()`.
- Added `craft\helpers\ElementHelper::renderElements()`. ([#14284](https://github.com/craftcms/cms/pull/14284))
- Added `craft\helpers\ElementHelper::rootElementIfCanonical()`.
- Added `craft\helpers\Gql::getSchemaContainedSections()`.
- Added `craft\helpers\Json::detectIndent()`.
- Added `craft\helpers\Json::encodeToFile()`.
- Added `craft\helpers\ProjectConfig::ensureAllEntryTypesProcessed()`.
- Added `craft\i18n\Locale::$aliasOf`.
- Added `craft\i18n\Locale::setDisplayName()`.
- Added `craft\log\Dispatcher::getDefaultTarget()`. ([#14283](https://github.com/craftcms/cms/pull/14283))
- Added `craft\migrations\BaseContentRefactorMigration`.
- Added `craft\models\EntryType::$color`.
- Added `craft\models\EntryType::findUsages()`.
- Added `craft\models\FieldLayout::getCardBodyFields()`.
- Added `craft\models\FieldLayout::getElementByUid()`.
- Added `craft\models\FieldLayout::getFieldById()`.
- Added `craft\models\FieldLayout::getFieldByUid()`.
- Added `craft\models\FieldLayout::getThumbField()`.
- Added `craft\models\FsListing::getAdjustedUri()`.
- Added `craft\models\Section::getCpEditUrl()`.
- Added `craft\models\Site::getLanguage()`.
- Added `craft\models\Site::setLanguage()`.
- Added `craft\models\Volume::$altTranslationKeyFormat`.
- Added `craft\models\Volume::$altTranslationMethod`.
- Added `craft\models\Volume::getSubpath()`.
- Added `craft\models\Volume::setSubpath()`.
- Added `craft\queue\BaseBatchedElementJob`. ([#14032](https://github.com/craftcms/cms/pull/14032))
- Added `craft\queue\BaseBatchedJob::after()`.
- Added `craft\queue\BaseBatchedJob::afterBatch()`.
- Added `craft\queue\BaseBatchedJob::before()`.
- Added `craft\queue\BaseBatchedJob::beforeBatch()`.
- Added `craft\services\Auth`.
- Added `craft\services\Elements::EVENT_AUTHORIZE_DUPLICATE_AS_DRAFT`.
- Added `craft\services\Elements::canDuplicateAsDraft()`.
- Added `craft\services\Entries::deleteEntryType()`.
- Added `craft\services\Entries::deleteEntryTypeById()`.
- Added `craft\services\Entries::deleteSection()`.
- Added `craft\services\Entries::deleteSectionById()`.
- Added `craft\services\Entries::getAllEntryTypes()`.
- Added `craft\services\Entries::getAllSectionIds()`.
- Added `craft\services\Entries::getAllSections()`.
- Added `craft\services\Entries::getEditableSectionIds()`.
- Added `craft\services\Entries::getEditableSections()`.
- Added `craft\services\Entries::getEntryTypeByHandle()`.
- Added `craft\services\Entries::getEntryTypeById()`.
- Added `craft\services\Entries::getEntryTypesBySectionId()`.
- Added `craft\services\Entries::getSectionByHandle()`.
- Added `craft\services\Entries::getSectionById()`.
- Added `craft\services\Entries::getSectionByUid()`.
- Added `craft\services\Entries::getSectionsByType()`.
- Added `craft\services\Entries::getTotalEditableSections()`.
- Added `craft\services\Entries::getTotalSections()`.
- Added `craft\services\Entries::refreshEntryTypes()`.
- Added `craft\services\Entries::saveSection()`.
- Added `craft\services\Fields::$fieldContext`, which replaces `craft\services\Content::$fieldContext`.
- Added `craft\services\Fields::EVENT_REGISTER_NESTED_ENTRY_FIELD_TYPES`.
- Added `craft\services\Fields::findFieldUsages()`.
- Added `craft\services\Fields::getAllLayouts()`.
- Added `craft\services\Fields::getNestedEntryFieldTypes()`.
- Added `craft\services\Gql::defineContentArgumentsForFieldLayouts()`.
- Added `craft\services\Gql::defineContentArgumentsForFields()`.
- Added `craft\services\Gql::getOrSetContentArguments()`.
- Added `craft\services\ProjectConfig::find()`.
- Added `craft\services\ProjectConfig::flush()`.
- Added `craft\services\ProjectConfig::writeYamlFiles()`.
- Added `craft\services\Sites::$maxSites`. ([#14307](https://github.com/craftcms/cms/pull/14307))
- Added `craft\services\Sites::getRemainingSites()`. ([#14307](https://github.com/craftcms/cms/pull/14307))
- Added `craft\servics\Users::canCreateUsers()`.
- Added `craft\web\Controller::asCpModal()`.
- Added `craft\web\CpModalResponseBehavior`.
- Added `craft\web\CpModalResponseFormatter`.
- Added `craft\web\CpScreenResponseBehavior::$actionMenuItems`.
- Added `craft\web\CpScreenResponseBehavior::$contextMenuItems`.
- Added `craft\web\CpScreenResponseBehavior::$selectableSites`.
- Added `craft\web\CpScreenResponseBehavior::$site`.
- Added `craft\web\CpScreenResponseBehavior::actionMenuItems()`.
- Added `craft\web\CpScreenResponseBehavior::contextMenuItems()`.
- Added `craft\web\CpScreenResponseBehavior::selectableSites()`.
- Added `craft\web\CpScreenResponseBehavior::site()`.
- Added `craft\web\Request::getQueryParamsWithoutPath()`.
- Added `craft\web\twig\variables\Cp::getEntryTypeOptions()`.
- Added `craft\base\PluginTrait::$minCmsEdition`.
- Renamed `craft\base\BlockElementInterface` to `NestedElementInterface`, and added the `getField()`, `getSortOrder()`, and `setOwner()` methods to it.
- Renamed `craft\base\Element::EVENT_SET_TABLE_ATTRIBUTE_HTML` to `EVENT_DEFINE_ATTRIBUTE_HTML`.
- Renamed `craft\base\Element::getHasCheckeredThumb()` to `hasCheckeredThumb()` and made it protected.
- Renamed `craft\base\Element::getHasRoundedThumb()` to `hasRoundedThumb()` and made it protected.
- Renamed `craft\base\Element::getThumbAlt()` to `thumbAlt()` and made it protected.
- Renamed `craft\base\Element::getThumbUrl()` to `thumbUrl()` and made it protected.
- Renamed `craft\base\Element::tableAttributeHtml()` to `attributeHtml()`.
- Renamed `craft\base\ElementInterface::getTableAttributeHtml()` to `getAttributeHtml()`.
- Renamed `craft\base\FieldInterface::valueType()` to `phpType()`.
- Renamed `craft\base\PreviewableFieldInterface::getTableAttributeHtml()` to `getPreviewHtml()`.
- Renamed `craft\base\UtilityInterface::iconPath()` to `icon()`, which can now return a system icon name. ([#14169](https://github.com/craftcms/cms/pull/14169))
- Renamed `craft\base\conditions\BaseCondition::EVENT_REGISTER_CONDITION_RULE_TYPES` to `EVENT_REGISTER_CONDITION_RULES`.
- Renamed `craft\base\conditions\BaseCondition::conditionRuleTypes()` to `selectableConditionRules()`.
- Renamed `craft\events\BatchElementActionEvent` to `MultiElementActionEvent`.
- Renamed `craft\events\RegisterConditionRuleTypesEvent` to `RegisterConditionRulesEvent`, and its `$conditionRuleTypes` property has been renamed to `$conditionRules`.
- Renamed `craft\events\SetElementTableAttributeHtmlEvent` to `DefineAttributeHtmlEvent`.
- Renamed `craft\fields\BaseRelationField::tableAttributeHtml()` to `previewHtml()`, and it now accepts an `ElementCollection` argument, rather than `Collection`.
- Renamed `craft\fields\Matrix::$maxBlocks` to `$maxEntries`.
- Renamed `craft\fields\Matrix::$minBlocks` to `$minEntries`.
- Renamed `craft\helpers\MailerHelper\EVENT_REGISTER_MAILER_TRANSPORT_TYPES` to `EVENT_REGISTER_MAILER_TRANSPORTS`.
- Renamed `craft\log\Dispatcher::getTargets()` to `getDefaultTargets()`. ([#14283](https://github.com/craftcms/cms/pull/14283))
- Renamed `craft\services\Addresses::getLayout()` to `getFieldLayout()`.
- Renamed `craft\services\Addresses::saveLayout()` to `saveFieldLayout()`.
- Renamed `craft\services\Utilities::EVENT_REGISTER_UTILITY_TYPES` to `EVENT_REGISTER_UTILITIES`.
- Renamed `craft\web\CpScreenResponseBehavior::$additionalButtons()` and `additionalButtons()` to `$additionalButtonsHtml` and `additionalButtonsHtml()`. ([#13037](https://github.com/craftcms/cms/pull/13037))
- Renamed `craft\web\CpScreenResponseBehavior::$content()` and `content()` to `$contentHtml` and `contentHtml()`. ([#13037](https://github.com/craftcms/cms/pull/13037))
- Renamed `craft\web\CpScreenResponseBehavior::$contextMenu()` and `contextMenu()` to `$contextMenuHtml` and `contextMenuHtml()`. ([#13037](https://github.com/craftcms/cms/pull/13037))
- Renamed `craft\web\CpScreenResponseBehavior::$notice()` and `notice()` to `$noticeHtml` and `noticeHtml()`. ([#13037](https://github.com/craftcms/cms/pull/13037))
- Renamed `craft\web\CpScreenResponseBehavior::$pageSidebar()` and `pageSidebar()` to `$pageSidebarHtml` and `pageSidebarHtml()`. ([#13037](https://github.com/craftcms/cms/pull/13037))
- Renamed `craft\web\CpScreenResponseBehavior::$sidebar()` and `sidebar()` to `$metaSidebarHtml` and `metaSidebarHtml()`. ([#13037](https://github.com/craftcms/cms/pull/13037))
- `craft\base\ApplicationTrait::getLicensedEdition()` now returns a `craft\enums\CmsEdition` case or `null`.
- `craft\base\ApplicationTrait::requireEdition()` now accepts a `craft\enums\CmsEdition` case or an integer.
- `craft\base\ApplicationTrait::setEdition()` now accepts a `craft\enums\CmsEdition` case or an integer.
- `craft\base\BaseFsInterface::renameFile()` and `copyFile()` now have a `$config` argument. ([#14147](https://github.com/craftcms/cms/pull/14147))
- `craft\base\ConfigurableComponent::getSettings()` now converts backed enum cases to their values.
- `craft\base\Element::getCpEditUrl()` now returns a URL to `edit/<ID>` if `cpEditUrl()` returns `null`.
- `craft\base\ElementInterface::findSource()` no longer needs to specify a default value for the `context` argument.
- `craft\base\ElementInterface::getAncestors()`, `getDescendants()`, `getChildren()`, and `getSiblings()` now have `ElementQueryInterface|ElementCollection` return types, rather than `ElementQueryInterface|Collection`.
- `craft\base\ElementInterface::getEagerLoadedElementCount()` can now return `null` for counts that haven’t been eager-loaded yet.
- `craft\base\ElementInterface::getEagerLoadedElements` now has an `ElementCollection|null` return type, rather than `Collection|null`.
- `craft\base\ElementInterface::indexHtml()`’ `$showCheckboxes` argument is now `$selectable`, and it now has a `$sortable` argument.
- `craft\base\ElementInterface::modifyCustomSource()` can now set `disabled` to `true` on the source config to hide it.
- `craft\base\ElementInterface::setEagerLoadedElements()` now has a `$plan` argument, which will be set to the eager-loading plan.
- `craft\base\ElementInterface::setParent()` no longer needs to specify a default value for the `parent` argument.
- `craft\base\ElementInterface::setRevisionCreatorId()` no longer needs to specify a default value for the `creatorId` argument.
- `craft\base\ElementInterface::setRevisionNotes()` no longer needs to specify a default value for the `notes` argument.
- `craft\base\Field::inputHtml()` now has an `$inline` argument.
- `craft\base\FieldInterface::getIsTranslatable()`, `getTranslationDescription()`, `getInputHtml()`, `normalizeValue()`, `normalizeValueFromRequest()`, and `serializeValue()` no longer need to specify a default value for the `$element` argument.
- `craft\base\WidgetInterface::icon()` can now return a system icon name. ([#14169](https://github.com/craftcms/cms/pull/14169))
- `craft\behaviors\SessionBehavior::setSuccess()` and `getSuccess()` use the `success` flash key now, rather than `notice`. ([#14345](https://github.com/craftcms/cms/pull/14345))
- `craft\db\Connection::getSupportsMb4()` is now dynamic for MySQL installs, based on whether the `elements_sites` table has an `mb4` charset.
- `craft\elemens\db\ElementQueryInterface::collect()` now has an `ElementCollection` return type, rather than `Collection`.
- `craft\elements\Entry::getSection()` can now return `null`, for nested entries.
- `craft\elements\User::getAddresses()` now returns a collection.
- `craft\elements\db\ElementQuery::__toString()` now returns the class name. ([#14498](https://github.com/craftcms/cms/issues/14498))
- `craft\enums\LicenseKeyStatus` is now an enum.
- `craft\events\AuthenticateUserEvent::$password` can now be null, if the user is being authenticated with a passkey.
- `craft\fields\BaseOptionsField::$multi` and `$optgroups` properties are now static.
- `craft\fields\Matrix::$propagationMethod` now has a type of `craft\enums\PropagationMethod`.
- `craft\fields\fieldlayoutelements\BaseUiElement::selectorIcon()` can now return a system icon name. ([#14169](https://github.com/craftcms/cms/pull/14169))
- `craft\gql\mutations\Entry::createSaveMutations()` now accepts a `$section` argument.
- `craft\helpers\App::parseEnv()` now returns `null` when a missing environment variable name is passed to it. ([#14253](https://github.com/craftcms/cms/pull/14253))
- `craft\helpers\Assets::generateUrl()` no longer has an `$fs` argument. ([#14353](https://github.com/craftcms/cms/pull/14353))
- `craft\helpers\Cp::fieldHtml()` now supports a `labelExtra` config value.
- `craft\helpers\Db::parseParam()`, `parseDateParam()`, `parseMoneyParam()`, and `parseNumericParam()` now return `null` instead of an empty string if no condition should be applied.
- `craft\helpers\Html::id()` and `Craft.formatInputId()` now retain colons and periods, and ensure the string begins with a letter.
- `craft\helpers\Html::normalizeTagAttributes()` now supports a `removeClass` key.
- `craft\helpers\Html::svg()` now has a `$throwException` argument.
- `craft\helpers\Html::tag()` and `beginTag()` now ensure that the passed-in attributes are normalized.
- `craft\helpers\StringHelper::toString()` now supports backed enums.
- `craft\i18n\I18N::getPrimarySiteLocale()` is now deprecated. `craft\models\Site::getLocale()` should be used instead.
- `craft\i18n\I18N::getPrimarySiteLocaleId()` is now deprecated. `craft\models\Site::$language` should be used instead.
- `craft\models\FieldLayout::getField()` and `isFieldIncluded()` now now have a `$filter` argument rather than `$attribute`, and it can be set to a callable.
- `craft\models\Section::$propagationMethod` now has a type of `craft\enums\PropagationMethod`.
- `craft\services\AssetIndexer::indexFileByListing()` now has a `$volume` argument in place of `$volumeId`.
- `craft\services\AssetIndexer::indexFolderByListing()` now has a `$volume` argument in place of `$volumeId`.
- `craft\services\AssetIndexer::storeIndexList()` now has a `$volume` argument in place of `$volumeId`.
- `craft\services\Elements::duplicateElement()` now has an `$asUnpublishedDraft` argument, and no longer has a `$trackDuplication` argument.
- `craft\services\Elements::saveElement()` now has a `$saveContent` argument.
- `craft\services\Plugins::getPluginLicenseKeyStatus()` now returns a `craft\enums\LicenseKeyStatus` case.
- `craft\services\ProjectConfig::saveModifiedConfigData()` no longer has a `$writeExternalConfig` argument, and no longer writes out updated project config YAML files.
- `craft\services\Users::activateUser()` now has a `void` return type, and throws an `InvalidElementException` in case of failure.
- `craft\services\Users::deactivateUser()` now has a `void` return type, and throws an `InvalidElementException` in case of failure.
- `craft\services\Users::removeCredentials()` now has a `void` return type, and throws an `InvalidElementException` in case of failure.
- `craft\services\Users::shunMessageForUser()` now has a `void` return type, and throws an `InvalidElementException` in case of failure.
- `craft\services\Users::suspendUser()` now has a `void` return type, and throws an `InvalidElementException` in case of failure.
- `craft\services\Users::unlockUser()` now has a `void` return type, and throws an `InvalidElementException` in case of failure.
- `craft\services\Users::unshunMessageForUser()` now has a `void` return type, and throws an `InvalidElementException` in case of failure.
- `craft\services\Users::unsuspendUser()` now has a `void` return type, and throws an `InvalidElementException` in case of failure.
- `craft\services\Users::verifyEmailForUser()` now has a `void` return type, and throws an `InvalidElementException` in case of failure.
- `craft\web\Controller::asModelSuccess()` now includes a `modelClass` key in the response data (and `modelId` if the model implements `craft\base\Identifiable`).
- Colors defined by elements’ `statuses()` methods can now be a `craft\enums\Color` instance.
- Exception response data no longer includes an `error` key with the exception message. `message` should be used instead. ([#14346](https://github.com/craftcms/cms/pull/14346))
- Deprecated `Craft::Pro`. `craft\enums\CmsEdition::Pro` should be used instead.
- Deprecated `Craft::Solo`. `craft\enums\CmsEdition::Solo` should be used instead.
- Deprecated `craft\base\ApplicationTrait::getEdition()`. `$edition` should be used instead.
- Deprecated `craft\base\ApplicationTrait::getEditionHandle()`. `$edition` should be used instead.
- Deprecated `craft\base\ApplicationTrait::getEditionName()`. `$edition` should be used instead.
- Deprecated `craft\base\ApplicationTrait::getLicensedEditionName()`. `getLicensedEdition()` should be used instead.
- Deprecated `craft\events\DefineElementInnerHtmlEvent`.
- Deprecated `craft\events\SearchEvent::$siteId`.
- Deprecated `craft\helpers\App::editionHandle()`. `craft\enums\CmsEdition::handle()` should be used instead.
- Deprecated `craft\helpers\App::editionIdByHandle()`. `craft\enums\CmsEdition::fromHandle()` should be used instead.
- Deprecated `craft\helpers\App::editionName()`. `craft\enums\CmsEdition::name` should be used instead.
- Deprecated `craft\helpers\App::editions()`. `craft\enums\CmsEdition::cases()` should be used instead.
- Deprecated `craft\helpers\App::isValidEdition()`. `craft\enums\CmsEdition::tryFrom()` should be used instead.
- Deprecated `craft\helpers\Component::iconSvg()`. `craft\helpers\Cp::iconSvg()` and `fallbackIconSvg()` should be used instead. ([#14169](https://github.com/craftcms/cms/pull/14169))
- Deprecated `craft\helpers\Cp::ELEMENT_SIZE_LARGE`. `CHIP_SIZE_LARGE` should be used instead.
- Deprecated `craft\helpers\Cp::ELEMENT_SIZE_SMALL`. `CHIP_SIZE_SMALL` should be used instead.
- Deprecated `craft\helpers\Cp::elementHtml()`. `elementChipHtml()` or `elementCardHtml()` should be used instead.
- Deprecated the `_elements/element.twig` control panel template. `elementChip()` or `elementCard()` should be used instead.
- Deprecated the `cp.elements.element` control panel template hook.
- Removed the `_includes/revisionmenu.twig` control panel template.
- Removed `\craft\mail\transportadapters\Gmail::$timeout`.
- Removed `\craft\mail\transportadapters\Smtp::$encryptionMethod`.
- Removed `\craft\mail\transportadapters\Smtp::$timeout`.
- Removed `craft\base\ApplicationTrait::getMatrix()`.
- Removed `craft\base\Element::$contentId`.
- Removed `craft\base\Element::ATTR_STATUS_MODIFIED`. `craft\enums\AttributeStatus::Modified` should be used instead.
- Removed `craft\base\Element::ATTR_STATUS_OUTDATED`. `craft\enums\AttributeStatus::Outdated` should be used instead.
- Removed `craft\base\ElementInterface::getContentTable()`.
- Removed `craft\base\ElementInterface::getFieldColumnPrefix()`.
- Removed `craft\base\ElementInterface::gqlMutationNameByContext()`.
- Removed `craft\base\ElementInterface::gqlTypeNameByContext()`.
- Removed `craft\base\ElementInterface::hasContent()`.
- Removed `craft\base\FieldInterface::getContentColumnType()`. `dbType()` should be implemented instead.
- Removed `craft\base\FieldInterface::getGroup()`.
- Removed `craft\base\FieldInterface::hasContentColumn()`. Fields that don’t need to store values in the `elements_sites.content` column should return `null` from `dbType()`.
- Removed `craft\base\FieldInterface::modifyElementsQuery()`. Fields can customize how their element query params are handled by implementing `queryCondition()`.
- Removed `craft\base\FieldTrait::$groupId`.
- Removed `craft\base\FieldTrait::$layoutId`.
- Removed `craft\base\FieldTrait::$sortOrder`.
- Removed `craft\base\FieldTrait::$tabId`.
- Removed `craft\base\conditions\ConditionInterface::getConditionRuleTypes()`.
- Removed `craft\controllers\Sections::actionDeleteEntryType()`.
- Removed `craft\controllers\Sections::actionEditEntryType()`.
- Removed `craft\controllers\Sections::actionEntryTypesIndex()`.
- Removed `craft\controllers\Sections::actionReorderEntryTypes()`.
- Removed `craft\controllers\Sections::actionSaveEntryType()`.
- Removed `craft\controllers\UsersController::EVENT_REGISTER_USER_ACTIONS`. `craft\base\Element::EVENT_DEFINE_ACTION_MENU_ITEMS` should be used instead.
- Removed `craft\db\Table::FIELDGROUPS`.
- Removed `craft\elements\MatrixBlock`.
- Removed `craft\elements\db\ElementQuery::$contentTable`.
- Removed `craft\elements\db\MatrixBlockQuery`.
- Removed `craft\enums\PatchManifestFileAction`.
- Removed `craft\enums\PeriodType`.
- Removed `craft\enums\PluginUpdateStatus`.
- Removed `craft\enums\VersionUpdateStatus`.
- Removed `craft\errors\MatrixBlockTypeNotFoundException`.
- Removed `craft\events\BlockTypesEvent`.
- Removed `craft\events\FieldGroupEvent`.
- Removed `craft\events\RegisterUserActionsEvent`.
- Removed `craft\fieldlayoutelements\users\AddressesField`.
- Removed `craft\fields\Matrix::EVENT_SET_FIELD_BLOCK_TYPES`.
- Removed `craft\fields\Matrix::PROPAGATION_METHOD_ALL`. `craft\enums\PropagationMethod::All` should be used instead.
- Removed `craft\fields\Matrix::PROPAGATION_METHOD_CUSTOM`. `craft\enums\PropagationMethod::Custom` should be used instead.
- Removed `craft\fields\Matrix::PROPAGATION_METHOD_LANGUAGE`. `craft\enums\PropagationMethod::Language` should be used instead.
- Removed `craft\fields\Matrix::PROPAGATION_METHOD_NONE`. `craft\enums\PropagationMethod::None` should be used instead.
- Removed `craft\fields\Matrix::PROPAGATION_METHOD_SITE_GROUP`. `craft\enums\PropagationMethod::SiteGroup` should be used instead.
- Removed `craft\fields\Matrix::contentTable`.
- Removed `craft\fields\Matrix::getBlockTypeFields()`.
- Removed `craft\fields\Matrix::getBlockTypes()`.
- Removed `craft\fields\Matrix::setBlockTypes()`.
- Removed `craft\gql\arguments\elements\MatrixBlock`.
- Removed `craft\gql\interfaces\elements\MatrixBlock`.
- Removed `craft\gql\resolvers\elements\MatrixBlock`.
- Removed `craft\gql\types\elements\MatrixBlock`.
- Removed `craft\gql\types\generators\MatrixBlockType`.
- Removed `craft\helpers\Db::GLUE_AND`, `GLUE_OR`, and `GLUE_NOT`. `craft\db\QueryParam::AND`, `OR`, and `NOT` can be used instead.
- Removed `craft\helpers\Db::extractGlue()`. `craft\db\QueryParam::extractOperator()` can be used instead.
- Removed `craft\helpers\ElementHelper::fieldColumn()`.
- Removed `craft\helpers\ElementHelper::fieldColumnFromField()`.
- Removed `craft\helpers\FieldHelper`.
- Removed `craft\helpers\Gql::canMutateEntries()`.
- Removed `craft\models\EntryType::$sectionId`.
- Removed `craft\models\EntryType::$sortOrder`.
- Removed `craft\models\EntryType::getSection()`.
- Removed `craft\models\FieldGroup`.
- Removed `craft\models\MatrixBlockType`.
- Removed `craft\models\Section::PROPAGATION_METHOD_ALL`. `craft\enums\PropagationMethod::All` should be used instead.
- Removed `craft\models\Section::PROPAGATION_METHOD_CUSTOM`. `craft\enums\PropagationMethod::Custom` should be used instead.
- Removed `craft\models\Section::PROPAGATION_METHOD_LANGUAGE`. `craft\enums\PropagationMethod::Language` should be used instead.
- Removed `craft\models\Section::PROPAGATION_METHOD_NONE`. `craft\enums\PropagationMethod::None` should be used instead.
- Removed `craft\models\Section::PROPAGATION_METHOD_SITE_GROUP`. `craft\enums\PropagationMethod::SiteGroup` should be used instead.
- Removed `craft\records\EntryType::getSection()`.
- Removed `craft\records\Field::getGroup()`.
- Removed `craft\records\Field::getOldColumnSuffix()`.
- Removed `craft\records\FieldGroup`.
- Removed `craft\records\FieldLayout::getFields()`.
- Removed `craft\records\FieldLayout::getTabs()`.
- Removed `craft\records\FieldLayoutField`.
- Removed `craft\records\FieldLayoutTab`.
- Removed `craft\records\MatrixBlockType`.
- Removed `craft\records\MatrixBlock`.
- Removed `craft\services\Content`.
- Removed `craft\services\Elements::$duplicatedElementIds`.
- Removed `craft\services\Elements::$duplicatedElementSourceIds`.
- Removed `craft\services\Fields::EVENT_AFTER_DELETE_FIELD_GROUP`.
- Removed `craft\services\Fields::EVENT_AFTER_SAVE_FIELD_GROUP`.
- Removed `craft\services\Fields::EVENT_BEFORE_APPLY_GROUP_DELETE`.
- Removed `craft\services\Fields::EVENT_BEFORE_DELETE_FIELD_GROUP`.
- Removed `craft\services\Fields::EVENT_BEFORE_SAVE_FIELD_GROUP`.
- Removed `craft\services\Fields::deleteGroup()`.
- Removed `craft\services\Fields::deleteGroupById()`.
- Removed `craft\services\Fields::getAllGroups()`.
- Removed `craft\services\Fields::getFieldIdsByLayoutIds()`.
- Removed `craft\services\Fields::getFieldsByGroupId()`.
- Removed `craft\services\Fields::getGroupById()`.
- Removed `craft\services\Fields::getGroupByUid()`.
- Removed `craft\services\Fields::getLayoutTabsById()`.
- Removed `craft\services\Fields::handleChangedGroup()`.
- Removed `craft\services\Fields::handleDeletedGroup()`.
- Removed `craft\services\Fields::saveGroup()`.
- Removed `craft\services\Fields::updateColumn()`.
- Removed `craft\services\Matrix`.
- Removed `craft\services\Plugins::setPluginLicenseKeyStatus()`.
- Removed `craft\services\ProjectConfig::PATH_MATRIX_BLOCK_TYPES`.
- Removed `craft\services\ProjectConfig::PATH_MATRIX_BLOCK_TYPES`.
- Removed `craft\services\ProjectConfig::PATH_MATRIX_BLOCK_TYPES`.
- Removed `craft\services\ProjectConfig::updateStoredConfigAfterRequest()`.
- Removed `craft\services\Sections`. Most of its methods have been moved to `craft\services\Entries`.
- Removed `craft\web\CpScreenResponseBehavior::$contextMenuHtml`. `$contextMenuItems` should be used instead.
- Removed `craft\web\CpScreenResponseBehavior::contextMenuHtml()`. `contextMenuItems()` should be used instead.
- Removed `craft\web\CpScreenResponseBehavior::contextMenuTemplate()`. `contextMenuItems()` should be used instead.
- Removed `craft\web\User::startElevatedSession()`. `login()` should be used instead.
- Removed `craft\web\twig\variables\Cp::getEntryTypeOptions()`.
- Admin tables now support client-side searching when not running in API mode. ([#14126](https://github.com/craftcms/cms/pull/14126))
- Admin tables now support appending `bodyHtml` and `headHtml` when running in API mode.
- Added `Craft.BaseElementSelectInput::defineElementActions()`.
- Added `Craft.CP::setSiteCrumbMenuItemStatus()`.
- Added `Craft.CP::showSiteCrumbMenuItem()`.
- Added `Craft.CP::updateContext()`.
- Added `Craft.CpModal`.
- Added `Craft.ElementEditor::markDeltaNameAsModified()`.
- Added `Craft.ElementEditor::setFormValue()`.
- Added `Garnish.DisclosureMenu::addGroup()`.
- Added `Garnish.DisclosureMenu::addHr()`.
- Added `Garnish.DisclosureMenu::addItem()`.
- Added `Garnish.DisclosureMenu::createItem()`.
- Added `Garnish.DisclosureMenu::getFirstDestructiveGroup()`.
- Added `Garnish.DisclosureMenu::isPadded()`.
- `Craft.appendBodyHtml()` and `appendHeadHtml()` are now promise-based, and load JavaScript resources over Ajax.

### System
- Craft now requires PHP 8.2+.
- Craft now requires MySQL 8.0.17+, MariaDB 10.4.6+, or PostgreSQL 13+.
- Craft now requires the Symfony Filesystem component directly.
- Craft now requires `bacon/bacon-qr-code`.
- Craft now requires `composer/semver` directly.
- Craft now requires `pragmarx/google2fa`.
- Craft now requires `pragmarx/recovery`.
- Craft now requires `web-auth/webauthn-lib`.
- Updated `commerceguys/addressing` to v2. ([#14318](https://github.com/craftcms/cms/discussions/14318))
- Updated `illuminate/collections` to v10.
- Updated `yiisoft/yii2-symfonymailer` to v4.
- Craft no longer requires `composer/composer`.
- New database tables now default to the `utf8mb4` charset, and the `utf8mb4_0900_ai_ci` or `utf8mb4_unicode_ci` collation, on MySQL. Existing installs should run `db/convert-charset` after upgrading, to ensure all tables have consistent charsets and collations. ([#11823](https://github.com/craftcms/cms/discussions/11823))
- The `deprecationerrors.traces`, `fieldlayouts.config`, `gqlschemas.scope`, `sections.previewTargets`, `userpreferences.preferences`, and `widgets.settings` columns are now of type `JSON` for MySQL and PostgreSQL. ([#14300](https://github.com/craftcms/cms/pull/14300))
- The `defaultTemplateExtensions` config setting now lists `twig` before `html` by default. ([#11809](https://github.com/craftcms/cms/discussions/11809))
- Improved the initial page load performance for element edit screens that contain Matrix fields.
- Improved the performance of control panel screens that include field layout designers.
- Improved the performance of autosaves for elements with newly-created Matrix entries.
- Slugs are no longer required for elements that don’t have a URI format that contains `slug`.
- Garbage collection now deletes orphaned nested entries.
- Craft now has a default limit of 100 sites, which can be increased via `craft\ervices\Sites::$maxSites` at your own peril. ([#14307](https://github.com/craftcms/cms/pull/14307))
- Fixed a bug where multi-site element queries weren’t scoring elements on a per-site basis. ([#13801](https://github.com/craftcms/cms/discussions/13801))
- Fixed an error that could occur if eager-loading aliases conflicted with native eager-loading handles, such as `author`. ([#14057](https://github.com/craftcms/cms/issues/14057))
- Fixed a bug where layout components provided by disabled plugins weren’t getting omitted. ([#14219](https://github.com/craftcms/cms/pull/14219))
- Fixed a bug where element thumbnails within hidden tabs weren’t always getting loaded when their tab was selected.
- Added an SVG icon set based on Font Awesome 6.5.1. ([#14169](https://github.com/craftcms/cms/pull/14169))
- Updated Monolog to v3.
- Updated Axios to 1.6.5.
- Updated D3 to 7.8.5.
- Updated Punycode to 2.0.1.
- Updated XRegExp to 5.1.1.<|MERGE_RESOLUTION|>--- conflicted
+++ resolved
@@ -1,14 +1,10 @@
 # Release Notes for Craft CMS 5
 
-<<<<<<< HEAD
+## Unreleased
+
+- Fixed an error that could occur on console requests.
+
 ## 5.3.0.1 - 2024-08-06
-=======
-## 4.11.0.2 - 2024-08-06
-
-- Fixed an error that could occur on console requests.
-
-## 4.11.0.1 - 2024-08-06
->>>>>>> e3137a36
 
 - Fixed an error that occurred when accessing custom config settings defined in `config/custom.php`. ([#15481](https://github.com/craftcms/cms/issues/15481))
 - Fixed a PHP error that could occur when editing Addresses fields. ([#15485](https://github.com/craftcms/cms/issues/15485))
