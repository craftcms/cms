--- conflicted
+++ resolved
@@ -1,19 +1,12 @@
 # Release Notes for Craft CMS 5
 
-<<<<<<< HEAD
 ## Unreleased (5.3.0)
-=======
-## Unreleased
-
-- Fixed a PHP error. ([#14635](https://github.com/craftcms/cms/issues/14635))
-- Fixed a PHP error that could occur when running Codeception tests. ([#15445](https://github.com/craftcms/cms/issues/15445))
-
-## 4.10.7 - 2024-07-29
->>>>>>> 72d1d57e
 
 - Double-clicking on element index rows no longer opens the element editor slideout, when inline editing is active. ([#15441](https://github.com/craftcms/cms/discussions/15441))
 - Country field values are now set to `CommerceGuys\Addressing\Country\Country` objects. ([#15463](https://github.com/craftcms/cms/pull/15463))
+- `x-craft-preview`/`x-craft-live-preview` URL query string params are now added to generated URLs for Live Preview requests, so `craft\web\Request::getIsPreview()` continues to return `true` on subsequent pages loaded within the iframe. ([#15447](https://github.com/craftcms/cms/discussions/15447)) 
 - Added `craft\elements\Address::getCountry()`. ([#15463](https://github.com/craftcms/cms/pull/15463))
+- Fixed a PHP error that could occur when running Codeception tests. ([#15445](https://github.com/craftcms/cms/issues/15445))
 
 ## 5.3.0-beta.1 - 2024-07-31
 
