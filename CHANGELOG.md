--- conflicted
+++ resolved
@@ -1,14 +1,10 @@
 # Release Notes for Craft CMS 5
 
-<<<<<<< HEAD
+## Unreleased
+
+- Fixed a bug where `craft\helpers\App::env()` and `normalizeValue()` could return incorrect results for values that looked like floats. ([#15533](https://github.com/craftcms/cms/issues/15533))
+
 ## 5.3.4 - 2024-08-13
-=======
-## Unreleased
-
-- Fixed a bug where `craft\helpers\App::env()` and `normalizeValue()` could return incorrect results for values that looked like floats. ([#15533](https://github.com/craftcms/cms/issues/15533))
-
-## 4.11.3 - 2024-08-13
->>>>>>> 9f7bc6dc
 
 - Fixed a bug where the system name in the control panel’s global sidebar was getting hyperlinked even if the primary site didn’t have a URL. ([#15525](https://github.com/craftcms/cms/issues/15525))
 - Fixed a bug where site crumbs on global set edit pages were including sites the user didn’t have permission to access. ([#15524](https://github.com/craftcms/cms/issues/15524))
