# Release Notes for Craft CMS 5

<<<<<<< HEAD
## 5.3.5 - 2024-08-21
=======
## Unreleased

- Fixed a bug where it wasn’t possible to override named transforms in GraphQL queries. ([#15572](https://github.com/craftcms/cms/issues/15572))

## 4.11.4 - 2024-08-21
>>>>>>> 24a7a388

- Updated jQuery UI to 1.13.3. ([#15558](https://github.com/craftcms/cms/issues/15558))
- Fixed a bug where `craft\helpers\App::env()` and `normalizeValue()` could return incorrect results for values that looked like floats. ([#15533](https://github.com/craftcms/cms/issues/15533))
- Fixed a bug where the `users/set-password` action wasn’t respecting `redirect` params. ([#15538](https://github.com/craftcms/cms/issues/15538))
- Fixed a bug where the “Default Values” Table field setting wasn’t escaping column headings. ([#15552](https://github.com/craftcms/cms/issues/15552))
- Fixed a bug where Craft couldn’t be installed with existing project config files, if any plugins specified their schema version via `composer.json`. ([#15559](https://github.com/craftcms/cms/issues/15559))
- Fixed a bug where Money fields’ min, max, and default values weren’t being set to the correct currency. ([#15565](https://github.com/craftcms/cms/issues/15565), [#15566](https://github.com/craftcms/cms/pull/15566))
- Fixed a bug where Money fields weren’t handling negative values correctly. ([#15565](https://github.com/craftcms/cms/issues/15565), [#15567](https://github.com/craftcms/cms/pull/15567))
- Fixed a bug where PHP-originated Craft Console API requests weren’t timing out if the API was down. ([#15571](https://github.com/craftcms/cms/pull/15571))
- Fixed a bug where admin tables weren’t displaying disabled statuses. ([#15540](https://github.com/craftcms/cms/pull/15540))
- Fixed a JavaScript error that occurred when adding a row to an editable table that didn’t allow reordering rows. ([#15543](https://github.com/craftcms/cms/issues/15543))
- Fixed an error that occurred when editing an element with a Link field previously set to a URL value, if the field no longer allows URLs. ([#15542](https://github.com/craftcms/cms/issues/15542))
- Fixed an error that could occru when upgrading to Craft 5. ([#15539](https://github.com/craftcms/cms/issues/15539), [#15555](https://github.com/craftcms/cms/issues/15555))

## 5.3.4 - 2024-08-13

- Fixed a bug where the system name in the control panel’s global sidebar was getting hyperlinked even if the primary site didn’t have a URL. ([#15525](https://github.com/craftcms/cms/issues/15525))
- Fixed a bug where site crumbs on global set edit pages were including sites the user didn’t have permission to access. ([#15524](https://github.com/craftcms/cms/issues/15524))
- Fixed a bug where multi-instance relation fields could get combined field values. ([#15526](https://github.com/craftcms/cms/issues/15526))
- Fixed styling issues.

## 5.3.3 - 2024-08-12

- Fixed an error that could occur if a new element was saved recursively. ([#15517](https://github.com/craftcms/cms/issues/15517))
- Fixed a bug where plugins were being instantiated at the beginning of Craft installation requests, rather than after Craft was installed. ([#15506](https://github.com/craftcms/cms/issues/15506))
- Fixed a bug where an unhelpful error message was output when `config/general.php` returned an array with unsupported config settings. ([#15514](https://github.com/craftcms/cms/discussions/15514))

## 5.3.2 - 2024-08-10

- Added `craft\db\afterDown()`.
- Added `craft\db\afterUp()`.
- Improved the appearance of some system settings icons.
- Fixed a bug where Link fields weren’t allowing category groups to be selected, if they didn’t have a URI format for the primary site.
- Fixed an error that occurred when installing Craft in PostgreSQL. ([#15504](https://github.com/craftcms/cms/issues/15504))
- Fixed a bug where Matrix fields weren’t retaining the sort order for disabled nested entries. ([#15505](https://github.com/craftcms/cms/issues/15505))
- Fixed a bug where Link fields weren’t displaying their input if they only had one type selected, and it wasn’t URL. ([#15512](https://github.com/craftcms/cms/issues/15512))
- Fixed a bug where elements’ `searchScore` values were `null` when ordering an element query by `score`. ([#15513](https://github.com/craftcms/cms/issues/15513))
- Fixed a bug where Assets fields weren’t storing files that were uploaded to them directly on element save requests. ([#15511](https://github.com/craftcms/cms/issues/15511))

## 5.3.1 - 2024-08-07

- Fixed a bug where `craft\filters\Headers` and `craft\filters\Cors` were applied to control panel requests rather than site requests. ([#15495](https://github.com/craftcms/cms/issues/15495))
- Fixed a bug where Link fields weren’t retaining their link type-specific settings. ([#15491](https://github.com/craftcms/cms/issues/15491))

## 5.3.0.3 - 2024-08-06

- Fixed a PHP error that could occur when editing Addresses fields set to the element index view mode. ([#15486](https://github.com/craftcms/cms/issues/15486))

## 5.3.0.2 - 2024-08-06

- Fixed an error that could occur on console requests.

## 5.3.0.1 - 2024-08-06

- Fixed an error that occurred when accessing custom config settings defined in `config/custom.php`. ([#15481](https://github.com/craftcms/cms/issues/15481))
- Fixed a PHP error that could occur when editing Addresses fields. ([#15485](https://github.com/craftcms/cms/issues/15485))

## 5.3.0 - 2024-08-06

### Content Management
- Added the “Link” field type, which replaces “URL”, and can store URLs, `mailto` and `tel` URIs, and entry/asset/category relations. ([#15251](https://github.com/craftcms/cms/pull/15251), [#15400](https://github.com/craftcms/cms/pull/15400))
- Added the ability to move entries between sections that allow the same entry type, via a new “Move to…” bulk action. ([#8153](https://github.com/craftcms/cms/discussions/8153), [#14541](https://github.com/craftcms/cms/pull/14541))
- Entry and category conditions now have a “Has Descendants” rule. ([#15276](https://github.com/craftcms/cms/discussions/15276))
- “Replace file” actions now display success notices on complete. ([#15217](https://github.com/craftcms/cms/issues/15217))
- Double-clicking on folders within asset indexes and folder selection modals now navigates the index/modal into the folder. ([#15238](https://github.com/craftcms/cms/discussions/15238))
- When propagating an element to a new site, relation fields no longer copy relations for target elements that wouldn’t have been selectable from the propagated site based on the field’s “Related elements from a specific site?” and “Show the site menu” settings. ([#15459](https://github.com/craftcms/cms/issues/15459))
- Matrix fields now show validation errors when nested entries don’t validate. ([#15161](https://github.com/craftcms/cms/issues/15161), [#15165](https://github.com/craftcms/cms/pull/15165))
- Matrix fields set to inline-editable blocks view now support selecting all blocks by pressing <kbd>Command</kbd>/<kbd>Ctrl</kbd> + <kbd>A</kbd> when a checkbox is focused. ([#15326](https://github.com/craftcms/cms/issues/15326))
- Users’ Permissions, Preferences, and Password & Verification screens now have “Save and continue editing” actions, as well as support for <kbd>Command</kbd>/<kbd>Ctrl</kbd> + <kbd>S</kbd> keyboard shortcuts.
- User profile screens now have a “Create and set permissions” button for new users, if the current user has access to edit user permissions. ([#15356](https://github.com/craftcms/cms/pull/15356))
- User permission screens now have a “Save and send activation email” button for inactive users, if the current user has the “Administrate users” permission. ([#15356](https://github.com/craftcms/cms/pull/15356))
- Single section entries without a title are now labelled by their section’s name in the control panel.
- Double-clicking on element index rows no longer opens the element editor slideout, when inline editing is active. ([#15441](https://github.com/craftcms/cms/discussions/15441))

### Accessibility
- Improved the accessibility of two-step verification setup. ([#15229](https://github.com/craftcms/cms/pull/15229))
- The notification heading is no longer read to screen readers when no notifications are active. ([#15294](https://github.com/craftcms/cms/pull/15294))
- The login modal that appears once a user’s session has ended now has a `lang` attribute, in case it differs from the user’s preferred language.
- Improved the focus ring styling for dark buttons. ([#15364](https://github.com/craftcms/cms/pull/15364))
- Single-select element selection modals now assign `role="radio"` to listed elements’ checkboxes.
- Sortable editable table rows now have “Move up” and “Move down” disclosure menu actions. ([#15385](https://github.com/craftcms/cms/pull/15385))
- Improved the Customize Sources modal for screen readers. ([#15395](https://github.com/craftcms/cms/pull/15395))
- Improved the accessibility of icon fields. ([#15479](https://github.com/craftcms/cms/pull/15479))

### Administration
- Relation fields are now multi-instance. ([#15400](https://github.com/craftcms/cms/pull/15400))
- Relation fields now have Translation Method settings with all the usual options, replacing “Manage relations on a per-site basis” settings. ([#15400](https://github.com/craftcms/cms/pull/15400))
- Entry types are no longer required to have unique names. ([#14774](https://github.com/craftcms/cms/issues/14774), [#15438](https://github.com/craftcms/cms/pull/15438))
- Entry type selects within section and Matrix/CKEditor field settings now display entry types’ handles in addition to their names, to avoid ambiguity. ([#15438](https://github.com/craftcms/cms/pull/15438))
- The Entry Types index page now displays entry type chips in place of plain text labels, so their custom colors are shown. ([#15432](https://github.com/craftcms/cms/discussions/15432))
- The Entry Types index table can now be sorted by Name and Handle.
- The Fields index table can now be sorted by Name, Handle, and Type.
- Icon fields now have an “Include Pro icons” setting, which determines whether Font Awesome Pro icon should be selectable. ([#15242](https://github.com/craftcms/cms/issues/15242))
- New sites’ Base URL settings now default to an environment variable name based on the site name. ([#15347](https://github.com/craftcms/cms/pull/15347))
- Craft now warns against using the `@web` alias for URL settings, regardless of whether it was explicitly defined. ([#15347](https://github.com/craftcms/cms/pull/15347))
- Entry types created from Matrix block types no longer show the Slug field by default, after upgrading to Craft 5. ([#15379](https://github.com/craftcms/cms/issues/15379))
- Global sets listed within fields’ “Used by” lists now link to their settings page, rather than their edit page. ([#15423](https://github.com/craftcms/cms/discussions/15423))
- Added the `entry-types/merge` command. ([#15444](https://github.com/craftcms/cms/pull/15444))
- Added the `fields/auto-merge` command. ([#15472](https://github.com/craftcms/cms/pull/15472))`
- Added the `fields/merge` command. ([#15454](https://github.com/craftcms/cms/pull/15454))

### Development
- Added support for application-type based `general` and `db` configs (e.g. `config/general.web.php`). ([#15346](https://github.com/craftcms/cms/pull/15346))
- `general` and `db` config files can now return a callable that modifies an existing config object. ([#15346](https://github.com/craftcms/cms/pull/15346))
- Added the `lazyGqlTypes` config setting. ([#15429](https://github.com/craftcms/cms/issues/15429))
- Added the `env`, `env/set`, and `env/remove` commands. ([#15431](https://github.com/craftcms/cms/pull/15431))
- Color, Country, Email, Icon, Link, Plain Text, and Table fields’ element query params now support passing in an array with `value` and `caseInsensitive` keys. ([#15404](https://github.com/craftcms/cms/pull/15404))
- GraphQL mutations for saving drafts of nested entries are now named with `Field` after the Matrix/CKEditor field handle. ([#15269](https://github.com/craftcms/cms/issues/15269))
- The `allowedGraphqlOrigins` config setting is now deprecated. `craft\filters\Cors` should be used instead. ([#15397](https://github.com/craftcms/cms/pull/15397))
- The `permissionsPolicyHeader` config settings is now deprecated. `craft\filters\Headers` should be used instead. ([#15397](https://github.com/craftcms/cms/pull/15397))
- `{% cache %}` tags now cache any asset bundles registered within them.
- Country field values are now set to `CommerceGuys\Addressing\Country\Country` objects. ([#15455](https://github.com/craftcms/cms/issues/15455), [#15463](https://github.com/craftcms/cms/pull/15463))
- Auto-populated section and category group Template settings are now suffixed with `.twig`.
- `x-craft-preview`/`x-craft-live-preview` URL query string params are now added to generated URLs for Live Preview requests, so `craft\web\Request::getIsPreview()` continues to return `true` on subsequent pages loaded within the iframe. ([#15447](https://github.com/craftcms/cms/discussions/15447)) 

### Extensibility
- Added `craft\base\ApplicationTrait::getDb2()`. ([#15384](https://github.com/craftcms/cms/pull/15384))
- Added `craft\base\ElementInterface::addInvalidNestedElementIds()`.
- Added `craft\base\ElementInterface::getInvalidNestedElementIds()`.
- Added `craft\base\Field::EVENT_AFTER_MERGE_FROM`.
- Added `craft\base\Field::EVENT_AFTER_MERGE_INTO`.
- Added `craft\base\Field::afterMergeFrom()`. ([#15454](https://github.com/craftcms/cms/pull/15454))
- Added `craft\base\Field::afterMergeInto()`. ([#15454](https://github.com/craftcms/cms/pull/15454))
- Added `craft\base\Field::canMergeFrom()`. ([#15454](https://github.com/craftcms/cms/pull/15454))
- Added `craft\base\Field::canMergeInto()`. ([#15454](https://github.com/craftcms/cms/pull/15454))
- Added `craft\base\FieldLayoutComponent::EVENT_DEFINE_SHOW_IN_FORM`. ([#15260](https://github.com/craftcms/cms/issues/15260))
- Added `craft\base\FieldLayoutElement::$dateAdded`.
- Added `craft\base\FieldTrait::$dateDeleted`.
- Added `craft\base\Grippable`.
- Added `craft\base\MergeableFieldInterface`. ([#15454](https://github.com/craftcms/cms/pull/15454))
- Added `craft\base\RelationFieldInterface`. ([#15400](https://github.com/craftcms/cms/pull/15400))
- Added `craft\base\RelationFieldTrait`. ([#15400](https://github.com/craftcms/cms/pull/15400))
- Added `craft\config\GeneralConfig::addAlias()`. ([#15346](https://github.com/craftcms/cms/pull/15346))
- Added `craft\elements\Address::getCountry()`. ([#15463](https://github.com/craftcms/cms/pull/15463))
- Added `craft\elements\Asset::$sanitizeOnUpload`. ([#15430](https://github.com/craftcms/cms/discussions/15430))
- Added `craft\elements\Entry::isEntryTypeCompatible()`.
- Added `craft\elements\actions\MoveToSection`.
- Added `craft\enums\CmsEdition::Enterprise`.
- Added `craft\events\DefineShowFieldLayoutComponentInFormEvent`. ([#15260](https://github.com/craftcms/cms/issues/15260))
- Added `craft\events\MoveEntryEvent`.
- Added `craft\fields\Link`.
- Added `craft\fields\data\LinkData`.
- Added `craft\fields\linktypes\Asset`.
- Added `craft\fields\linktypes\BaseElementLinkType`.
- Added `craft\fields\linktypes\BaseLinkType`.
- Added `craft\fields\linktypes\BaseTextLinkType`.
- Added `craft\fields\linktypes\Category`.
- Added `craft\fields\linktypes\Email`.
- Added `craft\fields\linktypes\Phone`.
- Added `craft\fields\linktypes\Url`.
- Added `craft\filters\Cors`. ([#15397](https://github.com/craftcms/cms/pull/15397))
- Added `craft\filters\Headers`. ([#15397](https://github.com/craftcms/cms/pull/15397))
- Added `craft\helpers\App::configure()`.
- Added `craft\models\FieldLayout::getAllElements()`.
- Added `craft\models\ImageTransform::$indexId`.
- Added `craft\services\Elements::ensureBulkOp()`.
- Added `craft\services\Entries::EVENT_AFTER_MOVE_TO_SECTION`.
- Added `craft\services\Entries::EVENT_BEFORE_MOVE_TO_SECTION`.
- Added `craft\services\Entries::moveEntryToSection()`.
- Added `craft\services\Fields::areFieldTypesCompatible()`.
- Added `craft\web\View::clearAssetBundleBuffer()`.
- Added `craft\web\View::startAssetBundleBuffer()`.
- `craft\helpers\DateTimeHelper::toIso8601()` now has a `$setToUtc` argument.
- `craft\helpers\UrlHelper::cpUrl()` now returns URLs based on the primary site’s base URL (if it has one), for console requests if the `baseCpUrl` config setting isn’t set, and the `@web` alias wasn’t explicitly defined. ([#15374](https://github.com/craftcms/cms/issues/15374))
- `craft\services\Config::setDotEnvVar()` now accepts `false` for its `value` argument, which removes the environment variable from the `.env` file.
- Deprecated `craft\fields\BaseRelationField::$localizeRelations`.
- Deprecated `craft\fields\Url`, which is now an alias for `craft\fields\Link`.
- Deprecated `craft\services\Relations`.
- Deprecated `craft\web\assets\elementresizedetector\ElementResizeDetectorAsset`.
- Added `Craft.EnvVarGenerator`.
- Added `Craft.endsWith()`.
- Added `Craft.removeLeft()`.
- Added `Craft.removeRight()`.
- Added `Craft.ui.addAttributes()`.
- `Craft.ElementEditor` now triggers a `checkActivity` event each time author activity is fetched. ([#15237](https://github.com/craftcms/cms/discussions/15237))
- `Craft.NestedElementManager` now triggers an `afterInit` event after initialization. ([#15470](https://github.com/craftcms/cms/issues/15470))
- `Craft.ensureEndsWith()` now has a `caseInsensitive` argument.
- `Craft.ensureStartsWith()` now has a `caseInsensitive` argument.
- `Craft.startsWith()` is no longer deprecated, and now has a `caseInsensitive` argument.
- Added `Garnish.once()`, for handling a class-level event only once.
- Checkbox selects now support passing a `targetPrefix` setting.
- Component chips now support passing a `showHandle` setting.
- Component selects now support passing a `showHandles` setting.

### System
- Added core support for SSO (Enterprise only).
- The control panel now displays Ajax response-defined error messages when provided, rather than a generic “server error” message. ([#15292](https://github.com/craftcms/cms/issues/15292))
- Craft no longer sets the `Permissions-Policy` header on control panel responses. ([#15348](https://github.com/craftcms/cms/issues/15348))
- Control panel `resize` events now use ResizeObserver.
- Twig templates no longer attempt to preload singles for global variable names. ([#15468](https://github.com/craftcms/cms/pull/15468))
- Craft no longer ensures that the `cpresources` folder is writable.
- Front-end queue runner scripts are now injected before the `</body>` tag, rather than at the end of the response HTML.
- Nested entries created for Matrix fields set to inline-editable block mode now begin life as unpublished drafts. ([#15418](https://github.com/craftcms/cms/issues/15418))
- Custom fields are now soft-deleted initially.
- `graphql/api` requests no longer update the schema’s `lastUsed` timestamp if it was already updated within the last minute. ([#15464](https://github.com/craftcms/cms/issues/15464))
- Updated Yii to 2.0.51.
- Updated yii2-debug to 2.1.25.
- Updated svg-sanitizer to 0.19.
- Fixed a bug where error messages returned by the `users/send-password-reset-email` action weren’t accounting for the `useEmailAsUsername` config setting. ([#15425](https://github.com/craftcms/cms/issues/15425))
- Fixed a bug where `$element->isNewForSite` was always `false` from fields’ `normalizeValue()` methods when propagating an element to a new site.
- Fixed a bug where `assets/generate-transforms` requests could generate the wrong transform, if another transform index with the same parameters existed. ([#15402](https://github.com/craftcms/cms/pull/15402), [#15477](https://github.com/craftcms/cms/pull/15477))
- Fixed a bug where element operations could cause deadlocks when multiple authors were working simultaneously. ([#15329](https://github.com/craftcms/cms/issues/15329))
- Fixed a bug where newly-created Matrix blocks could lose their disabled status if the owner element had validation errors and `autosaveDrafts` was disabled. ([#15418](https://github.com/craftcms/cms/issues/15418))
- Fixed a bug where customized settings for assets’ Temporary Uploads source were only being retained for the current user. ([#15424](https://github.com/craftcms/cms/issues/15424))
- Fixed a bug where it wasn’t possible to render element partial templates for assets, categories, or tags. ([#15426](https://github.com/craftcms/cms/issues/15426))

## 5.2.10 - 2024-08-05

- Fixed a bug where it wasn’t possible to render element partial templates for assets, categories, or tags. ([#15426](https://github.com/craftcms/cms/issues/15426))
- Fixed an error that could occur when deleting a nested element, if its owner wasn’t saved for the same site. ([#15290](https://github.com/craftcms/cms/issues/15290))
- Fixed a PHP error that could occur when running Codeception tests. ([#15445](https://github.com/craftcms/cms/issues/15445))
- Fixed a bug where `deleteAsset`, `deleteCategory`, `deleteEntry`, and `deleteTag` GraphQL mutations were returning `null` rather than `true` or `false`. ([#15465](https://github.com/craftcms/cms/issues/15465))
- Fixed a styling issue. ([#15473](https://github.com/craftcms/cms/issues/15473))
- Fixed a bug where `exists()` element queries weren’t working if `distinct`, `groupBy`, `having,` or `union` params were set on them during query preparation. ([#15001](https://github.com/craftcms/cms/issues/15001), [#15223](https://github.com/craftcms/cms/pull/15223))
- Fixed a bug where users’ `username` properties weren’t getting set if `useEmailAsUsername` was enabled. ([#15475](https://github.com/craftcms/cms/issues/15475))
- Fixed a bug where columns added to element queries via `EVENT_BEFORE_PREPARE` were getting overridden for all core element types except entries. ([#15446](https://github.com/craftcms/cms/pull/15446))
- Fixed a bug where the “Sign in as” user action would redirect to the control panel even if the user didn’t have permission to access the control panel. ([#15449](https://github.com/craftcms/cms/issues/15449))
- Fixed a bug where the `utils/prune-orphaned-entries` command was deleting top-level entries. ([#15458](https://github.com/craftcms/cms/issues/15458))

## 5.2.9 - 2024-07-29

- Added `craft\helpers\Money::normalizeString()`.
- Updated web-auth/webauthn-lib to 4.9. ([#15377](https://github.com/craftcms/cms/issues/15377))
- Fixed a PHP error that occurred when making a field layout component conditional on a Time or CKEditor field. ([craftcms/ckeditor#267](https://github.com/craftcms/ckeditor/issues/267))
- Fixed an error that occurred when editing a user, if the current user didn’t have permission to edit the primary site. ([#15408](https://github.com/craftcms/cms/issues/15408))
- Fixed a bug where editable tables with single-select checkbox columns weren’t deselecting the selected option automatically. ([#15415](https://github.com/craftcms/cms/issues/15415))
- Fixed a styling issue. ([#15422](https://github.com/craftcms/cms/issues/15422))
- Fixed a bug where category groups’ Template settings weren’t being auto-populated for new groups.
- Fixed a bug where content changes created via `craft\base\Element::EVENT_AFTER_SAVE` weren’t getting saved, when an element was getting fully saved from an unsaved draft state. ([#15369](https://github.com/craftcms/cms/issues/15369))
- Fixed a bug where element exports were only including the first 100 results when no elements were selected. ([#15389](https://github.com/craftcms/cms/issues/15389))
- Fixed a stying bug. ([#15405](https://github.com/craftcms/cms/issues/15405))
- Fixed a bug where custom element sources’ Sites settings were getting cleared out. ([#15406](https://github.com/craftcms/cms/issues/15406))
- Fixed an error that occurred if a custom element source wasn’t enabled for any sites. ([#15406](https://github.com/craftcms/cms/issues/15406))
- Fixed a bug where custom sources that weren’t enabled for any sites would be shown for all sites.
- Fixed a SQL error that could occur when upgrading to Craft 5. ([#15407](https://github.com/craftcms/cms/pull/15407))
- Fixed a bug where user edit forms included a Username field if had been saved to the user field layout before `useEmailAsUsername` was enabled. ([#15401](https://github.com/craftcms/cms/issues/15401))
- Fixed a bug where Assets field buttons weren’t wrapping for narrow containers. ([#15419](https://github.com/craftcms/cms/issues/15419))
- Fixed a PHP error that could occur after converting a custom field to a Money field. ([#15413](https://github.com/craftcms/cms/issues/15413))
- Fixed a bug where temp assets had a “Show in folder” action.
- Fixed a bug where edit pages didn’t have headings if the element didn’t have a title.
- Fixed a bug where tooltips for truncated element chips in the breadcrumbs were also getting truncated.
- Fixed a bug where it wasn’t possible to sort elements by custom field values in descending order. ([#15434](https://github.com/craftcms/cms/issues/15434))
- Fixed a PHP error that could occur when rendering an element partial template. ([#15426](https://github.com/craftcms/cms/issues/15426))
- Fixed a bug where scalar/single-column queries weren’t returning any results if they originated from a relation field’s value, and the field’s “Maintain hierarchy” setting was enabled. ([#15414](https://github.com/craftcms/cms/issues/15414))

## 5.2.8 - 2024-07-17

- Fixed a bug where element index result counts weren’t getting updated when the element list was refreshed but pagination was preserved. ([#15367](https://github.com/craftcms/cms/issues/15367))
- Fixed a SQL error that could occur when sorting by custom fields on MariaDB.
- Fixed a bug where embedded element indexes could include table columns for all custom fields associated with the element type. ([#15373](https://github.com/craftcms/cms/issues/15373))

## 5.2.7 - 2024-07-16

- `craft\helpers\UrlHelper::actionUrl()` now returns URLs based on the primary site’s base URL (if it has one), for console requests if the `@web` alias wasn’t explicitly defined.
- An exception is now thrown when attempting to save an entry that’s missing `sectionId` or `fieldId` + `ownerId` values. ([#15345](https://github.com/craftcms/cms/discussions/15345))
- Fixed a bug where it wasn’t possible to expand/collapse descendants of disabled table rows within element select modals. ([#15337](https://github.com/craftcms/cms/issues/15337))
- Fixed a bug where PhpStorm autocomplete wasn’t working when chaining custom field methods defined by `CustomFieldBehavior`. ([#15336](https://github.com/craftcms/cms/issues/15336))
- Fixed a bug where new nested entries created on newly-created elements weren’t getting duplicated to all other sites for the owner element. ([#15321](https://github.com/craftcms/cms/issues/15321))
- Fixed a bug where focus could jump unexpectedly when a slideout was opened. ([#15314](https://github.com/craftcms/cms/issues/15314))
- Fixed a bug where addresses were getting truncated within address cards. ([#15338](https://github.com/craftcms/cms/issues/15338))
- Fixed a bug where TOTP setup keys included an extra space at the end. ([#15349](https://github.com/craftcms/cms/issues/15349))
- Fixed a bug where input focus could automatically jump to slideout sidebars shortly after they were shown. ([#15314](https://github.com/craftcms/cms/issues/15314))
- Fixed an error that occurred if the SMTP mailer transport type was used, and the Hostname value was blank. ([#15342](https://github.com/craftcms/cms/discussions/15342))
- Fixed a bug where database DML changes weren’t getting rolled back after tests were run if the Codeception config had `transaction: true`. ([#7615](https://github.com/craftcms/cms/issues/7615))
- Fixed an error that could occur when saving recursively-nested elements. ([#15362](https://github.com/craftcms/cms/issues/15362))
- Fixed a styling issue. ([#15315](https://github.com/craftcms/cms/issues/15315))
- Fixed a bug where field status indicators within Matrix fields weren’t positioned correctly.
- Fixed a bug where Matrix changes could be lost if the `autosaveDrafts` config setting was set to `false`. ([#15353](https://github.com/craftcms/cms/issues/15353))

## 5.2.6 - 2024-07-11

> [!NOTE]
> Craft now sends no-cache headers for requests that generate/retrieve a CSRF token. If your Craft install is behind a static caching service like Cloudflare, enable the [asyncCsrfInputs](https://craftcms.com/docs/5.x/reference/config/general.html#asynccsrfinputs) config setting to avoid a significant cache hit reduction. ([#15293](https://github.com/craftcms/cms/pull/15293), [#15281](https://github.com/craftcms/cms/pull/15281))

- Craft now sends no-cache headers for any request that calls `craft\web\Request::getCsrfToken()`. ([#15293](https://github.com/craftcms/cms/pull/15293), [#15281](https://github.com/craftcms/cms/pull/15281))
- Fixed a bug where structures’ Max Levels settings weren’t being enforced when dragging elements with collapsed descendants. ([#15310](https://github.com/craftcms/cms/issues/15310))
- Fixed a bug where `craft\helpers\ElementHelper::isDraft()`, `isRevision()`, and `isDraftOrRevision()` weren’t returning `true` if a nested draft/revision element was passed in, but the root element was canonical. ([#15303](https://github.com/craftcms/cms/issues/15303))
- Fixed a bug where focus could be trapped within slideout sidebars. ([#15314](https://github.com/craftcms/cms/issues/15314))
- Fixed a bug where element slideout sidebars were included in the focus order when hidden. ([#15332](https://github.com/craftcms/cms/pull/15332))
- Fixed a bug where field status indicators weren’t visible on mobile viewports.
- Fixed a bug where sorting elements by custom field within element indexes wasn’t always working. ([#15297](https://github.com/craftcms/cms/issues/15297))
- Fixed a bug where asset bulk element actions were available when folders were selected. ([#15301](https://github.com/craftcms/cms/issues/15301))
- Fixed a bug where element thumbnails weren’t always getting loaded. ([#15299](https://github.com/craftcms/cms/issues/15299))
- Fixed an error that occurred when attempting to save a user via the <kbd>Command</kbd>/<kbd>Ctrl</kbd> + <kbd>S</kbd> keyboard shortcut within a slideout. ([#15307](https://github.com/craftcms/cms/issues/15307))
- Fixed a bug where “Delete heading” buttons within Customize Sources modals were getting text cursors. ([#15317](https://github.com/craftcms/cms/issues/15317))
- Fixed a bug where disclosure hint text wasn’t legible on hover. ([#15316](https://github.com/craftcms/cms/issues/15316))
- Fixed an error that occurred if the System Name was set to a nonexistent environment variable.
- Fixed a bug where custom table columns within element indexes weren’t getting updated automatically when table rows were refreshed.
- Fixed a bug where nested element indexes weren’t passing the `ownerId` param, when refreshing elements’ table rows.
- Fixed a bug where it wasn’t possible to tell if an element had been edited, if it was displayed within a nested element index table without a header column.
- Fixed an error that could occur if a field was removed from a field layout, if another field had been conditional based on it. ([#15328](https://github.com/craftcms/cms/issues/15328))

## 5.2.5 - 2024-07-02

- Craft now sends no-cache headers for any request that generates a CSRF token. ([#15281](https://github.com/craftcms/cms/pull/15281), [verbb/formie#1963](https://github.com/verbb/formie/issues/1963))
- Fixed a JavaScript error that occurred when creating a new custom element source, preventing the Default Sort and Default Table Columns fields from showing up.
- Fixed a bug where the control panel was getting asynchronous CSRF inputs if the `asyncCsrfInputs` config setting was enabled.
- Fixed a bug where Craft’s Twig implementation wasn’t respecting sandboxing rules for object properties. ([#15278](https://github.com/craftcms/cms/issues/15278))
- Fixed a bug where assets that the user wasn’t permitted to view could have a “Show in folder” action.
- Fixed focus management with element select inputs after elements were added or removed.
- Fixed a bug where it wasn’t possible to set `title` values on nested Matrix entries, when saving section entries via GraphQL. ([#15270](https://github.com/craftcms/cms/issues/15270))
- Fixed a SQL error that could occur if a `DECIMAL()` expression was passed into a query’s `select()` or `groupBy()` methods. ([#15271](https://github.com/craftcms/cms/issues/15271))
- Fixed a bug where the “Delete (with descendants)” element action wasn’t deleting descendants. ([#15273](https://github.com/craftcms/cms/issues/15273))
- Fixed an error that could occur when upgrading to Craft 5 if the database user didn’t have permission to disable foreign key constraints. ([#15262](https://github.com/craftcms/cms/issues/15262))

## 5.2.4.1 - 2024-06-27

- Fixed a JavaScript error. ([#15266](https://github.com/craftcms/cms/issues/15266))

## 5.2.4 - 2024-06-27

- Improved the styling of inactive users’ status indicators. ([#15195](https://github.com/craftcms/cms/issues/15195))
- Added `Garnish.once()` and `Garnish.Base::once()`, for registering event handlers that should only be triggered one time.
- Fixed a bug where Ajax requests stopped working after a user session expired and then was reauthenticated.
- Fixed an error that occurred if an element select input was initialized without a `name` value.
- Fixed a bug where Selectize inputs could be immediately focused and marked as dirty when opening an element editor slideout, if they were the first focusable element in the field layout. ([#15245](https://github.com/craftcms/cms/issues/15245))
- Fixed a bug where other author indicators weren’t shown for Craft Team.
- Fixed a bug where the Recent Entries widget wasn’t showing authors’ usernames for Craft Team.
- Fixed a bug where asset edit page URLs contained spaces if the asset filename contained spaces. ([#15236](https://github.com/craftcms/cms/issues/15236))
- Fixed a bug where element select inputs with `single` set to `true` would set existing elements’ input names ending in `[]`.
- Fixed a bug where element indexes could display “Nothing yet” at the bottom of populated table views. ([#15241](https://github.com/craftcms/cms/issues/15241))
- Fixed a bug where element edit pages initially showed the canonical element’s chip in the crumb bar, for provisional drafts. ([#15244](https://github.com/craftcms/cms/issues/15244))
- Fixed an error that occurred when opening an element’s editor slideout via its “Edit” action menu item, if the element had provisional changes. ([#15248](https://github.com/craftcms/cms/pull/15248))
- Fixed a bug where recursively-nested Matrix entries could be lost if multiple of them were edited, and not immediately saved. ([#15256](https://github.com/craftcms/cms/issues/15256))
- Fixed an error that could occur when upgrading to Craft 5 if the database user didn’t have permission to disable foreign key constraints. ([#15262](https://github.com/craftcms/cms/issues/15262))
- Fixed a bug where expanded sidebar navigations could overlap the main content on small screens. ([#15253](https://github.com/craftcms/cms/issues/15253))

## 5.2.3 - 2024-06-20

- Fixed MariaDB support. ([#15232](https://github.com/craftcms/cms/issues/15232))
- Fixed a potential vulnerability with TOTP authentication.
- Deprecated `craft\helpers\Db::prepareForJsonColumn()`.

## 5.2.2 - 2024-06-18

- Added `craft\base\conditions\BaseNumberConditionRule::$step`.
- Added `craft\helpers\Db::parseColumnPrecisionAndScale()`.
- Added `Garnish.muteResizeEvents()`.
- Fixed a JavaScript performance degradation bug. ([#14510](https://github.com/craftcms/cms/issues/14510))
- Fixed a bug where scalar element queries weren’t working if `distinct`, `groupBy`, `having,` or `union` params were set on them during query preparation. ([#15001](https://github.com/craftcms/cms/issues/15001))
- Fixed a bug where Edit Asset screens would warn about losing unsaved changes when navigating away, if the file was replaced but nothing else had changed.
- Fixed a bug where Edit Asset screens would show a notification with a “Reload” button after the file was replaced.
- Fixed a bug where Number fields’ condition rules weren’t allowing decimal values. ([#15222](https://github.com/craftcms/cms/issues/15222))
- Fixed a bug where Number field element query params didn’t respect decimal values. ([#15222](https://github.com/craftcms/cms/issues/15222))
- Fixed a bug where asset thumbnails weren’t getting updated after using the “Replace file” action. ([#15217](https://github.com/craftcms/cms/issues/15217))

## 5.2.1 - 2024-06-17

- Element index table views now show provisional drafts’ canonical elements’ values for the “Ancestors”, “Parent”, “Link”, “URI”, “Revision Notes”, “Last Edited By”, and “Drafts” columns.
- Improved the styling of disabled status indicators. ([#15195](https://github.com/craftcms/cms/issues/15195), [#15206](https://github.com/craftcms/cms/pull/15206))
- Added `craft\web\View::getModifiedDeltaNames()`.
- `craft\web\View::registerDeltaName()` now has a `$forceModified` argument.
- Fixed a bug where changed field values could be forgotten within Matrix fields, if a validation error occurred. ([#15190](https://github.com/craftcms/cms/issues/15190))
- Fixed a bug where the `graphql/create-token` command was prompting for the schema name, when it meant the token name. ([#15205](https://github.com/craftcms/cms/pull/15205))
- Fixed a bug where keyboard shortcuts weren’t getting registered properly for modals and slideouts opened via a disclosure menu. ([#15209](https://github.com/craftcms/cms/issues/15209))
- Fixed a styling issue with the global sidebar when collapsed. ([#15186](https://github.com/craftcms/cms/issues/15186))
- Fixed a bug where it wasn’t possible to query for authors via GraphQL on the Team edition. ([#15187](https://github.com/craftcms/cms/issues/15187))
- Fixed a bug where it wasn’t possible to close elevated session modals. ([#15202](https://github.com/craftcms/cms/issues/15202))
- Fixed a bug where element chips and cards were displaying provisional draft data even if the current user didn’t create the draft. ([#15208](https://github.com/craftcms/cms/issues/15208))
- Fixed a bug where element indexes weren’t displaying structured elements correctly if they had a provisional draft. ([#15214](https://github.com/craftcms/cms/issues/15214))

## 5.2.0 - 2024-06-12

### Content Management
- Live Preview now supports tabs, UI elements, and tab/field conditions. ([#15112](https://github.com/craftcms/cms/pull/15112))
- Live Preview now has a dedicated “Save” button. ([#15112](https://github.com/craftcms/cms/pull/15112))
- It’s now possible to edit assets’ alternative text from the Assets index page. ([#14893](https://github.com/craftcms/cms/discussions/14893))
- Double-clicking anywhere within a table row on an element index page will now open the element’s editor slideout. ([#14379](https://github.com/craftcms/cms/discussions/14379))
- Element index checkboxes no longer have a lag when deselected, except within element selection modals. ([#14896](https://github.com/craftcms/cms/issues/14896))
- Relational field condition rules no longer factor in the target elements’ statuses or sites. ([#14989](https://github.com/craftcms/cms/issues/14989))
- Element cards now display provisional changes, with an “Edited” label. ([#14975](https://github.com/craftcms/cms/pull/14975))
- Improved mobile styling. ([#14910](https://github.com/craftcms/cms/pull/14910))
- Improved the look of slideouts.
- Table views within element index pages are no longer scrolled directly. ([#14927](https://github.com/craftcms/cms/pull/14927))
- Improved the look of user gradicons when selected.
- “Save and continue editing” actions now restore the page’s scroll position on reload.
- “Remove” element actions within relational fields will now remove all selected elements, if the target element is selected. ([#15078](https://github.com/craftcms/cms/issues/15078))
- Action menus are now displayed within the page toolbar, rather than in the breadcrumbs. ([#14913](https://github.com/craftcms/cms/discussions/14913), [#15070](https://github.com/craftcms/cms/pull/15070))
- Site menus within element selector modals now filter out sites that don’t have any sources. ([#15091](https://github.com/craftcms/cms/discussions/15091))
- The meta sidebar toggle has been moved into the gutter between the content pane and meta sidebar. ([#15117](https://github.com/craftcms/cms/pull/15117))
- Element indexes will now show a confirmation dialog when cancelling a bulk inline edit. ([#15139](https://github.com/craftcms/cms/issues/15139), [#15142](https://github.com/craftcms/cms/pull/15142))
- Matrix fields in cards view and Addresses fields now show which nested entries/addresses contain validation errors. ([#15161](https://github.com/craftcms/cms/issues/15161))
- Nested entry edit pages now redirect to their owner element’s edit page. ([#15169](https://github.com/craftcms/cms/issues/15169))

### Accessibility
- Added the “Status” column option to category, entry, and user indexes. ([#14968](https://github.com/craftcms/cms/pull/14968))
- Element cards now display a textual status label rather than just the indicator. ([#14968](https://github.com/craftcms/cms/pull/14968))
- Darkened the color of page sidebar toggle icons to meet the minimum contrast for UI components.
- Darkened the color of context labels to meet the minimum contrast for text.
- Darkened the color of footer links to meet the minimum contrast for text.
- Set the language of the Craft edition in the footer, to improve screen reader pronunciation for non-English languages.
- The accessible name of “Select site” buttons is now translated to the current language.
- Improved the accessibility of two-step verification steps on the control panel login screen. ([#15145](https://github.com/craftcms/cms/pull/15145))
- Improved the accessibility of global nav items with subnavs. ([#15006](https://github.com/craftcms/cms/issues/15006))
- The secondary nav is now kept open during source selection for mobile viewports, preventing focus from being dropped. ([#14946](https://github.com/craftcms/cms/pull/14946))
- User edit screens’ document titles have been updated to describe the page purpose. ([#14946](https://github.com/craftcms/cms/pull/14946))
- Improved the styling of selected global nav items. ([#15061](https://github.com/craftcms/cms/pull/15061))

### Administration
- Added the `--format` option to the `db/backup` and `db/restore` commands for PostgreSQL installs. ([#14931](https://github.com/craftcms/cms/pull/14931))
- The `db/restore` command now autodetects the backup format for PostgreSQL installs, if `--format` isn’t passed. ([#14931](https://github.com/craftcms/cms/pull/14931))
- The `install` command and web-based installer now validate the existing project config files at the outset, and abort installation if there are any issues.
- The `resave/entries` command now has an `--all-sections` flag.
- The web-based installer now displays the error message when installation fails.
- Edit Entry Type pages now have a “Delete” action. ([#14983](https://github.com/craftcms/cms/discussions/14983))
- After creating a new field, field layout designers now set their search value to the new field’s name. ([#15080](https://github.com/craftcms/cms/discussions/15080))
- GraphQL schema edit pages now have a “Save and continue editing” alternate action.
- Volumes’ “Subpath” and “Transform Subpath” settings can now be set to environment variables. ([#15087](https://github.com/craftcms/cms/discussions/15087))
- The system edition can now be defined by a `CRAFT_EDITION` environment variable. ([#15094](https://github.com/craftcms/cms/discussions/15094))
- The rebrand assets path can now be defined by a `CRAFT_REBRAND_PATH` environment variable. ([#15110](https://github.com/craftcms/cms/pull/15110))

### Development
- Added the `{% expires %}` tag, which simplifies setting cache headers on the response. ([#14969](https://github.com/craftcms/cms/pull/14969))
- Added the `withCustomFields` element query param. ([#15003](https://github.com/craftcms/cms/pull/15003))
- Entry queries now support passing `*` to the `section` param, to filter the results to all section entries. ([#14978](https://github.com/craftcms/cms/discussions/14978))
- Element queries now support passing an element instance, or an array of element instances/IDs, to the `draftOf` param.
- Added `craft\elements\ElementCollection::find()`, which can return an element or elements in the collection based on a given element or ID. ([#15023](https://github.com/craftcms/cms/discussions/15023))
- Added `craft\elements\ElementCollection::fresh()`, which reloads each of the collection elements from the database. ([#15023](https://github.com/craftcms/cms/discussions/15023))
- The `collect()` Twig function now returns a `craft\elements\ElementCollection` instance if all of the items are elements.
- `craft\elements\ElementCollection::contains()` now returns `true` if an element is passed in and the collection contains an element with the same ID and site ID; or if an integer is passed in and the collection contains an element with the same ID. ([#15023](https://github.com/craftcms/cms/discussions/15023))
- `craft\elements\ElementCollection::countBy()`, `collapse()`, `flatten()`, `keys()`, `pad()`, `pluck()`, and `zip()` now return an `Illuminate\Support\Collection` object. ([#15023](https://github.com/craftcms/cms/discussions/15023))
- `craft\elements\ElementCollection::diff()` and `intersect()` now compare the passed-in elements to the collection elements by their IDs and site IDs. ([#15023](https://github.com/craftcms/cms/discussions/15023))
- `craft\elements\ElementCollection::flip()` now throws an exception, as element objects can’t be used as array keys. ([#15023](https://github.com/craftcms/cms/discussions/15023))
- `craft\elements\ElementCollection::map()` and `mapWithKeys()` now return an `Illuminate\Support\Collection` object, if any of the mapped values aren’t elements. ([#15023](https://github.com/craftcms/cms/discussions/15023))
- `craft\elements\ElementCollection::merge()` now replaces any elements in the collection with passed-in elements, if their ID and site ID matches. ([#15023](https://github.com/craftcms/cms/discussions/15023))
- `craft\elements\ElementCollection::only()` and `except()` now compare the passed-in values to the collection elements by their IDs, if an integer or array of integers is passed in. ([#15023](https://github.com/craftcms/cms/discussions/15023))
- `craft\elements\ElementCollection::unique()` now returns all elements with unique IDs, if no key is passed in. ([#15023](https://github.com/craftcms/cms/discussions/15023))

### Extensibility
- Improved type definitions for `craft\db\Query`, element queries, and `craft\elements\ElementCollection`.
- Added `craft\base\NestedElementTrait::$updateSearchIndexForOwner`.
- Added `craft\db\getBackupFormat()`.
- Added `craft\db\getRestoreFormat()`.
- Added `craft\db\setBackupFormat()`.
- Added `craft\db\setRestoreFormat()`.
- Added `craft\enums\Color::tryFromStatus()`.
- Added `craft\events\InvalidateElementcachesEvent::$element`.
- Added `craft\fields\BaseRelationField::existsQueryCondition()`.
- Added `craft\helpers\Cp::componentStatusIndicatorHtml()`.
- Added `craft\helpers\Cp::componentStatusLabelHtml()`.
- Added `craft\helpers\Cp::statusLabelHtml()`.
- Added `craft\helpers\DateTimeHelper::relativeTimeStatement()`.
- Added `craft\helpers\DateTimeHelper::relativeTimeToSeconds()`.
- Added `craft\helpers\ElementHelper::postEditUrl()`.
- Added `craft\helpers\ElementHelper::swapInProvisionalDrafts()`.
- Added `craft\helpers\StringHelper::indent()`.
- Added `craft\models\Volume::getTransformSubpath()`.
- Added `craft\models\Volume::setTransformSubpath()`.
- Added `craft\queue\Queue::getJobId()`.
- Added `craft\web\twig\SafeHtml`, which can be implemented by classes whose `__toString()` method should be considered HTML-safe by Twig.
- `craft\base\Element::defineTableAttributes()` now returns common attribute definitions used by most element types.
- `craft\elements\ElementCollection::with()` now supports collections made up of multiple element types.
- `craft\models\Volume::getSubpath()` now has a `$parse` argument.
- `craft\services\Drafts::applyDraft()` now has a `$newAttributes` argument.
- Added the `reloadOnBroadcastSave` setting to `Craft.ElementEditor`. ([#14814](https://github.com/craftcms/cms/issues/14814))
- Added the `waitForDoubleClicks` setting to `Garnish.Select`, `Craft.BaseElementIndex`, and `Craft.BaseElementIndexView`.

### System
- Improved overall system performance. ([#15003](https://github.com/craftcms/cms/pull/15003))
- Improved the performance of `exists()` element queries.
- Improved the performance of `craft\base\Element::toArray()`.
- The Debug Toolbar now pre-serializes objects stored as request parameters, fixing a bug where closures could prevent the entire Request panel from showing up. ([#14982](https://github.com/craftcms/cms/discussions/14982))
- Batched queue jobs now verify that they are still reserved before each step, and before spawning additional batch jobs. ([#14986](https://github.com/craftcms/cms/discussions/14986))
- The search keyword index is now updated for owner elements, when a nested element is saved directly which belongs to a searchable custom field. 
- Updated Yii to 2.0.50. ([#15124](https://github.com/craftcms/cms/issues/15124))
- Updated inputmask to 5.0.9.
- Fixed a bug where the `users/login` action wasn’t checking if someone was already logged in. ([#15168](https://github.com/craftcms/cms/issues/15168))
- Fixed a bug where exceptions due to missing templates weren’t being thrown when rendering an element partial. ([#15176](https://github.com/craftcms/cms/issues/15176))

## 5.1.10 - 2024-06-07

- Fixed an error that could occur if a Local filesystem wasn’t configured with a base path.
- Fixed a bug where some entries could be missing content after upgrading to Craft 5. ([#15150](https://github.com/craftcms/cms/issues/15150))
- Fixed a bug where it wasn’t always possible to add new entries to Matrix fields in inline-editable blocks view, if the field’s Max Entries setting had been reached before page load. ([#15158](https://github.com/craftcms/cms/issues/15158))
- Fixed an error that could occur when rendering the “My Drafts” widget. ([#14749](https://github.com/craftcms/cms/issues/14749))

## 5.1.9 - 2024-06-05

- Fixed a bug where the `db/backup` command could fail on Windows. ([#15090](https://github.com/craftcms/cms/issues/15090))
- Fixed an error that could occur when applying project config changes if a site was deleted. ([#14373](https://github.com/craftcms/cms/issues/14373))
- Fixed an error that could occur when creating an entry via a slideout, if the slideout was submitted before the entry was autosaved. ([#15134](https://github.com/craftcms/cms/pull/15134))
- Fixed a bug where upgrading from Craft CMS 4.4 was allowed even though the migrations assumed 4.5 or later was installed. ([#15133](https://github.com/craftcms/cms/issues/15133))
- Fixed an error that occurred when bulk inline editing an unpublished draft. ([#15138](https://github.com/craftcms/cms/issues/15138))

## 5.1.8 - 2024-06-03

- Added `craft\helpers\Gql::isIntrospectionQuery()`.
- `craft\helpers\Html::id()` now allows IDs to begin with numbers. ([#15066](https://github.com/craftcms/cms/issues/15066))
- Fixed a bug where some condition rules weren’t getting added when applying project config changes, if they depended on another component which hadn’t been added yet. ([#15037](https://github.com/craftcms/cms/issues/15037))
- Fixed a bug where entry type condition rules prefixed their option labels with section names. ([#15075](https://github.com/craftcms/cms/issues/15075))
- Fixed a bug where GraphQL queries could be misidentified as introspection queries. ([#15100](https://github.com/craftcms/cms/issues/15100))
- Fixed an error that could occur when calling `craft\base\FieldLayoutComponent::getAttributes()` if the `$elementType` property wasn’t set yet. ([#15074](https://github.com/craftcms/cms/issues/15074))
- Fixed a bug where nested entry titles weren’t getting included in the owner element’s search keywords. ([#15025](https://github.com/craftcms/cms/issues/15025))
- Fixed a bug where `craft\elements\Address::toArray()` would include a `saveOwnership` key in its response array.
- Fixed a bug where nested entry and address edit pages could have a “Delete for site” action.
- Fixed a bug where field layout designers weren’t displaying native fields in the library pane when a tab was removed that contained them. ([#15064](https://github.com/craftcms/cms/issues/15064))
- Fixed a bug where recent textual changes could be lost when creating a new inline-editable Matrix block, if the block was created before the autosave had a chance to initiate. ([#15069](https://github.com/craftcms/cms/issues/15069))
- Fixed a bug where the `users/create` command would fail without explaining why, when the maximum number of users had already been reached.
- Fixed a validation error that could occur when saving an entry on Craft Solo. ([#15082](https://github.com/craftcms/cms/issues/15082))
- Fixed an error that could occur on an element edit page, if a Matrix field’s Propagation Method was set to “Custom…”, but its Propagation Key Format wasn’t filled in.
- Fixed a bug where Matrix block invalidation errors weren’t getting grouped by block when set on the parent element, for blocks that didn’t have `uid` values. ([#15103](https://github.com/craftcms/cms/discussions/15103))
- Fixed a bug where auto-generated entry titles weren’t getting validated to ensure they weren’t too long. ([#15102](https://github.com/craftcms/cms/issues/15102))
- Fixed a bug where field conditions weren’t working reliably for nested entries within Matrix fields set to the inline-editable blocks view mode. ([#15104](https://github.com/craftcms/cms/issues/15104))
- Fixed a bug where the `serve` command could hang. ([#14977](https://github.com/craftcms/cms/issues/14977))
- Fixed a bug where nested entry edit pages would always redirect to the Entries index, even if they were nested under a different element type. ([#15101](https://github.com/craftcms/cms/issues/15101))
- Fixed an error that occurred when attempting to delete a global set without a field layout. ([#15123](https://github.com/craftcms/cms/issues/15123))

## 5.1.7 - 2024-05-25

- Scalar element queries no longer set their `$select` property to the scalar expression, fixing an error that could occur when executing scalar queries for relation fields. ([#15071](https://github.com/craftcms/cms/issues/15071))
- Fixed an error that occurred when upgrading to Craft 5 if a Matrix block type didn’t have any fields.
- Fixed an error that occurred when upgrading to Craft 5 if any Matrix block rows had invalid `primaryOwnerId` values. ([#15063](https://github.com/craftcms/cms/issues/15063))

## 5.1.6 - 2024-05-23

- Added `craft\services\Fields::getRelationalFieldTypes()`.
- Fixed a bug where `craft\helpers\Typecast::properties()` wasn’t typecasting numeric strings to ints for `int|string|null` properties. ([#14618](https://github.com/craftcms/cms/issues/14618))
- Fixed a bug where “Related To” conditions weren’t allowing entries to be selected. ([#15058](https://github.com/craftcms/cms/issues/15058))

## 5.1.5 - 2024-05-22

- Scalar element queries now set `$select` to the scalar expression, and `$orderBy`, `$limit`, and `$offset` to `null`, on the element query. ([#15001](https://github.com/craftcms/cms/issues/15001))
- Added `craft\fieldlayoutelements\TextareaField::inputTemplateVariables()`.
- Fixed a bug where `craft\helpers\Assets::prepareAssetName()` wasn’t sanitizing filenames if `$preventPluginModifications` was `true`.
- Fixed a bug where element queries’ `count()` methods were factoring in the `limit` param when searching with `orderBy` set to `score`. ([#15001](https://github.com/craftcms/cms/issues/15001))
- Fixed a bug where soft-deleted structure data associated with elements that belonged to a revision could be deleted by garbage collection. ([#14995](https://github.com/craftcms/cms/pull/14995))
- Fixed a bug where element edit pages’ scroll positions weren’t always retained when automatically refreshed.
- Fixed a bug where the `up` command could remove component name comments from the project config YAML files, for newly-added components. ([#15012](https://github.com/craftcms/cms/issues/15012))
- Fixed a bug where assets’ Alternative Text fields didn’t expand to match the content height. ([#15026](https://github.com/craftcms/cms/issues/15026))
- Fixed a bug where `craft\helpers\UrlHelper::isAbsoluteUrl()` was returning `true` for Windows file paths. ([#15043](https://github.com/craftcms/cms/issues/15043))
- Fixed an error that occurred on the current user’s Profile screen if they didn’t have permission to access the primary site. ([#15022](https://github.com/craftcms/cms/issues/15022))
- Fixed a bug where non-localizable elements’ edit screens were displaying a site breadcrumb.
- Fixed a bug where entry GraphQL queries weren’t available if only nested entry field queries were selected in the schema.
- Fixed a bug where chip labels could wrap unnecessarily. ([#15000](https://github.com/craftcms/cms/issues/15000), [#15017](https://github.com/craftcms/cms/pull/15017))
- Fixed a bug where date/time clear buttons could bleed out of their container. ([#15017](https://github.com/craftcms/cms/pull/15017))
- Fixed an error that occurred when editing an element, if any field layout conditions referenced a custom field that was no longer included in the layout. ([#14838](https://github.com/craftcms/cms/issues/14838))
- Fixed a “User not authorized to create this element.” error that could occur when creating a new entry within a Matrix field, if the field had Max Entries set. ([#15015](https://github.com/craftcms/cms/issues/15015))
- Fixed a bug where nested entries weren’t showing up within Matrix fields set to the element index view mode, when viewing entry revisions. ([#15038](https://github.com/craftcms/cms/pull/15038))
- Fixed the styling of element chips displayed within an element card. ([#15044](https://github.com/craftcms/cms/issues/15044))
- Fixed styling issues with inline-editing within element indexes. ([#15040](https://github.com/craftcms/cms/issues/15040), [#15049](https://github.com/craftcms/cms/pull/15049))
- Fixed a bug where sticky scrollbars could stop working when switching between element index sources. ([#15047](https://github.com/craftcms/cms/issues/15047))

## 5.1.4 - 2024-05-17

- Improved the performance of element indexes that contained asset thumbnails. ([#14760](https://github.com/craftcms/cms/issues/14760))
- Table views within element index pages are no longer scrolled directly. ([#14927](https://github.com/craftcms/cms/pull/14927), [#15010](https://github.com/craftcms/cms/pull/15010))
- Fixed a bug where `craft\elements\db\ElementQuery::exists()` would return `true` if `setCachedResult()` had been called, even if an empty array was passed.
- Fixed an infinite recursion bug that could occur when `craft\web\Response::redirect()` was called. ([#15014](https://github.com/craftcms/cms/pull/15014))
- Fixed a bug where `eagerly()` wasn’t working when a custom alias was passed in.
- Fixed an error that occurred on users’ Addresses screens. ([#15018](https://github.com/craftcms/cms/pull/15018))
- Fixed a bug where asset chips’ content wasn’t spanning the full width for Assets fields in large thumbnail mode. ([#14993](https://github.com/craftcms/cms/issues/14993))
- Fixed infinite scrolling on Structure element sources. ([#14992](https://github.com/craftcms/cms/issues/14992))
- Fixed right-to-left styling issues. ([#15019](https://github.com/craftcms/cms/pull/15019))

## 5.1.3 - 2024-05-14

- Fixed a SQL error that could occur when applying or rebuilding the project config.
- Fixed a bug where adjacent selected table rows were getting extra spacing in Firefox.
- Fixed a SQL error that could occur when creating revisions after garbage collection was run. ([#14309](https://github.com/craftcms/cms/issues/14309))
- Fixed a bug where the `serve` command wasn’t serving paths with non-ASCII characters. ([#14977](https://github.com/craftcms/cms/issues/14977))
- Fixed a bug where `craft\helpers\Html::explodeStyle()` and `normalizeTagAttributes()` weren’t handling styles with encoded images via `url()` properly. ([#14964](https://github.com/craftcms/cms/issues/14964))
- Fixed a bug where the `db/backup` command would fail if the destination path contained a space.
- Fixed a bug where entry selection modals could list all entries when no sources were available for the selected site. ([#14956](https://github.com/craftcms/cms/issues/14956))
- Fixed a bug where element cards could get duplicate status indicators. ([#14958](https://github.com/craftcms/cms/issues/14958))
- Fixed a bug where element chips could overflow their containers. ([#14924](https://github.com/craftcms/cms/issues/14924))
- Fixed a bug where soft-deleted elements that belonged to a revision could be deleted by garbage collection. ([#14967](https://github.com/craftcms/cms/pull/14967))
- Fixed a bug where disabled entries weren’t being displayed within Matrix fields in card view. ([#14973](https://github.com/craftcms/cms/issues/14973))
- Fixed a bug where users’ Permissions screen was inaccessible for the Team edition. ([#14976](https://github.com/craftcms/cms/issues/14976))
- Fixed a SQL error that could occur when attempting to update to Craft 5 for the second time. ([#14987](https://github.com/craftcms/cms/issues/14987))

## 5.1.2 - 2024-05-07

- Fixed a bug where the `db/backup` command would prompt for password input on PostgreSQL. ([#14945](https://github.com/craftcms/cms/issues/14945))
- Fixed a bug where pressing <kbd>Shift</kbd> + <kbd>Spacebar</kbd> wasn’t reliably opening the asset preview modal on the Assets index page. ([#14943](https://github.com/craftcms/cms/issues/14943))
- Fixed a bug where pressing <kbd>Shift</kbd> + <kbd>Spacebar</kbd> within an asset preview modal wasn’t closing the modal.
- Fixed a bug where pressing arrow keys within asset preview modals wasn’t retargeting the preview modal to adjacent assets. ([#14943](https://github.com/craftcms/cms/issues/14943))
- Fixed a bug where entry selection modals could have a “New entry” button even if there weren’t any sections enabled for the selected site. ([#14923](https://github.com/craftcms/cms/issues/14923))
- Fixed a bug where element autosaves weren’t always working if a Matrix field needed to automatically create a nested entry. ([#14947](https://github.com/craftcms/cms/issues/14947))
- Fixed a JavaScript warning. ([#14952](https://github.com/craftcms/cms/pull/14952))
- Fixed XSS vulnerabilities.

## 5.1.1 - 2024-05-02

- Fixed a bug where disclosure menus weren’t releasing their `scroll` and `resize` event listeners on hide. ([#14911](https://github.com/craftcms/cms/pull/14911), [#14510](https://github.com/craftcms/cms/issues/14510))
- Fixed a bug where it was possible to delete entries from Matrix fields which were configured to display nested entries statically. ([#14904](https://github.com/craftcms/cms/issues/14904), [#14915](https://github.com/craftcms/cms/pull/14915))
- Fixed an error that could occur when creating a nested entry in a Matrix field. ([#14915](https://github.com/craftcms/cms/pull/14915))
- Fixed a bug where Matrix fields’ “Max Entries” settings were taking the total number of nested entries across all sites into account, rather than just the nested entries for the current site. ([#14932](https://github.com/craftcms/cms/issues/14932))
- Fixed a bug where nested entry draft data could get corrupted when a draft was created for the owner element.
- Fixed a bug where Matrix and Addresses fields could show drafts of their nested elements when in card view.
- Fixed a bug where nested elements’ breadcrumbs could include the draft label, styled like it was part of the element’s title.
- Fixed a bug where action buttons might not work for nested entries in Matrix fields set to card view. ([#14915](https://github.com/craftcms/cms/pull/14915))
- Fixed the styling of tag chips within Tags fields. ([#14916](https://github.com/craftcms/cms/issues/14916))
- Fixed a bug where field layout component settings slideouts’ footers had extra padding.
- Fixed a bug where MySQL backups weren’t restorable on certain environments. ([#14925](https://github.com/craftcms/cms/pull/14925))
- Fixed a bug where `app/resource-js` requests weren’t working for guest requests. ([#14908](https://github.com/craftcms/cms/issues/14908))
- Fixed a JavaScript error that occurred after creating a new field within a field layout designer. ([#14933](https://github.com/craftcms/cms/issues/14933))

## 5.1.0 - 2024-04-30

### Content Management
- Sort options are now sorted alphabetically within element indexes, and custom fields’ options are now listed in a “Fields” group. ([#14725](https://github.com/craftcms/cms/issues/14725))
- Unselected table column options are now sorted alphabetically within element indexes.
- Table views within element index pages are now scrolled directly, so that their horizontal scrollbars are always visible without scrolling to the bottom of the page. ([#14765](https://github.com/craftcms/cms/issues/14765))
- Element tooltips now appear after a half-second delay. ([#14836](https://github.com/craftcms/cms/issues/14836))
- Thumbnails within element cards are slightly larger.
- Improved element editor page styling on mobile. ([#14898](https://github.com/craftcms/cms/pull/14898), [#14885](https://github.com/craftcms/cms/issues/14885))

### User Management
- Team edition users are no longer required to be admins.
- Added the “User Permissions” settings page for managing the permissions of non-admin Team edition users. ([#14768](https://github.com/craftcms/cms/discussions/14768))

### Administration
- Element conditions within field layout designers’ component settings now only list custom fields present in the current field layout. ([#14787](https://github.com/craftcms/cms/issues/14787))
- Improved the behavior of the URI input within Edit Route modals. ([#14884](https://github.com/craftcms/cms/issues/14884))
- The “Upgrade Craft CMS” page in the Plugin Store no longer lists unsupported editions.
- Added the `asyncCsrfInputs` config setting. ([#14625](https://github.com/craftcms/cms/pull/14625))
- Added the `backupCommandFormat` config setting. ([#14897](https://github.com/craftcms/cms/pull/14897))
- The `backupCommand` config setting can now be set to a closure, which will be passed a `mikehaertl\shellcommand\Command` object. ([#14897](https://github.com/craftcms/cms/pull/14897))
- Added the `safeMode` config setting. ([#14734](https://github.com/craftcms/cms/pull/14734))
- `resave` commands now support an `--if-invalid` option. ([#14731](https://github.com/craftcms/cms/issues/14731))
- Improved the styling of conditional tabs and UI elements within field layout designers.

### Extensibility
- Added `craft\conditions\ConditionInterface::getBuilderConfig()`.
- Added `craft\controllers\EditUserTrait`. ([#14789](https://github.com/craftcms/cms/pull/14789))
- Added `craft\controllers\UsersController::EVENT_DEFINE_EDIT_SCREENS`. ([#14789](https://github.com/craftcms/cms/pull/14789))
- Added `craft\elements\conditions\ElementConditionInterface::setFieldLayouts()`.
- Added `craft\events\DefineEditUserScreensEvent`. ([#14789](https://github.com/craftcms/cms/pull/14789))
- Added `craft\helpers\Cp::parseTimestampParam()`.
- Added `craft\models\FieldLayoutTab::labelHtml()`.
- Added `craft\services\ProjectConfig::getAppliedChanges()`. ([#14851](https://github.com/craftcms/cms/discussions/14851))
- Added `craft\web\Request::getBearerToken()`. ([#14784](https://github.com/craftcms/cms/pull/14784))
- Added `craft\db\CoalesceColumnsExpression`.
- Added `craft\db\ExpressionBuilder`.
- Added `craft\db\ExpressionInterface`.
- `craft\base\NameTrait::prepareNamesForSave()` no longer updates the name properties if `fullName`, `firstName`, and `lastName` are already set. ([#14665](https://github.com/craftcms/cms/issues/14665))
- `craft\helpers\Typecast::properties()` now typecasts numeric strings to integers, for `int|string` properties. ([#14618](https://github.com/craftcms/cms/issues/14618))
- Added `Craft.MatrixInput.Entry`. ([#14730](https://github.com/craftcms/cms/pull/14730))

### System
- Batched queue jobs now set their progress based on the total progress across all batches, rather than just the current batch. ([#14817](https://github.com/craftcms/cms/pull/14817))
- Fixed a bug where ordering by a custom field would only partially work, if the custom field was included in multiple field layouts for the resulting elements. ([#14821](https://github.com/craftcms/cms/issues/14821))
- Fixed a bug where element conditions within field layout designers’ component settings weren’t listing custom fields which were just added to the layout. ([#14787](https://github.com/craftcms/cms/issues/14787))
- Fixed a bug where asset thumbnails within element cards were blurry. ([#14866](https://github.com/craftcms/cms/issues/14866))
- Fixed a styling issue with Categories and Entries fields when “Maintain Hierarchy” was enabled.
- Fixed a bug where Delete actions weren’t working in admin tables. ([craftcms/commerce#3444](https://github.com/craftcms/commerce/issues/3444))

## 5.0.6 - 2024-04-29

- Fixed a bug where element caches weren’t getting invalidated when an element was moved within a structure. ([#14846](https://github.com/craftcms/cms/issues/14846))
- Fixed a bug where CSV’s header rows weren’t using the configured delimiter. ([#14855](https://github.com/craftcms/cms/issues/14855))
- Fixed a bug where editable table cell text styling could change after initial focus. ([#14857](https://github.com/craftcms/cms/issues/14857))
- Fixed a bug where conditions could list rules with duplicate labels.
- Fixed a bug where admin tables weren’t displaying disabled statuses. ([#14861](https://github.com/craftcms/cms/issues/14861))
- Fixed a bug where clicking on drag handles within element index tables could select the element. ([#14669](https://github.com/craftcms/cms/issues/14669))
- Fixed a bug where nested related categories and entries weren’t directly removable, and could be unintentionally overwritten, when the Categories/Entries field’s “Maintain hierarchy” setting was enabled. ([#14843](https://github.com/craftcms/cms/issues/14843), [#14872](https://github.com/craftcms/cms/issues/14872))
- Fixed a SQL error that could occur on PostgreSQL. ([#14860](https://github.com/craftcms/cms/pull/14870))
- Fixed a bug where field layout designers were showing redundant field indicators, for fields with hidden labels. ([#14859](https://github.com/craftcms/cms/issues/14859))
- Fixed a bug where field type names weren’t sorted alphabetically when editing an existing field. ([#14858](https://github.com/craftcms/cms/issues/14858))
- Fixed a JavaScript error that could occur when removing elements from an element select input. ([#14873](https://github.com/craftcms/cms/pull/14873))
- Fixed a bug where queue jobs’ progress indicators in the control panel sidebar weren’t fully cleaned up when jobs were finished. ([#14856](https://github.com/craftcms/cms/issues/14856))
- Fixed a bug where errors weren’t getting logged. ([#14863](https://github.com/craftcms/cms/issues/14863))
- Fixed a bug where asset thumbnails could have the wrong aspect ratio. ([#14866](https://github.com/craftcms/cms/issues/14866))
- Fixed an infinite recursion bug that occurred when selecting elements, if no sources were enabled for the selected site. ([#14882](https://github.com/craftcms/cms/issues/14882))

## 5.0.5 - 2024-04-23

- Fixed a bug where the Database Backup utility was present when the `backupCommand` config setting was set to `false`.
- Fixed an error that occurred when running the `db/convert-charset` command, if any tables contained `char` or `varchar` foreign key columns. ([#14815](https://github.com/craftcms/cms/issues/14815))
- Fixed a bug where parsed first/last names could have different casing than the full name that was submitted. ([#14723](https://github.com/craftcms/cms/issues/14723))
- Fixed a bug where `craft\helpers\UrlHelper::isAbsoluteUrl()` was returning `false` for URLs with schemes other than `http` or `https`, such as `mailto` and `tel`. ([#14830](https://github.com/craftcms/cms/issues/14830))
- Fixed a JavaScript error that occurred when opening Live Preview, if an Assets field’s “Upload files” button had been pressed. ([#14832](https://github.com/craftcms/cms/issues/14832))
- Fixed a bug where Twig’s spread operator (`...`) wasn’t working with attribute accessors. ([#14827](https://github.com/craftcms/cms/issues/14827))
- Fixed a bug where element selection modals were only showing the first 100 elements. ([#14790](https://github.com/craftcms/cms/issues/14790))
- Fixed a PHP error that could occur on the Dashboard if any Quick Post widgets hadn’t been saved since before Craft 1.2. ([#14794](https://github.com/craftcms/cms/issues/14794))
- Fixed a bug where double-clicking on an inline Matrix block tab would cause it to expand/collapse. ([#14791](https://github.com/craftcms/cms/issues/14791))
- Fixed a bug where site breadcrumbs weren’t getting hyperlinked for installs with multiple site groups. ([#14802](https://github.com/craftcms/cms/issues/14802))
- Fixed a bug where element conditions were allowing custom field condition rules to be selected multiple times. ([#14809](https://github.com/craftcms/cms/issues/14809))
- Fixed a bug where relational fields within nested Matrix entries weren’t getting loaded via GraphQL. ([#14819](https://github.com/craftcms/cms/issues/14819))
- Fixed an error that occurred when creating an address within an Addresses field on a secondary site. ([#14829](https://github.com/craftcms/cms/issues/14829))
- Fixed a bug where SVG element icons weren’t visible in Safari. ([#14833](https://github.com/craftcms/cms/issues/14833))
- Fixed a bug where element sources were getting text cursors on hover in Safari. ([#14833](https://github.com/craftcms/cms/issues/14833))
- Fixed a bug where “Delete custom source” buttons within Customize Sources modals were getting text cursors on hover.
- Fixed a bug where Matrix fields that weren’t set to show cards in a grid were still getting a grid view when nested entries were created for the first time. ([#14840](https://github.com/craftcms/cms/issues/14840))
- Fixed a bug where related categories and entries weren’t removable when the Categories/Entries field’s “Maintain hierarchy” setting was enabled. ([#14843](https://github.com/craftcms/cms/issues/14843))
- Fixed a bug where Categories and Entries fields were showing the “View Mode” setting when “Maintain hierarchy” was enabled, despite it having no effect. ([#14847](https://github.com/craftcms/cms/pull/14847))

## 5.0.4 - 2024-04-10

- Fixed a bug where element queries with the `relatedTo` param set to a list of element IDs were overly complex.
- Fixed a bug where redundant Matrix block revisions were getting created.
- Fixed a bug where Twig’s spread operator (`...`) wasn’t working when the `preloadSingles` config setting was enabled. ([#14783](https://github.com/craftcms/cms/issues/14783))
- Fixed a bug where Live Preview wasn’t retaining the scroll position properly. ([#14218](https://github.com/craftcms/cms/issues/14218))

## 5.0.3 - 2024-04-09

- Fixed a bug where LTR and RTL characters weren’t getting stripped from sanitized asset filenames. ([#14711](https://github.com/craftcms/cms/issues/14711))
- Fixed a bug where admin table row reordering wasn’t working in Safari. ([#14752](https://github.com/craftcms/cms/issues/14752))
- Fixed a bug where the `utils/fix-field-layout-uids` command wasn’t looking at field layouts defined with a `fieldLayout` key in the project config.
- Fixed a bug where element indexes’ View menus could show the “Sort by” field when the structure view was selected. ([#14780](https://github.com/craftcms/cms/issues/14780))
- Fixed a bug where fields with overridden handles weren’t editable from element indexes. ([#14767](https://github.com/craftcms/cms/issues/14767))
- Fixed a bug where element chips within element cards were getting action menus and drag handles within relation fields. ([#14778](https://github.com/craftcms/cms/issues/14778))
- Fixed a bug where elements could display the wrong nested field value, if the field’s handle was overridden. ([#14767](https://github.com/craftcms/cms/issues/14767))
- Fixed a bug where entries’ Title fields weren’t showing a required indicator. ([#14773](https://github.com/craftcms/cms/issues/14773))

## 5.0.2 - 2024-04-05

- Fixed a bug where `craft\helpers\ElementHelper::siteStatusesForElement()` wasn’t working for soft-deleted elements. ([#14753](https://github.com/craftcms/cms/issues/14753))
- Fixed a bug where the Queue Manager was listing delayed jobs before others. ([#14755](https://github.com/craftcms/cms/discussions/14755))
- Fixed an error that occurred when editing elements without any preview targets. ([#14754](https://github.com/craftcms/cms/issues/14754))
- Fixed a bug where it wasn’t possible to delete global sets when the CKEditor plugin was installed. ([#14757](https://github.com/craftcms/cms/issues/14757))
- Fixed a SQL error that occurred when querying for elements ordered by search score on PostgreSQL. ([#14761](https://github.com/craftcms/cms/issues/14761))

## 5.0.1 - 2024-04-03

- Fixed a “Double-instantiating a checkbox select on an element” JavaScript warning. ([#14707](https://github.com/craftcms/cms/issues/14707))
- Fixed a bug where `craft\cache\DbCache` was attempting to store values beyond the `cache.data` column’s storage capacity.
- Fixed a bug where the Updates utility could include submit buttons without labels for abandoned plugins.
- Fixed a bug where “Admin” rules were available to user conditions in Solo and Team editions.
- Fixed a bug where entries’ “View in a new tab” breadcrumb actions were linking to the canonical entry URL when editing a draft or viewing a revision. ([#14705](https://github.com/craftcms/cms/issues/14705))
- Fixed a bug where Matrix blocks without labels had extra spacing above them in Live Preview. ([#14703](https://github.com/craftcms/cms/issues/14703))
- Fixed an error that occurred if the `collation` database connection setting was set to `utf8_*` on MySQL. ([#14332](https://github.com/craftcms/cms/issues/14332))
- Fixed a bug where element cards could overflow their containers within Live Preview. ([#14710](https://github.com/craftcms/cms/issues/14710))
- Fixed a bug where links within the Queue Manager utility weren’t styled like links. ([#14716](https://github.com/craftcms/cms/issues/14716))
- Fixed a bug where tooltips within element labels caused the element title to be read twice by screen readers.
- Fixed a styling issue when editing an entry without any meta fields. ([#14721](https://github.com/craftcms/cms/issues/14721))
- Fixed a bug where the `_includes/nav.twig` template wasn’t marking nested nav items as selected. ([#14735](https://github.com/craftcms/cms/pull/14735))
- Fixed issues with menu options’ hover styles.
- Fixed a bug where double-clicking on an element’s linked label or action button would cause its slideout to open, in addition to the link/button being activated. ([#14736](https://github.com/craftcms/cms/issues/14736))
- Fixed a bug where system icons whose names ended in numbers weren’t displaying. ([#14740](https://github.com/craftcms/cms/issues/14740))
- Fixed an error that could occur when creating a passkey. ([#14745](https://github.com/craftcms/cms/issues/14745))
- Fixed a bug where the “Utilities” global nav item could get two badge counts.
- Fixed a bug where custom fields whose previous types were missing would lose their values when updating to Craft 5.
- Fixed a bug where Dropdown fields could be marked as invalid on save, if the saved value was invalid and they were initially marked as changed (to the default value) on page load. ([#14738](https://github.com/craftcms/cms/pull/14738))
- Fixed a bug where double-clicking on an element’s label within an element selection modal wasn’t selecting the element. ([#14751](https://github.com/craftcms/cms/issues/14751))

## 5.0.0 - 2024-03-26

### Content Management
- Improved global sidebar styling. ([#14281](https://github.com/craftcms/cms/pull/14281))
- The global sidebar is now collapsible. ([#14281](https://github.com/craftcms/cms/pull/14281))
- It’s now possible to expand and collapse global sidebar items without navigating to them. ([#14313](https://github.com/craftcms/cms/issues/14313), [#14321](https://github.com/craftcms/cms/pull/14321))
- Redesigned the global breadcrumb bar to include quick links to other areas of the control panel, page context menus, and action menus. ([#13902](https://github.com/craftcms/cms/pull/13902))
- All elements can now have thumbnails, provided by Assets fields. ([#12484](https://github.com/craftcms/cms/discussions/12484), [#12706](https://github.com/craftcms/cms/discussions/12706))
- Element indexes and relational fields now have the option to use card views. ([#6024](https://github.com/craftcms/cms/pull/6024))
- Element indexes now support inline editing for some custom field values.
- Asset chips with large thumbnails now truncate long titles, and make the full title visible via a tooltip on hover/focus. ([#14462](https://github.com/craftcms/cms/discussions/14462), [#14502](https://github.com/craftcms/cms/pull/14502))
- Table columns now set a max with to force long lines to be truncated or wrap. ([#14514](https://github.com/craftcms/cms/issues/14514))
- Added the “Show in folder” asset index action, available when searching across subfolders. ([#14227](https://github.com/craftcms/cms/discussions/14227))
- The view states for nested element sources are now managed independently.
- Element chips and cards now include quick action menus. ([#13902](https://github.com/craftcms/cms/pull/13902))
- Entry edit pages now include quick links to other sections’ index sources.
- Asset edit pages now include quick links to other volumes’ index sources.
- Assets’ Alternative Text fields are now translatable. ([#11576](https://github.com/craftcms/cms/issues/11576))
- Entries can now have multiple authors. ([#12380](https://github.com/craftcms/cms/pull/12380))
- Entry chips, cards, and blocks are now tinted according to their entry type’s color. ([#14187](https://github.com/craftcms/cms/pull/14187))
- Quick Post widgets now create entries via slideouts. ([#14228](https://github.com/craftcms/cms/pull/14228))
- Slideout sidebars are now always toggleable; not just when the slideout is too narrow to show the sidebar alongside the content. ([#14418](https://github.com/craftcms/cms/pull/14418))
- Element slideouts now show validation summaries at the top of each tab. ([#14436](https://github.com/craftcms/cms/pull/14436))
- Element slideouts’ “Cancel” buttons now get relabelled as “Close” when editing a provisional draft.
- The “Save as a new entry” action is now available to all users with the “Create entries” permission, and will create a new unpublished draft rather than a fully-saved entry. ([#9577](https://github.com/craftcms/cms/issues/9577), [#10244](https://github.com/craftcms/cms/discussions/10244))
- Entry conditions can now have a “Matrix field” rule. ([#13794](https://github.com/craftcms/cms/discussions/13794))
- Money field condition rules now use money inputs. ([#14148](https://github.com/craftcms/cms/pull/14148))
- Inline-editable Matrix blocks now support multiple tabs. ([#8500](https://github.com/craftcms/cms/discussions/8500), [#14139](https://github.com/craftcms/cms/issues/14139))
- Inline-editable Matrix blocks have been redesigned to be visually lighter. ([#14187](https://github.com/craftcms/cms/pull/14187))
- Inline-editable Matrix blocks now include “Open in a new tab” action items.
- Matrix fields set to the inline-editable blocks view mode no longer show inline entry-creation buttons unless there’s a single entry type. ([#14187](https://github.com/craftcms/cms/pull/14187))
- Selected elements within relational fields now include a dedicated drag handle.
- Selected assets within Assets fields no longer open the file preview modal when their thumbnail is clicked on. The “Preview file” quick action, or the <kbd>Shift</kbd> + <kbd>Spacebar</kbd> keyboard shortcut, can be used instead.
- Improved the styling of element chips.
- Improved checkbox-style deselection behavior for control panel items, to account for double-clicks.
- Table views are no longer available for element indexes on mobile.
- Added the “Address Line 3” address field. ([#14318](https://github.com/craftcms/cms/discussions/14318))
- Address conditions now have “Address Line 1”, “Address Line 2”, “Address Line 3”, “Administrative Area”, “Country”, “Dependent Locality”, “First Name”, “Full Name”, “Last Name”, “Locality”, “Organization Tax ID”, “Organization”, “Postal Code”, and “Sorting Code” rules.
- Added live conditional field support to user edit pages and inline-editable Matrix blocks. ([#14115](https://github.com/craftcms/cms/pull/14115), [#14223](https://github.com/craftcms/cms/pull/14223))
- Earth icons are now localized based on the system time zone.

### User Management
- Added two-step verification support, with built-in “Authenticator App” (TOTP) and “Recovery Codes” methods. Additional methods can be provided by plugins.
- Added a “Require Two-Step Verification” system setting, which can be set to “All users”, “Admins”, and individual user groups.
- Added passkey support (authentication via fingerprint or facial recognition).
- User account settings are now split into “Profile”, “Addresses”, and “Permissions” pages, plus “Password & Verification” and “Passkeys” pages when editing one’s own account.
- Users’ “Username”, “Full Name”, “Photo”, and “Email” native fields can now be managed via the user field layout, and now show up alongside custom fields within user slideouts.
- Users with more than 50 addresses will now display them as a paginated element index.
- New users are now created in an unpublished draft state, so adding a user photo, addresses, and permissions can each be done before the user is fully saved.
- The login page now includes a “Sign in with a passkey” button.
- The login modal and elevated session modal have been redesigned to be consistent with the login page.
- User sessions are now treated as elevated immediately after login, per the `elevatedSessionDuration` config setting.

### Accessibility
- Added the “Disable autofocus” user accessibility preference. ([#12921](https://github.com/craftcms/cms/discussions/12921))
- Improved source item navigation for screen readers. ([#12054](https://github.com/craftcms/cms/pull/12054))
- Content tab menus are now implemented as disclosure menus. ([#12963](https://github.com/craftcms/cms/pull/12963))
- Element selection modals now show checkboxes for selectable elements.
- Elements within relational fields are no longer focusable at the container level.
- Relational fields now use the proper list semantics.
- Improved the accessibility of the login page, login modal, and elevated session modal.
- Improved the accessibility of element indexes. ([#14120](https://github.com/craftcms/cms/pull/14120), [#12286](https://github.com/craftcms/cms/pull/12286))
- Selected elements within relational fields now include “Move up/down” or “Move forward/backward” in their action menus.
- Improved the accessibility of time zone fields.
- Improved the accessibility of form alternative action menus.
- Improved the accessibility of Matrix fields with the “inline-editable blocks” view mode. ([#14187](https://github.com/craftcms/cms/pull/14187))
- Improved the accessibility of the global nav. ([#14240](https://github.com/craftcms/cms/pull/14240))Improved the accessibility of the global nav. ([#14240](https://github.com/craftcms/cms/pull/14240))
- Improved the accessibility of layout tabs. ([#14215](https://github.com/craftcms/cms/pull/14215))
- Improved the accessibility of overflow tab menus. ([#14214](https://github.com/craftcms/cms/pull/14214))
- Increased the hit area for range select options.
- Improved the accessibility of the global sidebar. ([#14335](https://github.com/craftcms/cms/pull/14335))

### Administration
- Added the Team edition.
- Added the “Color” entry type setting. ([#14187](https://github.com/craftcms/cms/pull/14187))
- Added the “Icon” entry type setting. ([#14169](https://github.com/craftcms/cms/pull/14169))
- Added the “Addresses” field type. ([#11438](https://github.com/craftcms/cms/discussions/11438))
- Added the “Icon” field type. ([#14169](https://github.com/craftcms/cms/pull/14169))
- Field layouts can now designate an Assets field as the source for elements’ thumbnails. ([#12484](https://github.com/craftcms/cms/discussions/12484), [#12706](https://github.com/craftcms/cms/discussions/12706))
- Field layouts can now choose to include previewable fields’ content in element cards. ([#12484](https://github.com/craftcms/cms/discussions/12484), [#6024](https://github.com/craftcms/cms/pull/6024))
- Field layouts can now override custom fields’ handles.
- Field Layout Designers now hide the component library sidebar in favor of “Add” disclosure menus, when they’re too narrow to show the sidebar alongside configured tabs. ([#14411](https://github.com/craftcms/cms/pull/14411))
- Most custom fields can now be included multiple times within the same field layout. ([#8497](https://github.com/craftcms/cms/discussions/8497))
- Sections now have a “Max Authors” setting. ([#12380](https://github.com/craftcms/cms/pull/12380))
- Entry types are now managed independently of sections.
- Entry types are no longer required to have a Title Format, if the Title field isn’t shown.
- Entry types now have a “Show the Slug field” setting. ([#13799](https://github.com/craftcms/cms/discussions/13799))
- Entry type and field edit pages now list their usages. ([#14397](https://github.com/craftcms/cms/pull/14397))
- Sites’ Language settings can now be set to environment variables. ([#14235](https://github.com/craftcms/cms/pull/14235), [#14135](https://github.com/craftcms/cms/discussions/14135))
- Matrix fields now manage nested entries, rather than Matrix blocks. During the upgrade, existing Matrix block types will be converted to entry types; their nested fields will be made global; and Matrix blocks will be converted to entries.
- Matrix fields now have “Entry URI Format” and “Template” settings for each site.
- Matrix fields now have a “View Mode” setting, giving admins the choice to display nested entries as cards, inline-editable blocks, or an embedded element index.
- Matrix fields now require the owner element to be saved before they can be edited.
- Matrix fields now have a “‘New’ Button Label” setting. ([#14573](https://github.com/craftcms/cms/issues/14573))
- Relational fields’ “Selection Label” setting has been relabelled as “‘Add’ Button Label”.
- Added support for inline field creation and editing within field layout designers. ([#14260](https://github.com/craftcms/cms/pull/14260))
- Layout elements within field layout designers now have action menus. ([#14260](https://github.com/craftcms/cms/pull/14260))
- The Fields and Entry Types index pages now have a search bar. ([#13961](https://github.com/craftcms/cms/discussions/13961), [#14126](https://github.com/craftcms/cms/pull/14126))
- Field types now have icons. ([#14267](https://github.com/craftcms/cms/pull/14267))
- The address field layout is now accessed via **Settings** → **Addresses**.
- Volumes now have a “Subpath” setting, and can reuse filesystems so long as the subpaths don’t overlap. ([#11044](https://github.com/craftcms/cms/discussions/11044))
- Volumes now have an “Alternative Text Translation Method” setting. ([#11576](https://github.com/craftcms/cms/issues/11576))
- Added support for defining custom locale aliases, via a new `localeAliases` config setting. ([#12705](https://github.com/craftcms/cms/pull/12705))
- Added support for element partial templates. ([#14284](https://github.com/craftcms/cms/pull/14284))
- Added the `partialTemplatesPath` config setting. ([#14284](https://github.com/craftcms/cms/pull/14284))
- Added the `tempAssetUploadFs` config setting. ([#13957](https://github.com/craftcms/cms/pull/13957))
- Removed the concept of field groups.
- Removed the “Temp Uploads Location” asset setting. ([#13957](https://github.com/craftcms/cms/pull/13957))
- Added the `utils/prune-orphaned-entries` command. ([#14154](https://github.com/craftcms/cms/pull/14154))
- `entrify/*` commands now ask if an entry type already exists for the section.
- The `resave/entries` command now accepts a `--field` option.
- The `up`, `migrate/up`, and `migrate/all` commands no longer overwrite pending project config YAML changes, if new project config changes were made by migrations.
- Removed the `--force` option from the `up` command. `--isolated=0` should be used instead. ([#14270](https://github.com/craftcms/cms/pull/14270))
- Removed the `resave/matrix-blocks` command.

### Development
- Entry type names and handles must now be unique globally, rather than just within a single section. Existing entry type names and handles will be renamed automatically where needed, to ensure uniqueness.
- Assets, categories, entries, and tags now support eager-loading paths prefixed with a field layout provider’s handle (e.g. `myEntryType:myField`).
- Element queries now have an `eagerly` param, which can be used to lazily eager-load the resulting elements for all peer elements, when `all()`, `collect()`, `one()`, `nth()`, or `count()` is called.
- Element queries now have an `inBulkOp` param, which limits the results to elements which were involved in a bulk operation. ([#14032](https://github.com/craftcms/cms/pull/14032))
- Address queries now have `addressLine1`, `addressLine2`, `addressLine3`, `administrativeArea`, `countryCode`, `dependentLocality`, `firstName`, `fullName`, `lastName`, `locality`, `organizationTaxId`, `organization`, `postalCode`, and `sortingCode` params.
- Entry queries now have `field`, `fieldId`, `primaryOwner`, `primaryOwnerId`, `owner`, `ownerId`, `allowOwnerDrafts`, and `allowOwnerRevisions` params.
- Entry queries’ `authorId` params now support passing multiple IDs prefixed with `and`, to fetch entries with multiple listed authors.
- User queries now have an `authorOf` param.
- Nested addresses are now cached by their field ID, and address queries now register cache tags based on their `field` and `fieldId` params.
- Nested entries are now cached by their field ID, and entry queries now register cache tags based on their `field` and `fieldId` params.
- GraphQL schemas can now include queries and mutations for nested entries (e.g. within Matrix or CKEditor fields) directly. ([#14366](https://github.com/craftcms/cms/pull/14366))
- Added the `fieldId`, `fieldHandle`, `ownerId`, and `sortOrder` entry GraphQL fields. ([#14366](https://github.com/craftcms/cms/pull/14366))
- Entries’ GraphQL type names are now formatted as `<entryTypeHandle>_Entry`, and are no longer prefixed with their section’s handle. (That goes for Matrix-nested entries as well.)
- Entries now have `author` and `authorIds` GraphQL field.
- Matrix fields’ GraphQL mutation types now expect nested entries to be defined by an `entries` field rather than `blocks`.
- Added the `entryType()` and `fieldValueSql()` Twig functions. ([#14557](https://github.com/craftcms/cms/discussions/14557))
- Added the `|firstWhere` and `|flatten` Twig filters.
- Removed the `craft.matrixBlocks()` Twig function. `craft.entries()` should be used instead.
- Controller actions which require a `POST` request will now respond with a 405 error code if another request method is used. ([#13397](https://github.com/craftcms/cms/discussions/13397))

### Extensibility
- Elements now store their content in an `elements_sites.content` column as JSON, rather than across multiple columns in a `content` table. ([#2009](https://github.com/craftcms/cms/issues/2009), [#4308](https://github.com/craftcms/cms/issues/4308), [#7221](https://github.com/craftcms/cms/issues/7221), [#7750](https://github.com/craftcms/cms/issues/7750), [#12954](https://github.com/craftcms/cms/issues/12954))
- Slugs are no longer required on elements that don’t have a URI format.
- Element types’ `fieldLayouts()` and `defineFieldLayouts()` methods’ `$source` arguments must now accept `null` values.
- All element types can now support eager-loading paths prefixed with a field layout provider’s handle (e.g. `myEntryType:myField`), by implementing `craft\base\FieldLayoutProviderInterface` on the field layout provider class, and ensuring that `defineFieldLayouts()` is returning field layouts via their providers.
- All core element query param methods now return `static` instead of `self`. ([#11868](https://github.com/craftcms/cms/pull/11868))
- Migrations that modify the project config no longer need to worry about whether the same changes were already applied to the incoming project config YAML files.
- Selectize menus no longer apply special styling to options with the value `new`. The `_includes/forms/selectize.twig` control panel template should be used instead (or `craft\helpers\Cp::selectizeHtml()`/`selectizeFieldHtml()`), which will append an styled “Add” option when `addOptionFn` and `addOptionLabel` settings are passed. ([#11946](https://github.com/craftcms/cms/issues/11946))
- Added the `chip()`, `customSelect()`, `disclosureMenu()`, `elementCard()`, `elementChip()`, `elementIndex()`, `iconSvg()`, and `siteMenuItems()` global functions for control panel templates.
- Added the `colorSelect`, `colorSelectField`, `customSelect`, `customSelectField`, `languageMenu`, and `languageMenuField` form macros.
- The `assets/move-asset` and `assets/move-folder` actions no longer include `success` keys in responses. ([#12159](https://github.com/craftcms/cms/pull/12159))
- The `assets/upload` controller action now includes `errors` object in failure responses. ([#12159](https://github.com/craftcms/cms/pull/12159))
- Element action triggers’ `validateSelection()` and `activate()` methods are now passed an `elementIndex` argument, with a reference to the trigger’s corresponding element index.
- Element search scores set on `craft\events\SearchEvent::$scores` by `craft\services\Search::EVENT_AFTER_SEARCH` or `EVENT_BEFORE_SCORE_RESULTS` now must be indexed by element ID and site ID (e.g. `'100-1'`).
- Added `craft\auth\methods\AuthMethodInterface`.
- Added `craft\auth\methods\BaseAuthMethod`.
- Added `craft\auth\methods\RecoveryCodes`.
- Added `craft\auth\methods\TOTP`.
- Added `craft\auth\passkeys\CredentialRepository`.
- Added `craft\base\Actionable`. ([#14169](https://github.com/craftcms/cms/pull/14169))
- Added `craft\base\ApplicationTrait::$edition`.
- Added `craft\base\ApplicationTrait::getAuth()`.
- Added `craft\base\Chippable`. ([#14169](https://github.com/craftcms/cms/pull/14169))
- Added `craft\base\Colorable`. ([#14187](https://github.com/craftcms/cms/pull/14187))
- Added `craft\base\CpEditable`.
- Added `craft\base\Element::EVENT_DEFINE_ACTION_MENU_ITEMS`.
- Added `craft\base\Element::EVENT_DEFINE_INLINE_ATTRIBUTE_INPUT_HTML`.
- Added `craft\base\Element::crumbs()`.
- Added `craft\base\Element::destructiveActionMenuItems()`.
- Added `craft\base\Element::inlineAttributeInputHtml()`.
- Added `craft\base\Element::render()`. ([#14284](https://github.com/craftcms/cms/pull/14284))
- Added `craft\base\Element::safeActionMenuItems()`.
- Added `craft\base\Element::shouldValidateTitle()`.
- Added `craft\base\ElementContainerFieldInterface`, which should be implemented by fields which contain nested elements, such as Matrix.
- Added `craft\base\ElementInterface::canDuplicateAsDraft()`.
- Added `craft\base\ElementInterface::getActionMenuItems()`.
- Added `craft\base\ElementInterface::getCardBodyHtml()`.
- Added `craft\base\ElementInterface::getChipLabelHtml()`.
- Added `craft\base\ElementInterface::getCrumbs()`.
- Added `craft\base\ElementInterface::getInlineAttributeInputHtml()`.
- Added `craft\base\ElementInterface::hasDrafts()`.
- Added `craft\base\ElementInterface::hasThumbs()`.
- Added `craft\base\ElementInterface::setAttributesFromRequest()`.
- Added `craft\base\ElementInterface::setAttributesFromRequest()`.
- Added `craft\base\ElementInterface::setLazyEagerLoadedElements()`.
- Added `craft\base\ElementTrait::$deletedWithOwner`.
- Added `craft\base\ElementTrait::$eagerLoadInfo`.
- Added `craft\base\ElementTrait::$elementQueryResult`.
- Added `craft\base\ElementTrait::$forceSave`.
- Added `craft\base\ElementTrait::$propagatingFrom`.
- Added `craft\base\Field::valueSql()`.
- Added `craft\base\FieldInterface::dbType()`, which defines the type(s) of values the field will store in the `elements_sites.content` column (if any).
- Added `craft\base\FieldInterface::getValueSql()`.
- Added `craft\base\FieldInterface::icon()`.
- Added `craft\base\FieldInterface::isMultiInstance()`.
- Added `craft\base\FieldInterface::queryCondition()`, which accepts an element query param value and returns the corresponding query condition.
- Added `craft\base\FieldLayoutComponent::hasSettings()`.
- Added `craft\base\FieldLayoutElement::isMultiInstance()`.
- Added `craft\base\FieldLayoutProviderInterface::getHandle()`.
- Added `craft\base\FieldTrait::$layoutElement`.
- Added `craft\base\Iconic`. ([#14169](https://github.com/craftcms/cms/pull/14169))
- Added `craft\base\Identifiable`. ([#14169](https://github.com/craftcms/cms/pull/14169))
- Added `craft\base\InlineEditableFieldInterface`.
- Added `craft\base\NestedElementInterface`, which should be implemented by element types which could be nested by other elements.
- Added `craft\base\NestedElementTrait`.
- Added `craft\base\Statusable`. ([#14169](https://github.com/craftcms/cms/pull/14169))
- Added `craft\base\ThumbableFieldInterface`.
- Added `craft\base\Thumbable`. ([#14169](https://github.com/craftcms/cms/pull/14169))
- Added `craft\base\conditions\ConditionInterface::createConditionRule()`.
- Added `craft\behaviors\EventBehavior`.
- Added `craft\controllers\EntryTypesController`.
- Added `craft\db\CallbackExpressionBuilder`.
- Added `craft\db\CallbackExpression`.
- Added `craft\db\Connection::getIsMaria()`.
- Added `craft\db\QueryParam`.
- Added `craft\db\Table::ELEMENTS_OWNERS`.
- Added `craft\db\Table::SECTIONS_ENTRYTYPES`.
- Added `craft\db\mysql\ColumnSchema::$collation`.
- Added `craft\db\mysql\QueryBuilder::jsonContains()`.
- Added `craft\db\mysql\QueryBuilder::jsonExtract()`.
- Added `craft\db\mysql\Schema::supportsMb4()`.
- Added `craft\db\pgsql\QueryBuilder::jsonContains()`.
- Added `craft\db\pgsql\QueryBuilder::jsonExtract()`.
- Added `craft\db\pgsql\Schema::supportsMb4()`.
- Added `craft\elements\Address::GQL_TYPE_NAME`.
- Added `craft\elements\Asset::gqlTypeName()`.
- Added `craft\elements\Category::gqlTypeName()`.
- Added `craft\elements\ElementCollection::render()`. ([#14284](https://github.com/craftcms/cms/pull/14284))
- Added `craft\elements\Entry::$collapsed`.
- Added `craft\elements\Entry::$dirty`.
- Added `craft\elements\Entry::gqlTypeName()`.
- Added `craft\elements\Entry::setOwner()`.
- Added `craft\elements\NestedElementManager`.
- Added `craft\elements\Tag::gqlTypeName()`.
- Added `craft\elements\User::GQL_TYPE_NAME`.
- Added `craft\elements\User::authenticateWithPasskey()`.
- Added `craft\elements\User::canRegisterUsers()`.
- Added `craft\elements\conditions\ElementConditionInterface::getFieldLayouts()`.
- Added `craft\elements\conditions\addresses\AddressLine1ConditionRule`.
- Added `craft\elements\conditions\addresses\AddressLine2ConditionRule`.
- Added `craft\elements\conditions\addresses\AddressLine3ConditionRule`.
- Added `craft\elements\conditions\addresses\AdministrativeAreaConditionRule`.
- Added `craft\elements\conditions\addresses\CountryConditionRule`.
- Added `craft\elements\conditions\addresses\DependentLocalityConditionRule`.
- Added `craft\elements\conditions\addresses\FullNameConditionRule`.
- Added `craft\elements\conditions\addresses\LocalityConditionRule`.
- Added `craft\elements\conditions\addresses\OrganizationConditionRule`.
- Added `craft\elements\conditions\addresses\OrganizationTaxIdConditionRule`.
- Added `craft\elements\conditions\addresses\PostalCodeConditionRule`.
- Added `craft\elements\conditions\addresses\SortingCodeConditionRule`.
- Added `craft\elements\conditions\entries\MatrixFieldConditionRule`.
- Added `craft\elements\db\EagerLoadInfo`.
- Added `craft\elements\db\EagerLoadPlan::$lazy`.
- Added `craft\elements\db\ElementQuery::$eagerLoadAlias`.
- Added `craft\elements\db\ElementQuery::$eagerLoadHandle`.
- Added `craft\elements\db\ElementQueryInterface::eagerly()`.
- Added `craft\elements\db\ElementQueryInterface::fieldLayouts()`.
- Added `craft\elements\db\ElementQueryInterface::prepForEagerLoading()`.
- Added `craft\elements\db\ElementQueryInterface::wasCountEagerLoaded()`.
- Added `craft\elements\db\ElementQueryInterface::wasEagerLoaded()`.
- Added `craft\enums\AttributeStatus`.
- Added `craft\enums\CmsEdition`.
- Added `craft\enums\Color`. ([#14187](https://github.com/craftcms/cms/pull/14187))
- Added `craft\enums\ElementIndexViewMode`.
- Added `craft\enums\PropagationMethod`.
- Added `craft\enums\TimePeriod`.
- Added `craft\events\BulkElementsEvent`.
- Added `craft\events\BulkOpEvent`. ([#14032](https://github.com/craftcms/cms/pull/14032))
- Added `craft\events\DefineEntryTypesForFieldEvent`.
- Added `craft\events\DefineFieldHtmlEvent::$inline`.
- Added `craft\events\DuplicateNestedElementsEvent`.
- Added `craft\events\SetEagerLoadedElementsEvent::$plan`.
- Added `craft\fieldlayoutelements\BaseField::$includeInCards`.
- Added `craft\fieldlayoutelements\BaseField::$providesThumbs`.
- Added `craft\fieldlayoutelements\BaseField::previewHtml()`.
- Added `craft\fieldlayoutelements\BaseField::previewable()`.
- Added `craft\fieldlayoutelements\BaseField::selectorIcon()`.
- Added `craft\fieldlayoutelements\BaseField::thumbHtml()`.
- Added `craft\fieldlayoutelements\BaseField::thumbable()`.
- Added `craft\fieldlayoutelements\CustomField::$handle`.
- Added `craft\fieldlayoutelements\CustomField::getOriginalHandle()`.
- Added `craft\fieldlayoutelements\TextField::inputAttributes()`.
- Added `craft\fieldlayoutelements\users\EmailField`.
- Added `craft\fieldlayoutelements\users\FullNameField`.
- Added `craft\fieldlayoutelements\users\PhotoField`.
- Added `craft\fieldlayoutelements\users\UsernameField`.
- Added `craft\fields\Addresses`.
- Added `craft\fields\Matrix::EVENT_DEFINE_ENTRY_TYPES`.
- Added `craft\fields\Matrix::getEntryTypes()`.
- Added `craft\fields\Matrix::getEntryTypesForField()`.
- Added `craft\fields\Matrix::getSupportedSitesForElement()`.
- Added `craft\fields\Matrix::setEntryTypes()`.
- Added `craft\fields\Matrix::supportedSiteIds()`.
- Added `craft\fields\Money::currencyLabel()`.
- Added `craft\fields\Money::currencyLabel()`.
- Added `craft\fields\Money::subunits()`.
- Added `craft\fields\Money::subunits()`.
- Added `craft\fields\conditions\FieldConditionRuleTrait::fieldInstances()`.
- Added `craft\fields\conditions\FieldConditionRuleTrait::setLayoutElementUid()`.
- Added `craft\fields\conditions\MoneyFieldConditionRule`.
- Added `craft\fields\conditions\MoneyFieldConditionRule`.
- Added `craft\helpers\App::isWindows()`.
- Added `craft\helpers\App::silence()`.
- Added `craft\helpers\ArrayHelper::lastValue()`.
- Added `craft\helpers\Cp::CHIP_SIZE_LARGE`.
- Added `craft\helpers\Cp::CHIP_SIZE_SMALL`.
- Added `craft\helpers\Cp::checkboxGroupFieldHtml()`.
- Added `craft\helpers\Cp::checkboxGroupHtml()`.
- Added `craft\helpers\Cp::chipHtml()`.
- Added `craft\helpers\Cp::colorSelectFieldHtml()`.
- Added `craft\helpers\Cp::customSelectFieldHtml()`. ([#14169](https://github.com/craftcms/cms/pull/14169))
- Added `craft\helpers\Cp::customSelectHtml()`. ([#14169](https://github.com/craftcms/cms/pull/14169))
- Added `craft\helpers\Cp::disclosureMenu()`.
- Added `craft\helpers\Cp::earthIcon()`. ([#14169](https://github.com/craftcms/cms/pull/14169))
- Added `craft\helpers\Cp::elementCardHtml()`.
- Added `craft\helpers\Cp::elementChipHtml()`.
- Added `craft\helpers\Cp::elementIndexHtml()`.
- Added `craft\helpers\Cp::entryTypeSelectFieldHtml()`. ([#14169](https://github.com/craftcms/cms/pull/14169))
- Added `craft\helpers\Cp::entryTypeSelectHtml()`. ([#14169](https://github.com/craftcms/cms/pull/14169))
- Added `craft\helpers\Cp::fallbackIconSvg()`. ([#14169](https://github.com/craftcms/cms/pull/14169))
- Added `craft\helpers\Cp::iconPickerFieldHtml()`. ([#14169](https://github.com/craftcms/cms/pull/14169))
- Added `craft\helpers\Cp::iconPickerHtml()`. ([#14169](https://github.com/craftcms/cms/pull/14169))
- Added `craft\helpers\Cp::iconSvg()`. ([#14169](https://github.com/craftcms/cms/pull/14169))
- Added `craft\helpers\Cp::layoutElementSelectorHtml()`.
- Added `craft\helpers\Cp::menuItem()`. ([#14169](https://github.com/craftcms/cms/pull/14169))
- Added `craft\helpers\Cp::moneyFieldHtml()`.
- Added `craft\helpers\Cp::moneyInputHtml()`.
- Added `craft\helpers\Cp::normalizeMenuItems()`.
- Added `craft\helpers\Cp::siteMenuItems()`.
- Added `craft\helpers\Db::defaultCollation()`.
- Added `craft\helpers\Db::prepareForJsonColumn()`.
- Added `craft\helpers\ElementHelper::actionConfig()`.
- Added `craft\helpers\ElementHelper::addElementEditorUrlParams()`.
- Added `craft\helpers\ElementHelper::elementEditorUrl()`.
- Added `craft\helpers\ElementHelper::renderElements()`. ([#14284](https://github.com/craftcms/cms/pull/14284))
- Added `craft\helpers\ElementHelper::rootElementIfCanonical()`.
- Added `craft\helpers\Gql::getSchemaContainedSections()`.
- Added `craft\helpers\Json::detectIndent()`.
- Added `craft\helpers\Json::encodeToFile()`.
- Added `craft\helpers\ProjectConfig::ensureAllEntryTypesProcessed()`.
- Added `craft\i18n\Locale::$aliasOf`.
- Added `craft\i18n\Locale::setDisplayName()`.
- Added `craft\log\Dispatcher::getDefaultTarget()`. ([#14283](https://github.com/craftcms/cms/pull/14283))
- Added `craft\migrations\BaseContentRefactorMigration`.
- Added `craft\models\EntryType::$color`.
- Added `craft\models\EntryType::findUsages()`.
- Added `craft\models\FieldLayout::getCardBodyFields()`.
- Added `craft\models\FieldLayout::getElementByUid()`.
- Added `craft\models\FieldLayout::getFieldById()`.
- Added `craft\models\FieldLayout::getFieldByUid()`.
- Added `craft\models\FieldLayout::getThumbField()`.
- Added `craft\models\FsListing::getAdjustedUri()`.
- Added `craft\models\Section::getCpEditUrl()`.
- Added `craft\models\Site::getLanguage()`.
- Added `craft\models\Site::setLanguage()`.
- Added `craft\models\Volume::$altTranslationKeyFormat`.
- Added `craft\models\Volume::$altTranslationMethod`.
- Added `craft\models\Volume::getSubpath()`.
- Added `craft\models\Volume::setSubpath()`.
- Added `craft\queue\BaseBatchedElementJob`. ([#14032](https://github.com/craftcms/cms/pull/14032))
- Added `craft\queue\BaseBatchedJob::after()`.
- Added `craft\queue\BaseBatchedJob::afterBatch()`.
- Added `craft\queue\BaseBatchedJob::before()`.
- Added `craft\queue\BaseBatchedJob::beforeBatch()`.
- Added `craft\services\Auth`.
- Added `craft\services\Elements::EVENT_AUTHORIZE_DUPLICATE_AS_DRAFT`.
- Added `craft\services\Elements::canDuplicateAsDraft()`.
- Added `craft\services\Entries::deleteEntryType()`.
- Added `craft\services\Entries::deleteEntryTypeById()`.
- Added `craft\services\Entries::deleteSection()`.
- Added `craft\services\Entries::deleteSectionById()`.
- Added `craft\services\Entries::getAllEntryTypes()`.
- Added `craft\services\Entries::getAllSectionIds()`.
- Added `craft\services\Entries::getAllSections()`.
- Added `craft\services\Entries::getEditableSectionIds()`.
- Added `craft\services\Entries::getEditableSections()`.
- Added `craft\services\Entries::getEntryTypeByHandle()`.
- Added `craft\services\Entries::getEntryTypeById()`.
- Added `craft\services\Entries::getEntryTypesBySectionId()`.
- Added `craft\services\Entries::getSectionByHandle()`.
- Added `craft\services\Entries::getSectionById()`.
- Added `craft\services\Entries::getSectionByUid()`.
- Added `craft\services\Entries::getSectionsByType()`.
- Added `craft\services\Entries::getTotalEditableSections()`.
- Added `craft\services\Entries::getTotalSections()`.
- Added `craft\services\Entries::refreshEntryTypes()`.
- Added `craft\services\Entries::saveSection()`.
- Added `craft\services\Fields::$fieldContext`, which replaces `craft\services\Content::$fieldContext`.
- Added `craft\services\Fields::EVENT_REGISTER_NESTED_ENTRY_FIELD_TYPES`.
- Added `craft\services\Fields::findFieldUsages()`.
- Added `craft\services\Fields::getAllLayouts()`.
- Added `craft\services\Fields::getNestedEntryFieldTypes()`.
- Added `craft\services\Gql::defineContentArgumentsForFieldLayouts()`.
- Added `craft\services\Gql::defineContentArgumentsForFields()`.
- Added `craft\services\Gql::getOrSetContentArguments()`.
- Added `craft\services\ProjectConfig::find()`.
- Added `craft\services\ProjectConfig::flush()`.
- Added `craft\services\ProjectConfig::writeYamlFiles()`.
- Added `craft\services\Sites::$maxSites`. ([#14307](https://github.com/craftcms/cms/pull/14307))
- Added `craft\services\Sites::getRemainingSites()`. ([#14307](https://github.com/craftcms/cms/pull/14307))
- Added `craft\servics\Users::canCreateUsers()`.
- Added `craft\web\Controller::asCpModal()`.
- Added `craft\web\CpModalResponseBehavior`.
- Added `craft\web\CpModalResponseFormatter`.
- Added `craft\web\CpScreenResponseBehavior::$actionMenuItems`.
- Added `craft\web\CpScreenResponseBehavior::$contextMenuItems`.
- Added `craft\web\CpScreenResponseBehavior::$selectableSites`.
- Added `craft\web\CpScreenResponseBehavior::$site`.
- Added `craft\web\CpScreenResponseBehavior::actionMenuItems()`.
- Added `craft\web\CpScreenResponseBehavior::contextMenuItems()`.
- Added `craft\web\CpScreenResponseBehavior::selectableSites()`.
- Added `craft\web\CpScreenResponseBehavior::site()`.
- Added `craft\web\Request::getQueryParamsWithoutPath()`.
- Added `craft\web\twig\variables\Cp::getEntryTypeOptions()`.
- Added `craft\base\PluginTrait::$minCmsEdition`.
- Renamed `craft\base\BlockElementInterface` to `NestedElementInterface`, and added the `getField()`, `getSortOrder()`, and `setOwner()` methods to it.
- Renamed `craft\base\Element::EVENT_SET_TABLE_ATTRIBUTE_HTML` to `EVENT_DEFINE_ATTRIBUTE_HTML`.
- Renamed `craft\base\Element::getHasCheckeredThumb()` to `hasCheckeredThumb()` and made it protected.
- Renamed `craft\base\Element::getHasRoundedThumb()` to `hasRoundedThumb()` and made it protected.
- Renamed `craft\base\Element::getThumbAlt()` to `thumbAlt()` and made it protected.
- Renamed `craft\base\Element::getThumbUrl()` to `thumbUrl()` and made it protected.
- Renamed `craft\base\Element::tableAttributeHtml()` to `attributeHtml()`.
- Renamed `craft\base\ElementInterface::getTableAttributeHtml()` to `getAttributeHtml()`.
- Renamed `craft\base\FieldInterface::valueType()` to `phpType()`.
- Renamed `craft\base\PreviewableFieldInterface::getTableAttributeHtml()` to `getPreviewHtml()`.
- Renamed `craft\base\UtilityInterface::iconPath()` to `icon()`, which can now return a system icon name. ([#14169](https://github.com/craftcms/cms/pull/14169))
- Renamed `craft\base\conditions\BaseCondition::EVENT_REGISTER_CONDITION_RULE_TYPES` to `EVENT_REGISTER_CONDITION_RULES`.
- Renamed `craft\base\conditions\BaseCondition::conditionRuleTypes()` to `selectableConditionRules()`.
- Renamed `craft\events\BatchElementActionEvent` to `MultiElementActionEvent`.
- Renamed `craft\events\RegisterConditionRuleTypesEvent` to `RegisterConditionRulesEvent`, and its `$conditionRuleTypes` property has been renamed to `$conditionRules`.
- Renamed `craft\events\SetElementTableAttributeHtmlEvent` to `DefineAttributeHtmlEvent`.
- Renamed `craft\fields\BaseRelationField::tableAttributeHtml()` to `previewHtml()`, and it now accepts an `ElementCollection` argument, rather than `Collection`.
- Renamed `craft\fields\Matrix::$maxBlocks` to `$maxEntries`.
- Renamed `craft\fields\Matrix::$minBlocks` to `$minEntries`.
- Renamed `craft\helpers\MailerHelper\EVENT_REGISTER_MAILER_TRANSPORT_TYPES` to `EVENT_REGISTER_MAILER_TRANSPORTS`.
- Renamed `craft\log\Dispatcher::getTargets()` to `getDefaultTargets()`. ([#14283](https://github.com/craftcms/cms/pull/14283))
- Renamed `craft\services\Addresses::getLayout()` to `getFieldLayout()`.
- Renamed `craft\services\Addresses::saveLayout()` to `saveFieldLayout()`.
- Renamed `craft\services\Utilities::EVENT_REGISTER_UTILITY_TYPES` to `EVENT_REGISTER_UTILITIES`.
- Renamed `craft\web\CpScreenResponseBehavior::$additionalButtons()` and `additionalButtons()` to `$additionalButtonsHtml` and `additionalButtonsHtml()`. ([#13037](https://github.com/craftcms/cms/pull/13037))
- Renamed `craft\web\CpScreenResponseBehavior::$content()` and `content()` to `$contentHtml` and `contentHtml()`. ([#13037](https://github.com/craftcms/cms/pull/13037))
- Renamed `craft\web\CpScreenResponseBehavior::$contextMenu()` and `contextMenu()` to `$contextMenuHtml` and `contextMenuHtml()`. ([#13037](https://github.com/craftcms/cms/pull/13037))
- Renamed `craft\web\CpScreenResponseBehavior::$notice()` and `notice()` to `$noticeHtml` and `noticeHtml()`. ([#13037](https://github.com/craftcms/cms/pull/13037))
- Renamed `craft\web\CpScreenResponseBehavior::$pageSidebar()` and `pageSidebar()` to `$pageSidebarHtml` and `pageSidebarHtml()`. ([#13037](https://github.com/craftcms/cms/pull/13037))
- Renamed `craft\web\CpScreenResponseBehavior::$sidebar()` and `sidebar()` to `$metaSidebarHtml` and `metaSidebarHtml()`. ([#13037](https://github.com/craftcms/cms/pull/13037))
- `craft\base\ApplicationTrait::getLicensedEdition()` now returns a `craft\enums\CmsEdition` case or `null`.
- `craft\base\ApplicationTrait::requireEdition()` now accepts a `craft\enums\CmsEdition` case or an integer.
- `craft\base\ApplicationTrait::setEdition()` now accepts a `craft\enums\CmsEdition` case or an integer.
- `craft\base\BaseFsInterface::renameFile()` and `copyFile()` now have a `$config` argument. ([#14147](https://github.com/craftcms/cms/pull/14147))
- `craft\base\ConfigurableComponent::getSettings()` now converts backed enum cases to their values.
- `craft\base\Element::getCpEditUrl()` now returns a URL to `edit/<ID>` if `cpEditUrl()` returns `null`.
- `craft\base\ElementInterface::findSource()` no longer needs to specify a default value for the `context` argument.
- `craft\base\ElementInterface::getAncestors()`, `getDescendants()`, `getChildren()`, and `getSiblings()` now have `ElementQueryInterface|ElementCollection` return types, rather than `ElementQueryInterface|Collection`.
- `craft\base\ElementInterface::getEagerLoadedElementCount()` can now return `null` for counts that haven’t been eager-loaded yet.
- `craft\base\ElementInterface::getEagerLoadedElements` now has an `ElementCollection|null` return type, rather than `Collection|null`.
- `craft\base\ElementInterface::indexHtml()`’ `$showCheckboxes` argument is now `$selectable`, and it now has a `$sortable` argument.
- `craft\base\ElementInterface::modifyCustomSource()` can now set `disabled` to `true` on the source config to hide it.
- `craft\base\ElementInterface::setEagerLoadedElements()` now has a `$plan` argument, which will be set to the eager-loading plan.
- `craft\base\ElementInterface::setParent()` no longer needs to specify a default value for the `parent` argument.
- `craft\base\ElementInterface::setRevisionCreatorId()` no longer needs to specify a default value for the `creatorId` argument.
- `craft\base\ElementInterface::setRevisionNotes()` no longer needs to specify a default value for the `notes` argument.
- `craft\base\Field::inputHtml()` now has an `$inline` argument.
- `craft\base\FieldInterface::getIsTranslatable()`, `getTranslationDescription()`, `getInputHtml()`, `normalizeValue()`, `normalizeValueFromRequest()`, and `serializeValue()` no longer need to specify a default value for the `$element` argument.
- `craft\base\WidgetInterface::icon()` can now return a system icon name. ([#14169](https://github.com/craftcms/cms/pull/14169))
- `craft\behaviors\SessionBehavior::setSuccess()` and `getSuccess()` use the `success` flash key now, rather than `notice`. ([#14345](https://github.com/craftcms/cms/pull/14345))
- `craft\db\Connection::getSupportsMb4()` is now dynamic for MySQL installs, based on whether the `elements_sites` table has an `mb4` charset.
- `craft\elemens\db\ElementQueryInterface::collect()` now has an `ElementCollection` return type, rather than `Collection`.
- `craft\elements\Entry::getSection()` can now return `null`, for nested entries.
- `craft\elements\User::getAddresses()` now returns a collection.
- `craft\elements\db\ElementQuery::__toString()` now returns the class name. ([#14498](https://github.com/craftcms/cms/issues/14498))
- `craft\enums\LicenseKeyStatus` is now an enum.
- `craft\events\AuthenticateUserEvent::$password` can now be null, if the user is being authenticated with a passkey.
- `craft\fields\BaseOptionsField::$multi` and `$optgroups` properties are now static.
- `craft\fields\Matrix::$propagationMethod` now has a type of `craft\enums\PropagationMethod`.
- `craft\fields\fieldlayoutelements\BaseUiElement::selectorIcon()` can now return a system icon name. ([#14169](https://github.com/craftcms/cms/pull/14169))
- `craft\gql\mutations\Entry::createSaveMutations()` now accepts a `$section` argument.
- `craft\helpers\App::parseEnv()` now returns `null` when a missing environment variable name is passed to it. ([#14253](https://github.com/craftcms/cms/pull/14253))
- `craft\helpers\Assets::generateUrl()` no longer has an `$fs` argument. ([#14353](https://github.com/craftcms/cms/pull/14353))
- `craft\helpers\Cp::fieldHtml()` now supports a `labelExtra` config value.
- `craft\helpers\Db::parseParam()`, `parseDateParam()`, `parseMoneyParam()`, and `parseNumericParam()` now return `null` instead of an empty string if no condition should be applied.
- `craft\helpers\Html::id()` and `Craft.formatInputId()` now retain colons and periods, and ensure the string begins with a letter.
- `craft\helpers\Html::normalizeTagAttributes()` now supports a `removeClass` key.
- `craft\helpers\Html::svg()` now has a `$throwException` argument.
- `craft\helpers\Html::tag()` and `beginTag()` now ensure that the passed-in attributes are normalized.
- `craft\helpers\StringHelper::toString()` now supports backed enums.
- `craft\i18n\I18N::getPrimarySiteLocale()` is now deprecated. `craft\models\Site::getLocale()` should be used instead.
- `craft\i18n\I18N::getPrimarySiteLocaleId()` is now deprecated. `craft\models\Site::$language` should be used instead.
- `craft\models\FieldLayout::getField()` and `isFieldIncluded()` now now have a `$filter` argument rather than `$attribute`, and it can be set to a callable.
- `craft\models\Section::$propagationMethod` now has a type of `craft\enums\PropagationMethod`.
- `craft\services\AssetIndexer::indexFileByListing()` now has a `$volume` argument in place of `$volumeId`.
- `craft\services\AssetIndexer::indexFolderByListing()` now has a `$volume` argument in place of `$volumeId`.
- `craft\services\AssetIndexer::storeIndexList()` now has a `$volume` argument in place of `$volumeId`.
- `craft\services\Elements::duplicateElement()` now has an `$asUnpublishedDraft` argument, and no longer has a `$trackDuplication` argument.
- `craft\services\Elements::saveElement()` now has a `$saveContent` argument.
- `craft\services\Plugins::getPluginLicenseKeyStatus()` now returns a `craft\enums\LicenseKeyStatus` case.
- `craft\services\ProjectConfig::saveModifiedConfigData()` no longer has a `$writeExternalConfig` argument, and no longer writes out updated project config YAML files.
- `craft\services\Users::activateUser()` now has a `void` return type, and throws an `InvalidElementException` in case of failure.
- `craft\services\Users::deactivateUser()` now has a `void` return type, and throws an `InvalidElementException` in case of failure.
- `craft\services\Users::removeCredentials()` now has a `void` return type, and throws an `InvalidElementException` in case of failure.
- `craft\services\Users::shunMessageForUser()` now has a `void` return type, and throws an `InvalidElementException` in case of failure.
- `craft\services\Users::suspendUser()` now has a `void` return type, and throws an `InvalidElementException` in case of failure.
- `craft\services\Users::unlockUser()` now has a `void` return type, and throws an `InvalidElementException` in case of failure.
- `craft\services\Users::unshunMessageForUser()` now has a `void` return type, and throws an `InvalidElementException` in case of failure.
- `craft\services\Users::unsuspendUser()` now has a `void` return type, and throws an `InvalidElementException` in case of failure.
- `craft\services\Users::verifyEmailForUser()` now has a `void` return type, and throws an `InvalidElementException` in case of failure.
- `craft\web\Controller::asModelSuccess()` now includes a `modelClass` key in the response data (and `modelId` if the model implements `craft\base\Identifiable`).
- Colors defined by elements’ `statuses()` methods can now be a `craft\enums\Color` instance.
- Exception response data no longer includes an `error` key with the exception message. `message` should be used instead. ([#14346](https://github.com/craftcms/cms/pull/14346))
- Deprecated `Craft::Pro`. `craft\enums\CmsEdition::Pro` should be used instead.
- Deprecated `Craft::Solo`. `craft\enums\CmsEdition::Solo` should be used instead.
- Deprecated `craft\base\ApplicationTrait::getEdition()`. `$edition` should be used instead.
- Deprecated `craft\base\ApplicationTrait::getEditionHandle()`. `$edition` should be used instead.
- Deprecated `craft\base\ApplicationTrait::getEditionName()`. `$edition` should be used instead.
- Deprecated `craft\base\ApplicationTrait::getLicensedEditionName()`. `getLicensedEdition()` should be used instead.
- Deprecated `craft\events\DefineElementInnerHtmlEvent`.
- Deprecated `craft\events\SearchEvent::$siteId`.
- Deprecated `craft\helpers\App::editionHandle()`. `craft\enums\CmsEdition::handle()` should be used instead.
- Deprecated `craft\helpers\App::editionIdByHandle()`. `craft\enums\CmsEdition::fromHandle()` should be used instead.
- Deprecated `craft\helpers\App::editionName()`. `craft\enums\CmsEdition::name` should be used instead.
- Deprecated `craft\helpers\App::editions()`. `craft\enums\CmsEdition::cases()` should be used instead.
- Deprecated `craft\helpers\App::isValidEdition()`. `craft\enums\CmsEdition::tryFrom()` should be used instead.
- Deprecated `craft\helpers\Component::iconSvg()`. `craft\helpers\Cp::iconSvg()` and `fallbackIconSvg()` should be used instead. ([#14169](https://github.com/craftcms/cms/pull/14169))
- Deprecated `craft\helpers\Cp::ELEMENT_SIZE_LARGE`. `CHIP_SIZE_LARGE` should be used instead.
- Deprecated `craft\helpers\Cp::ELEMENT_SIZE_SMALL`. `CHIP_SIZE_SMALL` should be used instead.
- Deprecated `craft\helpers\Cp::elementHtml()`. `elementChipHtml()` or `elementCardHtml()` should be used instead.
- Deprecated the `_elements/element.twig` control panel template. `elementChip()` or `elementCard()` should be used instead.
- Deprecated the `cp.elements.element` control panel template hook.
- Removed the `_includes/revisionmenu.twig` control panel template.
- Removed `\craft\mail\transportadapters\Gmail::$timeout`.
- Removed `\craft\mail\transportadapters\Smtp::$encryptionMethod`.
- Removed `\craft\mail\transportadapters\Smtp::$timeout`.
- Removed `craft\base\ApplicationTrait::getMatrix()`.
- Removed `craft\base\Element::$contentId`.
- Removed `craft\base\Element::ATTR_STATUS_MODIFIED`. `craft\enums\AttributeStatus::Modified` should be used instead.
- Removed `craft\base\Element::ATTR_STATUS_OUTDATED`. `craft\enums\AttributeStatus::Outdated` should be used instead.
- Removed `craft\base\ElementInterface::getContentTable()`.
- Removed `craft\base\ElementInterface::getFieldColumnPrefix()`.
- Removed `craft\base\ElementInterface::gqlMutationNameByContext()`.
- Removed `craft\base\ElementInterface::gqlTypeNameByContext()`.
- Removed `craft\base\ElementInterface::hasContent()`.
- Removed `craft\base\FieldInterface::getContentColumnType()`. `dbType()` should be implemented instead.
- Removed `craft\base\FieldInterface::getGroup()`.
- Removed `craft\base\FieldInterface::hasContentColumn()`. Fields that don’t need to store values in the `elements_sites.content` column should return `null` from `dbType()`.
- Removed `craft\base\FieldInterface::modifyElementsQuery()`. Fields can customize how their element query params are handled by implementing `queryCondition()`.
- Removed `craft\base\FieldTrait::$groupId`.
- Removed `craft\base\FieldTrait::$layoutId`.
- Removed `craft\base\FieldTrait::$sortOrder`.
- Removed `craft\base\FieldTrait::$tabId`.
- Removed `craft\base\conditions\ConditionInterface::getConditionRuleTypes()`.
- Removed `craft\controllers\Sections::actionDeleteEntryType()`.
- Removed `craft\controllers\Sections::actionEditEntryType()`.
- Removed `craft\controllers\Sections::actionEntryTypesIndex()`.
- Removed `craft\controllers\Sections::actionReorderEntryTypes()`.
- Removed `craft\controllers\Sections::actionSaveEntryType()`.
- Removed `craft\controllers\UsersController::EVENT_REGISTER_USER_ACTIONS`. `craft\base\Element::EVENT_DEFINE_ACTION_MENU_ITEMS` should be used instead.
- Removed `craft\db\Table::FIELDGROUPS`.
- Removed `craft\elements\MatrixBlock`.
- Removed `craft\elements\db\ElementQuery::$contentTable`.
- Removed `craft\elements\db\MatrixBlockQuery`.
- Removed `craft\enums\PatchManifestFileAction`.
- Removed `craft\enums\PeriodType`.
- Removed `craft\enums\PluginUpdateStatus`.
- Removed `craft\enums\VersionUpdateStatus`.
- Removed `craft\errors\MatrixBlockTypeNotFoundException`.
- Removed `craft\events\BlockTypesEvent`.
- Removed `craft\events\FieldGroupEvent`.
- Removed `craft\events\RegisterUserActionsEvent`.
- Removed `craft\fieldlayoutelements\users\AddressesField`.
- Removed `craft\fields\Matrix::EVENT_SET_FIELD_BLOCK_TYPES`.
- Removed `craft\fields\Matrix::PROPAGATION_METHOD_ALL`. `craft\enums\PropagationMethod::All` should be used instead.
- Removed `craft\fields\Matrix::PROPAGATION_METHOD_CUSTOM`. `craft\enums\PropagationMethod::Custom` should be used instead.
- Removed `craft\fields\Matrix::PROPAGATION_METHOD_LANGUAGE`. `craft\enums\PropagationMethod::Language` should be used instead.
- Removed `craft\fields\Matrix::PROPAGATION_METHOD_NONE`. `craft\enums\PropagationMethod::None` should be used instead.
- Removed `craft\fields\Matrix::PROPAGATION_METHOD_SITE_GROUP`. `craft\enums\PropagationMethod::SiteGroup` should be used instead.
- Removed `craft\fields\Matrix::contentTable`.
- Removed `craft\fields\Matrix::getBlockTypeFields()`.
- Removed `craft\fields\Matrix::getBlockTypes()`.
- Removed `craft\fields\Matrix::setBlockTypes()`.
- Removed `craft\gql\arguments\elements\MatrixBlock`.
- Removed `craft\gql\interfaces\elements\MatrixBlock`.
- Removed `craft\gql\resolvers\elements\MatrixBlock`.
- Removed `craft\gql\types\elements\MatrixBlock`.
- Removed `craft\gql\types\generators\MatrixBlockType`.
- Removed `craft\helpers\Db::GLUE_AND`, `GLUE_OR`, and `GLUE_NOT`. `craft\db\QueryParam::AND`, `OR`, and `NOT` can be used instead.
- Removed `craft\helpers\Db::extractGlue()`. `craft\db\QueryParam::extractOperator()` can be used instead.
- Removed `craft\helpers\ElementHelper::fieldColumn()`.
- Removed `craft\helpers\ElementHelper::fieldColumnFromField()`.
- Removed `craft\helpers\FieldHelper`.
- Removed `craft\helpers\Gql::canMutateEntries()`.
- Removed `craft\models\EntryType::$sectionId`.
- Removed `craft\models\EntryType::$sortOrder`.
- Removed `craft\models\EntryType::getSection()`.
- Removed `craft\models\FieldGroup`.
- Removed `craft\models\MatrixBlockType`.
- Removed `craft\models\Section::PROPAGATION_METHOD_ALL`. `craft\enums\PropagationMethod::All` should be used instead.
- Removed `craft\models\Section::PROPAGATION_METHOD_CUSTOM`. `craft\enums\PropagationMethod::Custom` should be used instead.
- Removed `craft\models\Section::PROPAGATION_METHOD_LANGUAGE`. `craft\enums\PropagationMethod::Language` should be used instead.
- Removed `craft\models\Section::PROPAGATION_METHOD_NONE`. `craft\enums\PropagationMethod::None` should be used instead.
- Removed `craft\models\Section::PROPAGATION_METHOD_SITE_GROUP`. `craft\enums\PropagationMethod::SiteGroup` should be used instead.
- Removed `craft\records\EntryType::getSection()`.
- Removed `craft\records\Field::getGroup()`.
- Removed `craft\records\Field::getOldColumnSuffix()`.
- Removed `craft\records\FieldGroup`.
- Removed `craft\records\FieldLayout::getFields()`.
- Removed `craft\records\FieldLayout::getTabs()`.
- Removed `craft\records\FieldLayoutField`.
- Removed `craft\records\FieldLayoutTab`.
- Removed `craft\records\MatrixBlockType`.
- Removed `craft\records\MatrixBlock`.
- Removed `craft\services\Content`.
- Removed `craft\services\Elements::$duplicatedElementIds`.
- Removed `craft\services\Elements::$duplicatedElementSourceIds`.
- Removed `craft\services\Fields::EVENT_AFTER_DELETE_FIELD_GROUP`.
- Removed `craft\services\Fields::EVENT_AFTER_SAVE_FIELD_GROUP`.
- Removed `craft\services\Fields::EVENT_BEFORE_APPLY_GROUP_DELETE`.
- Removed `craft\services\Fields::EVENT_BEFORE_DELETE_FIELD_GROUP`.
- Removed `craft\services\Fields::EVENT_BEFORE_SAVE_FIELD_GROUP`.
- Removed `craft\services\Fields::deleteGroup()`.
- Removed `craft\services\Fields::deleteGroupById()`.
- Removed `craft\services\Fields::getAllGroups()`.
- Removed `craft\services\Fields::getFieldIdsByLayoutIds()`.
- Removed `craft\services\Fields::getFieldsByGroupId()`.
- Removed `craft\services\Fields::getGroupById()`.
- Removed `craft\services\Fields::getGroupByUid()`.
- Removed `craft\services\Fields::getLayoutTabsById()`.
- Removed `craft\services\Fields::handleChangedGroup()`.
- Removed `craft\services\Fields::handleDeletedGroup()`.
- Removed `craft\services\Fields::saveGroup()`.
- Removed `craft\services\Fields::updateColumn()`.
- Removed `craft\services\Matrix`.
- Removed `craft\services\Plugins::setPluginLicenseKeyStatus()`.
- Removed `craft\services\ProjectConfig::PATH_MATRIX_BLOCK_TYPES`.
- Removed `craft\services\ProjectConfig::PATH_MATRIX_BLOCK_TYPES`.
- Removed `craft\services\ProjectConfig::PATH_MATRIX_BLOCK_TYPES`.
- Removed `craft\services\ProjectConfig::updateStoredConfigAfterRequest()`.
- Removed `craft\services\Sections`. Most of its methods have been moved to `craft\services\Entries`.
- Removed `craft\web\CpScreenResponseBehavior::$contextMenuHtml`. `$contextMenuItems` should be used instead.
- Removed `craft\web\CpScreenResponseBehavior::contextMenuHtml()`. `contextMenuItems()` should be used instead.
- Removed `craft\web\CpScreenResponseBehavior::contextMenuTemplate()`. `contextMenuItems()` should be used instead.
- Removed `craft\web\User::startElevatedSession()`. `login()` should be used instead.
- Removed `craft\web\twig\variables\Cp::getEntryTypeOptions()`.
- Admin tables now support client-side searching when not running in API mode. ([#14126](https://github.com/craftcms/cms/pull/14126))
- Admin tables now support appending `bodyHtml` and `headHtml` when running in API mode.
- Added `Craft.BaseElementSelectInput::defineElementActions()`.
- Added `Craft.CP::setSiteCrumbMenuItemStatus()`.
- Added `Craft.CP::showSiteCrumbMenuItem()`.
- Added `Craft.CP::updateContext()`.
- Added `Craft.CpModal`.
- Added `Craft.ElementEditor::markDeltaNameAsModified()`.
- Added `Craft.ElementEditor::setFormValue()`.
- Added `Garnish.DisclosureMenu::addGroup()`.
- Added `Garnish.DisclosureMenu::addHr()`.
- Added `Garnish.DisclosureMenu::addItem()`.
- Added `Garnish.DisclosureMenu::createItem()`.
- Added `Garnish.DisclosureMenu::getFirstDestructiveGroup()`.
- Added `Garnish.DisclosureMenu::isPadded()`.
- `Craft.appendBodyHtml()` and `appendHeadHtml()` are now promise-based, and load JavaScript resources over Ajax.

### System
- Craft now requires PHP 8.2+.
- Craft now requires MySQL 8.0.17+, MariaDB 10.4.6+, or PostgreSQL 13+.
- Craft now requires the Symfony Filesystem component directly.
- Craft now requires `bacon/bacon-qr-code`.
- Craft now requires `composer/semver` directly.
- Craft now requires `pragmarx/google2fa`.
- Craft now requires `pragmarx/recovery`.
- Craft now requires `web-auth/webauthn-lib`.
- Updated `commerceguys/addressing` to v2. ([#14318](https://github.com/craftcms/cms/discussions/14318))
- Updated `illuminate/collections` to v10.
- Updated `yiisoft/yii2-symfonymailer` to v4.
- Craft no longer requires `composer/composer`.
- New database tables now default to the `utf8mb4` charset, and the `utf8mb4_0900_ai_ci` or `utf8mb4_unicode_ci` collation, on MySQL. Existing installs should run `db/convert-charset` after upgrading, to ensure all tables have consistent charsets and collations. ([#11823](https://github.com/craftcms/cms/discussions/11823))
- The `deprecationerrors.traces`, `fieldlayouts.config`, `gqlschemas.scope`, `sections.previewTargets`, `userpreferences.preferences`, and `widgets.settings` columns are now of type `JSON` for MySQL and PostgreSQL. ([#14300](https://github.com/craftcms/cms/pull/14300))
- The `defaultTemplateExtensions` config setting now lists `twig` before `html` by default. ([#11809](https://github.com/craftcms/cms/discussions/11809))
- Improved the initial page load performance for element edit screens that contain Matrix fields.
- Improved the performance of control panel screens that include field layout designers.
- Improved the performance of autosaves for elements with newly-created Matrix entries.
- Slugs are no longer required for elements that don’t have a URI format that contains `slug`.
- Garbage collection now deletes orphaned nested entries.
- Craft now has a default limit of 100 sites, which can be increased via `craft\ervices\Sites::$maxSites` at your own peril. ([#14307](https://github.com/craftcms/cms/pull/14307))
- Fixed a bug where multi-site element queries weren’t scoring elements on a per-site basis. ([#13801](https://github.com/craftcms/cms/discussions/13801))
- Fixed an error that could occur if eager-loading aliases conflicted with native eager-loading handles, such as `author`. ([#14057](https://github.com/craftcms/cms/issues/14057))
- Fixed a bug where layout components provided by disabled plugins weren’t getting omitted. ([#14219](https://github.com/craftcms/cms/pull/14219))
- Fixed a bug where element thumbnails within hidden tabs weren’t always getting loaded when their tab was selected.
- Added an SVG icon set based on Font Awesome 6.5.1. ([#14169](https://github.com/craftcms/cms/pull/14169))
- Updated Monolog to v3.
- Updated Axios to 1.6.5.
- Updated D3 to 7.8.5.
- Updated Punycode to 2.0.1.
- Updated XRegExp to 5.1.1.<|MERGE_RESOLUTION|>--- conflicted
+++ resolved
@@ -1,14 +1,10 @@
 # Release Notes for Craft CMS 5
 
-<<<<<<< HEAD
+## Unreleased
+
+- Fixed a bug where it wasn’t possible to override named transforms in GraphQL queries. ([#15572](https://github.com/craftcms/cms/issues/15572))
+
 ## 5.3.5 - 2024-08-21
-=======
-## Unreleased
-
-- Fixed a bug where it wasn’t possible to override named transforms in GraphQL queries. ([#15572](https://github.com/craftcms/cms/issues/15572))
-
-## 4.11.4 - 2024-08-21
->>>>>>> 24a7a388
 
 - Updated jQuery UI to 1.13.3. ([#15558](https://github.com/craftcms/cms/issues/15558))
 - Fixed a bug where `craft\helpers\App::env()` and `normalizeValue()` could return incorrect results for values that looked like floats. ([#15533](https://github.com/craftcms/cms/issues/15533))
