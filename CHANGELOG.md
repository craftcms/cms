# Release Notes for Craft CMS 3.x

<<<<<<< HEAD
## Unreleased

### Changed
- Craft no longer reports user deprecation errors logged with `E_USER_DEPRECATED`.

### Fixed
- Fixed a bug where the Edit Site page was appending a `/` to the end of the base URL, even if it was set to an environment variable.

## 3.6.0-RC3 - 2020-12-17

### Added
- Added the “Copy impersonation URL” user action, which generates a URL that can be pasted into a private window to impersonate the user without losing the current session. ([#7281](https://github.com/craftcms/cms/issues/7281))
- Added `craft\console\Request::getHadToken()`.
- Added `craft\console\Request::setToken()`.
- Added `craft\web\Request::getHadToken()`.
- Added `craft\web\Request::setToken()`.

### Changed
- Updated Composer to 2.0.8.

### Fixed
- Fixed a bug where generated URLs would include the token from the current request, even if it had expired or met its usage limit.

## 3.6.0-RC2.1 - 2020-12-15

### Added
- Added `craft\helpers\App::phpSizeToBytes()`.

### Fixed
- Fixed a bug where most control panel checkbox fields had redundant legends. ([#7275](https://github.com/craftcms/cms/issues/7275))

## 3.6.0-RC2 - 2020-12-15

### Added
- Entries now begin life as “unpublished drafts” rather than “unsaved drafts”. They are no longer ephemeral; they will continue to exist until explicitly published or deleted. ([#5661](https://github.com/craftcms/cms/issues/5661), [#7216](https://github.com/craftcms/cms/issues/7216))
- It’s now possible to delete entries for a specific site, if their section’s propagation method is set to “Let each entry choose which sites it should be saved to”. ([#7190](https://github.com/craftcms/cms/issues/7190))
- User indexes can now include a “Groups” column. ([#7211](https://github.com/craftcms/cms/issues/7211))
- It’s now possible to set sites’ Name settings to environment variables.
- Added the `{% tag %}` Twig tag.
- Added the `withGroups` user query param.
- Added the `relatedToAssets`, `relatedToCategories`, `relatedToEntries`, `relatedToTags`, and `relatedToUsers` arguments to GraphQL queries. ([#7110](https://github.com/craftcms/cms/issues/7110))
- Added the `isUnpublishedDraft` GraphQL field.
- Added `craft\base\ElementInterface::getIsUnpublishedDraft()`.
- Added `craft\base\FieldInterface::includeInGqlSchema()`. ([#7244](https://github.com/craftcms/cms/pull/7244))
- Added `craft\console\Request::getSiteToken()`.
- Added `craft\controllers\BaseEntriesController::enforceDeleteEntryPermissions()`.
- Added `craft\events\CreateFieldLayoutFormEvent`.
- Added `craft\events\RegisterGqlArgumentHandlersEvent`.
- Added `craft\events\SearchEvent::$results`. ([#7237](https://github.com/craftcms/cms/issues/7237))
- Added `craft\gql\ArgumentManager`.
- Added `craft\gql\base\ArgumentHandler`.
- Added `craft\gql\base\ArgumentHandlerInterface`.
- Added `craft\gql\base\Generator`.
- Added `craft\gql\base\RelationArgumentHandler`.
- Added `craft\gql\ElementQueryConditionBuilder::setArgumentManager()`.
- Added `craft\gql\handlers\RelatedAssets`.
- Added `craft\gql\handlers\RelatedCategories`.
- Added `craft\gql\handlers\RelatedEntries`.
- Added `craft\gql\handlers\RelatedTags`.
- Added `craft\gql\handlers\RelatedUsers`.
- Added `craft\gql\types\input\criteria\Asset`.
- Added `craft\gql\types\input\criteria\Category`.
- Added `craft\gql\types\input\criteria\Entry`.
- Added `craft\gql\types\input\criteria\Tag`.
- Added `craft\gql\types\input\criteria\User`.
- Added `craft\helpers\Cp::checkboxFieldHtml()`.
- Added `craft\helpers\Cp::colorFieldHtml()`.
- Added `craft\helpers\Cp::editableTableFieldHtml()`.
- Added `craft\helpers\Cp::lightswitchFieldHtml()`.
- Added `craft\helpers\Cp::renderTemplate()`.
- Added `craft\helpers\Cp::selectFieldHtml()`.
- Added `craft\helpers\Cp::textareaFieldHtml()`.
- Added `craft\helpers\Cp::textFieldHtml()`.
- Added `craft\helpers\Diff`.
- Added `craft\models\FieldLayout::EVENT_CREATE_FORM`. ([#7258](https://github.com/craftcms/cms/issues/7258))
- Added `craft\models\Site::getName()`.
- Added `craft\models\Site::setBaseUrl()`.
- Added `craft\models\Site::setName()`.
- Added `craft\services\Drafts::EVENT_AFTER_APPLY_DRAFT`.
- Added `craft\services\Drafts::EVENT_BEFORE_APPLY_DRAFT`.
- Added `craft\services\Drafts::publishDraft()`.
- Added `craft\services\Globals::deleteSet()`.
- Added `craft\services\Globals::reset()`.
- Added `craft\test\ActiveFixture`.
- Added `craft\test\DbFixtureTrait`.
- Added `craft\test\fixtures\elements\BaseElementFixture`.
- Added `craft\test\TestSetup::SITE_URL`.
- Added `craft\web\Request::getSiteToken()`.

### Changed
- Improved the performance of project config change diffs. ([#7218](https://github.com/craftcms/cms/issues/7218))
- Improved the accessibility of info icons.
- The Settings → Plugin page now shows which developer created each plugin. ([#7254](https://github.com/craftcms/cms/issues/7254))
- Site URLs that are generated on the front-end of disabled sites now include the `siteToken` param, if one was passed to the current page. ([#7264](https://github.com/craftcms/cms/issues/7264))
- The `withoutKey` Twig filter can now accept an array, for removing multiple keys at once. ([#7230](https://github.com/craftcms/cms/issues/7230))
- The `_includes/forms/field.html` control panel template and `craft\helpers\Cp::fieldHtml()` now accept a `fieldset` variable/config key, which can be set to `true` to cause the resulting field to be a `<fieldset>` instead of a `<div>`, and the label to be a `<legend>` instead of a `<label>`.
- The `_includes/forms/field.html` control panel template and `craft\helpers\Cp::fieldHtml()` now accept an `instructionsPosition` variable/config key, which can be set to `'after'` to cause the field instructions to be rerdered after the input instead of before.
- The `_includes/forms/field.html` control panel template and `craft\helpers\Cp::fieldHtml()` now accept a `fieldLabel` variable/config key, which will take precedence over `label`.
- The `checkboxField` macro within the `_includes/forms.html` control panel template now returns a `<fieldset>` if a `fieldLabel` config key was passed.
- `craft\behaviors\EnvAttributeParserBehavior::$attributes` can now be set to an array with key/value pairs, where the key is the attribute name, and the value is the raw (unparsed) value, or a callable that returns the raw value.
- `craft\helpers\Cp::fieldHtml()` now accepts a control panel template path, prefixed with `template:`.
- `craft\helpers\Gql::isSchemaAwareOf()`, `extractAllowedEntitiesFromSchema()`, `canSchema()`, `extractEntityAllowedActions()`, `canMutateEntries()`, `canMutateTags()`, `canMutateGlobalSets()`, `canMutateCategories()`, `canMutateAssets()`, `canQueryEntries()`, `canQueryAssets()`, `canQueryCategories()`, `canQueryTags()`, `canQueryGlobalSets()`, and `canQueryUsers()` now have `$schema` arguments.
- `craft\models\Site::$baseUrl` is now a magic property, which returns the parsed base URL. ([#3964](https://github.com/craftcms/cms/issues/3964))
- `craft\models\Site::$name` is now a magic property, which returns the parsed site name. ([#3964](https://github.com/craftcms/cms/issues/3964))
- `craft\models\Site::getBaseUrl()` now has a `$parse` argument, which can be set to `false` to return the raw (unparsed) base URL.

### Deprecated
- Deprecated the `purgeUnsavedDraftsDuration` config setting.
- Deprecated the `siteName` config setting. Sites’ Name settings should be set to environment variables instead.
- Deprecated the `siteUrl` config setting. Sites’ Base URL settings should be set to aliases or environment variables instead. ([#3205](https://github.com/craftcms/cms/issues/3205))
- Deprecated the `isUnsavedDraft` GraphQL field.
- Deprecated `craft\base\Element::getIsUnsavedDraft()`. `getIsUnpublishedDraft()` should be used instead.
- Deprecated `craft\gql\base\Resolver::getArrayableArguments()`.
- Deprecated `craft\gql\base\Resolver::prepareArguments()`. 
- Deprecated `craft\services\Drafts::applyDraft()`. `publishDraft()` should be used instead.
- Deprecated `craft\services\Drafts::EVENT_AFTER_APPLY_DRAFT`. `EVENT_AFTER_PUBLISH_DRAFT` should be used instead.
- Deprecated `craft\services\Drafts::EVENT_BEFORE_APPLY_DRAFT`. `EVENT_BEFORE_PUBLISH_DRAFT` should be used instead.
- Deprecated `craft\services\Drafts::purgeUnsavedDrafts()`.
- Deprecated `craft\test\Fixture`. `craft\test\ActiveFixture` should be used instead.
- Deprecated `craft\web\View::renderTemplateMacro()`.

### Removed
- Removed `craft\test\fixtures\elements\ElementFixture`. `craft\test\fixtures\elements\BaseElementFixture` should be used instead.
- Removed `craft\test\fixtures\FieldLayoutFixture::deleteAllByFieldHandle()`.
- Removed `craft\test\fixtures\FieldLayoutFixture::extractTabsFromFieldLayout()`.
- Removed `craft\test\fixtures\FieldLayoutFixture::getTabsForFieldLayout()`.
- Removed `craft\test\fixtures\FieldLayoutFixture::linkFieldToLayout()`.

### Fixed
- Fixed a JavaScript error that occurred when opening an element selector modal. ([#7186](https://github.com/craftcms/cms/issues/7186))
- Fixed a bug where number strings were not correctly typecast to the right PHP numeric type when using the Number GraphQL type.
- Fixed a bug where it wasn’t possible to save a Global set with a predefined UID.
- Fixed a bug where `craft\helpers\Db::prepareValuesForDb()` would omit or JSON-encode `DateTime` objects, depending on the PHP version, rather than converting them to ISO-8601-formatted strings.
- Fixed a bug where info icons’ content was focusable before the icon was activated. ([#7257](https://github.com/craftcms/cms/issues/7257))

## 3.6.0-RC1 - 2020-11-24

> {warning} If you have a custom session driver, make sure you update it for Yii 2.0.29 compatibility.

### Added
- Volumes now have “Title Translation Method” and “Title Translation Key Format” settings, like entry types. ([#7135](https://github.com/craftcms/cms/issues/7135))
- Added the `disableGraphqlTransformDirective` config setting. ([#6466](https://github.com/craftcms/cms/issues/6466))
- Added the `enableGraphqlIntrospection` config setting. ([#6466](https://github.com/craftcms/cms/issues/6466))
- Added the `maxGraphqlComplexity` config setting. ([#6466](https://github.com/craftcms/cms/issues/6466))
- Added the `maxGraphqlDepth` config setting. ([#6466](https://github.com/craftcms/cms/issues/6466))
- Added the `maxGraphqlResults` config setting. ([#6466](https://github.com/craftcms/cms/issues/6466))
- Added the `rasterizeSvgThumbs` config setting. ([#7146](https://github.com/craftcms/cms/issues/7146))
- Added the `CRAFT_STREAM_LOG` PHP constant, which, if set to `true`, will send log output to `stderr` and `stdout`.
- Added `craft\base\ElementExporterInterface::isFormattable()`.
- Added `craft\base\VolumeTrait::$titleTranslationMethod`.
- Added `craft\base\VolumeTrait::$titleTranslationKeyFormat`.
- Added `craft\elements\db\ElementQueryInterface::afterPopulate()`.
- Added `craft\elements\db\ElementQueryInterface::createElement()`.
- Added `craft\elements\Entry::EVENT_DEFINE_ENTRY_TYPES`. ([#7136](https://github.com/craftcms/cms/issues/7136))
- Added `craft\elements\Entry::getAvailableEntryTypes()`.
- Added `craft\events\DefineEntryTypesEvent`.
- Added `craft\fieldlayoutelements\AssetTitleField`.
- Added `craft\helpers\Gql::eagerLoadComplexity()`.
- Added `craft\helpers\Gql::nPlus1Complexity()`.
- Added `craft\helpers\Gql::singleQueryComplexity()`.
- Added `craft\log\Dispatcher`.
- Added `craft\log\StreamLogTarget`.
- Added `craft\services\Gql::GRAPHQL_COMPLEXITY_CPU_HEAVY`.
- Added `craft\services\Gql::GRAPHQL_COMPLEXITY_EAGER_LOAD`.
- Added `craft\services\Gql::GRAPHQL_COMPLEXITY_NPLUS1`.
- Added `craft\services\Gql::GRAPHQL_COMPLEXITY_QUERY`.
- Added `craft\services\Gql::GRAPHQL_COMPLEXITY_SIMPLE_FIELD`.
- Added the `Craft.index()` JavaScript method.

### Changed
- It’s now possible to add new log targets by overriding `components.log.targets` in `config/app.php`, rather than the entire `log` component config.
- `craft\base\ElementExporterInterface::export()` can now return raw response data, or a resource, if `isFormattable()` returns `false`. If a resource is returned, it will be streamed to the browser. ([#7148](https://github.com/craftcms/cms/issues/7148))
- `craft\db\Connection::getPrimaryKeyName()`, `getForeignKeyName()`, and `getIndexName()` now generate completely random object names, rather than basing them on a table name, etc. ([#7153](https://github.com/craftcms/cms/issues/7153))
- `craft\services\Gql::getValidationRules()` now has an `$isIntrospectionQuery` argument.
- The `craft\services\Gql::EVENT_BEFORE_EXECUTE_GQL_QUERY` event can now modify the GraphQL query. ([#7072](https://github.com/craftcms/cms/pull/7072))
- GraphQL queries now support eager-loading for arguments provided as input objects.
- Updated Yii to 2.0.39.
- Updated Composer to 2.0.7.
- Updated LitEmoji to 2.x.
- Updated webonyx/graphql-php to 14.x.

### Deprecated
- Deprecated `craft\db\Connection::trimObjectName()`.
- Deprecated `craft\helpers\App::logConfig()`.
- Deprecated the `relatedToAll` GraphQL query argument.

### Removed
- Removed `craft\controllers\ElementIndexesController::actionCreateExportToken()`.
- Removed `craft\controllers\ExportController`.

### Fixed
- Fixed a PHP error that could occur on the System Report utility if Craft was installed using Composer 1.
- Fixed a PHP error that could occur on the System Report utility if the wrong `Composer\Semver\VersionParser\InstalledVersions` class was autoloaded.
- Fixed a bug where the `maxGraphqlResults` setting could cause no results to be returned via GraphQL.
- Fixed a bug where asset queries’ `withTransforms` param wasn’t being respected for eager-loaded assets. ([#6140](https://github.com/craftcms/cms/issues/6140))
- Fixed a bug where `craft\db\Connection::getPrimaryKeyName()`, `getForeignKeyName()`, and `getIndexName()` could generate non-unique object names. ([#7153](https://github.com/craftcms/cms/issues/7153))

## 3.6.0-beta.2 - 2020-11-04

### Added
- Craft now requires PHP 7.2.5 or later.

### Changed
- Updated the Symfony Yaml component to 5.x.

## 3.6.0-beta.1 - 2020-11-03

### Added
- Added the `users/list-admins` and `users/set-password` commands. ([#7067](https://github.com/craftcms/cms/issues/7067))
- Added `craft\console\Controller::passwordPrompt()`.

### Changed
- Renamed the `backup` and `restore` commands to `db/backup` and `db/restore`. ([#7023](https://github.com/craftcms/cms/issues/7023))
- Relational fields now include all related elements’ titles as search keywords, including disabled elements. ([#7079](https://github.com/craftcms/cms/issues/7079))
- `craft\services\Composer::install()` no longer has an `$allowlist` argument.
- Craft no longer reports PHP deprecation errors.
- Updated Guzzle to 7.x, for environments running PHP 7.2.5 or later, and where the `config.platform.php` value in `composer.json` is at least `7.2.5`. ([#6997](https://github.com/craftcms/cms/issues/6997))
- Updated Composer to 2.0.4.

### Deprecated
- Deprecated the `backup` and `restore` commands.
- Deprecated `craft\services\Composer::$disablePackagist`.
- Deprecated `craft\web\View::$minifyCss`.
- Deprecated `craft\web\View::$minifyJs`.

### Removed
- Removed Minify and jsmin-php.
- Removed `craft\services\Api::getComposerWhitelist()`.
=======
### Changed
- Improved the error message that is output when running the `clear-caches/cp-resources` command, if the `@webroot` alias isn’t explicitly set. ([#7286](https://github.com/craftcms/cms/issues/7286))
>>>>>>> 5dbcd719

## 3.5.17.1 - 2020-12-17

### Fixed
- Fixed a bug where search keywords weren’t getting normalized based on the selected site when searching for elements in the control panel. ([#3145](https://github.com/craftcms/cms/issues/3145))
- Fixed a bug where element indexes’ custom header column headings weren’t translatable. ([#7272](https://github.com/craftcms/cms/issues/7272))
- Fixed a bug where the `gc` command would delete all soft-deleted items when `--interactive=0` was passed. ([#7280](https://github.com/craftcms/cms/issues/7280))
- Fixed an error that occurred when uploading a file directly to an Assets field within a new Matrix block. ([#7284](https://github.com/craftcms/cms/issues/7284))

## 3.5.17 - 2020-12-15

### Added
- Edit Section and Edit Entry Type pages now have a “Save and continue editing” Save menu option, and the <kbd>Ctrl</kbd>/<kbd>Command</kbd> + <kbd>S</kbd> keyboard shortcut is now assigned to that. ([#2872](https://github.com/craftcms/cms/issues/2872))
- Added the `fullSchema` option to the `graphql/dump-schema` and `graphql/print-schema` commands. ([#7226](https://github.com/craftcms/cms/issues/7226))

### Changed
- Improved accessibility throughout the control panel. ([#7231](https://github.com/craftcms/cms/pull/7231))
- The Username, First Name, Last Name, Email, and New Password fields on Edit User pages now prevent LastPass from autofilling them. ([#7177](https://github.com/craftcms/cms/issues/7177))
- Field layout elements’ settings HUDs now automatically set the focus on the first text input when opened. ([#7175](https://github.com/craftcms/cms/issues/7175))
- Field instructions within the details pane are now replaced with info icons. ([#7180](https://github.com/craftcms/cms/issues/7180))
- Panes with `overflow: auto` and no focusable content within them now have `tabindex="0"` attributes, so their content can be keyboard-scrollable on Chromium and WebKit-based browsers. ([#7236](https://github.com/craftcms/cms/issues/7236))
- The `generateTransformsBeforePageLoad` config setting is now automatically enabled when rendering emails. ([#7267](https://github.com/craftcms/cms/issues/7267))
- It’s now possible to pass arrays to relational fields’ element query params which begin with `':empty:'`, to fetch elements where the relational field is either empty or has a certain value. ([#7256](https://github.com/craftcms/cms/issues/7256))
- `users/set-password` requests now include a `status` key in JSON responses, set to the user’s status. ([#7239](https://github.com/craftcms/cms/issues/7239))

### Fixed
- Fixed a bug where `craft\base\Field::isFresh()` could return the wrong result.
- Fixed a bug where required Checkboxes, Dropdown, Multi-select, and Radio Button fields within Matrix blocks could cause validation errors. ([#7205](https://github.com/craftcms/cms/issues/7205))
- Fixed a bug where assets could be uploaded to a folder named after the primary site rather than the selected site, when uploaded via an Assets field in a global set, if the field had a dynamic upload path that contained `{site.handle}`. ([#7213](https://github.com/craftcms/cms/issues/7213))
- Fixed a PHP error that could occur when running functional tests. ([#7207](https://github.com/craftcms/cms/pull/7207))
- Fixed a bug where the plugin installer wasn’t always handling plugins’ post-install redirects correctly. ([#7204](https://github.com/craftcms/cms/issues/7204))
- Fixed a bug where the `siteName` and `siteUrl` config settings could get hard-coded into the project config when the project config was rebuilt. ([#7208](https://github.com/craftcms/cms/issues/7208))
- Fixed a bug where sites’ Name setting would show the `siteName` config setting value rather than the stored value, if it was set.
- Fixed a bug where `craft\elements\Asset::getSrcset()` would not respect some of the properties of the transform set on the asset. ([#7193](https://github.com/craftcms/cms/issues/7193))
- Fixed a bug where WebP images were not transformable, even if the server was configured for it. ([#7170](https://github.com/craftcms/cms/issues/7170)) 
- Fixed a bug where the image editor could save an image incorrectly, if the `upscaleImages` config setting was set to `false`.
- Fixed a bug where it wasn’t possible to install a plugin if it had a row in the `plugins` table, but it wasn’t in the project config. ([#7229](https://github.com/craftcms/cms/issues/7229))
- Fixed a bug where Craft wasn’t always respecting plugins’ `minVersionRequired`. ([#7191](https://github.com/craftcms/cms/issues/7191))
- Fixed a bug where `craft\elements\db\ElementQuery::getCriteria()` wasn’t including custom field criteria values. ([#7225](https://github.com/craftcms/cms/issues/7225))
- Fixed a MySQL deadlock error that could occur when running background jobs. ([#7179](https://github.com/craftcms/cms/issues/7179))
- Fixed a bug where Craft was responding to set-password requests for pending users as if they had been activated, even if something prevented them from being activated. ([#7239](https://github.com/craftcms/cms/issues/7239))
- Fixed a bug where the `|attr` Twig filter wasn’t removing `class` and `style` attributes when they were set to `false` or `null`. ([#7234](https://github.com/craftcms/cms/issues/7234))
- Fixed a bug where eager-loading would load incorrect elements in some cases when using GraphQL API.
- Fixed a bug where select inputs could bleed out of their container divs. ([#7183](https://github.com/craftcms/cms/issues/7183))
- Fixed a bug where Edit Entry pages would show “Save and add another” and “Save as a new entry” action options for users who didn’t have permission to create new entries in the section. ([#7232](https://github.com/craftcms/cms/issues/7232))
- Fixed a bug where some control panel SVG icons had conflicting IDs. ([#7247](https://github.com/craftcms/cms/pull/7247))
- Fixed a bug where it wasn’t possible to set multiple options on Checkboxes and Multi-select fields when saving elements via GraphQL mutations. ([#7197](https://github.com/craftcms/cms/issues/7197))
- Fixed a bug where users were able to delete entries if they had the “Delete other authors’ entries” permission but not the “Delete entries” permission. ([#7233](https://github.com/craftcms/cms/issues/7233))
- Fixed a bug where Checkboxes, Dropdown, Multi-select, and Radio Buttons fields’ values weren’t getting translated on element indexes. ([#7271](https://github.com/craftcms/cms/issues/7271))

## 3.5.16 - 2020-11-24

### Added
- It’s now possible to save image transforms that generate WebP files, on environments that support it.
- It's now possible to send a `X-Craft-Gql-Cache: no-cache` header with GraphQL API requests, to bypass the GraphQL cache. ([craftcms/gatsby-source-craft#8](https://github.com/craftcms/gatsby-source-craft/issues/8))
- Added the `setPasswordUrl` global Twig variable.
- Added `craft\gql\GqlEntityRegistry::getPrefix()`.
- Added `craft\gql\GqlEntityRegistry::setPrefix()`.
- Added `craft\helpers\StringHelper::idnToUtf8Email()`.
- Added `craft\test\Craft::deleteElement()`.

### Changed
- Improved the wording of the user deletion confirmation dialog. ([#5293](https://github.com/craftcms/cms/issues/5293))
- Improved the accessibility of element source toggles.
- The Settings → Users → Fields and Settings → Users → Settings pages no longer redirect the browser when saved. ([#7131](https://github.com/craftcms/cms/pull/7131))
- Editable table columns can now specify the `<textarea rows>` attribute value via a `rows` key on the column config. ([#7124](https://github.com/craftcms/cms/issues/7124))
- The GraphQL query `relatedTo` and `relatedToAll` arguments now also allow string values.
- Editable tables no longer show their heading row if there aren’t any data rows yet. ([#7158](https://github.com/craftcms/cms/issues/7158))
- Relational fields’ “Show the site menu” settings are no longer enabled by default.
- Relational fields’ element selection modals now always default to the source element’s site, if no target site is specified in the field’s settings. ([#7164](https://github.com/craftcms/cms/issues/7164))
- Controllers now run request and permission checks from `beforeAction()` rather than `init()`. ([#7168](https://github.com/craftcms/cms/issues/7168))
- Updated Imagine to 1.2.4.

### Deprecated
- Deprecated `craft\fields\BaseRelationField::inputSiteId()`.

### Fixed
- Fixed a bug where `craft\elements\Asset::getSrcset()` would not respect the format of the transform set on the asset. ([#6660](https://github.com/craftcms/cms/issues/6660))
- Fixed a bug where Craft could attempt to use the Imagick driver even if it wasn’t available.
- Fixed a PHP error that occurred if a test called `craft\test\fixtures\elements\ElementFixture::getModel()`. ([#7089](https://github.com/craftcms/cms/issues/7089))
- Fixed a bug where `1x` image transforms weren’t using the original image transform.
- Fixed a bug where sometimes Craft could not process an uploaded file if its extension was in uppercase.
- Fixed a bug where progress bar was not removed correctly when using the Asset Indexes utility. ([#7111](https://github.com/craftcms/cms/issues/7111))
- Fixed a PHP error that occurred if image size information could not be parsed from an image file. ([#6898](https://github.com/craftcms/cms/issues/6898))
- Fixed a bug where elements wouldn’t get fully saved if they were passed to `craft\services\Elements::saveElement()` from their `EVENT_AFTER_PROPAGATE` event. ([#7108](https://github.com/craftcms/cms/issues/7108))
- Fixed a bug where formatted dates could use the wrong timezone for certain format characters.
- Fixed a bug where it was possible to discard pending project config YAML changes, or rebuild the project config, when `allowAdminChanges` was disabled, from the Project Config utility. ([#7125](https://github.com/craftcms/cms/issues/7125))
- Fixed an error that occurred when attempting to backup the database when the database connection used a Unix socket. ([#7121](https://github.com/craftcms/cms/issues/7121))
- Fixed a bug where IDNA ASCII emails and usernames weren’t getting converted back to Unicode. ([#7103](https://github.com/craftcms/cms/issues/7103))
- Fixed a bug where IDs returned by the GraphQL API could not be re-used in `relatedTo` and `relatedToAll` arguments without type-casting. ([#7128](https://github.com/craftcms/cms/issues/7128))
- Fixed a bug where entry and asset Title fields didn’t always have the correct text orientation. ([#7152](https://github.com/craftcms/cms/issues/7152))
- Fixed a bug where element indexes weren’t scrolling back to the top when switching views or navigating to the next/previous page. ([#7154](https://github.com/craftcms/cms/issues/7154))
- Fixed a bug where `craft\events\UserGroupsAssignEvent::$removedGroupIds` was getting set to the wrong IDs.
- Fixed an error that could occur when attempting to delete an admin user when the `allowAdminChanges` config setting was disabled. ([#7157](https://github.com/craftcms/cms/issues/7157))
- Fixed a bug where template caches weren’t getting invalidated when global sets were saved. ([#7166](https://github.com/craftcms/cms/issues/7166))
- Fixed a bug where validation rules defined by fields’ `getElementValidationRules()` methods could lose their `isEmpty` and `on` keys.

## 3.5.15.1 - 2020-11-04

### Fixed
- Fixed a bug where error responses weren’t getting sent as HTML. ([#7092](https://github.com/craftcms/cms/issues/7092))
- Fixed a bug where the Updates utility wasn’t showing “Update” buttons. ([#7091](https://github.com/craftcms/cms/issues/7091))

## 3.5.15 - 2020-11-03

### Added
- Assets now have a `srcset` field available via GraphQL. ([#6660](https://github.com/craftcms/cms/issues/6660))
- Entries’ and categories’ `parent` GraphQL fields now support passing criteria arguments. ([#7036](https://github.com/craftcms/cms/issues/7036))
- It’s now possible to update user photos with base64-encoded images. ([#6520](https://github.com/craftcms/cms/issues/6520))
- The `restore` command now supports restoring zipped database backups. ([#7049](https://github.com/craftcms/cms/issues/7049))
- Added `craft\services\Updates::getAreMigrationsPending()`. ([#7068](https://github.com/craftcms/cms/issues/7068))
- Added `craft\helpers\FileHelper::getExtensionByMimeType()`.
- Added `craft\helpers\Update`.
- Added `craft\models\Update::$phpConstraint`.
- Added `craft\services\Composer::getConfig()`.

### Changed
- `aria-label` attributes are now used more consistently across the control panel. ([#6833](https://github.com/craftcms/cms/issues/6833))
- Craft no longer optimizes the class autoloader when running Composer commands internally, as [recommended](https://getcomposer.org/doc/articles/autoloader-optimization.md) for local development.
- The built-in updater will now warn if the latest eligible Craft CMS release requires a PHP version that is greater than what the environment is running, or what the `config.platform.php` setting is set to in `composer.json`.
- It’s now possible to query for assets ordered by their path. ([#7085](https://github.com/craftcms/cms/issues/7085))
- Updated Twig to 2.14, for environments running PHP 7.2.5 or later, and where the `config.platform.php` value in `composer.json` is at least `7.2.5`. ([#7044](https://github.com/craftcms/cms/issues/7044))

### Fixed
- Fixed a bug where `craft\events\UserGroupsAssignEvent::$groupIds` was getting set incorrectly for the `craft\services\Users::EVENT_BEFORE_ASSIGN_USER_TO_GROUPS` event. ([#7046](https://github.com/craftcms/cms/issues/7046))
- Fixed a bug where the `craft\base\Element::EVENT_SET_EAGER_LOADED_ELEMENTS` event was being triggered as a class-level event rather than an instance-level event. ([#7047](https://github.com/craftcms/cms/issues/7047))
- Fixed some errors when running PHP 8.
- Fixed an error when accessing `draftNotes` or `draftName` on a non-draft using the GraphQL API.
- Fixed a bug where it was possible for users to delete assets they weren’t permitted to delete from the Assets index page. ([#7059](https://github.com/craftcms/cms/issues/7059))
- Fixed a bug where Assets fields weren’t always creating volume subfolders properly.
- Fixed a bug where it wasn’t possible for logged-out visitors to preview disabled categories. ([#7060](https://github.com/craftcms/cms/issues/7060))
- Fixed a bug where Matrix fields were triggering the `blockDeleted` JavaScript event before the block was removed from the DOM. ([#7064](https://github.com/craftcms/cms/issues/7064))
- Fixed an error where dragging several assets at one could obscure the progress bar. ([#6982](https://github.com/craftcms/cms/issues/6982))
- Fixed a bug where job progress status labels weren’t getting styled properly in the control panel sidebar. ([#7070](https://github.com/craftcms/cms/issues/7070))
- Fixed a bug where it was possible to select assets located in subfolders within Assets fields that were restricted to a single folder, by ticking the “Search in subfolders” checkbox while searching. ([#7071](https://github.com/craftcms/cms/issues/7071))
- Fixed a bug where custom `Content-Type` headers were getting overridden if an `{% exit %}` tag was used. ([#7074](https://github.com/craftcms/cms/issues/7074))
- Fixed a bug where user photos’ filenames could be generated incorrectly when they were updated programatically.

## 3.5.14 - 2020-10-20

### Added
- Added the `ul()` and `ol()` Twig functions, which return the HTML for `<ul>` and `<ol>` tags for a passed-in array of strings.
- Added the `project-config/touch` command, which updates the `dateModified` value in `project.yaml`, even if the `dateModified` line is currently part of a Git conflict. ([#7002](https://github.com/craftcms/cms/issues/7002))
- Added the `setPasswordRequestPath` config setting. ([#7024](https://github.com/craftcms/cms/issues/7024))
- Added `craft\config\GeneralConfig::getSetPasswordRequestPath()`.
- Added `craft\helpers\ProjectConfig::touch()`.
- Added `craft\services\Assets::relocateUserPhoto()`.

### Changed
- Craft now ignores the requested template’s `.twig` file extension when determining the default `Content-Type` header value for the response. ([#7025](https://github.com/craftcms/cms/issues/7025))
- Date and Time fields’ Minute Increment settings now allow 5 and 10-minute increments. ([#7029](https://github.com/craftcms/cms/issues/7029))
- Tags field menus now support up and down arrow navigation. ([#7031](https://github.com/craftcms/cms/issues/7031))
- Tokenized user verification URLs no longer redirect to the user to the `postLoginRedirect`/`postCpLoginRedirect` when the token is invalid and the user is logged in, if they still have a verification token on their account. ([#7006](https://github.com/craftcms/cms/issues/7006))
- Craft now ensures user photos are saved in the right location when users are saved. ([#7034](https://github.com/craftcms/cms/issues/7034))
- Built-in class properties set to `craft\base\MemoizableArray` are now unset during serialization. ([#7038](https://github.com/craftcms/cms/issues/7038))
- Craft now passes `--column-inserts` flag to the `pg_dump` command by default when backing up a PostgreSQL database.

### Fixed
- Fixed a styling bug with the hamburger menu on pages with breadcrumbs. ([#7021](https://github.com/craftcms/cms/issues/7021))
- Fixed a bug where new entries weren’t assigned a UID in time if their URI format contained a `{uid}` token. ([#4364](https://github.com/craftcms/cms/issues/4364))
- Fixed a bug where entries that were deleted along with their section/entry type weren’t getting restored properly when the section/entry type was restored, if they weren’t live or didn’t exist for the primary site.
- Fixed an error that occurred when installing Craft, if an issue prevented Craft from using the existing project config data. ([#7027](https://github.com/craftcms/cms/issues/7027))
- Fixed a JavaScript error that occurred when selecting entries or categories that supported the “Create a new child entry/category” action.

## 3.5.13.2 - 2020-10-16

### Fixed
- Fixed a JavaScript error that could occur on element indexes for multi-site installs, resulting in no elements being shown. ([#7017](https://github.com/craftcms/cms/issues/7017))
- Fixed a bug where the `purgeUnsavedDraftsDuration` config setting didn’t actually accept non-integer values despite the docs claiming it did. ([#7019](https://github.com/craftcms/cms/issues/7019))

## 3.5.13.1 - 2020-10-15

### Fixed
- Fixed a bug where Checkboxes fields weren’t validating.

## 3.5.13 - 2020-10-15

### Added
- It’s now possible to disallow uploading files directly to Assets fields, as opposed to going through the selection modal. ([#6954](https://github.com/craftcms/cms/issues/6954))
- Reset Password pages are now discoverable by clients that support [.well-known/change-password URLs](https://w3c.github.io/webappsec-change-password-url/), [such as Google Chrome](https://security.googleblog.com/2020/10/new-password-protections-and-more-in.html).
- Craft now supports `/admin/edit/X` URLs to elements’ edit pages, where `X` is an element’s ID or UID, provided that the user has permission to edit the element. ([#7000](https://github.com/craftcms/cms/issues/7000))
- The System Report utility now lists all defined [aliases](https://craftcms.com/docs/3.x/config/#aliases). ([#6992](https://github.com/craftcms/cms/issues/6992))
- Added the `project-config/write` command, which write out the currently-loaded project config as YAML files to the `config/project/` folder, discarding any pending YAML changes.
- The `project-config/diff` command now has an `--invert` flag, which will treat the loaded project config as the source of truth, rather than the YAML files.
- Added the `dataUrl()` Twig function, which generates a base64-encoded [data URL](https://developer.mozilla.org/en-US/docs/Web/HTTP/Basics_of_HTTP/Data_URIs) for the passed-in file path or asset.
- Added `craft\controllers\EditController`.
- Added `craft\controllers\RedirectController`.
- Added `craft\controllers\UsersController::EVENT_AFTER_ASSIGN_GROUPS_AND_PERMISSIONS`. ([#6937](https://github.com/craftcms/cms/issues/6937))
- Added `craft\controllers\UsersController::EVENT_BEFORE_ASSIGN_GROUPS_AND_PERMISSIONS`. ([#6937](https://github.com/craftcms/cms/issues/6937))
- Added `craft\db\ActiveQuery`.
- Added `craft\elements\Asset::getDataUrl()`.
- Added `craft\events\UserGroupsAssignEvent::$newGroupIds`. ([#6937](https://github.com/craftcms/cms/issues/6937))
- Added `craft\events\UserGroupsAssignEvent::$removedGroupIds`. ([#6937](https://github.com/craftcms/cms/issues/6937))
- Added `craft\fields\Assets::$allowUploads`.
- Added `craft\helpers\Html::dataUrl()`.
- Added `craft\helpers\Html::dataUrlFromString()`.
- Added `craft\queue\jobs\PruneRevisions::$maxRevisions`. ([#6999](https://github.com/craftcms/cms/issues/6999))
- Added `craft\services\Elements::getElementByUid()`.
- Added `craft\services\Elements::getElementTypeByUid()`.
- Added `craft\services\ProjectConfig::$writeYamlAutomatically`, which can be set to `false` from `config/app.php` if you’d prefer Craft to not write project config YAML files to `config/project/` automatically when they are missing or changes are made.
- Added `craft\services\ProjectConfig::getDoesYamlExist()`.
- Added `craft\services\Sites::refreshSites()`.
- Added missing `rel="noopener"` to outbound links.

### Changed
- Improved color contrast throughout the control panel. ([#6951](https://github.com/craftcms/cms/pull/6951), [#6972](https://github.com/craftcms/cms/pull/6972))
- The control panel viewport is now scalable for mobile browsers. ([#6972](https://github.com/craftcms/cms/pull/6972))
- The “Share” button on Edit Entry and Edit Category pages has been renamed to “View”. ([#6963](https://github.com/craftcms/cms/issues/6963))
- Edit Entry pages now show validation errors for the `typeId` attribute. ([#6958](https://github.com/craftcms/cms/issues/6958))
- Table fields now support emoji characters. ([#7012](https://github.com/craftcms/cms/issues/7012))
- The `draftOf` entry query parameter can now be set to `'*'`, to match drafts of any source element, so long as they have one. ([#6632](https://github.com/craftcms/cms/issues/6632))
- `resave/*` commands now show a progress count in the output for each element. ([#6936](https://github.com/craftcms/cms/pull/6936))
- The `on` and `off` commands no longer update the `dateModified` project config value. ([#6729](https://github.com/craftcms/cms/issues/6729))
- It’s now possible to enable the Debug extension on a per-request basis when Dev Mode is enabled, by including a `X-Debug: enable` header on the request. ([#6978](https://github.com/craftcms/cms/issues/6978))
- The `disabledPlugins` config setting can now be set to `'*'` to disable **all** plugins. ([#5106](https://github.com/craftcms/cms/issues/5106))
- `*Field()` macros in the `_includes/forms.html` control panel template now define a default `id` value if none was provided.
- `craft\db\ActiveRecord::find()` now returns a `craft\db\ActiveQuery` object.
- `craft\helpers\ProjectConfig::diff()` now has an `$invert` argument.
- `craft\helpers\ProjectConfig::ensureAllSitesProcessed()` now has a `$force` argument.
- `craft\services\Fields::saveLayout()` now maintains existing field layout tab IDs.
- `craft\services\ProjectConfig::saveModifiedConfigData()` now has a `$writeYaml` argument.
- `craft\services\ProjectConfig::set()` now has an `$updateTimestamp` argument.

### Deprecated
- `craft\services\Fields::assembleLayoutFromPost()` now supports field layout data that was posted in the original (pre-3.5) format. ([barrelstrength/sprout-forms#521](https://github.com/barrelstrength/craft-sprout-forms/issues/521))

### Fixed
- Fixed an error that could occur when installing Craft with existing project config data. ([#6943](https://github.com/craftcms/cms/issues/6943))
- Fixed an error that occurred when propagating a Time field value to another site. ([#6950](https://github.com/craftcms/cms/issues/6950))
- Fixed an error that could occur when calling `craft\web\View::renderTemplate()` from a console request. ([#6945](https://github.com/craftcms/cms/issues/6945))
- Fixed a Twig error that would occur when rendering the `_includes/forms/elementSelect.html` template if no `limit` variable was passed. ([#6953](https://github.com/craftcms/cms/issues/6953))
- Fixed an error that could occur when updating to Craft 3.5, if any Assets fields had an upload location set to `{site.group}`. ([#6818](https://github.com/craftcms/cms/issues/6818))
- Fixed a bug where in some cases querying for Assets using GraphQL API could fail.
- Fixed a SQL error that could occur when joining two soft-deletable active record classes together. ([#6957](https://github.com/craftcms/cms/issues/6957))
- Fixed a bug where sub-fields queried via GraphQL could be aliased incorrectly. ([#6874](https://github.com/craftcms/cms/issues/6874))
- Fixed a bug where element selection modals could show no results if they were limited to a single source, and that source wasn’t available to the primary site. ([#6968](https://github.com/craftcms/cms/issues/6968))
- Fixed a bug where Matrix fields weren’t identifying themselves as translatable on the Fields index page. ([#6970](https://github.com/craftcms/cms/issues/6970))
- Fixed a bug where `craft\helpers\Html::modifyTagAttributes()` wasn’t working properly with custom elements with hyphenated names. ([#6973](https://github.com/craftcms/cms/issues/6973))
- Fixed a bug where elements that were eager-loaded via `ancestors`, `children`, and `descendants` handles weren’t getting loaded in the correct order by default. ([#6974](https://github.com/craftcms/cms/issues/6974))
- Fixed a bug where Assets fields could bleed out of view within element editor HUDs. ([#6975](https://github.com/craftcms/cms/issues/6975))
- Fixed an error that could occur when updating from Craft 2.
- Fixed a bug where the `on` and `off` commands were discarding any pending pending changes in the project config YAML files. ([#6984](https://github.com/craftcms/cms/issues/6984))
- Fixed a bug where `craft\helpers\Db::reset()` wasn’t closing the previous database connection. ([#6998](https://github.com/craftcms/cms/pull/6998))
- Fixed a bug where it wasn’t possible to access the selected preview target in `Craft.Preview` JavaScript events.
- Fixed a styling bug with Checkboxes fields. ([#7011](https://github.com/craftcms/cms/issues/7011))

## 3.5.12.1 - 2020-10-02

### Fixed
- Fixed a bug where `craft\helpers\StringHelper::toAscii()` and the `Craft.asciiString()` JavaScript method weren’t handling decomposed umlauted characters properly, such as macOS filenames. ([#6923](https://github.com/craftcms/cms/issues/6923))
- Fixed a JavaScript error that occurred when attempting to open or close Live Preview, after a file had been uploaded from an Assets field. ([#6940](https://github.com/craftcms/cms/issues/6940))
- Fixed a bug where deprecation warnings logged by the `getCsrfInput()`, `getFootHtml()`, `getHeadHtml()`, `round()`, and `svg()` Twig functions, and the `|ucwords` Twig filter, weren’t showing the template name and line number that the warning came from. ([#6927](https://github.com/craftcms/cms/issues/6927))
- Fixed some potential database timeout and sequence issues when running multiple suites of tests.
- Fixed a bug where the “Upload files” button within Assets fields was visible if the field limit was already reached on page load. ([#6939](https://github.com/craftcms/cms/issues/6939))

## 3.5.12 - 2020-10-01

### Added
- Added the “Time” field type. ([#6775](https://github.com/craftcms/cms/issues/6775), [#6842](https://github.com/craftcms/cms/issues/6842))
- Assets fields now have an “Upload files” button, which will upload files to the field’s default upload location, just like files uploaded via drag-n-drop. ([#2778](https://github.com/craftcms/cms/issues/2778))
- Added `craft\base\ElementInterface::getIsDeletable()`, which states whether the element can be deleted by the current user.
- Added `craft\elements\db\EagerLoadPlan::$all`.
- Added `craft\elements\db\EagerLoadPlan::$when`.
- Added `craft\errors\InvalidFieldException`.
- Added `craft\validators\DateTimeValidator::$max`.
- Added `craft\validators\DateTimeValidator::$min`.
- Added `craft\validators\DateTimeValidator::$tooEarly`.
- Added `craft\validators\DateTimeValidator::$tooLate`.
- Added `craft\validators\TimeValidator`.

### Changed
- “Date/Time” fields have been renamed to “Date”, and it’s no longer possible to create new Date fields that only display the time. ([#6842](https://github.com/craftcms/cms/issues/6842))
- Element editor HUDs will now close when clicked out of, or if the <kbd>Esc</kbd> key is pressed. If any content has changed, a confirmation dialog will be shown first. ([#6877](https://github.com/craftcms/cms/issues/6877))
- Entry indexes will now sort entries without a post date at the top when ordering by Post Date in descending order, and vise-versa. ([#6924](https://github.com/craftcms/cms/issues/6924))
- The field layout designer will now prompt for a tab name immediately when the “New Tab” button is clicked. ([#1956](https://github.com/craftcms/cms/issues/1956))
- It’s now possible to specify eager-loading plans as hashes with `path`, `criteria`, `count`, and `when` keys.
- The `users/save-user` action now includes a `csrfTokenValue` key in its JSON responses, if the user’s password was changed. ([#6283](https://github.com/craftcms/cms/issues/6283))
- “Delete” element actions will now only enable themselves if all of the selected elements’ `getIsDeletable()` methods returned `true`.
- Date/Time fields configured to only show the time no longer set the date to 1970-01-01. ([#6842](https://github.com/craftcms/cms/issues/6842))
- If a SQL error occurs when attempting to change a field’s content column type, Craft will now rename the old column (e.g. `field_fieldHandle_old`), and create a new column with the new type, rather than surfacing the SQL error. ([#3605](https://github.com/craftcms/cms/issues/3605), [#5266](https://github.com/craftcms/cms/issues/5266))
- `craft\gql\ElementQueryConditionBuilder::extractQueryConditions()` now returns an array of `craft\elements\db\EagerLoadPlan` objects. ([#6874](https://github.com/craftcms/cms/issues/6874), [#6811](https://github.com/craftcms/cms/issues/6811))
- `craft\helpers\DateTimeHelper::toDateTime()` now supports passing an array with a `time` key in the format of `HH:MM:SS`, rather than just `HH:MM`.
- `craft\services\TemplateCaches::deleteCachesByKey()` is no longer deprecated, and now has `$global` and `$siteId` arguments. ([#6932](https://github.com/craftcms/cms/issues/6932))
- `craft\web\View::hook()` now has an `$append` argument, which can be set to `false` to cause the hook method to be called before other methods.
- Callback methods passed to `craft\web\View::hook()` can now accept a `$handled` argument by reference, which can be set to `false` within the method body to prevent subsequent hook methods from getting triggered. ([#6912](https://github.com/craftcms/cms/issues/6912))
- Element types’ `sortOptions()` methods can now define the `orderBy` key as a callback method.
- The `_includes/forms/time.html` control panel template now supports passing `minTime`, `maxTime`, `disableTimeRanges`, and `forceRoundTime` variables, which map to the corresponding jquery.timepicker settings.

### Deprecated
- Deprecated `craft\errors\FieldNotFoundException`.

### Fixed
- Fixed a bug where `craft\services\Config::setDotEnvVar()` wasn’t surrounding values with quotes if they contained a `#` character. ([#6867](https://github.com/craftcms/cms/issues/6867))
- Fixed a bug where GraphQL API queries could produce an incorrect eager-loading plan. ([#6849](https://github.com/craftcms/cms/issues/6849))
- Fixed a bug where eager-loading elements wasn’t working if also eager-loading the count of related elements for the exact same path.
- Fixed a bug where the button to show all related elements for relational fields within element indexes was getting formatted with two decimal places on environments that didn’t have the Intl extension installed. ([#6869](https://github.com/craftcms/cms/issues/6869))
- Fixed a bug where element selection modals would show the source sidebar even if there was only one selectable source, if a source heading came before it. ([#6871](https://github.com/craftcms/cms/issues/6871))
- Fixed a bug where Plain Text fields with a limit set and line breaks allowed weren’t showing the remaining characters/bytes allowed indicator. ([#6872](https://github.com/craftcms/cms/issues/6872))
- Fixed a bug where it wasn’t possible to set an alias when eager-loading Matrix sub-fields.
- Fixed a bug where it was possible to initiate a file upload to an Assets field via drag-n-drop, even if the user didn’t have permission to upload files to the default field volume.
- Fixed a bug where Dashboard widget settings could receive focus even when not visible. ([#6885](https://github.com/craftcms/cms/issues/6885))
- Fixed a bug where Checkboxes, Dropdown, Multi-select, and Radio Button fields could show their default values in element indexes. ([#6891](https://github.com/craftcms/cms/issues/6891))
- Fixed a bug where Title fields were showing a translation indicator even on single-site Craft installs. ([#6503](https://github.com/craftcms/cms/issues/6503))
- Fixed a bug where it wasn’t possible to set date values using variables via GraphQL mutations.
- Fixed a bug where `craft\helpers\UrlHelper` was removing empty URL parameters. ([#6900](https://github.com/craftcms/cms/issues/6900))
- Fixed a bug where Checkboxes and Multi-select fields’ `getOptions()` methods were only returning the selected options. ([#6899](https://github.com/craftcms/cms/issues/6899))
- Fixed a bug where Project Config files were not being applied running tests even though it was configured in `codeception.yml`. ([#6879](https://github.com/craftcms/cms/issues/6879))
- Fixed a bug where Matrix block type settings weren’t saving properly if the Matrix field was nested within another Matrix field (via a Super Table or Neo field).
- Fixed a bug where it wasn’t possible for users to delete their own entries from Entry Edit pages, if they didn’t have the “Publish live changes” permission. ([#6908](https://github.com/craftcms/cms/issues/6908))
- Fixed a bug where it wasn’t possible for users to delete their own entries from the Entries index page, if they didn’t have the “Delete other authors’ entries” permission. ([#6908](https://github.com/craftcms/cms/issues/6908))
- Fixed a bug where components (such as fields) could be deleted if they were saved without any changes, and their corresponding config file was missing from the `config/project/` folder. ([#6913](https://github.com/craftcms/cms/issues/6913))
- Fixed a bug where the user account menu button could be clipped by the scrollbar. ([#6920](https://github.com/craftcms/cms/issues/6920))
- Fixed a bug where Date/Time fields’ Min Date and Max Date settings weren’t being enforced.
- Fixed a bug where it was possible to save a Date/Time field with a Max Date value that was set to an earlier date than the Min Date value.

### Security
- Fixed a bug where Plain Text fields with line breaks allowed weren’t HTML-encoding their values. ([#6935](https://github.com/craftcms/cms/issues/6935))

## 3.5.11.1 - 2020-09-18

### Changed
- Craft now disables read/write splitting for all POST requests.

### Fixed
- Fixed a bug where entries were getting a “Bad slug” validation error. ([#6866](https://github.com/craftcms/cms/issues/6866))

## 3.5.11 - 2020-09-18

### Added
- Number fields now have a “Preview Format” setting, which determines whether values should be displayed as decimal numbers, currency values, or without any formatting, on element indexes. ([#5873](https://github.com/craftcms/cms/issues/5873))
- Assets fields now have a “Preview Mode” setting, which can be set to “Show thumbnails only” to only display related assets’ thumbnails within element indexes. ([#6848](https://github.com/craftcms/cms/issues/6848))
- Edit Field pages now have a “Delete” menu option. ([#6846](https://github.com/craftcms/cms/issues/6846))
- Added `craft\fields\BaseRelationField::elementPreviewHtml()`.

### Changed
- Date/Time fields configured to only show the time now consistently set the date to 1970-01-01. ([#6842](https://github.com/craftcms/cms/issues/6842))
- It’s now possible for `craft\elements\db\ElementQuery::EVENT_AFTER_POPULATE_ELEMENT` event handlers to replace the element that should be returned by `createElement()`.
- `craft\helpers\elementHtml()` now has `$showStatus`, `$showThumb`, and `$showLabel` arguments.

### Fixed
- Fixed a bug where pending project config YAML changes could be unexpectedly applied rather than discarded when other project config changes were made.
- Fixed a bug where the wrong field values could be used when querying for elements via GraphQL, if an alias was used.
- Fixed an error that could occur on the Dashboard if there was a custom field with the handle of `author`.
- Fixed a 400 error that could occur when a route config’s `template` key was set to `null`.
- Fixed a bug where validation errors within element editor HUDs and detail pains were getting displayed beside the input instead of below it. ([#6853](https://github.com/craftcms/cms/issues/6853))
- Fixed styling issues with UI elements within field layout designers. ([#6854](https://github.com/craftcms/cms/issues/6854))
- Fixed a bug where GraphQL could return incorrect results in some cases.
- Fixed a bug where it wasn’t possible to set date values via GraphQL mutations.
- Fixed a SQL error that could occur when updating from Craft 2.

## 3.5.10.1 - 2020-09-15

### Fixed
- Fixed a bug where eager loading `children` would return incomplete results.

## 3.5.10 - 2020-09-15

### Added
- Edit Entry pages now have a field for entering revision notes, when editing the current revision.
- Edit Field pages now have a “Save and continue editing” Save menu option, and the <kbd>Ctrl</kbd>/<kbd>Command</kbd> + <kbd>S</kbd> keyboard shortcut is now assigned to that. ([#2872](https://github.com/craftcms/cms/issues/2872))
- Edit Section pages now have “Settings” and “Entry Types” tabs, providing quick access to edit a section’s entry types. ([#6826](https://github.com/craftcms/cms/issues/6826))
- New sections’ “Save” button is now labeled “Save and edit entry types”, and the browser is redirected to the section’s entry type index after save.
- Added the `|truncate` Twig filter. ([#6838](https://github.com/craftcms/cms/issues/6838))
- Added the `disallowRobots` config setting, which can be set to `true` for development and staging environments, indicating that front end pages should not be indexed, and links should not be followed, by web crawlers.
- Added `craft\fields\data\OptionData::$valid`.
- Added `craft\gql\ElementQueryConditionBuilder::setResolveInfo()`.
- Added `craft\web\Request::$generalConfig`.
- Added `craft\web\Request::$sites`.

### Changed
- The Username and Password inputs on the Login page now specify `aria-label` attributes.
- The account menu button now specifies `aria-label` and `title` attributes.
- The `_includes/forms/textarea.html` template now supports `disabled`, `inputAttributes`, `inputmode`, and `title` variables.
- The `_layouts/cp.html` control panel template now defines a `submitButton` block.
- `craft\helpers\Gql::getFieldNameWithAlias()` now has a `$context` argument to allow sharing context over a single GraphQL API call.
- Updated Yii to 2.0.38.
- Updated Twig to 2.13, for environments running PHP 7.1.3 or later, and where the `config.platform.php` value in `composer.json` is at least `7.1.3`.
- Updated Garnish to 0.1.37.
- Updated Vue to 2.6.12.

### Fixed
- Fixed a bug where all fields were showing as searchable on the Settings → Fields page on MySQL installs. ([#6808](https://github.com/craftcms/cms/issues/6808))
- Fixed a bug where Dropdown, Radio Buttons, Checkboxes, and Multi-select fields weren’t getting validation errors if an invalid value was posted to them. ([#6535](https://github.com/craftcms/cms/issues/6535))
- Fixed a bug where Craft wasn’t handling site requests properly if it was installed in a subfolder and the site’s base URL contained additional URI segments.
- Fixed a bug where Dropdown, Radio Buttons, Checkboxes, and Multi-select fields that had values that were empty, numeric or contained special characters, couldn't be used in GraphQL mutations. ([#6535](https://github.com/craftcms/cms/issues/6535))
- Fixed a bug where eager loading elements’ children across multiple levels wasn’t working. ([#6820](https://github.com/craftcms/cms/issues/6820))
- Fixed a bug where aliased fields would sometimes not be assigned correctly when using GraphQL API. ([#6811](https://github.com/craftcms/cms/issues/6811)))
- Removed `vue`, `vue-router` and `vuex` Plugin Store dependencies as they are already handled by Craft. ([#6732](https://github.com/craftcms/cms/pull/6732), [#6815](https://github.com/craftcms/cms/pull/6815))
- Fixed a bug where GraphQL API requests could return 400 responses on an empty cache.
- Fixed a bug where GraphQL API queries weren’t getting cached based on the current site.

### Security
- Fixed a bug where custom field labels weren’t getting HTML-encoded.

## 3.5.9 - 2020-09-08

### Added
- Added support for childless GraphQL schema components.
- Added `craft\migrations\Install::$applyProjectConfigYaml`.

### Changed
- The `craft\behaviors\CustomFieldBehavior` class is now saved to a file with a name based on the current field version, avoiding OPcache issues.
- Asset filenames are now automatically shortened if they are longer than 255 characters. ([#6766](https://github.com/craftcms/cms/issues/6766))
- Improved the style of up/down/right/left angles in the control panel.
- Built-in element types’ date sort options are now sorted in descending order by default when selected. ([#1153](https://github.com/craftcms/cms/issues/1153))
- It’s now possible for element sort options returned by `craft\base\ElementInterface::sortOptions()` and `craft\base\Element::defineSortOptions()` to include `defaultDir` keys, which specify the default sort direction that should be used when the option is selected. ([#1153](https://github.com/craftcms/cms/issues/1153))
- Replaced the icon that identifies translatable fields.
- The Settings → Fields page now identifies which fields are searchable and translatable. ([#5453](https://github.com/craftcms/cms/issues/5453))

### Fixed
- Fixed a bug where `update` commands weren’t working if there was no `config/license.key` file yet. ([#6777](https://github.com/craftcms/cms/issues/6777))
- Fixed a bug where it wasn’t possible for GraphQL resolvers to return arrays.
- Fixed an error that could occur when updating to Craft 3.5 if the `migrations` table had rows with broken `pluginId` foreign keys.
- Fixed an error that could occur when deleting a Matrix block type, if it contained nested block-based fields that had existing content. ([#6780](https://github.com/craftcms/cms/issues/6780))
- Fixed a bug where the `_includes/forms/select.html` template wasn’t always setting the `data-target-prefix` attribute if `toggle` was set.
- Fixed a bug where Number fields could return incorrect values via GraphQL. ([#6743](https://github.com/craftcms/cms/issues/6743))
- Fixe a bug where duplicating elements from their edit pages could result in the selected site’s content getting propagated to all other sites for the duplicated element. ([#6804](https://github.com/craftcms/cms/issues/6804))
- Fixed a 400 error that could occur when a section’s Template setting was blank.
- Fixed a bug where GraphQL queries for entry drafts weren’t getting invalidated when drafts were saved or deleted. ([#6792](https://github.com/craftcms/cms/issues/6792))
- Fixed an error that could occur when running the `project-config/apply` command, if there was a Single section that was enabled for a site that was disabled on the front end. ([#6799](https://github.com/craftcms/cms/issues/6799))
- Fixed a bug where the `tests/setup` command wasn’t working. ([#6790](https://github.com/craftcms/cms/issues/6790))

## 3.5.8 - 2020-09-01

### Added
- Added the “Retry Duration” general setting, which defines the number of seconds that the `Retry-After` header should be set to for 503 responses when the system is offline.
- Added the `off` and `on` commands, for toggling the system status. ([#6729](https://github.com/craftcms/cms/issues/6729))
- Added the `utils/update-usernames` command, for ensuring all usernames match users’ email addresses, if the `useEmailAsUsername` config setting is enabled. ([#6312](https://github.com/craftcms/cms/issues/6312))
- Added the `configure()` Twig function. ([#6731](https://github.com/craftcms/cms/pull/6731))
- Added `craft\base\MemoizableArray`.
- Added `craft\cache\FileCache`.
- Added `craft\helpers\ArrayHelper::whereIn()`.
- Added `craft\helpers\Cp::elementHtml()`.
- Added `craft\models\Site::getLocale()`.
- Added `craft\services\ProjectConfig::DIFF_CACHE_KEY`.
- Added `craft\services\Sites::getGroupByUid()`.

### Changed
- Improved the styling of Lightswitch fields that have ON/OFF labels. ([#6666](https://github.com/craftcms/cms/issues/6666))
- The “System Status” setting now has “Offline” and “Online” labels.
- Deprecation warnings can now contain Markdown formatting.
- The Project Config utility now loads the comparison data over Ajax, and will only show the first 20 lines by default. ([#6736](https://github.com/craftcms/cms/issues/6736))
- Improved the wording of version compatibility issues when applying project config YAML changes. ([#6755](https://github.com/craftcms/cms/issues/6755))
- The GraphQL API now supports `variables` and `operationName` query string parameters. ([#6728](https://github.com/craftcms/cms/issues/6728))
- Mutation GraphQL queries should now specify an `id` field when defining Matrix blocks, set to the existing Matrix block ID or a `newX` string.
- Improved system performance.
- `craft\helpers\ArrayHelper::where()` now has a `$keepKeys` argument, which defaults to `true`.
- `craft\helpers\ProjectConfig::diff()` now caches its results. ([#6736](https://github.com/craftcms/cms/issues/6736))
- `craft\services\Config::setDotEnvVar()` no longer surrounds the value with quotes unless it contains a space. ([craftcms/docker#5](https://github.com/craftcms/docker/issues/5))

### Deprecated
- Deprecated support for overriding volume settings via `config/volumes.php`. [Environment variables](https://craftcms.com/docs/3.x/config/#environmental-configuration) or [dependency injection](https://craftcms.com/knowledge-base/using-local-volumes-for-development) should be used instead.
- Mutating Matrix blocks via GraphQL without specifying an `id` field for each block is now deprecated.

### Fixed
- Fixed a bug where the required field indicator wasn’t visible within the field layout designer, for fields with overflowing labels or hidden labels. ([#6725](https://github.com/craftcms/cms/issues/6725))
- Fixed a bug where user group names were getting double-encoded within the User Groups setting on Edit User pages. ([#6727](https://github.com/craftcms/cms/issues/6727))
- Fixed a bug where aliasing fields via GraphQL could break eager loading in some cases.
- Fixed a bug where GraphQL API queries could break down when using complex fields that didn’t support eager loading. ([#6723](https://github.com/craftcms/cms/issues/6723))
- Fixed an error that could occur when accessing the “Globals” section in the control panel, for users that didn’t have permission to edit the first global set. ([#6730](https://github.com/craftcms/cms/pull/6730))
- Fixed a bug where various array-returning methods could return arrays with nonsequential keys beginning with `0`.
- Fixed a bug where entry drafts would get autosaved after creating new Matrix/Neo/Super Table blocks even if the `autosaveDrafts` config setting was disabled. ([#6704](https://github.com/craftcms/cms/issues/6704))
- Fixed a bug where field checkboxes in Quick Post widget settings were all disabled. ([#6738](https://github.com/craftcms/cms/issues/6738))
- Fixed a bug where assets uploaded by front-end entry forms weren’t getting saved with the `uploaderId` attribute. ([#6456](https://github.com/craftcms/cms/issues/6456))
- Fixed a bug where Live Preview wasn’t showing custom fields for categories.
- Fixed a bug where rebuilding the Project Config would not persist the new config data to the loaded project config.
- Fixed a JavaScript error that could occur when displaying certain prompts. ([#6753](https://github.com/craftcms/cms/issues/6753))
- Fixed a bug where the `system.schemaVersion` was not getting set when rebuilding the project config.
- Fixed a bug where all file caches were being saved inside a single subdirectory of `storage/runtime/cache/` based on the cache key prefix. ([#6746](https://github.com/craftcms/cms/issues/6746))
- Fixed a bug where field handles would get jumpy on hover if their increased size caused them to be too large to fit on the same line as the field name. ([#6742](https://github.com/craftcms/cms/issues/6742))
- Fixed a bug where the “Photo” field was shown on Edit User pages, even if the User Photos volume had been deleted. ([#6752](https://github.com/craftcms/cms/issues/6752))
- Fixed an error that occurred when passing an array to an entry query’s `typeId` param, with the first item set to `'not'`. ([#6754](https://github.com/craftcms/cms/issues/6754))
- Fixed a bug where element queries with the `siteId` param set to `*` would query for elements in soft-deleted sites. ([#6756](https://github.com/craftcms/cms/issues/6756))
- Fixed a bug where Title fields weren’t identifying themselves as required. ([#6763](https://github.com/craftcms/cms/issues/6763))
- Fixed a bug where inline JavaScript code could stop working if it contained the string `.js`. ([#6762](https://github.com/craftcms/cms/issues/6762))

## 3.5.7 - 2020-08-26

### Changed
- Improved the warning that is output for console commands if Craft can’t connect to the database, or isn’t installed yet. ([#6718](https://github.com/craftcms/cms/issues/6718))
- `craft\helpers\Console::outputWarning()` now has a `$center` argument.
- The GraphiQL IDE now automatically loads the query passed by the URL, if present. ([#6583](https://github.com/craftcms/cms/issues/6583))

### Fixed
- Fixed a bug where Table field settings were displaying validation errors for the “Table Columns” setting under the “Default Values” setting.
- Fixed a bug where Table fields were allowing columns to be defined with invalid handles. ([#6714](https://github.com/craftcms/cms/issues/6714))
- Fixed a bug where GraphQL schemas weren’t getting generated properly if there were any Table fields with empty column handles. ([#6714](https://github.com/craftcms/cms/issues/6714))
- Fixed a bug where it wasn’t possible to access entry drafts or revisions within Structure sections, if they were created before the section type was changed to Structure. ([#4866](https://github.com/craftcms/cms/issues/4866))
- Fixed a bug where the `_includes/forms/select.html` template wasn’t setting the `data-target-prefix` attribute properly. ([#6721](https://github.com/craftcms/cms/issues/6721))
- Fixed various SQL errors that could occur when running tests. ([#6549](https://github.com/craftcms/cms/issues/6549))

## 3.5.6 - 2020-08-25

### Added
- Added the `autosaveDrafts` config setting. ([#6704](https://github.com/craftcms/cms/issues/6704))
- It’s now possible to pass a CSS file URL to the `{% css %}` tag. ([#6672](https://github.com/craftcms/cms/issues/6672))
- It’s now possible to pass a JavaScript file URL to the `{% js %}` tag. ([#6671](https://github.com/craftcms/cms/issues/6671))
- The Project Config utility now shows a comparison of the pending project config YAML changes and the loaded project project config.
- The Project Config utility now has a “Discard changes” button, which will regenerate the project config YAML files based on the loaded project config, discarding any pending changes in them.
- The Project Config utility now has a “Download” button. ([#3979](https://github.com/craftcms/cms/issues/3979))
- Added the `app/health-check` action, which will return a 200 status code even if an update is pending.
- Added the `project-config/diff` command, which outputs a comparison of the pending project config YAML changes and the loaded project config.
- Added `craft\controllers\ProjectConfigController::actionDiscard()`.
- Added `craft\controllers\ProjectConfigController::actionDownload()`.
- Added `craft\controllers\ProjectConfigController::actionRebuild()`.
- Added `craft\fieldlayoutelements\BaseField::showLabel()`.
- Added `craft\helpers\ProjectConfig::diff()`.
- Added `craft\helpers\Template::css()`.
- Added `craft\helpers\Template::js()`.
- Added `craft\services\Content::$db`. ([#6549](https://github.com/craftcms/cms/issues/6549))
- Added `craft\services\Drafts::$db`. ([#6549](https://github.com/craftcms/cms/issues/6549))

### Changed
- All buttons in the control panel are now actual `<button>` elements. ([#6670](https://github.com/craftcms/cms/issues/6670))
- Title fields now get autofocused if they are positioned on the first tab. ([#6662](https://github.com/craftcms/cms/issues/6662))
- Element edit pages now remember the selected tab when switching to a different site/revision. ([#4018](https://github.com/craftcms/cms/issues/4018), [#4164](https://github.com/craftcms/cms/issues/4164))
- Craft now shows an alert at the top of the control panel if there are pending changes in the project config YAML files, rather than blocking access to the entire control panel.
- Craft no longer requires the installed Craft and plugin versions to be compatible with the versions listed in the project config YAML files, except when applying changes.
- The `install` command no longer prompts for a username if the `useEmailAsUsername` config setting is enabled. ([#6669](https://github.com/craftcms/cms/issues/6669))
- Spaces in asset URLs are now URL-encoded, avoiding parsing conflicts with `srcset` attributes. ([#6668](https://github.com/craftcms/cms/issues/6668))
- `graphql/api` requests now set the `Access-Control-Allow-Headers` header on non-preflight requests. ([#6674](https://github.com/craftcms/cms/issues/6674))
- The `_includes/forms/field.html` template now supports an `inputContainerAttributes` variable, rather than `inputAttributes`, as `inputAttributes` was conflicting with variables of the same name in `_includes/forms/text.html` and `_includes/forms/checkbox.html`.
- The `_includes/forms/select.html` template now supports an `inputAttributes` variable. ([#6696](https://github.com/craftcms/cms/issues/6696))

### Removed
- Removed `craft\controllers\ProjectConfigController::actionIgnore()`.
- Removed `craft\controllers\TemplatesController::actionConfigSyncKickoff()`.
- Removed `craft\controllers\TemplatesController::actionIncompatibleConfigAlert()`.
- Removed `craft\controllers\UtilitiesController::actionProjectConfigPerformAction()`.

### Fixed
- Fixed a bug where nested block content wasn’t getting updated properly when editing an entry draft, if the draft had been created since the initial page load. ([#6480](https://github.com/craftcms/cms/issues/6480))
- Fixed a bug where entry revision menus could show site group headings even if the user didn’t have permission to edit any sites within that group. ([#6615](https://github.com/craftcms/cms/issues/6615))
- Fixed a bug where entry revision menus weren’t showing the list of sites, if the entry was disabled across all of its sites. ([#6679](https://github.com/craftcms/cms/issues/6679))
- Fixed a bug where it was possible to trigger the “Clear Caches” and “Invalidate Data Caches” actions of the Caches utility, even if no options were selected. ([#6661](https://github.com/craftcms/cms/issues/6661))
- Fixed a bug where it was possible to select parent entries that didn’t belong to the same site. ([#6667](https://github.com/craftcms/cms/issues/6667))
- Fixed an error that could occur when selecting a parent entry if it didn’t belong to the primary site. ([#6667](https://github.com/craftcms/cms/issues/6667))
- Fixed a bug where it wasn’t possible to apply transform arguments to the `width` and `height` fields on assets via GraphQL. ([#6660](https://github.com/craftcms/cms/issues/6660))
- Fixed a bug where the “Save and continue editing” Save button option wasn’t working within Quick Post widgets.
- Fixed a bug where the “Select all” checkbox within admin tables wouldn’t select all rows. ([#6678](https://github.com/craftcms/cms/issues/6678))
- Fixed a bug where `craft\i18n\Formatter::asDatetime()` and `asTime()` were ignoring certain formatting characters that aren’t supported by ICU, if the format string began with `php:`. ([#6691](https://github.com/craftcms/cms/issues/6691))
- Fixed an error that could occur when downloading an asset. ([#6692](https://github.com/craftcms/cms/pull/6692))
- Fixed a bug where fields with hidden labels would refer to themselves as `__blank__` in validation errors. ([#6699](https://github.com/craftcms/cms/issues/6699))
- Fixed a bug where it wasn’t possible to pass lists to GraphQL directive arguments. ([#6693](https://github.com/craftcms/cms/issues/6693))
- Fixed a bug where asset indexing didn’t work properly if no files were found on the selected volumes. ([#6658](https://github.com/craftcms/cms/issues/6658))
- Fixed a bug where project config files could get deleted if the casing of a component’s handle was changed, on case-insensitive file systems. ([#6708](https://github.com/craftcms/cms/issues/6708))
- Fixed an error that could occur when applying project config changes from the Project Config utility, if the logged-in user wasn’t an admin.
- Fixed a bug where changes to the `dateModified` project config value weren’t getting applied.
- Fixed a bug where rebuilding the project config would pull in any pending changes in the YAML files unexpectedly.
- Fixed a bug where the “Localizing relations” job wouldn’t run if a relational field’s “Manage relations on a per-site basis” setting was enabled via the project config. ([#6711](https://github.com/craftcms/cms/issues/6711))
- Fixed a bug where autosuggest menus weren’t getting closed when the input was blurred via the keyboard. ([#6710](https://github.com/craftcms/cms/issues/6710))

## 3.5.5 - 2020-08-17

### Added
- Added the `useIframeResizer` config setting, which defaults to `false`. ([#6645](https://github.com/craftcms/cms/issues/6645))
- Added `craft\base\ElementInterface::getHasCheckeredThumb()`.
- Added `craft\base\ElementInterface::getHasRoundedThumb()`.

### Changed
- Email fields now set `inputmode="email"` on their input.
- URL fields now set `inputmode="url"` on their input.
- Number fields now set `inputmode="numeric"` or `inputmode="decimal"` on their input, depending on whether they allow decimals.
- Tightened up the top control panel headers.
- Element thumbnails no longer have checkered backgrounds, except for PNG, GIF, and SVG assets. ([#6646](https://github.com/craftcms/cms/pull/6646))
- User photos are now circular, except in thumbnail view. ([#6646](https://github.com/craftcms/cms/pull/6646))
- Setting the `previewIframeResizerOptions` config setting to `false` is no longer a way to disable iFrame Resizer, now that `useIframeResizer` exists. ([#6645](https://github.com/craftcms/cms/issues/6645))
- The `_includes/forms/text.html` control panel template now supports passing an `inputmode` variable.
- `craft\models\FieldLayout::setFields()` now accepts `null` to clear the currently memoized fields.

### Fixed
- Fixed a couple styling issues with element editor HUDs.
- Fixed a bug where the quality setting was being ignored for image transforms that were not in either JPG or PNG format. ([#6629](https://github.com/craftcms/cms/issues/6629))
- Fixed a bug where mail wouldn’t send if the `testToEmailAddress` config setting was set to `false`.
- Fixed a JavaScript error that could occur in Safari 12. ([#6635](https://github.com/craftcms/cms/issues/6635))
- Fixed a bug where `craft\services\Globals::getAllSets()`, `getEditableSets()`, `getSetById()`, and `getSetByHandle()` could return global sets in the wrong site, if the current site had been changed since the first time the global sets had been memoized. ([#6636](https://github.com/craftcms/cms/issues/6636))
- Fixed the styling of some control panel field instructions. ([#6640](https://github.com/craftcms/cms/issues/6640))
- Fixed a bug where field instructions weren’t getting escaped. ([#6642](https://github.com/craftcms/cms/issues/6642))
- Fixed a bug where the initial site created by the installer was still getting saved with its base URL set to `$DEFAULT_SITE_URL`, despite the base URL provided to the installer getting stored as an environment variable named `PRIMARY_SITE_URL`. ([#6650](https://github.com/craftcms/cms/issues/6650))
- Fixed a bug where it wasn’t possible to add a new custom field to a field layout and set a value on an element for that field in the same request. ([#6651](https://github.com/craftcms/cms/issues/6651))

## 3.5.4 - 2020-08-13

### Added
- It’s now possible to hide field labels from within field layout designers. ([#6608](https://github.com/craftcms/cms/issues/6608))
- Lightswitch fields now have an “ON Label” and “OFF Label” settings. ([#3741](https://github.com/craftcms/cms/issues/3741))
- Edit Category pages now support a <kbd>Shift</kbd> + <kbd>Ctrl</kbd>/<kbd>Command</kbd> + <kbd>S</kbd> keyboard shortcut for saving the category and creating a new one.
- Added the “Show field handles in edit forms” admin user preference. ([#6610](https://github.com/craftcms/cms/issues/6610))
- Added `craft\fields\Lightswitch::$offLabel`.
- Added `craft\fields\Lightswitch::$onLabel`.
- Added `craft\services\AssetTransforms::$db`. ([#6549](https://github.com/craftcms/cms/issues/6549))

### Changed
- All admin-only user preferences are now grouped under a single “Development” heading.
- Improved system performance.
- Stack traces within exception views now show source Twig templates rather than the compiled PHP classes.
- The “Enabled everywhere” entry status label has been renamed to “Enabled”. ([#6623](https://github.com/craftcms/cms/issues/6623))
- `error` is now a reserved handle. ([#6626](https://github.com/craftcms/cms/issues/6626))
- The `_includes/forms/checkbox.html` control panel template now supports an `inputAttributes` variable.
- The `_includes/forms/field.html` control panel template now supports overriding the heading HTML via a `heading` block.
- `craft\helpers\Db::idByUid()` now has a `$db` argument.
- `craft\helpers\Db::idsByUids()` now has a `$db` argument.
- `craft\helpers\Db::uidById()` now has a `$db` argument.
- `craft\helpers\Db::uidsByIds()` now has a `$db` argument.
- `craft\models\FieldLayout::createForm()` now supports passing a `namespace` key into the `$config` argument, to namespace the tab contents.

### Fixed
- Fixed an infinite redirect that could occur if Craft was installed within a subdirectory of the webroot. ([#6616](https://github.com/craftcms/cms/issues/6616))
- Fixed a bug where all Title fields within Quick Post widgets had the same input ID.
- Fixed a bug where Title fields weren’t showing change status badges when editing an entry draft.
- Fixed an error that could occur when using the `formatDateTime` GraphQL directive on environments that didn’t have the `Intl` PHP extension installed. ([#6614](https://github.com/craftcms/cms/issues/6614))
- Fixed a bug where template profiling was interfering with Twig’s ability to guess offending template lines in error reports.
- Fixed a bug where soft-deleted categories and entries within Structure sections had two “Delete permanently” actions. ([#6619](https://github.com/craftcms/cms/issues/6619))
- Fixed a bug where field handles were being displayed within element editor HUDs. ([#6620](https://github.com/craftcms/cms/issues/6620))

## 3.5.3 - 2020-08-11

### Added
- Fields in the control panel now always display their handle without needing to press the <kbd>Option</kbd>/<kbd>ALT</kbd> key, when Dev Mode is enabled, and they will be copied to the clipboard when clicked on. ([#6532](https://github.com/craftcms/cms/issues/6532))
- Added `craft\helpers\Gql::prepareTransformArguments()`.
- Added the `_includes/forms/copytextbtn.html` control panel template.

### Changed
- It’s now possible to change a revision’s creator and source via `craft\services\Revisions::EVENT_BEFORE_CREATE_REVISION`. ([#6600](https://github.com/craftcms/cms/pull/6600))

### Fixed
- Fixed a bug where it wasn’t possible to use the `transform` argument in some cases via the GraphQL API.
- Fixed a bug where Craft was routing requests based on the full requested URI rather than just the URI segments that came after `index.php`. ([#6579](https://github.com/craftcms/cms/issues/6579))
- Fixed a bug where `data-target-prefix` attributes that specified a class name were getting namespaced. ([#6604](https://github.com/craftcms/cms/issues/6604))
- Fixed a bug where `craft\helpers\Json::isJsonObject()` was returning `false` if the JSON string spanned multiple lines. ([#6607](https://github.com/craftcms/cms/issues/6607))
- Fixed a bug where the `limit` param wasn’t working when applied to eager-loaded elements. ([#6596](https://github.com/craftcms/cms/issues/6596))
- Fixed an error that would occur if Craft tried to make a database backup in a VM with Windows as the host OS.

## 3.5.2 - 2020-08-09

### Added
- Added `craft\db\Command::deleteDuplicates()`.
- Added `craft\db\Migration::deleteDuplicates()`.
- Added `craft\db\mysql\QueryBuilder::deleteDuplicates()`.
- Added `craft\db\pgsql\QueryBuilder::deleteDuplicates()`.

### Changed
- Live Preview now attempts to maintain the iframe scroll position between page reloads even if the `previewIframeResizerOptions` config setting is set to `false`. ([#6569](https://github.com/craftcms/cms/issues/6569))
- `language` and `localized` are now reserved field handles. ([#6564](https://github.com/craftcms/cms/issues/6564))
- `craft\base\Element::__get()` now prioritizes field handles over getter methods. ([#6564](https://github.com/craftcms/cms/issues/6564))
- Data caches stored in `storage/runtime/cache/` now get a cache key prefix based on the application ID.
- Craft now clears the schema cache before running each migration, in addition to after. ([#6552](https://github.com/craftcms/cms/issues/6552))
- Renamed `craft\base\ElementTrait::$elementSiteId` to `$siteSettingsId`. ([verbb/navigation#179](https://github.com/verbb/navigation/issues/179), [verbb/wishlist#56](https://github.com/verbb/wishlist/issues/56))

### Fixed
- Fixed a PHP error that occurred when setting a `relatedTo` param to an array that began with `'and'`. ([#6573](https://github.com/craftcms/cms/issues/6573))
- Fixed a SQL error that could occur when updating to Craft 3.5 if the `migrations` table contained duplicate migration rows. ([#6580](https://github.com/craftcms/cms/issues/6580))
- Fixed a PHP error that could occur during public registration. ([#6499](https://github.com/craftcms/cms/issues/6499))

## 3.5.1 - 2020-08-05

### Fixed
- Fixed an error where it wasn’t possible to create a GraphQL schema that had write-only access to a Single entry. ([#6554](https://github.com/craftcms/cms/issues/6554))
- Fixed a PHP error that could occur with certain versions of PHP. ([#6544](https://github.com/craftcms/cms/issues/6544))
- Fixed an error that could occur when updating to Craft 3.5. ([#6464](https://github.com/craftcms/cms/issues/6464))
- Fixed errors in fixtures that prevented them from being used in tests.

## 3.5.0 - 2020-08-04

> {warning} Read through the [Upgrading to Craft 3.5](https://craftcms.com/knowledge-base/upgrading-to-craft-3-5) guide before updating.

### Added
- It’s now possible to customize the labels and author instructions for all fields (including Title fields), from within field layout designers. ([#806](https://github.com/craftcms/cms/issues/806), [#841](https://github.com/craftcms/cms/issues/841))
- It’s now possible to set Title fields’ positions within field layout designers. ([#3953](https://github.com/craftcms/cms/issues/3953))
- It’s now possible to set field widths to 25%, 50%, 75%, or 100% (including Matrix sub-fields), and fields will be positioned next to each other when there’s room. ([#2644](https://github.com/craftcms/cms/issues/2644), [#6346](https://github.com/craftcms/cms/issues/6346))
- It’s now possible to add headings, tips, warnings, horizontal rules, and custom UI elements based on site templates, to field layouts. ([#1103](https://github.com/craftcms/cms/issues/1103), [#1138](https://github.com/craftcms/cms/issues/1138), [#4738](https://github.com/craftcms/cms/issues/4738))
- It’s now possible to search for fields from within field layout designers. ([#913](https://github.com/craftcms/cms/issues/913))
- Added the “Header Column Heading” element index source setting. ([#3814](https://github.com/craftcms/cms/issues/3814))
- Added the “Formatting Locale” user preference. ([#6363](https://github.com/craftcms/cms/issues/6363))
- Added the “Use shapes to represent statuses” user preference. ([#3293](https://github.com/craftcms/cms/issues/3293))
- Added the “Underline links” user preference. ([#6153](https://github.com/craftcms/cms/issues/6153))
- Added the “Suspend by default” user registration setting. ([#5830](https://github.com/craftcms/cms/issues/5830))
- Added the ability to disable sites on the front end. ([#3005](https://github.com/craftcms/cms/issues/3005))
- Entries within Structure sections and categories now have a “Delete (with descendants)” element action.
- Soft-deleted elements now have a “Delete permanently” element action. ([#4420](https://github.com/craftcms/cms/issues/4420))
- Entry types can now change the Title field’s translation method, similar to how custom fields’ translation methods. ([#2856](https://github.com/craftcms/cms/issues/2856))
- Entry draft forms no longer have a primary action, and the <kbd>Ctrl</kbd>/<kbd>Command</kbd> + <kbd>S</kbd> keyboard shortcut now forces a resave of the draft, rather than publishing it. ([#6199](https://github.com/craftcms/cms/issues/6199))
- Edit Entry pages now support a <kbd>Shift</kbd> + <kbd>Ctrl</kbd>/<kbd>Command</kbd> + <kbd>S</kbd> keyboard shortcut for saving the entry and creating a new one. ([#2851](https://github.com/craftcms/cms/issues/2851))
- Assets now have a “Copy URL” element action. ([#2944](https://github.com/craftcms/cms/issues/2944))
- Entry indexes can now show “Revision Notes” and “Last Edited By” columns. ([#5907](https://github.com/craftcms/cms/issues/5907))
- Sections now have a new Propagation Method option, which gives entries control over which sites they should be saved to. ([#5988](https://github.com/craftcms/cms/issues/5988))
- User groups can now have descriptions. ([#4893](https://github.com/craftcms/cms/issues/4893))
- It’s now possible to set a custom route that handles Set Password requests. ([#5722](https://github.com/craftcms/cms/issues/5722))
- Field labels now reveal their handles when the <kbd>Option</kbd>/<kbd>ALT</kbd> key is pressed. ([#5833](https://github.com/craftcms/cms/issues/5833))
- Added the Project Config utility, which can be used to perform project config actions, and view a dump of the stored project config. ([#4371](https://github.com/craftcms/cms/issues/4371))
- Added “GraphQL queries” and “Template caches” cache tag invalidation options to the Caches (formerly “Clear Caches”) utility. ([#6279](https://github.com/craftcms/cms/issues/6279))
- Added the `allowedGraphqlOrigins` config setting. ([#5933](https://github.com/craftcms/cms/issues/5933))
- Added the `brokenImagePath` config setting. ([#5877](https://github.com/craftcms/cms/issues/5877))
- Added the `cpHeadTags` config setting, making it possible to give the control panel a custom favicon. ([#4003](https://github.com/craftcms/cms/issues/4003))
- Added the `defaultCpLocale` config setting. ([#6363](https://github.com/craftcms/cms/issues/6363))
- Added the `enableBasicHttpAuth` config setting. ([#6421](https://github.com/craftcms/cms/issues/6421))
- Added the `gqlTypePrefix` config setting, making it possible to prefix all GraphQL types created by Craft. ([#5950](https://github.com/craftcms/cms/issues/5950))
- Added the `imageEditorRatios` config setting, making it possible to customize the list of available aspect ratios in the image editor. ([#6201](https://github.com/craftcms/cms/issues/6201))
- Added the `previewIframeResizerOptions` config setting. ([#6388](https://github.com/craftcms/cms/issues/6388))
- Added the `siteToken` config setting.
- Added the `install/check` command. ([#5810](https://github.com/craftcms/cms/issues/5810))
- Added the `invalidate-tags` command. ([#6279](https://github.com/craftcms/cms/issues/6279))
- Added the `plugin/install`, `plugin/uninstall`, `plugin/enable`, and `plugin/disable` commands. ([#5817](https://github.com/craftcms/cms/issues/5817))
- `{% cache %}` tags and GraphQL queries now use a new tag-based cache invalidation strategy. (No more “Deleting stale template caches” background jobs clogging up the queue!) ([#1507](https://github.com/craftcms/cms/issues/1507), [#1689](https://github.com/craftcms/cms/issues/1689))
- Added the `{% html %}` Twig tag, which makes it possible to register arbitrary HTML for inclusion in the `<head>`, beginning of `<body>`, or end of `<body>`. ([#5955](https://github.com/craftcms/cms/issues/5955))
- Added the `|diff` Twig filter.
- Added the `|explodeClass` Twig filter, which converts class names into an array.
- Added the `|explodeStyle` Twig filter, which converts CSS styles into an array of property/value pairs.
- Added the `|namespaceAttributes` Twig filter, which namespaces `id`, `for`, and other attributes, but not `name`.
- Added the `|push` Twig filter, which returns a new array with one or more items appended to it.
- Added the `|unshift` Twig filter, which returns a new array with one or more items prepended to it.
- Added the `|where` Twig filter.
- Added the `raw()` Twig function, which wraps the given string in a `Twig\Markup` object to prevent it from getting HTML-encoded.
- Added support for eager loading elements’ current revisions, via `currentRevision`.
- Added support for eager loading drafts’ and revisions’ creators, via `draftCreator` and `revisionCreator`.
- Added support for the `CRAFT_CP` PHP constant. ([#5122](https://github.com/craftcms/cms/issues/5122))
- Added support for [GraphQL mutations](https://craftcms.com/docs/3.x/graphql.html#mutations). ([#4835](https://github.com/craftcms/cms/issues/4835))
- Added the `drafts`, `draftOf`, `draftId`, `draftCreator`, `revisions`, `revisionOf`, `revisionId` and `revisionCreator` arguments to element queries using GraphQL API. ([#5580](https://github.com/craftcms/cms/issues/5580))
- Added the `isDraft`, `isRevision`, `sourceId`, `sourceUid`, and `isUnsavedDraft` fields to elements when using GraphQL API. ([#5580](https://github.com/craftcms/cms/issues/5580))
- Added the `assetCount`, `categoryCount`, `entryCount`, `tagCount`, and `userCount` queries for fetching the element counts to the GraphQL API. ([#4847](https://github.com/craftcms/cms/issues/4847))
- Added the `locale` argument to the `formatDateTime` GraphQL directive. ([#5593](https://github.com/craftcms/cms/issues/5593))
- Added support for specifying a transform on assets’ `width` and `height` fields via GraphQL.
- Added the `hasPhoto` user query param/GraphQL argument. ([#6083](https://github.com/craftcms/cms/issues/6083))
- Added the `localized` field when querying entries and categories via GraphQL. ([#6045](https://github.com/craftcms/cms/issues/6045))
- Added the `language` field when querying elements via GraphQL.
- Added support for GraphQL query batching. ([#5677](https://github.com/craftcms/cms/issues/5677))
- The GraphiQL IDE now opens as a fullscreen app in a new window.
- Added the “Prettify” and “History” buttons to the GraphiQL IDE.
- Added the Explorer plugin to GraphiQL.
- Added support for external subnav links in the global control panel nav.
- Added the `fieldLayoutDesigner()` and `fieldLayoutDesignerField()` macros to the `_includes/forms.html` control panel template.
- Added the `_includes/forms/fieldLayoutDesigner.html` control panel template.
- Added the `_layouts/components/form-action-menu.twig` control panel template.
- Added the `parseRefs` GraphQL directive. ([#6200](https://github.com/craftcms/cms/issues/6200))
- Added the `prev` and `next` fields for entries, categories and assets when querying elements via GraphQL. ([#5571](https://github.com/craftcms/cms/issues/5571))
- Added the “Replace file” permission. ([#6336](https://github.com/craftcms/cms/issues/6336))
- Web requests now support basic authentication. ([#5303](https://github.com/craftcms/cms/issues/5303))
- Added support for JavaScript events on admin tables. ([#6063](https://github.com/craftcms/cms/issues/6063))
- Added the ability to enable/disable checkboxes on a per row basis in admin tables. ([#6223](https://github.com/craftcms/cms/issues/6223))
- Added `craft\base\ConfigurableComponent`.
- Added `craft\base\ConfigurableComponentInterface`.
- Added `craft\base\Element::defineFieldLayouts()`.
- Added `craft\base\Element::EVENT_DEFINE_KEYWORDS`. ([#6028](https://github.com/craftcms/cms/issues/6028))
- Added `craft\base\Element::EVENT_REGISTER_FIELD_LAYOUTS`.
- Added `craft\base\Element::EVENT_SET_EAGER_LOADED_ELEMENTS`.
- Added `craft\base\Element::searchKeywords()`.
- Added `craft\base\ElementActionInterface::isDownload()`.
- Added `craft\base\ElementInterface::fieldLayouts()`.
- Added `craft\base\ElementInterface::getCacheTags()`.
- Added `craft\base\ElementInterface::getIsTitleTranslatable()`.
- Added `craft\base\ElementInterface::getLanguage()`.
- Added `craft\base\ElementInterface::getLocalized()`.
- Added `craft\base\ElementInterface::getTitleTranslationDescription()`.
- Added `craft\base\ElementInterface::getTitleTranslationKey()`.
- Added `craft\base\ElementInterface::gqlMutationNameByContext()`.
- Added `craft\base\ElementInterface::isAttributeDirty()`.
- Added `craft\base\ElementInterface::isFieldEmpty()`.
- Added `craft\base\ElementInterface::setDirtyAttributes()`.
- Added `craft\base\ElementTrait::$elementSiteId`.
- Added `craft\base\Field::EVENT_DEFINE_INPUT_HTML`. ([#5867](https://github.com/craftcms/cms/issues/5867))
- Added `craft\base\Field::EVENT_DEFINE_KEYWORDS`. ([#6028](https://github.com/craftcms/cms/issues/6028))
- Added `craft\base\Field::inputHtml()`.
- Added `craft\base\Field::searchKeywords()`.
- Added `craft\base\FieldInterface::getContentGqlMutationArgumentType()`.
- Added `craft\base\FieldInterface::getContentGqlQueryArgumentType()`.
- Added `craft\base\FieldLayoutElement`.
- Added `craft\base\FieldLayoutElementInterface`.
- Added `craft\base\Model::EVENT_DEFINE_EXTRA_FIELDS`.
- Added `craft\base\Model::EVENT_DEFINE_FIELDS`.
- Added `craft\base\VolumeInterface::getFieldLayout()`.
- Added `craft\behaviors\BaseRevisionBehavior`.
- Added `craft\config\GeneralConfig::getTestToEmailAddress()`.
- Added `craft\console\actions\InvalidateTagAction`.
- Added `craft\console\controllers\InvalidateTagsController`.
- Added `craft\console\controllers\MailerController::$to`.
- Added `craft\console\controllers\MigrateController::EVENT_REGISTER_MIGRATOR`.
- Added `craft\controllers\AppController::actionBrokenImage()`.
- Added `craft\controllers\BaseEntriesController::enforceSitePermissions()`.
- Added `craft\controllers\FieldsController::actionRenderLayoutElementSelector()`.
- Added `craft\controllers\UtilitiesController::actionInvalidateTags()`.
- Added `craft\controllers\UtilitiesController::actionProjectConfigPerformAction()`.
- Added `craft\db\MigrationManager::TRACK_CONTENT`.
- Added `craft\db\MigrationManager::TRACK_CRAFT`.
- Added `craft\elements\actions\CopyUrl`.
- Added `craft\elements\actions\Delete::$hard`.
- Added `craft\elements\actions\Delete::$withDescendants`.
- Added `craft\elements\Asset::defineFieldLayouts()`.
- Added `craft\elements\Asset::getCacheTags()`.
- Added `craft\elements\Asset::getSrcset()`. ([#5774](https://github.com/craftcms/cms/issues/5774))
- Added `craft\elements\Asset::getVolumeId()`.
- Added `craft\elements\Asset::gqlMutationNameByContext()`.
- Added `craft\elements\Asset::setVolumeId()`.
- Added `craft\elements\Category::defineFieldLayouts()`.
- Added `craft\elements\Category::getCacheTags()`.
- Added `craft\elements\Category::gqlMutationNameByContext()`.
- Added `craft\elements\db\AssetQuery::cacheTags()`.
- Added `craft\elements\db\CategoryQuery::cacheTags()`.
- Added `craft\elements\db\EagerLoadPlan`.
- Added `craft\elements\db\ElementQuery::cacheTags()`.
- Added `craft\elements\db\EntryQuery::cacheTags()`.
- Added `craft\elements\db\MatrixBlockQuery::cacheTags()`.
- Added `craft\elements\db\TagQuery::cacheTags()`.
- Added `craft\elements\db\UserQuery::$hasPhoto`.
- Added `craft\elements\db\UserQuery::hasPhoto()`.
- Added `craft\elements\Entry::defineFieldLayouts()`.
- Added `craft\elements\Entry::getCacheTags()`.
- Added `craft\elements\Entry::gqlMutationNameByContext()`.
- Added `craft\elements\GlobalSet::getConfig()`.
- Added `craft\elements\GlobalSet::gqlMutationNameByContext()`.
- Added `craft\elements\MatrixBlock::getCacheTags()`.
- Added `craft\elements\Tag::getCacheTags()`.
- Added `craft\elements\Tag::gqlMutationNameByContext()`.
- Added `craft\elements\User::getPreferredLocale()`.
- Added `craft\events\DefineAttributeKeywordsEvent`.
- Added `craft\events\DefineFieldHtmlEvent`.
- Added `craft\events\DefineFieldKeywordsEvent`.
- Added `craft\events\DefineFieldLayoutElementsEvent`.
- Added `craft\events\DefineFieldLayoutFieldEvent`.
- Added `craft\events\DefineFieldsEvent`.
- Added `craft\events\EagerLoadElementsEvent`.
- Added `craft\events\MutationPopulateElementEvent`.
- Added `craft\events\RegisterElementFieldLayoutsEvent`.
- Added `craft\events\RegisterGqlEagerLoadableFields`.
- Added `craft\events\RegisterGqlMutationsEvent`.
- Added `craft\events\RegisterGqlSchemaComponentsEvent`.
- Added `craft\events\RegisterMigratorEvent`.
- Added `craft\events\SetEagerLoadedElementsEvent`.
- Added `craft\fieldlayoutelements\BaseField`.
- Added `craft\fieldlayoutelements\BaseUiElement`.
- Added `craft\fieldlayoutelements\CustomField`.
- Added `craft\fieldlayoutelements\EntryTitleField`.
- Added `craft\fieldlayoutelements\Heading`.
- Added `craft\fieldlayoutelements\HorizontalRule`.
- Added `craft\fieldlayoutelements\StandardField`.
- Added `craft\fieldlayoutelements\StandardTextField`.
- Added `craft\fieldlayoutelements\Template`.
- Added `craft\fieldlayoutelements\Tip`.
- Added `craft\fieldlayoutelements\TitleField`.
- Added `craft\fields\BaseOptionsField::getContentGqlMutationArgumentType()`.
- Added `craft\fields\BaseRelationField::getContentGqlMutationArgumentType()`.
- Added `craft\fields\Date::getContentGqlMutationArgumentType()`.
- Added `craft\fields\Lightswitch::getContentGqlMutationArgumentType()`.
- Added `craft\fields\Lightswitch::getContentGqlQueryArgumentType()`.
- Added `craft\fields\Matrix::getContentGqlMutationArgumentType()`.
- Added `craft\fields\Number::getContentGqlMutationArgumentType()`.
- Added `craft\fields\Table::getContentGqlMutationArgumentType()`.
- Added `craft\gql\arguments\mutations\Asset`.
- Added `craft\gql\arguments\mutations\Draft`.
- Added `craft\gql\arguments\mutations\Entry`.
- Added `craft\gql\arguments\mutations\Structure`.
- Added `craft\gql\base\ElementMutationArguments`.
- Added `craft\gql\base\ElementMutationResolver`.
- Added `craft\gql\base\InterfaceType::resolveElementTypeName()`.
- Added `craft\gql\base\MutationArguments`.
- Added `craft\gql\base\MutationResolver`.
- Added `craft\gql\base\SingleGeneratorInterface`.
- Added `craft\gql\base\StructureMutationTrait`.
- Added `craft\gql\ElementQueryConditionBuilder`.
- Added `craft\gql\GqlEntityRegistry::prefixTypeName()`.
- Added `craft\gql\Mutation`.
- Added `craft\gql\mutations\Category`.
- Added `craft\gql\mutations\Entry`.
- Added `craft\gql\mutations\GlobalSet`.
- Added `craft\gql\mutations\Ping`.
- Added `craft\gql\mutations\Tag`.
- Added `craft\gql\resolvers\mutations\Asset`.
- Added `craft\gql\resolvers\mutations\Category`.
- Added `craft\gql\resolvers\mutations\Entry`.
- Added `craft\gql\resolvers\mutations\GlobalSet`.
- Added `craft\gql\resolvers\mutations\Tag`.
- Added `craft\gql\types\input\File`.
- Added `craft\gql\types\input\Matrix`.
- Added `craft\gql\types\Mutation`.
- Added `craft\gql\types\TableRow::prepareRowFieldDefinition()`.
- Added `craft\helpers\App::dbMutexConfig()`.
- Added `craft\helpers\ArrayHelper::isNumeric()`.
- Added `craft\helpers\Assets::parseSrcsetSize()`.
- Added `craft\helpers\Component::iconSvg()`.
- Added `craft\helpers\Console::ensureProjectConfigFileExists()`.
- Added `craft\helpers\Db::batchInsert()`.
- Added `craft\helpers\Db::delete()`.
- Added `craft\helpers\Db::insert()`.
- Added `craft\helpers\Db::replace()`.
- Added `craft\helpers\Db::update()`.
- Added `craft\helpers\Db::upsert()`.
- Added `craft\helpers\ElementHelper::generateSlug()`.
- Added `craft\helpers\ElementHelper::normalizeSlug()`.
- Added `craft\helpers\ElementHelper::translationDescription()`.
- Added `craft\helpers\ElementHelper::translationKey()`.
- Added `craft\helpers\FileHelper::addFilesToZip()`.
- Added `craft\helpers\FileHelper::zip()`.
- Added `craft\helpers\Gql::canMutateAssets()`.
- Added `craft\helpers\Gql::canMutateCategories()`.
- Added `craft\helpers\Gql::canMutateEntries()`.
- Added `craft\helpers\Gql::canMutateGlobalSets()`.
- Added `craft\helpers\Gql::canMutateTags()`.
- Added `craft\helpers\Gql::extractEntityAllowedActions()`.
- Added `craft\helpers\Html::explodeClass()`.
- Added `craft\helpers\Html::explodeStyle()`.
- Added `craft\helpers\Html::id()`.
- Added `craft\helpers\Html::namespaceAttributes()`.
- Added `craft\helpers\Html::namespaceHtml()`.
- Added `craft\helpers\Html::namespaceId()`.
- Added `craft\helpers\Html::namespaceInputName()`.
- Added `craft\helpers\Html::namespaceInputs()`.
- Added `craft\helpers\Html::sanitizeSvg()`.
- Added `craft\helpers\Json::isJsonObject()`.
- Added `craft\helpers\MailerHelper::normalizeEmails()`.
- Added `craft\helpers\MailerHelper::settingsReport()`.
- Added `craft\helpers\ProjectConfig::ensureAllGqlSchemasProcessed()`.
- Added `craft\helpers\ProjectConfig::splitConfigIntoComponents()`.
- Added `craft\helpers\Queue`.
- Added `craft\models\CategoryGroup::getConfig()`.
- Added `craft\models\EntryType::$sortOrder`.
- Added `craft\models\EntryType::getConfig()`.
- Added `craft\models\FieldGroup::getConfig()`.
- Added `craft\models\FieldLayout::createForm()`.
- Added `craft\models\FieldLayout::EVENT_DEFINE_STANDARD_FIELDS`.
- Added `craft\models\FieldLayout::EVENT_DEFINE_UI_ELEMENTS`. ([#6360](https://github.com/craftcms/cms/issues/6360))
- Added `craft\models\FieldLayout::getAvailableCustomFields()`.
- Added `craft\models\FieldLayout::getAvailableStandardFields()`.
- Added `craft\models\FieldLayout::getAvailableUiElements()`.
- Added `craft\models\FieldLayout::getField()`.
- Added `craft\models\FieldLayout::isFieldIncluded()`.
- Added `craft\models\FieldLayoutForm`.
- Added `craft\models\FieldLayoutFormTab`.
- Added `craft\models\FieldLayoutTab::$elements`.
- Added `craft\models\FieldLayoutTab::createFromConfig()`.
- Added `craft\models\FieldLayoutTab::getConfig()`.
- Added `craft\models\FieldLayoutTab::getElementConfigs()`.
- Added `craft\models\FieldLayoutTab::updateConfig()`.
- Added `craft\models\GqlSchema::getConfig()`.
- Added `craft\models\GqlToken::setSchema()`.
- Added `craft\models\MatrixBlockType::getConfig()`.
- Added `craft\models\Section::getConfig()`.
- Added `craft\models\Section::PROPAGATION_METHOD_CUSTOM`.
- Added `craft\models\Site::$enabled`.
- Added `craft\models\Site::getConfig()`.
- Added `craft\models\SiteGroup::getConfig()`.
- Added `craft\models\TagGroup::getConfig()`.
- Added `craft\models\UserGroup::getConfig()`.
- Added `craft\queue\jobs\PruneRevisions`.
- Added `craft\services\AssetTransforms::extendTransform()`. ([#5853](https://github.com/craftcms/cms/issues/5853))
- Added `craft\services\Composer::handleError()`.
- Added `craft\services\Composer::run()`.
- Added `craft\services\ElementIndexes::getFieldLayoutsForSource()`.
- Added `craft\services\ElementIndexes::getSourceSortOptions()`.
- Added `craft\services\ElementIndexes::getSourceTableAttributes()`.
- Added `craft\services\Elements::collectCacheTags()`.
- Added `craft\services\Elements::createEagerLoadingPlans()`.
- Added `craft\services\Elements::createElementQuery()`.
- Added `craft\services\Elements::EVENT_BEFORE_EAGER_LOAD_ELEMENTS`.
- Added `craft\services\Elements::getIsCollectingCacheTags()`.
- Added `craft\services\Elements::invalidateAllCaches()`.
- Added `craft\services\Elements::invalidateCachesForElement()`.
- Added `craft\services\Elements::invalidateCachesForElementType()`.
- Added `craft\services\Elements::startCollectingCacheTags()`.
- Added `craft\services\Elements::stopCollectingCacheTags()`.
- Added `craft\services\Fields::createLayoutElement()`.
- Added `craft\services\Fields::getLayoutsByType()`.
- Added `craft\services\Gql::CONFIG_GQL_KEY`.
- Added `craft\services\Gql::CONFIG_GQL_PUBLIC_TOKEN_KEY`.
- Added `craft\services\Gql::getAllSchemaComponents()`.
- Added `craft\services\Gql::getPublicToken()`.
- Added `craft\services\Gql::handleChangedPublicToken()`.
- Added `craft\services\Images::getSupportsWebP()`. ([#5853](https://github.com/craftcms/cms/issues/5853))
- Added `craft\services\Path::getProjectConfigPath()`.
- Added `craft\services\ProjectConfig::$folderName`. ([#5982](https://github.com/craftcms/cms/issues/5982))
- Added `craft\services\ProjectConfig::FILE_ISSUES_CACHE_KEY`.
- Added `craft\services\ProjectConfig::getHadFileWriteIssues()`.
- Added `craft\services\ProjectConfig::IGNORE_CACHE_KEY`.
- Added `craft\services\ProjectConfig::ignorePendingChanges()`.
- Added `craft\services\Users::CONFIG_USERS_KEY`.
- Added `craft\services\Volumes::createVolumeConfig()`.
- Added `craft\test\mockclasses\elements\MockElementQuery`.
- Added `craft\utilities\ClearCaches::EVENT_REGISTER_TAG_OPTIONS`.
- Added `craft\utilities\ClearCaches::tagOptions()`.
- Added `craft\utilities\ProjectConfig`.
- Added `craft\web\Application::authenticate()`.
- Added `craft\web\AssetBundle\ContentWindowAsset`.
- Added `craft\web\AssetBundle\IframeResizerAsset`.
- Added `craft\web\Controller::setFailFlash()`.
- Added `craft\web\Controller::setSuccessFlash()`.
- Added `craft\web\Request::getAcceptsImage()`.
- Added `craft\web\Request::getFullUri()`.
- Added `craft\web\Request::getIsGraphql()`.
- Added `craft\web\Request::getIsJson()`.
- Added `craft\web\Request::getMimeType()`.
- Added `craft\web\Request::getRawCookies()`.
- Added `craft\web\Request::loadRawCookies()`.
- Added `craft\web\Response::getRawCookies()`.
- Added `craft\web\Response::setNoCacheHeaders()`.
- `craft\web\View::evaluateDynamicContent()` can no longer be called by default. ([#6185](https://github.com/craftcms/cms/pull/6185))
- Added the `_includes/forms/password.html` control panel template.
- Added the `_includes/forms/copytext.html` control panel template.
- Added the `copytext` and `copytextField` macros to the `_includes/forms.html` control panel template.
- Added the `Craft.Listbox` JavaScript class.
- Added the `Craft.SlidePicker` JavaScript class.
- Added the `Craft.removeLocalStorage()`, `getCookie()`, `setCookie()`, and `removeCookie()` JavaScript methods.
- Added the `Craft.submitForm()` JavaScript method.
- Added the `Craft.cp.getSiteId()` and `setSiteId()` JavaScript methods.
- Added the `Craft.ui.createCopyTextInput()`, `createCopyTextField()`, and `createCopyTextPrompt()` JavaScript methods.
- Added the [iFrame Resizer](http://davidjbradshaw.github.io/iframe-resizer/) library.

### Changed
- Craft now stores project config files in a new `config/project/` folder, regardless of whether the (deprecated) `useProjectConfigFile` config setting is enabled, and syncing new project config file changes is now optional.
- The public GraphQL schema’s access settings are now stored in the project config. ([#6078](https://github.com/craftcms/cms/issues/6078))
- Built-in system components now consistently store their settings in the project config with the expected value types. ([#4424](https://github.com/craftcms/cms/issues/4424))
- The account menu in the control panel header now includes identity info. ([#6460](https://github.com/craftcms/cms/issues/6460))
- User registration forms in the control panel now give users the option to send an activation email, even if email verification isn’t required. ([#5836](https://github.com/craftcms/cms/issues/5836))
- Activation emails are now sent automatically on public registration if the `deferPublicRegistrationPassword` config setting is enabled, even if email verification isn’t required. ([#5836](https://github.com/craftcms/cms/issues/5836))
- Craft now remembers the selected site across global sets and element indexes. ([#2779](https://github.com/craftcms/cms/issues/2779))
- The available table columns and sort options within element indexes now only list custom fields that are present in field layouts for the selected element source. ([#4314](https://github.com/craftcms/cms/issues/4314), [#4802](https://github.com/craftcms/cms/issues/4802))
- The default account activation and password reset emails now reference the system name rather than the current site name. ([#6089](https://github.com/craftcms/cms/pull/6089))
- Craft will now regenerate missing transforms on local volumes. ([#5956](https://github.com/craftcms/cms/issues/5956))
- Asset, category, entry, and user edit pages now retain their scroll position when the <kbd>Ctrl</kbd>/<kbd>Command</kbd> + <kbd>S</kbd> keyboard shortcut is used. ([#6513](https://github.com/craftcms/cms/issues/6513))
- Preview frames now maintain their scroll position across refreshes, even for cross-origin preview targets.
- Preview targets that aren’t directly rendered by Craft must now include `lib/iframe-resizer-cw/iframeResizer.contentWindow.js` in order to maintain scroll position across refreshes.
- The preview frame header no longer hides the top 54px of the preview frame when it’s scrolled all the way to the top. ([#5547](https://github.com/craftcms/cms/issues/5547))
- Element editor HUDs now warn before switching to another site, if there are any unsaved content changes. ([#2512](https://github.com/craftcms/cms/issues/2512))
- Improved the styling of password inputs in the control panel.
- Improved the UI for copying user activation URLs, asset reference tags, and GraphQL tokens’ authentication headers.
- Improved the wording of the meta info displayed in entry revision menus. ([#5889](https://github.com/craftcms/cms/issues/5889))
- Plain Text fields now have a “UI Mode” setting.
- Plain Text fields are now sortable in the control panel. ([#5819](https://github.com/craftcms/cms/issues/5819))
- Relational fields now have a “Show the site menu” setting. ([#5864](https://github.com/craftcms/cms/issues/5864))
- Date/Time fields now have “Min Date” and “Max Date” settings. ([#6241](https://github.com/craftcms/cms/issues/6241))
- When creating a new field, the “Use this field’s values as search keywords?” setting is now disabled by default. ([#6390](https://github.com/craftcms/cms/issues/6390))
- Sections’ “Entry URI Format” settings now have placeholder text indicating that the the input should be left blank if entries don’t have URLs. ([#6527](https://github.com/craftcms/cms/issues/6527))
- Quick Post widgets now have a “Site” setting. ([#5253](https://github.com/craftcms/cms/issues/5253))
- Craft now supports running migrations for custom migration tracks. ([#6172](https://github.com/craftcms/cms/issues/6172))
- Extra entry revisions (per the `maxRevisions` config setting) are now pruned via a background job. ([#5902](https://github.com/craftcms/cms/issues/5902))
- Database backups created by the Database Backup utility are now saved as zip files. ([#5822](https://github.com/craftcms/cms/issues/5822))
- It’s now possible to specify aliases when eager loading elements via the `with` param. ([#5793](https://github.com/craftcms/cms/issues/5793))
- It’s now possible to use aliases when eager loading elements via GraphQL. ([#5481](https://github.com/craftcms/cms/issues/5481))
- It’s now possible to eager-load elements’ ancestors and parents. ([#1382](https://github.com/craftcms/cms/issues/1382))
- The `cpTrigger` config setting can now be set to `null`. ([#5122](https://github.com/craftcms/cms/issues/5122))
- The `pathParam` config setting can now be set to `null`. ([#5676](https://github.com/craftcms/cms/issues/5676))
- If the `baseCpUrl` config setting is set, Craft will no longer treat any other base URLs as control panel requests, even if they contain the correct trigger segment. ([#5860](https://github.com/craftcms/cms/issues/5860))
- The `backup` command now has an `--overwrite` flag that can be passed to overwrite existing backup files for non-interactive shells.
- The `backup` command now has a `--zip` flag that can be passed to store the backup as a zip file. ([#6335](https://github.com/craftcms/cms/issues/6335))
- The `mailer/test` command now only supports testing the current email settings.
- The `project-config/sync` command has been renamed to `project-config/apply`.
- `migrate` commands now have a `--track` option, which can be set to `craft`, `content`, or a custom migration track name.
- Reference tags can now provide a fallback value to be used if the reference can’t be resolved. ([#5589](https://github.com/craftcms/cms/issues/5589))
- Front-end asset forms can now set a hashed `assetVariable` param, to customize the name of the variable that the asset should be passed back to the template as, if it contains any validation errors. ([#6240](https://github.com/craftcms/cms/issues/6240))
- Front-end category forms can now set a hashed `categoryVariable` param, to customize the name of the variable that the category should be passed back to the template as, if it contains any validation errors. ([#6240](https://github.com/craftcms/cms/issues/6240))
- Front-end entry forms can now set a hashed `entryVariable` param, to customize the name of the variable that the entry should be passed back to the template as, if it contains any validation errors. ([#6240](https://github.com/craftcms/cms/issues/6240))
- Front-end user forms can now set a hashed `userVariable` param, to customize the name of the variable that the user should be passed back to the template as, if it contains any validation errors. ([#6240](https://github.com/craftcms/cms/issues/6240))
- It’s no longer necessary to append the `|raw` filter after the `|namespace` filter.
- The `|namespace` Twig filter now namespaces ID selectors within `<style>` tags. ([#5921](https://github.com/craftcms/cms/issues/5921))
- The `|namespace` Twig filter now has a `withClasses` argument, which if set to `true` causes `class` attributes and class name CSS selectors within `<style>` tags to be namespaced. ([#5921](https://github.com/craftcms/cms/issues/5921))
- The `{% namespace %}` Twig tag can now have a `withClasses` flag, which causes `class` attributes and class name CSS selectors within `<style>` tags to be namespaced. ([#5921](https://github.com/craftcms/cms/issues/5921))
- Element queries’ `siteId` params can now be set to an array that begins with `'not'` to exclude specific site IDs.
- The `withTransforms` asset query param can now include `srcset`-style sizes (e.g. `100w` or `2x`), following a normal transform definition.
- The `QueryArgument` GraphQL type now also allows boolean values.
- Improved eager loading support when querying for image transforms via GraphQL.
- Users’ photos are now eager-loaded when queried via GraphQL.
- It’s now possible to register template roots without a template prefix. ([#6015](https://github.com/craftcms/cms/issues/6015))
- It’s now possible to register multiple directories per template root. ([#6015](https://github.com/craftcms/cms/issues/6015))
- It’s now possible to pass `type`, `status`, `title`, `slug`, `postDate`, `expiryDate`, and custom field query string params to the new entry URL, to set the default entry values (e.g. `/admin/entries/locations/new?phone=555-0123`).
- Lightswitch inputs can now have labels, like checkboxes.
- Clicking on a Lightswitch field’s label will now set focus to the lightswitch.
- Improved the focus styling for relational fields. ([#6002](https://github.com/craftcms/cms/issues/6002))
- Matrix blocks’ action menus now include “Move up” and “Move down” options. ([#1035](https://github.com/craftcms/cms/issues/1035))
- Improved support for eager loading elements across multiple sites at once.
- All built-in success/fail flash messages are now customizable by passing a hashed `successMessage`/`failMessage` param with the request. ([#6192](https://github.com/craftcms/cms/issues/6192))
- “Resaving elements” jobs no longer ignore the `offset`, `limit`, and `orderBy` params specified by the criteria.
- Craft now uses `yii\mutex\MysqlMutex` or `yii\mutex\PgsqlMutex` for mutex locking by default.
- Database backups are now named in the format `system-name--YYYY-MM-DD-HHMMSS--vX.Y.Z.sql`. ([#6231](https://github.com/craftcms/cms/issues/6231))
- The `app/migrate` action no longer applies project config file changes by default, unless `?applyProjectConfigChanges=1` is passed.
- The `graphql/api` and `live-preview/preview` actions no longer add CORS headers that were already set on the response. ([#6355](https://github.com/craftcms/cms/issues/6355))
- `craft\base\ConfigurableComponent::getSettings()` now converts `DateTime` attributes returned from `datetimeAttributes()` into ISO-8601 strings.
- `craft\base\Element::getRoute()` now returns the route defined by `craft\events\SetElementRouteEvent::$route` even if it’s null, as long as `SetElementRouteEvent::$handled` is set to `true`.
- `craft\base\ElementInterface::sortOptions()` now allows the returned `orderBy` key to be set to an array of column names.
- `craft\base\SavableComponent::isSelectable()` has been moved into the base component class, `craft\base\Component`.
- `craft\base\SavableComponentInterface::isSelectable()` has been moved into the base component interface, `craft\base\ComponentInterface`.
- `craft\base\SortableFieldInterface::getSortOption()` now allows the returned `orderBy` key to be set to an array of column names.
- `craft\behaviors\SessionBehavior::setNotice()` and `setError()` now store flash messages using `cp-notice` and `cp-error` keys when called from control panel requests. ([#5704](https://github.com/craftcms/cms/issues/5704))
- `craft\db\ActiveRecord` now unsets any empty primary key values when saving new records, to avoid a SQL error on PostgreSQL. ([#5814](https://github.com/craftcms/cms/pull/5814))
- `craft\elements\Asset::getImg()` now has a `$sizes` argument. ([#5774](https://github.com/craftcms/cms/issues/5774))
- `craft\elements\Asset::getUrl()` now supports including a `transform` key in the `$transform` argument array, which specifies a base transform. ([#5853](https://github.com/craftcms/cms/issues/5853))
- `craft\elements\db\ElementQuery::$enabledForSite` is now set to `false` by default, leaving it up to elements’ status conditions to factor in the site-specific element statuses. ([#6273](https://github.com/craftcms/cms/issues/6273))
- `craft\helpers\Component::createComponent()` now creates component objects via `Craft::createObject()`. ([#6097](https://github.com/craftcms/cms/issues/6097))
- `craft\helpers\ElementHelper::supportedSitesForElement()` now has a `$withUnpropagatedSites` argument.
- `craft\helpers\StringHelper::randomString()` no longer includes capital letters or numbers by default.
- `craft\i18n\Formatter::asTimestamp()` now has a `$withPreposition` argument.
- `craft\services\ElementIndexes::getAvailableTableAttributes()` no longer has an `$includeFields` argument.
- `craft\services\Fields::getFieldByHandle()` now has an optional `$context` argument.
- `craft\services\Gql::setCachedResult()` now has a `$dependency` argument.
- `craft\services\Gql` now fires a `registerGqlMutations` event that allows for plugins to register their own GraphQL mutations.
- `craft\services\ProjectConfig::areChangesPending()` now has a `$force` argument.
- `craft\services\Sites::getAllSiteIds()`, `getSiteByUid()`, `getAllSites()`, `getSitesByGroupId()`, `getSiteById()`, and `getSiteByHandle()` now have `$withDisabled` arguments.
- `craft\services\TemplateCaches::startTemplateCache()` no longer has a `$key` argument.
- `craft\web\Controller::requireAcceptsJson()` no longer throws an exception for preflight requests.
- Improved `data`/`aria` tag normalization via `craft\helpers\Html::parseTagAttributes()` and `normalizeTagAttributes()`.
- Control panel form input macros and templates that accept a `class` variable can now pass it as an array of class names.
- Radio groups in the control panel can now toggle other UI elements, like select inputs.
- Control panel templates can now set a `formActions` variable, which registers alternative Save menu actions, optionally with associated keyboard shortcuts.
- Control panel templates that support the <kbd>Ctrl</kbd>/<kbd>Command</kbd> + <kbd>S</kbd> keyboard shortcut can now have the browser retain its scroll position on the next page load by setting `retainScrollPosOnSaveShortcut = true`, or including `retainScroll: true` in a `formActions` object. ([#6513](https://github.com/craftcms/cms/issues/6513))
- The `_layouts/base` template now supports a `bodyAttributes` variable.
- Control panel settings pages registered via `craft\web\twig\variables\Cp::EVENT_REGISTER_CP_SETTINGS` can now specify their icon path with an `iconMask` key, which will have it filled in with the same color as Craft’s built-in settings icons.
- The `Craft.cp.submitPrimaryForm()` method now accepts an `options` argument for customizing the form submit.
- New installs now set the primary site’s base URL to a `PRIMARY_SITE_URL` environment variable, rather than `DEFAULT_SITE_URL`.
- Updated Yii to 2.0.36.
- Updated Composer to 1.10.10. ([#5925](https://github.com/craftcms/cms/pull/5925))
- Updated PrismJS to 1.20.0.
- Updated voku/stringy to ^6.2.2. ([#5989](https://github.com/craftcms/cms/issues/5989))

### Deprecated
- Deprecated the `project-config/sync` command. `project-config/apply` should be used instead.
- Deprecated the `useCompressedJs` config setting.
- Deprecated the `useProjectConfigFile` config setting.
- Deprecated the `install/plugin` command. `plugin/install` should be used instead.
- Deprecated the `|filterByValue` Twig filter. `|where` should be used instead.
- Deprecated the `|ucwords` Twig filter. `|title` should be used instead.
- Deprecated the `class` argument of the `svg()` Twig function. The `|attr` filter should be used instead.
- Deprecated the `--type` option on `migrate` commands. `--track` or `--plugin` should be used instead.
- Deprecated `craft\db\Table::TEMPLATECACHEELEMENTS`.
- Deprecated `craft\db\Table::TEMPLATECACHEQUERIES`.
- Deprecated `craft\db\Table::TEMPLATECACHES`.
- Deprecated `craft\elements\actions\DeepDuplicate`.
- Deprecated `craft\elements\db\ElementQuery::$enabledForSite`.
- Deprecated `craft\elements\db\ElementQuery::enabledForSite()`.
- Deprecated `craft\events\RegisterGqlPermissionsEvent`. `craft\events\RegisterGqlSchemaComponentsEvent` should be used instead.
- Deprecated `craft\gql\base\Resolver::extractEagerLoadCondition()`. `ElementQueryConditionBuilder` should be used instead.
- Deprecated `craft\helpers\App::mutexConfig()`.
- Deprecated `craft\helpers\ElementHelper::createSlug()`. `normalizeSlug()` should be used instead.
- Deprecated `craft\helpers\Stringy`.
- Deprecated `craft\queue\jobs\DeleteStaleTemplateCaches`.
- Deprecated `craft\services\ElementIndexes::getAvailableTableFields()`. `getSourceTableAttributes()` should be used instead.
- Deprecated `craft\services\Fields::assembleLayout()`.
- Deprecated `craft\services\Gql::getAllPermissions()`. `craft\services\Gql::getAllSchemaComponents()` should be used instead.
- Deprecated `craft\services\ProjectConfig::CONFIG_ALL_KEY`.
- Deprecated `craft\services\ProjectConfig::CONFIG_KEY`.
- Deprecated `craft\services\TemplateCaches::deleteAllCaches()`. `craft\services\Elements::invalidateAllCaches()` should be used instead.
- Deprecated `craft\services\TemplateCaches::deleteCacheById()`.
- Deprecated `craft\services\TemplateCaches::deleteCachesByElement()`. `craft\services\Elements::invalidateCachesForElement()` should be used instead.
- Deprecated `craft\services\TemplateCaches::deleteCachesByElementId()`. `craft\services\Elements::invalidateCachesForElement()` should be used instead.
- Deprecated `craft\services\TemplateCaches::deleteCachesByElementQuery()`. `craft\services\Elements::invalidateCachesForElementType()` should be used instead.
- Deprecated `craft\services\TemplateCaches::deleteCachesByElementType()`. `craft\services\Elements::invalidateCachesForElementType()` should be used instead.
- Deprecated `craft\services\TemplateCaches::deleteCachesByKey()`.
- Deprecated `craft\services\TemplateCaches::deleteExpiredCaches()`.
- Deprecated `craft\services\TemplateCaches::deleteExpiredCachesIfOverdue()`.
- Deprecated `craft\services\TemplateCaches::EVENT_AFTER_DELETE_CACHES`.
- Deprecated `craft\services\TemplateCaches::EVENT_BEFORE_DELETE_CACHES`.
- Deprecated `craft\services\TemplateCaches::handleResponse()`.
- Deprecated `craft\services\TemplateCaches::includeElementInTemplateCaches()`.
- Deprecated `craft\services\TemplateCaches::includeElementQueryInTemplateCaches()`.
- Deprecated `craft\web\AssetBundle::dotJs()`.
- Deprecated `craft\web\AssetBundle::useCompressedJs()`.
- Deprecated `craft\web\User::destroyDebugPreferencesInSession()`.
- Deprecated `craft\web\User::saveDebugPreferencesToSession()`.
- Deprecated `craft\web\View::formatInputId()`. `craft\helpers\Html::namespaceHtml()` should be used instead.

### Removed
- Removed the “Template caches” option from the Clear Caches tool and `clear-caches` command.
- Removed the [Interactive Shell Extension for Yii 2](https://github.com/yiisoft/yii2-shell), as it’s now a dev dependency of the `craftcms/craft` project instead. ([#5783](https://github.com/craftcms/cms/issues/5783))
- Removed support for the `import` directive in project config files.
- Removed the `cacheElementQueries` config setting.
- Removed the `entries/_fields.html` control panel template.
- Removed the `entries/_titlefield.html` control panel template.
- Removed `craft\controllers\UtilitiesController::actionDbBackupPerformAction()`.
- Removed `craft\db\MigrationManager::TYPE_APP`.
- Removed `craft\db\MigrationManager::TYPE_CONTENT`.
- Removed `craft\db\MigrationManager::TYPE_PLUGIN`.
- Removed `craft\models\EntryType::$titleLabel`.
- Removed `craft\models\Info::$configMap`.
- Removed `craft\records\Migration`.
- Removed `craft\records\Plugin::getMigrations()`.

### Fixed
- Fixed a bug where the `mailer/test` command wasn’t factoring in custom `mailer` configurations in its settings report. ([#5763](https://github.com/craftcms/cms/issues/5763))
- Fixed a bug where some characters were getting double-encoded in Assets fields’ “Default Upload Location”/“Upload Location” setting. ([#5885](https://github.com/craftcms/cms/issues/5885))
- Fixed a bug where the `svg()` Twig function wasn’t namespacing ID and class name CSS selectors that didn’t have any matching `id`/`class` attribute values. ([#5922](https://github.com/craftcms/cms/issues/5922))
- Fixed a bug where `users/set-password` and `users/verify-email` requests weren’t responding with JSON when requested, if an invalid verification code was passed. ([#5210](https://github.com/craftcms/cms/issues/5210))
- Fixed a bug where it wasn’t possible to filter elements using a Lightswitch field via GraphQL. ([#5930](https://github.com/craftcms/cms/issues/5930))
- Fixed an error that could occur when saving template caches. ([#2674](https://github.com/craftcms/cms/issues/2674))
- When previewing an image asset on a non-public volume, the image is no longer published to the `cpresources` folder. ([#6093](https://github.com/craftcms/cms/issues/6093)
- Fixed a bug where Entry Edit pages would start showing a tab bar after switching entry types, even if the new entry type only had one content tab.
- Fixed a SQL error that could occur when applying project config changes due to unique constraints. ([#5946](https://github.com/craftcms/cms/issues/5946))
- Fixed a bug where element actions weren’t always getting configured properly if an element type defined multiple actions of the same type.
- Fixed a browser console warning about `axios.min.map` not loading. ([#6506](https://github.com/craftcms/cms/issues/6506))
- Fixed a SQL error that could occur when updating to Craft 3 from Craft 2.6.2984 or later, if there were multiple routes with the same URI pattern.
- Fixed a bug where Craft was exiting with a 200 status code if the `license.key` file didn’t contain a valid license key, and wasn’t writable. ([#6475](https://github.com/craftcms/cms/issues/6475))
- Fixed a PHP error that would occur when calling `craft\web\User::guestRequired()` if a user was logged in. ([#6497](https://github.com/craftcms/cms/issues/6497))
- Fixed an error that occurred if a user photo was deleted and replaced in the same request. ([#6491](https://github.com/craftcms/cms/issues/6491))
- Fixed a bug where `craft\web\Request::getFullPath()` wasn’t including any URI segments defined by the site’s base URL. ([#6546](https://github.com/craftcms/cms/issues/6546))

### Security
- The `_includes/forms/checkbox.html`, `checkboxGroup.html`, and `checkboxSelect.html` control panel templates now HTML-encode checkbox labels by default, preventing possible XSS vulnerabilities. If HTML code was desired, it must be passed through the new `raw()` function first.
- `craft\web\View::evaluateDynamicContent()` can no longer be called by default. ([#6185](https://github.com/craftcms/cms/pull/6185))

## 3.4.30 - 2020-07-28

### Changed
- Improved support for nesting Matrix fields within other fields.

### Fixed
- Fixed a bug where assets uploaded by front-end entry forms weren’t getting saved with the `uploaderId` attribute. ([#6456](https://github.com/craftcms/cms/issues/6456))
- Fixed a bug where Matrix blocks weren’t always propagating to newly-enabled sites right away.

## 3.4.29.1 - 2020-07-22

### Fixed
- Fixed a bug where the `entries/save-entry` action wasn’t working for updating existing entries on front-end forms. ([#6430](https://github.com/craftcms/cms/issues/6430))

## 3.4.29 - 2020-07-21

### Added
- Added `craft\errors\ElementException`.
- Added `craft\errors\UnsupportedSiteException`.
- Added `craft\services\Path::getTestsPath()`.

### Changed
- `craft\services\Elements` methods now throw `craft\errors\UnsupportedSiteException` errors when attempting to perform an element operation for an unsupported site.

### Fixed
- Fixed a bug where entry data could get corrupted when a newly-created draft was autosaved. ([#6344](https://github.com/craftcms/cms/issues/6344))
- Fixed a PHP error that would occur when using the `craft fixture` console command. ([#6331](https://github.com/craftcms/cms/issues/6331))
- Fixed a bug where requesting an asset transform via GraphQL API would ignore the `transformGifs` config setting. ([#6407](https://github.com/craftcms/cms/issues/6407))
- Fixed a bug where “Applying new propagation method to Matrix blocks” jobs could fail if a Matrix block existed for a site that its owner didn’t support.

## 3.4.28.1 - 2020-07-16

### Fixed
- Fixed a PHP error that occurred when attempting to create a volume folder that already exists.

## 3.4.28 - 2020-07-16

### Added
- Added the `inlineOnly` argument to the `markdown` GraphQL directive, which can be used to specify that only inline element markdown should be processed. ([#6353](https://github.com/craftcms/cms/pull/6353))
- Added `craft\services\AssetIndexer::deleteStaleIndexingData()`.

### Changed
- Craft no longer throws an exception when attempting to create a volume folder that already exists. ([#6394](https://github.com/craftcms/cms/issues/6394))
- Improved error handling when asset transform generation fails. ([#6357](https://github.com/craftcms/cms/issues/6357))

### Fixed
- Fixed compatibility with MySQL 8.0.21. ([#6379](https://github.com/craftcms/cms/issues/6379))
- Fixed an error that would occur when backing up a MySQL 5 database using `mysqldump` v8. ([#6368](https://github.com/craftcms/cms/issues/6368))
- Fixed a bug where rebuilding the project config without an existing `project.yaml` file could result in data loss. ([#6350](https://github.com/craftcms/cms/issues/6350))
- Fixed a bug where eager loading relations across multiple sites wasn’t working. ([#6366](https://github.com/craftcms/cms/issues/6366))
- Fixed a bug where it was not always possible to use the `relatedToAll` argument with GraphQL queries. ([#6343](https://github.com/craftcms/cms/issues/6343))
- Fixed a bug where orphan rows could be left in the `elements` table after deleting an asset folder. ([#6326](https://github.com/craftcms/cms/issues/6326))
- Fixed a bug where the asset indexer would wasn’t skipping files with disallowed file extensions.
- Fixed a bug where the asset indexer wasn’t handling missing volume folders properly.
- Fixed a bug where the asset indexer wasn’t cleaning up after itself.
- Fixed a bug where the Asset Indexes utility could display a “Delete them” button even if there were no files or folders to delete.
- Fixed a bug where the “Drafts” status option wasn’t showing up on the Entries index page, if unsaved entry drafts only existed in a non-primary site. ([#6370](https://github.com/craftcms/cms/issues/6370))
- Fixed a bug where Live Preview wouldn’t open after it had been previously closed, if the active target was configured with `refresh: false`. ([#6356](https://github.com/craftcms/cms/issues/6356))
- Fixed a bug where it wasn’t possible to change a disabled plugin’s license key. ([#4525](https://github.com/craftcms/cms/issues/4525))
- Fixed a bug where all Title fields within Quick Post widgets had the same input ID.
- Fixed a bug where `craft\helpers\FileHelper::getMimeType()` could return the wrong MIME type for SVG files. ([#6351](https://github.com/craftcms/cms/issues/6351))
- Fixed a bug where the `setup/db-creds` command was ignoring the `port` option. ([#6339](https://github.com/craftcms/cms/issues/6339))
- Fixed a bug where it wasn’t possible to install a plugin via the `install/plugin` command when the `allowAdminChanges` config setting was disabled. ([#6329](https://github.com/craftcms/cms/issues/6329))
- Fixed a bug where site-specific tests were not able to properly use `craft\test\fixtures\elements\AssetFixture`. ([#6309](https://github.com/craftcms/cms/issues/6309))
- Fixed a PHP error that could occur when using `craft\test\TestMailer` in some scenarios. ([#6259](https://github.com/craftcms/cms/issues/6259))

## 3.4.27 - 2020-07-03

### Changed
- Improved the performance of structured element index views.

### Fixed
- Fixed a bug where Structure section entries would get repositioned after a revision was reverted. ([#6313](https://github.com/craftcms/cms/issues/6313))
- Fixed an unexpected PHP error that could occur if `craft\helpers\FileHelper::writeToFile()` was unable to acquire a lock. ([#6315](https://github.com/craftcms/cms/issues/6315))
- Fixed a bug where eager loading from GraphQL could break if using named fragments inside matrix fields. ([#6294](https://github.com/craftcms/cms/issues/6294))
- Fixed a bug where associative array values within the project config could get duplicated. ([#6317](https://github.com/craftcms/cms/issues/6317))

## 3.4.26 - 2020-07-01

### Added
- Added the `utils/repair/project-config` command, which repairs double-packed associative arrays in the project config. ([#5533](https://github.com/craftcms/cms/issues/5533))

### Changed
- The `graphql/api` action now checks for the access token in all `Authorization` headers, as well as all comma-separated values in each individual `Authorization` header.
- The `users/set-password` and `users/save-user` actions now include a `csrfTokenValue` key in their JSON responses for Ajax requests, if the user was logged in during the request. ([#6283](https://github.com/craftcms/cms/issues/6283))
- Improved performance when handling asset uploads that conflict with an existing file. ([#6253](https://github.com/craftcms/cms/issues/6253))
- `craft\elements\User::getCpEditUrl()` no longer returns `myaccount` for the currently logged-in user when the method is called from the front end. ([#6275](https://github.com/craftcms/cms/issues/6275))
- `craft\elements\Asset::getUrl()` now has a `$generateNow` argument. ([#2103](https://github.com/craftcms/cms/issues/2103))

### Fixed
- Fixed a JavaScript error that occurred when clicking the “Export…” button, on a view that had no bulk actions. ([#6183](https://github.com/craftcms/cms/issues/6183))
- Fixed a bug where custom field values could be autosaved incorrectly. ([#6258](https://github.com/craftcms/cms/issues/6258))
- Fixed a PHP error that could occur when saving a GraphQL schema, if there were any validation errors.
- Fixed a bug where Craft’s `TestMailer` class was not available for tests under some cicrumstances. ([#6263](https://github.com/craftcms/cms/pull/6263))
- Fixed a bug where clicking the info icons on the Clear Caches utility would toggle their checkbox’s state.
- Fixed a bug where Matrix blocks could be duplicated after a new site was added, when they should have been propagated from a preexisting site instead. ([#6244](https://github.com/craftcms/cms/issues/6244))
- Fixed a bug where it wasn’t possible to revoke all permissions from a user. ([#6292](https://github.com/craftcms/cms/issues/6292))
- Fixed a bug where Craft wasn’t saving new search indexes after a new site was added to a section. ([#6296](https://github.com/craftcms/cms/issues/6296))
- Fixed a bug where it was possible for associative arrays in the project config to get double-packed, resulting in nested `__assoc__` keys. ([#5533](https://github.com/craftcms/cms/issues/5533))
- Fixed a bug where `index-assets` commands would error out if a file was moved/deleted within the volume after the index process had started. ([#6291](https://github.com/craftcms/cms/issues/6291))

## 3.4.25 - 2020-06-23

### Added
- Added the `setup/app-id` command. ([#6249](https://github.com/craftcms/cms/issues/6249))
- Added `craft\db\PrimaryReplicaTrait`, which adds `primary`/`replica` properties and methods to `craft\db\Connection`, as alternatives to `master`/`slave`. ([yiisoft/yii2#18102](https://github.com/yiisoft/yii2/pull/18102))

### Changed
- Element query `title` params are now case-insensitive.
- `craft\helpers\Db::escapeParam()` now escapes operators.
- The `templatecacheelements` table now has a primary key on new installs. ([#6246](https://github.com/craftcms/cms/issues/6246))

### Fixed
- Fixed a bug where new user groups weren’t getting set on user accounts in time for activation email templates to reference them. ([#6225](https://github.com/craftcms/cms/issues/6225))
- Fixed an error that occurred when adding multiple tags that began with the word “not”.
- Fixed a bug where it was possible to create two tags with the same title, but different casing. ([#6229](https://github.com/craftcms/cms/issues/6229))
- Fixed a bug where the `migrate/all` command would create a `migrations/` folder for no good reason. ([#6220](https://github.com/craftcms/cms/issues/6220))
- Fixed an error that could occur during installation, if an old database schema data was cached.
- Fixed a bug where transform aspect ratios could be ignored. ([#6084](https://github.com/craftcms/cms/issues/6084))
- Fixed a bug where no sections or category groups were considered “editable”, and no volumes were considered “viewable” for console requests. ([#6237](https://github.com/craftcms/cms/issues/6237))
- Fixed an error that could occur when syncing the project config, if a Single entry didn’t validate due to a duplicate URI. ([#4369](https://github.com/craftcms/cms/issues/4369))
- Fixed a bug where a “Couldn’t change Craft CMS edition” notice would be displayed after successfully switching the Craft edition.
- Fixed a bug where Structure section entries would get repositioned after their draft was published. ([#6250](https://github.com/craftcms/cms/issues/6250))

## 3.4.24 - 2020-06-16

### Added
- Added the `utils/repair/section-structure` and `utils/repair/category-group-structure` commands, which can be used to repair structure data, or apply a new Max Levels setting to existing elements.
- Added `craft\console\controllers\utils\RepairController`.
- Added `craft\controllers\DashboardController::actionCacheFeedData()`.
- Added `craft\fields\BaseOptionsField::options()`.

### Changed
- `graphql/api` preflight requests now include `X-Craft-Token` in the `Access-Control-Allow-Headers` response header. ([#6207](https://github.com/craftcms/cms/issues/6207))
- `craft\services\Elements::duplicateElements()` no longer attempts to insert duplicated elements into the source element’s structure, if the duplicated element doesn’t have a `structureId`. ([#6205](https://github.com/craftcms/cms/issues/6205))

### Deprecated
- Deprecated support for passing a `userRegisteredNotice` param to `users/save-user` actions. A hashed `successMessage` param should be passed instead. ([#6192](https://github.com/craftcms/cms/issues/6192))
- Deprecated `craft\controllers\DashboardController::actionGetFeedItems()`.
- Deprecated `craft\fields\BaseOptionsField::optionLabel()`.
- Deprecated `craft\services\Feeds`.

### Fixed
- Fixed a bug where new entries that were saved with a disabled parent entry wouldn’t get added to the structure, resulting in a 404 error when accessing their edit page. ([#6204](https://github.com/craftcms/cms/issues/6204))
- Fixed a bug where the system could become unresponsive while loading feed data, if the feed’s server was unresponsive.
- Fixed a styling issue with the query dropdown menu in the GraphiQL client. ([#6215](https://github.com/craftcms/cms/issues/6215))
- Fixed a bug where “Deselect All” buttons in user permission lists could enable group-defined permission. ([#6211](https://github.com/craftcms/cms/issues/6211))
- Fixed an error that occurred when replacing an asset that conflicted with an existing file that was missing from the index. ([#6216](https://github.com/craftcms/cms/issues/6216))

### Security
- Fixed potential XSS vulnerabilities.

## 3.4.23 - 2020-06-09

### Added
- Added `Craft.DraftEditor::pause()` and `resume()`, which should be called on the `window.draftEditor` instance (if it exists) before and after making DOM changes that don’t happen immediately (e.g. after an animation has completed). ([#6154](https://github.com/craftcms/cms/issues/6154))

### Changed
- Improved the styling of Live Preview.
- Local volumes now respect the `defaultFileMode` and `defaultDirMod` config settings. ([#4251](https://github.com/craftcms/cms/pull/4251))
- Craft no longer logs unnecessary warnings when loading remote images’ thumbnails. ([#6166](https://github.com/craftcms/cms/pull/6166))
- Matrix fields no longer create default blocks if the field has any validation errors. ([#6173](https://github.com/craftcms/cms/issues/6173))
- The `setup` command and web-based installer now set `DB_DRIVER`, `DB_SERVER`, `DB_PORT`, and `DB_DATABASE` environment variables, if a `DB_DSN` environment variable isn’t already defined. ([#6159](https://github.com/craftcms/cms/issues/6159))

### Fixed
- Fixed a race condition that could result in lost Matrix content when a new Matrix block was added from Live Preview, under very specific conditions. ([#6154](https://github.com/craftcms/cms/issues/6154))
- Fixed a bug where the built-in GraphQL client would not work on some environments.
- Fixed a bug where newly-added entries and entry drafts wouldn’t remember their new parent entry selection when published. ([#6168](https://github.com/craftcms/cms/issues/6168))
- Fixed a bug where switching the site within an element selection modal would affect which site is shown by default on element index pages. ([#6174](https://github.com/craftcms/cms/issues/6174))
- Fixed a bug where `setup` and `clear-caches` commands weren’t respecting the `--color` option. ([#6178](https://github.com/craftcms/cms/issues/6178))
- Fixed a bug where an exception message would be shown instead of the web-based installer on Craft Nitro.
- Fixed an error that occurred when uploading an asset that conflicted with an existing file that was missing from the index. ([#6193](https://github.com/craftcms/cms/issues/6193))

### Security
- Fixed a server path disclosure bug in the control panel.

## 3.4.22.1 - 2020-05-30

### Added
- Added `craft\image\SvgAllowedAttributes`.

### Changed
- SVG sanitization now allows the `filterUnits` attribute.

### Fixed
- Fixed an error that could occur when rendering field type settings, if the field’s `getSettingsHtml()` method was expecting to be called from a Twig template.

## 3.4.22 - 2020-05-29

### Added
- Added `craft\controllers\FieldsController::actionRenderSettings()`.
- Added `craft\web\assets\fieldsettings\FieldSettingsAsset`.

### Changed
- Field settings are now lazy-loaded when the Field Type selection changes, improving the up-front load time of Edit Field pages. ([#5792](https://github.com/craftcms/cms/issues/5792))
- The URL of the conflicting asset is now returned when uploading a file via the `assets/upload` action. ([#6158](https://github.com/craftcms/cms/issues/6158))
- Craft no longer minifies JavaScript and CSS by default. ([#5792](https://github.com/craftcms/cms/issues/5792))

### Deprecated
- Deprecated `craft\web\assets\positionselect\PositionSelectAsset`.

### Fixed
- Fixed a PHP error that could occur when editing a non-image asset. ([#6162](https://github.com/craftcms/cms/issues/6162))
- Fixed a bug where asset thumbnails could never load from Live Preview.

## 3.4.21 - 2020-05-28

### Added
- Table fields and other editable tables now support pasting in tabular data. ([#1207](https://github.com/craftcms/cms/issues/1207))
- Added the “Allow self relations” advanced setting to relational fields. ([#6113](https://github.com/craftcms/cms/issues/6113))
- Added `craft\helpers\Assets::scaledDimensions()`.
- Added `craft\services\Structures::MODE_AUTO`.
- Added `craft\services\Structures::MODE_INSERT`.
- Added `craft\services\Structures::MODE_UPDATE`.

### Changed
- Thumbnails now use the same aspect ratio as the source image. ([#5518](https://github.com/craftcms/cms/issues/5518), [#5515](https://github.com/craftcms/cms/issues/5515))
- Thumbnails now get a checkered background to reveal image transparency. ([#6151](https://github.com/craftcms/cms/issues/6151))
- Thumbnails in the control panel now only load once they are in view, or close to it. ([#6104](https://github.com/craftcms/cms/issues/6104))
- Modal backdrops no longer blur the page content. ([#5651](https://github.com/craftcms/cms/issues/5651))
- Date + time inputs now have a close button when they have a value. ([#6124](https://github.com/craftcms/cms/issues/6124))
- The suggested filename is now returned when uploading a file via the `assets/upload` action. ([#6099](https://github.com/craftcms/cms/issues/6099))
- Table fields now support setting cell values by column handle, rather than just by column ID. ([#6119](https://github.com/craftcms/cms/issues/6119))
- `craft\services\Structures::append()` now allows an integer to be passed to its `$parentElement` argument.
- `craft\services\Structures::moveAfter()` now allows an integer to be passed to its `$prevElement` argument.
- `craft\services\Structures::moveBefore()` now allows an integer to be passed to its `$nextElement` argument.
- `craft\services\Structures::prepend()` now allows an integer to be passed to its `$parentElement` argument.
- `craft\config\DbConfig::$url`, `$driver`, `$server`, `$port`, `$unixSocket`, and `$database` are no longer deprecated. ([#6159](https://github.com/craftcms/cms/issues/6159))

### Deprecated
- Deprecated `craft\db\Connection::getVersion()`. `yii\base\Schema::getServerVersion()` should be used instead.
- Deprecated `craft\events\GlobalSetContentEvent`.

### Fixed
- Fixed a bug where non-sortable fields could be listed as element index sort options, and sortable fields could be listed twice, for element types that didn’t override the `defineSortOptions()` method.
- Fixed a bug where asset custom field values could go unsaved. ([#6086](https://github.com/craftcms/cms/issues/6086))
- Fixed a bug where the `upscaleImages` config setting wasn’t applying properly. ([#6084](https://github.com/craftcms/cms/issues/6084))
- Fixed a bug where image thumbnails in the control panel could stop loading if three thumbnails failed to load properly.
- Fixed a bug where clicking on the color preview within Color fields wasn’t opening the browser’s color picker in Safari. ([#6107](https://github.com/craftcms/cms/issues/6107))
- Fixed a bug where the “Publish changes” button label was not getting translated after clicking “Save as a draft” on an Edit Entry page. ([#6112](https://github.com/craftcms/cms/issues/6112))
- Fixed a couple errors that could occur when running console commands via Cron. ([#6102](https://github.com/craftcms/cms/issues/6102))
- Fixed a bug in test fixtures where primary keys were not being detected for relational fields. ([#6103](https://github.com/craftcms/cms/pull/6103))
- Fixed a bug where duplicated Structure entries wouldn’t retain the original entries’ structure when a new propagation method was being applied to the section. ([#6115](https://github.com/craftcms/cms/issues/6115))
- Fixed a bug where assets would cause n+1 queries even when eager-loaded. ([#6140](https://github.com/craftcms/cms/issues/6140))
- Fixed a validation error that could occur when saving an element with a Dropdown field, if the value of the Dropdown field’s first option had changed. ([#6148](https://github.com/craftcms/cms/issues/6148))
- Fixed a bug where Craft was serving 503 errors instead of 403 when the system was online and an action was requested that didn’t allow anonymous access. ([#6149](https://github.com/craftcms/cms/pull/6149))
- Fixed a bug where Craft was not correctly encoding rounded float values for storage in project config. ([#6121](https://github.com/craftcms/cms/issues/6121))
- Fixed a bug where progress bars in a pending state appeared to be fully complete. ([#6156](https://github.com/craftcms/cms/issues/6156))

## 3.4.20 - 2020-05-18

### Changed
- The `users/login` action no longer adds a random delay to the request for successful login attempts. ([#6090](https://github.com/craftcms/cms/pull/6090))
- `craft\web\View::renderObjectTemplate()` now supports wrapping function calls in single curly brace delimiters (e.g. `{clone(variable)}`).
- Element fixtures now support the `field:handle` syntax when generating element queries. ([#5929](https://github.com/craftcms/cms/pull/5929))
- “First draft” is now translatable. ([#6096](https://github.com/craftcms/cms/pull/6096))

### Fixed
- Fixed a bug where custom field names weren’t getting translated in element index sort menus. ([#6073](https://github.com/craftcms/cms/issues/6073))
- Fixed a bug where the Plugin Store could incorrectly report license key statuses. ([#6079](https://github.com/craftcms/cms/issues/6079))
- Fixed an error that could occur when creating a new entry, if the section’s Entry URI Format contained `{sourceId}`. ([#6080](https://github.com/craftcms/cms/issues/6080))
- Fixed a bug where some UI elements were sized incorrectly while being dragged.
- Fixed a bug where custom aliases were not automatically registered for tests. ([#5932](https://github.com/craftcms/cms/issues/5932))

## 3.4.19.1 - 2020-05-13

### Changed
- Entries no longer apply their dynamic titles if the result of the Title Format is an empty string. ([#6051](https://github.com/craftcms/cms/issues/6051))

### Fixed
- Fixed a bug where the site selector wasn’t working when adding related elements to a relational field.
- Fixed an error that could occur when adding related elements to a relational field.

## 3.4.19 - 2020-05-12

### Added
- Added `craft\fields\BaseRelationField::inputSiteId()`.
- Added `craft\helpers\App::isNitro()`.

### Changed
- The web-based installer now defaults the database server to `127.0.0.1` instead of `localhost`.
- The web-based installer and `setup` command now skip asking for the database server name/IP, username, and password, if they are able to detect that Craft is running within Nitro.
- `craft\web\View::renderObjectTemplate()` now injects `{% verbatim %}` tags around inline code and code blocks, preventing their contents from being parsed by Twig.
- Updated jQuery to 3.5.1. ([#6039](https://github.com/craftcms/cms/issues/6039))

### Fixed
- Fixed a 403 error that occurred when a user double-clicked on an asset immediately after selecting it in an Assets field, if they didn’t have access to the primary site. ([#5949](https://github.com/craftcms/cms/issues/5949))
- Fixed a bug where `resave/*` commands’ output didn’t take the limit into account. ([#6036](https://github.com/craftcms/cms/issues/6036))
- Fixed an error that could occur when processing project config changes that included deleted user groups. ([#6011](https://github.com/craftcms/cms/issues/6011))
- Fixed a bug where Date/Time fields weren’t taking their “Show date”/“Show time” settings into account when displaying their values in element indexes. ([#6038](https://github.com/craftcms/cms/issues/6038))
- Fixed a PHP error that occurred when requesting the GraphQL API with a token that didn’t have a schema assigned to it. ([#6043](https://github.com/craftcms/cms/issues/6043))
- Fixed a bug where Single sections’ entry type handles weren’t getting updated if both the section name and handle changed at the same time. ([#6044](https://github.com/craftcms/cms/issues/6044))
- Fixed a bug where updating a transform would not bust the generated transform caches on volumes with the `expires` setting set.
- Fixed a bug where it wasn’t possible to create new Dashboard widgets that had settings.
- Fixed a bug where relational fields weren’t always showing related elements in the selected site on element indexes. ([#6052](https://github.com/craftcms/cms/issues/6052))
- Fixed various UI bugs related to breaking changes in jQuery 3.5. ([#6049](https://github.com/craftcms/cms/issues/6049), [#6053](https://github.com/craftcms/cms/issues/6053))
- Fixed a bug where disabled multi-site entries would become enabled if they became single-site entries per a change to their section’s Propagation Method setting. ([#6054](https://github.com/craftcms/cms/issues/6054))
- Fixed a bug where it wasn’t possible to double-click on Single entries to edit them. ([#6058](https://github.com/craftcms/cms/issues/6058))
- Fixed a bug where querying for disabled elements wouldn’t include elements that were disabled for the current site.

### Security
- Fixed a bug where database connection details were getting cached. ([#6047](https://github.com/craftcms/cms/issues/6047))

## 3.4.18 - 2020-05-05

### Added
- Added the “Delete asset” option to the Save menu on Edit Asset pages. ([#6020](https://github.com/craftcms/cms/issues/6020))
- Added `craft\helpers\App::env()`. ([#5893](https://github.com/craftcms/cms/pull/5893))

### Changed
- Template autosuggest fields no longer suggest files within `node_modules/` folders. ([#4122](https://github.com/craftcms/cms/pull/4122))
- Matrix fields now ensure that they have at least one block type on validation. ([#5996](https://github.com/craftcms/cms/issues/5996))
- Number fields’ Default Value, Min Value, and Max Value settings now support localized number formats. ([#6006](https://github.com/craftcms/cms/issues/6006))
- Element select inputs’ `selectElements` events now contain references to the newly created element, rather than the one in the element selector modal.
- Users are now redirected back to the Assets index page after saving an asset from its edit page.
- Updated Yii to 2.0.35.
- Updated jQuery to 3.5.0.

### Fixed
- Fixed a bug where relational fields wouldn’t eager load some relations if the field was set to manage relations on a per-site basis, and the source elements were from a variety of sites.
- Fixed a bug where relational fields wouldn’t eager load cross-site relations even if a target site had been selected in the field settings. ([#5995](https://github.com/craftcms/cms/issues/5995))
- Fixed a bug where relational fields weren’t showing cross-site relations in element indexes.
- Fixed a bug where Assets fields weren’t showing custom asset sources. ([#5983](https://github.com/craftcms/cms/issues/5983))
- Fixed a bug where Craft wasn’t clearing the database schema cache after migrations were run.
- Fixed a bug where Structure entry drafts were including the current entry in the Parent selection options.
- Fixed a bug where users’ emails could be overridden by a previously-entered, unverified email, if an admin overwrote their email after it was set. ([#6001](https://github.com/craftcms/cms/issues/6001))
- Fixed a bug where Number fields weren’t ensuring that their Default Value setting was a number. ([#6006](https://github.com/craftcms/cms/issues/6006))
- Fixed a bug where checkboxes’ state persisted after an admin table row was deleted. ([#6018](https://github.com/craftcms/cms/issues/6018))
- Fixed a bug where the `autoLoginAfterAccountActivation` and `activateAccountSuccessPath` config settings weren’t being respected after users verified their email. ([#5980](https://github.com/craftcms/cms/issues/5980))
- Fixed a bug where the “Preview file” asset action wasn’t available if any other elements were being displayed in the table row (e.g. the file’s uploader or any relations). ([#6012](https://github.com/craftcms/cms/issues/6012))
- Fixed a bug where `update` commands could time out when running migrations or reverting Composer changes. ([#6021](https://github.com/craftcms/cms/pull/6021))
- Fixed a bug where source/owner elements could be selectable in relational fields. ([#6016](https://github.com/craftcms/cms/issues/6016))
- Fixed a bug where relational fields weren’t ignoring disabled and soft-deleted elements when `:empty:` or `:notempty:` were passed to their element query params. ([#6026](https://github.com/craftcms/cms/issues/6026))
- Fixed a bug where Matrix fields weren’t ignoring disabled blocks when `:empty:` or `:notempty:` were passed to their element query params. ([#6026](https://github.com/craftcms/cms/issues/6026))

## 3.4.17.1 - 2020-04-25

### Fixed
- Fixed a JavaScript error that occurred when attempting to save an asset from an element editor HUD. ([#5970](https://github.com/craftcms/cms/issues/5970))

## 3.4.17 - 2020-04-24

### Added
- The control panel is now translated for Swiss German. ([#5957](https://github.com/craftcms/cms/issues/5957))

### Changed
- Craft now fully logs migration exceptions.

### Fixed
- Fix a bug where Project Config would not rebuild GraphQL schemas correctly. ([#5961](https://github.com/craftcms/cms/issues/5961))
- Fixed an error that would occur when uploading an asset, if its `getUrl()` method was called before it was fully saved.
- Fixed a bug where the `relatedTo` element query param wasn’t filtering out relations that belonged to disabled Matrix blocks, if the relations were being fetched by the target element. ([#5951](https://github.com/craftcms/cms/issues/5951))
- Fixed a bug where `craft\base\Element::getDescendants()` would return all descendants if they had been eager-loaded, even if the `$dist` argument was set.
- Fixed a bug where element editor HUDs could forget to submit content changes if a validation error occurred. ([#5966](https://github.com/craftcms/cms/issues/5966))

## 3.4.16 - 2020-04-20

### Added
- Added `craft\events\ElementCriteriaEvent`.
- Added `craft\fields\BaseRelationField::EVENT_DEFINE_SELECTION_CRITERIA`. ([#4299](https://github.com/craftcms/cms/issues/4299))
- Added `craft\helpers\FileHelper::unlink()`, ensuring that it always returns `false` rather than throwing unexpected exceptions.

### Changed
- Improved Plugin Store performance.
- Asset indexes now show the “Link” column by default. ([#5910](https://github.com/craftcms/cms/pull/5910))
- Element editors no longer close automatically when the <kbd>Esc</kbd> key is pressed or the shade is clicked on.
- Element editors now support <kbd>Ctrl</kbd>/<kbd>Command</kbd> + <kbd>S</kbd> save shortcuts.
- Static element views now show custom fields’ instructions. ([#5928](https://github.com/craftcms/cms/issues/5928))
- When upgrading to Craft 3, sites now maintain the same UIDs as the Craft 2 locales they replace. ([#5914](https://github.com/craftcms/cms/issues/5914))
- Craft now sets the `access-control-allow-origin` header to `*` rather than the incoming request’s origin, for `graphql/api` and `live-preview/preview` requests. ([#4830](https://github.com/craftcms/cms/issues/4830))
- Updated Garnish to 0.1.36.

### Fixed
- Fixed a bug where users weren’t getting activated after verifying their email address, if a password was already set on their account. ([#5911](https://github.com/craftcms/cms/issues/5911))
- Fixed an error that could occur when syncing a `project.yaml` file that restored a soft-deleted global set. ([#5915](https://github.com/craftcms/cms/issues/5915))
- Fixed a bug where the `app/get-plugin-license-info` action was not parsing license key environment variables.
- Fixed a bug where PHP would get itself into an infinite loop when minifying CSS with an unclosed block. ([#5912](https://github.com/craftcms/cms/issues/5912))
- Fixed a bug where <kbd>Ctrl</kbd>/<kbd>Command</kbd> + <kbd>S</kbd> save shortcuts would apply even if a modal or HUD was currently visible, potentially resulting in lost content changes. ([#5916](https://github.com/craftcms/cms/issues/5916))
- Fixed an error that occurred when a user without permission to publish live entries attempted to create a new entry within an Entries field. ([#5917](https://github.com/craftcms/cms/issues/5917))
- Fixed a bug where `craft\services\Assets::getFolderTreeByFolderId()` would ignore children folders. ([#5939](https://github.com/craftcms/cms/issues/5939))
- Fixed a bug where it wasn’t clear when a GraphQL token didn’t have a selected schema, if its previous schema had been deleted. ([#5942](https://github.com/craftcms/cms/issues/5942))
- Fixed a bug where the Plugin Store was not showing checkout errors.

## 3.4.15 - 2020-04-09

### Added
- Categories now have a `url` field when queried via GraphQL.

### Changed
- Entry revision menus now list drafts sorted by date updated in descending order, and show the drafts’ update timestamps. ([#5889](https://github.com/craftcms/cms/issues/5889))

### Fixed
- Fixed a bug where `craft\i18n\Formatter::asTimestamp()` and the `|timestamp` filter weren’t returning weekday names for dates within the past 3-7 days.
- Fixed a bug where `craft\base\Element::getCurrentRevision()` would return `null` when called on a draft or revision.
- Fixed a bug where entry revision menus could list revisions out of order.

## 3.4.14 - 2020-04-06

### Added
- Added the `setup/db-cache-table` command.
- Added `craft\cache\DbCache`, which should be used instead of `yii\caching\DbCache` if storing data caches in the database. ([#5884](https://github.com/craftcms/cms/issues/5884))
- Added `craft\db\Table::CACHE`.
- Added `craft\helpers\Db::parseBooleanParam()`.

### Changed
- Craft now disables read/write splitting before applying new `project.yaml` changes. ([#5802](https://github.com/craftcms/cms/issues/5802))

### Fixed
- Fixed a PHP error that occurred when running the `project-config/rebuild` command, if no `project.yaml` file existed yet. ([#5888](https://github.com/craftcms/cms/pull/5888))
- Fixed a bug where passing `'not 1'` or `:empty:` to a Lightswitch field’s element query param would have the opposite effect that was intended. ([#5896](https://github.com/craftcms/cms/issues/5896))

## 3.4.13 - 2020-04-02

### Added
- Added `craft\models\GqlToken::getIsValid()`.

### Changed
- Improved the 400 response messages returned by the `graphql/api` controller action, if the bearer token was missing or invalid.
- Ajax requests sent with `Craft.sendActionRequest()` now have an `X-Requested-With: XMLHttpRequest` header. ([#5868](https://github.com/craftcms/cms/issues/5868))
- `craft\helpers\Db::parseParam()` no longer assumes that `null` values within boolean columns should equate to `false`.

### Fixed
- Fixed a bug where Lightswitch element query params were filtering out entries that hadn’t been saved since the Lightswitch field was added, if the field’s default value was enabled. ([#5866](https://github.com/craftcms/cms/issues/5866))
- Fixed an error that could occur if the `graphql/api` controller action wasn’t able to determine which GraphQL schema to use.
- Fixed an error that could occur when transforming images to exactly the same size. ([#5772](https://github.com/craftcms/cms/issues/5772))
- Fixed an error that occurred when adding “Updating search indexes” jobs to the queue, if the queue didn’t support custom push priorities. ([#5876](https://github.com/craftcms/cms/issues/5876))

## 3.4.12 - 2020-03-31

### Added
- Added the `utils/ascii-filenames` command, which converts all non-ASCII asset filenames to ASCII.
- Added `craft\services\Deprecator::storeLogs()`.

### Changed
- “Updating search indexes” jobs now get a lower priority than other jobs.
- `craft\base\ApplicationTrait::getIsConnectionValid()` now logs exceptions thrown by `craft\db\Connection::open()`.
- `craft\base\ApplicationTrait::getIsInstalled()` now logs exceptions thrown by `getInfo()`.
- The `$siteId` argument of `craft\services\Elements::getElementById()` now accepts the same value types as element query `siteId` params. ([#5861](https://github.com/craftcms/cms/pull/5861))
- It’s no longer necessary to manually apply `craft\behaviors\SessionBehavior` to custom-defined `session` components, if using `craft\helpers\App::sessionConfig()` as a starting point.

### Fixed
- Fixed a bug where the `relatedTo` element query param wasn’t filtering out relations that belonged to disabled Matrix blocks. ([#5849](https://github.com/craftcms/cms/issues/5849))
- Fixed a bug where Craft wasn’t ensuring that a `project.yaml` file exists before rebuilding the project config.
- Fixed a bug where it was possible to create multiple tags with the same title. ([#5865](https://github.com/craftcms/cms/issues/5865))
- Fixed a PHP error that occurred if any deprecated config settings were set.
- Fixed a bug where the debug toolbar wasn’t showing deprecation warnings if `craft\services\Deprecator::$logTarget` was set to `'logs'`.

## 3.4.11 - 2020-03-26

### Changed
- Updated Yii to 2.0.34.

### Fixed
- Fixed an error that could occur during garbage collection if there were any unsaved drafts due to be purged, whose entry type had been deleted. ([#5820](https://github.com/craftcms/cms/issues/5820))
- Fixed a bug where `craft\helpers\Console::outputWarning()` was mangling its output if the input text contained a line break.
- Fixed a bug where activation emails were getting sent after user registration regardless of the “Send an activation email now?” setting, if the logged-in user didn’t have permission to administrate users.
- Fixed a bug where removing two elements from a relation field in rapid succession could trigger an element editor HUD. ([#5831](https://github.com/craftcms/cms/issues/5831))
- Fixed a bug where setting a field’s translation method to “Translate for each site group” wouldn’t work if the field type was changed at the same time. ([#5832](https://github.com/craftcms/cms/issues/5832))
- Fixed a SQL error that could occur when installing Craft via the `craft setup` command, if using PostgreSQL. ([#5757](https://github.com/craftcms/cms/issues/5757))
- Fixed a bug where content wasn’t getting transferred correctly when deleting a user from the Users index page. ([#5838](https://github.com/craftcms/cms/issues/5838))

## 3.4.10.1 - 2020-03-18

### Fixed
- Fixed an error that could occur when saving an asset. ([#5801](https://github.com/craftcms/cms/issues/5801))
- Fixed a bug where field types’ `afterSave()` methods weren’t getting called if no top-level field settings had changed. ([#5803](https://github.com/craftcms/cms/issues/5803))

## 3.4.10 - 2020-03-17

### Added
- Added `craft\base\Elements::markAsDirty()`.
- Added `craft\services\Search::$useFullText`. ([#5696](https://github.com/craftcms/cms/issues/5696))

### Changed
- Category groups’ category URI format settings are now shown when running Craft in headless mode. ([#5786](https://github.com/craftcms/cms/issues/5786))
- Reduced the likelihood of a race condition that can result in a PHP error, if a request comes in between the time a field is saved with a new field handle, and the `info.fieldVersion` value is updated in the database. ([#5742](https://github.com/craftcms/cms/issues/5742))
- `craft\base\ApplicationTrait::getIsInstalled()` now has a `$refresh` argument.
- `craft\base\ApplicationTrait::saveInfo()` now has an `$attributeNames` argument.
- The `$siteElement` argument of `craft\services\Elements::propagateElement()` can now be set to `false` to indicate that the element is known to not exist for the target site yet.
- XML element exports now call all generic nodes `<item>`, instead of being named after the element type that is getting exported.
- Updated Garnish to 0.1.34.

### Fixed
- Fixed a bug where a SQL deadlock could occur if two elements’ relational field values were being saved simultaneously. ([#5745](https://github.com/craftcms/cms/pull/5745))
- Fixed a bug where the Plugin Store was not showing validation errors during the payment process. ([#5728](https://github.com/craftcms/cms/issues/5728))
- Fixed an error that could occur when processing project config changes that included newly created sites. ([#5790](https://github.com/craftcms/cms/issues/5790))
- Fixed a bug where table cells with the `thin` class were wrapping. ([#5746](https://github.com/craftcms/cms/pull/5746))
- Fixed a bug where Craft could think it was already installed after running the `setup` command, if it had been installed at the beginning of the request.
- Fixed an error where applying changes to Matrix fields from the `project.yaml` file could result in the file being re-saved.
- Fixed a bug where GraphQL cache was not invalidated when structured elements were rearranged. ([#5761](https://github.com/craftcms/cms/issues/5761))
- Fixed a bug where lightswitch inputs would be unresponsive if they had been configured with `disabled` set to an empty, non-boolean value.
- Fixed a bug where Edit Entry pages would often create a draft when clicking the “Preview” button even if nothing had changed, if there was a Redactor field or other field that was doing its own value normalization on page load.
- Fixed a bug where Redactor fields weren’t getting autofocused when a new Matrix block was added. ([#5773](https://github.com/craftcms/cms/issues/5773))
- Fixed a “Division by zero” error that occurred if an image didn’t have a width or height.
- Fixed a bug where Matrix and relational fields weren’t getting propagated correctly for global sets, assets, categories, and tags, when a new site was added. ([#5775](https://github.com/craftcms/cms/issues/5775))
- Fixed a bug where the `request` component could be loaded recursively in the event that a fatal error occurred during its initialization. ([#5788](https://github.com/craftcms/cms/issues/5788), [#5791](https://github.com/craftcms/cms/issues/5791))
- Fixed a bug where it was possible to delete an autocreated Matrix block if the Min Blocks and Max Blocks settings were both set to the same value, and there was only one block type. ([#5781](https://github.com/craftcms/cms/issues/5781))
- Fixed a bug where elements weren’t styled correctly while dragging.

## 3.4.9 - 2020-02-28

### Fixed
- Fixed a bug where relational fields weren’t validating that their Limit setting was set to an integer. ([#5709](https://github.com/craftcms/cms/issues/5709))
- Fixed a bug where structure data was getting joined into entry queries even if the `section` param was set to a non-Structure section. ([#5707](https://github.com/craftcms/cms/issues/5707))
- Fixed a JavaScript error that occurred when attempting to set the cropping constraint using the image editor. ([#5718](https://github.com/craftcms/cms/issues/5718))
- Fixed a SQL error that occurred when running the `utils/prune-revisions` command when using PostgreSQL. ([#5712](https://github.com/craftcms/cms/issues/5712))
- Fixed a bug where root-level classes weren’t properly namespaced in `CustomFieldBehavior.php` docblocks. ([#5716](https://github.com/craftcms/cms/issues/5716))
- Fixed an error that could occur while installing Craft with an existing `project.yaml` file. ([#5697](https://github.com/craftcms/cms/issues/5697))
- Fixed an error that could occur if a deprecation warning was logged with a message longer than 255 characters. ([#5738](https://github.com/craftcms/cms/issues/5738))

## 3.4.8 - 2020-02-21

### Added
- Added the `withTransforms` argument to asset GraphQL queries, which can be used to specify image transforms that should be eager-loaded.
- Added `craft\controllers\AssetsController::asBrokenImage()`. ([#5702](https://github.com/craftcms/cms/issues/5702))
- Added `craft\controllers\AssetsController::requirePeerVolumePermissionByAsset()`. ([#5702](https://github.com/craftcms/cms/issues/5702))
- Added `craft\controllers\AssetsController::requireVolumePermission()`. ([#5702](https://github.com/craftcms/cms/issues/5702))
- Added `craft\controllers\AssetsController::requireVolumePermissionByAsset()`. ([#5702](https://github.com/craftcms/cms/issues/5702))
- Added `craft\controllers\AssetsController::requireVolumePermissionByFolder()`. ([#5702](https://github.com/craftcms/cms/issues/5702))
- Added `craft\queue\jobs\ApplyNewPropagationMethod`.

### Changed
- When a section’s Propagation Method setting changes, the section’s entries are now duplicated into any sites where their content would have otherwise been deleted.
- Craft now sends `X-Robots-Tag: none` headers back for all tokenized requests. ([#5698](https://github.com/craftcms/cms/issues/5698))

### Deprecated
- Deprecated `craft\queue\jobs\ApplyMatrixPropagationMethod`.

### Fixed
- Fixed a bug where Craft could get itself in an unrecoverable state if a custom field’s handle *and* type were changed at the same time, but the new field type’s content column was incompatible with the existing field data.
- Fixed a JavaScript error that occurred when displaying some charts in the control panel.

## 3.4.7.1 - 2020-02-20

### Fixed
- Fixed an error that could occur on the Dashboard if there was a Quick Post widget that contained a Matrix field which contained an Assets field.

## 3.4.7 - 2020-02-20

### Added
- Plugins can now modify GraphQL query variables and the operation name using the `craft\services\Gql::EVENT_BEFORE_EXECUTE_GQL_QUERY` event.

### Changed
- Improved the look of Matrix fields. ([#5652](https://github.com/craftcms/cms/issues/5652))

### Fixed
- Fixed an error that could occur in some cases when updating Craft from a previous 3.4.x version.
- Fixed an error where the `dateModified` key would be missing from the project config when installing from scratch.
- Fixed a bug where it wasn’t possible to use GraphQL variables in sub-queries. ([#5645](https://github.com/craftcms/cms/issues/5645))
- Fixed a bug where scalar database queries weren’t reverting the query’s `select`, `orderBy`, `limit`, and `offset` params back to their original values if an exception was thrown. ([#5690](https://github.com/craftcms/cms/issues/5690))
- Fixed a bug where element titles within table views weren’t wrapping. ([#5681](https://github.com/craftcms/cms/issues/5681))
- Fixed a bug where element queries could return duplicate results on single-site installs that had a soft-deleted site. ([#5678](https://github.com/craftcms/cms/issues/5678))
- Fixed an error that could occur during garbage collection if any unsaved entry drafts were missing their row in the `entries` table. ([#5684](https://github.com/craftcms/cms/issues/5684))
- Fixed JavaScript errors that occurred in Safari 9 and 10. ([#5671](https://github.com/craftcms/cms/issues/5671))
- Fixed a bug where some fields’ default values weren’t getting saved when creating new entries. ([#5455](https://github.com/craftcms/cms/issues/5455))

## 3.4.6.1 - 2020-02-18

### Fixed
- Fixed an error that could occur when updating Craft on a server that had already applied the same update before.

## 3.4.6 - 2020-02-18

### Added
- Added `craft\controllers\ElementIndexesController::actionCountElements()`.
- Added `craft\gql\arguments\OptionField`.
- Added `craft\gql\resolvers\OptionField`.
- Added `craft\web\View::getInitialDeltaValue()`.
- Added `craft\web\View::setInitialDeltaValue()`.
- Added the boolean `label` argument to the Checkbox, Dropdown, and Multi-select GraphQL API fields which can be used to specify the label(s) of selected option(s) should be returned instead. ([#5514](https://github.com/craftcms/cms/issues/5514))
- Added the `nextSiblingOf`, `prevSiblingOf`, `positionedAfter`, and `positionedBefore` arguments to Entry and Category GraphQL queries. ([#5627](https://github.com/craftcms/cms/issues/5627))
- Added the `Craft.sendActionRequest()` JavaScript method, which is a Promise-based, cancelable alternative to `Craft.postActionRequest()`.

### Changed
- Improved the performance of element indexes.
- Element indexes now cancel current Ajax requests before sending new ones. ([#5655](https://github.com/craftcms/cms/issues/5655))
- Improved the performance of element queries on single-site installs.
- Improved the performance of loading the stored project config data. ([#5630](https://github.com/craftcms/cms/issues/5630))
- Relational fields’ element selection modals now default to the source element’s site. ([#5643](https://github.com/craftcms/cms/issues/5643))
- The Edit Entry page now has a “Create” button rather than “Save”, if the entry has never been fully saved. ([#5661](https://github.com/craftcms/cms/issues/5661))
- Assets, categories, entries, and users can now be sorted by their IDs in the control panel.
- Element URIs are now longer required to be unique for disabled elements.
- Duplicated elements are now automatically saved as disabled, if a unique URI cannot be generated for them. ([#5510](https://github.com/craftcms/cms/issues/5510))
- It’s now possible to query for elements by their Checkboxes/Multi-select field values using a simplified query param syntax. ([#5639](https://github.com/craftcms/cms/issues/5639))
- Environment variable autosuggestions in the control panel are now based on `$_SERVER` rather than `$_ENV`.
- The `_includes/forms/text.html` template now supports an `inputAttributes` variable.
- `craft\base\ApplicationTrait::getIsMultiSite()` now has a `$withTrashed` argument.

### Deprecated
- Deprecated `craft\controllers\ElementIndexesController::$paginated`.
- Deprecated the `Craft.postActionRequest()` JavaScript method.

### Fixed
- Fixed a bug where content would not be loaded correctly for some parts of queries when using GraphQL API in some instances. ([#5548](https://github.com/craftcms/cms/issues/5548))
- Fixed a bug where the built-in GraphQL client would not work on some environments.
- Fixed a bug where text cells weren’t wrapping in static editable tables. ([#5611](https://github.com/craftcms/cms/issues/5611))
- Fixed a bug where header cells weren’t wrapping in editable tables. ([#5656](https://github.com/craftcms/cms/issues/5656))
- Fixed a bug where search keywords weren’t being extracted from HTML field values properly. ([#5631](https://github.com/craftcms/cms/issues/5631))
- Fixed an error that could occur after updating to Craft 3.4. ([#5633](https://github.com/craftcms/cms/issues/5633))
- Fixed a bug where Dropdown field values weren’t getting saved if the first option was selected. ([#5632](https://github.com/craftcms/cms/issues/5632))
- Fixed a bug where sections’ preview targets weren’t getting saved in the user-defined order. ([#5634](https://github.com/craftcms/cms/issues/5634))
- Fixed a bug where querying for Matrix blocks on a newly-created element’s Matrix field value would yield no results. ([#5618](https://github.com/craftcms/cms/issues/5618))
- Fixed a bug where changing the focal point on an Asset would not invalidate its cached transforms. ([#3685](https://github.com/craftcms/cms/issues/3685))
- Fixed a migration error that could occur when updating from prior to Craft 3.2.6.
- Fixed a bug where element labels could wrap multiple lines in the control panel. ([#5646](https://github.com/craftcms/cms/issues/5646))
- Fixed a bug where meta field labels weren’t aligned with their values. ([#5647](https://github.com/craftcms/cms/issues/5647))
- Fixed a bug where saving an asset from an Edit Asset page would save the content for the primary site, regardless of which site was selected. ([#5659](https://github.com/craftcms/cms/issues/5659))
- Fixed a validation error that occurred when duplicating an entry, if the URI format was based on a custom field value. ([#4759](https://github.com/craftcms/cms/issues/4759))
- Fixed a deprecation warning when accessing the `children` field using GraphQL in some cases. ([#5642](https://github.com/craftcms/cms/issues/5642))
- Fixed a bug where element search indexes weren’t getting updated for propagated saves. ([#5654](https://github.com/craftcms/cms/issues/5654))

## 3.4.5 - 2020-02-07

### Added
- Added `craft\models\GqlToken::getIsExpired()`.

### Changed
- `craft\services\Gql::getPublicSchema()` now returns `null` if the public schema doesn’t exist yet and `allowAdminChanges` is disabled.
- Tightened up the horizontal padding on text inputs. ([#5608](https://github.com/craftcms/cms/issues/5608))
- Improved the look of Matrix blocks.
- Improved the look of editable tables. ([#5615](https://github.com/craftcms/cms/issues/5615))
- URL and Email fields now trim leading/trailing whitespace from their values before validating. ([#5614](https://github.com/craftcms/cms/issues/5614))
- Table fields now trim leading/trailing whitespace from textual cell values before validating.
- Improved GraphQL API performance. ([#5607](https://github.com/craftcms/cms/issues/5607))
- Updated Garnish to 0.1.33.

### Deprecated
- Deprecated `craft\gql\base\Arguments::buildContentArguments()`.

### Fixed
- Fixed an error that occurred when working with GraphQL on an environment with `allowAdminChanges` disabled, if the public schema didn’t exist yet. ([#5588](https://github.com/craftcms/cms/issues/5588))
- Fixed a bug where static Matrix blocks weren’t getting any top padding. ([#5609](https://github.com/craftcms/cms/issues/5609))
- Fixed a bug where static text cells within editable tables were getting cut off. ([#5611](https://github.com/craftcms/cms/issues/5611))
- Fixed an error that occurred when saving an element with an Assets field set to restrict files to a single folder, if any of the selected assets’ files didn’t exist.
- Fixed an error that occurred when attempting to export elements. ([#5617](https://github.com/craftcms/cms/issues/5617))
- Fixed a bug where HTTP exceptions were getting lost if triggered from a template via an `{% exit %}` tag.

## 3.4.4.1 - 2020-02-06

### Changed
- Plugins can now modify the params sent with element index Ajax requests by hooking into the new `registerViewParams` event triggered by `Craft.BaseElementIndex`.

### Fixed
- Fixed an error that occurred when searching for elements from element indexes. ([#5599](https://github.com/craftcms/cms/issues/5599))

## 3.4.4 - 2020-02-05

### Added
- Added the ability to limit multiple selections in admin tables.
- Added an event to admin tables when selections are changed.
- Added an event to admin tables to retrieve currently visible data.
- Added `craft\controllers\ElementIndexesController::actionExport()`.
- Added the `Craft.downloadFromUrl()` JavaScript method.

### Deprecated
- Deprecated `craft\controllers\ElementIndexesController::actionCreateExportToken()`.
- Deprecated `craft\controllers\ExportController`.

### Fixed
- Fixed a bug where data tables weren’t getting horizontal scrollbars in Firefox. ([#5574](https://github.com/craftcms/cms/issues/5574))
- Fixed a bug where HTML was being escaped twice in some admin tables. ([#5532](https://github.com/craftcms/cms/issues/5532))
- Fixed a 404 error that would occur when attempting to preview a PDF file in a volume that didn’t have a base URL. ([#5581](https://github.com/craftcms/cms/issues/5581))
- Fixed a bug where the Asset Indexes utility could leave the progress bar visible after it was done.
- Fixed a bug where the `_count` field would sometimes not work correctly when using GraphQL. ([#4847](https://github.com/craftcms/cms/issues/4847))
- Fixed a bug where assets that had been drag-uploaded to an Assets field would be hyperlinked. ([#5584](https://github.com/craftcms/cms/issues/5584))
- Fixed a bug where `CustomFieldBehavior.php` was getting created with restricted permissions. ([#5570](https://github.com/craftcms/cms/issues/5570))
- Fixed a bug where element exporting would redirect the browser window if the export request didn’t immediately return the export data. ([#5558](https://github.com/craftcms/cms/issues/5558))
- Fixed a “Division by zero” error that occurred if an image transform didn’t specify a width or a height. ([#5590](https://github.com/craftcms/cms/issues/5590))
- Fixed a bug where elements weren’t always retaining their positions in element indexes between pages.

## 3.4.3 - 2020-02-03

### Added
- It’s now possible to preview video files. ([#5565](https://github.com/craftcms/cms/pull/5565))
- Added the `--no-backup` option to the `migrate/all` command.

### Changed
- Craft now logs full exception reports when an exception is thrown from a queue job.

### Fixed
- Fixed a bug where the `update` command was backing up the database twice.
- Fixed a bug where the “Duplicate” element action was available for users who didn’t have permission to create new entries in the section. ([#5566](https://github.com/craftcms/cms/issues/5566))
- Fixed a bug where using directives in GraphQL could make the field return unexpected results. ([#5569](https://github.com/craftcms/cms/issues/5569))
- Fixed a bug where the active queue job could be missing from the global sidebar and Queue Manager if there were 50 or more pending jobs with higher priorities. ([#5506](https://github.com/craftcms/cms/issues/5506))
- Fixed a bug where Craft wouldn’t detect requests to non-primary sites if their base URL only contained one extra character than the primary site. ([#5575](https://github.com/craftcms/cms/issues/5575))

## 3.4.2 - 2020-01-31

### Added
- Added the ability to pass a custom failure message to the delete action on admin tables. ([#5507](https://github.com/craftcms/cms/issues/5507))
- `craft\services\ProjectConfig::processConfigChanges()` now has a `$force` argument that defaults to `false`.
- Added the ability for admin table actions to restrict usage if multiple items are selected.
- Edit Asset pages now have `cp.assets.edit`, `cp.assets.edit.details`, `cp.assets.edit.settings`, and `cp.assets.edit.meta` template hooks. ([#5560](https://github.com/craftcms/cms/pull/5560))
- Added `craft\queue\jobs\ResaveElements::$updateSearchIndex`.

### Changed
- Edit Asset pages now show a “View” button for image, PDF, and text assets. ([#5555](https://github.com/craftcms/cms/issues/5555))
- Edit Asset pages now show the asset’s location in the meta pane.
- The `generateTransformsBeforePageLoad` config setting is now automatically enabled for GraphQL API requests. ([#5553](https://github.com/craftcms/cms/issues/5553))
- Brought back the `_elements/indexcontainer.html` template (though it is deprecated). ([Dolphiq/craft3-plugin-redirect#108](https://github.com/Dolphiq/craft3-plugin-redirect/issues/108))

### Fixed
- Fixed a couple errors that could have occurred when updating to Craft 3.4. ([#5527](https://github.com/craftcms/cms/issues/5527))
- Fixed a bug where HTML was being escaped twice in some admin tables. ([#5532](https://github.com/craftcms/cms/issues/5532))
- Fixed an error that could occur when processing new Project Config values.
- Fixed an error that could occur when saving Project Config values that contained 4+ byte characters.
- Fixed a bug where asset previews weren’t working on Craft Solo. ([#5517](https://github.com/craftcms/cms/issues/5517))
- Fixed a bug where Matrix fields weren’t always showing validation errors.
- Fixed a bug where unsaved Matrix blocks could be lost if an entry was saved with validation errors, and any unsaved Matrix blocks weren’t modified before reattempting to save the entry. ([#5544](https://github.com/craftcms/cms/issues/5544))
- Fixed a bug where Table fields weren’t getting initialized properly unless they were located on the initially-selected content tab. ([#5549](https://github.com/craftcms/cms/issues/5549))
- Fixed a bug where the control panel’s login form was off-center vertically when a login page logo was used. ([#5552](https://github.com/craftcms/cms/issues/5552))
- Fixed a bug where it wasn’t possible to pass variables into GraphQL directive arguments. ([#5543](https://github.com/craftcms/cms/issues/5543))
- Fixed a bug where users with permission to create entries would get a 403 error when attempting to save a new entry.
- Fixed a styling issue on the Login page if the `rememberedUserSessionDuration` config setting was set to `0`. ([#5556](https://github.com/craftcms/cms/issues/5556))
- Fixed an error that occurred when viewing trashed elements in an element index and then changing the selected source. ([#5559](https://github.com/craftcms/cms/issues/5559))
- Fixed a bug where Craft would update the search index for Matrix blocks and other nested elements, even if the owner element was saved with `$updateSearchIndex = false`.

## 3.4.1 - 2020-01-29

### Changed
- Craft now only logs errors and warnings for console requests, when Dev Mode isn’t enabled. ([#5256](https://github.com/craftcms/cms/issues/5256))
- Improved the styling of the system name in the global sidebar. ([#5524](https://github.com/craftcms/cms/issues/5524))
- The default MySQL backup command will now set the `--default-character-set` argument to the value of the `charset` database config setting. ([#5529](https://github.com/craftcms/cms/issues/5529))

### Fixed
- Fixed a bug where plugin settings would get mangled when installing Craft using an existing `project.yaml` file.
- Fixed a bug where Assets fields’ selection modals could be blank if the Default Upload Location setting specified an unpermitted volume. ([#5520](https://github.com/craftcms/cms/issues/5520))
- Fixed a bug where users’ Week Start Day preference was being ignored if set to Sunday. ([#5513](https://github.com/craftcms/cms/issues/5513))

## 3.4.0.2 - 2020-01-28

### Fixed
- Fixed a bug where installing Craft from the terminal wasn’t setting the `DB_DSN` environment variable in `.env`.
- Fixed a bug where sections could lose their preview targets when updating to Craft 3.4. ([#5519](https://github.com/craftcms/cms/issues/5519))
- Fixed a bug where preview target URLs weren’t being normalized to site URLs. ([#5519](https://github.com/craftcms/cms/issues/5519))

## 3.4.0.1 - 2020-01-28

### Fixed
- Fixed an error that could occur when updating to Craft 3.4.
- Fixed a bug where Assets fields’ selection modals could be blank if limited to a single folder. ([#5516](https://github.com/craftcms/cms/issues/5516))

## 3.4.0 - 2020-01-28

> {warning} If `useProjectConfigFile` is enabled and you are using the GraphQL API, restore a fresh database backup from your production environment before updating your development environment. Otherwise you may lose your GraphQL schema data when updating production.

> {warning} There have been some changes in behavior that plugin developers should be aware of! See [Updating Plugins for Craft 3.4](https://craftcms.com/guides/updating-plugins-for-craft-34) for details.

> {tip} Element search indexing is a little smarter in Craft 3.4. It’s recommended that you resave all your entries from your terminal **after** you’ve finished updating.
>
> ```bash
> > ./craft resave/entries --update-search-index
> ```

### Added
- Improved the overall look and feel of the Control Panel. ([#2883](https://github.com/craftcms/cms/issues/2883))
- Added an overflow menu for Control Panel tabs that don’t fit into the available space. ([#3073](https://github.com/craftcms/cms/issues/3073))
- Added support for delta element updates. ([#4064](https://github.com/craftcms/cms/issues/4064))
- Elements now track which field values have changed since the element was first loaded. ([#4149](https://github.com/craftcms/cms/issues/4149))
- Entry drafts now show which fields and attributes have changed within the draft, and which are outdated.
- If an entry draft contains outdated field and attribute values, it’s now possible to merge the latest source entry values into the draft manually, and they will be automatically merged in when the draft is published. ([#4642](https://github.com/craftcms/cms/issues/4642))
- “Set Status” element actions no longer have the option to disable multi-site elements globally; only for the currently selected site. ([#2817](https://github.com/craftcms/cms/issues/2817), [#2899](https://github.com/craftcms/cms/issues/2899))
- Multi-site entries’ edit pages no longer have the option to set the entry’s global status. Instead, only the current site’s status is shown by default, and that setting can be expanded to show all sites that the user has permission to edit, for bulk-editing the entry’s status across multiple sites. ([#2817](https://github.com/craftcms/cms/issues/2817), [#2899](https://github.com/craftcms/cms/issues/2899))
- It’s now possible to see all of the elements selected by relation fields from element indexes. ([#3030](https://github.com/craftcms/cms/issues/3030))
- Assets now have their own dedicated edit pages in the control panel. ([#1249](https://github.com/craftcms/cms/issues/1249))
- Asset volumes’ field layouts can now define multiple tabs.
- Assets now keep track of which user account was logged-in when the asset was uploaded. ([#3553](https://github.com/craftcms/cms/issues/3553))
- Asset indexes can now have an “Uploaded by” column.
- It’s now possible to eager-load assets with their `uploader` value.
- Added new “View files uploaded by other users”, “Edit files uploaded by other users”, “Replace files uploaded by other users”, “Remove files uploaded by other users”, and “Edit images uploaded by other users” user permissions.
- Assets fields now have a “Show unpermitted volumes” setting, which determines whether the field should show volumes that the user doesn’t have permission to view (disabled by default for new fields; enabled by default for existing fields). ([#887](https://github.com/craftcms/cms/issues/887))
- Assets fields now have a “Show unpermitted files setting, which determines whether the field should show files that the user doesn’t have permission to view per the new “View files uploaded by other users” permission.
- It’s now possible to download multiple assets at once as a zip file. ([#5259](https://github.com/craftcms/cms/issues/5259))
- It’s now possible to preview text and PDF assets, and plugins can add support for additional file types. ([#5136](https://github.com/craftcms/cms/pull/5136))
- It’s now possible to set a custom aspect ratio when cropping images with the image editor. ([#4359](https://github.com/craftcms/cms/issues/4359))
- It’s now possible to change the the aspect ratio orientation when cropping images with the image editor. ([#4359](https://github.com/craftcms/cms/issues/4359))
- Added the Queue Manager utility. ([#2753](https://github.com/craftcms/cms/issues/2753), [#3489](https://github.com/craftcms/cms/issues/3489))
- It’s now possible to define additional queues using `craft\queue\Queue`, with custom `channel` values. ([#5492](https://github.com/craftcms/cms/issues/5492))
- Added the `queue/release` action. ([#4777](https://github.com/craftcms/cms/issues/4777))
- Added the `utils/prune-revisions` action. ([#4851](https://github.com/craftcms/cms/issues/4851))
- Added the `verifyEmailPath` config setting.
- Added the `maxBackups` config setting. ([#2078](https://github.com/craftcms/cms/issues/2078))
- Added the `upscaleImages` config setting. ([#844](https://github.com/craftcms/cms/issues/844))
- Added the “Reply-To Address” email setting. ([#5498](https://github.com/craftcms/cms/issues/5498))
- Added the `{% requireGuest %}` Twig tag, which redirects a user to the path specified by the `postLoginRedirect` config setting if they’re already logged in. ([#5015](https://github.com/craftcms/cms/pull/5015))
- Added the `combine()` Twig function.
- Added the `|contains` Twig filter.
- Added the `|purify` Twig filter. ([#5184](https://github.com/craftcms/cms/issues/5184))
- Public registration forms can now customize the flash notice displayed on successful registration by passing a `userRegisteredNotice` param. ([#5213](https://github.com/craftcms/cms/issues/5213))
- It’s now possible to query for Matrix blocks by their field handle, via the new `field` param. ([#5218](https://github.com/craftcms/cms/issues/5218))
- It’s now possible to filter element query results by their related elements using relational fields’ element query params (e.g. `publisher(100)` rather than `relatedTo({targetElement: 100, field: 'publisher'})`). ([#5200](https://github.com/craftcms/cms/issues/5200))
- It’s now possible to query for elements by their custom field values via GraphQL. ([#5208](https://github.com/craftcms/cms/issues/5208))
- It’s now possible to eager-load the *count* of related elements, by setting `'count' => true` on the eager loading criteria.
- GraphQL access tokens are now managed separately from schema definitions, making it possible to create multiple tokens for the same schema.
- GraphQL schemas are now stored in the project config (sans tokens). ([#4829]((https://github.com/craftcms/cms/issues/4829))
- Added a new “Expanded” element exporter type, which includes expanded custom field values, including Matrix and relational fields. ([#4484](https://github.com/craftcms/cms/issues/4484))
- It’s now possible to export elements as CSV, JSON, or XML files.
- Added support for plugin-supplied element exporters. ([#5090](https://github.com/craftcms/cms/issues/5090))
- Control panel pages can now implement Vue-based admin tables that support bulk actions, search, and pagination.
- Elements now have a `_count` field when queried via GraphQL, which returns the total number of related elements for a given relational field handle.
- It’s now possible to filter users by their groups when querying for them via GraphQL. ([#5374](https://github.com/craftcms/cms/issues/5374))
- Added the `asset`, `category`, `entry`, `globalSet`, `tag`, and `user` queries to fetch single elements via GraphQL. ([#5363](https://github.com/craftcms/cms/issues/5363))
- It’s now possible to apply the `transform` GraphQL directive to entire assets. ([#5425](https://github.com/craftcms/cms/issues/5425))
- The Image Editor now displays the resulting image size when cropping. ([#4551](https://github.com/craftcms/cms/issues/4551))
- Improved the crop behavior when dragging along the edges of an image in the Image Editor.
- The Sendmail mailer transport now has a “Sendmail Command” setting. ([#5445](https://github.com/craftcms/cms/pull/5445))
- Added support for the `CRAFT_EPHEMERAL` PHP constant, which can be defined as `true` when Craft is running on an environment with ephemeral storage.
- Added the `setup/php-session-table` command for creating a database table to store PHP sessions.
- Added `craft\assetpreviews\Image`.
- Added `craft\assetpreviews\Pdf`.
- Added `craft\assetpreviews\Text`.
- Added `craft\base\AssetPreviewHandler`.
- Added `craft\base\AssetPreviewHandlerInterface`.
- Added `craft\base\Element::ATTR_STATUS_CONFLICTED`.
- Added `craft\base\Element::ATTR_STATUS_MODIFIED`.
- Added `craft\base\Element::ATTR_STATUS_OUTDATED`.
- Added `craft\base\Element::defineExporters()`.
- Added `craft\base\Element::EVENT_REGISTER_EXPORTERS`.
- Added `craft\base\ElementExporter`.
- Added `craft\base\ElementExporterInterface`.
- Added `craft\base\ElementInterface::exporters()`
- Added `craft\base\ElementInterface::getAttributeStatus()`.
- Added `craft\base\ElementInterface::getDirtyAttributes()`.
- Added `craft\base\ElementInterface::getDirtyFields()`.
- Added `craft\base\ElementInterface::getEagerLoadedElementCount()`.
- Added `craft\base\ElementInterface::getEnabledForSite()`.
- Added `craft\base\ElementInterface::getFieldStatus()`.
- Added `craft\base\ElementInterface::isFieldDirty()`.
- Added `craft\base\ElementInterface::markAsClean()`.
- Added `craft\base\ElementInterface::setAttributeStatus()`.
- Added `craft\base\ElementInterface::setEagerLoadedElementCount()`.
- Added `craft\base\ElementInterface::setEnabledForSite()`.
- Added `craft\base\ElementInterface::trackChanges()`.
- Added `craft\base\FieldInterface::getTranslationDescription()`.
- Added `craft\base\Model::defineRules()`. Models that define a `rules()` method should use `defineRules()` instead, so `EVENT_DEFINE_RULES` event handlers have a chance to modify them.
- Added `craft\base\UtilityInterface::footerHtml()`.
- Added `craft\base\UtilityInterface::toolbarHtml()`.
- Added `craft\base\WidgetInterface::getSubtitle()`.
- Added `craft\behaviors\DraftBehavior::$dateLastMerged`.
- Added `craft\behaviors\DraftBehavior::$mergingChanges`.
- Added `craft\behaviors\DraftBehavior::$trackChanges`.
- Added `craft\behaviors\DraftBehavior::getIsOutdated()`.
- Added `craft\behaviors\DraftBehavior::getOutdatedAttributes()`.
- Added `craft\behaviors\DraftBehavior::getOutdatedFields()`.
- Added `craft\behaviors\DraftBehavior::isAttributeModified()`.
- Added `craft\behaviors\DraftBehavior::isAttributeOutdated()`.
- Added `craft\behaviors\DraftBehavior::isFieldModified()`.
- Added `craft\behaviors\DraftBehavior::isFieldOutdated()`.
- Added `craft\controllers\AssetsController::actionEditAsset()`.
- Added `craft\controllers\AssetsController::actionSaveAsset()`.
- Added `craft\controllers\DraftsController`.
- Added `craft\controllers\GraphqlController::actionDeleteToken()`.
- Added `craft\controllers\GraphqlController::actionEditPublicSchema()`.
- Added `craft\controllers\GraphqlController::actionEditPublicSchema()`.
- Added `craft\controllers\GraphqlController::actionEditToken()`.
- Added `craft\controllers\GraphqlController::actionSaveToken()`.
- Added `craft\controllers\GraphqlController::actionViewToken()`.
- Added `craft\controllers\UsersController::actionSessionInfo()`. ([#5355](https://github.com/craftcms/cms/issues/5355))
- Added `craft\db\ActiveRecord::behaviors()`, which now gives plugins a chance to define their own behaviors.
- Added `craft\db\ActiveRecord::EVENT_DEFINE_BEHAVIORS`.
- Added `craft\db\Connection::DRIVER_MYSQL`.
- Added `craft\db\Connection::DRIVER_PGSQL`.
- Added `craft\elements\Asset::$uploaderId`.
- Added `craft\elements\Asset::getDimensions()`.
- Added `craft\elements\Asset::getFormattedSize()`.
- Added `craft\elements\Asset::getFormattedSizeInBytes()`.
- Added `craft\elements\Asset::getPreviewThumbImg()`.
- Added `craft\elements\Asset::getUploader()`.
- Added `craft\elements\Asset::setUploader()`.
- Added `craft\elements\db\AssetQuery::$uploaderId`.
- Added `craft\elements\db\AssetQuery::uploader()`.
- Added `craft\elements\db\ElementQuery::clearCachedResult()`.
- Added `craft\elements\db\MatrixBlockQuery::field()`.
- Added `craft\elements\exporters\Expanded`.
- Added `craft\elements\exporters\Raw`.
- Added `craft\elements\MatrixBlock::$dirty`.
- Added `craft\events\AssetPreviewEvent`.
- Added `craft\events\BackupEvent::$ignoreTables`. ([#5330](https://github.com/craftcms/cms/issues/5330))
- Added `craft\events\DefineGqlTypeFieldsEvent`.
- Added `craft\events\DefineGqlValidationRulesEvent`.
- Added `craft\events\ExecuteGqlQueryEvent::$schemaId`.
- Added `craft\events\RegisterElementExportersEvent`.
- Added `craft\events\RegisterGqlPermissionsEvent`.
- Added `craft\events\TemplateEvent::$templateMode`.
- Added `craft\fields\Assets::$showUnpermittedVolumes`.
- Added `craft\gql\TypeManager`.
- Added `craft\gql\types\Number`.
- Added `craft\helpers\AdminTable`.
- Added `craft\helpers\App::isEphemeral()`.
- Added `craft\helpers\ArrayHelper::append()`.
- Added `craft\helpers\ArrayHelper::contains()`.
- Added `craft\helpers\ArrayHelper::isOrdered()`.
- Added `craft\helpers\ArrayHelper::prepend()`.
- Added `craft\helpers\Db::parseDsn()`.
- Added `craft\helpers\Db::url2config()`.
- Added `craft\helpers\FileHelper::invalidate()`.
- Added `craft\helpers\FileHelper::writeGitignoreFile()`.
- Added `craft\helpers\ProjectConfigHelper::flattenConfigArray()`.
- Added `craft\helpers\ProjectConfigHelper::packAssociativeArray()`.
- Added `craft\helpers\ProjectConfigHelper::packAssociativeArrays()`.
- Added `craft\helpers\ProjectConfigHelper::unpackAssociativeArray()`.
- Added `craft\helpers\ProjectConfigHelper::unpackAssociativeArrays()`.
- Added `craft\mail\Mailer::$replyTo`.
- Added `craft\migrations\CreatePhpSessionTable`.
- Added `craft\models\FieldLayoutTab::elementHasErrors()`.
- Added `craft\models\GqlToken`.
- Added `craft\models\MailSettings::$replyToEmail`.
- Added `craft\queue\Command::actionRelease()`.
- Added `craft\queue\jobs\UpdateSearchIndex::$fieldHandles`.
- Added `craft\queue\Queue::$channel`.
- Added `craft\queue\Queue::$db`.
- Added `craft\queue\Queue::$mutex`.
- Added `craft\queue\Queue::$tableName`.
- Added `craft\queue\QueueInterface::getJobDetails()`.
- Added `craft\queue\QueueInterface::getTotalJobs()`.
- Added `craft\queue\QueueInterface::releaseAll()`.
- Added `craft\queue\QueueInterface::retryAll()`.
- Added `craft\records\Asset::getUploader()`.
- Added `craft\records\GqlToken`.
- Added `craft\services\Assets::EVENT_REGISTER_PREVIEW_HANDLER`.
- Added `craft\services\Assets::getAssetPreviewHandler()`.
- Added `craft\services\Drafts::EVENT_AFTER_MERGE_SOURCE_CHANGES`.
- Added `craft\services\Drafts::EVENT_BEFORE_MERGE_SOURCE_CHANGES`.
- Added `craft\services\Drafts::mergeSourceChanges()`.
- Added `craft\services\Elements::createExporter()`.
- Added `craft\services\Gql::CONFIG_GQL_SCHEMAS_KEY`.
- Added `craft\services\Gql::deleteSchema()`.
- Added `craft\services\Gql::deleteTokenById()`.
- Added `craft\services\Gql::EVENT_REGISTER_GQL_PERMISSIONS`.
- Added `craft\services\Gql::getSchemaByUid()`.
- Added `craft\services\Gql::getTokenByAccessToken()`.
- Added `craft\services\Gql::getTokenById()`.
- Added `craft\services\Gql::getTokenByName()`.
- Added `craft\services\Gql::getTokenByUid()`.
- Added `craft\services\Gql::getTokens()`.
- Added `craft\services\Gql::getValidationRules()`.
- Added `craft\services\Gql::GRAPHQL_COUNT_FIELD`.
- Added `craft\services\Gql::handleChangedSchema()`.
- Added `craft\services\Gql::handleDeletedSchema()`.
- Added `craft\services\Gql::saveToken()`.
- Added `craft\services\Path::getConfigDeltaPath()`.
- Added `craft\services\Plugins::$pluginConfigs`. ([#1989](https://github.com/craftcms/cms/issues/1989))
- Added `craft\services\ProjectConfig::$maxDeltas`.
- Added `craft\services\ProjectConfig::CONFIG_ALL_KEY`.
- Added `craft\services\ProjectConfig::CONFIG_ASSOC_KEY`.
- Added `craft\services\ProjectConfig::CONFIG_DELTA_FILENAME`.
- Added `craft\services\ProjectConfig::CONFIG_DELTA_FILENAME`.
- Added `craft\services\ProjectConfig::CONFIG_DELTA_FILENAME`.
- Added `craft\services\ProjectConfig::CONFIG_DELTA_FILENAME`.
- Added `craft\services\ProjectConfig::CONFIG_DELTA_FILENAME`.
- Added `craft\services\ProjectConfig::CONFIG_DELTA_FILENAME`.
- Added `craft\services\ProjectConfig::CONFIG_DELTA_FILENAME`.
- Added `craft\services\ProjectConfig::CONFIG_DELTA_FILENAME`.
- Added `craft\utilities\QueueManager`.
- Added `craft\web\assets\admintable\AdminTableAsset`.
- Added `craft\web\assets\queuemanager\QueueManagerAsset`.
- Added `craft\web\Controller::requireGuest()`.
- Added `craft\web\CsvResponseFormatter`.
- Added `craft\web\twig\nodes\RequireGuestNode`.
- Added `craft\web\twig\tokenparsers\RequireGuestTokenParser`.
- Added `craft\web\twig\variables\Paginate::getDynamicRangeUrls()`, making it easy to create Google-style pagination links. ([#5005](https://github.com/craftcms/cms/issues/5005))
- Added `craft\web\User::guestRequired()`.
- Added `craft\web\View::$minifyCss`.
- Added `craft\web\View::$minifyJs`.
- Added `craft\web\View::getDeltaNames()`.
- Added `craft\web\View::getIsDeltaRegistrationActive()`.
- Added `craft\web\View::registerDeltaName()`.
- Added `craft\web\View::setIsDeltaRegistrationActive()`.
- Added the `Craft.ui.createDateRangePicker()` JavaScript method.
- Added the `Craft.VueAdminTable` JavaScript class.
- Added the `beforeUpdateIframe` and `switchTarget` events to the `Craft.Preview` JavaScript class. ([#5359](https://github.com/craftcms/cms/issues/5359))
- The `Craft.t()` JavaScript method is now capable of parsing `number` and `plural` formatted params (e.g. `{num, plural, =1{item} other{items}}`).
- Added the `cp.users.edit.prefs` template hook to the Edit User page. ([#5114](https://github.com/craftcms/cms/issues/5114))
- The `_layouts/elements.html` control panel layout template can now be used for elements that don’t support drafts or revisions.
- Added the [Interactive Shell Extension for Yii 2](https://github.com/yiisoft/yii2-shell). ([#5228](https://github.com/craftcms/cms/issues/5228))
- Added the Minify PHP package.

### Changed
- Control panel requests are now always set to the primary site, regardless of the URL they were accessed from.
- The control panel no longer shows the tab bar on pages with only one tab. ([#2915](https://github.com/craftcms/cms/issues/2915))
- The queue info in the global sidebar no longer shows an HUD with job details when clicked; the user is now brought to the new Queue Manager utility, if they have permission to view it. ([#4040](https://github.com/craftcms/cms/issues/4040))
- Element indexes now load up to 100 elements per page/batch, rather than 50. ([#4555](https://github.com/craftcms/cms/issues/4555))
- The Assets index page now updates the URL when the selected volume changes.
- Sections’ entry URI format settings are now shown when running Craft in headless mode. ([#4934](https://github.com/craftcms/cms/issues/4934))
- The “Primary entry page” preview target is now user-customizable alongside all other preview targets in sections’ settings. ([#4520](https://github.com/craftcms/cms/issues/4520))
- Sections’ “Preview Targets” setting now has a “Refresh” checkbox column, which can be unchecked to prevent preview frames from being refreshed automatically when content changes. ([#5359](https://github.com/craftcms/cms/issues/5359))
- Entry drafts are no longer auto-created when the “Preview” button is clicked, unless/until the content has changed. ([#5201](https://github.com/craftcms/cms/issues/5201))
- Unsaved entries’ URIs are now updated on each autosave. ([#4581](https://github.com/craftcms/cms/issues/4581))
- Edit Entry pages now show the entry’s status in the meta pane.
- Plain Text fields can now specify a maximum size in bytes. ([#5099](https://github.com/craftcms/cms/issues/5099))
- Plain Text fields’ Column Type settings now have an “Automatic” option, which is selected by default for new fields. ([#5099](https://github.com/craftcms/cms/issues/5099))
- Matrix fields now show an accurate description of their propagation behavior in the translation icon tooltip. ([#5304](https://github.com/craftcms/cms/issues/5304))
- The Clear Caches utility now has info icons next to most cache options with more details about what the cache option refers to. ([#5418](https://github.com/craftcms/cms/issues/5418))
- The `users/login` action no longer sets a “Logged in.” flash notice. ([#5383](https://github.com/craftcms/cms/issues/5383))
- Local asset volumes now ensure that their folder exists on save, and if it doesn’t, a `.gitignore` file will be added automatically to it, excluding the directory from Git. ([#5237](https://github.com/craftcms/cms/issues/5237))
- Set Password and Verify Email links now use the `setPasswordPath` and `verifyEmailPath` config settings. ([#4925](https://github.com/craftcms/cms/issues/4925))
- Craft now uses the `slugWordSeparator` when generating URI formats. ([#5315](https://github.com/craftcms/cms/pull/5315))
- The `loginPath` and `logoutPath` config setings can now be set to `false` to disable front-end login/logout. ([#5352](https://github.com/craftcms/cms/issues/5352))
- The `loginPath`, `logoutPath`, `setPasswordPath`, and `verifyEmailPath` config settings are now ignored when Craft is running in headless mode.
- ImageMagick is no longer used when the `imageDriver` config setting is set to `auto`, if `Imagick::queryFormats()` returns an empty array. ([#5435](https://github.com/craftcms/cms/issues/5435))
- CSS registered with `craft\web\View::registerCss()` or the `{% css %}` tag is now minified by default. ([#5183](https://github.com/craftcms/cms/issues/5183))
- JavaScript code registered with `craft\web\registerJs()` or the `{% js %}` tag is now minified per the `useCompressedJs` config setting. ([#5183](https://github.com/craftcms/cms/issues/5183))
- `resave/*` commands now have an `--update-search-index` argument (defaults to `false`). ([#4840](https://github.com/craftcms/cms/issues/4840))
- The installer now requires `config/db.php` to be setting the `dsn` database config setting with a `DB_DSN` environment variable, if a connection can’t already be established.
- The full GraphQL schema is now always generated when Dev Mode is enabled.
- Punctuation is now removed from search keywords and search terms, rather than being replaced with a space. ([#5214](https://github.com/craftcms/cms/issues/5214))
- The `_includes/forms/field.html` template now supports `fieldAttributes`, `labelAttributes`, and `inputAttributes` variables.
- The `_includes/field.html` template now supports a `registerDeltas` variable.
- The `_layouts/cp.html` template now supports `mainAttributes` and `mainFormAttributes` variables.
- Plugins can now modify the GraphQL schema via `craft\gql\TypeManager::EVENT_DEFINE_GQL_TYPE_FIELDS`.
- Plugins can now modify the GraphQL permissions via `craft\services\Gql::EVENT_REGISTER_GQL_PERMISSIONS`.
- Number fields now return the `Number` type when queried via GraphQL, which can be an integer, a float, or null. ([#5344](https://github.com/craftcms/cms/issues/5344))
- Renamed the`QueryParameter` GraphQL type to `QueryArgument`.
- If any elements are selected while exporting, only the selected elements will be included in the export. ([#5130](https://github.com/craftcms/cms/issues/5130))
- Craft now sorts the `project.yaml` file alphabetically by keys. ([#5147](https://github.com/craftcms/cms/issues/5147))
- The project config is now stored in its own `projectconfig` table, rather than a `config` column within the `info` table.
- Project config event handlers are now triggered in order of specificity (from least-to-most specific).
- Active record classes now normalize attribute values right when they are set.
- Entry queries no longer factor in seconds when looking for currently live entries. ([#5389](https://github.com/craftcms/cms/issues/5389))
- Editable tables now set existing row’s cell values to their column’s default value, if the cell is missing from the row data.
- Preview targets can now opt out of being automatically refreshed when content changes, by setting `refresh` to `false` on their target definition. ([#5359](https://github.com/craftcms/cms/issues/5359))
- The old `craft\controllers\AssetsController::actionSaveAsset()` method has been renamed to `actionUpload()`.
- Assets fields now open their asset selection modals to the field's Default Upload Location, if it exists. ([#2778](https://github.com/craftcms/cms/issues/2778)
- `craft\config\GeneralConfig::getLoginPath()` and `getLogoutPath()` may now return non-string values.
- `craft\elements\Asset::getImg()` now has an optional `$transform` argument. ([#3563](https://github.com/craftcms/cms/issues/3563))
- `craft\helpers\Db::prepDateForDb()` now has a `$stripSeconds` argument (defaults to `false`).
- `craft\i18n\Formatter::asShortSize()` now capitalizes the size unit.
- `craft\mail\Message::setReplyTo()` can now be set to a `craft\elements\User` object, or an array of them.
- `craft\models\GqlSchema::$scope` is now read-only.
- `craft\services\Elements::resaveElements()` now has an `$updateSearchIndex` argument (defaults to `false`). ([#4840](https://github.com/craftcms/cms/issues/4840))
- `craft\services\Elements::saveElement()` now has an `$updateSearchIndex` argument (defaults to `true`). ([#4840](https://github.com/craftcms/cms/issues/4840))
- `craft\services\ProjectConfig::areChangesPending()` will now return `true` if the path was updated but not processed yet.
- `craft\services\ProjectConfig::processConfigChanges()` now has a `$message` argument to specify the reason for config changes.
- `craft\services\ProjectConfig::remove()` now has a `$message` argument to specify the reason for config changes.
- `craft\services\ProjectConfig::set()` now has a `$message` argument to specify the reason for config changes.
- `craft\services\Search::indexElementAttributes()` now has a `$fieldHandles` argument, for specifying which custom fields’ keywords should be updated.
- `craft\web\Controller::renderTemplate()` now has a `$templateMode` argument.
- `craft\web\View::renderTemplate()`, `renderPageTemplate()`, `renderTemplateMacro()`, `doesTemplateExist()`, and `resolveTemplate()` now have `$templateMode` arguments. ([#4570](https://github.com/craftcms/cms/pull/4570))
- The `ContentBehavior` and `ElementQueryBehavior` behavior classes have been replaced by a single `CustomFieldBehavior` class.
- Matrix fields now trigger a `blockDeleted` JavaScript event when a block is deleted. ([#5329](https://github.com/craftcms/cms/issues/5329))
- The `afterUpdateIframe` event fired by the `Craft.Preview` JavaScript class now includes `target` and `$iframe` data properties.
- Replaced the deprecated zend-feed library with laminas-feed. ([#5400](https://github.com/craftcms/cms/issues/5400))
- The `index-assets/*` commands now have a `--deleteMissingAssets` option, which deletes the records of Assets that are missing their files after indexing. ([#4928](https://github.com/craftcms/cms/issues/4928))
- Updated Yii to 2.0.32.
- Updated yii2-queue to 2.3.
- Updated Garnish to 0.1.32.

### Deprecated
- Deprecated the `url`, `driver`, `database`, `server`, `port`, and `unixSocket` database config settings. `dsn` should be used instead.
- Deprecated `craft\config\DbConfig::DRIVER_MYSQL`.
- Deprecated `craft\config\DbConfig::DRIVER_PGSQL`.
- Deprecated `craft\config\DbConfig::updateDsn()`.
- Deprecated `craft\controllers\UsersController::actionGetRemainingSessionTime()`. `actionSessionInfo()` should be used instead.
- Deprecated `craft\elements\Asset::getSupportsPreview()`. Use `craft\services\Assets::getAssetPreviewHandler()` instead.
- Deprecated `craft\events\ExecuteGqlQueryEvent::$accessToken`. Use `craft\events\ExecuteGqlQueryEvent::$schemaId` instead.
- Deprecated `craft\services\ProjectConfig::$maxBackups`. `$maxDeltas` should be used instead.
- Deprecated `craft\services\Search::indexElementFields()`.

### Removed
- Removed `craft\events\SetStatusEvent`.
- Removed `craft\models\GqlSchema::PUBLIC_TOKEN`.
- Removed `craft\models\GqlSchema::$accessToken`.
- Removed `craft\models\GqlSchema::$enabled`.
- Removed `craft\models\GqlSchema::$expiryDate`.
- Removed `craft\models\GqlSchema::$lastUsed`.
- Removed `craft\models\GqlSchema::$dateCreated`.
- Removed `craft\models\GqlSchema::$isTemporary`.
- Removed `craft\models\GqlSchema::getIsPublic()`.

### Fixed
- Fixed a SQL error that could occur if the `info` table has more than one row. ([#5222](https://github.com/craftcms/cms/issues/5222))
- Fixed a bug where the control panel UI could come to a grinding halt if a large number of jobs were in the queue. ([#4533](https://github.com/craftcms/cms/issues/4533))
- Fixed a layout issue where the control panel footer would be hidden if the Debug Toolbar was shown. ([#4591](https://github.com/craftcms/cms/issues/4591))
- Fixed a bug where the image editor would not immediately apply new aspect ratio selections when cropping images.
- Fixed a bug where the `maxBackups` config setting wasn’t getting applied if a custom `backupCommand` was set.
- Fixed a bug where it wasn’t possible to use aliases for Matrix fields when querying via GraphQL. ([#5008](https://github.com/craftcms/cms/issues/5008))
- Fixed a bug where Lightswitch column values within Table fields weren’t returning boolean values when queried via GraphQL. ([#5344](https://github.com/craftcms/cms/issues/5344))
- Fixed a bug where deactivating the Crop tool in the Image Editor would not set the image zoom correctly for straightened images.
- Fixed a PHP error that could occur when running jobs from the queue in some PostgreSQL installations. ([#2715](https://github.com/craftcms/cms/issues/2715))
- Fixed a bug where some classes didn’t support `EVENT_DEFINE_BEHAVIORS`.
- Fixed a bug where directives applied to object fields would be ignored when using GraphQL.
- Fixed a SQL error that could occur when merging an element that belonged to a structure into another element that didn’t. ([#5450](https://github.com/craftcms/cms/issues/5450))
- Fixed a bug where eager-loaded relational fields would fetch elements from other sites by default. ([#5451](https://github.com/craftcms/cms/issues/5451))
- Fixed a bug where Project Config event handlers weren’t getting triggered if a parent config path had been updated in the same request. ([#5440](https://github.com/craftcms/cms/issues/5440))
- Fixed a SQL error that could occur when searching for elements, if MySQL was used and the `searchindex` table was using InnoDB. ([#3862](https://github.com/craftcms/cms/issues/5440))
- Fixed a PHP error that occurred when a dynamically generated class was loaded before it was finished being written. ([#5434](https://github.com/craftcms/cms/issues/5434))
- Fixed an error that occurred after disabling a section for the primary site, while its existing entries were being resaved. ([#5489](https://github.com/craftcms/cms/issues/5489))
- Fixed a bug where radio buttons within radio groups were getting `id` attributes even if no `id` was passed. ([#5508](https://github.com/craftcms/cms/issues/5508))

## 3.3.20.1 - 2020-01-14

### Fixed
- Fixed a PHP error that would occur when running console commands. ([#5436](https://github.com/craftcms/cms/issues/5436))

## 3.3.20 - 2020-01-14

### Changed
- The control panel will now display an alert if `useProjectConfigFile` is enabled, but the `project.yaml` file isn’t writable. ([#4319](https://github.com/craftcms/cms/issues/4319))
- Browser-based form validation is now disabled for element editor HUDs. ([#5433](https://github.com/craftcms/cms/issues/5433))

### Fixed
- Fixed a bug where entry revision menus could list sites that the entry didn’t support. ([#5387](https://github.com/craftcms/cms/issues/5387))
- Fixed a PHP warning that occurred when creating a new database backup. ([#5393](https://github.com/craftcms/cms/issues/5393))
- Fixed an error that could occur when saving a Table field. ([#5398](https://github.com/craftcms/cms/issues/5398))
- Fixed a bug where an unknown error was displayed when attempting to create an Asset folder without proper permissions. ([#5223](https://github.com/craftcms/cms/issues/5223))
- Fixed a PHP warning that occurred sometimes when Craft was attempting to list resized versions of asset images. ([#5399](https://github.com/craftcms/cms/issues/5399))
- Fixed a bug where preview target URLs weren’t getting generated correctly if they contained an anchor. ([#5404](https://github.com/craftcms/cms/issues/5404))
- Fixed couple bugs related to entry preview frames maintaining their scroll position between refreshes. ([#5404](https://github.com/craftcms/cms/issues/5404))
- Fixed a bug where Matrix blocks weren’t getting updated correctly when their field’s Propagation Method setting was changed via `project.yaml`. ([#5295](https://github.com/craftcms/cms/issues/5295))
- Fixed an error that could occur when syncing the project config if a Matrix field had been changed to something else. ([#5419](https://github.com/craftcms/cms/issues/5419))
- Fixed a bug where changes to an entry draft’s name or notes weren’t getting saved until the next draft autosave. ([#5432](https://github.com/craftcms/cms/issues/5432))

### Security
- Fixed XSS vulnerabilities.

## 3.3.19 - 2019-12-30

### Changed
- Improved the performance of `craft\helpers\StringHelper::containsMb4()`. ([#5366](https://github.com/craftcms/cms/issues/5366))
- Updated Yii to 2.0.31.

### Security
- Fixed an information exposure vulnerability.

## 3.3.18.4 - 2019-12-21

### Fixed
- Fixed a bug where “Updating search indexes” jobs would show inaccurate progress bars. ([#5358](https://github.com/craftcms/cms/pull/5358))
- Fixed a PHP error that could occur when using the `|attr` filter on an HTML element that had an existing attribute with an empty value. ([#5364](https://github.com/craftcms/cms/issues/5364))
- Fixed a race condition that could result in a PHP error when generating `ElementQueryBehavior.php`. ([#5361](https://github.com/craftcms/cms/issues/5361))

### Security
- Fixed a bug where Craft was renewing the identity cookie each time it checked on the user’s remaining session time. ([#3951](https://github.com/craftcms/cms/issues/3951))

## 3.3.18.3 - 2019-12-17

### Changed
- Slug fields’ translation icon tooltips now clarify that their values are translated for each site. ([#2064](https://github.com/craftcms/cms/issues/2064))

### Fixed
- Fixed a PHP error that could occur when `craft\services\Elements::getElementById()` was called with an element whose class didn’t exist. ([#5345](https://github.com/craftcms/cms/issues/5345))
- Fixed a PHP error that could occur when autoloading the `ContentBehavior` class in some environments.

## 3.3.18.2 - 2019-12-15

### Changed
- Autosuggest inputs now restore focus to the input field when an alias is chosen. ([#5338](https://github.com/craftcms/cms/issues/5338))
- The Guzzle requirement now excludes Guzzle 6.5.0. ([#5326](https://github.com/craftcms/cms/issues/5326))

## 3.3.18.1 - 2019-12-10

### Fixed
- Fixed a JavaScript error that could occur if Craft didn’t have a license key yet.

## 3.3.18 - 2019-12-10

### Added
- Added `craft\queue\jobs\ApplyMatrixPropagationMethod`.
- Added `craft\services\Matrix::getSupportedSiteIds()`.

### Changed
- When a Matrix field’s Propagation Method setting changes, the field’s blocks are now duplicated into any sites where their content would have otherwise been deleted. ([#5182](https://github.com/craftcms/cms/issues/5182))
- Title fields’ translation icon tooltips now clarify that their values are translated for each site. ([#2064](https://github.com/craftcms/cms/issues/2064))

### Deprecated
- Deprecated `craft\services\Matrix::getSupportedSiteIdsForField()`. `getSupportedSiteIds()` should be used instead.

### Fixed
- Fixed a bug where the page URL could change when interacting with element selection modals. ([#5254](https://github.com/craftcms/cms/issues/5254))
- Fixed a bug where entry draft changes could go unnoticed if they were made while another change was being saved. ([#5305](https://github.com/craftcms/cms/issues/5305))
- Fixed an error that could occur when using the `|group` filter, if a function name was passed in (e.g. `date`).
- Fixed a bug where `craft\helpers\FileHelper::writeToFile()` wasn’t waiting until a lock could be acquired before writing to the file.
- Fixed an issue where the Plugin Store was not creating a new cart when it was not able to retrieve an existing one. ([#5318](https://github.com/craftcms/cms/issues/5318))

## 3.3.17 - 2019-12-03

### Added
- Added `craft\base\ElementInterface::lowerDisplayName()` and `pluralLowerDisplayName()`. ([#5271](https://github.com/craftcms/cms/issues/5271))

### Changed
- Error templates now have a `statusCode` variable even if the originating exception wasn’t an instance of `yii\web\HttpException`. ([#5273](https://github.com/craftcms/cms/issues/5273))
- Number fields now normalize their numbers to integers or floats, if the value that came from the database is a numeric string. ([#5268](https://github.com/craftcms/cms/issues/5268))
- Craft no longer throws an `UnknownPropertyException` if a Local asset volume was converted to a different volume type from `config/volumes.php`. ([#5277](https://github.com/craftcms/cms/issues/5277))

### Fixed
- Fixed an issue where string encoding might not behave as expected in some environments running PHP 7.3 or greater. ([#4239](https://github.com/craftcms/cms/issues/4239))
- Fixed an error that occurred when editing an entry if one of its past revisions used an entry type that was soft-deleted. ([#5270](https://github.com/craftcms/cms/issues/5270))
- Fixed a JavaScript error that occurred when previewing assets via the “Preview file” action. ([#5272](https://github.com/craftcms/cms/pull/5272))
- Fixed a bug where it wasn’t possible to pass `null` values to GraphQL field arguments. ([#5267](https://github.com/craftcms/cms/issues/5267))
- Fixed a bug where Craft wouldn’t update the search indexes for non-localized element types (like Users) when the primary site was changed. ([#5281](https://github.com/craftcms/cms/issues/5281))
- Fixed a bug where it wasn’t possible to change images’ focal points on mobile. ([#3669](https://github.com/craftcms/cms/issues/3669))
- Fixed a bug where it wasn’t possible to crop images on mobile. ([#5279](https://github.com/craftcms/cms/issues/5279))
- Fixed an error that occurred if a token route didn’t specify any params. ([#5282](https://github.com/craftcms/cms/pull/5282))
- Fixed a PHP error that occurred when calling the deprecated `craft.session.getRememberedUsername()` template method, if the `username` cookie wasn’t set. ([#5291](https://github.com/craftcms/cms/issues/5291))
- Fixed a PHP error that occurred if the path param (`p`) was set to an array. ([#5292](https://github.com/craftcms/cms/issues/5292))
- Fixed an error that occurred when viewing trashed entries, if any of them had been deleted along with a user account. ([#5287](https://github.com/craftcms/cms/issues/5287))

## 3.3.16.3 - 2019-11-26

### Fixed
- Fixed an error that occurred when an element query’s `indexBy` param was set `id`, `dateCreated`, `dateUpdated`, or `uid`.

## 3.3.16.2 - 2019-11-26

### Fixed
- Fixed a SQL error that occurred when an element query’s `indexBy` param set to a column from a table besides `elements`. ([#5216](https://github.com/craftcms/cms/issues/5216))
- Fixed an issue where the edition was not taken into account when clicking “Buy Now” buttons on Settings → Plugins.

## 3.3.16.1 - 2019-11-22

### Fixed
- Fixed an error that occurred if Stringy 5.2 was installed.

## 3.3.16 - 2019-11-22

### Added
- Added `craft\models\GqlSchema::getAllScopePairs()`.
- Added `craft\models\GqlSchema::getAllScopePairsForAction()`.
- Added `craft\web\assets\axios\AxiosAsset.php`.

### Changed
- Improved Plugin Store performance.
- Craft now makes most of its API requests from JavaScript rather than PHP, so servers with maxed-out HTTP connections won’t get hung up waiting for the API response before serving additional requests. ([#5194](https://github.com/craftcms/cms/issues/5194), [#5232](https://github.com/craftcms/cms/issues/5232))
- `errorSummary` is now a reserved field handle. ([#3032](https://github.com/craftcms/cms/issues/3032))
- The `project-config/rebuild` command now ignores the `allowAdminChanges` config setting.
- Improved the error message when failing to sync global set. ([#5257](https://github.com/craftcms/cms/issues/5257))
- It’s now easier to send JSON requests with `Craft.postActionRequest()`, by passing `contentType: 'json'` in the `options` argument.
- Updated svg-sanitizer to 0.13.
- Updated Yii to 2.0.30.

### Deprecated
- Deprecated `craft\web\assets\graphiql\VendorAsset`.

### Fixed
- Fixed a SQL error that could occur when using PostgreSQL.
- Fixed a SQL error that could occur when calling an element query’s `ids()` method with `indexBy('id')` set on it. ([#5216](https://github.com/craftcms/cms/issues/5216))
- Fixed a layout issue with the GraphQL → Explore page on narrow browser windows. ([#5219](https://github.com/craftcms/cms/issues/5219))
- Fixed a bug where `craft\helpers\UrlHelper::buildQuery()` would remove array param index numbers. ([#5233](https://github.com/craftcms/cms/issues/5233))
- Fixed a PHP error that could occur when autoloading the `ContentBehavior` and `ElementQueryBehavior` classes in some environments.
- Fixed an error where it wasn’t possible to query by Date/Time field values via GraphQL. ([#5240](https://github.com/craftcms/cms/issues/5240))
- Fixed an error where GraphQL caches weren’t getting invalidated when an element was deleted. ([#5238](https://github.com/craftcms/cms/issues/5238))
- Fixed an error where rebuilding the project config would omit sections’ preview targets. ([#5215](https://github.com/craftcms/cms/issues/5215))
- Fixed an error that occurred whet attempting to preview an entry revision. ([#5244](https://github.com/craftcms/cms/issues/5244))
- Fixed a PHP error that could occur when the `relatedTo` param was set to an element query that would yield no results. ([#5242](https://github.com/craftcms/cms/issues/5242))
- Fixed an error that could occur when saving a Matrix field. ([#5258](https://github.com/craftcms/cms/issues/5258))
- Fixed a bug where Craft would sometimes fail to generate a correct GraphQL schema when Matrix fields were involved. ([#5255](https://github.com/craftcms/cms/issues/5255))

### Security
- Craft now requires Portable UTF-8 5.4.28 or later, fixing a security vulnerability.

## 3.3.15 - 2019-11-05

### Fixed
- Fixed a bug where it wasn’t possible to apply project config changes that removed a Matrix block type which contained a nested Super Table field, if `allowAdminChanges` was set to `false`. ([#5078](https://github.com/craftcms/cms/issues/5078))
- Fixed a bug where the nag alert that was shown when the wrong Craft edition was installed was including a “Resolve” link even if the user didn’t have access to the Plugin Store. ([#5190](https://github.com/craftcms/cms/issues/5190))
- Fixed a PHP error that could occur when saving an element, if it had a Dropdown field that had been programmatically saved with integer option values. ([#5172](https://github.com/craftcms/cms/issues/5172))
- Fixed a bug where “Updating search indexes” jobs could fail. ([#5191](https://github.com/craftcms/cms/issues/5191))
- Fixed an error that could occur if an invalid PHP interval string was passed to `craft\helpers\DateTimeHelper::isValidIntervalString()`. ([#5193](https://github.com/craftcms/cms/issues/5193))
- Fixed a bug where it wasn’t possible to access categories’ and tags’ `groupId` property via GraphQL. ([#5199](https://github.com/craftcms/cms/issues/5199))

### Security
- Fixed a bug where rows in the `sessions` table weren’t getting deleted when a user was logged out.

## 3.3.14 - 2019-10-30

### Added
- GraphQL entry queries now support an `authorGroupId` argument.
- Added `craft\gql\types\QueryArgument`.

### Changed
- It’s now possible to provide multiple values for the `height`, `width`, and `size` arguments when querying or filtering assets via GraphQL.
- It’s now possible to provide multiple values for the `expiryDate` and `postDate` arguments when querying for elements via GraphQL.
- It’s now possible to use the `not` keyword in the `id` argument when querying for elements via GraphQL.
- It’s now possible to use the `not` keyword in the `folderId` and `volumeId` arguments when querying or filtering assets via GraphQL.
- It’s now possible to use the `not` keyword in the `groupId` argument when querying or filtering tags or categories via GraphQL.
- It’s now possible to use the `not` keyword in the `sectionId`, `typeId`, and `authorId` arguments when querying or filtering entries via GraphQL.
- It’s now possible to use the `not` keyword in the `fieldId`, `ownerId`, and `typeId` when filtering Matrix blocks via GraphQL.
- Craft no longer bundles Bootstrap, as the Debug Extension now provides its own copy.
- Updated the bundled locale data based on ICU 64.1.
- Formatted dates now include two-digit months and days if that’s what’s called for by the ICU date formats. ([#5186](https://github.com/craftcms/cms/issues/5186))

### Fixed
- Fixed a bug where Edit Entry pages would often warn authors when leaving the page even if nothing had changed, if there was a Redactor field or other field that was doing its own value normalization on page load. ([craftcms/redactor#161](https://github.com/craftcms/redactor/issues/161))
- Fixed a bug where assets could remain in their temporary upload location after an entry was first published. ([#5139](https://github.com/craftcms/cms/issues/5139)
- Fixed a bug where the `update` command could run out of memory. ([#1852](https://github.com/craftcms/cms/issues/1852))
- Fixed a bug where saving a new GraphQL schema would not populate the UID property.
- Fixed a bug where Craft wasn’t clearing search keywords for custom fields that weren’t searchable anymore. ([#5168](https://github.com/craftcms/cms/issues/5168))
- Fixed a bug where `relatedTo` element query params weren’t returning elements that were related to the source element when previewing a draft or revision.
- Fixed a bug where importing project config changes would break if they contained a changed global set and orphaned Matrix block types. ([#4789](https://github.com/craftcms/cms/issues/4789)

## 3.3.13 - 2019-10-23

### Added
- It’s now possible to pass arrow functions to the `|group` filter. ([#5156](https://github.com/craftcms/cms/issues/5156))

### Changed
- Underscores are now stripped from search keywords before being saved to the database.

### Fixed
- Fixed a bug where translation message parameters weren’t getting parsed correctly if the installed ICU library was less than version 4.8. ([#4995](https://github.com/craftcms/cms/issues/4995))
- Fixed a bug where GraphQL caches were not being invalidated on element save. ([#5148](https://github.com/craftcms/cms/issues/5148))
- Fixed a bug where GraphQL type generators provided by plugins were not getting invoked when building introspection schemas. ([#5149](https://github.com/craftcms/cms/issues/5149))
- Fixed an error that occurred when using the `|json_encode` Twig filter on console requests. ([#5150](https://github.com/craftcms/cms/issues/5150))
- Fixed a bug where editable table rows could get taller than they should. ([#5159](https://github.com/craftcms/cms/issues/5159))

## 3.3.12 - 2019-10-22

### Added
- GraphQL query results are now cached.
- The GraphQL → Explore page now lists a “Full Schema” option before the Public Schema and any custom-defined schemas.
- Added the “GraphQL caches” option for the Clear Caches utility.
- Added the `gql()` Twig function, which executes a GraphQL query and returns the result.
- Added the `enableGraphQlCaching` config setting.
- Added the `transform` GraphQL parameter for asset URLs (alias of `handle`).
- Added the `url` field to the `EntryInterface` GraphQL type. ([#5113](https://github.com/craftcms/cms/issues/5113))
- Added the `relatedTo` and `relatedToAll` arguments for all GraphQL element queries. ([#5071](https://github.com/craftcms/cms/issues/5071))
- Added support for multi-site GraphQL element queries. ([#5079](https://github.com/craftcms/cms/issues/5079))
- Added `craft\helpers\Gql::createFullAccessSchema()`.
- Added `craft\models\GqlSchema::$isTemporary`.
- Added the `$invalidateCaches` argument to `craft\services\Gql::saveSchema()`.

### Changed
- Matrix blocks now maintain the same `display` style when expanded as they had before they were initially collapsed. ([#5075](https://github.com/craftcms/cms/issues/5075))
- It’s no longer necessary to register GraphQL type loaders when creating types.
- Improved the performance of downloading remote assets. ([#5134](https://github.com/craftcms/cms/pull/5134))
- The `craft\services\Gql::executeQuery()` method now expects an active schema object, instead of a GraphQL Schema object.
- The `users/save-user` action no longer copies `unverifiedEmail` validation errors over to the `email` attribute if the `email` attribute already has its own errors.
- `users/set-password` requests now respond with JSON if the request accepts a JSON response. ([#5138](https://github.com/craftcms/cms/pull/5138))

### Deprecated
- Deprecated the `$checkToken` argument for `craft\gql\base\Query::getQueries()`. `craft\helpers\Gql::getFullAccessSchema()` should be used instead to ensure all queries are returned.

### Fixed
- Fixed a bug that could occur when using plugin specific config files while running functional tests. ([#5137](https://github.com/craftcms/cms/pull/5137))
- Fixed an error that occurred when loading a relational field’s selection modal, if no sources were visible.
- Fixed a bug where required relational fields would get a validation error if only elements from other sites were selected. ([#5116](https://github.com/craftcms/cms/issues/5116))
- Fixed a bug where the “Profile Twig templates when Dev Mode is disabled” admin preference wasn’t saving. ([#5118](https://github.com/craftcms/cms/pull/5118))
- Fixed a bug where failed queue jobs were losing their `dateReserved`, `timeUpdated`, `progress`, and `progressLabel` values.
- Fixed a PHP error occurred when viewing the PHP Info utility if `register_argc_argv` was set to `On` in `php.ini`. ([#4878](https://github.com/craftcms/cms/issues/4878))
- Fixed a bug where the `craft\queue\jobs\UpdateSearchIndex` was ignorning the `siteId` property.
- Fixed a bug where Craft could attempt to perform transforms on element URLs for elements that were not Assets when using GraphQL.

### Fixed
- Fixed a bug where it wasn’t possible to pass `*` to `site` arguments via GraphQL. ([#5079](https://github.com/craftcms/cms/issues/5079))

## 3.3.11 - 2019-10-16

### Added
- Added `craft\events\ExecuteGqlQueryEvent`.
- Added `craft\services\Gql::EVENT_BEFORE_EXECUTE_GQL_QUERY`.
- Added `craft\services\Gql::EVENT_AFTER_EXECUTE_GQL_QUERY`.
- Added `craft\services\Gql::executeQuery()`.

### Changed
- Dropdown and Multi-select fields can now have duplicate option labels, as long as they are in different optgroups. ([#5105](https://github.com/craftcms/cms/issues/5105))

### Fixed
- Fixed a bug where user email changes were going through email verification even if someone with permission to administrate users was making the change. ([#5088](https://github.com/craftcms/cms/issues/5088))
- Fixed an error that could occur when duplicating entries with Matrix blocks. ([#5097](https://github.com/craftcms/cms/issues/5097))

## 3.3.10 - 2019-10-15

### Added
- Added the `allowOwnerDrafts` and `allowOwnerRevisions` Matrix block query params.
- Added the ability to skip refreshing the project config before running individual tests. ([#5072](https://github.com/craftcms/cms/pull/5072))
- Added `craft\test\Craft::resetProjectConfig()`.

### Fixed
- Fixed a bug where Craft wasn’t passing assets’ MIME types to cloud storage services when saving them. ([#5052](https://github.com/craftcms/cms/issues/5052))
- Fixed a bug where Assets fields’ image thumbnails weren’t getting refreshed after images were edited. ([#4212](https://github.com/craftcms/cms/issues/4212))
- Fixed a bug where the `index-assets` command would bail as soon as it came across a file with a disallowed file extension. ([#5086](https://github.com/craftcms/cms/issues/5086))
- Fixed a bug where it wasn’t possible to eager-load Matrix blocks that belong to a draft or revision. ([#5031](https://github.com/craftcms/cms/issues/5031))
- Fixed a bug where the `setup` command would think that Craft was installed when it wasn’t. ([#5093](https://github.com/craftcms/cms/issues/5093))
- Fixed an error that could occur when syncing the project config if a Matrix field had been changed to something else. ([#4015](https://github.com/craftcms/cms/issues/4015))
- Fixed a bug where Assets fields weren’t always showing the “Edit” button for images when they should. ([#4618](https://github.com/craftcms/cms/issues/4618))
- Fixed a bug where `craft\services\Elements::duplicateElement()` wasn’t ensuring that the duplicate had a valid slug on all sites. ([#5097](https://github.com/craftcms/cms/issues/5097))
- Fixed a bug where querying for elements by their Lightswitch field value could only return elements that had been saved since the Lightswitch field was added, when using PostgreSQL. ([#5073](https://github.com/craftcms/cms/issues/5073))
- Fixed a SQL error that could occur when querying for Matrix blocks.
- Fixed a bug where entries that were disabled globally would still get a green status indicator within the entry context menu on Edit Entry pages.

## 3.3.9 - 2019-10-10

### Changed
- The `project-config/sync` command now correctly returns an error code on failure. ([#4153](https://github.com/craftcms/cms/issues/4153))
- User queries now include the `unverifiedEmail` value by default. ([#5019](https://github.com/craftcms/cms/issues/5019))

### Fixed
- Fixed a bug where updating a draft might delete content on other sites in a multisite setup on certain PHP versions. ([#5048](https://github.com/craftcms/cms/issues/5048))
- Fixed an error that occurred when running console commands before Craft was installed. ([#5083](https://github.com/craftcms/cms/issues/5083))

## 3.3.8 - 2019-10-09

### Added
- Added `craft\web\Request::getNormalizedContentType()`.

### Changed
- Eliminated a `SHOW TABLES` SQL query that was getting executed on every request.
- Craft no longer routes requests based on `action` params in the request body, if the request’s content type is `application/json`.
- Added support for the `text/vtt` MIME type. ([#5052](https://github.com/craftcms/cms/issues/5052))
- Updated Twig to 2.12.

### Fixed
- Fixed a SQL error that could occur when deleting an entry or category with three or more nested levels of elements. ([#3456](https://github.com/craftcms/cms/issues/3456))
- Fixed a bug where querying for elements by their Lightswitch field value wasn’t working properly on PostgreSQL. ([#5046](https://github.com/craftcms/cms/issues/5046))
- Fixed a bug where deleting an entry or category with nested elements could leave the structure in a jumbled state.
- Fixed a bug where Assets fields would attempt to handle the same uploaded files multiple times if an element was saved multiple times in the same request. ([#5061](https://github.com/craftcms/cms/issues/5061))
- Fixed a PHP error occurred when viewing the PHP Info utility if `register_argc_argv` was set to `On` in `php.ini`. ([#4878](https://github.com/craftcms/cms/issues/4878))
- Fixed a bug where the `resave/matrix-blocks` command would wittingly resave Matrix blocks even if they hadn’t been loaded with their content, resulting in lost content. ([#5030](https://github.com/craftcms/cms/issues/5030))
- Fixed some RTL display issues. ([#5051](https://github.com/craftcms/cms/issues/5051))

### Security
- Fixed an XSS vulnerability.

## 3.3.7 - 2019-10-03

### Changed
- When saving a user, email validation errors are now copied over to the `email` attribute from the `unverifiedEmail` attribute. ([#5019](https://github.com/craftcms/cms/issues/5019))
- `craft\web\View::renderString()` and `renderObjectTemplate()` now have `$templateMode` arguments. ([#5020](https://github.com/craftcms/cms/issues/5020))

### Fixed
- Fixed a bug where the Edit User page would list a “Copy activation URL” action for publicly-registered users who already had a password set.
- Fixed a bug where the list and structure icons were missing on element index pages for RTL languages. ([#5018](https://github.com/craftcms/cms/issues/5018))
- Fixed a bug where the `prevSiblingOf` and `nextSiblingOf` element query params weren’t working reliably. ([#4997](https://github.com/craftcms/cms/issues/4997))
- Fixed a bug where the `descendantOf` element query param wasn’t working when previewing a draft or revision. ([#5021](https://github.com/craftcms/cms/issues/5021))
- Fixed a PHP error that occurred when saving a Dropdown or Multi-select field with optgroups. ([#5014](https://github.com/craftcms/cms/issues/5014))
- Fixed a bug where relational fields that were managing relations on a per-site basis would forget other sites’ relations when duplicated. ([#5038](https://github.com/craftcms/cms/issues/5038))

## 3.3.6 - 2019-09-27

### Added
- Added `craft\base\ElementInterface::getIsHomepage()`. ([#4993](https://github.com/craftcms/cms/issues/4993))
- Added `craft\base\Element::HOMEPAGE_URI`.

### Changed
- Updated Garnish to 0.1.31.

### Fixed
- Fixed a bug where some HTML in the Control Panel was getting improperly encoded. ([#5002](https://github.com/craftcms/cms/issues/5002))
- Fixed a bug where `craft\helper\UrlHelper` wasn’t encoding `+` and `&` characters in query param values.
- Fixed an error where GraphQL would sometimes not return a proper error message. ([#4999](https://github.com/craftcms/cms/issues/4999))
- Fixed a bug where HUDs could be positioned incorrectly when first opened. ([#5004](https://github.com/craftcms/cms/issues/5004))
- Fixed a bug where HUD tip images could be pointing the wrong way for RTL languages.

## 3.3.5 - 2019-09-25

### Added
- The Control Panel is now translated into Persian. ([#4969](https://github.com/craftcms/cms/pull/4969))
- Added `craft\test\fixtures\elements\ElementFixture::$unload`.

### Changed
- All users with permission to register users can now choose to not have an activation email sent immediately, when registering a new user. ([#4981](https://github.com/craftcms/cms/pull/4981))
- Craft now shows validation errors when attempting to save a Dropdown, Radio Buttons, Checkboxes, or Multi-select field with duplicate option labels or values. ([#4983](https://github.com/craftcms/cms/issues/4983))
- Live Preview requests now have an `x-craft-live-preview` query string param, rather than `x-craft-preview`. ([#4950](https://github.com/craftcms/cms/issues/4950))
- The `_includes/pagination.html` template can now be passed `itemLabel` and `itemsLabel` variables.
- Any migrations applied during testing are now recorded as content migrations.
- Added the option to automatically apply all content migrations when setting up the test environment. ([#4904](https://github.com/craftcms/cms/issues/4904))
- `craft\helpers\Html::parseTagAttributes()` now has a `$decode` argument.
- `craft\test\fixtures\elements\GlobalSetFixture` now has the option to load the active record instance. ([#4947](https://github.com/craftcms/cms/pull/4947))

### Fixed
- Fixed a bug where checkbox inputs were positioned incorrectly for RTL languages.
- Fixed a bug where the updater and `project.yaml` sync pages weren’t always handling error responses correctly. ([#4988](https://github.com/craftcms/cms/issues/4988))
- Fixed an error that could occur when syncing the project config, if a volume was being deleted that didn’t exist in the database to begin with. ([#4990](https://github.com/craftcms/cms/pull/4990))
- Fixed an error that could occur if a project config value changed from scalar to an array. ([#4932](https://github.com/craftcms/cms/issues/4932))
- Fixed a bug where Craft would not recognize certain block types when using the GraphQL API. ([#4961](https://github.com/craftcms/cms/issues/4961))
- Fixed a bug where `craft\helpers\Html::renderTagAttributes()` was double-encoding preexisting attributes. ([#4984](https://github.com/craftcms/cms/issues/4984))

## 3.3.4.1 - 2019-09-17

### Fixed
- Fixed a bug where elements with enabled Lightswitch fields weren’t getting returned in element queries. ([#4951](https://github.com/craftcms/cms/issues/4951))

## 3.3.4 - 2019-09-17

### Changed
- It’s now possible to run the `migrate/create install` command for uninstalled plugins.
- Improved the button labels in the confirmation dialog that can appear after running the Asset Indexes utility. ([#4943](https://github.com/craftcms/cms/issues/4943))

### Fixed
- Fixed a bug where asset queries’ `withTransforms` param wasn’t working for eager-loaded assets. ([#4931](https://github.com/craftcms/cms/issues/4931))
- Fixed a bug where the “Edit Image” asset action could be missing even if the user had the required permissions. ([#3349](https://github.com/craftcms/cms/issues/3349))
- Fixed a bug where querying for elements by their Lightswitch field value could only return elements that had been saved since the Lightswitch field was added. ([#4939](https://github.com/craftcms/cms/issues/4939))
- Fixed a bug where the Updates utility wasn’t showing the “Update all” button when multiple updates were available. ([#4938](https://github.com/craftcms/cms/issues/4938))
- Fixed a bug where the “Updating search indexes” job could fail when updating search indexes for a Matrix block that contained a relational field.
- Fixed a bug where category groups’ site settings weren’t being added to the project config when a new site was created.
- Fixed a bug where the Translation Method setting wasn’t immediately shown for Matrix sub-fields, if the field type was changed from one that didn’t have multiple translation methods to one that does. ([#4949](https://github.com/craftcms/cms/issues/4949))
- Fixed a bug where it wasn’t possible to query for entries by author ID using the GraphQL API.
- Fixed a bug where it wasn’t possible to query for Matrix blocks directly using the GraphQL API.

## 3.3.3 - 2019-09-12

### Changed
- The GraphQL API now prebuilds the schema for all introspection queries, regardless of whether Dev Mode is enabled.

### Fixed
- Fixed a bug where Craft was ignoring the `invalidUserTokenPath` request when it was set to an empty string. ([#1998](https://github.com/craftcms/cms/issues/1998))
- Fixed a bug where the `invalidUserTokenPath` was affecting Control Panel requests.
- Fixed a bug where revisions weren’t being sorted correctly in Structure sections.
- Fixed a bug where Edit Entry pages weren’t working with certain versions of PHP if the user’s preferred language was set to French. ([#4930](https://github.com/craftcms/cms/issues/4930))

## 3.3.2 - 2019-09-11

### Added
- Added the `graphql/dump-schema` and `graphql/print-schema` commands. ([#4834](https://github.com/craftcms/cms/pull/4834))
- It’s now possible to access a `parent` field on entries and categories when querying the GraphQL API. ([#4880](https://github.com/craftcms/cms/issues/4880))
- It’s now possible to apply transforms to assets via `url` field arguments when querying the GraphQL API.

### Changed
- Craft now resets the `dateCreated` attribute when duplicating elements. ([#4906](https://github.com/craftcms/cms/issues/4906))
- It’s no longer possible to access the `author` field for entries when querying the GraphQL API, if the schema doesn’t include user data.
- It’s no longer possible to access the `photo` field for users when querying the GraphQL API, if the schema doesn’t include the user photo volume.

### Fixed
- Fixed a bug where Lightswitch fields weren’t returning a boolean value for the GraphQL API.
- Fixed a bug where `craft\web\View::renderString()` and `renderObjectTemplate()` could leave Craft set to the `site` template mode if an error occurred when preparing or rendering the template. ([#4912](https://github.com/craftcms/cms/issues/4912))
- Fixed a bug where the Plugin Store wasn’t applying edition upgrade pricing for plugins if the higher edition was already installed as a trial.

## 3.3.1.2 - 2019-09-08

### Fixed
- Fixed an error that occurred after saving an element with a validation error. ([#4898](https://github.com/craftcms/cms/issues/4898))

## 3.3.1.1 - 2019-09-06

### Changed
- `graphql/api` preflight responses now explicitly allow `Authorization` headers. ([#4830](https://github.com/craftcms/cms/issues/4830))
- Updated Garnish to 0.1.30.

### Fixed
- Fixed a bug where selecting Matrix blocks would cause the content container to scroll. ([#3762](https://github.com/craftcms/cms/issues/3762))
- Fixed an error that occurred if Stringy 5.2 was installed.

## 3.3.1 - 2019-09-06

### Added
- Added support for setting `offset` and `limit` params to individual paths’ criteria when eager loading elements.
- Added the `enableGql` config setting. ([#4836](https://github.com/craftcms/cms/issues/4836))
- Added the `children` field to the `EntryInterface` and `CategoryInterface` GraphQL types. ([#4843](https://github.com/craftcms/cms/issues/4843))
- Added the `markdown` GraphQL directive. ([#4832](https://github.com/craftcms/cms/issues/4832))

### Changed
- Preview target URIs can now be set to environment variables (e.g. `$NEWS_INDEX`) or URLs that begin with an alias (e.g. `@rootUrl/news` or `@rootUrl/news/{slug}`).
- Templates passed to `craft\web\View::renderString()` and `renderObjectTemplate()` can now include front-end templates.
- Element queries with the `revisions` param set will now return revisions ordered by `num DESC` by default. ([#4825](https://github.com/craftcms/cms/issues/4825))
- `graphql/api` responses now set the `Access-Control-Allow-Headers: Content-Type` header for preflight requests.
- Craft no longer forces preview target URLs to use `https` if the current request is over SSL. ([#4867](https://github.com/craftcms/cms/issues/4867))

### Removed
- Removed `craft\elements\MatrixBlock::getField()`. ([#4882](https://github.com/craftcms/cms/issues/4882))

### Fixed
- Fixed a bug where Number fields weren’t showing validation errors when non-numeric values were entered. ([#4849](https://github.com/craftcms/cms/issues/4849))
- Fixed an error that occurred when accessing the GraphQL section in the Control Panel if the `allowAdminChanges` config setting was disabled. ([#4884](https://github.com/craftcms/cms/issues/4884))
- Fixed an error that could occur when executing a GraphQL query if a Matrix field had been converted to a different field type. ([#4848](https://github.com/craftcms/cms/issues/4848))
- Fixed a deprecation warning when running tests in PhpStorm. ([#4772](https://github.com/craftcms/cms/pull/4772))
- Fixed an SQL error that occurred when eager loading children for an element that wasn’t in a structure.
- Fixed a bug that could cause queue jobs to fail when they were run automatically by Craft, if the `enableCsrfProtection` config setting was disabled. ([#4854](https://github.com/craftcms/cms/issues/4854))
- Fixed an error that could occur if the `select` clause had been completely overridden on an element query, but the `asArray` param wasn’t enabled. ([#4886](https://github.com/craftcms/cms/issues/4886))
- Fixed a bug where Craft wasn’t always respecting the site-specific status when saving new entries. ([#4892](https://github.com/craftcms/cms/issues/4892))

## 3.3.0.1 - 2019-08-27

### Changed
- `graphql/api` responses now send CORS headers to allow crossdomain requests. ([#4830](https://github.com/craftcms/cms/issues/4830))

### Fixed
- Fixed a PHP error that could occur when editing an existing GraphQL schema. ([#4827](https://github.com/craftcms/cms/issues/4827))
- Fixed a PHP error that could occur when using PostgreSQL. ([#4828](https://github.com/craftcms/cms/issues/4828))

## 3.3.0 - 2019-08-27

### Added
- Added a built-in, autogenerated GraphQL API for content (Craft Pro only). ([#4540](https://github.com/craftcms/cms/pull/4540))
- Added “Headless Mode”, which optimizes the system and Control Panel for headless CMS implementations.
- It’s now possible to create Single sections without URLs. ([#3883](https://github.com/craftcms/cms/issues/3883))
- Added the `hiddenInput()` Twig function, which generates a hidden input tag.
- Added the `input()` Twig function, which generates an input tag.
- Added the `tag()` Twig function, which generates an HTML tag.
- Added the `|attr` Twig filter, which modifies the attributes on an HTML tag. ([#4660](https://github.com/craftcms/cms/issues/4660))
- Added the `|append` and `|prepend` Twig filters, which add new HTML elements as children of an HTML tag. ([#3937](https://github.com/craftcms/cms/issues/3937))
- Added the `headlessMode` config setting.
- Added the `purgeStaleUserSessionDuration` config setting.
- Admin users can now opt into getting the full stack trace view when an uncaught exception occurs when Dev Mode isn’t enabled. ([#4765](https://github.com/craftcms/cms/issues/4765))
- Admin users can now opt into having Twig templates profiled when Dev Mode isn’t enabled.
- Added the `graphql/api` controller action.
- Added `craft\base\ApplicationTrait::getGql()`.
- Added `craft\base\EagerLoadingFieldInterface::getEagerLoadingGqlConditions()`.
- Added `craft\base\ElementInterface::getGqlTypeName()`.
- Added `craft\base\ElementInterface::gqlScopesByContext()`.
- Added `craft\base\ElementInterface::gqlTypeNameByContext()`.
- Added `craft\base\Field::getEagerLoadingGqlConditions()`.
- Added `craft\base\FieldInterface::getContentGqlType()`.
- Added `craft\base\GqlInlineFragmentFieldInterface`.
- Added `craft\base\GqlInlineFragmentInterface`.
- Added `craft\controllers\GraphqlController`.
- Added `craft\errors\GqlException`.
- Added `craft\events\RegisterGqlDirectivesEvent`.
- Added `craft\events\RegisterGqlQueriesEvent`.
- Added `craft\events\RegisterGqlTypesEvent`.
- Added `craft\gql\arguments\elements\Asset`.
- Added `craft\gql\arguments\elements\Category`.
- Added `craft\gql\arguments\elements\Entry`.
- Added `craft\gql\arguments\elements\GlobalSet`.
- Added `craft\gql\arguments\elements\MatrixBlock`.
- Added `craft\gql\arguments\elements\Tag`.
- Added `craft\gql\arguments\elements\User`.
- Added `craft\gql\base\Arguments`.
- Added `craft\gql\base\Directive`.
- Added `craft\gql\base\ElementArguments`.
- Added `craft\gql\base\ElementResolver`.
- Added `craft\gql\base\GeneratorInterface`.
- Added `craft\gql\base\GqlTypeTrait`.
- Added `craft\gql\base\InterfaceType`.
- Added `craft\gql\base\ObjectType`.
- Added `craft\gql\base\Query`.
- Added `craft\gql\base\Resolver`.
- Added `craft\gql\base\StructureElementArguments`.
- Added `craft\gql\directives\FormatDateTime`.
- Added `craft\gql\directives\Transform`.
- Added `craft\gql\GqlEntityRegistry`.
- Added `craft\gql\interfaces\Element`.
- Added `craft\gql\interfaces\elements\Asset`.
- Added `craft\gql\interfaces\elements\Category`.
- Added `craft\gql\interfaces\elements\Entry`.
- Added `craft\gql\interfaces\elements\GlobalSet`.
- Added `craft\gql\interfaces\elements\MatrixBlock`.
- Added `craft\gql\interfaces\elements\Tag`.
- Added `craft\gql\interfaces\elements\User`.
- Added `craft\gql\interfaces\Structure`.
- Added `craft\gql\queries\Asset`.
- Added `craft\gql\queries\Category`.
- Added `craft\gql\queries\Entry`.
- Added `craft\gql\queries\GlobalSet`.
- Added `craft\gql\queries\Ping`.
- Added `craft\gql\queries\Tag`.
- Added `craft\gql\queries\User`.
- Added `craft\gql\resolvers\elements\Asset`.
- Added `craft\gql\resolvers\elements\Category`.
- Added `craft\gql\resolvers\elements\Entry`.
- Added `craft\gql\resolvers\elements\GlobalSet`.
- Added `craft\gql\resolvers\elements\MatrixBlock`.
- Added `craft\gql\resolvers\elements\Tag`.
- Added `craft\gql\resolvers\elements\User`.
- Added `craft\gql\TypeLoader`.
- Added `craft\gql\types\DateTime`.
- Added `craft\gql\types\elements\Asset`.
- Added `craft\gql\types\elements\Category`.
- Added `craft\gql\types\elements\Element`.
- Added `craft\gql\types\elements\Entry`.
- Added `craft\gql\types\elements\GlobalSet`.
- Added `craft\gql\types\elements\MatrixBlock`.
- Added `craft\gql\types\elements\Tag`.
- Added `craft\gql\types\elements\User`.
- Added `craft\gql\types\generators\AssetType`.
- Added `craft\gql\types\generators\CategoryType`.
- Added `craft\gql\types\generators\ElementType`.
- Added `craft\gql\types\generators\EntryType`.
- Added `craft\gql\types\generators\GlobalSetType`.
- Added `craft\gql\types\generators\MatrixBlockType`.
- Added `craft\gql\types\generators\TableRowType`.
- Added `craft\gql\types\generators\TagType`.
- Added `craft\gql\types\generators\UserType`.
- Added `craft\gql\types\Query`.
- Added `craft\gql\types\TableRow`.
- Added `craft\helpers\App::webResponseConfig()`.
- Added `craft\helpers\ArrayHelper::whereMultiple()`.
- Added `craft\helpers\ElementHelper::sourceElement()`.
- Added `craft\helpers\Gql`.
- Added `craft\helpers\Html::a()`.
- Added `craft\helpers\Html::actionInput()`.
- Added `craft\helpers\Html::appendToTag()`.
- Added `craft\helpers\Html::csrfInput()`.
- Added `craft\helpers\Html::modifyTagAttributes()`.
- Added `craft\helpers\Html::normalizeTagAttributes()`.
- Added `craft\helpers\Html::parseTag()`.
- Added `craft\helpers\Html::parseTagAttributes()`.
- Added `craft\helpers\Html::prependToTag()`.
- Added `craft\helpers\Html::redirectInput()`.
- Added `craft\helpers\StringHelper::afterFirst()`.
- Added `craft\helpers\StringHelper::afterLast()`.
- Added `craft\helpers\StringHelper::append()`.
- Added `craft\helpers\StringHelper::appendRandomString()`.
- Added `craft\helpers\StringHelper::appendUniqueIdentifier()`.
- Added `craft\helpers\StringHelper::at()`.
- Added `craft\helpers\StringHelper::beforeFirst()`.
- Added `craft\helpers\StringHelper::beforeLast()`.
- Added `craft\helpers\StringHelper::capitalizePersonalName()`.
- Added `craft\helpers\StringHelper::count()`.
- Added `craft\helpers\StringHelper::dasherize()`.
- Added `craft\helpers\StringHelper::endsWithAny()`.
- Added `craft\helpers\StringHelper::escape()`.
- Added `craft\helpers\StringHelper::extractText()`.
- Added `craft\helpers\StringHelper::htmlDecode()`.
- Added `craft\helpers\StringHelper::htmlEncode()`.
- Added `craft\helpers\StringHelper::humanize()`.
- Added `craft\helpers\StringHelper::is()`.
- Added `craft\helpers\StringHelper::isBase64()`.
- Added `craft\helpers\StringHelper::isBlank()`.
- Added `craft\helpers\StringHelper::isHexadecimal()`.
- Added `craft\helpers\StringHelper::isHtml()`.
- Added `craft\helpers\StringHelper::isJson()`.
- Added `craft\helpers\StringHelper::isSerialized()`.
- Added `craft\helpers\StringHelper::isUtf8()`.
- Added `craft\helpers\StringHelper::isWhitespace()`.
- Added `craft\helpers\StringHelper::lastSubstringOf()`.
- Added `craft\helpers\StringHelper::lineWrapAfterWord()`.
- Added `craft\helpers\StringHelper::pad()`.
- Added `craft\helpers\StringHelper::padBoth()`.
- Added `craft\helpers\StringHelper::padLeft()`.
- Added `craft\helpers\StringHelper::padRight()`.
- Added `craft\helpers\StringHelper::removeHtml()`.
- Added `craft\helpers\StringHelper::removeHtmlBreak()`.
- Added `craft\helpers\StringHelper::repeat()`.
- Added `craft\helpers\StringHelper::replaceAll()`.
- Added `craft\helpers\StringHelper::replaceBeginning()`.
- Added `craft\helpers\StringHelper::replaceEnding()`.
- Added `craft\helpers\StringHelper::replaceFirst()`.
- Added `craft\helpers\StringHelper::replaceLast()`.
- Added `craft\helpers\StringHelper::safeTruncate()`.
- Added `craft\helpers\StringHelper::shortenAfterWord()`.
- Added `craft\helpers\StringHelper::shuffle()`.
- Added `craft\helpers\StringHelper::slice()`.
- Added `craft\helpers\StringHelper::slugify()`.
- Added `craft\helpers\StringHelper::split()`.
- Added `craft\helpers\StringHelper::startsWithAny()`.
- Added `craft\helpers\StringHelper::stripCssMediaQueries()`.
- Added `craft\helpers\StringHelper::stripEmptyHtmlTags()`.
- Added `craft\helpers\StringHelper::stripHtml()`.
- Added `craft\helpers\StringHelper::stripWhitespace()`.
- Added `craft\helpers\StringHelper::substringOf()`.
- Added `craft\helpers\StringHelper::surround()`.
- Added `craft\helpers\StringHelper::tidy()`.
- Added `craft\helpers\StringHelper::titleizeForHumans()`.
- Added `craft\helpers\StringHelper::toBoolean()`.
- Added `craft\helpers\StringHelper::toSpaces()`.
- Added `craft\helpers\StringHelper::toTabs()`.
- Added `craft\helpers\StringHelper::toTransliterate()`.
- Added `craft\helpers\StringHelper::trimLeft()`.
- Added `craft\helpers\StringHelper::trimRight()`.
- Added `craft\helpers\StringHelper::upperCamelize()`.
- Added `craft\helpers\StringHelper::upperCaseFirst()`.
- Added `craft\helpers\Template::beginProfile()`.
- Added `craft\helpers\Template::endProfile()`.
- Added `craft\helpers\UrlHelper::buildQuery()`.
- Added `craft\model\MatrixBlockType::getField()`.
- Added `craft\models\GqlSchema`.
- Added `craft\records\GqlSchema`.
- Added `craft\services\Fields::getGroupByUid()`.
- Added `craft\services\Gql`.
- Added `craft\services\Matrix::getAllBlockTypes()`.
- Added `craft\services\Sections::getAllEntryTypes()`.
- Added `craft\web\assets\graphiql\GraphiqlAsset`.
- Added `craft\web\assets\graphiql\VendorAsset`.
- Added `craft\web\twig\nodes\ProfileNode`.
- Added `craft\web\twig\nodevisitors\Profiler`.

### Changed
- Relational fields without a specific target site will now only return related elements from the same site as the source element by default, as they did before Craft 3.2. ([#4751](https://github.com/craftcms/cms/issues/4751))
- Element arrays no longer include `hasDescendants` or `totalDescendants` keys by default. ([#4820](https://github.com/craftcms/cms/issues/4820))
- Matrix block queries no longer include blocks owned by drafts or revisions by default. ([#4790](https://github.com/craftcms/cms/issues/4790))
- Entries’ drafts and revisions are now soft-deleted and restored along with their source elements. ([#4797](https://github.com/craftcms/cms/issues/4797))
- Global set reference tags can now refer to the global set by its handle. ([#4645](https://github.com/craftcms/cms/issues/4645))
- Improved Twig template profiling to include blocks and macros.
- Twig template profiling no longer occurs when Dev Mode isn’t enabled, unless an admin user is logged in and has opted into it.
- The `actionInput()`, `csrfInput()`, and `redirectInput()` Twig functions now support an `options` argument for customizing the HTML tag attributes.
- The `_layouts/forms/field.html` template now supports `label`, `instructions`, `tip`, `warning`, and `input` blocks that can be overridden when including the template with an `{% embed %}` tag.
- Editable tables now support a `fullWidth` setting, which can be set to `false` to prevent the table from spanning the full width of the page.
- Editable tables now support `thin` column settings.
- Editable tables now support `headingHtml` column settings.
- Craft no longer overrides the base Twig template class, unless the now-deprecated `suppressTemplateErrors` config setting is enabled. ([#4755](https://github.com/craftcms/cms/issues/4755))
- Edit Entry pages now get updated preview target URLs after saving a draft, in case the URLs have changed.
- The confirmation dialog that can appear after running the Asset Indexes utility no longer will close by pressing the <kbd>Esc</kbd> key or clicking outside of the modal. ([#4795](https://github.com/craftcms/cms/issues/4795))
- Section and Matrix “Propagation Method” settings now display warnings about the potential for data loss when appropriate.
- Site group settings now display a warning about the potential for data loss.
- Control Panel subnav items can now have badge counts. ([#4756](https://github.com/craftcms/cms/issues/4756))
- Improved the performance of element duplication on multi-site installs.
- Improved the performance of `craft\web\View::renderString()` for templates that don’t contain any Twig code.
- `craft\behaviors\DraftBehavior::getCreator()` can now return `null`.
- `craft\helpers\Db::parseParam()` now has an optional `$columnType` argument. ([#4807](https://github.com/craftcms/cms/pull/4807))
- `craft\test\TestSetup::setupCraftDb()` no longer accepts a second argument. Ensure that `craft\test\Craft::$testConfig` is set before calling this function. ([#4804](https://github.com/craftcms/cms/pull/4804))
- `craft\web\Request::post()` and `getBodyParam()` will now work with posted JSON data, if the request’s content type is set to `application/json`.
- Switched from the `stringy/stringy` library to `voku/stringy`. ([#4753](https://github.com/craftcms/cms/issues/4753))

### Deprecated
- Deprecated the `suppressTemplateErrors` config setting.
- Deprecated `craft\services\Sections::isSectionTemplateValid()`.
- Deprecated `craft\web\twig\Template`.

### Removed
- Removed `craft\base\ElementInterface::getSource()`. ([#4754](https://github.com/craftcms/cms/issues/4754))
- Removed `craft\web\twig\Extension::actionInputFunction()`.
- Removed `craft\web\twig\Extension::csrfInputFunction()`.
- Removed `craft\web\twig\Extension::redirectInputFunction()`.

### Fixed
- Fixed an error that could occur if garbage collection was run while Craft 3.2 migrations were pending. ([#4720](https://github.com/craftcms/cms/issues/4720))
- Fixed a bug where the “Publish live changes for other authors’ entries” permission was being enforced when saving another author’s entry as a new entry. ([#4758](https://github.com/craftcms/cms/issues/4758))
- Fixed a bug where `craft\helpers\UrlHelper` methods would strip out array params in the query string. ([#4778](https://github.com/craftcms/cms/issues/4778))
- Fixed a SQL error that occurred when a `{% cache %}` tag was used on a page with a 4-byte character in the URI. ([#4780](https://github.com/craftcms/cms/issues/4780))
- Fixed a bug where Craft could show a nondescript error when navigating away from a Control Panel page if an Ajax request was currently in progress. ([#4796](https://github.com/craftcms/cms/issues/4796))
- Fixed an error that occurred when editing an entry with a draft that was created by a soft-deleted user. ([#4800](https://github.com/craftcms/cms/issues/4800))
- Fixed a bug where entry revisions and drafts would be deleted when the user that created them was hard-deleted.
- Fixed a SQL error that could occur when executing an element query that had custom `JOIN` and `WHERE` clauses if the `search` param was also set. ([#4788](https://github.com/craftcms/cms/issues/4788))
- Fixed a bug where default field values weren’t being applied to Matrix blocks that were autocreated per the Min Blocks setting. ([#4806](https://github.com/craftcms/cms/issues/4806))
- Fixed Plugin Store dropdowns which were not working properly with Windows Edge browsers.
- Fixed a SQL error that could occur when `:empty:` or `not :empty:` was passed to a date param on an element query when running MySQL 8. ([#4808](https://github.com/craftcms/cms/issues/4808))
- Fixed a bug where Dropdown and Multi-select fields’ Dropdown Options settings weren’t autofocusing on the first input when adding a new row with the keyboard. ([#4823](https://github.com/craftcms/cms/issues/4823))

## 3.2.10 - 2019-08-13

### Added
- Added `craft\fields\BaseRelationField::settingsTemplateVariables()`. ([#4732](https://github.com/craftcms/cms/issues/4732))
- Added `craft\services\Search::deleteOrphanedIndexes()`.
- Added `craft\validators\UriFormatValidator::$disallowTriggers`.
- Added the `Craft.startsWith()` JavaScript method.

### Changed
- Improved garbage collection performance when hard-deleting hundreds of thousands of elements. ([#4735](https://github.com/craftcms/cms/issues/4735))
- Element queries’ `title` param will now accept a value of `'0'`.
- `craft\services\Elements::deleteElementById()` now has a `$hardDelete` argument. ([#4747](https://github.com/craftcms/cms/pull/4747))
- It’s no longer possible to save routes or URI formats that begin with the `actionTrigger` or `cpTrigger` config settings. ([#4154](https://github.com/craftcms/cms/issues/4154))
- Categories fields’ selection modals now show the site menu. ([#4749](https://github.com/craftcms/cms/issues/4749))

### Removed
- Removed `craft\records\Route`.

### Fixed
- Fixed a bug where Entry fixtures wouldn’t get unloaded. ([#4663](https://github.com/craftcms/cms/issues/4663))
- Fixed a bug where entry content wouldn’t get propagated to other sites if an entry was created and then saved before Craft had finished autosaving the draft. ([#4423](https://github.com/craftcms/cms/issues/4423))
- Fixed a bug where entry forms could miss the fact that a Matrix block had been deleted. ([#4727](https://github.com/craftcms/cms/issues/4727))
- Fixed a PHP error that could occur on environments where the Intl PHP extension was installed but the `IDNA_NONTRANSITIONAL_TO_ASCII` or `INTL_IDNA_VARIANT_UTS46` constants weren’t defined. ([#4722](https://github.com/craftcms/cms/issues/4722))
- Fixed a PHP error that could occur if a plugin was configured with settings even though it didn’t support settings. ([#4706](https://github.com/craftcms/cms/issues/4706))
- Fixed an error that occurred when a validation error occurred on an entry while it was being created or updated from a draft. ([#4733](https://github.com/craftcms/cms/issues/4733))
- Fixed an infinite recursion bug that could occur when validating circular relations. ([#4482](https://github.com/craftcms/cms/issues/4482))
- Fixed a bug where elements with a title of “0” would show their ID instead of their title in element indexes and relational fields. ([#4745](https://github.com/craftcms/cms/issues/4745))
- Fixed a bug where Craft was redirecting to the Dashboard when attempting to export elements, if the `tokenParam` config setting was set to something besides `token`. ([#4737](https://github.com/craftcms/cms/issues/4737))

## 3.2.9 - 2019-08-06

### Added
- Added the `ignorePlaceholders` element query param.
- Added the `cp.entries.edit.meta` and `cp.entries.edit.settings` template hooks to the Edit Entry page.
- Added `craft\base\ElementInterface::getSource()`.
- Added `craft\base\ElementTrait::$newSiteIds`.
- Added `craft\models\Site::$dateCreated` and `$dateUpdated`. ([#4703](https://github.com/craftcms/cms/issues/4703))

### Changed
- Improved the Control Panel header styling for mobile and on pages with long titles. ([#4548](https://github.com/craftcms/cms/issues/4548))
- Element references in the Control Panel now reveal the site the element was fetched from in their tooltips, on multi-site installs. ([#4690](https://github.com/craftcms/cms/issues/4690))
- Element editor HUDs now always show a header with the element’s site name on multi-site installs, even if the element is only editable in one site. ([#4690](https://github.com/craftcms/cms/issues/4690))
- Entry preview tokens now respect the `defaultTokenDuration` config setting, rather than always expiring after 24 hours. ([#4683](https://github.com/craftcms/cms/pull/4683))
- Improved disabled select field styling. ([#4709](https://github.com/craftcms/cms/pull/4709))

### Deprecated
- Deprecated `craft\behaviors\DraftBehavior::getSource()`.
- Deprecated `craft\behaviors\RevisionBehavior::getSource()`.

### Fixed
- Fixed a bug where elements listed in a Structure view could be missing their descendant toggles even if all of their descendants were disabled. ([#4685](https://github.com/craftcms/cms/issues/4685))
- Fixed a bug where element CSV exports were limited to 50 elements if no limit was set. ([#4692](https://github.com/craftcms/cms/issues/4692))
- Fixed a 400 error that occurred when submitting an entry form that didn’t have an `entryId` param. ([#4693](https://github.com/craftcms/cms/issues/4693))
- Fixed a bug where `craft\base\Element::getDescendants()` and other structure methods could return the wrong results when called on a draft. ([#4694](https://github.com/craftcms/cms/issues/4694))
- Fixed a bug where Matrix blocks weren’t getting duplicated to newly-enabled sites for elements if the field’s Propagation Method setting wasn’t set to “Save blocks to all sites the owner element is saved in”. ([#4698](https://github.com/craftcms/cms/issues/4698))
- Fixed a bug where the Database Backup could result in a 404 error on load-balanced environments. ([#4699](https://github.com/craftcms/cms/issues/4699))
- Fixed a bug where the “Current” entry revision link wouldn’t always work. ([#4705](https://github.com/craftcms/cms/issues/4705))
- Fixed a bug where the `craft\services\Search::EVENT_AFTER_SEARCH` event wasn’t always firing. ([#4710](https://github.com/craftcms/cms/issues/4710))
- Fixed a bug where `craft\services\Users::purgeExpiredPendingUsers()` was attempting to delete already-trashed users.

### Security
- Fixed an XSS vulnerability.

## 3.2.8 - 2019-07-30

### Added
- Element indexes with unsaved drafts now show a “Drafts” option in the status menu.
- Added the `utils/fix-element-uids` command, which ensures all elements have unique UIDs. ([#4653](https://github.com/craftcms/cms/issues/4653))

### Fixed
- Fixed a bug where it wasn’t possible to create a homepage Single section if a prior entry revisions’ URI had been set to `__home__`. ([#4657](https://github.com/craftcms/cms/issues/4657))
- Fixed a bug where the user deletion confirmation dialog was including revisions and drafts when counting entries for the content summary.
- Fixed an error that occurred when deleting a user, if another user had been chosen to inherit their content. ([#4670](https://github.com/craftcms/cms/issues/4670))
- Fixed a bug where users could be warned about losing unsaved changes when updating an entry from a draft, while the draft was being autosaved. ([#4614](https://github.com/craftcms/cms/issues/4614))
- Fixed a bug where Categories fields weren’t always getting updated when a category they were related to got moved under another category. ([#4672](https://github.com/craftcms/cms/issues/4672))
- Fixed an error that occurred on the Settings → Routes page, if one of the routes didn’t have a URI pattern. ([#4676](https://github.com/craftcms/cms/issues/4676))
- Fixed some styling and behavior issues on the Settings → Routes page.

## 3.2.7 - 2019-07-25

### Fixed
- Fixed an error where it wasn’t possible to scale SVGs using only height. ([#4643](https://github.com/craftcms/cms/pull/4643))
- Fixed a bug where the content area of some Control Panel pages weren’t getting any bottom padding. ([#4644](https://github.com/craftcms/cms/issues/4644))
- Fixed a bug where installing a plugin immediately after installing Craft from the console could corrupt the project config if `useProjectConfigFile` was enabled. ([#3870](https://github.com/craftcms/cms/issues/3870))
- Fixed a bug where entry forms could overlook changes made to Categories fields. ([#4648](https://github.com/craftcms/cms/issues/4648))
- Fixed a bug where element search indexes weren’t being updated right away after an element was created or updated from an element editor HUD.
- Fixed a bug where back-end slug validation wasn’t working correctly for slugs with some Unicode characters. ([#1535](https://github.com/craftcms/cms/issues/1535))
- Fixed a bug where Craft was attempting to delete template caches even when saving a draft or revision.

## 3.2.6 - 2019-07-23

### Changed
- When enabling a new site for a Single section, Craft now uses the primary site’s content as the starting point for the new site’s content, if the section was already enabled for it.
- Swapped the position of the “Save as a Draft” and “Save Entry” buttons. ([#4622](https://github.com/craftcms/cms/issues/4622))
- `craft\helpers\DateTimeHelper::toDateTime()` now supports arrays created from `DateTime` objects. ([#4627](https://github.com/craftcms/cms/issues/4627))
- Plugin license key inputs are no longer limited to 29 characters, to make room for long environment variable names. ([#4393](https://github.com/craftcms/cms/issues/4393))
- Updated Imagine to 1.2.2.1.

### Fixed
- Fixed a bug where Craft could load the same JavaScript and CSS files multiple times when opening element editor HUDs. ([#4620](https://github.com/craftcms/cms/issues/4620))
- Fixed a bug where each animated GIF frame would still be parsed when generating a thumbnail, even if the `transformGifs` setting was set to `false`. ([#4588](https://github.com/craftcms/cms/issues/4588))
- Fixed a bug where back-end slug validation wasn’t working correctly for slugs with Unicode characters. ([#4628](https://github.com/craftcms/cms/issues/4628))
- Fixed a bug where it wasn’t possible to create new entries if the section handle matched the `pageTrigger` config setting, and the `pageTrigger` config setting had a trailing slash. ([#4631](https://github.com/craftcms/cms/issues/4631))
- Fixed a bug where the `sections.previewTargets` database column was getting created as a `varchar` instead of `text` column for new Craft installs. ([#4638](https://github.com/craftcms/cms/issues/4638))

### Security
- Fixed a bug where the `preserveExifData` config setting wasn’t being respected on image upload.

## 3.2.5.1 - 2019-07-19

### Fixed
- Fixed an error that occurred if a plugin license key was set to an environment variable, which was set to an invalid key. ([#4604](https://github.com/craftcms/cms/issues/4604))
- Fixed an error that prevented image thumbnails from generating in the Control Panel when using ImageMagick. ([#4609](https://github.com/craftcms/cms/issues/4609))

## 3.2.5 - 2019-07-19

### Added
- Added `craft\services\Elements::getPlaceholderElements()`.

### Changed
- If an invalid entry draft or revision edit URL is accessed, but the source entry does exist, Craft now redirects the browser to the source entry’s edit page. ([#4574](https://github.com/craftcms/cms/issues/4574))
- Preview requests now include the previewed entry in element queries even if the `status`, `drafts`, or `revisions` parameters are set to exclude it. ([#4581](https://github.com/craftcms/cms/issues/4581))
- Back-end slug generation now follows the same rules as JavaScript. ([#4607](https://github.com/craftcms/cms/issues/4607))
- Unsaved entry drafts now get assigned a new ID when they are fully saved, so they are treated as new elements. ([#4589](https://github.com/craftcms/cms/issues/4589))

### Fixed
- Fixed some bugs with the “Save Entry” menu options, when editing an unsaved draft. ([#4614](https://github.com/craftcms/cms/issues/4614))
- Fixed a bug where Craft could forget which site was being edited when updating an entry from a draft. ([#4615](https://github.com/craftcms/cms/issues/4615))

## 3.2.4.1 - 2019-07-17

### Fixed
- Fixed an error that occurred when attempting to share a disabled entry. ([#4596](https://github.com/craftcms/cms/issues/4596))
- Fixed a bug where new Email and URL cells in Table fields weren’t getting the correct input type. ([#4595](https://github.com/craftcms/cms/issues/4595))

## 3.2.4 - 2019-07-17

### Changed
- Brought back the “Preview” button for the Current revision of entries, which now creates a draft before activating the entry preview. ([#4584](https://github.com/craftcms/cms/issues/4584))
- The “Save as a Draft” button now creates the draft over Ajax, when it’s not the primary submit button for the page.
- When Craft isn’t able to sync incoming `project.yaml` changes due to schema version conflicts, Craft now lists which packages are conflicting.. ([#4568](https://github.com/craftcms/cms/issues/4568))

### Fixed
- Fixed a JavaScript error that could occur after uploading a file directly onto an Assets field when editing the Current revision of an entry.
- Fixed a bug where draft forms could become unresponsive if the user attempted to navigate away from the page or submit the form in the middle of an autosave. ([#4578](https://github.com/craftcms/cms/issues/4578))
- Fixed a SQL error that could occur when passing `:empty:` or `:notempty:` to a relational field’s element query param. ([#4529](https://github.com/craftcms/cms/issues/4529))
- Fixed a bug where Number fields weren’t getting set to their default values for new entries. ([#4586](https://github.com/craftcms/cms/issues/4586))
- Fixed a bug query string parameters were getting URL-encoded when applied to generated pagination URLs.
- Fixed a bug where Single entries had the option to be duplicated or deleted. ([#4590](https://github.com/craftcms/cms/issues/4590))

## 3.2.3 - 2019-07-16

### Added
- Added `craft\controllers\EntriesController::actionDuplicateEntry()`.
- Added `craft\web\UrlManager::setMatchedElement()`.

### Changed
- Craft no longer creates drafts automatically when editing entries. The user must click a “Save as a Draft” button to create one. ([#4549](https://github.com/craftcms/cms/issues/4549))
- Entries are now immediately savable, whether or not any changes were made. ([#4535](https://github.com/craftcms/cms/issues/4535))
- The “Save Entry” button now redirects the user to the Entries index page. ([#4575](https://github.com/craftcms/cms/issues/4575))
- Brought back the “Save and continue editing” and “Save and add another” options for entries.
- It’s no longer possible to preview entries’ Current revision. A draft must be created first.

### Fixed
- Fixed a bug where it wasn’t possible to delete Matrix blocks if Min Blocks and Max Blocks were set to the same value, and an element already had more than that many blocks. ([#4562](https://github.com/craftcms/cms/issues/4562))
- Fixed a bug where `craft\web\UrlManager::getMatchedElement()` could return the incorrect result on preview requests. ([#4542](https://github.com/craftcms/cms/issues/4542))
- Fixed an error that occurred on the Settings → Email page if email settings were missing from the project config. ([#4552](https://github.com/craftcms/cms/issues/4552))
- Fixed a bug where it wasn’t possible to toggle site-specific entry statuses when editing drafts. ([#4577](https://github.com/craftcms/cms/issues/4577))

## 3.2.2 - 2019-07-14

### Added
- Added `craft\helpers\ElementHelper::isTempSlug()`.
- Added `craft\helpers\ElementHelper::tempSlug()`.
- Added `craft\helpers\UrlHelper::removeParam()`.

### Changed
- Craft no longer ensures a recent revision exists before creating a draft for an element.
- Element exports are limited to CSV files now, to avoid the GD requirement imposed by the PHPSpreadsheet library. ([#4553](https://github.com/craftcms/cms/issues/4553))

### Fixed
- Fixed a bug where multi-site element queries with the `unique` and `offset` params set weren’t returning any results. ([#4560](https://github.com/craftcms/cms/issues/4560))
- Fixed an error that could occur when creating a draft. ([#4515](https://github.com/craftcms/cms/issues/4515))
- Fixed a bug where Craft wasn’t generating a new slug for entries that were saved with a blank Slug field. ([#4518](https://github.com/craftcms/cms/issues/4518))
- Fixed a bug where disabled select options could lose their disabled text styling in Firefox. ([#4526](https://github.com/craftcms/cms/issues/4526))
- Fixed a bug where entry forms could miss the fact that a file had been uploaded to an Assets field. ([#4534](https://github.com/craftcms/cms/issues/4534))
- Fixed a bug where selecting “Create a new child entry” in a Structure section on a multi-site install would result in a 404 error. ([#4541](https://github.com/craftcms/cms/issues/4541))
- Fixed a bug where it wasn’t possible to set test-specific config settings. ([#4539](https://github.com/craftcms/cms/pull/4539))
- Fixed an error that occurred when exporting elements if Limit was set to `0`. ([#4547](https://github.com/craftcms/cms/issues/4547))
- Fixed a bug where the `{% paginate %}` tag wouldn’t generate links to the first page correctly when using query string pagination. ([#4550](https://github.com/craftcms/cms/issues/4550))
- Fixed an error that occurred when indexing assets from a console request, if no volumes were defined yet. ([#2798](https://github.com/craftcms/cms/issues/2798))
- Fixed a bug where the “Delete” link could show up in the draft meta HUD for unsaved drafts. ([#4557](https://github.com/craftcms/cms/issues/4557))

## 3.2.1 - 2019-07-11

### Added
- Added `craft\console\Request::getIsPreview()`.
- Added `craft\web\Request::getIsPreview()`.

### Changed
- If a draft can’t be saved, an alert icon is now shown in the Control Panel header, which can be clicked on to reveal more information.
- Element revisions no longer store snapshot data.

### Fixed
- Fixed a bug where Feed widget items weren’t getting hyperlinked.
- Fixed a bug where the `app/migrate` controller wasn’t applying new `project.yaml` changes if there were no pending migrations.
- Fixed a SQL error that could occur when saving an entry or entry draft. ([#4508](https://github.com/craftcms/cms/issues/4508))
- Fixed a bug where Assets fields set to restrict uploads to a single folder could have empty selector modals. ([#4522](https://github.com/craftcms/cms/issues/4522))
- Fixed an error that could occur if a template was accessing the deprecated `locale` property of an element query, but `siteId` wasn’t set to an integer. ([#4531](https://github.com/craftcms/cms/issues/4531))
- Fixed a bug where users without the “Publish live changes” permission for a section weren’t able to create new entries. ([#4528](https://github.com/craftcms/cms/issues/4529))
- Fixed a PHP error that could occur when uploading files to Assets fields on the front end. ([#4382](https://github.com/craftcms/cms/issues/4382))
- Fixed a bug where elements listed in a Structure view could show descendant toggles even if they had no descendants. ([#4504](https://github.com/craftcms/cms/issues/4504))
- Fixed a backwards compatibility issue. ([#4523](https://github.com/craftcms/cms/issues/4523))

## 3.2.0 - 2019-07-09

> {warning} If you’ve ever run the `project-config/rebuild` command, it’s highly recommended that you run it again with Craft 3.1.34.2, before updating to Craft 3.2.

> {warning} Custom login controllers must now explicitly set their `$allowAnonymous` values to include `self::ALLOW_ANONYMOUS_OFFLINE` if they wish to be available when the system is offline.

> {tip} If you have Super Table or Neo installed, you should update those **at the same time** as Craft, to avoid unnecessary search index jobs from being added to the queue.

### Added
- All element types now have the option to support drafts and revisions.
- Drafts are now autocreated when content is modified, and autosaved whenever the content changes. ([#1034](https://github.com/craftcms/cms/issues/1034))
- Drafts and revisions now store content across all sites supported by the element. ([#2669](https://github.com/craftcms/cms/issues/2669))
- Content previewing is now draft-based, and drafts are stored as specialized elements, so it’s no longer necessary to add special cases in templates for preview requests. ([#1787](https://github.com/craftcms/cms/issues/1787), [#2801](https://github.com/craftcms/cms/issues/2801))
- Sections now have a “Preview Targets” setting when running Craft Pro, which can be used to configure additional locations that entries can be previewed from. ([#1489](https://github.com/craftcms/cms/issues/1489))
- Sections now have a “Propagation Method” setting, enabling entries to only be propagated to other sites in the same site group, or with the same language. ([#3554](https://github.com/craftcms/cms/issues/3554))
- Matrix fields now have a “Propagation Method” setting, enabling blocks to only be propagated to other sites in the same site group, or with the same language. ([#3554](https://github.com/craftcms/cms/issues/3554))
- Single entries now have editable slugs. ([#3368](https://github.com/craftcms/cms/issues/3368))
- Headless content previewing is now possible by forwarding request tokens off to content API requests. ([#1231](https://github.com/craftcms/cms/issues/1231))
- Preview iframes are now created with a `src` attribute already in place, improving SPA support. ([#2120](https://github.com/craftcms/cms/issues/2120))
- Entry “Share” buttons are now visible on mobile. ([#4408](https://github.com/craftcms/cms/issues/4408))
- Added the “Temp Uploads Location” system setting (available from Settings → Assets → Settings), which makes it possible to choose the volume and path that temporary asset uploads should be stored. ([#4010](https://github.com/craftcms/cms/issues/4010))
- Added the `maxRevisions` config setting. ([#926](https://github.com/craftcms/cms/issues/926))
- Added the `purgeUnsavedDraftsDuration` config setting, which determines how long unsaved drafts should be allowed to exist before getting deleted via garbage collection.
- Added the “Edit images” permission. ([#3349](https://github.com/craftcms/cms/issues/3349))
- Added the “Impersonate users” permission. ([#3501](https://github.com/craftcms/cms/issues/3501))
- Added the `drafts`, `draftId`, `draftOf`, `draftCreator`, `revisions`, `revisionId`, `revisionOf`, and `revisionCreator` element query params.
- The `site` element query params now support passing multiple site handles, or `'*'`, to query elements across multiple sites at once. ([#2854](https://github.com/craftcms/cms/issues/2854))
- Relational fields now have a “Validate related elements” setting, which ensures that the related elements pass validation before the source element can be saved with them selected. ([#4095](https://github.com/craftcms/cms/issues/4095))
- Table fields can now have Dropdown, Email, and URL columns. ([#811](https://github.com/craftcms/cms/issues/811), [#4180](https://github.com/craftcms/cms/pull/4180))
- Dropdown and Multi-select fields can now have optgroups. ([#4236](https://github.com/craftcms/cms/issues/4236))
- Date/Time, Dropdown, Lightswitch, Number, and Radio Buttons fields are now listed as sort options in element indexes. ([#2818](https://github.com/craftcms/cms/issues/2818))
- Asset, category, entry, and user indexes can now have “UID” columns. ([#4433](https://github.com/craftcms/cms/issues/4433))
- Added the `unique` element query param, which can be used to prevent duplicate elements when querying elements across multiple sites.
- Added the `preferSites` element query param, which can be used to set the preferred sites that should be used for multi-site element queries, when the `unique` param is also enabled.
- Element index pages are now paginated for non-Structure views. ([#818](https://github.com/craftcms/cms/issues/818))
- Element index pages now have an “Export…” button that will export all of the elements in the current view (across all pages) or up to a custom limit, in either CSV, XLS, XLSX, or ODS format. ([#994](https://github.com/craftcms/cms/issues/994))
- Added the `{% dd %}` Twig tag. ([#4399](https://github.com/craftcms/cms/issues/4399))
- Added the `attr()` Twig function, which can generate a list of HTML/XML attributes. ([#4237](https://github.com/craftcms/cms/pull/4237))
- Added the `|withoutKey` Twig filter.
- Added the `resave/matrix-blocks` console command.
- The `index-assets/*` commands now support a `--create-missing-assets=0` option, which prevents Craft from creating asset records when they don’t exist yet, and offers an opportunity to fix the location of any asset records that are missing their associated files, when the filename matches one of the files missing an index.
- Added the `mailer/test` command. ([#4020](https://github.com/craftcms/cms/issues/4020))
- Added the `tests/setup` command, which generates a test suite for the current Craft project.
- Jobs can now set progress labels, which will be shown below their description and progress bar in the queue HUD. ([#1931](https://github.com/craftcms/cms/pull/1931))
- Added the `_layouts/element` template, which can be extended by element edit pages that wish to support drafts, revisions, and content previewing.
- Added the `_special/sitepicker` template.
- It’s now possible for plugins and modules to define custom actions on console controllers.
- Added a testing framework for Craft and plugins, powered by Codeception. ([#3382](https://github.com/craftcms/cms/pull/3382), [#1485](https://github.com/craftcms/cms/issues/1485), [#944](https://github.com/craftcms/cms/issues/944))
- Added `craft\base\ApplicationTrait::getInstalledSchemaVersion()`.
- Added `craft\base\BlockElementInterface`.
- Added `craft\base\Element::EVENT_AFTER_PROPAGATE`.
- Added `craft\base\Element::EVENT_REGISTER_PREVIEW_TARGETS`.
- Added `craft\base\Element::previewTargets()`.
- Added `craft\base\ElementInterface::afterPropagate()`.
- Added `craft\base\ElementInterface::getCurrentRevision()`.
- Added `craft\base\ElementInterface::getIsDraft()`.
- Added `craft\base\ElementInterface::getIsRevision()`.
- Added `craft\base\ElementInterface::getIsUnsavedDraft()`.
- Added `craft\base\ElementInterface::getPreviewTargets()`.
- Added `craft\base\ElementInterface::getSourceId()`.
- Added `craft\base\ElementInterface::getSourceUid()`.
- Added `craft\base\ElementInterface::getUiLabel()`, which is now used to define what an element will be called in the Control Panel. ([#4211](https://github.com/craftcms/cms/pull/4211))
- Added `craft\base\ElementInterface::pluralDisplayName()`, which element type classes can use to define the plural of their display name.
- Added `craft\base\ElementInterface::setRevisionCreatorId()`.
- Added `craft\base\ElementInterface::setRevisionNotes()`.
- Added `craft\base\ElementTrait::$dateDeleted`. ([#4493](https://github.com/craftcms/cms/issues/4493))
- Added `craft\base\ElementTrait::$draftId`.
- Added `craft\base\ElementTrait::$hardDelete`.
- Added `craft\base\ElementTrait::$previewing`.
- Added `craft\base\ElementTrait::$propagateAll`.
- Added `craft\base\ElementTrait::$revisionId`.
- Added `craft\base\Field::EVENT_AFTER_ELEMENT_PROPAGATE`.
- Added `craft\base\Field::getSortOption()`.
- Added `craft\base\FieldInterface::afterElementPropagate()`.
- Added `craft\base\FieldInterface::valueType()`. ([#3894](https://github.com/craftcms/cms/issues/3894))
- Added `craft\base\SortableFieldInterface`, which can be implemented by field classes that should be sortable in element indexes.
- Added `craft\behaviors\DraftBehavior`.
- Added `craft\behaviors\RevisionBehavior`.
- Added `craft\console\CallableAction`.
- Added `craft\console\Controller`.
- Added `craft\console\controllers\ResaveController::saveElements()`.
- Added `craft\console\ControllerTrait`.
- Added `craft\console\Request::getToken()`.
- Added `craft\controllers\PreviewController`.
- Added `craft\errors\MissingAssetException`.
- Added `craft\events\BatchElementActionEvent`.
- Added `craft\events\DefineConsoleActionsEvent`.
- Added `craft\events\ElementQueryEvent`.
- Added `craft\events\RegisterPreviewTargetsEvent`.
- Added `craft\events\RevisionEvent`.
- Added `craft\helpers\Component::validateComponentClass()`.
- Added `craft\helpers\ElementHelper::isDraftOrRevision()`.
- Added `craft\helpers\ElementHelper::rootElement()`.
- Added `craft\models\Section::$propagationMethod`.
- Added `craft\queue\jobs\UpdateSearchIndex`.
- Added `craft\services\Drafts`, accessible via `Craft::$app->drafts`.
- Added `craft\services\Elements::propagateElements()` along with `EVENT_BEFORE_PROPAGATE_ELEMENTS`, `EVENT_AFTER_PROPAGATE_ELEMENTS`, `EVENT_BEFORE_PROPAGATE_ELEMENT`, and `EVENT_AFTER_PROPAGATE_ELEMENT` events. ([#4139](https://github.com/craftcms/cms/issues/4139))
- Added `craft\services\Elements::resaveElements()` along with `EVENT_BEFORE_RESAVE_ELEMENTS`, `EVENT_AFTER_RESAVE_ELEMENTS`, `EVENT_BEFORE_RESAVE_ELEMENT`, and `EVENT_AFTER_RESAVE_ELEMENT` events. ([#3482](https://github.com/craftcms/cms/issues/3482))
- Added `craft\services\Matrix::duplicateBlocks()`.
- Added `craft\services\Matrix::getSupportedSiteIdsForField()`.
- Added `craft\services\Revisions`, accessible via `Craft::$app->revisions`.
- Added `craft\services\Users::canImpersonate()`.
- Added `craft\web\Request::getIsLoginRequest()` and `craft\console\Request::getIsLoginRequest()`.
- Added `craft\web\UrlManager::$checkToken`.
- Added the `Craft.isSameHost()` JavaScript method.
- Added the `Craft.parseUrl()` JavaScript method.
- Added the `Craft.randomString()` JavaScript method.
- Added the `Craft.DraftEditor` JavaScript class.
- Added the `Craft.Preview` JavaScript class.

### Changed
- Relational fields are now capable of selecting elements from multiple sites, if they haven’t been locked down to only related elements from a single site. ([#3584](https://github.com/craftcms/cms/issues/3584))
- Element selector modals now always show source headings, and list sources in the configured order. ([#4494](https://github.com/craftcms/cms/issues/4494))
- Reference tags can now specify the site to load the element from. ([#2956](https://github.com/craftcms/cms/issues/2956))
- Improved the button layout of Edit Entry pages. ([#2325](https://github.com/craftcms/cms/issues/2325))
- Improved the performance of saving elements.
- The Control Panel now shows the sidebar on screens that are at least 1,000 pixels wide. ([#4079](https://github.com/craftcms/cms/issues/4079))
- The `_layouts/cp` template now supports a `showHeader` variable that can be set to `false` to remove the header.
- The `_layouts/cp` Control Panel template now supports a `footer` block, which will be output below the main content area.
- Renamed `craft\helpers\ArrayHelper::filterByValue()` to `where()`.
- Anonymous/offline/Control Panel access validation now takes place from `craft\web\Controller::beforeAction()` rather than `craft\web\Application::handleRequest()`, giving controllers a chance to do things like set CORS headers before a `ForbiddenHttpException` or `ServiceUnavailableHttpException` is thrown. ([#4008](https://github.com/craftcms/cms/issues/4008))
- Controllers can now set `$allowAnonymous` to a combination of bitwise integers `self::ALLOW_ANONYMOUS_LIVE` and `self::ALLOW_ANONYMOUS_OFFLINE`, or an array of action ID/bitwise integer pairs, to define whether their actions should be accessible anonymously even when the system is offline.
- Improved the error message when Project Config reaches the maximum deferred event count.
- Craft now deletes expired template caches as part of its garbage collection routine.
- Craft no longer warns about losing unsaved changes when leaving the page while previewing entries, if the changes were autosaved. ([#4439](https://github.com/craftcms/cms/issues/4439))
- `fieldValues` is a now reserved field handle. ([#4453](https://github.com/craftcms/cms/issues/4453))
- Improved the reliability of `craft\helpers\UrlHelper::rootRelativeUrl()` and `cpUrl()`.
- `craft\base\ElementInterface::eagerLoadingMap()` and `craft\base\EagerLoadingFieldInterface::getEagerLoadingMap()` can now return `null` to opt out of eager loading. ([#4220](https://github.com/craftcms/cms/pull/4220))
- `craft\db\ActiveRecord` no longer sets the `uid`, `dateCreated`, or `dateUpdated` values for new records if they were already explicitly set.
- `craft\db\ActiveRecord` no longer updates the `dateUpdated` value for existing records if nothing else changed or if `dateUpdated` had already been explicitly changed.
- `craft\helpers\UrlHelper::siteUrl()` and `url()` will now include the current request’s token in the generated URL’s query string, for site URLs.
- `craft\events\MoveElementEvent` now extends `craft\events\ElementEvent`. ([#4315](https://github.com/craftcms/cms/pull/4315))
- `craft\queue\BaseJob::setProgress()` now has a `$label` argument.
- `craft\queue\jobs\PropagateElements` no longer needs to be configured with a `siteId`, and no longer propagates elements to sites if they were updated in the target site more recently than the source site.
- `craft\queue\QueueInterface::setProgress()` now has a `$label` argument.
- `craft\services\Assets::getUserTemporaryUploadFolder()` now returns the current user’s temporary upload folder by default if no user is provided.
- `craft\services\Elements::deleteElement()` now has a `$hardDelete` argument.
- `craft\services\Elements::deleteElement()` now has a `$hardDelete` argument. ([#3392](https://github.com/craftcms/cms/issues/3392))
- `craft\services\Elements::getElementById()` now has a `$criteria` argument.
- `craft\services\Elements::propagateElement()` now has a `$siteElement` argument.
- `craft\services\Elements::saveElement()` now preserves existing elements’ current `dateUpdated` value when propagating or auto-resaving elements.
- `craft\services\Elements::saveElement()` now preserves the `uid`, `dateCreated`, and `dateUpdated` values on new elements if they were explicitly set. ([#2909](https://github.com/craftcms/cms/issues/2909))
- `craft\services\Elements::setPlaceholderElement()` now throws an exception if the element that was passed in doesn’t have an ID.
- `craft\services\Matrix::saveField()` is no longer is responsible for duplicating blocks from other elements.
- `craft\web\twig\variables\CraftVariable` no longer triggers the `defineComponents` event. ([#4416](https://github.com/craftcms/cms/issues/4416))
- `craft\web\UrlManager::setRouteParams()` now has a `$merge` argument, which can be set to `false` to completely override the route params.
- It’s now possible to pass a `behaviors` key to the `$newAttributes` argument of `craft\services\Elements::duplicateElement()`, to preattach behaviors to the cloned element before it’s saved.

### Removed
- Removed the Search Indexes utility. ([#3698](https://github.com/craftcms/cms/issues/3698))
- Removed the `--batch-size` option from `resave/*` actions.
- Removed the `craft.entryRevisions` Twig component.
- Removed `craft\controllers\EntriesController::actionPreviewEntry()`.
- Removed `craft\controllers\EntriesController::actionShareEntry()`.
- Removed `craft\controllers\EntriesController::actionViewSharedEntry()`.
- Removed `craft\events\VersionEvent`.
- Removed `craft\records\Entry::getVersions()`.
- Removed `craft\records\EntryDraft`.
- Removed `craft\records\EntryVersion`.
- Removed `craft\services\EntryRevisions::saveDraft()`.
- Removed `craft\services\EntryRevisions::publishDraft()`.
- Removed `craft\services\EntryRevisions::deleteDraft()`.
- Removed `craft\services\EntryRevisions::saveVersion()`.
- Removed `craft\services\EntryRevisions::revertEntryToVersion()`.
- Removed the `Craft.EntryDraftEditor` JavaScript class.

### Deprecated
- Deprecated the `ownerSite` and `ownerSiteId` Matrix block query params.
- Deprecated `craft\controllers\EntriesController::EVENT_PREVIEW_ENTRY`.
- Deprecated `craft\controllers\LivePreviewController`.
- Deprecated `craft\elements\MatrixBlock::$ownerSiteId`.
- Deprecated `craft\events\DefineComponentsEvent`.
- Deprecated `craft\helpers\ArrayHelper::filterByValue()`. Use `where()` instead.
- Deprecated `craft\models\BaseEntryRevisionModel`.
- Deprecated `craft\models\EntryDraft`.
- Deprecated `craft\models\EntryVersion`.
- Deprecated `craft\models\Section::$propagateEntries`. Use `$propagationMethod` instead.
- Deprecated `craft\services\Assets::getCurrentUserTemporaryUploadFolder()`.
- Deprecated `craft\services\EntryRevisions`.
- Deprecated `craft\web\Request::getIsLivePreview()`.
- Deprecated `craft\web\Request::getIsSingleActionRequest()` and `craft\console\Request::getIsSingleActionRequest()`.
- Deprecated the `Craft.LivePreview` JavaScript class.

### Fixed
- Fixed a bug where `craft\helpers\UrlHelper` methods could add duplicate query params on generated URLs.
- Fixed a bug where Matrix blocks weren’t getting duplicated for other sites when creating a new element. ([#4449](https://github.com/craftcms/cms/issues/4449))

## 3.1.34.3 - 2019-08-21

### Fixed
- Fixed a bug where the `project-config/rebuild` command wasn’t discarding unused user groups or user field layouts in the project config. ([#4781](https://github.com/craftcms/cms/pull/4781))

## 3.1.34.2 - 2019-07-23

### Fixed
- Fixed a bug where the `project-config/rebuild` command was discarding email and user settings.

## 3.1.34.1 - 2019-07-22

### Fixed
- Fixed a bug where the `project-config/rebuild` command was ignoring entry types that didn’t have a field layout. ([#4600](https://github.com/craftcms/cms/issues/4600))

## 3.1.34 - 2019-07-09

### Changed
- The `project-config/rebuild` command now rebuilds the existing project config wherever possible, instead of merging database data with the existing project config.

## 3.1.33 - 2019-07-02

### Added
- Added `craft\base\ApplicationTrait::saveInfoAfterRequest()`.

### Changed
- Craft no longer strips some punctuation symbols from slugs.
- Improved the performance of saving project config updates. ([#4459](https://github.com/craftcms/cms/issues/4459))
- Improved the performance of saving fields. ([#4459](https://github.com/craftcms/cms/issues/4459))
- The `craft update` command no longer updates Craft or plugins if not specified.

### Removed
- Removed `craft\services\ProjectConfig::saveDataAfterRequest()`.
- Removed `craft\services\ProjectConfig::preventSavingDataAfterRequest()`.

### Fixed
- Fixed a PHP error that occurred when deleting an asset transform. ([#4473](https://github.com/craftcms/cms/issues/4473))

### Security
- Fixed an XSS vulnerability.
- Fixed a path disclosure vulnerability. ([#4468](https://github.com/craftcms/cms/issues/4468))
- Added the `sameSiteCookieValue` config setting. ([#4462](https://github.com/craftcms/cms/issues/4462))

## 3.1.32.1 - 2019-06-25

### Fixed
- Fixed a couple Windows compatibility issues.

## 3.1.32 - 2019-06-25

### Changed
- Project Config now sorts arrays when all of the keys are UIDs. ([#4425](https://github.com/craftcms/cms/issues/4425))

### Fixed
- Fixed a bug where Craft might not match a domain to the proper site if it had a non-ASCII character in the host name.
- Fixed an error that could occur when using the `|filter` Twig filter. ([#4437](https://github.com/craftcms/cms/issues/4437))
- Fixed a bug where pagination URL could get repeated page params added to the query string if using query string-based pagination.

## 3.1.31 - 2019-06-18

### Added
- It’s now possible to set plugin license keys to environment variables using the `$VARIABLE_NAME` syntax. ([#4393](https://github.com/craftcms/cms/issues/4393))
- Added `craft\services\Elements::mergeElements()`. ([#4404](https://github.com/craftcms/cms/pull/4404))

### Changed
- Pagination URLs now include any query string parameters set on the current request.
- The default email template no longer sets text or background colors, so emails look better in dark mode. ([#4396](https://github.com/craftcms/cms/pull/4396))
- Improved the error message that gets logged when Craft isn’t able to finish processing project config changes, due to unresolved dependencies.
- Craft will no longer log errors and warnings arising from `yii\i18n\PhpMessageSource`. ([#4109](https://github.com/craftcms/cms/issues/4109))
- Improved the performance and reliability of user queries when the `group` param is set to a user group with a large number of users.
- Updated Yii to 2.0.21.

### Fixed
- Fixed a bug where `Craft::dd()` wouldn’t work properly if output buffering was enabled. ([#4399](https://github.com/craftcms/cms/issues/4399))
- Fixed a bug where `Craft::alias()` wasn’t working on Windows servers. ([#4405](https://github.com/craftcms/cms/issues/4405))
- Fixed a bug where Craft wasn’t parsing the `dsn` DB connection setting properly if it was supplied.

### Security
- Fixed an XSS vulnerability.

## 3.1.30 - 2019-06-11

### Changed
- Improved query performance. ([yiisoft/yii2#17344](https://github.com/yiisoft/yii2/pull/17344), [yiisoft/yii2#17345](https://github.com/yiisoft/yii2/pull/17345), [yiisoft/yii2#17348](https://github.com/yiisoft/yii2/pull/17348))
- `craft\services\Elements::saveElement()` now always propagates elements regardless of the `$propagate` argument value, when saving new elements. ([#4370](https://github.com/craftcms/cms/issues/4370))

### Fixed
- Fixed a bug where new elements weren’t assigned a UID in time if their URI format contained a `{uid}` token. ([#4364](https://github.com/craftcms/cms/issues/4364))
- Fixed a bug where Craft was modifying custom log target configs before executing queue jobs. ([#3766](https://github.com/craftcms/cms/issues/3766))
- Fixed a bug where `craft\helpers\ChartHelper::getRunChartDataFromQuery()` assumed that the value would be integers. ([craftcms/commerce#849](https://github.com/craftcms/commerce/issues/849))
- Fixed a bug where `craft\services\Security::validateData()` was returning an empty string instead of `false` when the data didn’t validate. ([#4387](https://github.com/craftcms/cms/issues/4387))
- Fixed a bug where Craft could inject unexpected JavaScript into front-end requests. ([#4390](https://github.com/craftcms/cms/issues/4390))

## 3.1.29 - 2019-06-04

### Added
- Added the `restore` command, which restores a database backup.
- Added the `Craft.escapeRegex()` JavaScript method.

### Changed
- Asset indexes now sort assets by Date Uploaded in descending order by default. ([#1153](https://github.com/craftcms/cms/issues/1153))
- `craft\db\Paginator` no longer assumes that the application’s database connection should be used.
- Updated Twig to 2.11. ([#4342](https://github.com/craftcms/cms/issues/4342))

### Fixed
- Fixed a bug where the Status menu wasn’t visible for the “All users” source on user indexes. ([#4306](https://github.com/craftcms/cms/pull/4306))
- Fixed a bug where pressing the <kbd>Esc</kbd> key in the setup wizard would close the modal window. ([#4307](https://github.com/craftcms/cms/issues/4307))
- Fixed a bug where `craft\validators\ArrayValidator::validate()` didn’t work. ([#4309](https://github.com/craftcms/cms/pull/4309))
- Fixed an error that could occur when rendering templates with a `loop.parent.loop` reference in a nested for-loop. ([#4271](https://github.com/craftcms/cms/issues/4271))
- Fixed a bug where publishing a Single entry’s draft, or reverting a Single entry to a prior version, would overwrite its title to the section name. ([#4323](https://github.com/craftcms/cms/pull/4323))
- Fixed a bug where Craft wasn’t invalidating existing asset transforms when changing the dimensions of a named transform.
- Fixed a bug where `craft\services\Fields::getFieldsByElementType()` would return duplicate results if a field was used in more than one field layout for the element type. ([#4336](https://github.com/craftcms/cms/issues/4336))
- Fixed a bug where Craft wasn’t respecting the `allowUppercaseInSlug` config setting when generating slugs in the Control Panel. ([#4330](https://github.com/craftcms/cms/issues/4330))
- Fixed a bug where Control Panel Ajax requests weren’t working if a custom `pathParam` config setting value was set. ([#4334](https://github.com/craftcms/cms/issues/4334))
- Fixed a JavaScript error that could occur when saving a new entry, if the selected entry type didn’t have a Title field. ([#4353](https://github.com/craftcms/cms/issues/4353))

## 3.1.28 - 2019-05-21

### Added
- Added the “Customize element sources” user permission. ([#4282](https://github.com/craftcms/cms/pull/4282))
- Matrix sub-fields now have a “Use this field’s values as search keywords?” setting. ([#4291](https://github.com/craftcms/cms/issues/4291))
- Added `craft\web\twig\variables\Paginate::setBasePath()`. ([#4286](https://github.com/craftcms/cms/issues/4286))

### Changed
- Craft now requires Yii 2.0.19.

### Fixed
- Fixed a bug where slugs could get double-hyphenated. ([#4266](https://github.com/craftcms/cms/issues/4266))
- Fixed an error that would occur when installing Craft if the `allowAdminChanges` config setting was disabled. ([#4267](https://github.com/craftcms/cms/issues/4267))
- Fixed a bug where Matrix fields would return the wrong set of Matrix blocks on new or duplicated elements, immediately after they were saved.
- Fixed a bug where users could not assign additional user groups to their own account if their permission to do so was granted by another user group they belonged to.
- Fixed a bug where Number fields would attempt to save non-numeric values. ([craftcms/feed-me#527](https://github.com/craftcms/feed-me/issues/527))
- Fixed a bug where it was possible to assign a Structure entry or category to a new parent, even if that would cause its descendants to violate the Max Levels setting. ([#4279](https://github.com/craftcms/cms/issues/4279))
- Fixed an error that could occur when rendering a template from a console request, if the template contained any non-global `{% cache %}` tags. ([#4284](https://github.com/craftcms/cms/pull/4284))

## 3.1.27 - 2019-05-14

### Added
- Added `craft\fields\Matrix::EVENT_SET_FIELD_BLOCK_TYPES`. ([#4252](https://github.com/craftcms/cms/issues/4252))

### Changed
- Pressing <kbd>Shift</kbd> + <kbd>Return</kbd> (or <kbd>Shift</kbd> + <kbd>Ctrl</kbd>/<kbd>Command</kbd> + <kbd>Return</kbd>) when a textual cell is focused in an editable table will now change the focus to the same cell in the previous row (after creating a new row if necessary.) ([#4259](https://github.com/craftcms/cms/issues/4259))
- Craft no longer shows the status menu for element sources that define a status. ([#4249](https://github.com/craftcms/cms/issues/4249))
- Element URI formats can now conditionally output an empty string, opting the element out of getting its own system URI. ([#4254](https://github.com/craftcms/cms/issues/4254))
- Table fields now get validation errors if any column handles are entered in the format of “colX”.
- Craft no longer clear out users’ verification codes after login. ([#4257](https://github.com/craftcms/cms/issues/4257))
- The `users/upload-user-photo` and `users/delete-user-photo` actions are now available to front-end requests. ([#3932](https://github.com/craftcms/cms/issues/3932))

### Fixed
- Fixed a bug where rebuilding the project config could set an incorrect value for the user field layout.
- Fixed a bug Craft wouldn’t allow users to edit their own photos if they didn’t have upload/remove asset permissions.
- Fixed a bug where Craft wasn’t removing newline characters when pasting text into some single-line Table column types.
- Fixed a bug where project config syncing could have inconsistent results on load-balanced environments. ([#4136](https://github.com/craftcms/cms/issues/4136))
- Fixed a bug where the Plugin Store was not able to load developer details. ([#4241](https://github.com/craftcms/cms/issues/4241))
- Fixed a bug that could occur when Craft generated URLs with multi-byte characters in the query string.
- Fixed a bug where you could get some character encoding issues in some environments when using PHP 7.3.
- Fixed a bug where Craft wasn’t attempting to set a unique URI on duplicated elements. ([#4253](https://github.com/craftcms/cms/issues/4253))
- Fixed a bug where Table fields could copy cell values to other cells if a column had a handle in the format of “colX”. ([#4200](https://github.com/craftcms/cms/issues/4200))
- Fixed an error that could occur on the Login page if a custom Login Page Logo was selected. ([#4261](https://github.com/craftcms/cms/issues/4261))

## 3.1.26 - 2019-05-08

### Changed
- The “Update all” button on the Updates utility is now shown even if the page contains some uninstallable updates. ([#4230](https://github.com/craftcms/cms/issues/4230))
- Craft now stores the Default User Group’s UID in the project config, in case the group’s ID is different across environments.
- `craft\services\Assets::EVENT_BEFORE_REPLACE_ASSET` event handlers can now change the filename of the replaced asset before it is saved.
- Improved the performance of background jobs. ([#4219](https://github.com/craftcms/cms/pull/4219))
- Improved the Plugin Store’s screenshots with arrows for navigation and pinch-to-zoom capability for touch devices.

### Fixed
- Fixed an error that could occur when saving a Single section if one of its sites had been disabled.
- Fixed an error that could occur when deleting a site.
- Fixed a PHP compile error that could occur when paginating a query. ([#4208](https://github.com/craftcms/cms/pull/4208))
- Fixed an error that could occur on the Settings → Users → Settings page if the project config was missing its `users` key. ([#4206](https://github.com/craftcms/cms/issues/4206))
- Fixed a bug where Craft wasn’t requiring email verification for new user accounts if the project config was missing its `users` key.
- Fixed a bug where Craft wasn’t eager loading elements in the same site as the source element, if that was different than the currently requested site. ([#3954](https://github.com/craftcms/cms/issues/3954))

## 3.1.25 - 2019-04-30

### Added
- Added the `|ascii` Twig filter. ([#4193](https://github.com/craftcms/cms/issues/4193))

### Changed
- Craft now registers its project config event handlers before loading plugins. ([#3943](https://github.com/craftcms/cms/issues/3943))
- The Control Panel now uses jQuery 3.4.0. ([#4183](https://github.com/craftcms/cms/issues/4183))
- `behavior` and `behaviors` are now reserved field handles. ([#4184](https://github.com/craftcms/cms/issues/4184))
- The Updates utility no longer shows notices for expired plugins if no updates are actually available. ([#4186](https://github.com/craftcms/cms/issues/4186))

### Fixed
- Fixed an error where rebuilding the project config would not typecast the `propagateEntries` and `enableVersioning` section settings correctly. ([#3695](https://github.com/craftcms/cms/issues/3695))
- Fixed a bug where the Edit Draft HUD would include the current site name in the default Draft Name value for multi-site entries. ([#4171](https://github.com/craftcms/cms/issues/4171))
- Fixed a bug where resource requests could send a 500 response if the resource didn’t exist. ([#4197](https://github.com/craftcms/cms/pull/4197))

## 3.1.24 - 2019-04-23

### Added
- Added `craft\services\Fields::getFieldIdsByLayoutId()`.

### Changed
- Craft now correctly typecasts all core boolean and integer values saved to the project config. ([#3695](https://github.com/craftcms/cms/issues/3695))
- Craft now saves new entry versions every time an entry is saved, unless it’s being propagated or resaved.
- `users/save-user` and `users/start-elevated-session` requests now check for a `currentPassword` body param in addition to `password`, when looking for the user’s current password. ([#4169](https://github.com/craftcms/cms/issues/4169))
- `craft\services\Path::getStoragePath()` now has a `$create` argument.
- Updated Twig to 2.8.

### Fixed
- Fixed an error where re-saving a site would reset its sorting order. ([#4147](https://github.com/craftcms/cms/issues/4147))
- Fixed a SQL error that could occur when updating to Craft 3.1. ([#3663](https://github.com/craftcms/cms/issues/3663))
- Fixed an error that occurred when an SVG with `/` characters in its `id` attributes was passed to the `svg()` Twig function. ([#4155](https://github.com/craftcms/cms/issues/4155))
- Fixed a bug where passing `:empty:` or `:notempty:` to a Matrix field param on an element query could return incorrect results for fields that had soft-deleted blocks. ([#4161](https://github.com/craftcms/cms/issues/4161))
- Fixed a bug where Craft wasn’t returning a `1` exit code for console requests if the server was running under PHP 7. ([#4153](https://github.com/craftcms/cms/issues/4153))
- Fixed a “World-writable config file 'my.cnf' is ignored” warning that could occur when creating a database backup. ([#4163](https://github.com/craftcms/cms/pull/4163))
- Fixed a bug where `craft\services\Elements::duplicateElements()` would only ignore non-safe attributes passed to the `$newAttributes` argument.
- Fixed a bug where `craft\elements\db\ElementQuery::exists()` and `offsetExists()` were ignoring cached query results.

## 3.1.23 - 2019-04-16

### Added
- The `project-config/sync` command now has a `--force` option, which forces the project config to treat all preexisting config values as new. ([#4126](https://github.com/craftcms/cms/issues/4126))
- Added `craft\base\LogTargetTrait`, which can be used by custom `log` components, to gain security and privacy features provided by Craft’s built-in file target. ([#4127](https://github.com/craftcms/cms/pull/4127))

### Changed
- When creating a new site, global sets are now propagated to it before other element types. ([#3446](https://github.com/craftcms/cms/issues/3446))
- Locked Twig down to 2.7, to avoid a bug in 2.8.0. ([twigphp/Twig#2942](https://github.com/twigphp/Twig/issues/2942))

### Fixed
- Fixed an error that occurred when installing a missing plugin from the Settings → Plugins page. ([#4140](https://github.com/craftcms/cms/issues/4140))
- Fixed PHP type errors that could occur when calling some deprecated `craft.request` methods in templates. ([#4124](https://github.com/craftcms/cms/issues/4124))
- Fixed performance issues that could occur where uploading GIFs in the Control Panel. ([#4131](https://github.com/craftcms/cms/pull/4131))
- Fixed a bug where it wasn’t possible to create a new global set with the same name or handle as a soft-deleted one. ([#4091](https://github.com/craftcms/cms/issues/4091))
- Fixed a bug where pending users’ verification codes were getting deleted if they were impersonated by an admin. ([#4130](https://github.com/craftcms/cms/issues/4130))

## 3.1.22 - 2019-04-10

### Added
- Added `craft\base\ElementTrait::$resaving`, which indicates whether the element is currently being resaved via a `ResaveElements` job or a `resave` command. ([#3482](https://github.com/craftcms/cms/issues/3482))
- Added `craft\db\Paginator::setPageResults()`. ([#4120](https://github.com/craftcms/cms/issues/4120))

### Changed
- Changed the way Craft updates search indexes, to reduce the likelihood of a deadlock. ([#3197](https://github.com/craftcms/cms/issues/3197))
- Improved styles and behavior of the Plugin Store.
- The Settings → Plugins page now notes which plugins are expired, with links to renew them on [id.craftcms.com](https://id.craftcms.com).
- Improved the styling of info HUDs that contain long text or tables. ([#4107](https://github.com/craftcms/cms/pull/4107))

### Fixed
- Fixed a PHP error that could occur during asset indexing in some cases.
- Fixed a bug where entry drafts weren’t showing previous changes to Matrix fields on the draft. ([#4105](https://github.com/craftcms/cms/issues/4105))
- Fixed a bug where `project.yaml` changes weren’t always getting picked up. ([#4028](https://github.com/craftcms/cms/issues/4028))
- Fixed a bug where the `project-config/rebuild` command would restore soft-deleted components. ([#4100](https://github.com/craftcms/cms/issues/4100))
- Fixed a bug where the `project-config/sync` command was not performing schema checks.
- Fixed an error that occurred when backing up the database if the database password contained a `$` character. ([#4115](https://github.com/craftcms/cms/issues/4115))

## 3.1.21.1 - 2019-04-04

### Fixed
- Fixed a bug where underscores were getting stripped from element slugs. ([#4096](https://github.com/craftcms/cms/issues/4096))

## 3.1.21 - 2019-04-03

### Added
- Added the `backup` command, which creates a new database backup. ([#4075](https://github.com/craftcms/cms/issues/4075))
- Added the `queue/retry` command, which can be passed a failed job ID, or `all` to retry all failed jobs. ([#4072](https://github.com/craftcms/cms/issues/4072))
- Added `craft\queue\Queue::retryAll()`.
- Added `craft\services\Sections::$autoResaveEntries`, which can be set to `false` from `config/app.php` to prevent Craft from auto-resaving entries after sections and entry types are updated. ([#3482](https://github.com/craftcms/cms/issues/3482))

### Changed
- It’s now possible to double-click on asset sources to expand/collapse their subfolders. ([#4070](https://github.com/craftcms/cms/issues/4070))
- Craft no longer auto-resaves entries after saving a section or entry type if nothing changed of any significance to entries. ([#3482](https://github.com/craftcms/cms/issues/3482))
- Craft now formats filesizes using metric units (e.g. MB instead of MiB).
- The updater is now capable of handling package name changes.
- Craft now requires Yii 2.0.17.

### Fixed
- Fixed a bug where the Asset Indexes utility wasn’t logging exceptions.
- Fixed a SQL error that could occur when using the Asset Indexes utility, if any filenames contained 4+ byte characters.
- Fixed a bug where entry queries could return duplicate results for any entries that belong to a section that has soft-deleted structures associated with it. ([#4066](https://github.com/craftcms/cms/issues/4066))
- Fixed a bug where rebuilding project config would not work with Matrix fields with no block types. ([#4074](https://github.com/craftcms/cms/issues/4074)
- Fixed an error that occurred when sending emails if the `testToEmailAddress` config setting was set. ([#4076](https://github.com/craftcms/cms/issues/4076))
- Fixed a bug where it wasn’t possible to pass the `--element-id` option on `resave/*` commands.
- Fixed a bug where Matrix fields were including disabled blocks if any changes had been made to the Matrix block query params.
- Fixed SQL errors that could occur if the table prefix had ever changed.

## 3.1.20.1 - 2019-03-27

### Fixed
- Fixed an error that occurred when regenerating the project config, if there were any fields without settings. ([#4062](https://github.com/craftcms/cms/issues/4062))
- Fixed an error that occurred when loading the `_includes/forms/date` template without passing a `value` variable. ([#4063](https://github.com/craftcms/cms/issues/4063))

## 3.1.20 - 2019-03-27

### Added
- Added the `project-config/rebuild` console command.
- Added the `verifyEmailSuccessPath` config setting.
- Added the “Prefix” and “Suffix” settings for Number fields. ([#4055](https://github.com/craftcms/cms/issues/4055))
- Added the “Max Length” setting for URL fields. ([#4019](https://github.com/craftcms/cms/issues/4019))
- Added the `devMode` global Twig variable. ([#4038](https://github.com/craftcms/cms/issues/4038))
- Added `craft\config\GeneralConfig::getVerifyEmailSuccessPath()`.
- Added `craft\events\RebuildConfigEvent`.
- Added `craft\services\ProjectConfig::rebuild()`.
- Added `craft\services\Sections::pruneDeletedField()`.

### Changed
- Textareas within the Control Panel can now be manually vertically resized. ([#4030](https://github.com/craftcms/cms/issues/4030))
- The Craft Support widget now includes a “More Resources” section. ([#4058](https://github.com/craftcms/cms/issues/4058))
- The `_includes/forms/text` Control Panel template now supports `step`, `min`, and `max` attributes.
- Users without access to the Control Panel are now redirected according to the `verifyEmailSuccessPath` config setting after verifying a new email address. ([#1998](https://github.com/craftcms/cms/issues/1998))
- The `_includes/forms/text` Control Panel template now supports passing `autocorrect: false` and `autocapitalize: false`, to disable autocorrect and auto-capitalization on iOS devices.
- iOS autocorrect and auto-capitalization has been disabled for all core “Handle” and “Slug” fields in the Control Panel. ([#4009](https://github.com/craftcms/cms/issues/4009))
- Number fields now format their values for element index tables. ([#4059](https://github.com/craftcms/cms/issues/4059))
- When installing Craft using a `project.yaml`, Craft now backups the existing config to the config backup folder if there are errors. ([#4017](https://github.com/craftcms/cms/issues/4017))
- Craft now prunes entry type layouts when deleting a field.
- Craft no longer modifies the DSN string if set explicitly with the `dsn` database config setting.
- Craft no longer throws an `InvalidConfigException` when the `dsn` database config setting is set and contains an unexpected parameter.

### Fixed
- Fixed a bug where Craft wasn’t removing hyphens and other symbols from auto-generated asset titles. ([#4011](https://github.com/craftcms/cms/issues/4011))
- Fixed a PHP error that occurred when calling `craft\services\EntryRevisions::getDraftById()` or `getVersionById()` for a draft/version that belonged to a soft-deleted entry. ([#4013](https://github.com/craftcms/cms/issues/4013))
- Fixed a bug where Craft wasn’t respecting the site selection for routes defined in Settings → Routes. ([#4021](https://github.com/craftcms/cms/issues/4021))
- Fixed a bug where the `project-config/sync` command wasn’t logging exceptions. ([#4015](https://github.com/craftcms/cms/issues/4015))
- Fixed an error that occurred when attempting to use Live Preview with a pending user account. ([#4025](https://github.com/craftcms/cms/issues/4025))
- Fixed an error when displaying a date input in the Control Panel if the value passed wasn’t a `DateTime` object. ([#4041](https://github.com/craftcms/cms/issues/4041))
- Fixed a PHP error that occurred when passing an array of `craft\elements\User` objects to `craft\mail\Message::setTo()`. ([#4048](https://github.com/craftcms/cms/issues/4048))
- Fixed a bug where Craft was applying the `offset` param to both ends of the result set when paginating queries. ([#4052](https://github.com/craftcms/cms/issues/4052))
- Fixed a PHP error that occurred if `true` or `false` was passed to the third argument of `craft\db\Command::upsert()`. ([#4054](https://github.com/craftcms/cms/pull/4054))
- Fixed a bug where deleting fields via `project.yaml` could prevent other changes from being applied.
- Fixed a bug where field UIDs could be overwritten in some cases.

## 3.1.19 - 2019-03-19

### Added
- Added the `_includes/pagination` Control Panel template.
- Added `craft\db\Paginator`.
- Added `craft\web\twig\variables\Paginate::create()`.

### Changed
- The `{% paginate %}` tag now accepts any query object, not just element queries.
- The `_includes/forms/autosuggest` template now has `data` and `methods` blocks that can be overridden by sub-templates to customize the autosuggest behavior.

### Fixed
- Fixed a bug where sidebar badge counts in the Control Panel were getting formatted with two decimals if the Intl extension wasn’t loaded. ([#4002](https://github.com/craftcms/cms/issues/4002))
- Fixed a bug where entry drafts would forget that certain field values had been cleared out, and continue using the live revision’s content instead. ([#3981](https://github.com/craftcms/cms/issues/3981))
- Fixed an error that occurred if a Table field was created with a Date or Time column and no rows in the Default Values setting. ([#4005](https://github.com/craftcms/cms/issues/4005))
- Fixed a bug where Table fields would forget that they had been saved without any rows in the Default Values setting.
- Fixed a SQL error that could occur when saving non-UTF-8 characters to the project config. ([#4007](https://github.com/craftcms/cms/issues/4007))

## 3.1.18 - 2019-03-14

### Added
- Added `craft\services\Deprecator::$throwExceptions`. ([#3972](https://github.com/craftcms/cms/pull/3972))

### Changed
- `Craft::parseEnv()` will now boolean values for environment variables set to `true` or `false`. ([#3975](https://github.com/craftcms/cms/issues/3975))
- Nested project config keys are no longer sorted alphabetically.
- Craft now requires Twig 2.7+.

### Fixed
- Fixed a SQL error that occurred when using a token with a usage limit, if using PostgreSQL. ([#3969](https://github.com/craftcms/cms/issues/3969))
- Fixed a bug where the Edit User page would forget user group selection changes if there was a validation error. ([#3971](https://github.com/craftcms/cms/issues/3971))
- Fixed a bug where the updater would get an unexpected response when updating from 3.1.14 - 3.1.16 to 3.1.17+.
- Fixed a bug where it wasn’t possible to switch plugin editions when the `allowUpdates` config setting was disabled. ([#3987](https://github.com/craftcms/cms/issues/3987))
- Fixed a bug where multiple consecutive newlines in field instructions would result in multiple `<br>` tags rather than new paragraphs.
- Fixed a bug where Table fields weren’t always remembering the sort order for their Default Values settings. ([#3947](https://github.com/craftcms/cms/issues/3947))
- Fixed a bug where Table fields weren’t always remembering the sort order for their Table Columns settings. ([#3997](https://github.com/craftcms/cms/issues/3997))

## 3.1.17.2 - 2019-03-12

### Changed
- Craft now requires Twig 2.6.

## 3.1.17.1 - 2019-03-08

### Added
- Added `craft\helpers\ArrayHelper::ensureNonAssociative()`.

### Fixed
- Fixed a bug where commercial plugin editions weren’t showing up in the Plugin Store.
- Fixed a bug where installing a plugin from the Plugin Store would not respect the selected edition.
- Fixed a bug where plugins with free and commercial editions weren’t getting license key inputs on the Setting → Plugins page.
- Fixed a bug where the Setting → Plugins page wasn’t linking plugins’ edition badge to their page in the Plugin Store for plugins with free and commercial editions, if the free edition was currently active.

## 3.1.17 - 2019-03-08

### Changed
- When installing Craft using a `project.yaml`, Craft now processes all sites before installing any plugins. ([craftcms/commerce#752](https://github.com/craftcms/commerce/issues/752))
- The Plugin Store now shows “Report an issue” links on plugin screens.
- The Plugin Store now includes a “Package Name” section on plugin screens. ([#2757](https://github.com/craftcms/cms/issues/2757))
- The Plugin Store now shows discounted upgrade prices for plugins when a lower edition is already licensed.
- Craft now requires Yii 2.0.16.1.

### Fixed
- Fixed a bug where the `positionedBefore` element query param was not including direct ancestors in the results.
- Fixed a bug where HTML in plugin-supplied field instructions was getting encoded. ([#3928](https://github.com/craftcms/cms/issues/3928))
- Fixed a bug where Craft would prompt for a user’s current password when registering a new user, even if they weren’t assigning any groups or permissions to that user
- Fixed a bug where asset indexing could yield inconsistent results in some cases. ([#3450](https://github.com/craftcms/cms/issues/3450))
- Fixed a bug where the Plugin Store was showing info icons in the feature matrix of multi-edition plugins, even for features that didn’t have an extended description.
- Fixed a bug where entries weren’t getting new versions when edited from element editor HUDs. ([#3959](https://github.com/craftcms/cms/issues/3959))

## 3.1.16 - 2019-03-05

### Added
- The Plugin Store now shows Repository links on plugin screens.
- Added the `create()` Twig function. ([#3921](https://github.com/craftcms/cms/pull/3921))
- Added the `--type` option to the `resave/entries` command. ([#3939](https://github.com/craftcms/cms/issues/3939))
- Added `craft\helers\Assets::getAllowedFileKinds()`.

### Changed
- Line breaks in field instructions now get converted to `<br>` tags. ([#3928](https://github.com/craftcms/cms/issues/3928))
- Assets field settings no longer list file kinds that aren’t allowed to be uploaded, per the `allowedFileExtensions` and `extraAllowedFileExtensions` config settings. ([#3917](https://github.com/craftcms/cms/issues/3917))
- The `{% exit %}` tag now throws a more specific exception depending on the status code passed to it (e.g. `yii\web\NotFoundHttpException` for 404s). ([#3915](https://github.com/craftcms/cms/issues/3915))
- `craft\helpers\MigrationHelper::dropAllIndexesOnTable()` is no longer deprecated.
- The `--id` option on `resave/*` console commands is now named `--element-id`. ([#3940](https://github.com/craftcms/cms/issues/3940))
- The `_includes/forms/autosuggest.html` template now supports passing `disabled: true`. ([#3925](https://github.com/craftcms/cms/issues/3925))

### Fixed
- Fixed a bug where Control Panel content areas weren’t getting their bottom padding applied in Firefox. ([#3874](https://github.com/craftcms/cms/issues/3874))
- Fixed a PHP error that occurred on the front end if two routes defined in Settings → Routes had the same URI pattern. ([#3922](https://github.com/craftcms/cms/issues/3922))
- Fixed a bug where Craft wasn’t always preselecting the correct tab on Control Panel pages if the tab name contained non-ASCII characters. ([#3923](https://github.com/craftcms/cms/issues/3923))
- Fixed a bug where the `--uid` option on `resave/*` console commands wasn’t working. ([#3941](https://github.com/craftcms/cms/issues/3941))
- Fixed a SQL error that could occur when running `resave/*` console commands.
- Fixed a PHP error that occurred when calling the deprecated `getError()` method on a model that had no errors. ([#3934](https://github.com/craftcms/cms/issues/3934))
- Fixed a bug where Craft wasn’t sanitizing new asset subfolder names. ([#3689](https://github.com/craftcms/cms/issues/3689))
- Fixed a bug where Table fields weren’t remembering the sort order for their Default Values settings. ([#3947](https://github.com/craftcms/cms/issues/3947))

## 3.1.15 - 2019-02-26

### Added
- Added the `resave/assets`, `resave/categories`, `resave/entries`, `resave/tags`, and `resave/users` console commands.

### Changed
- Craft now sends system messages authored for the same root language as the requested language, if an exact language match can’t be found. ([#3888](https://github.com/craftcms/cms/issues/3888))
- Element source definitions can now include a `badgeCount` key.
- Login requests no longer enforce CSRF validation if someone is already logged in.
- Craft now throws an `InvalidConfigException` when updating the project config if any unexpected data types are encountered.
- The `testToEmailAddress` config setting can now be set to `false`. ([#3910](https://github.com/craftcms/cms/pull/3910))

### Fixed
- Fixed a bug where the System Messages utility wouldn’t update message previews after editing a message for the primary site’s language, if the user had a different preferred language selected.
- Fixed a bug where structures weren’t getting deleted and unassigned from their sections properly after converting a Structure section to a Channel or Single. ([#3895](https://github.com/craftcms/cms/issues/3895))
- Really fixed a bug where Craft could update the `dateModified` value in the project config even when nothing had changed. ([#3792](https://github.com/craftcms/cms/issues/3792))
- Fixed a bug where the Settings → Routes page wasn’t listing routes in the user-defined order. ([#3892](https://github.com/craftcms/cms/issues/3892))
- Fixed an error that occurred when viewing trashed entries, if the “Entry Type” column was shown and one of the trashed entries’ entry types had been deleted. ([#3899](https://github.com/craftcms/cms/issues/3899))

## 3.1.14 - 2019-02-21

### Added
- Added `craft\helpers\ProjectConfig::cleanupConfig()`.
- Added `craft\web\Request::$maxPageNum`, which determines the maximum page number Craft should accept (100,000 by default). ([#3880](https://github.com/craftcms/cms/issues/3880))

### Deprecated
- Deprecated `craft\mutex\FileMutex`.

### Fixed
- Fixed a bug where Craft could update the `dateModified` value in the project config even when nothing had changed. ([#3792](https://github.com/craftcms/cms/issues/3792))
- Fixed a SQL error that occurred when running the “Localizing relations” task if using PostgreSQL. ([#3877](https://github.com/craftcms/cms/issues/3877))
- Fixed a bug where file locking wasn’t working on Windows. ([#3879](https://github.com/craftcms/cms/issues/3879))

### Security
- Fixed a bug where sensitive environment variable values weren’t getting redacted correctly.

## 3.1.13 - 2019-02-20

### Added
- Added `craft\helpers\StringHelper::replaceMb4()`.
- Added `craft\services\ProjectConfig::defer()`.

### Changed
- The `users/login` and `users/logout` actions now include a `csrfTokenValue` key in JSON responses. ([#3858](https://github.com/craftcms/cms/issues/3858))
- Craft no longer deletes search indexes when soft-deleting an element, until the element gets hard-deleted. ([#3863](https://github.com/craftcms/cms/issues/3863))
- Updated Yii to 2.0.16.

### Fixed
- Fixed a bug where Craft could auto-place the `{{ beginBody() }}` and `{{ endBody() }}` tags in the wrong places.
- Fixed a bug where Craft wasn’t storing custom volume sort orders. ([#3764](https://github.com/craftcms/cms/issues/3764))
- Fixed a SQL error that would occur when uploading a file with emojis in its name, if using MySQL. ([#3852](https://github.com/craftcms/cms/issues/3852))
- Fixed a bug where Assets fields weren’t respecting their View Mode setting when files were drag-uploaded to them. ([#3578](https://github.com/craftcms/cms/issues/3578))
- Fixed a bug where asset queries’ `kind` param wasn’t working for custom file kinds defined by the `extraFileKinds` config setting, for file extensions that were already associated with another file kind. ([#3869](https://github.com/craftcms/cms/issues/3869))
- Fixed a bug where `craft\helpers\FileHelper::sanitizeFilename()` could return inconsistent results.
- Fixed an error that could occur when syncing `project.yaml` if it introduced a new Super Table field with a nested Matrix field.

## 3.1.12 - 2019-02-15

### Fixed
- Fixed a bug where the `relatedTo` element query param could include results for elements that were related via soft-deleted Matrix blocks. ([#3846](https://github.com/craftcms/cms/issues/3846))
- Fixed a bug where some search queries were not returning results when they should, if using MySQL.
- Fixed an error that could occur when syncing `project.yaml` changes if the `allowAdminChanges` config setting was disabled. ([#3823](https://github.com/craftcms/cms/issues/3823))
- Fixed an `InvalidConfigException` that was thrown if a user’s photo was soft-deleted. ([#3849](https://github.com/craftcms/cms/issues/3849))

## 3.1.11 - 2019-02-14

### Added
- Added `craft\helpers\UrlHelper::rootRelativeUrl()`.

### Fixed
- Fixed a bug where the Plugin Store wouldn’t load if the `baseCpUrl` config setting was set to a URL with a different scheme than Craft believed the request had.
- Fixed a validation error that would occur on non-required Checkboxes and Multi-select fields if no options were selected. ([#3844](https://github.com/craftcms/cms/issues/3844))
- Fixed a validation error that would occur on Dropdown and Radio Buttons fields if the selected option’s value was `0`. ([#3842](https://github.com/craftcms/cms/issues/3842))
- Fixed a bug where the Value column for Checkboxes, Dropdown, Multi-select, and Radio Buttons fields’ Options settings weren’t auto-populating if the Option Label column was set to a number.
- Fixed an error on the Settings → Users page if `users.photoVolumeUid` was not defined in the project config. ([#3303](https://github.com/craftcms/cms/issues/3303))

## 3.1.10 - 2019-02-13

### Changed
- `craft\helpers\FileHelper::writeToFile()` now invalidates the OPcache for the file. ([#3838](https://github.com/craftcms/cms/pull/3838))
- The `serve` command now uses `@webroot` as the default `docroot` option value. ([#3770](https://github.com/craftcms/cms/pull/3770))

### Fixed
- Fixed a bug where the `users/save-user` action wasn’t deleting user photos properly.
- Fixed a bug where changes to Matrix block type fields’ settings weren’t always saving. ([#3832](https://github.com/craftcms/cms/issues/3832))
- Fixed a bug where non-searchable fields were still getting search keywords stored when using the Search Indexes utility. ([#3837](https://github.com/craftcms/cms/issues/3837))

## 3.1.9.1 - 2019-02-12

### Fixed
- Fixed a bug where `Craft::alias()` wasn’t beginning the response string with an `@` character if no `@` was passed into `Craft::setAlias()` to begin with.
- Fixed an error that could occur if there were any HTML entities in the project config.

## 3.1.9 - 2019-02-12

### Added
- Added the `disabledPlugins` config setting. ([craftcms/webhooks#4](https://github.com/craftcms/webhooks/issues/4))
- Added the `$language` argument to `craft\helpers\StringHelper::toAscii()`.
- Added `craft\validators\SlugValidator::$language`.
- Added `craft\web\twig\variables\Cp::getAsciiCharMap()`.

### Changed
- The operating system name & version are now shown in the System Report utility. ([#3784](https://github.com/craftcms/cms/issues/3784))
- Craft’s installer no longer applies the current `project.yaml` file if the installed schema version doesn’t match the one in the file. ([#3783](https://github.com/craftcms/cms/issues/3783))
- Control Panel settings no longer warn about using the `@web` alias, if it was defined by the `aliases` config setting. ([#3798](https://github.com/craftcms/cms/pull/3798))
- The `clear-caches` console command now clears CP resource files if the `@webroot` alias was defined by the `aliases` config setting. ([#3787](https://github.com/craftcms/cms/issues/3787))
- `craft\models\VolumeFolder::getVolume()` now throws an `InvalidConfigException` if its `$volumeId` property is set to an invalid volume ID, rather than returning `null`.
- Craft now checks if all files in project config mapping are valid and regenerates the map if they are not.
- Craft now auto-generates slugs using an ASCII char map based on the language of the current entry/category, rather than the logged-in user. ([#3820](https://github.com/craftcms/cms/issues/3820))

### Fixed
- Fixed a SQL error that could occur when deleting an asset. ([#3786](https://github.com/craftcms/cms/issues/3786))
- Fixed an error that occurred when customizing element indexes if the `allowAdminChanges` config setting was disabled. ([#3788](https://github.com/craftcms/cms/issues/3788))
- Fixed a bug where Checkboxes, Dropdown, Multi-select, and Radio Buttons fields wouldn’t pass validation if the selected option value was `true` or `false`.
- Fixed an error that occurred on the Settings → Plugins page, if there were any plugins in the database that weren’t Composer-installed.
- Fixed an error that could occur if an Assets field was configured to upload to a deleted volume. ([#3799](https://github.com/craftcms/cms/issues/3799))
- Fixed a bug where sections’ Default Status settings weren’t always being respected. ([#3791](https://github.com/craftcms/cms/issues/3791))
- Fixed a bug where only users with the “Edit users” user permission were allowed to upload a new user photo. ([#3735](https://github.com/craftcms/cms/issues/3735))
- Fixed a bug where renaming a Matrix block type’s handle would result in new content columns being created in the database, and existing Matrix blocks losing their content. ([#3809](https://github.com/craftcms/cms/issues/3809))
- Fixed a SQL error that could occur when updating to Craft 3.1 if any system messages contained emoji characters.
- Fixed an error that could occur when working with elements, if a site had been created earlier in the same request. ([#3824](https://github.com/craftcms/cms/issues/3824))

## 3.1.8 - 2019-02-05

### Changed
- Craft now automatically logs users in after resetting their password, if the `autoLoginAfterAccountActivation` config setting is enabled. ([#1025](https://github.com/craftcms/cms/issues/1025))

### Fixed
- Fixed a bug where pressing the <kbd>Return</kbd> key on editable tables with a static number of rows would add a new row. ([#3765](https://github.com/craftcms/cms/issues/3765))
- Fixed a bug where pressing the <kbd>Return</kbd> key on editable tables would select the next row’s cell even if the cell was disabled.
- Fixed a bug where pressing the <kbd>Return</kbd> key on an editable table wouldn’t move the focus to the next row’s sell if it had an `<input>` instead of a `<textarea>`.
- Fixed an error that could occur in the Control Panel if any environment variable values began with an `@` character. ([#3769](https://github.com/craftcms/cms/issues/3769))
- Fixed a bug where `craft\helpers\DateTimeHelper::toDateTime()` was mistaking year-only values for Unix timestamps. ([#3772](https://github.com/craftcms/cms/issues/3772))
- Fixed an error that occurred when a non-admin user attempted to edit a system message, or when the `allowAdminChanges` config setting was disabled. ([#3775](https://github.com/craftcms/cms/issues/3775))
- Fixed a bug where it was hard to see error notifications on pages with a licensing alert. ([#3776](https://github.com/craftcms/cms/issues/3776))
- Fixed a JavaScript error that occurred when adding a new row to a custom editable table that contained a `time` column, if no rows existed on page load. ([#3780](https://github.com/craftcms/cms/issues/3780))

## 3.1.7 - 2019-01-31

### Added
- Added all the things that came in [Craft 3.0.40](https://github.com/craftcms/cms/blob/master/CHANGELOG-v3.md#3040---2019-01-31).
- Added `craft\helpers\FileHelper::canTrustMimeType()`.
- Added `craft\web\UploadedFile::getMimeType()`.

### Changed
- The “Port” SMTP mail transport setting can now be set to an environment variable. ([#3740](https://github.com/craftcms/cms/issues/3740))
- `craft\web\Controller::requireAdmin()` now has a `$requireAdminChanges` argument, which dictates whether the `allowAdminChanges` config setting must also be enabled (`true` by default).
- The `project-config/sync` console command now creates a `project.yaml` file, if it’s missing. ([#3736](https://github.com/craftcms/cms/issues/3736))
- Querying for active users no longer excludes locked users.
- `craft\helpers\FileHelper::getMimeType()` now returns `application/x-yaml` for `.yaml` and `.yml` files.
- Updated Craft UI to 0.2.0.

### Fixed
- Fixed an error that occurred when updating to Craft 3.1 if a plugin or module was calling `craft\records\User::find()`.
- Fixed a bug where cross-domain Live Preview requests could fail due to CORS restrictions.
- Fixed a 403 error that would occur when an admin attempted to log in as another user on an environment where the `allowAdminChanges` config setting was disabled. ([#3749](https://github.com/craftcms/cms/issues/3749))
- Fixed a bug where asset index toolbar items would be misaligned when searching in a volume or folder with subfolders.
- Fixed a bug where asset indexes could show multiple view mode toggles if a different volume or subfolder was selected while at least one asset was checked. ([#3702](https://github.com/craftcms/cms/issues/3702))
- Fixed a bug where Plugin Store screenshots were not showing properly. ([#3709](https://github.com/craftcms/cms/issues/3709))
- Fixed a bug where zoomed Plugin Store screenshots would not close when hitting the browser’s Back button. ([#3754](https://github.com/craftcms/cms/issues/3754))
- Fixed a bug where the Plugin Store was not working properly when Dev Mode was enabled.

### Security
- User accounts are now locked after multiple failed password attempts in current-password modals, per the `maxInvalidLogins` config setting.
- Users are no longer signed out of active sessions when their account becomes locked.
- Database backup/restore exception messages now redact the database password when using PostgreSQL.

## 3.1.6.1 - 2019-01-29

### Fixed
- Fixed an error that occurred when creating a Table field with a Date column. ([#3748](https://github.com/craftcms/cms/issues/3748))

## 3.1.6 - 2019-01-29

### Added
- It’s now possible to update disabled plugins.

### Changed
- `craft\web\Controller::requireAdmin()` now sends a 403 (Forbidden) response if the `allowAdminChanges` config setting has been set to `false`. ([#3728](https://github.com/craftcms/cms/issues/3728))
- `craft\helpers\DateTimeHelper::toDateTime()` now supports passing an array with a `date` key set to the `YYYY-MM-DD` format, in addition to the current locale’s short date format.
- `craft\helpers\DateTimeHelper::toDateTime()` now supports passing an array with a `time` key set to the `HH:MM` format, in addition to the current locale’s short time format.
- `craft\helpers\DateTimeHelper::toDateTime()` now supports passing an array with a `datetime` key, which will be handled the same way strings passed to the method are handled (except that the `datetime` key can be paired with a `timezone` key).

### Fixed
- Fixed an error that occurred when using the `json_decode` filter. ([#3722](https://github.com/craftcms/cms/pull/3722))
- Fixed a bug a bug where plugin screenshots in the Plugin Store were not rendering correctly. ([#3709](https://github.com/craftcms/cms/issues/3709))
- Fixed an error where the `index-assets/one` and `index-assets/all` console commands were creating `.` folders in each volume.
- Fixed a bug where the Settings → Plugins page was showing extra “Missing” rows for any unlicensed plugins that were Composer-installed but not Craft-installed. ([#3726](https://github.com/craftcms/cms/issues/3726))
- Fixed an error that could occur when viewing trashed elements.
- Fixed a bug where many system message translations were missing line breaks. ([#3737](https://github.com/craftcms/cms/issues/3737))
- Fixed a bug where unparsed markdown code was present in the Control Panel error message displayed when the system was offline. ([#3746](https://github.com/craftcms/cms/issues/3746))

## 3.1.5 - 2019-01-25

### Changed
- Control Panel settings that can be set to environment variables now show a tip about that if the value is not already set to an environment variable or alias.
- Control Panel form fields can now be configured with a `tip` property, which will be displayed below the field.
- Control Panel templates can now pass `suggestEnvVars: true` and `suggestAliases: true` to autosuggest fields, rather that supplying the `suggestions` array.

### Fixed
- Fixed a bug where the “Duplicate” action wasn’t available on the Entries index page for non-admin users. ([#3705](https://github.com/craftcms/cms/issues/3705))
- Fixed a bug where it wasn’t possible to rename an asset’s filename from the Assets index page. ([#3707](https://github.com/craftcms/cms/issues/3707))
- Fixed an error that occurred when saving a user that had a first or last name set.
- Fixed a bug where it wasn’t possible to apply project config changes. ([#3713](https://github.com/craftcms/cms/issues/3713))
- Fixed a bug where the Password field on SMTP and Gmail mail transport settings could be set to an encoded and encrypted password. ([#3699](https://github.com/craftcms/cms/issues/3699))
- Fixed a bug where it was possible to remove the Primary Site status from the primary site, without offering a new primary site. ([#3720](https://github.com/craftcms/cms/issues/3720))
- Fixed an error that could occur if PHP’s `memory_limit` was set to a higher size (in bytes) than `PHP_INT_MAX`. ([#3717](https://github.com/craftcms/cms/issues/3717))

### Security
- Control Panel settings that can be set to an alias now show a warning if the current value begins with the `@web` alias.

## 3.1.4 - 2019-01-24

### Added
- Added all the things that came in [Craft 3.0.38](https://github.com/craftcms/cms/blob/master/CHANGELOG-v3.md#3038---2019-01-24).
- The System Name setting can now be set to an environment variable. ([#3529](https://github.com/craftcms/cms/issues/3529))
- Added the `index-assets/one` console command, which can now be used to index a single subfolder.
- Added `craft\base\ApplicationTrait::getSystemName()`.

### Changed
- Craft now ensures that installed schema versions match the schema versions in `project.yaml` before syncing project config changes.
- The `project-config/sync` console command now bails if there are pending Craft or plugin migrations.

### Fixed
- Fixed a bug where `site` translations were falling back to English if the translated message was identical to the source message. ([#3692](https://github.com/craftcms/cms/issues/3692))
- Fixed a bug where syncing Matrix field changes to the project config would result in new changes to the project config. ([#3695](https://github.com/craftcms/cms/issues/3695))
- Fixed an error that occurred when indexing assets in an empty volume.
- Fixed a bug where soft-deleted assets would show up as missing after indexing.
- Fixed a JavaScript error that could occur on the Settings → Plugins page.
- Fixed a bug where `Craft::parseEnv()` was throwing an `InvalidConfigException` if the given string began with `@` but was not an alias. ([#3700](https://github.com/craftcms/cms/issues/3700))

### Security
- URLs are no longer allowed in users’ first or last names.

## 3.1.3 - 2019-01-21

### Added
- Added the `|json_decode` Twig filter.  ([#3678](https://github.com/craftcms/cms/pull/3678))

### Fixed
- Fixed an error that occurred when updating to Craft 3.1 if a plugin or module was calling any soft-deletable records’ `find()` methods.
- Fixed an error that occurred when updating from Craft 2 to Craft 3.1 if there were any RichText fields. ([#3677](https://github.com/craftcms/cms/issues/3677))
- Fixed a bug where it was possible to create duplicate tags by searching for and selecting the same tag name twice in the same Tags field. ([#3676](https://github.com/craftcms/cms/issues/3676))
- Fixed a bug where system messages were getting sent with the message keys (e.g. “forgot_password_subject” and “forgot_password_body”) if Craft didn’t provide a default message translation for the site language, and the message hadn’t been translated for the user’s preferred language. ([#3673](https://github.com/craftcms/cms/issues/3673))
- Fixed a bug where `craft\web\Request::getIsLivePreview()` was returning `false` on Live Preview requests when called from an `yii\base\Controller::EVENT_BEFORE_ACTION` event handler. ([#3680](https://github.com/craftcms/cms/issues/3680))

## 3.1.2.2 - 2019-01-19

### Fixed
- Fixed an error that occurred when updating to Craft 3.1 if a plugin or module was calling any `craft\services\Sections` methods.

## 3.1.2.1 - 2019-01-19

### Fixed
- Fixed an error that occurred when updating to Craft 3.1 if there were any Matrix sub-fields that had their type set to a non-existing class. ([#3662](https://github.com/craftcms/cms/issues/3662))
- Fixed a bug where the project config could be in an unexpected state if a `project.yaml` file existed already when initially updating to Craft 3.1.

## 3.1.2 - 2019-01-18

### Added
- Added the `index-assets <volume>` and `index-assets/all` console commands. ([#3595](https://github.com/craftcms/cms/pull/3595))
- Added `craft\base\FieldTrait::$oldSettings`.
- Added `craft\helpers\Install`.
- Added `craft\services\Fields::prepFieldForSave()`.
- Added `craft\services\Path::getProjectConfigFilePath()`.
- Added `craft\services\ProjectConfig::$muteEvents`.

### Changed
- The installer now checks `project.yaml` when determining the default site name, handle, base URL, and language values. ([#3661](https://github.com/craftcms/cms/issues/3661))
- The Base URL field in the web-based installer now autouggests environment variable names and aliases.
- Craft now creates a `.gitignore` file in the `storage/config-backups/` folder, preventing any other files within it from getting tracked by Git.
- Craft no longer prevents changes in `project.yaml` from being synced if a plugins’ schema version in `project.yaml` doesn’t match up with its installed schema version, if one of them is blank.

### Deprecated
- Deprecated `craft\services\Fields::$ignoreProjectConfigChanges`.
- Deprecated `craft\services\Matrix::$ignoreProjectConfigChanges`.

### Fixed
- Fixed a PHP notice that occurred when updating to Craft 3.1 if there were any plugins installed without settings.
- Fixed a SQL error that occurred when updating to Craft 3.1 if a plugin or module was calling any `craft\services\Fields` methods. ([#3663](https://github.com/craftcms/cms/issues/3663))
- Fixed a bug where element indexes would forget their source settings after updating to Craft 3.1. ([#3659](https://github.com/craftcms/cms/issues/3659))
- Fixed a bug where commercial plugins weren’t installable from the Plugin Store.
- Fixed a bug where Matrix block type fields’ `beforeSave()` methods weren’t getting called.
- Fixed a bug where Matrix fields could forget their content table name if they were created with a non-global context.
- Fixed a bug where links to the Plugin Store from Settings → Plugins were 404ing. ([#3664](https://github.com/craftcms/cms/issues/3664))
- Fixed a bug where soft-deleted sections and entry types were still showing up in the Control Panel. ([#3648](https://github.com/craftcms/cms/issues/3648))
- Fixed a bug where an update to Craft 3.1 would fail with a database error in some scenarios.
- Fixed a bug where Plugin Store’s Try buttons would appear as disabled when they should be enabled. ([#3619](https://github.com/craftcms/cms/issues/3619))
- Fixed an error that occurred when updating to Craft 3.1 if there were any relational fields that were missing some expected settings. ([#3641](https://github.com/craftcms/cms/issues/3641))

### Security
- Fixed two XSS vulnerabilities.

## 3.1.1 - 2019-01-16

### Added
- Added support for the `CRAFT_LOG_PHP_ERRORS` PHP constant. ([#3619](https://github.com/craftcms/cms/issues/3619))
- Added `craft\web\User::generateToken()`.

### Changed
- System error message templates no longer parse exception messages as Markdown.

### Fixed
- Fixed a bug where `craft\services\Volumes::getVolumeByHandle()` wasn’t working. ([#3633](https://github.com/craftcms/cms/pull/3633))
- Fixed a bug where the `clear-caches/cp-resources` command could clear out the wrong directory if the `resourceBasePath` config setting began with `@webroot`. ([#3637](https://github.com/craftcms/cms/issues/3637))
- Fixed a bug where eager loading Matrix blocks would come up empty. ([#3644](https://github.com/craftcms/cms/issues/3644))
- Fixed an error that occurred when updating to Craft 3.1 if there were any Matrix blocks without any sub-fields. ([#3635](https://github.com/craftcms/cms/pull/3635))
- Fixed an error that occurred when updating to Craft 3.1 if there were any Matrix block types left over from a Matrix field that had been converted to something else.
- Fixed an error that occurred when updating to Craft 3.1 if there were any Assets fields that were missing some expected field settings. ([#3641](https://github.com/craftcms/cms/issues/3641))
- Fixed an error that occurred when updating to Craft 3.1 if anything was calling `craft\services\Fields::getLayoutById()` or `getLayoutByType()` before the update was applied.
- Fixed an error that could occur when logging deprecation errors on PostgreSQL. ([#3638](https://github.com/craftcms/cms/issues/3638))
- Fixed a bug where users would get logged out while updating to Craft 3.1, causing a “User is not permitted to perform this action” error.
- Fixed a bug where “JavaScript must be enabled” and “Cookies must be enabled” messages weren’t getting positioned correctly. ([#3639](https://github.com/craftcms/cms/issues/3639))
- Fixed a “Variable "message" does not exist.” error that could occur in the Control Panel.
- Fixed a bug where free plugins weren’t installable from the Plugin Store. ([#3642](https://github.com/craftcms/cms/issues/3642))

### Security
- The Request panel in the Debug Toolbar now redacts any sensitive information. ([#3619](https://github.com/craftcms/cms/issues/3619))
- Fixed two XSS vulnerabilities.

## 3.1.0 - 2019-01-15

> {warning} This is a more complex update than usual, and failed update attempts are not uncommon. Please ensure you have a recent database backup, and we recommend you test the update on a local/staging environment before updating your production server.

### Added
- Added the Project Config, a portable and centralized configuration for system settings. ([#1429](https://github.com/craftcms/cms/issues/1429))
- Category groups, elements, entry types, field layouts, global sets, sections, sites, site groups, structures, tag groups, and volumes are now soft-deleted. ([#867](https://github.com/craftcms/cms/issues/867))
- Entries, categories, and users can now be restored within the Control Panel by selecting “Trashed” from the status menu on element index pages, and clicking the “Restore” button.
- Added the System Messages utility for editing system messages, replacing the Settings → Email → System Messages page. ([#3421](https://github.com/craftcms/cms/issues/3421))
- Some Site settings (Base URL), volume settings (Base URL and File System Path), and email settings (System Email Address, Sender Name, HTML Email Template, Username, Password, and Host Name) can now be set to environment variables using a `$VARIABLE_NAME` syntax. ([#3219](https://github.com/craftcms/cms/issues/3219))
- The installer now checks whether a `project.yaml` file exists and applies any changes in it. ([#3291](https://github.com/craftcms/cms/issues/3291))
- Control Panel settings that support environment variables now autosuggest environment variable names (and aliases when applicable) while typing.
- Control Panel settings that define a template path now autosuggest existing template files.
- Added cross-domain support for Live Preview. ([#1521](https://github.com/craftcms/cms/issues/1521))
- Plugins can now have multiple editions.
- Custom fields can now opt out of being included in elements’ search keywords. ([#2600](https://github.com/craftcms/cms/issues/2600))
- Added the `allowAdminChanges` config setting.
- Added the `softDeleteDuration` config setting.
- Added the `storeUserIps` config setting. ([#3311](https://github.com/craftcms/cms/issues/3311))
- Added the `useProjectConfigFile` config setting.
- Added the `gc` console command, which can be used to run garbage collection tasks.
- Added the `project-config/sync` console command. ([#3510](https://github.com/craftcms/cms/issues/3510))
- Added the `trashed` element query param, which can be used to query for elements that have been soft-deleted.
- Added the `expression()` Twig function, for creating new `yii\db\Expression` objects in templates. ([#3289](https://github.com/craftcms/cms/pull/3289))
- Added the `parseEnv()` Twig function.
- Added the `plugin()` Twig function.
- Added the `_includes/forms/autosuggest.html` include template for the Control Panel.
- Added `Craft::parseEnv()`.
- Added `craft\base\ApplicationTrait::getIsLive()`.
- Added `craft\base\Element::EVENT_AFTER_RESTORE`.
- Added `craft\base\Element::EVENT_BEFORE_RESTORE`.
- Added `craft\base\Element::EVENT_DEFINE_EAGER_LOADING_MAP`.
- Added `craft\base\ElementInterface::afterRestore()`.
- Added `craft\base\ElementInterface::beforeRestore()`.
- Added `craft\base\Field::EVENT_AFTER_ELEMENT_RESTORE`.
- Added `craft\base\Field::EVENT_BEFORE_ELEMENT_RESTORE`.
- Added `craft\base\FieldInterface::afterElementRestore()`.
- Added `craft\base\FieldInterface::beforeElementRestore()`.
- Added `craft\base\Model::EVENT_DEFINE_RULES`.
- Added `craft\base\Plugin::editions()`.
- Added `craft\base\Plugin::is()`.
- Added `craft\base\SavableComponentInterface::beforeApplyDelete()`.
- Added `craft\behaviors\EnvAttributeParserBehavior`.
- Added `craft\controllers\LivePreviewController`.
- Added `craft\db\ActiveRecord::prepareForDb()`.
- Added `craft\db\Command::restore()`.
- Added `craft\db\Command::softDelete()`.
- Added `craft\db\Migration::restore()`.
- Added `craft\db\Migration::softDelete()`.
- Added `craft\db\SoftDeleteTrait`, which can be used by Active Record classes that wish to support soft deletes.
- Added `craft\db\Table`.
- Added `craft\elements\actions\Restore`, which can be included in elements’ `defineActions()` methods to opt into element restoration.
- Added `craft\events\ConfigEvent`.
- Added `craft\events\DeleteElementEvent`, which provides a `$hardDelete` property that can be set to `true` to force an element to be immediately hard-deleted. ([#3403](https://github.com/craftcms/cms/pull/3403))
- Added `craft\helpers\App::editionHandle()`.
- Added `craft\helpers\App::editionIdByHandle()`.
- Added `craft\helpers\App::mailSettings()`.
- Added `craft\helpers\ArrayHelper::firstWhere()`.
- Added `craft\helpers\Db::idByUid()`.
- Added `craft\helpers\Db::idsByUids()`.
- Added `craft\helpers\Db::uidById()`.
- Added `craft\helpers\Db::uidsByIds()`.
- Added `craft\helpers\ProjectConfig`.
- Added `craft\helpers\StringHelper::toWords()`.
- Added `craft\models\FieldLayout::createFromConfig()`.
- Added `craft\models\FieldLayout::getConfig()`.
- Added `craft\models\Section::setEntryTypes()`.
- Added `craft\models\Site::getBaseUrl()`.
- Added `craft\services\AssetTransforms::getTransformByUid()`.
- Added `craft\services\AssetTransforms::EVENT_BEFORE_APPLY_TRANSFORM_DELETE`.
- Added `craft\services\Categories::getGroupByUid()`.
- Added `craft\services\Categories::EVENT_BEFORE_APPLY_GROUP_DELETE`.
- Added `craft\services\Elements::restoreElement()`.
- Added `craft\services\Elements::EVENT_AFTER_RESTORE_ELEMENT`.
- Added `craft\services\Elements::EVENT_BEFORE_RESTORE_ELEMENT`.
- Added `craft\services\Fields::applyFieldDelete()`.
- Added `craft\services\Fields::applyFieldSave()`.
- Added `craft\services\Fields::createFieldConfig()`.
- Added `craft\services\Fields::deleteFieldInternal()`.
- Added `craft\services\Fields::restoreLayoutById()`.
- Added `craft\services\Fields::saveFieldInternal()`.
- Added `craft\services\Fields::EVENT_BEFORE_APPLY_FIELD_DELETE`.
- Added `craft\services\Fields::EVENT_BEFORE_APPLY_GROUP_DELETE`.
- Added `craft\services\Gc` for handling garbage collection tasks.
- Added `craft\services\Path::getConfigBackupPath()`.
- Added `craft\services\ProjectConfig`.
- Added `craft\services\Routes::deleteRouteByUid()`
- Added `craft\services\Sections::getSectionByUid()`.
- Added `craft\services\Sections::EVENT_BEFORE_APPLY_ENTRY_TYPE_DELETE`.
- Added `craft\services\Sections::EVENT_BEFORE_APPLY_SECTION_DELETE`.
- Added `craft\services\Sites::restoreSiteById()`.
- Added `craft\services\Sites::EVENT_BEFORE_APPLY_GROUP_DELETE`.
- Added `craft\services\Sites::EVENT_BEFORE_APPLY_SITE_DELETE`.
- Added `craft\services\Tags::EVENT_BEFORE_APPLY_GROUP_DELETE`.
- Added `craft\services\UserGroups::EVENT_BEFORE_APPLY_GROUP_DELETE`.
- Added `craft\services\Volumes::EVENT_BEFORE_APPLY_VOLUME_DELETE`.
- Added `craft\validators\TemplateValidator`.
- Added `craft\web\Controller::requireCpRequest()`.
- Added `craft\web\Controller::requireSiteRequest()`.
- Added `craft\web\twig\variables\Cp::EVENT_REGISTER_CP_SETTINGS`. ([#3314](https://github.com/craftcms/cms/issues/3314))
- Added `craft\web\twig\variables\Cp::getEnvSuggestions()`.
- Added `craft\web\twig\variables\Cp::getTemplateSuggestions()`.
- Added the ActiveRecord Soft Delete Extension for Yii2.
- Added the Symfony Yaml Component.
- The bundled Vue asset bundle now includes Vue-autosuggest.

### Changed
- The `defaultWeekStartDay` config setting is now set to `1` (Monday) by default, to conform with the ISO 8601 standard.
- Renamed the `isSystemOn` config setting to `isSystemLive`.
- The `app/migrate` web action now applies pending `project.yaml` changes, if the `useProjectConfigFile` config setting is enabled.
- The `svg()` function now strips `<title>`, `<desc>`, and comments from the SVG document as part of its sanitization process.
- The `svg()` function now supports a `class` argument, which will add a class name to the root `<svg>` node. ([#3174](https://github.com/craftcms/cms/issues/3174))
- The `{% redirect %}` tag now supports `with notice` and `with error` params for setting flash messages. ([#3625](https://github.com/craftcms/cms/pull/3625))
- `info` buttons can now also have a `warning` class.
- User permission definitions can now include `info` and/or `warning` keys.
- The old “Administrate users” permission has been renamed to “Moderate users”.
- The old “Change users’ emails” permission has been renamed to “Administrate users”, and now comes with the ability to activate user accounts and reset their passwords. ([#942](https://github.com/craftcms/cms/issues/942))
- All users now have the ability to delete their own user accounts. ([#3013](https://github.com/craftcms/cms/issues/3013))
- System user permissions now reference things by their UIDs rather than IDs (e.g. `editEntries:<UID>` rather than `editEntries:<ID>`).
- Animated GIF thumbnails are no longer animated. ([#3110](https://github.com/craftcms/cms/issues/3110))
- Craft Tokens can now be sent either as a query string param (named after the `tokenParam` config setting) or an `X-Craft-Token` header.
- Element types that support Live Preview must now hash the `previewAction` value for `Craft.LivePreview`.
- Live Preview now loads each new preview into its own `<iframe>` element. ([#3366](https://github.com/craftcms/cms/issues/3366))
- Assets’ default titles now only capitalize the first word extracted from the filename, rather than all the words. ([#2339](https://github.com/craftcms/cms/issues/2339))
- All console commands besides `setup/*` and `install/craft` now output a warning if Craft isn’t installed yet. ([#3620](https://github.com/craftcms/cms/issues/3620))
- All classes that extend `craft\base\Model` now have `EVENT_INIT` and `EVENT_DEFINE_BEHAVIORS` events; not just classes that extend `craft\base\Component`.
- `craft\db\mysql\Schema::findIndexes()` and `craft\db\pgsql\Schema::findIndexes()` now return arrays with `columns` and `unique` keys.
- `craft\helpers\ArrayHelper::filterByValue()` now defaults its `$value` argument to `true`.
- `craft\helpers\MigrationHelper::doesIndexExist()` no longer has a `$foreignKey` argument, and now has an optional `$db` argument.
- `craft\mail\Mailer::send()` now swallows any exceptions that are thrown when attempting to render the email HTML body, and sends the email as plain text only. ([#3443](https://github.com/craftcms/cms/issues/3443))
- `craft\mail\Mailer::send()` now fires an `afterSend` event with `yii\mail\MailEvent::$isSuccessful` set to `false` if any exceptions were thrown when sending the email, and returns `false`. ([#3443](https://github.com/craftcms/cms/issues/3443))
- `craft\services\Routes::saveRoute()` now expects site and route UIDs instead of IDs.
- `craft\services\Routes::updateRouteOrder()` now expects route UIDs instead of IDs.
- The `craft\helpers\Assets::EVENT_SET_FILENAME` event is now fired after sanitizing the filename.

### Removed
- Removed `craft\elements\User::authData()`.
- Removed `craft\fields\Matrix::getOldContentTable()`.
- Removed `craft\services\Routes::deleteRouteById()`

### Deprecated
- Deprecated `craft\base\ApplicationTrait::getIsSystemOn()`. `getIsLive()` should be used instead.
- Deprecated `craft\helpers\MigrationHelper::dropAllIndexesOnTable()`.
- Deprecated `craft\helpers\MigrationHelper::dropAllUniqueIndexesOnTable()`.
- Deprecated `craft\helpers\MigrationHelper::dropIndex()`.
- Deprecated `craft\helpers\MigrationHelper::restoreForeignKey()`.
- Deprecated `craft\helpers\MigrationHelper::restoreIndex()`.
- Deprecated `craft\models\Info::getEdition()`. `Craft::$app->getEdition()` should be used instead.
- Deprecated `craft\models\Info::getName()`. `Craft::$app->projectConfig->get('system.name')` should be used instead.
- Deprecated `craft\models\Info::getOn()`. `Craft::$app->getIsLive()` should be used instead.
- Deprecated `craft\models\Info::getTimezone()`. `Craft::$app->getTimeZone()` should be used instead.
- Deprecated `craft\services\Routes::getDbRoutes()`. `craft\services\Routes::getProjectConfigRoutes()` should be used instead.
- Deprecated `craft\services\SystemSettings`. `craft\services\ProjectConfig` should be used instead.
- Deprecated `craft\validators\UrlValidator::$allowAlias`. `craft\behaviors\EnvAttributeParserBehavior` should be used instead.

### Fixed
- Fixed a bug where the Dashboard could rapidly switch between two column sizes at certain browser sizes. ([#2438](https://github.com/craftcms/cms/issues/2438))
- Fixed a bug where ordered and unordered lists in field instructions didn’t have numbers or bullets.
- Fixed a bug where switching an entry’s type could initially show the wrong field layout tab. ([#3600](https://github.com/craftcms/cms/issues/3600))
- Fixed an error that occurred when updating to Craft 3 if there were any Rich Text fields without any stored settings.
- Fixed a bug where Craft wasn’t saving Dashboard widget sizes properly on PostgreSQL. ([#3609](https://github.com/craftcms/cms/issues/3609))
- Fixed a PHP error that could occur if the primary site didn’t have a base URL. ([#3624](https://github.com/craftcms/cms/issues/3624))
- Fixed a bug where `craft\helpers\MigrationHelper::dropIndexIfExists()` wasn’t working if the index had an unexpected name.
- Fixed an error that could occur if a plugin attempted to register the same Twig extension twice in the same request.

### Security
- The web and CLI installers no longer suggest `@web` for the site URL, and now attempt to save the entered site URL as a `DEFAULT_SITE_URL` environment variable in `.env`. ([#3559](https://github.com/craftcms/cms/issues/3559))
- Craft now destroys all other sessions associated with a user account when a user changes their password.
- It’s no longer possible to spoof Live Preview requests.

## 3.0.41.1 - 2019-03-12

### Changed
- Craft now requires Twig 2.6.

## 3.0.41 - 2019-02-22

### Changed
- System error message templates no longer parse exception messages as Markdown.

### Security
- Database backup/restore exception messages now redact the database password when using PostgreSQL.
- URLs are no longer allowed in users’ first or last names.
- The Request panel in the Debug Toolbar now redacts any sensitive information. ([#3619](https://github.com/craftcms/cms/issues/3619))
- Fixed XSS vulnerabilities.

## 3.0.40.1 - 2019-02-21

### Fixed
- Fixed a bug where Craft wasn’t always aware of plugin licensing issues. ([#3876](https://github.com/craftcms/cms/issues/3876))

## 3.0.40 - 2019-01-31

### Added
- Added `craft\helpers\App::testIniSet()`.

### Changed
- Craft now warns if `ini_set()` is disabled and [memory_limit](http://php.net/manual/en/ini.core.php#ini.memory-limit) is less than `256M` or [max_execution_time](http://php.net/manual/en/info.configuration.php#ini.max-execution-time) is less than `120` before performing Composer operations.
- `craft\helpers\App::maxPowerCaptain()` now attempts to set the `memory_limit` to `1536M` rather than `-1`.

## 3.0.39 - 2019-01-29

### Changed
- It’s now possible to update disabled plugins.

### Fixed
- Fixed an error that could occur if PHP’s `memory_limit` was set to a higher size (in bytes) than `PHP_INT_MAX`. ([#3717](https://github.com/craftcms/cms/issues/3717))

## 3.0.38 - 2019-01-24

### Added
- Added the `update` command, which can be used to [update Craft from the terminal](https://docs.craftcms.com/v3/updating.html#updating-from-the-terminal).
- Craft now warns if PHP is running in Safe Mode with a [max_execution_time](http://php.net/manual/en/info.configuration.php#ini.max-execution-time) of less than 120 seconds, before performing Composer operations.
- Craft now stores backups of `composer.json` and `composer.lock` files in `storage/composer-backups/` before running Composer operations.
- Added `craft\db\Connection::getBackupFilePath()`.
- Added `craft\helpers\App::phpConfigValueInBytes()`.
- Added `craft\helpers\Console::isColorEnabled()`.
- Added `craft\helpers\Console::outputCommand()`.
- Added `craft\helpers\Console::outputWarning()`.
- Added `craft\helpers\FileHelper::cycle()`.
- Added `craft\services\Composer::$maxBackups`.
- Added `craft\services\Path::getComposerBackupsPath()`.

### Changed
- The `migrate/all` console command now supports a `--no-content` argument that can be passed to ignore pending content migrations.
- Craft now attempts to disable PHP’s memory and time limits before running Composer operations.
- Craft no longer respects the `phpMaxMemoryLimit` config setting if PHP’s `memory_limit` setting is already set to `-1` (no limit).
- Craft now respects Composer’s [classmap-authoritative](https://getcomposer.org/doc/06-config.md#classmap-authoritative) config setting.
- Craft now links to the [Troubleshooting Failed Updates](https://craftcms.com/guides/failed-updates) guide when an update fails.
- `craft\services\Composer::install()` can now behave like the `composer install` command, if `$requirements` is `null`.
- `craft\services\Composer::install()` now has a `$whitelist` argument, which can be set to an array of packages to whitelist, or `false` to disable the whitelist.

## 3.0.37 - 2019-01-08

### Added
- Routes defined in the Control Panel can now have a `uid` token, and URL rules defined in `config/routes.php` can now have a `{uid}` token. ([#3583](https://github.com/craftcms/cms/pull/3583))
- Added the `extraFileKinds` config setting. ([#1584](https://github.com/craftcms/cms/issues/1584))
- Added the `clear-caches` console command. ([#3588](https://github.com/craftcms/cms/pull/3588))
- Added `craft\feeds\Feeds::getFeed()`.
- Added `craft\helpers\StringHelper::UUID_PATTERN`.

### Changed
- Pressing the <kbd>Return</kbd> key (or <kbd>Ctrl</kbd>/<kbd>Command</kbd> + <kbd>Return</kbd>) when a textual cell is focused in an editable table will now change the focus to the same cell in the next row (after creating a new row if necessary.) ([#3576](https://github.com/craftcms/cms/issues/3576))
- The Password input in the web-based Craft setup wizard now has a “Show” button like other password inputs.
- The Feed widget now sets the items’ text direction based on the feed’s language.
- Matrix blocks that contain validation errors now have red titles and alert icons, to help them stand out when collapsed. ([#3599](https://github.com/craftcms/cms/issues/3599))

### Fixed
- Fixed a bug where the “Edit” button on asset editor HUDs didn’t launch the Image Editor if the asset was being edited on another element type’s index page. ([#3575](https://github.com/craftcms/cms/issues/3575))
- Fixed an exception that would be thrown when saving a user from a front-end form with a non-empty `email` or `newPassword` param, if the `password` param was missing or empty. ([#3585](https://github.com/craftcms/cms/issues/3585))
- Fixed a bug where global set, Matrix block, tag, and user queries weren’t respecting `fixedOrder` params.
- Fixed a bug where `craft\helpers\MigrationHelper::renameColumn()` was only restoring the last foreign key for each table that had multiple foreign keys referencing the table with the renamed column.
- Fixed a bug where Date/Time fields could output the wrong date in Live Preview requests. ([#3594](https://github.com/craftcms/cms/issues/3594))
- Fixed a few RTL language styling issues.
- Fixed a bug where drap-and-drop uploading would not work for custom asset selector inputs. ([#3590](https://github.com/craftcms/cms/pull/3590))
- Fixed a bug where Number fields weren’t enforcing thein Min Value and Max Value settings if set to 0. ([#3598](https://github.com/craftcms/cms/issues/3598))
- Fixed a SQL error that occurred when uploading assets with filenames that contained emoji characters, if using MySQL. ([#3601](https://github.com/craftcms/cms/issues/3601))

### Security
- Fixed a directory traversal vulnerability.
- Fixed a remote code execution vulnerability.

## 3.0.36 - 2018-12-18

### Added
- Added the `{{ actionInput() }}` global Twig function. ([#3566](https://github.com/craftcms/cms/issues/3566))

### Changed
- Suspended users are no longer shown when viewing pending or locked users. ([#3556](https://github.com/craftcms/cms/issues/3556))
- The Control Panel’s Composer installer now prevents scripts defined in `composer.json` from running. ([#3574](https://github.com/craftcms/cms/issues/3574))

### Fixed
- Fixed a bug where elements that belonged to more than one structure would be returned twice in element queries.

### Security
- Fixed a self-XSS vulnerability in the Recent Entries widget.
- Fixed a self-XSS vulnerability in the Feed widget.

## 3.0.35 - 2018-12-11

### Added
- Added `craft\models\Section::getHasMultiSiteEntries()`.

### Changed
- Field types that extend `craft\fields\BaseRelationField` now pass their `$sortable` property value to the `BaseElementSelectInput` JavaScript class by default. ([#3542](https://github.com/craftcms/cms/pull/3542))

### Fixed
- Fixed a bug where the “Disabled for Site” entry status option was visible for sections where site propagation was disabled. ([#3519](https://github.com/craftcms/cms/issues/3519))
- Fixed a bug where saving an entry that was disabled for a site would retain its site status even if site propagation had been disabled for the section.
- Fixed a SQL error that occurred when saving a field layout with 4-byte characters (like emojis) in a tab name. ([#3532](https://github.com/craftcms/cms/issues/3532))
- Fixed a bug where autogenerated Post Date values could be a few hours off when saving new entries with validation errors. ([#3528](https://github.com/craftcms/cms/issues/3528))
- Fixed a bug where plugins’ minimum version requirements could be enforced even if a development version of a plugin had been installed previously.

## 3.0.34 - 2018-12-04

### Fixed
- Fixed a bug where new Matrix blocks wouldn’t remember that they were supposed to be collapsed if “Save and continue editing” was clicked. ([#3499](https://github.com/craftcms/cms/issues/3499))
- Fixed an error that occurred on the System Report utility if any non-bootstrapped modules were configured with an array or callable rather than a string. ([#3507](https://github.com/craftcms/cms/issues/3507))
- Fixed an error that occurred on pages with date or time inputs, if the user’s preferred language was set to Arabic. ([#3509](https://github.com/craftcms/cms/issues/3509))
- Fixed a bug where new entries within sections where site propagation was disabled would show both “Enabled Globally” and “Enabled for [Site Name]” settings. ([#3519](https://github.com/craftcms/cms/issues/3519))
- Fixed a bug where Craft wasn’t reducing the size of elements’ slugs if the resulting URI was over 255 characters. ([#3514](https://github.com/craftcms/cms/issues/3514))

## 3.0.33 - 2018-11-27

### Changed
- Table fields with a fixed number of rows no longer show Delete buttons or the “Add a row” button. ([#3488](https://github.com/craftcms/cms/issues/3488))
- Table fields that are fixed to a single row no longer show the Reorder button. ([#3488](https://github.com/craftcms/cms/issues/3488))
- Setting `components.security.sensitiveKeywords` in `config/app.php` will now append keywords to the default array `craft\services\Security::$sensitiveKeywords` array, rather than completely overriding it.
- When performing an action that requires an elevated session while impersonating another user, admin must now enter their own password instead of the impersonated user’s. ([#3487](https://github.com/craftcms/cms/issues/3487))
- The System Report utility now lists any custom modules that are installed. ([#3490](https://github.com/craftcms/cms/issues/3490))
- Control Panel charts now give preference to `ar-SA` for Arabic locales, `de-DE` for German locales, `en-US` for English locales, `es-ES` for Spanish locales, or `fr-FR` for French locales, if data for the exact application locale doesn’t exist. ([#3492](https://github.com/craftcms/cms/pull/3492))
- “Create a new child entry” and “Create a new child category” element actions now open an edit page for the same site that was selected on the index page. ([#3496](https://github.com/craftcms/cms/issues/3496))
- The default `allowedFileExtensions` config setting value now includes `webp`.
- The Craft Support widget now sends `composer.json` and `composer.lock` files when contacting Craft Support.
- It’s now possible to create element select inputs that include a site selection menu by passing `showSiteMenu: true` when including the `_includes/forms/elementSelect.html` Control Panel include template. ([#3494](https://github.com/craftcms/cms/pull/3494))

### Fixed
- Fixed a bug where a Matrix fields’ block types and content table could be deleted even if something set `$isValid` to `false` on the `beforeDelete` event.
- Fixed a bug where a global sets’ field layout could be deleted even if something set `$isValid` to `false` on the `beforeDelete` event.
- Fixed a bug where after impersonating another user, the Login page would show the impersonated user’s username rather than the admin’s.
- Fixed a bug where `craft\services\Sections::getAllSections()` could return stale results if a new section had been added recently. ([#3484](https://github.com/craftcms/cms/issues/3484))
- Fixed a bug where “View entry” and “View category” element actions weren’t available when viewing a specific section or category group.
- Fixed a bug where Craft would attempt to index image transforms.
- Fixed a bug where the Asset Indexes utility could report that asset files were missing even though they weren’t. ([#3450](https://github.com/craftcms/cms/issues/3450))

### Security
- Updated jQuery File Upload to 9.28.0.

## 3.0.32 - 2018-11-20

### Added
- The `seq()` Twig function now has a `next` argument, which can be set to `false` to have it return the current number in the sequence without incrementing it. ([#3466](https://github.com/craftcms/cms/issues/3466))
- Added `craft\db\MigrationManager::truncateHistory()`.
- Added `craft\helpers\Sequence::current()`.

### Changed
- Edit Entry pages now show the entry’s site in the revision menu label so long as the section is enabled for multiple sites, even if “Propagate entries across all enabled sites?” isn’t checked. ([#3471](https://github.com/craftcms/cms/issues/3471))
- Exact-match search terms (using `::`) now disable `subLeft` and `subRight` attributes by default, regardless of the `defaultSearchTermOptions` config setting says. ([#3474](https://github.com/craftcms/cms/issues/3474))

### Deprecated
- Deprecated `craft\validators\StringValidator::$trim`. Yii’s `'trim'` validator should be used instead.

### Fixed
- Fixed an error that occurred when querying for Matrix blocks if both the `with` and `indexBy` parameters were set.
- Fixed an error that occurred when running the `migrate/fresh` console command. ([#3472](https://github.com/craftcms/cms/issues/3472))

## 3.0.31 - 2018-11-13

### Added
- Added the `seq()` Twig function, for outputting sequential numbers.
- Added `craft\helpers\Sequence`.

### Changed
- Control Panel templates can now customize `#main-form` HTML attributes by overriding the `mainFormAttributes` block. ([#1665](https://github.com/craftcms/cms/issues/1665))
- The default PostgreSQL backup command no longer includes database owner, privilege or ACL information in the backup.
- Craft now attempts to reset OPcache after installing/uninstalling things with Composer. ([#3460](https://github.com/craftcms/cms/issues/3460))
- Gmail and SMTP mail transport types now trim whitespace off of their Username, Password, and Host Name settings. ([#3459](https://github.com/craftcms/cms/issues/3459))

### Fixed
- Fixed an error that could occur when duplicating an element with a Matrix field with “Manage blocks on a per-site basis” disabled.
- Fixed a bug where Matrix blocks wouldn’t retain their content translations when an entry was duplicated from the Edit Entry page.
- Fixed a bug where system message modals could have the wrong language selected by default. ([#3440](https://github.com/craftcms/cms/issues/3440))
- Fixed a bug where an Internal Server Error would occur if a `users/login` request was missing the `loginName` or `password` parameters. ([#3458](https://github.com/craftcms/cms/issues/3458))
- Fixed a bug where `craft\validators\StringValidator` was trimming whitespace off of strings _after_ performing string length validation.
- Fixed an infinite recursion bug that could occur if `config/general.php` had any deprecated config settings, and the database connection settings were invalid.
- Fixed an error that occurred when saving a new entry or category, if its URI format referenced the `level` attribute. ([#3465](https://github.com/craftcms/cms/issues/3465))

## 3.0.30.2 - 2018-11-08

### Fixed
- Fixed an error that could occur on servers running PHP 7.0.32. ([#3453](https://github.com/craftcms/cms/issues/3453))

## 3.0.30.1 - 2018-11-07

### Fixed
- Fixed an error that occurred when saving an element with a new Matrix block, if the Matrix field was set to manage blocks on a per-site basis. ([#3445](https://github.com/craftcms/cms/issues/3445))

## 3.0.30 - 2018-11-06

### Added
- Added “Duplicate” and “Duplicate (with children)” actions to the Entries and Categories index pages. ([#1291](https://github.com/craftcms/cms/issues/1291))
- Added `craft\base\ElementAction::$elementType`, which element action classes can use to reference their associated element type.
- Added `craft\elements\actions\DeepDuplicate`.
- Added `craft\elements\actions\Duplicate`.
- Added `craft\elements\actions\SetStatus::$allowDisabledForSite`, which can be used by localizable element types to enable a “Disabled for Site” status option.

### Changed
- Entries’ “Enabled” setting is now labeled “Enabled Globally” on multi-site installs. ([#2899](https://github.com/craftcms/cms/issues/2899))
- Entries’ “Enabled for site” setting now includes the site name in its label, and only shows up if the “Enabled Globally” setting is checked. ([#2899](https://github.com/craftcms/cms/issues/2899))
- The Set Status action on the Entries index page now includes a “Disabled for Site” option. ([#2899](https://github.com/craftcms/cms/issues/2899))
- Edit Category pages now have `edit-category` and `site--<SiteHandle>` classes on the `<body>`. ([#3439](https://github.com/craftcms/cms/issues/3439))
- Edit Entry pages now have `edit-entry` and `site--<SiteHandle>` classes on the `<body>`. ([#3439](https://github.com/craftcms/cms/issues/3439))
- Edit Global Set pages now have `edit-global-set` and `site--<SiteHandle>` classes on the `<body>`. ([#3439](https://github.com/craftcms/cms/issues/3439))
- Edit User pages now have an `edit-user` class on the `<body>`. ([#3439](https://github.com/craftcms/cms/issues/3439))

### Fixed
- Fixed a bug where the Edit User page could forget which permissions were selected when saving a user with validation errors, if the Username, First Name, and Last name fields were all blank. ([#3412](https://github.com/craftcms/cms/issues/3412))
- Fixed a bug where the Edit User Group page could forget which permissions were selected when saving a user group with validation errors, if the Name field was blank.
- Fixed a bug where the `{% paginate %}` tag wasn’t factoring the `offset` element query param into its total page calculation. ([#3420](https://github.com/craftcms/cms/issues/3420))

### Security
- Fixed a bug where sensitive info could be displayed in the Craft log files if there was a problem connecting to the email server.

## 3.0.29 - 2018-10-30

### Added
- Email and URL fields now have “Placeholder Text” settings. ([#3397](https://github.com/craftcms/cms/issues/3397))

### Changed
- The default HTML Purifier configuration now allows `download` attributes in `<a>` tags. ([craftcms/redactor#86](https://github.com/craftcms/redactor/issues/86))

### Fixed
- Fixed a bug where the `ContentBehaviour` and `ElementQueryBehavior` classes could be missing some field properties. ([#3400](https://github.com/craftcms/cms/issues/3400))
- Fixed a bug where some fields within Matrix fields could lose their values after enabling the “Manage blocks on a per-site basis” setting. ([verbb/super-table#203](https://github.com/verbb/super-table/issues/203))
- Fixed a bug where HTML Purifier wasn’t being initialized with HTML 5 element support.
- Fixed a bug where it was possible to save Assets fields with the “Restrict allowed file types?” setting enabled, but no specific file types selected. ([#3410](https://github.com/craftcms/cms/issues/3410))

## 3.0.28 - 2018-10-23

### Added
- Structure sections now have the ability to disable entry propagation, like Channel sections. ([#2386](https://github.com/craftcms/cms/issues/2386))

### Changed
- `craft\base\Field::supportedTranslationMethods()` now defaults to only returning `none` if the field type doesn’t have a content column. ([#3385](https://github.com/craftcms/cms/issues/3385))
- Craft.EntryTypeSwitcher now fires a `beforeTypeChange` event before swapping the Edit Entry form tabs. ([#3375](https://github.com/craftcms/cms/pull/3375))
- Craft.MatrixInput now fires an `afterInit` event after initialization. ([#3375](https://github.com/craftcms/cms/pull/3375))
- Craft.MatrixInput now fires an `blockAdded` event after adding a new block. ([#3375](https://github.com/craftcms/cms/pull/3375))
- System messages sent from front-end requests are now sent using the current site’s language. ([#3388](https://github.com/craftcms/cms/issues/3388))

### Fixed
- Fixed an error that could occur when acquiring a lock for a file path, if the `mutex` component was swapped out with `yii\mutex\MysqlMutex`.

## 3.0.27.1 - 2018-10-12

### Fixed
- Fixed an error that occurred when deleting an entry from the Edit Entry page. ([#3372](https://github.com/craftcms/cms/issues/3372))
- Fixed an error that could occur when changing a Channel section to Structure. ([#3373](https://github.com/craftcms/cms/issues/3373))
- Fixed an error that occurred when saving Matrix content from console requests.

## 3.0.27 - 2018-10-11

### Added
- Added `craft\helpers\MigrationHelper::findForeignKey()`.
- Added the `cp.globals.edit` and `cp.globals.edit.content` template hooks to the Edit Global Set page. ([#3356](https://github.com/craftcms/cms/pull/3356))

### Changed
- It’s now possible to load a Create Entry page with a specific user preselected in the Author field, using a new `authorId` query string param. ([#3326](https://github.com/craftcms/cms/pull/3326))
- Matrix fields that are set to manage blocks on a per-site basis will now duplicate Matrix blocks across all of the owner element’s supported sites when the element is first created. ([#3082](https://github.com/craftcms/cms/issues/3082))
- Disabled Matrix blocks are no longer visible when sharing an entry draft or version. ([#3338](https://github.com/craftcms/cms/issues/3338))
- Control Panel tabs that have errors now have alert icons.
- The Debug Toolbar is no longer shown in Live Preview iframes.
- The Plugin Store now requires browsers with ES6 support.
- Updated jQuery Touch Events to 2.0.0.
- Updated Garnish to 0.1.29.

### Fixed
- Fixed a bug where enabling the “Propagate entries across all enabled sites?” setting for an existing Channel section (or converting the section to a Structure) wouldn’t update entries that had been created for the non-primary site.
- Fixed a bug where Craft wasn’t detecting and retrying queue jobs that had timed out.
- Fixed a bug where `Craft::$app->locale` could return the wrong locale during Live Preview requests. ([#3336](https://github.com/craftcms/cms/issues/3336))
- Fixed a SQL error that could occur when upgrading to Craft 3, if a foreign key had an unexpected name.
- Fixed a bug where page titles in the Control Panel could be blank when showing validation errors for things that were missing their name or title. ([#3344](https://github.com/craftcms/cms/issues/3344))
- Fixed an error that could occur if a component’s settings were stored as `null`. ([#3342](https://github.com/craftcms/cms/pull/3342))
- Fixed a bug where details panes weren’t visible on browser windows sized between 999 and 1,223 pixels wide.
- Fixed an error that occurred if a Quick Post widget contained a Matrix field that had Min Blocks set and only had one block type.
- Fixed a bug where disabled Matrix blocks were getting validated as live. ([#3354](https://github.com/craftcms/cms/issues/3354))
- Fixed a bug where the `EVENT_AFTER_ACTIVATE_USER` event wasn’t getting triggered on user registration when email verification isn’t required. ([craftcms/commerce-digital-products#18](https://github.com/craftcms/commerce-digital-products/issues/18))
- Added garbage collection for offline storage of remote assets. ([#3335](https://github.com/craftcms/cms/pull/3335))
- Fixed a bug where Twig could end up in a strange state if an error occurred when preparing to render an object template. ([#3364](https://github.com/craftcms/cms/issues/3364))

### Security
- The `svg()` Twig function no longer sanitizes SVGs or namespaces their IDs or class names by default when a file path (or alias) was passed in. ([#3337](https://github.com/craftcms/cms/issues/3337))

## 3.0.26.1 - 2018-09-29

### Changed
- Changed the `yiisoft/yii2-queue` version requirement to `2.1.0`. ([#3332](https://github.com/craftcms/cms/issues/3332))

## 3.0.26 - 2018-09-29

### Changed
- `ancestors`, `descendants`, `nextSibling`, `parent`, and `prevSibling` are now reserved field handles.
- The `svg()` Twig function namespaces class names in addition to IDs now.
- Changed the `yiisoft/yii2-queue` version requirement to `2.0.1`. ([#3332](https://github.com/craftcms/cms/issues/3332))

### Fixed
- Fixed a validation error that could occur when saving an entry as a new entry if the URI format didn’t contain a `{slug}` tag. ([#3320](https://github.com/craftcms/cms/issues/3320))
- Fixed a SQL error that could occur if a deprecation error occurred when attempting to upgrade a Craft 2 project. ([#3324](https://github.com/craftcms/cms/issues/3324))

## 3.0.25 - 2018-09-18

### Added
- Added `craft\log\FileTarget::$includeUserIp` which determines whether users’ IP addresses should be included in the logs (`false` by default). ([#3310](https://github.com/craftcms/cms/pull/3310))

### Fixed
- Fixed an error that could occur when installing or updating something within the Control Panel if `composer.json` required the `roave/security-advisories` package.
- Fixed a SQL error that could occur when searching elements on PostgreSQL installs.
- Fixed a bug where Craft would ignore the last segment of template paths that ended in `/0`. ([#3304](https://github.com/craftcms/cms/issues/3304))
- Fixed a Twig Template Loading Error that would occur when testing email settings, if a custom email template was used and an error occurred when rendering it. ([#3309](https://github.com/craftcms/cms/issues/3309))

## 3.0.24 - 2018-09-11

### Added
- Added the `extraAppLocales` config setting.

### Changed
- The `defaultCpLanguage` config setting no longer needs to be a language that Craft is translated into, as long as it is a valid locale ID.
- Resave Elements jobs that are queued up after saving an entry type now include the section name in the job description. ([#3290](https://github.com/craftcms/cms/issues/3290))
- Updated Garnish to 0.1.28.

### Fixed
- Fixed a SQL error that could occur when an element query’s `orderBy` parameter was set to `dateCreated` or `dateUpdated`.
- Fixed an error that could occur when updating to v3.0.23+ if multiple Matrix fields existed with the same handle, but they had no content tables, somehow.
- Fixed a bug where links in activation and forgot-password emails weren’t hyperlinked, leaving it up to the mail client to hopefully be smart about it. ([#3288](https://github.com/craftcms/cms/issues/3288))

## 3.0.23.1 - 2018-09-04

### Fixed
- Fixed a bug where Matrix fields would get new content tables each time they were saved.

## 3.0.23 - 2018-09-04

### Changed
- Browser-based form validation is now disabled for page forms. ([#3247](https://github.com/craftcms/cms/issues/3247))
- `craft\base\Model::hasErrors()` now supports passing an attribute name with a `.*` suffix, which will return whether any errors exist for the given attribute or any nested model attributes.
- Added `json` to the default `allowedFileExtensions` config setting value. ([#3254](https://github.com/craftcms/cms/issues/3254))
- Exception call stacks now collapse internal Twig methods by default.
- Twig exception call stacks now show all of the steps leading up to the error.
- Live Preview now reloads the preview pane automatically after an asset is saved from the Image Editor. ([#3265](https://github.com/craftcms/cms/issues/3265))

### Deprecated
- Deprecated `craft\services\Matrix::getContentTableName()`. `craft\fields\Matrix::$contentTable` should be used instead.

### Removed
- Removed `craft\services\Matrix::getParentMatrixField()`.

### Fixed
- Fixed a bug where element selection modals could be initialized without a default source selected, if some of the sources were hidden for not being available on the currently-selected site. ([#3227](https://github.com/craftcms/cms/issues/3227))
- Fixed a bug where edit pages for categories, entries, global sets, and users weren’t revealing which tab(s) had errors on it, if the errors occurred within a Matrix field. ([#3248](https://github.com/craftcms/cms/issues/3248))
- Fixed a SQL error that occurred when saving a Matrix field with new sub-fields on PostgreSQL. ([#3252](https://github.com/craftcms/cms/issues/3252))
- Fixed a bug where custom user fields weren’t showing up on the My Account page when running Craft Solo edition. ([#3228](https://github.com/craftcms/cms/issues/3228))
- Fixed a bug where multiple Matrix fields could share the same content table. ([#3249]())
- Fixed a “cache is corrupted” Twig error that could occur when editing or saving an element if it had an Assets field with an unresolvable subfolder path template. ([#3257](https://github.com/craftcms/cms/issues/3257))
- Fixed a bug where the Dev Mode indicator strip wasn’t visible on Chrome/Windows when using a scaled display. ([#3259](https://github.com/craftcms/cms/issues/3259))
- Fixed a SQL error that could occur when validating an attribute using `craft\validators\UniqueValidator`, if the target record’s `find()` method joined in another table.

## 3.0.22 - 2018-08-28

### Changed
- The “Deleting stale template caches” job now ensures all expired template caches have been deleted before it begins processing the caches.
- Text inputs’ `autocomplete` attributes now get set to `off` by default, and they will only not be added if explicitly set to `null`.
- Improved the error response when Composer is unable to perform an update due to a dependency conflict.
- Email fields in the Control Panel now have `type="email"`.
- `craft\helpers\Db::parseParam()` now has a `$caseInnensitive` argument, which can be set to `true` to force case-insensitive conditions on PostgreSQL installs.
- `craft\validators\UniqueValidator` now has a `$caseInsensitive` property, which can be set to `true` to cause the unique validation to be case-insensitive on PostgreSQL installs.
- The CLI setup wizard now detects common database connection errors that occur with MAMP, and automatically retests with adjusted settings.
- The CLI setup wizard now detects common database authentication errors, and lets the user retry the username and password settings, skipping the others.
- Updated Garnish to 0.1.27.

### Fixed
- Fixed a bug where Craft wasn’t reverting `composer.json` to its original state if something went wrong when running a Composer update.
- Fixed a bug where string casing functions in `craft\helpers\StringHelper` were adding extra hyphens to strings that came in as `Upper-Kebab-Case`.
- Fixed a bug where unique validation for element URIs, usernames, and user email address was not case-insensitive on PostgreSQL installs.
- Fixed a bug where element queries’ `uri` params, and user queries’ `firstName`, `lastName`, `username`, and `email` params, were not case-insensitive on PostgreSQL installs.
- Fixed a bug where the CLI setup wizard was allowing empty database names.
- Fixed a bug where it wasn’t possible to clear template caches if template caching was disabled by the `enableTemplateCaching` config setting. ([#3229](https://github.com/craftcms/cms/issues/3229))
- Fixed a bug where element index toolbars weren’t staying fixed to the top of the content area when scrolling down the page. ([#3233](https://github.com/craftcms/cms/issues/3233))
- Fixed an error that could occur when updating Craft if the system was reliant on the SSL certificate provided by the`composer/ca-bundle` package.

## 3.0.21 - 2018-08-21

### Added
- Most element query parameters can now be set to `['not', 'X', 'Y']`, as a shortcut for `['and', 'not X', 'not Y']`.

### Changed
- The “New Password” input on the My Account page now has a “Show” button, like other password inputs in the Control Panel.
- Plugin settings pages now redirect to the Settings index page after save. ([#3216](https://github.com/craftcms/cms/issues/3216))
- It’s now possible to set [autofill detail tokens](https://html.spec.whatwg.org/multipage/form-control-infrastructure.html#autofill-detail-tokens) on the `autocomplete` variable when including the `_includes/forms/text.html` template (e.g. `'name'`).
- Username and password inputs now have the correct `autocomplete` values, increasing the likelihood that tools like 1Password will handle the form correctly. ([#3207](https://github.com/craftcms/cms/issues/3207))

### Fixed
- Fixed a SQL error that occurred when saving a user if a `craft\elements\User::EVENT_BEFORE_SAVE` event listener was setting `$event->isValid = false`. ([#3206](https://github.com/craftcms/cms/issues/3206))
- Fixed a bug where password inputs’ jQuery data was getting erased when the “Show” button was clicked.
- Fixed an error that could occur when upgrading to Craft 3. ([#3208](https://github.com/craftcms/cms/pull/3208))
- Fixed a bug where non-image assets’ file extension icons could bleed out of the preview area within asset editor HUDs. ([#3209](https://github.com/craftcms/cms/issues/3209))
- Fixed a bug where Craft wasn’t saving a new entry version when reverting an entry to a previous version. ([#3210](https://github.com/craftcms/cms/issues/3210))
- Fixed an error that could occur when a Matrix block was saved by a queue job. ([#3217](https://github.com/craftcms/cms/pull/3217))

### Security
- External links in the Control Panel now set `rel="noopener"`. ([#3201](https://github.com/craftcms/cms/issues/3201))

## 3.0.20 - 2018-08-14

### Added
- Added `craft\services\Fields::refreshFields()`.

### Fixed
- Fixed a bug where `DateTime` model attributes were getting converted to ISO-8601 date strings for `craft\web\View::renderObjectTemplate()`. ([#3185](https://github.com/craftcms/cms/issues/3185))
- Fixed a bug where timepicker menus had a higher z-index than session expiration modal shades. ([#3186](https://github.com/craftcms/cms/issues/3186))
- Fixed a bug where users could not log in after upgrading to Craft 3, if there was a custom field named `owner`.
- Fixed a bug where it was not possible to set non-integer values on asset queries’ `width`, `height`, or `size` params. ([#3195](https://github.com/craftcms/cms/issues/3195))
- Fixed a bug where all Asset folders were being initiated at once, resulting in performance issues.

## 3.0.19 - 2018-08-07

### Added
- Added the `craft.query()` template function, for creating new database queries.
- Added `craft\services\Structures::$mutexTimeout`. ([#3148](https://github.com/craftcms/cms/issues/3148))
- Added `craft\services\Api::getComposerWhitelist()`.

### Removed
- Removed `craft\services\Api::getOptimizedComposerRequirements()`.

### Fixed
- Craft’s console commands now return the correct exit codes. ([#3175](https://github.com/craftcms/cms/issues/3175))
- Fixed the appearance of checkboxes in IE11 on element index pages. ([#3177](https://github.com/craftcms/cms/issues/3177))
- Fixed a bug where `composer.json` could end up with a bunch of extra dependencies in the `require` object after a failed update or plugin installation.
- Fixed an error that could occur when viewing an entry revision, if it had a Matrix field and one of the sub-fields within the Matrix field had been deleted. ([#3183](https://github.com/craftcms/cms/issues/3183))
- Fixed a bug where thumbnails weren’t loading in relational fields when viewing an entry version.

## 3.0.18 - 2018-07-31

### Added
- Added `craft\helpers\App::assetManagerConfig()`.
- Added `craft\helpers\App::cacheConfig()`.
- Added `craft\helpers\App::dbConfig()`.
- Added `craft\helpers\App::mailerConfig()`.
- Added `craft\helpers\App::mutexConfig()`.
- Added `craft\helpers\App::logConfig()`.
- Added `craft\helpers\App::sessionConfig()`.
- Added `craft\helpers\App::userConfig()`.
- Added `craft\helpers\App::viewConfig()`.
- Added `craft\helpers\App::webRequestConfig()`.
- Added `craft\validators\StringValidator::$trim`, which will cause leading/trailing whitespace to be stripped from model attributes.

### Changed
- User verification and password-reset emails now link them back to the same site they were on when the email was sent, if it was sent from a front-end request. ([#3029](https://github.com/craftcms/cms/issues/3029))
- Dynamic app component configs are now defined by methods on `craft\helpers\App`, making it easier to modify them from `config/app.php`. ([#3152](https://github.com/craftcms/cms/issues/3152))
- Structure operations now ensure that no other operations are being performed on the same structure, reducing the risk of corrupting the structure. ([#3148](https://github.com/craftcms/cms/issues/3148))
- The `{% js %}` tag now supports the following position params: `at POS_HEAD`, `at POS_BEGIN`, `at POS_END`, `on POS_READY`, and `on POS_LOAD` (e.g. `{% js at POS_END %}`).
- Craft once again checks for `X-Forwarded-For` headers when determining the user’s IP. ([#3036](https://github.com/craftcms/cms/issues/3036))
- Leading/trailing whitespace characters are now stripped from element titles on save. ([#3020](https://github.com/craftcms/cms/issues/3020))
- Updated svg-sanitizer to 0.9.

### Deprecated
- Deprecated `craft\db\Connection::createFromConfig()`. `craft\helpers\App::dbConfig()` should be used instead.
- Deprecated `craft\helpers\MailerHelper::createMailer()`. `craft\helpers\App::mailerConfig()` should be used instead.

### Fixed
- Fixed a bug where collapsing structure elements would only hide up to 50 of their descendants.
- Fixed a bug where Date/Time fields could lose their value if they were used in an entry type’s Title Format, and the entry’s site’s language was different than the user’s preferred language. ([#3151](https://github.com/craftcms/cms/issues/3151))
- Fixed a bug where Dropdown fields could show an incorrect selected value in limited circumstances.
- Fixed a bug where Dropdown fields on an element index view could show an incorrect selected value in limited circumstances.

## 3.0.17.1 - 2018-07-24

### Fixed
- Really fixed a PHP error that could occur if the PHP’s `set_time_limit()` was added to the php.ini `disable_functions` list.

## 3.0.17 - 2018-07-24

### Added
- The Control Panel is now translated for Norwegian Nynorsk. ([#3135](https://github.com/craftcms/cms/pull/3135))
- Added `craft\elements\db\ElementQuery::anyStatus()`, which can be called when the default `status` and `enabledForSite` filters aren’t desired. ([#3117](https://github.com/craftcms/cms/issues/3117))

### Changed
- The `addTrailingSlashesToUrls` config setting no longer applies to URLs that end with a segment that has a dot (`.`). ([#3123](https://github.com/craftcms/cms/issues/3123))
- Craft now redirects install requests back to the Dashboard if it’s already installed. ([#3143](https://github.com/craftcms/cms/issues/3143))

### Fixed
- Fixed a bug where the Settings → Email → System Messages page would show messages in the current application language rather than the primary site’s language.
- Fixed a bug where system message modals on the Settings → Email → System Messages page would initially show messages in the current application language rather than the primary site’s language, even if the application language wasn’t in use by any sites. ([#3115](https://github.com/craftcms/cms/issues/3115))
- Fixed an error that could occur if `craft\web\View::registerAssetFlashes()` was called on a console request. ([#3124](https://github.com/craftcms/cms/issues/3124))
- Fixed a PHP error that could occur if the PHP’s `set_time_limit()` was added to the php.ini `disable_functions` list.
- Fixed a bug where expanding a disabled element within a structure index view in the Control Panel wouldn’t reveal any descendants. ([#3126](https://github.com/craftcms/cms/issues/3126))
- Fixed a bug thumbnails weren’t loading for element index rows that were revealed after expanding a parent element.
- Fixed an error that occurred if an element’s `getRoute()` method returned a string. ([#3128](https://github.com/craftcms/cms/issues/3128))
- Fixed a bug where the `|without` filter wasn’t working if an object was passed in. ([#3137](https://github.com/craftcms/cms/issues/3137))
- Fixed a bug where users’ Language preference would default to Deutsch if the current application language wasn’t one of the available language options. ([#3142](https://github.com/craftcms/cms/issues/3142))

## 3.0.16.1 - 2018-07-18

### Fixed
- Fixed a bug where the `orderBy` element query param wasn’t being respected when used in conjunction with a `with` param to eager-load elements in a specific order. ([#3109](https://github.com/craftcms/cms/issues/3109))
- Fixed a bug where underscores were getting removed from slugs. ([#3111](https://github.com/craftcms/cms/issues/3111))

## 3.0.16 - 2018-07-17

### Added
- The progress bar on the Asset Indexes utility now shows how many files have been indexed, and how many there are in total. ([#2934](https://github.com/craftcms/cms/issues/2934))
- Added `craft\base\PluginInterface::beforeSaveSettings()`.
- Added `craft\base\PluginInterface::afterSaveSettings()`.
- Added `craft\base\Plugin::EVENT_AFTER_SAVE_SETTINGS`.
- Added `craft\base\Plugin::EVENT_BEFORE_SAVE_SETTINGS`.

### Changed
- Craft no longer relies on ImageMagick or GD to define the image formats that should be considered manipulatable. ([#2408](https://github.com/craftcms/cms/issues/2408))
- Removed the `showBetaUpdates` config setting as it’s no longer being used.
- When uploading a file to an Assets field, Craft will automatically sort the file list to show the latest uploads first. ([#2812](https://github.com/craftcms/cms/issues/2812))
- `dateCreated`, `dateUpdated`, `postDate`, `expiryDate`, `after`, and  `before` element query params can new be set to `DateTime` objects.
- Matrix fields now auto-focus the first text input within newly-created Matrix blocks. ([#3104](https://github.com/craftcms/cms/issues/3104))
- Updated Twig to 2.5.0.
- Updated Garnish to 0.1.26.
- Updated Selectize to 0.12.6.

### Fixed
- Fixed an error that could occur when sending emails to international domains if the Intl extension wasn’t enabled.
- Fixed an exception that was thrown if the `securityKey` config setting was changed and Craft was set to use either the SMTP or Gmail mailer transport type. ([#3083](https://github.com/craftcms/cms/issues/3083))
- Fixed a bug where Asset view was not being refreshed in some cases after using Image Editor. ([#3035](https://github.com/craftcms/cms/issues/3035))
- Fixed a bug where Craft wouldn’t warn before leaving an edit page with unsaved changes, if Live Preview was active. ([#3092](https://github.com/craftcms/cms/issues/3092))
- Fixed a bug where entries, categories, and global sets’ `getCpEditUrl()` methods could omit the site handle on multi-site installs. ([#3089](https://github.com/craftcms/cms/issues/3089))
- Fixed a JavaScript error that occurred when closing Live Preview. ([#3098](https://github.com/craftcms/cms/issues/3098))
- Fixed a bug where Dashboard widgets could be spaced incorrectly if there was only one grid column. ([#3100](https://github.com/craftcms/cms/issues/3100))
- Fixed a bug where modal windows with Field Layout Designers could cause the browser to crash. ([#3096](https://github.com/craftcms/cms/pull/3096))
- Fixed a bug where `craft\services\Fields::getAllGroups()` and `getGroupById()` could return incorrect results. ([#3102](https://github.com/craftcms/cms/issues/3102))

## 3.0.15 - 2018-07-09

### Changed
- It’s now possible to fetch only non-admin users by setting `craft\elements\db\UserQuery::$admin` to `false`.
- `Craft.EntryTypeSwitcher` now triggers a `typeChange` event after switching the entry type. ([#3067](https://github.com/craftcms/cms/pull/3067))
- Reduced the left and right padding in the Control Panel for screens less than 768 pixels wide. ([#3073](https://github.com/craftcms/cms/issues/3073))
- Removed the `useXSendFile` config setting as it’s no longer being used.
- `craft\helpers\StringHelper::toKebabCase()`, `toCamelCase()`, `toPascalCase()`, and `toSnakeCase()` now treat camelCase’d and PascalCale’d strings as multiple words. ([#3090](https://github.com/craftcms/cms/issues/3090))

### Fixed
- Fixed a bug where `craft\i18n\I18N::getPrimarySiteLocale()` and `getPrimarySiteLocaleId()` were returning locale info for the _first_ site, rather than the primary one. ([#3063](https://github.com/craftcms/cms/issues/3063))
- Fixed a bug where element index pages were loading all elements in the view, rather than waiting for the user to scroll to the bottom of the page before loading the next batch. ([#3068](https://github.com/craftcms/cms/issues/3068))
- Fixed a bug where sites listed in the Control Panel weren’t always in the correct sort order. ([#3065](https://github.com/craftcms/cms/issues/3065))
- Fixed an error that occurred when users attempted to create new entries within entry selector modals, for a section they didn’t have permission to publish peer entries in. ([#3069](https://github.com/craftcms/cms/issues/3069))
- Fixed a bug where the “Save as a new asset” button label wasn’t getting translated in the Image Editor. ([#3070](https://github.com/craftcms/cms/pull/3070))
- Fixed a bug where it wasn’t possible to set the filename of assets when uploading them as data strings. ([#2973](https://github.com/craftcms/cms/issues/2973))
- Fixed a bug where the Field Type menu’s options within new Matrix block type settings weren’t getting sorted alphabetically. ([#3072](https://github.com/craftcms/cms/issues/3072))
- Fixed an exception that was thrown when testing email settings if the Template setting was invalid. ([#3074](https://github.com/craftcms/cms/issues/3074))
- Fixed a bug where Dropdown fields’ bottom margin could jump up a bit when an empty option was selected. ([#3075](https://github.com/craftcms/cms/issues/3075))
- Fixed a bug where main content containers in the Control Panel could become too wide in Firefox. ([#3071](https://github.com/craftcms/cms/issues/3071))

## 3.0.14 - 2018-07-03

### Changed
- `craft\events\SiteEvent` now has a `$oldPrimarySiteId` property, which will be set to the previous primary site ID (which may stil be the current site ID, if it didn’t just change).
- `craft\helpers\Search::normalizeKeywords()` now has a `$language` argument, which can be set if the character mappings should be pulled from a different language than the current app language.
- `craft\services\Sites::getEditableSiteIds()` and `getEditableSites()` now return the same things as `getAllSiteIds()` and `getAllSites()` when there’s only one site. ([#3049](https://github.com/craftcms/cms/issues/3049))

### Fixed
- Fixed a bug where user verification links could get mangled when emails were parsed as Markdown, if the verification code contained two or more underscores.
- Fixed a bug where Craft was misinterpreting `X-Forwarded-For` headers as the user’s IP instead of the server’s IP. ([#3036](https://github.com/craftcms/cms/issues/3036))
- Fixed a bug where Craft wasn’t auto-scrolling the content container when dragging items near a window edge. ([#3048](https://github.com/craftcms/cms/issues/3048))
- Fixed a PHP error that occurred when loading a Debug Toolbar panel on a page that contained serialized Checkboxes or Multi-Select field data. ([#3034](https://github.com/craftcms/cms/issues/3034))
- Fixed a bug where elements’ normalized search keywords weren’t always using the correct language-specific character mappings. ([#3046](https://github.com/craftcms/cms/issues/3046))
- Fixed a bug where the `<html lang>` attribute was hard-set to `en-US` rather than the current application language. ([#3053](https://github.com/craftcms/cms/pull/3053))
- Fixed a PHP error that occurred when entering an invalid number into a Number field that was set to have decimal digits. ([#3059](https://github.com/craftcms/cms/issues/3059))

### Security
- Craft no longer shows the installer when it can’t establish a database connection if Dev Mode isn’t enabled.

## 3.0.13.2 - 2018-06-27

### Fixed
- Fixed an error that occurred when deleting users from the Users index page.

## 3.0.13.1 - 2018-06-26

### Fixed
- Fixed a bug where Delete User modals weren’t showing the total number of entries that will be transferred/deleted.

## 3.0.13 - 2018-06-26

### Added
- Craft now includes a summary of the content that will be transferred/deleted in Delete User modals. ([#875](https://github.com/craftcms/cms/issues/875))
- `|date`, `|time`, and `|datetime` filters now support a `locale` argument, for specifying which locale’s formatter should be doing the date/time formatting. ([#3006](https://github.com/craftcms/cms/issues/3006))
- Added `craft\base\ApplicationTrait::getIsInitialized()`.
- Added `craft\base\ClonefixTrait`.
- Added `craft\controllers\AssetsController::actionThumb()`.
- Added `craft\controllers\UsersController::actionUserContentSummary()`.
- Added `craft\controllers\UsersController::EVENT_DEFINE_CONTENT_SUMMARY`.
- Added `craft\helpers\App::backtrace()`.
- Added `craft\queue\jobs\PropagateElements`.
- Added `craft\services\Elements::propagateElement()`.

### Changed
- Editable tables now submit an empty string when they have no rows.
- Reduced the overhead when adding a new site by only resaving existing assets, categories, global sets, and tags once for the newly-created site, rather than for all sites.
- Web-based queue workers now call `craft\helpers\App::maxPowerCaptain()` before running the queue. ([#3011](https://github.com/craftcms/cms/issues/3011))
- The PHP Info utility no longer displays the original values for settings and only the current environment value. ([#2990](https://github.com/craftcms/cms/issues/2990))
- Loosened up most of Craft’s Composer dependency constraints.
- Craft no longer publishes asset thumbnails to the `cpresources/` folder.
- `attributes`, `error`, `errors`, and `scenario` are now reserved field handles. ([#3032](https://github.com/craftcms/cms/issues/3032))
- Improved the look of Control Panel tabs.
- `craft\web\UrlManager::createUrl()`, `createAbsoluteUrl()`, and `getMatchedElement()` now log warnings if they’re called before Craft has been fully initialized. ([#3028](https://github.com/craftcms/cms/issues/3028))

### Deprecated
- Deprecated `craft\controllers\AssetsController::actionGenerateThumb()`.

### Fixed
- Fixed a bug where sidebar meta info on Edit User pages was bleeding over the edge of the page’s content area.
- Fixed a bug where Table fields wouldn’t remember if they had no rows in their Default Values setting. ([#2979](https://github.com/craftcms/cms/issues/2979))
- Fixed a bug where passing `timezone=false` to the `|date`, `|time`, and `|datetime` filters would not preserve the given date’s time zone.
- Fixed a bug where AM/PM strings in formatted dates weren’t respecting the casing specified by the `A`/`a` character in the date format. ([#3007](https://github.com/craftcms/cms/issues/3007))
- Fixed a bug you could get an invalid license warning in cases where web API calls returned a 500 response code.
- Fixed a bug where cloning models and queries would lose any associated behaviors. ([#2857](https://github.com/craftcms/cms/issues/2857))
- Fixed a bug where custom field params were getting forgotten when calling `getNext()` and `getPrev()`, if an element query object was passed in. ([#3019](https://github.com/craftcms/cms/issues/3019))
- Fixed a bug where datepickers were getting scrollbars.
- Fixed a bug where volumes’ field layouts weren’t getting deleted when volumes were deleted. ([#3022](https://github.com/craftcms/cms/pull/3022))
- Fixed a bug where deleting a section or an entry type wouldn’t delete any associated entries that didn’t exist in the primary site. ([#3023](https://github.com/craftcms/cms/issues/3023))
- Fixed a bug where the `svg()` Twig function could convert `id` attributes within the SVG contents to invalid IDs. ([#3025](https://github.com/craftcms/cms/issues/3025))
- Fixed a bug where asset thumbnails wouldn’t load reliably in the Control Panel on load-balanced environments. ([#3026](https://github.com/craftcms/cms/issues/3026))
- Fixed a PHP error that could occur when validating Assets fields if a file was uploaded but no longer exists at the temp location. ([#3033](https://github.com/craftcms/cms/pull/3033))

## 3.0.12 - 2018-06-18

### Added
- Added a `leaves` element query param that limits the selected elements to just the leaves in the structure (elements without children).
- Added `craft\helpers\Db::deleteIfExists()`.
- Added `craft\services\Categories::deleteGroup()`. ([#3000](https://github.com/craftcms/cms/pull/3000))
- Added `craft\services\Tags::deleteTagGroup()`. ([#3000](https://github.com/craftcms/cms/pull/3000))
- Added `craft\services\UserGroups::deleteGroup()`. ([#3000](https://github.com/craftcms/cms/pull/3000))

### Changed
- Improved Control Panel styling. ([#2883](https://github.com/craftcms/cms/issues/2883))

### Removed
- Removed `craft\services\Fields::updateFieldVersionAfterRequest()`.

### Fixed
- Fixed a caching bug where the Fields service could still think a field existed after it had been deleted. ([#2985](https://github.com/craftcms/cms/issues/2985))
- Fixed a bug where Craft would not invalidate the dynamically-generated `craft\behaviors\ContentBehavior` and `craft\behaviors\ElementQueryBehavior` after saving/deleting a custom field, if the request didn’t end normally. ([#2999](https://github.com/craftcms/cms/issues/2999))
- Fixed a PHP error that could occur when saving entries with a URI format that contained certain Twig filters. ([#2995](https://github.com/craftcms/cms/issues/2995))
- Fixed a bug where `{shorthand}` variables in templates rendered by `craft\web\View::renderObjectTemplate()` could end up referencing global variables, if the variable wasn’t a property of the object. ([#3002](https://github.com/craftcms/cms/issues/3002))
- Fixed a bug where the Find and Replace utility wasn’t updating element titles. ([#2996](https://github.com/craftcms/cms/issues/2996))
- Fixed some wonky behavior if one of the custom user profile tabs was called “Account”. ([#2998](https://github.com/craftcms/cms/issues/2998))
- Fixed a bug where dragging a folder on the Assets index page could have unexpected results. ([#2873](https://github.com/craftcms/cms/issues/2873))
- Reduced the likelihood of SQL deadlock errors when saving elements. ([#3003](https://github.com/craftcms/cms/issues/3003))

## 3.0.11 - 2018-06-12

### Changed
- Sort options defined by element types’ `sortOptions()` / `defineSortOptions()` methods can now be specified as sub-arrays with `label`, `orderBy`, and `attribute` keys.
- Entries and categories can now be sorted by their slugs.
- The “Cache remote images?” option in the Asset Indexes utility is now enabled by default. ([#2977](https://github.com/craftcms/cms/issues/2977))

### Fixed
- Fixed a bug where it was not possible to order search results by search score, if the element type didn’t specify any sort options.
- Fixed a bug where clicking on “Date Created” and “Date Updated” column headers on element indexes wouldn’t update the sort order. ([#2975](https://github.com/craftcms/cms/issues/2975))
- Fixed a bug where Edit Entry pages were listing more than the 10 most recent versions. ([#2976](https://github.com/craftcms/cms/issues/2976))
- Fixed a SQL error that occurred when upgrading from Craft 2 to 3 via the terminal. ([#1347](https://github.com/craftcms/cms/issues/1347))
- Fixed the alignment of expand/collapse toggles in asset index sidebars. ([#2981](https://github.com/craftcms/cms/issues/2981))

## 3.0.10.3 - 2018-06-07

### Fixed
- Fixed a bug where the “New Entry” menu on the Entries index page would not contain any options on single-site installs, running MySQL. ([#2961](https://github.com/craftcms/cms/issues/2961))
- Fixed a bug where the `siteName` config setting wasn’t working as expected when set to an array. ([#2968](https://github.com/craftcms/cms/issues/2968))

## 3.0.10.2 - 2018-06-07

### Changed
- Improved the output of `craft\helpers\DateTimeHelper::humanDurationFromInterval()`.
- Updated Garnish to 0.1.24.

### Fixed
- Fixed JavaScript errors that could occur in the Control Panel on pages with Ajax requests. ([#2966](https://github.com/craftcms/cms/issues/2966))
- Fixed a bug where the “New Entry” menu on the Entries index page would not contain any options on single-site installs. ([#2961](https://github.com/craftcms/cms/issues/2961))
- Fixed a bug where JavaScript files registered with `craft\web\View::registerJsFile()` would be ignored if the `depends` option was set. ([#2965](https://github.com/craftcms/cms/issues/2965))

## 3.0.10.1 - 2018-06-06

### Fixed
- Fixed a bug where Craft wasn’t converting empty strings to `null` when saving data to non-textual columns.
- Fixed a bug where Craft would show a Database Connection Error on Install requests, if it couldn’t connect to the database.
- Fixed a bug where Craft wasn’t keeping track of element queries that were executed within `{% cache %}` tags. ([#2959](https://github.com/craftcms/cms/issues/2959))

## 3.0.10 - 2018-06-05

### Added
- Added support for a `CRAFT_LICENSE_KEY` PHP constant, which can be set to the project’s license key, taking precedence over the `license.key` file.
- Added `craft\helpers\Stringy::getLangSpecificCharsArray()`.
- Added `craft\web\View::setRegisteredAssetBundles()`.
- Added `craft\web\View::setRegisteredJsFiles()`.

### Changed
- Generated site URLs now always include full host info, even if the base site URL is root/protocol-relative. ([#2919](https://github.com/craftcms/cms/issues/2919))
- Variables passed into `craft\web\View::renderObjectTemplate()` can now be referenced using the shorthand syntax (e.g. `{foo}`).
- `craft\helpers\StringHelper::asciiCharMap()` now has `$flat` and `$language` arguments.
- Craft no longer saves new versions of entries when absolutely nothing changed about them in the save request. ([#2923](https://github.com/craftcms/cms/issues/2923))
- Craft no longer enforces plugins’ `minVersionRequired` settings if the currently-installed version begins with `dev-`.
- Improved the performance of element queries when a lot of values were passed into a param, such as `id`, by using `IN()` and `NOT IN()` conditions when possible. ([#2937](https://github.com/craftcms/cms/pull/2937))
- The Asset Indexes utility no longer skips files with leading underscores. ([#2943](https://github.com/craftcms/cms/issues/2943))
- Updated Garnish to 0.1.23.

### Deprecated
- Deprecated the `customAsciiCharMappings` config setting. (Any corrections to ASCII char mappings should be submitted to [Stringy](https://github.com/danielstjules/Stringy).)

### Fixed
- Fixed a PHP error that could occur when `craft\fields\Number::normalizeValue()` was called without passing an `$element` argument. ([#2913](https://github.com/craftcms/cms/issues/2913))
- Fixed a bug where it was not possible to fetch Matrix blocks with the `relatedTo` param if a specific custom field was specified.
- Fixed a bug where `craft\helpers\UrlHelper::url()` and `siteUrl()` were not respecting the `$scheme` argument for site URLs.
- Fixed a bug where `{id}` tags within element URI formats weren’t getting parsed correctly on first save. ([#2922](https://github.com/craftcms/cms/issues/2922))
- Fixed a bug where `craft\helpers\MigrationHelper::dropAllForeignKeysToTable()` wasn’t working correctly. ([#2897](https://github.com/craftcms/cms/issues/2897))
- Fixed a “Craft is not defined” JavaScript error that could occur on the Forgot Password page in the Control Panel and Dev Toolbar requests.
- Fixed a bug where rotating the screen on iOS would change how the page was zoomed.
- Fixed a bug where `craft\helpers\StringHelper::toAscii()` and the `Craft.asciiString()` JS method weren’t using language-specific character replacements, or any custom replacements defined by the `customAsciiCharMappings` config setting.
- Fixed a bug where the number `0` would not save in a Plain Text field.
- Fixed a bug where Craft could pick the wrong current site if the primary site had a root-relative or protocol-relative URL, and another site didn’t, but was otherwise an equal match.
- Fixed a bug where Control Panel Ajax requests could cause some asset bundles and JavaScript files to be double-registered in the browser.
- Fixed a bug where the “New entry” menu on the Entries index page was including sections that weren’t available in the selected site, and they weren’t linking to Edit Entry pages for the selected site. ([#2925](https://github.com/craftcms/cms/issues/2925))
- Fixed a bug where the `|date`, `|time`, and `|datetime` filters weren’t respecting their `$timezone` arguments. ([#2926](https://github.com/craftcms/cms/issues/2926))
- Fixed a bug where element queries weren’t respecting the `asArray` param when calling `one()`. ([#2940](https://github.com/craftcms/cms/issues/2940))
- Fixed a bug where the Asset Indexes utility wouldn’t work as expected if all of a volume’s assets had been deleted from the file system. ([#2955](https://github.com/craftcms/cms/issues/2955))
- Fixed a SQL error that could occur when a `{% cache %}` tag had no body. ([#2953](https://github.com/craftcms/cms/issues/2953))

## 3.0.9 - 2018-05-22

### Added
- Added a default plugin icon to plugins without an icon in the Plugin Store.
- Added `craft\helpers\ArrayHelper::without()` and `withoutValue()`.
- Added `craft\base\FieldInterface::modifyElementIndexQuery()`.
- Added `craft\elements\db\ElementQueryInterface::andWith()`.

### Changed
- Fixed a bug where Craft was checking the file system when determining if an asset was a GIF, when it should have just been checking the file extension.
- `craft\base\Plugin` now sets the default `$controllerNamespace` value to the plugin class’ namespace + `\controllers` or `\console\controllers`, depending on whether it’s a web or console request.
- Improved the contrast of success and error notices in the Control Panel to meet WCAG AA requirements. ([#2885](https://github.com/craftcms/cms/issues/2885))
- `fieldValue` is now a protected field handle. ([#2893](https://github.com/craftcms/cms/issues/2893))
- Craft will no longer discard any preloaded elements when setting the `with` param on an element query, fixing a bug where disabled Matrix blocks could show up in Live Preview if any nested fields were getting eager-loaded. ([#1576](https://github.com/craftcms/cms/issues/1576))
- Improved memory usage when using the `{% cache %}` tag. ([#2903](https://github.com/craftcms/cms/issues/2903))

### Fixed
- Fixed a bug where the Plugin Store was listing featured plugins (e.g. “Recently Added”) in alphabetical order rather than the API-defined order. ([pixelandtonic/craftnet#83](https://github.com/pixelandtonic/craftnet/issues/83))
- Fixed a SQL error that occurred when programmatically saving a field layout, if the field’s `required` property wasn’t set.
- Fixed a JavaScript error that could occur when multiple Assets fields were present on the same page.
- Fixed an error that could occur when running the `setup` command on some environments.
- Fixed a PHP error that could occur when calling `craft\elements\db\ElementQuery::addOrderBy()` if `$columns` normalized to an empty array. ([#2896](https://github.com/craftcms/cms/issues/2896))
- Fixed a bug where it wasn’t possible to access custom field values on Matrix blocks via `matrixblock` reference tags.
- Fixed a bug where relational fields with only disabled elements selected would get empty table cells on element indexes. ([#2910](https://github.com/craftcms/cms/issues/2910))

## 3.0.8 - 2018-05-15

### Added
- Number fields now have a “Default Value” setting. ([#927](https://github.com/craftcms/cms/issues/927))
- Added the `preserveCmykColorspace` config setting, which can be set to `true` to prevent images’ color spaces from getting converted to sRGB on environments running ImageMagick.

### Changed
- Error text is now orange instead of red. ([#2885](https://github.com/craftcms/cms/issues/2885))
- Detail panes now have a lighter, more saturated background color.

### Fixed
- Fixed a bug where Craft’s default MySQL backup command would not respect the `unixSocket` database config setting. ([#2794](https://github.com/craftcms/cms/issues/2794))
- Fixed a bug where some SVG files were not recognized as SVG files.
- Fixed a bug where Table fields could add the wrong number of default rows if the Min Rows setting was set, and the Default Values setting had something other than one row. ([#2864](https://github.com/craftcms/cms/issues/2864))
- Fixed an error that could occur when parsing asset reference tags. ([craftcms/redactor#47](https://github.com/craftcms/redactor/issues/47))
- Fixed a bug where “Try” and “Buy” buttons in the Plugin Store were visible when the `allowUpdates` config setting was disabled. ([#2781](https://github.com/craftcms/cms/issues/2781))
- Fixed a bug where Number fields would forget their Min/Max Value settings if they were set to 0.
- Fixed a bug where entry versions could be displayed in the wrong order if multiple versions had the same creation date. ([#2889](https://github.com/craftcms/cms/issues/2889))
- Fixed an error that occurred when installing Craft on a domain with an active user session.
- Fixed a bug where email verification links weren’t working for publicly-registered users if the registration form contained a Password field and the default user group granted permission to access the Control Panel.

### Security
- Login errors for locked users now factor in whether the `preventUserEnumeration` config setting is enabled.

## 3.0.7 - 2018-05-10

### Added
- Added the `transformGifs` config setting, which can be set to `false` to prevent GIFs from getting transformed or cleansed. ([#2845](https://github.com/craftcms/cms/issues/2845))
- Added `craft\helpers\FileHelper::isGif()`.

### Changed
- Craft no longer logs warnings about missing translation files when Dev Mode isn’t enabled. ([#1531](https://github.com/craftcms/cms/issues/1531))
- Added `craft\services\Deprecator::$logTarget`. ([#2870](https://github.com/craftcms/cms/issues/2870))
- `craft\services\Deprecator::log()` no longer returns anything.

### Fixed
- Fixed a bug where it wasn’t possible to upload new assets to Assets fields using base64-encoded strings. ([#2855](https://github.com/craftcms/cms/issues/2855))
- Fixed a bug where Assets fields would ignore all submitted asset IDs if any new assets were uploaded as well.
- Fixed a bug where SVG files that were using single quotes instead of double quotes would not be recognized as SVGs.
- Fixed a bug where translated versions of the “It looks like someone is currently performing a system update.” message contained an HTML-encoded `<br/>` tag.
- Fixed a bug where changing an entry’s type could skip adding the new entry type’s tabs, if the previous entry type didn’t have any tabs. ([#2859](https://github.com/craftcms/cms/issues/2859))
- Fixed warnings about missing SVG files that were logged by Control Panel requests.
- Fixed a bug where the `|date` filter would ignore date formatting characters that don’t have ICU counterparts. ([#2867](https://github.com/craftcms/cms/issues/2867))
- Fixed a bug where the global `currentUser` Twig variable could be set to `null` and global sets and could be missing some custom field values when a user was logged-in, if a plugin was loading Twig during or immediately after plugin instantiation. ([#2866](https://github.com/craftcms/cms/issues/2866))

## 3.0.6 - 2018-05-08

### Added
- Error messages about missing plugin-supplied field and volume types now show an Install button when possible.
- Added `craft\base\MissingComponentTrait::getPlaceholderHtml()`.
- Added `craft\db\Migration::EVENT_AFTER_UP` and `EVENT_AFTER_DOWN` events.
- Added `craft\elements\Asset::getContents()`.

### Changed
- Edit User pages will now warn editors when leaving the page with unsaved changes. ([#2832](https://github.com/craftcms/cms/issues/2832))
- Modules are once again loaded before plugins, so they have a chance to register Twig initialization events before a plugin initializes Twig. ([#2831](https://github.com/craftcms/cms/issues/2831))
- `craft\helpers\FileHelper::isSvg()` now returns `true` for files with an `image/svg` MIME type (missing the `+xml`). ([#2837](https://github.com/craftcms/cms/pull/2837))
- The `svg()` Twig function now accepts assets to be passed directly into it. ([#2838](https://github.com/craftcms/cms/pull/2838))
- The “Save and add another” save menu option on Edit Entry and Edit Categories pages now maintain the currently-selected site. ([#2844](https://github.com/craftcms/cms/issues/2844))
- PHP date patterns that are *only* a month name or week day name character will now format the date using the stand-alone month/week day name value. (For example, `'F'` will format a date as “Maggio” instead of “maggio”.)
- Servers without the Intl extension will now use location-agnostic locale data as a fallback if locale data for the specific locale isn’t available.
- The `|date` Twig filter always goes through `craft\i18n\Formatter::asDate()` now, unless formatting a `DateInterval` object.
- The Settings → Plugins page now shows “Buy now” buttons for any commercial plugins that don’t have a license key yet.

### Deprecated
- Deprecated `craft\helpers\DateTimeHelper::translateDate()`. `craft\i18n\Formatter::asDate()` should be used instead.

### Removed
- Removed the `translate` argument from the `|date`, `|time`, and `|datetime` Twig filters; the resulting formatted dates will always be translated now. (Use `myDate.format()` to avoid translations.)

### Fixed
- Fixed an error that could occur in the Plugin Store.
- Fixed a bug where `myDate|date('F')` was returning the short “May” translation rather than the full-length one. ([#2848](https://github.com/craftcms/cms/issues/2848))

## 3.0.5 - 2018-05-01

### Changed
- Fields’ translation icons now reveal the chosen Translation Method in their tooltip. ([#2808](https://github.com/craftcms/cms/issues/2808))
- Improved the error messages displayed when an Assets field has an invalid Upload Location setting. ([#2803](https://github.com/craftcms/cms/issues/2803))
- Craft now logs errors that occur when saving and replacing assets. ([#2814](https://github.com/craftcms/cms/issues/2814))
- Single sections’ entry types’ handles are now updated to match their section’s handle whenever the section is saved. ([#2824](https://github.com/craftcms/cms/issues/2824))
- The Control Panel background color was lightened up a bit.

### Fixed
- Fixed an error that would occur on servers without the Phar PHP extension enabled.
- Fixed an error that could occur if a Matrix block was deleted by a queue job. ([#2813](https://github.com/craftcms/cms/issues/2813))
- Fixed a bug where Twig could be configured to output times in UTC rather than the system timezone, if a bootstrapped module was loading Twig. ([#2761](https://github.com/craftcms/cms/issues/2761))
- Fixed a SQL error that could occur when upgrading from Craft 2 to Craft 3 with an active user session.
- Fixed various SQL errors that could occur when upgrading from Craft 2 to Craft 3, if there were any lingering Craft 3 database tables from a previous upgrade attempt.
- Fixed a bug where the Clear Caches tool was deleting the `.gitignore` file inside `web/cpresources/`. ([#2823](https://github.com/craftcms/cms/issues/2823))
- Fixed the vertical positioning of checkboxes in the Control Panel. ([#2825](https://github.com/craftcms/cms/issues/2825))
- Fixed a JavaScript error that could occur if an element type’s class name contained `\u`. ([#2826](https://github.com/craftcms/cms/issues/2826))

## 3.0.4 - 2018-04-24

### Added
- Added the `craft.globalSets()` template function. ([#2790](https://github.com/craftcms/cms/issues/2790))
- Added the `hasDescendants` element query param. ([#2786](https://github.com/craftcms/cms/issues/2786))
- Added `craft\elements\User::$hasDashboard`.

### Changed
- Sections and category groups now ignore posted Template settings for sites that don’t have URI Formats.
- Control Panel resources are once again eager-published. ([#2763](https://github.com/craftcms/cms/issues/2763))
- `entries/save-entries` and `categories/save-category` actions now include the `slug` for responses that accept JSON. ([#2792](https://github.com/craftcms/cms/issues/2792))
- Most `craft\services\Path` methods now have a `$create` argument, which can be set to `false` to prevent the directory from being created if it doesn’t exist yet.
- Craft no longer creates directories when it just needed to clear it. ([#2771](https://github.com/craftcms/cms/issues/2771))
- `craft\services\Config::setDotEnvVar()` now sets the environment variable for the current request, in addition to updating the `.env` file.
- Removed `craft\controllers\AssetsController::actionDownloadTempAsset()`.
- User now must be logged in to use the Asset Preview File functionality.

### Fixed
- Fixed a bug where users would regain all default Dashboard widgets if all widgets were removed. ([#2769](https://github.com/craftcms/cms/issues/2769))
- Fixed a bug where you would get a “not a valid language” error message when creating a new site using certain languages.
- Fixed a bug where database connection settings that were set by the `setup` command weren’t always taking effect in time for the CLI installer. ([#2774](https://github.com/craftcms/cms/issues/2774))
- Fixed a bug where empty Plain Text fields were getting empty string values rather than `null`.
- Fixed a bug where elements within relational fields could have two thumbnails. ([#2785](https://github.com/craftcms/cms/issues/2785))
- Fixed a bug where it was not possible to pass a `--table-prefix` argument to the `setup/db-creds` command. ([#2791](https://github.com/craftcms/cms/pull/2791))
- Fixed an error that occurred for users without permission to perform updates, if available update info wasn’t cached.
- Fixed an error that occurred when `craft\elements\Asset::sources()` was called in a console request. ([#2798](https://github.com/craftcms/cms/issues/2798))
- Fixed JavaScript errors that could occur on the front end after deleting Matrix blocks. ([#2799](https://github.com/craftcms/cms/pull/2799))

## 3.0.3.1 - 2018-04-18

### Fixed
- Fixed an error that occurred when editing an entry if any of the entry’s revisions were created with an entry type that no longer exists.
- Fixed an error that could occur when saving an asset. ([#2764](https://github.com/craftcms/cms/issues/2764))
- Fixed a bug where Craft assumed an asset was missing if there was an error when indexing it. ([#2763](https://github.com/craftcms/cms/issues/2763))

## 3.0.3 - 2018-04-17

### Added
- Added `craft\elements\Entry::updateTitle()`.
- Added `Yii::alias()`.

### Changed
- New sites’ Base URLs now default to `@web/`.
- Textual custom fields now ensure that they don’t contain 4+ byte characters. ([#2725](https://github.com/craftcms/cms/issues/2725))
- It is no longer expected that all of the `defaultSearchTermOptions` config setting options will be set if any of the default option values need to be overridden. ([#2737](https://github.com/craftcms/cms/issues/2737))
- Control Panel panes now have at least 48 pixels of bottom padding. ([#2744](https://github.com/craftcms/cms/issues/2744))
- Craft now intercepts 404-ing resource requests, and publishes the resources on the fly.
- The Clear Caches utility now has a “Control Panel resources” option.
- The Clear Caches utility now sorts the cache options alphabetically.
- When enabling new sites for a section, the new sites’ content is now based on the primary site’s content, if the section was and still is enabled for the primary site. ([#2748](https://github.com/craftcms/cms/issues/2748))
- Improved the responsiveness of element indexes.
- `Craft.BaseElementIndexView` now has a `loadMoreElementsAction` setting. ([#2762](https://github.com/craftcms/cms/pull/2762))

### Fixed
- Fixed a bug where the Clear Caches utility was not deleting template caches. ([#2720](https://github.com/craftcms/cms/issues/2720))
- Fixed a bug where the Plugin Store was not displaying payment errors on checkout.
- Fixed a bug where Control Panel-defined routes that contained special regular expression characters weren’t working. ([#2721](https://github.com/craftcms/cms/issues/2721))
- Fixed a bug where it was not possible to save system messages in some cases.
- Fixed a bug where static translations within dynamic entry title formats were getting translated using the current site’s language, rather than the entry’s language. ([#2722](https://github.com/craftcms/cms/issues/2722))
- Fixed a bug where deprecation errors for some date formatting methods were not escaping backslashes.
- Fixed a bug where plugins’ “Last update” timestamps in the Plugin Store weren’t getting formatted correctly in Safari. ([#2733](https://github.com/craftcms/cms/issues/2733))
- Fixed references to a nonexistent `Craft.eot` file in the Control Panel CSS. ([#2740](https://github.com/craftcms/cms/issues/2740))
- Fixed a bug where the default PostgreSQL database restore command wasn’t setting the `PGPASSWORD` environment variable. ([#2741](https://github.com/craftcms/cms/pull/2741))
- Fixed an error that could occur if the system time zone was not supported by the ICU library, on environments with the Intl extension loaded.
- Fixed a bug where several administrative fields had translatable icons. ([#2742](https://github.com/craftcms/cms/issues/2742))
- Fixed a bug where `craft\controllers\PluginStoreController::actionSavePluginLicenseKeys()` was trying to set a plugin license key for plugins which were not installed.

### Security
- Fixed a bug assets were not getting cleansed on upload. ([#2709](https://github.com/craftcms/cms/issues/2709))

## 3.0.2 - 2018-04-10

### Added
- Added the `EVENT_BEFORE_DELETE_CACHES` and `EVENT_AFTER_DELETE_CACHES` events to `craft\services\TemplateCaches`.
- Added `craft\events\DeleteTemplateCachesEvent`.

### Changed
- Craft now deletes all compiled templates whenever Craft or a plugin is updated. ([#2686](https://github.com/craftcms/cms/issues/2686))
- The Plugin Store now displays commercial plugins’ renewal prices. ([#2690](https://github.com/craftcms/cms/issues/2690))
- The Plugin Store no longer shows the “Upgrade Craft CMS” link if Craft is already running (and licensed to run) the Pro edition. ([#2713](https://github.com/craftcms/cms/issues/2713))
- Matrix fields now set `$propagating` to `true` when saving Matrix blocks, if the owner element is propagating.
- `craft\helpers\ArrayHelper::toArray()` no longer throws a deprecation error when a string without commas is passed to it. ([#2711](https://github.com/craftcms/cms/issues/2711))
- Editable tables now support an `html` column type, which will output cell values directly without encoding HTML entities. ([#2716](https://github.com/craftcms/cms/pull/2716))
- `Craft.EditableTable` instances are now accessible via `.data('editable-table')` on their `<table>` element. ([#2694](https://github.com/craftcms/cms/issues/2694))
- Updated Composer to 1.6.3. ([#2707](https://github.com/craftcms/cms/issues/2707))
- Updated Garnish to 0.1.22. ([#2689](https://github.com/craftcms/cms/issues/2689))

### Fixed
- Fixed an error that could occur in the Control Panel if any plugins with licensing issues were installed. ([#2691](https://github.com/craftcms/cms/pull/2691))
- Fixed a bug on the Plugin Store’s Payment screen where the “Use a new credit card” radio option would not get selected automatically even if it was the only one available.
- Fixed a bug where `craft\web\assets\vue\VueAsset` didn’t respect the `useCompressedJs` config setting.
- Fixed an error that occurred when saving a Single entry over Ajax. ([#2687](https://github.com/craftcms/cms/issues/2687))
- Fixed an error that could occur when disabling a site on a Single section. ([#2695](https://github.com/craftcms/cms/issues/2695))
- Fixed an error that could occur on requests without a content type on the response. ([#2704](https://github.com/craftcms/cms/issues/2704))
- Fixed a bug where the `includeSubfolders` asset query param wasn’t including results in the parent folder. ([#2706](https://github.com/craftcms/cms/issues/2706))
- Fixed an error that could occur when querying for users eager-loaded with their photos, if any of the resulting users didn’t have a photo. ([#2708](https://github.com/craftcms/cms/issues/2708))
- Fixed a bug where relational fields within Matrix fields wouldn’t save relations to elements that didn’t exist on all of the sites the owner element existed on. ([#2683](https://github.com/craftcms/cms/issues/2683))
- Fixed a bug where relational fields were ignoring disabled related elements in various functions, including required field validation and value serialization.
- Fixed an error that would occur if a new custom field was created and added to an element’s field layout, and its value was accessed, all in the same request. ([#2705](https://github.com/craftcms/cms/issues/2705))
- Fixed a bug where the `id` param was ignored when used on an eager-loaded elements’ criteria. ([#2717](https://github.com/craftcms/cms/issues/2717))
- Fixed a bug where the default restore command for MySQL wouldn’t actually restore the database. ([#2714](https://github.com/craftcms/cms/issues/2714))

## 3.0.1 - 2018-04-04

### Deprecated
- Brought back and deprecated the `Craft::Personal` and `Craft::Client` constants.

### Fixed
- Fixed a bug where elements’ `getNext()` and `getPrev()` methods were modifying the element query passed into them. ([#2160](https://github.com/craftcms/cms/issues/2160))
- Fixed a bug where Table fields could be pre-populated with one too many rows. ([#2680](https://github.com/craftcms/cms/pull/2680))

### Security
- Craft no longer sends exception messages to error templates, unless the exception is an instance of `yii\base\UserException`.

## 3.0.0.2 - 2018-04-04

### Fixed
- Fixed a bug where Craft Pro installs were getting identified as Craft Solo in the Control Panel.

## 3.0.0 - 2018-04-04

### Added
- The codebase has been completely rewritten and refactored to improve performance, maintainability, and extensibility.
- Craft can now be [installed](https://docs.craftcms.com/v3/installation.html) via Composer in addition to a zip file. ([#895](https://github.com/craftcms/cms/issues/895))
- Craft’s setup wizard is now available as a CLI tool in addition to the web-based one.
- [Plugins](https://docs.craftcms.com/v3/plugin-intro.html) are now loaded as Composer dependencies, and implemented as extensions of [Yii modules](http://www.yiiframework.com/doc-2.0/guide-structure-modules.html).
- Added [multi-site](https://docs.craftcms.com/v3/sites.html) support.
- Added the Plugin Store, where plugins can be discovered, trialled, and purchased. ([#808](https://github.com/craftcms/cms/issues/808))
- Plugins can now be updated and removed from within the Control Panel.
- Asset sources are now called “volumes”, and plugins can supply their own volume types.
- Added the Image Editor, which can be used to rotate, crop, and flip images, as well as set focal points on them.
- Added asset previews, which can be triggered via a “Preview file” action on the Assets index, or with a <kbd>Shift</kbd> + <kbd>Spacebar</kbd> keyboard shortcut throughout the Control Panel.
- Asset editor HUDs now show image previews. ([#837](https://github.com/craftcms/cms/issues/837))
- Added the “Utilities” section to the Control Panel, replacing the Tools area of the Settings page.
- Added the Debug Toolbar, powered by the [Debug Extension for Yii 2](http://www.yiiframework.com/doc-2.0/guide-tool-debugger.html).
- Added support for [Content Migrations](https://docs.craftcms.com/v3/content-migrations.html).
- Added support for PostgreSQL.

### Changed
- The Control Panel has been redesigned for better usability, readability and responsiveness.
- Renamed all “URL Format” things to “URI Format”, in the Control Panel UI and in the code.
- Added the “Propagate entries across all enabled sites?” section setting. If disabled, entries will only be associated with the site they were created on. ([#2330](https://github.com/craftcms/cms/issues/2330))
- Structure sections and category groups no longer have Nested URL Format settings. (It’s still possible to achieve the same result with a single URI Format setting.)
- When an entry type is updated, Craft now re-saves all entries of that type.
- When a category is deleted, its nested categories are no longer deleted with it.
- Craft no longer re-saves *all* localizable elements after a new site is created; entries and Matrix blocks are skipped, and plugins that supply custom element types must now re-save their elements manually as well.
- The “New entry” and “New category” buttons on Entries and Categories index pages now load the Edit page for the currently-selected site. ([#2236](https://github.com/craftcms/cms/issues/2236))
- Elements now validate that custom field values will fit within their database columns, for fields with textual or numeric column types.
- User photos are now assets. ([#933](https://github.com/craftcms/cms/issues/933))
- Assets now have a “Link” table attribute option.
- Volumes’ “Base URL” settings can now begin with `@web`, which is an alias for the root URL that Craft is running from.
- Local volumes’ “File System Path” settings can now begin with `@webroot`, which is an alias for the path to the directory that `index.php` lives in.
- Global Sets’ field layouts can now have custom tabs.
- Color inputs can now be left blank.
- Color values within Table fields are now represented by `craft\fields\data\ColorData` objects.
- Element titles now get a validation error if they contain any 4+ byte characters (like emoji), on servers running MySQL. ([#2513](https://github.com/craftcms/cms/issues/2513))
- Lightswitch fields that don’t have a value yet will now be assigned the default field value, even for existing elements. ([#2404](https://github.com/craftcms/cms/issues/2404))
- The system installer now sets the initial admin account’s preferred language to the site language selected in the installation wizard. ([#2480](https://github.com/craftcms/cms/issues/2480))
- Table fields now have “Min Rows”, “Max Rows”, and “Add Row Label” settings. ([#2372](https://github.com/craftcms/cms/issues/2372))
- Table fields now have “Date”, “Time”, “Lightswitch”, and “Color” column type options.
- Color fields now return a `craft\fields\data\ColorData` object, with `hex`, `rgb`, `red`, `green`, `blue`, `r`, `g`, `b`, and `luma` properties.
- Matrix fields now have “Manage blocks on a per-site basis”, “Min Blocks”, and “Max Blocks” settings.
- Matrix fields with only one block type, and equal values for the Min Blocks and Max Blocks settings, now hide the UI for adding and deleting blocks.
- Matrix fields with only one block type will now auto-create the minimum number of blocks required by the field, per the Min Blocks setting, for new elements. ([#850](https://github.com/craftcms/cms/issues/850))
- The `migrate/up` console command will now update the appropriate schema version in the database after successfully completing all migrations. ([#1907](https://github.com/craftcms/cms/issues/1907))
- Users can now set their preferred language to any supported application language. ([#847](https://github.com/craftcms/cms/issues/847))
- Users are no longer logged out when verifying a new email address on their own account. ([#1421](https://github.com/craftcms/cms/issues/1421))
- Users no longer get an exception or error message if they click on an invalid/expired email verification link and are already logged in. Instead they’ll be redirected to wherever they would normally be taken immediately after logging in. ([#1422](https://github.com/craftcms/cms/issues/1422))
- If anything prevents a user from being deleted, any changes that were made in preparation for deleting the user are now rolled back.
- Added `webp` as a web-safe image format.
- Craft now checks if the current installation can manipulate an image instead of checking against a predefined list. ([#1648](https://github.com/craftcms/cms/issues/1648), [#1545](https://github.com/craftcms/cms/issues/1545))
- The `getCsrfInput()` global function has been renamed to `csrfInput()`. (getCsrfInput() still works but produces a deprecation error.)
- The `{% cache %}` tag no longer includes the query string when storing the cache URL.
- Added the `|timestamp` Twig filter, for formatting a date as a user-friendly timestamp.
- Added the `|datetime` Twig filter, for formatting a date with a localized date+time format.
- Added the `|time` Twig filter, for formatting a date with a localized time format.
- Added the `|multisort` Twig filter, which duplicates an array and sorts it with [craft\helpers\ArrayHelper::multisort()](http://www.yiiframework.com/doc-2.0/yii-helpers-basearrayhelper.html#multisort()-detail).
- Added the `|atom` and `|rss` Twig filters, for formatting dates in Atom and RSS date formats, respectively.
- Added the `|column` Twig filter, for capturing the key/property values of a series of arrays/objects.
- Added the `|index` Twig filter, for indexing an array of arrays/objects by one of their keys/values.
- Added the `|filterByValue` Twig filter.
- Added the `|duration` Twig filter, which converts a `DateInterval` object into a human-readable duration.
- The `t` filter now always defaults to translating the given string using the `site` category unless it is otherwise specified (e.g. `myString|t('pluginhandle')`).
- The `|date` filter can be passed `'short'`, `'medium'`, `'long'`, and `'full'`, which will format the date with a localized date format.
- It is now possibly to customize the SQL of [element queries](https://docs.craftcms.com/v3/element-queries.html), and there are more choices on how the data should be returned.
- Element queries are no longer limited to 100 results by default.
- The “Failed” message in the queue HUD in the Control Panel now shows the full error message as alt text. ([#855](https://github.com/craftcms/cms/issues/855))
- Added the `convertFilenamesToAscii` config setting.
- Added the `preserveExifData` config setting, `false` by default and requires Imagick. ([#2034](https://github.com/craftcms/cms/issues/2034))
- Added the `aliases` config setting, providing an easy way to define custom [aliases](http://www.yiiframework.com/doc-2.0/guide-concept-aliases.html).
- Removed support for automatically determining the values for the `omitScriptNameInUrls` and `usePathInfo` config settings.
- It’s now possible to override Craft’s application config via `config/app.php`.
- It’s now possible to override volume settings via `config/volumes.php`.
- It’s now possible to override all plugins’ settings via `config/<plugin-handle>.php`.
- Renamed the `runTasksAutomatically` config setting to `runQueueAutomatically`.
- The `translationDebugOutput` config setting will now wrap strings with `@` characters if the category is `app`, `$` if the category is `site`, and `%` for anything else.
- All user-defined strings in the Control Panel (e.g. section names) are now translated using the `site` category, to prevent translation conflicts with Craft’s own Control Panel translations.
- Routes can now be stored on a per-site basis, rather than per-locale.
- Web requests are now logged to `storage/logs/web.log`.
- Web requests that result in 404 errors are now logged to `storage/logs/web-404s.log`.
- Console requests are now logged to `storage/logs/console.log`.
- Queue requests are now logged to `storage/logs/queue.log`.
- Craft 3 now requires PHP 7.0.0 or later.
- Craft 3 now requires MySQL 5.5+ or PostgreSQL 9.5+.
- Craft now takes advantage of the [PHP Intl extension](http://php.net/manual/en/book.intl.php) when available.
- Craft now uses Stringy for better string processing support.
- Craft now uses Flysystem for better asset volume support.
- Craft now uses Swiftmailer for better email sending support.
- Craft now uses the [Yii 2 Queue Extension](https://github.com/yiisoft/yii2-queue) for managing background tasks.
- Craft now uses the Zend Feed library for better RSS and Atom processing support.
- Updated Yii to 2.0.15.1.
- Updated Twig to 2.4.
- Updated Guzzle to 6.3.

### Deprecated
- Many things have been deprecated. See [Changes in Craft 3](https://docs.craftcms.com/v3/changes-in-craft-3.html) for a complete list.

### Fixed
- Fixed a bug where a PHP session would be started on every template rendering request whether it was needed or not. ([#1765](https://github.com/craftcms/cms/issues/1765))

### Security
- Craft uses OpenSSL for encryption rather than mcrypt, which is far more secure and well-maintained.<|MERGE_RESOLUTION|>--- conflicted
+++ resolved
@@ -1,6 +1,5 @@
 # Release Notes for Craft CMS 3.x
 
-<<<<<<< HEAD
 ## Unreleased
 
 ### Changed
@@ -229,10 +228,11 @@
 ### Removed
 - Removed Minify and jsmin-php.
 - Removed `craft\services\Api::getComposerWhitelist()`.
-=======
+
+## Unreleased (3.5)
+
 ### Changed
 - Improved the error message that is output when running the `clear-caches/cp-resources` command, if the `@webroot` alias isn’t explicitly set. ([#7286](https://github.com/craftcms/cms/issues/7286))
->>>>>>> 5dbcd719
 
 ## 3.5.17.1 - 2020-12-17
 
