--- conflicted
+++ resolved
@@ -1,15 +1,11 @@
 # Release Notes for Craft CMS 5
 
-<<<<<<< HEAD
-## 5.4.2 - 2024-09-06
-=======
 ## Unreleased
 
 - Updated Twig to 3.14. ([#15704](https://github.com/craftcms/cms/issues/15704))
 - Fixed an RCE vulnerability.
 
-## 4.12.1 - 2024-09-06
->>>>>>> 123e48a6
+## 5.4.2 - 2024-09-06
 
 - Added `craft\services\Security::isSystemDir()`.
 - Fixed a bug where `craft\helpers\StringHelper::lines()` was returning an array of `Stringy\Stringy` objects, rather than strings.
