# Release Notes for Craft CMS 5

## Unreleased

- Auto-generated handles, slugs, etc. now update immediately when the source input is changed. ([#15754](https://github.com/craftcms/cms/issues/15754))
- Fixed a bug where Table fields’ Default Values table could lose existing rows if they only consisted of Dropdown columns without configured options.
- Fixed a bug where custom fields’ `required` properties were always `false`. ([#15752](https://github.com/craftcms/cms/issues/15752))
- Fixed a bug where `craft\helpers\StringHelper::toHandle()` was allowing non-alphanumeric/underscore characters through. ([#15772](https://github.com/craftcms/cms/pull/15772))
- Fixed a bug where entries were getting auto-saved while dragging elements within element select inputs.
<<<<<<< HEAD
- Fixed a bug where it wasn’t possible to save nested entries via the `entries/save-entry` controller action. ([#15737](https://github.com/craftcms/cms/issues/15737))
- Fixed a bug where hyperlinks in Link field inputs could wrap unnecessarily. ([#15738](https://github.com/craftcms/cms/issues/15738))
- Fixed an error that occurred when running the `entrify/global-set` command. ([#15746](https://github.com/craftcms/cms/issues/15746))
- Fixed a bug where users’ `username` values weren’t getting updated based on email address changes when `useEmailAsUsername` was enabled. ([#15758](https://github.com/craftcms/cms/issues/15758))
- Fixed a bug where the `hasAlt` asset query param wasn’t working properly. ([#15762](https://github.com/craftcms/cms/issues/15762))
- Fixed a bug where relational fields could show related elements for other field instances within element indexes. ([#15777](https://github.com/craftcms/cms/issues/15777))
=======
- Fixed a bug where the `maxBackups` config setting wasn’t working. ([#15780](https://github.com/craftcms/cms/issues/15780))
>>>>>>> d9bd16b5

## 5.4.4 - 2024-09-14

> [!IMPORTANT]  
> This update fixes a critical data deletion bug for PostgreSQL installs.

- Fixed a data deletion bug that occurred during garbage collection on PostgreSQL. ([#14891](https://github.com/craftcms/cms/issues/14891))
- Fixed a bug where image constraint labels weren’t translated within the Image Editor.
- Fixed a bug where image orientation labels weren’t getting translated for screen readers within the Image Editor.
- Fixed a PHP error. ([#14635](https://github.com/craftcms/cms/issues/14635))
- Fixed a bug where elements’ default field values weren’t getting populated on creation. ([#15706](https://github.com/craftcms/cms/issues/15706))
- Fixed a bug where URL field previews could bleed out of their container. ([#15722](https://github.com/craftcms/cms/issues/15722))

## 5.4.3 - 2024-09-11

- Updated Twig to 3.14. ([#15704](https://github.com/craftcms/cms/issues/15704))
- Fixed a bug where soft-deleted structures weren’t getting hard-deleted via garbage collection. ([#15705](https://github.com/craftcms/cms/pull/15705))
- Fixed a bug where address’ Label fields were being marked as translatable. ([#15702](https://github.com/craftcms/cms/pull/15702))
- Fixed an error that could occur when saving an entry with a Matrix field, if the nested entries didn’t have slugs.
- Fixed a bug where relation fields weren’t merging uploaded asset IDs with the existing field values. ([#15707](https://github.com/craftcms/cms/issues/15707))
- Fixed a styling issue with inline-editable Matrix block tabs. ([#15703](https://github.com/craftcms/cms/issues/15703))
- Fixed a bug where the control panel layout could shift briefly when removing an element from an element select input. ([#15712](https://github.com/craftcms/cms/issues/15712))
- Fixed an RCE vulnerability.
- Fixed an XSS vulnerability.

## 5.4.2 - 2024-09-06

- Added `craft\services\Security::isSystemDir()`.
- Fixed a bug where `craft\helpers\StringHelper::lines()` was returning an array of `Stringy\Stringy` objects, rather than strings.
- Fixed styling issues with Template field layout UI elements’ selector labels.
- Fixed a validation error that could occur when saving a relational field, if the “Maintain hierarchy” setting had been enabled but was no longer applicable. ([#15666](https://github.com/craftcms/cms/issues/15666))
- Fixed a bug where formatted addresses weren’t using the application locale consistently. ([#15668](https://github.com/craftcms/cms/issues/15668))
- Fixed a bug where Tip and Warning field layout UI elements would display in field layouts even if they had no content. ([#15681](https://github.com/craftcms/cms/issues/15681))
- Fixed an error that could occur when reverting an element’s content from a revision, if the element had been added to additional sites since the time the revision was created. ([#15679](https://github.com/craftcms/cms/issues/15679))
- Fixed a PHP error that occurred when running PHP 8.2 or 8.3.
- Fixed a bug where disabled entries became enabled when edited within Live Preview. ([#15670](https://github.com/craftcms/cms/issues/15670))
- Fixed a bug where new nested entries could get incremented slugs even if there were no elements with conflicting URIs. ([#15672](https://github.com/craftcms/cms/issues/15672))
- Fixed a bug where users’ Addresses screens were displaying addresses that belonged to the user via a custom Addresses field. ([#15678](https://github.com/craftcms/cms/issues/15678))
- Fixed a bug where Addresses fields weren’t always returning data in GraphQL.
- Fixed a bug where partial addresses weren’t getting garbage collected.
- Fixed a bug where orphaned nested addresses weren’t getting garbage collected. ([#15678](https://github.com/craftcms/cms/issues/15678))
- Fixed a bug where orphaned nested entries weren’t getting garbage collected after their field had been hard-deleted. ([#15678](https://github.com/craftcms/cms/issues/15678))
- Fixed a JavaScript error that could occur when bulk-editing elements. ([#15694](https://github.com/craftcms/cms/issues/15694))
- Fixed an information disclosure vulnerability.

## 5.4.1 - 2024-09-04

- Fixed a bug where element chips within thumbnail views weren’t getting light gray backgrounds. ([#15649](https://github.com/craftcms/cms/issues/15649))
- Fixed a bug where Link fields didn’t fully support inline editing. ([#15653](https://github.com/craftcms/cms/issues/15653))
- Fixed the loading spinner styling on element indexes. ([#15634](https://github.com/craftcms/cms/issues/15634))
- Fixed an error that could occur when saving an element. ([#15656](https://github.com/craftcms/cms/issues/15656))
- Fixed the styling of column sort indicators. ([#15655](https://github.com/craftcms/cms/issues/15655))

## 5.4.0.1 - 2024-09-03

- Fixed a PHP error that could occur on element indexes. ([#15648](https://github.com/craftcms/cms/issues/15648))

## 5.4.0 - 2024-09-03

### Content Management
- Element conditions can now have a “Not Related To” rule. ([#15496](https://github.com/craftcms/cms/pull/15496))
- Element conditions can now have a “Site Group” rule, if there are two or more site groups. ([#15625](https://github.com/craftcms/cms/discussions/15625))
- Asset chips and cards no longer include the “Replace file” action. ([#15498](https://github.com/craftcms/cms/issues/15498))
- Category slugs are now inline-editable from the Categories index page. ([#15560](https://github.com/craftcms/cms/pull/15560))
- Entry post dates, expiry dates, slugs, and authors are now inline-editable from the Entries index page. ([#15560](https://github.com/craftcms/cms/pull/15560))
- Improved Addresses field validation to be more consistent with Matrix fields.
- Entry chips and cards no longer include status indicators, if their entry type’s “Show thet Status field” setting is disabled. ([#15636](https://github.com/craftcms/cms/discussions/15636))
- Matrix and Addresses fields now show newly-created elements on first edit, rather than after they’ve been fully saved. ([#15641](https://github.com/craftcms/cms/issues/15641)) 

### Accessibility
- Improved the accessibility of Tags fields.

### Administration
- Link fields now have “Allow root-relative URLs” and “Allow anchors” settings. ([#15579](https://github.com/craftcms/cms/issues/15579))
- Custom field selectors within field layouts now display a pencil icon if their name, instructions, or handle have been overridden. ([#15597](https://github.com/craftcms/cms/discussions/15597))
- Custom field settings within field layouts now display a chip for the associated global field. ([#15619](https://github.com/craftcms/cms/pull/15619), [#15597](https://github.com/craftcms/cms/discussions/15597))
- Field layouts can now define tips and warnings that should be displayed for fields. ([#15632](https://github.com/craftcms/cms/discussions/15632))
- The Fields index page now has a “Used by” column that shows how many field layouts each field is used by. ([#14984](https://github.com/craftcms/cms/discussions/14984))
- The Entry Types index page now has a “Used by” column that lists the sections and custom fields that each entry type is used by. ([#14984](https://github.com/craftcms/cms/discussions/14984))
- Single sections can now have multiple entry types. ([#15630](https://github.com/craftcms/cms/discussions/15630))
- Increased the text size for handle buttons within admin tables.

### Development
- Added the `notRelatedTo` and `andNotRelatedTo` element query params. ([#15496](https://github.com/craftcms/cms/pull/15496))
- Added the `notRelatedTo` GraphQL element query argument. ([#15496](https://github.com/craftcms/cms/pull/15496))
- `relatedToAssets`, `relatedToCategories`, `relatedToEntries`, `relatedToTags`, and `relatedToUsers` GraphQL arguments now support passing `relatedViaField` and `relatedViaSite` keys to their criteria objects. ([#15508](https://github.com/craftcms/cms/pull/15508))
- Country field values and `craft\elements\Address::getCountry()` now return the country in the current application locale.

### Extensibility
- Added `craft\base\ApplicationTrait::getEnvId()`. ([#15313](https://github.com/craftcms/cms/issues/15313))
- Added `craft\base\ElementInterface::getRootOwner()`. ([#15534](https://github.com/craftcms/cms/discussions/15534))
- Added `craft\base\ElementInterface::showStatusIndicator()`.
- Added `craft\elements\conditions\NotRelatedToConditionRule`.
- Added `craft\elements\conditions\SiteGroupConditionRule`.
- Added `craft\gql\arguments\RelationCriteria`.
- Added `craft\gql\types\input\criteria\AssetRelation`.
- Added `craft\gql\types\input\criteria\CategoryRelation`.
- Added `craft\gql\types\input\criteria\EntryRelation`.
- Added `craft\gql\types\input\criteria\TagRelation`.
- Added `craft\gql\types\input\criteria\UserRelation`.
- Added `craft\helpers\Cp::componentPreviewHtml()`.
- Added `craft\helpers\Inflector`.
- Added `craft\helpers\Session::close()`.
- Added `craft\services\Sites::getEditableSitesByGroupId()`.
- `craft\helpers\Cp::chipHtml()` now supports a `hyperlink` option.
- `craft\helpers\Session` methods are now safe to call on console requests.
- `craft\services\Elements::saveElement()` now saves dirty fields’ content even if `$saveContent` is `false`. ([#15393](https://github.com/craftcms/cms/pull/15393))
- Deprecated `craft\db\mysql\Schema::quoteDatabaseName()`.
- Deprecated `craft\db\pgqsl\Schema::quoteDatabaseName()`.
- Deprecated `craft\helpers\ElementHelper::rootElement()`. `craft\base\ElementInterface::getRootOwner()` should be used instead.
- Added `Craft.cp.announce()`, simplifying live region announcements for screen readers. ([#15569](https://github.com/craftcms/cms/pull/15569))
- Element action menu items returned by `craft\base\Element::safeActionMenuItems()` and `destructiveActionMenuItems()` can now include a `showInChips` key to explicitly opt into/out of being shown within element chips and cards.
- Element select inputs now support `allowAdd` and `allowRemove` settings. ([#15639](https://github.com/craftcms/cms/discussions/15639))
- Control panel CSS selectors that take orientation into account now use logical properties. ([#15522](https://github.com/craftcms/cms/pull/15522))

### System
- MySQL mutex locks and PHP session names are now namespaced using the application ID combined with the environment name. ([#15313](https://github.com/craftcms/cms/issues/15313))
- Added support for “City/Town” address locality labels. ([#15585](https://github.com/craftcms/cms/pull/15585))
- Craft now sends `X-Robots-Tag: none` headers for preview requests. ([#15612](https://github.com/craftcms/cms/pull/15612), [#15586](https://github.com/craftcms/cms/issues/15586))
- `x-craft-preview` and `x-craft-live-preview` params are now hashed, and `craft\web\Request::getIsPreview()` will only return `true` if the param validates. ([#15605](https://github.com/craftcms/cms/discussions/15605))
- Generated URLs no longer include `x-craft-preview` or `x-craft-live-preview` query string params based on the requested URL, if either were set to an unverified string. ([#15605](https://github.com/craftcms/cms/discussions/15605))
- The PHP session is now closed before making API requests. ([#15643](https://github.com/craftcms/cms/issues/15643))
- Updated Twig to 3.12. ([#15568](https://github.com/craftcms/cms/discussions/15568))
- Fixed a SQL error that occurred when running the `db/convert-charset` command if there were any custom database views or sequences. ([#15598](https://github.com/craftcms/cms/issues/15598))
- Fixed a bug where `craft\helpers\Db::supportsTimeZones()` could return `false` on databases that supported time zone conversion. ([#15592](https://github.com/craftcms/cms/issues/15592))
- Fixed a bug where `null` values within associative arrays were ignored when applying project config data. ([#10512](https://github.com/craftcms/cms/issues/10512))
- Fixed a bug where tabs within field layout designers weren’t always getting positioned correctly when wrapped. ([#15590](https://github.com/craftcms/cms/issues/15590))
- Fixed a bug where editable table rows’ action buttons were misaligned for newly-created rows. ([#15602](https://github.com/craftcms/cms/issues/15602))
- Fixed a bug where relational fields’ element query results weren’t limited to the selected relations if the `id` param was overridden. ([#15570](https://github.com/craftcms/cms/issues/15570))
- Fixed a bug where ordering element queries by textual custom fields would factor in character marks. ([#15609](https://github.com/craftcms/cms/issues/15609))
- Fixed a bug where Money fields’ condition rules could display incorrect values based on a user’s formatting locale.
- Fixed an error that occurred when eager-loading user addresses. ([#15629](https://github.com/craftcms/cms/pull/15629))
- Fixed styling issues with classic Live Preview. ([#15640](https://github.com/craftcms/cms/issues/15640))
- Fixed a bug where fields were bleeding out of the content pane on smaller viewports.
- Fixed a bug where Link fields didn’t allow URLs with TLDs longer than six characters.
- Fixed a bug where hard-deleting an element wasn’t hard-deleting any nested elements as well. ([#15645](https://github.com/craftcms/cms/pull/15645))
- Fixed a bug where it wasn’t possible to hard-delete nested elements from embedded element index views. ([#15645](https://github.com/craftcms/cms/pull/15645))
- Fixed an error that occurred when calling the `users/delete-user-photo` or `users/upload-user-photo` from the front end. ([#15487](https://github.com/craftcms/cms/pull/15487))
- Fixed styling issues. ([#15537](https://github.com/craftcms/cms/pull/15537))

## 5.3.6 - 2024-08-26

- Fixed a bug where it wasn’t possible to override named transforms in GraphQL queries. ([#15572](https://github.com/craftcms/cms/issues/15572))
- Fixed a bug where address subdivision fields could be incorrectly labelled and/or populated with the wrong options. ([#15551](https://github.com/craftcms/cms/issues/15551), [#15584](https://github.com/craftcms/cms/pull/15584))
- Fixed an error that occurred if Country tables were included within element index tables or cards. ([#15583](https://github.com/craftcms/cms/issues/15583))
- Fixed a bug where `{% cache %}` tags were caching content for Live Preview requests. ([#15586](https://github.com/craftcms/cms/issues/15586))
- Fixed a bug where it wasn’t possible to remove nested entries in Matrix fields if the Min Entries setting had been reached. ([#15575](https://github.com/craftcms/cms/issues/15575))
- Fixed a bug where Matrix and Addresses fields weren’t displaying or validating unpublished drafts. ([#15536](https://github.com/craftcms/cms/issues/15536))
- Fixed a bug where element selector modals within Link fields didn’t have site selector menus. ([#15594](https://github.com/craftcms/cms/issues/15594))

## 5.3.5 - 2024-08-21

- Updated jQuery UI to 1.14.0. ([#15558](https://github.com/craftcms/cms/issues/15558))
- Fixed a bug where `craft\helpers\App::env()` and `normalizeValue()` could return incorrect results for values that looked like floats. ([#15533](https://github.com/craftcms/cms/issues/15533))
- Fixed a bug where the `users/set-password` action wasn’t respecting `redirect` params. ([#15538](https://github.com/craftcms/cms/issues/15538))
- Fixed a bug where the “Default Values” Table field setting wasn’t escaping column headings. ([#15552](https://github.com/craftcms/cms/issues/15552))
- Fixed a bug where Craft couldn’t be installed with existing project config files, if any plugins specified their schema version via `composer.json`. ([#15559](https://github.com/craftcms/cms/issues/15559))
- Fixed a bug where Money fields’ min, max, and default values weren’t being set to the correct currency. ([#15565](https://github.com/craftcms/cms/issues/15565), [#15566](https://github.com/craftcms/cms/pull/15566))
- Fixed a bug where Money fields weren’t handling negative values correctly. ([#15565](https://github.com/craftcms/cms/issues/15565), [#15567](https://github.com/craftcms/cms/pull/15567))
- Fixed a bug where PHP-originated Craft Console API requests weren’t timing out if the API was down. ([#15571](https://github.com/craftcms/cms/pull/15571))
- Fixed a bug where admin tables weren’t displaying disabled statuses. ([#15540](https://github.com/craftcms/cms/pull/15540))
- Fixed a JavaScript error that occurred when adding a row to an editable table that didn’t allow reordering rows. ([#15543](https://github.com/craftcms/cms/issues/15543))
- Fixed an error that occurred when editing an element with a Link field previously set to a URL value, if the field no longer allows URLs. ([#15542](https://github.com/craftcms/cms/issues/15542))
- Fixed an error that could occur when upgrading to Craft 5. ([#15539](https://github.com/craftcms/cms/issues/15539), [#15555](https://github.com/craftcms/cms/issues/15555))

## 5.3.4 - 2024-08-13

- Fixed a bug where the system name in the control panel’s global sidebar was getting hyperlinked even if the primary site didn’t have a URL. ([#15525](https://github.com/craftcms/cms/issues/15525))
- Fixed a bug where site crumbs on global set edit pages were including sites the user didn’t have permission to access. ([#15524](https://github.com/craftcms/cms/issues/15524))
- Fixed a bug where multi-instance relation fields could get combined field values. ([#15526](https://github.com/craftcms/cms/issues/15526))
- Fixed styling issues.

## 5.3.3 - 2024-08-12

- Fixed an error that could occur if a new element was saved recursively. ([#15517](https://github.com/craftcms/cms/issues/15517))
- Fixed a bug where plugins were being instantiated at the beginning of Craft installation requests, rather than after Craft was installed. ([#15506](https://github.com/craftcms/cms/issues/15506))
- Fixed a bug where an unhelpful error message was output when `config/general.php` returned an array with unsupported config settings. ([#15514](https://github.com/craftcms/cms/discussions/15514))

## 5.3.2 - 2024-08-10

- Added `craft\db\afterDown()`.
- Added `craft\db\afterUp()`.
- Improved the appearance of some system settings icons.
- Fixed a bug where Link fields weren’t allowing category groups to be selected, if they didn’t have a URI format for the primary site.
- Fixed an error that occurred when installing Craft in PostgreSQL. ([#15504](https://github.com/craftcms/cms/issues/15504))
- Fixed a bug where Matrix fields weren’t retaining the sort order for disabled nested entries. ([#15505](https://github.com/craftcms/cms/issues/15505))
- Fixed a bug where Link fields weren’t displaying their input if they only had one type selected, and it wasn’t URL. ([#15512](https://github.com/craftcms/cms/issues/15512))
- Fixed a bug where elements’ `searchScore` values were `null` when ordering an element query by `score`. ([#15513](https://github.com/craftcms/cms/issues/15513))
- Fixed a bug where Assets fields weren’t storing files that were uploaded to them directly on element save requests. ([#15511](https://github.com/craftcms/cms/issues/15511))

## 5.3.1 - 2024-08-07

- Fixed a bug where `craft\filters\Headers` and `craft\filters\Cors` were applied to control panel requests rather than site requests. ([#15495](https://github.com/craftcms/cms/issues/15495))
- Fixed a bug where Link fields weren’t retaining their link type-specific settings. ([#15491](https://github.com/craftcms/cms/issues/15491))

## 5.3.0.3 - 2024-08-06

- Fixed a PHP error that could occur when editing Addresses fields set to the element index view mode. ([#15486](https://github.com/craftcms/cms/issues/15486))

## 5.3.0.2 - 2024-08-06

- Fixed an error that could occur on console requests.

## 5.3.0.1 - 2024-08-06

- Fixed an error that occurred when accessing custom config settings defined in `config/custom.php`. ([#15481](https://github.com/craftcms/cms/issues/15481))
- Fixed a PHP error that could occur when editing Addresses fields. ([#15485](https://github.com/craftcms/cms/issues/15485))

## 5.3.0 - 2024-08-06

### Content Management
- Added the “Link” field type, which replaces “URL”, and can store URLs, `mailto` and `tel` URIs, and entry/asset/category relations. ([#15251](https://github.com/craftcms/cms/pull/15251), [#15400](https://github.com/craftcms/cms/pull/15400))
- Added the ability to move entries between sections that allow the same entry type, via a new “Move to…” bulk action. ([#8153](https://github.com/craftcms/cms/discussions/8153), [#14541](https://github.com/craftcms/cms/pull/14541))
- Entry and category conditions now have a “Has Descendants” rule. ([#15276](https://github.com/craftcms/cms/discussions/15276))
- “Replace file” actions now display success notices on complete. ([#15217](https://github.com/craftcms/cms/issues/15217))
- Double-clicking on folders within asset indexes and folder selection modals now navigates the index/modal into the folder. ([#15238](https://github.com/craftcms/cms/discussions/15238))
- When propagating an element to a new site, relation fields no longer copy relations for target elements that wouldn’t have been selectable from the propagated site based on the field’s “Related elements from a specific site?” and “Show the site menu” settings. ([#15459](https://github.com/craftcms/cms/issues/15459))
- Matrix fields now show validation errors when nested entries don’t validate. ([#15161](https://github.com/craftcms/cms/issues/15161), [#15165](https://github.com/craftcms/cms/pull/15165))
- Matrix fields set to inline-editable blocks view now support selecting all blocks by pressing <kbd>Command</kbd>/<kbd>Ctrl</kbd> + <kbd>A</kbd> when a checkbox is focused. ([#15326](https://github.com/craftcms/cms/issues/15326))
- Users’ Permissions, Preferences, and Password & Verification screens now have “Save and continue editing” actions, as well as support for <kbd>Command</kbd>/<kbd>Ctrl</kbd> + <kbd>S</kbd> keyboard shortcuts.
- User profile screens now have a “Create and set permissions” button for new users, if the current user has access to edit user permissions. ([#15356](https://github.com/craftcms/cms/pull/15356))
- User permission screens now have a “Save and send activation email” button for inactive users, if the current user has the “Administrate users” permission. ([#15356](https://github.com/craftcms/cms/pull/15356))
- Single section entries without a title are now labelled by their section’s name in the control panel.
- Double-clicking on element index rows no longer opens the element editor slideout, when inline editing is active. ([#15441](https://github.com/craftcms/cms/discussions/15441))

### Accessibility
- Improved the accessibility of two-step verification setup. ([#15229](https://github.com/craftcms/cms/pull/15229))
- The notification heading is no longer read to screen readers when no notifications are active. ([#15294](https://github.com/craftcms/cms/pull/15294))
- The login modal that appears once a user’s session has ended now has a `lang` attribute, in case it differs from the user’s preferred language.
- Improved the focus ring styling for dark buttons. ([#15364](https://github.com/craftcms/cms/pull/15364))
- Single-select element selection modals now assign `role="radio"` to listed elements’ checkboxes.
- Sortable editable table rows now have “Move up” and “Move down” disclosure menu actions. ([#15385](https://github.com/craftcms/cms/pull/15385))
- Improved the Customize Sources modal for screen readers. ([#15395](https://github.com/craftcms/cms/pull/15395))
- Improved the accessibility of icon fields. ([#15479](https://github.com/craftcms/cms/pull/15479))

### Administration
- Relation fields are now multi-instance. ([#15400](https://github.com/craftcms/cms/pull/15400))
- Relation fields now have Translation Method settings with all the usual options, replacing “Manage relations on a per-site basis” settings. ([#15400](https://github.com/craftcms/cms/pull/15400))
- Entry types are no longer required to have unique names. ([#14774](https://github.com/craftcms/cms/issues/14774), [#15438](https://github.com/craftcms/cms/pull/15438))
- Entry type selects within section and Matrix/CKEditor field settings now display entry types’ handles in addition to their names, to avoid ambiguity. ([#15438](https://github.com/craftcms/cms/pull/15438))
- The Entry Types index page now displays entry type chips in place of plain text labels, so their custom colors are shown. ([#15432](https://github.com/craftcms/cms/discussions/15432))
- The Entry Types index table can now be sorted by Name and Handle.
- The Fields index table can now be sorted by Name, Handle, and Type.
- Icon fields now have an “Include Pro icons” setting, which determines whether Font Awesome Pro icon should be selectable. ([#15242](https://github.com/craftcms/cms/issues/15242))
- New sites’ Base URL settings now default to an environment variable name based on the site name. ([#15347](https://github.com/craftcms/cms/pull/15347))
- Craft now warns against using the `@web` alias for URL settings, regardless of whether it was explicitly defined. ([#15347](https://github.com/craftcms/cms/pull/15347))
- Entry types created from Matrix block types no longer show the Slug field by default, after upgrading to Craft 5. ([#15379](https://github.com/craftcms/cms/issues/15379))
- Global sets listed within fields’ “Used by” lists now link to their settings page, rather than their edit page. ([#15423](https://github.com/craftcms/cms/discussions/15423))
- Added the `entry-types/merge` command. ([#15444](https://github.com/craftcms/cms/pull/15444))
- Added the `fields/auto-merge` command. ([#15472](https://github.com/craftcms/cms/pull/15472))`
- Added the `fields/merge` command. ([#15454](https://github.com/craftcms/cms/pull/15454))

### Development
- Added support for application-type based `general` and `db` configs (e.g. `config/general.web.php`). ([#15346](https://github.com/craftcms/cms/pull/15346))
- `general` and `db` config files can now return a callable that modifies an existing config object. ([#15346](https://github.com/craftcms/cms/pull/15346))
- Added the `lazyGqlTypes` config setting. ([#15429](https://github.com/craftcms/cms/issues/15429))
- Added the `env`, `env/set`, and `env/remove` commands. ([#15431](https://github.com/craftcms/cms/pull/15431))
- Color, Country, Email, Icon, Link, Plain Text, and Table fields’ element query params now support passing in an array with `value` and `caseInsensitive` keys. ([#15404](https://github.com/craftcms/cms/pull/15404))
- GraphQL mutations for saving drafts of nested entries are now named with `Field` after the Matrix/CKEditor field handle. ([#15269](https://github.com/craftcms/cms/issues/15269))
- The `allowedGraphqlOrigins` config setting is now deprecated. `craft\filters\Cors` should be used instead. ([#15397](https://github.com/craftcms/cms/pull/15397))
- The `permissionsPolicyHeader` config settings is now deprecated. `craft\filters\Headers` should be used instead. ([#15397](https://github.com/craftcms/cms/pull/15397))
- `{% cache %}` tags now cache any asset bundles registered within them.
- Country field values are now set to `CommerceGuys\Addressing\Country\Country` objects. ([#15455](https://github.com/craftcms/cms/issues/15455), [#15463](https://github.com/craftcms/cms/pull/15463))
- Auto-populated section and category group Template settings are now suffixed with `.twig`.
- `x-craft-preview`/`x-craft-live-preview` URL query string params are now added to generated URLs for Live Preview requests, so `craft\web\Request::getIsPreview()` continues to return `true` on subsequent pages loaded within the iframe. ([#15447](https://github.com/craftcms/cms/discussions/15447)) 

### Extensibility
- Added `craft\base\ApplicationTrait::getDb2()`. ([#15384](https://github.com/craftcms/cms/pull/15384))
- Added `craft\base\ElementInterface::addInvalidNestedElementIds()`.
- Added `craft\base\ElementInterface::getInvalidNestedElementIds()`.
- Added `craft\base\Field::EVENT_AFTER_MERGE_FROM`.
- Added `craft\base\Field::EVENT_AFTER_MERGE_INTO`.
- Added `craft\base\Field::afterMergeFrom()`. ([#15454](https://github.com/craftcms/cms/pull/15454))
- Added `craft\base\Field::afterMergeInto()`. ([#15454](https://github.com/craftcms/cms/pull/15454))
- Added `craft\base\Field::canMergeFrom()`. ([#15454](https://github.com/craftcms/cms/pull/15454))
- Added `craft\base\Field::canMergeInto()`. ([#15454](https://github.com/craftcms/cms/pull/15454))
- Added `craft\base\FieldLayoutComponent::EVENT_DEFINE_SHOW_IN_FORM`. ([#15260](https://github.com/craftcms/cms/issues/15260))
- Added `craft\base\FieldLayoutElement::$dateAdded`.
- Added `craft\base\FieldTrait::$dateDeleted`.
- Added `craft\base\Grippable`.
- Added `craft\base\MergeableFieldInterface`. ([#15454](https://github.com/craftcms/cms/pull/15454))
- Added `craft\base\RelationFieldInterface`. ([#15400](https://github.com/craftcms/cms/pull/15400))
- Added `craft\base\RelationFieldTrait`. ([#15400](https://github.com/craftcms/cms/pull/15400))
- Added `craft\config\GeneralConfig::addAlias()`. ([#15346](https://github.com/craftcms/cms/pull/15346))
- Added `craft\elements\Address::getCountry()`. ([#15463](https://github.com/craftcms/cms/pull/15463))
- Added `craft\elements\Asset::$sanitizeOnUpload`. ([#15430](https://github.com/craftcms/cms/discussions/15430))
- Added `craft\elements\Entry::isEntryTypeCompatible()`.
- Added `craft\elements\actions\MoveToSection`.
- Added `craft\enums\CmsEdition::Enterprise`.
- Added `craft\events\DefineShowFieldLayoutComponentInFormEvent`. ([#15260](https://github.com/craftcms/cms/issues/15260))
- Added `craft\events\MoveEntryEvent`.
- Added `craft\fields\Link`.
- Added `craft\fields\data\LinkData`.
- Added `craft\fields\linktypes\Asset`.
- Added `craft\fields\linktypes\BaseElementLinkType`.
- Added `craft\fields\linktypes\BaseLinkType`.
- Added `craft\fields\linktypes\BaseTextLinkType`.
- Added `craft\fields\linktypes\Category`.
- Added `craft\fields\linktypes\Email`.
- Added `craft\fields\linktypes\Phone`.
- Added `craft\fields\linktypes\Url`.
- Added `craft\filters\Cors`. ([#15397](https://github.com/craftcms/cms/pull/15397))
- Added `craft\filters\Headers`. ([#15397](https://github.com/craftcms/cms/pull/15397))
- Added `craft\helpers\App::configure()`.
- Added `craft\models\FieldLayout::getAllElements()`.
- Added `craft\models\ImageTransform::$indexId`.
- Added `craft\services\Elements::ensureBulkOp()`.
- Added `craft\services\Entries::EVENT_AFTER_MOVE_TO_SECTION`.
- Added `craft\services\Entries::EVENT_BEFORE_MOVE_TO_SECTION`.
- Added `craft\services\Entries::moveEntryToSection()`.
- Added `craft\services\Fields::areFieldTypesCompatible()`.
- Added `craft\web\View::clearAssetBundleBuffer()`.
- Added `craft\web\View::startAssetBundleBuffer()`.
- `craft\helpers\DateTimeHelper::toIso8601()` now has a `$setToUtc` argument.
- `craft\helpers\UrlHelper::cpUrl()` now returns URLs based on the primary site’s base URL (if it has one), for console requests if the `baseCpUrl` config setting isn’t set, and the `@web` alias wasn’t explicitly defined. ([#15374](https://github.com/craftcms/cms/issues/15374))
- `craft\services\Config::setDotEnvVar()` now accepts `false` for its `value` argument, which removes the environment variable from the `.env` file.
- Deprecated `craft\fields\BaseRelationField::$localizeRelations`.
- Deprecated `craft\fields\Url`, which is now an alias for `craft\fields\Link`.
- Deprecated `craft\services\Relations`.
- Deprecated `craft\web\assets\elementresizedetector\ElementResizeDetectorAsset`.
- Added `Craft.EnvVarGenerator`.
- Added `Craft.endsWith()`.
- Added `Craft.removeLeft()`.
- Added `Craft.removeRight()`.
- Added `Craft.ui.addAttributes()`.
- `Craft.ElementEditor` now triggers a `checkActivity` event each time author activity is fetched. ([#15237](https://github.com/craftcms/cms/discussions/15237))
- `Craft.NestedElementManager` now triggers an `afterInit` event after initialization. ([#15470](https://github.com/craftcms/cms/issues/15470))
- `Craft.ensureEndsWith()` now has a `caseInsensitive` argument.
- `Craft.ensureStartsWith()` now has a `caseInsensitive` argument.
- `Craft.startsWith()` is no longer deprecated, and now has a `caseInsensitive` argument.
- Added `Garnish.once()`, for handling a class-level event only once.
- Checkbox selects now support passing a `targetPrefix` setting.
- Component chips now support passing a `showHandle` setting.
- Component selects now support passing a `showHandles` setting.

### System
- Added core support for SSO (Enterprise only).
- The control panel now displays Ajax response-defined error messages when provided, rather than a generic “server error” message. ([#15292](https://github.com/craftcms/cms/issues/15292))
- Craft no longer sets the `Permissions-Policy` header on control panel responses. ([#15348](https://github.com/craftcms/cms/issues/15348))
- Control panel `resize` events now use ResizeObserver.
- Twig templates no longer attempt to preload singles for global variable names. ([#15468](https://github.com/craftcms/cms/pull/15468))
- Craft no longer ensures that the `cpresources` folder is writable.
- Front-end queue runner scripts are now injected before the `</body>` tag, rather than at the end of the response HTML.
- Nested entries created for Matrix fields set to inline-editable block mode now begin life as unpublished drafts. ([#15418](https://github.com/craftcms/cms/issues/15418))
- Custom fields are now soft-deleted initially.
- `graphql/api` requests no longer update the schema’s `lastUsed` timestamp if it was already updated within the last minute. ([#15464](https://github.com/craftcms/cms/issues/15464))
- Updated Yii to 2.0.51.
- Updated yii2-debug to 2.1.25.
- Updated svg-sanitizer to 0.19.
- Fixed a bug where error messages returned by the `users/send-password-reset-email` action weren’t accounting for the `useEmailAsUsername` config setting. ([#15425](https://github.com/craftcms/cms/issues/15425))
- Fixed a bug where `$element->isNewForSite` was always `false` from fields’ `normalizeValue()` methods when propagating an element to a new site.
- Fixed a bug where `assets/generate-transforms` requests could generate the wrong transform, if another transform index with the same parameters existed. ([#15402](https://github.com/craftcms/cms/pull/15402), [#15477](https://github.com/craftcms/cms/pull/15477))
- Fixed a bug where element operations could cause deadlocks when multiple authors were working simultaneously. ([#15329](https://github.com/craftcms/cms/issues/15329))
- Fixed a bug where newly-created Matrix blocks could lose their disabled status if the owner element had validation errors and `autosaveDrafts` was disabled. ([#15418](https://github.com/craftcms/cms/issues/15418))
- Fixed a bug where customized settings for assets’ Temporary Uploads source were only being retained for the current user. ([#15424](https://github.com/craftcms/cms/issues/15424))
- Fixed a bug where it wasn’t possible to render element partial templates for assets, categories, or tags. ([#15426](https://github.com/craftcms/cms/issues/15426))

## 5.2.10 - 2024-08-05

- Fixed a bug where it wasn’t possible to render element partial templates for assets, categories, or tags. ([#15426](https://github.com/craftcms/cms/issues/15426))
- Fixed an error that could occur when deleting a nested element, if its owner wasn’t saved for the same site. ([#15290](https://github.com/craftcms/cms/issues/15290))
- Fixed a PHP error that could occur when running Codeception tests. ([#15445](https://github.com/craftcms/cms/issues/15445))
- Fixed a bug where `deleteAsset`, `deleteCategory`, `deleteEntry`, and `deleteTag` GraphQL mutations were returning `null` rather than `true` or `false`. ([#15465](https://github.com/craftcms/cms/issues/15465))
- Fixed a styling issue. ([#15473](https://github.com/craftcms/cms/issues/15473))
- Fixed a bug where `exists()` element queries weren’t working if `distinct`, `groupBy`, `having,` or `union` params were set on them during query preparation. ([#15001](https://github.com/craftcms/cms/issues/15001), [#15223](https://github.com/craftcms/cms/pull/15223))
- Fixed a bug where users’ `username` properties weren’t getting set if `useEmailAsUsername` was enabled. ([#15475](https://github.com/craftcms/cms/issues/15475))
- Fixed a bug where columns added to element queries via `EVENT_BEFORE_PREPARE` were getting overridden for all core element types except entries. ([#15446](https://github.com/craftcms/cms/pull/15446))
- Fixed a bug where the “Sign in as” user action would redirect to the control panel even if the user didn’t have permission to access the control panel. ([#15449](https://github.com/craftcms/cms/issues/15449))
- Fixed a bug where the `utils/prune-orphaned-entries` command was deleting top-level entries. ([#15458](https://github.com/craftcms/cms/issues/15458))

## 5.2.9 - 2024-07-29

- Added `craft\helpers\Money::normalizeString()`.
- Updated web-auth/webauthn-lib to 4.9. ([#15377](https://github.com/craftcms/cms/issues/15377))
- Fixed a PHP error that occurred when making a field layout component conditional on a Time or CKEditor field. ([craftcms/ckeditor#267](https://github.com/craftcms/ckeditor/issues/267))
- Fixed an error that occurred when editing a user, if the current user didn’t have permission to edit the primary site. ([#15408](https://github.com/craftcms/cms/issues/15408))
- Fixed a bug where editable tables with single-select checkbox columns weren’t deselecting the selected option automatically. ([#15415](https://github.com/craftcms/cms/issues/15415))
- Fixed a styling issue. ([#15422](https://github.com/craftcms/cms/issues/15422))
- Fixed a bug where category groups’ Template settings weren’t being auto-populated for new groups.
- Fixed a bug where content changes created via `craft\base\Element::EVENT_AFTER_SAVE` weren’t getting saved, when an element was getting fully saved from an unsaved draft state. ([#15369](https://github.com/craftcms/cms/issues/15369))
- Fixed a bug where element exports were only including the first 100 results when no elements were selected. ([#15389](https://github.com/craftcms/cms/issues/15389))
- Fixed a stying bug. ([#15405](https://github.com/craftcms/cms/issues/15405))
- Fixed a bug where custom element sources’ Sites settings were getting cleared out. ([#15406](https://github.com/craftcms/cms/issues/15406))
- Fixed an error that occurred if a custom element source wasn’t enabled for any sites. ([#15406](https://github.com/craftcms/cms/issues/15406))
- Fixed a bug where custom sources that weren’t enabled for any sites would be shown for all sites.
- Fixed a SQL error that could occur when upgrading to Craft 5. ([#15407](https://github.com/craftcms/cms/pull/15407))
- Fixed a bug where user edit forms included a Username field if had been saved to the user field layout before `useEmailAsUsername` was enabled. ([#15401](https://github.com/craftcms/cms/issues/15401))
- Fixed a bug where Assets field buttons weren’t wrapping for narrow containers. ([#15419](https://github.com/craftcms/cms/issues/15419))
- Fixed a PHP error that could occur after converting a custom field to a Money field. ([#15413](https://github.com/craftcms/cms/issues/15413))
- Fixed a bug where temp assets had a “Show in folder” action.
- Fixed a bug where edit pages didn’t have headings if the element didn’t have a title.
- Fixed a bug where tooltips for truncated element chips in the breadcrumbs were also getting truncated.
- Fixed a bug where it wasn’t possible to sort elements by custom field values in descending order. ([#15434](https://github.com/craftcms/cms/issues/15434))
- Fixed a PHP error that could occur when rendering an element partial template. ([#15426](https://github.com/craftcms/cms/issues/15426))
- Fixed a bug where scalar/single-column queries weren’t returning any results if they originated from a relation field’s value, and the field’s “Maintain hierarchy” setting was enabled. ([#15414](https://github.com/craftcms/cms/issues/15414))

## 5.2.8 - 2024-07-17

- Fixed a bug where element index result counts weren’t getting updated when the element list was refreshed but pagination was preserved. ([#15367](https://github.com/craftcms/cms/issues/15367))
- Fixed a SQL error that could occur when sorting by custom fields on MariaDB.
- Fixed a bug where embedded element indexes could include table columns for all custom fields associated with the element type. ([#15373](https://github.com/craftcms/cms/issues/15373))

## 5.2.7 - 2024-07-16

- `craft\helpers\UrlHelper::actionUrl()` now returns URLs based on the primary site’s base URL (if it has one), for console requests if the `@web` alias wasn’t explicitly defined.
- An exception is now thrown when attempting to save an entry that’s missing `sectionId` or `fieldId` + `ownerId` values. ([#15345](https://github.com/craftcms/cms/discussions/15345))
- Fixed a bug where it wasn’t possible to expand/collapse descendants of disabled table rows within element select modals. ([#15337](https://github.com/craftcms/cms/issues/15337))
- Fixed a bug where PhpStorm autocomplete wasn’t working when chaining custom field methods defined by `CustomFieldBehavior`. ([#15336](https://github.com/craftcms/cms/issues/15336))
- Fixed a bug where new nested entries created on newly-created elements weren’t getting duplicated to all other sites for the owner element. ([#15321](https://github.com/craftcms/cms/issues/15321))
- Fixed a bug where focus could jump unexpectedly when a slideout was opened. ([#15314](https://github.com/craftcms/cms/issues/15314))
- Fixed a bug where addresses were getting truncated within address cards. ([#15338](https://github.com/craftcms/cms/issues/15338))
- Fixed a bug where TOTP setup keys included an extra space at the end. ([#15349](https://github.com/craftcms/cms/issues/15349))
- Fixed a bug where input focus could automatically jump to slideout sidebars shortly after they were shown. ([#15314](https://github.com/craftcms/cms/issues/15314))
- Fixed an error that occurred if the SMTP mailer transport type was used, and the Hostname value was blank. ([#15342](https://github.com/craftcms/cms/discussions/15342))
- Fixed a bug where database DML changes weren’t getting rolled back after tests were run if the Codeception config had `transaction: true`. ([#7615](https://github.com/craftcms/cms/issues/7615))
- Fixed an error that could occur when saving recursively-nested elements. ([#15362](https://github.com/craftcms/cms/issues/15362))
- Fixed a styling issue. ([#15315](https://github.com/craftcms/cms/issues/15315))
- Fixed a bug where field status indicators within Matrix fields weren’t positioned correctly.
- Fixed a bug where Matrix changes could be lost if the `autosaveDrafts` config setting was set to `false`. ([#15353](https://github.com/craftcms/cms/issues/15353))

## 5.2.6 - 2024-07-11

> [!NOTE]
> Craft now sends no-cache headers for requests that generate/retrieve a CSRF token. If your Craft install is behind a static caching service like Cloudflare, enable the [asyncCsrfInputs](https://craftcms.com/docs/5.x/reference/config/general.html#asynccsrfinputs) config setting to avoid a significant cache hit reduction. ([#15293](https://github.com/craftcms/cms/pull/15293), [#15281](https://github.com/craftcms/cms/pull/15281))

- Craft now sends no-cache headers for any request that calls `craft\web\Request::getCsrfToken()`. ([#15293](https://github.com/craftcms/cms/pull/15293), [#15281](https://github.com/craftcms/cms/pull/15281))
- Fixed a bug where structures’ Max Levels settings weren’t being enforced when dragging elements with collapsed descendants. ([#15310](https://github.com/craftcms/cms/issues/15310))
- Fixed a bug where `craft\helpers\ElementHelper::isDraft()`, `isRevision()`, and `isDraftOrRevision()` weren’t returning `true` if a nested draft/revision element was passed in, but the root element was canonical. ([#15303](https://github.com/craftcms/cms/issues/15303))
- Fixed a bug where focus could be trapped within slideout sidebars. ([#15314](https://github.com/craftcms/cms/issues/15314))
- Fixed a bug where element slideout sidebars were included in the focus order when hidden. ([#15332](https://github.com/craftcms/cms/pull/15332))
- Fixed a bug where field status indicators weren’t visible on mobile viewports.
- Fixed a bug where sorting elements by custom field within element indexes wasn’t always working. ([#15297](https://github.com/craftcms/cms/issues/15297))
- Fixed a bug where asset bulk element actions were available when folders were selected. ([#15301](https://github.com/craftcms/cms/issues/15301))
- Fixed a bug where element thumbnails weren’t always getting loaded. ([#15299](https://github.com/craftcms/cms/issues/15299))
- Fixed an error that occurred when attempting to save a user via the <kbd>Command</kbd>/<kbd>Ctrl</kbd> + <kbd>S</kbd> keyboard shortcut within a slideout. ([#15307](https://github.com/craftcms/cms/issues/15307))
- Fixed a bug where “Delete heading” buttons within Customize Sources modals were getting text cursors. ([#15317](https://github.com/craftcms/cms/issues/15317))
- Fixed a bug where disclosure hint text wasn’t legible on hover. ([#15316](https://github.com/craftcms/cms/issues/15316))
- Fixed an error that occurred if the System Name was set to a nonexistent environment variable.
- Fixed a bug where custom table columns within element indexes weren’t getting updated automatically when table rows were refreshed.
- Fixed a bug where nested element indexes weren’t passing the `ownerId` param, when refreshing elements’ table rows.
- Fixed a bug where it wasn’t possible to tell if an element had been edited, if it was displayed within a nested element index table without a header column.
- Fixed an error that could occur if a field was removed from a field layout, if another field had been conditional based on it. ([#15328](https://github.com/craftcms/cms/issues/15328))

## 5.2.5 - 2024-07-02

- Craft now sends no-cache headers for any request that generates a CSRF token. ([#15281](https://github.com/craftcms/cms/pull/15281), [verbb/formie#1963](https://github.com/verbb/formie/issues/1963))
- Fixed a JavaScript error that occurred when creating a new custom element source, preventing the Default Sort and Default Table Columns fields from showing up.
- Fixed a bug where the control panel was getting asynchronous CSRF inputs if the `asyncCsrfInputs` config setting was enabled.
- Fixed a bug where Craft’s Twig implementation wasn’t respecting sandboxing rules for object properties. ([#15278](https://github.com/craftcms/cms/issues/15278))
- Fixed a bug where assets that the user wasn’t permitted to view could have a “Show in folder” action.
- Fixed focus management with element select inputs after elements were added or removed.
- Fixed a bug where it wasn’t possible to set `title` values on nested Matrix entries, when saving section entries via GraphQL. ([#15270](https://github.com/craftcms/cms/issues/15270))
- Fixed a SQL error that could occur if a `DECIMAL()` expression was passed into a query’s `select()` or `groupBy()` methods. ([#15271](https://github.com/craftcms/cms/issues/15271))
- Fixed a bug where the “Delete (with descendants)” element action wasn’t deleting descendants. ([#15273](https://github.com/craftcms/cms/issues/15273))
- Fixed an error that could occur when upgrading to Craft 5 if the database user didn’t have permission to disable foreign key constraints. ([#15262](https://github.com/craftcms/cms/issues/15262))

## 5.2.4.1 - 2024-06-27

- Fixed a JavaScript error. ([#15266](https://github.com/craftcms/cms/issues/15266))

## 5.2.4 - 2024-06-27

- Improved the styling of inactive users’ status indicators. ([#15195](https://github.com/craftcms/cms/issues/15195))
- Added `Garnish.once()` and `Garnish.Base::once()`, for registering event handlers that should only be triggered one time.
- Fixed a bug where Ajax requests stopped working after a user session expired and then was reauthenticated.
- Fixed an error that occurred if an element select input was initialized without a `name` value.
- Fixed a bug where Selectize inputs could be immediately focused and marked as dirty when opening an element editor slideout, if they were the first focusable element in the field layout. ([#15245](https://github.com/craftcms/cms/issues/15245))
- Fixed a bug where other author indicators weren’t shown for Craft Team.
- Fixed a bug where the Recent Entries widget wasn’t showing authors’ usernames for Craft Team.
- Fixed a bug where asset edit page URLs contained spaces if the asset filename contained spaces. ([#15236](https://github.com/craftcms/cms/issues/15236))
- Fixed a bug where element select inputs with `single` set to `true` would set existing elements’ input names ending in `[]`.
- Fixed a bug where element indexes could display “Nothing yet” at the bottom of populated table views. ([#15241](https://github.com/craftcms/cms/issues/15241))
- Fixed a bug where element edit pages initially showed the canonical element’s chip in the crumb bar, for provisional drafts. ([#15244](https://github.com/craftcms/cms/issues/15244))
- Fixed an error that occurred when opening an element’s editor slideout via its “Edit” action menu item, if the element had provisional changes. ([#15248](https://github.com/craftcms/cms/pull/15248))
- Fixed a bug where recursively-nested Matrix entries could be lost if multiple of them were edited, and not immediately saved. ([#15256](https://github.com/craftcms/cms/issues/15256))
- Fixed an error that could occur when upgrading to Craft 5 if the database user didn’t have permission to disable foreign key constraints. ([#15262](https://github.com/craftcms/cms/issues/15262))
- Fixed a bug where expanded sidebar navigations could overlap the main content on small screens. ([#15253](https://github.com/craftcms/cms/issues/15253))

## 5.2.3 - 2024-06-20

- Fixed MariaDB support. ([#15232](https://github.com/craftcms/cms/issues/15232))
- Fixed a potential vulnerability with TOTP authentication.
- Deprecated `craft\helpers\Db::prepareForJsonColumn()`.

## 5.2.2 - 2024-06-18

- Added `craft\base\conditions\BaseNumberConditionRule::$step`.
- Added `craft\helpers\Db::parseColumnPrecisionAndScale()`.
- Added `Garnish.muteResizeEvents()`.
- Fixed a JavaScript performance degradation bug. ([#14510](https://github.com/craftcms/cms/issues/14510))
- Fixed a bug where scalar element queries weren’t working if `distinct`, `groupBy`, `having,` or `union` params were set on them during query preparation. ([#15001](https://github.com/craftcms/cms/issues/15001))
- Fixed a bug where Edit Asset screens would warn about losing unsaved changes when navigating away, if the file was replaced but nothing else had changed.
- Fixed a bug where Edit Asset screens would show a notification with a “Reload” button after the file was replaced.
- Fixed a bug where Number fields’ condition rules weren’t allowing decimal values. ([#15222](https://github.com/craftcms/cms/issues/15222))
- Fixed a bug where Number field element query params didn’t respect decimal values. ([#15222](https://github.com/craftcms/cms/issues/15222))
- Fixed a bug where asset thumbnails weren’t getting updated after using the “Replace file” action. ([#15217](https://github.com/craftcms/cms/issues/15217))

## 5.2.1 - 2024-06-17

- Element index table views now show provisional drafts’ canonical elements’ values for the “Ancestors”, “Parent”, “Link”, “URI”, “Revision Notes”, “Last Edited By”, and “Drafts” columns.
- Improved the styling of disabled status indicators. ([#15195](https://github.com/craftcms/cms/issues/15195), [#15206](https://github.com/craftcms/cms/pull/15206))
- Added `craft\web\View::getModifiedDeltaNames()`.
- `craft\web\View::registerDeltaName()` now has a `$forceModified` argument.
- Fixed a bug where changed field values could be forgotten within Matrix fields, if a validation error occurred. ([#15190](https://github.com/craftcms/cms/issues/15190))
- Fixed a bug where the `graphql/create-token` command was prompting for the schema name, when it meant the token name. ([#15205](https://github.com/craftcms/cms/pull/15205))
- Fixed a bug where keyboard shortcuts weren’t getting registered properly for modals and slideouts opened via a disclosure menu. ([#15209](https://github.com/craftcms/cms/issues/15209))
- Fixed a styling issue with the global sidebar when collapsed. ([#15186](https://github.com/craftcms/cms/issues/15186))
- Fixed a bug where it wasn’t possible to query for authors via GraphQL on the Team edition. ([#15187](https://github.com/craftcms/cms/issues/15187))
- Fixed a bug where it wasn’t possible to close elevated session modals. ([#15202](https://github.com/craftcms/cms/issues/15202))
- Fixed a bug where element chips and cards were displaying provisional draft data even if the current user didn’t create the draft. ([#15208](https://github.com/craftcms/cms/issues/15208))
- Fixed a bug where element indexes weren’t displaying structured elements correctly if they had a provisional draft. ([#15214](https://github.com/craftcms/cms/issues/15214))

## 5.2.0 - 2024-06-12

### Content Management
- Live Preview now supports tabs, UI elements, and tab/field conditions. ([#15112](https://github.com/craftcms/cms/pull/15112))
- Live Preview now has a dedicated “Save” button. ([#15112](https://github.com/craftcms/cms/pull/15112))
- It’s now possible to edit assets’ alternative text from the Assets index page. ([#14893](https://github.com/craftcms/cms/discussions/14893))
- Double-clicking anywhere within a table row on an element index page will now open the element’s editor slideout. ([#14379](https://github.com/craftcms/cms/discussions/14379))
- Element index checkboxes no longer have a lag when deselected, except within element selection modals. ([#14896](https://github.com/craftcms/cms/issues/14896))
- Relational field condition rules no longer factor in the target elements’ statuses or sites. ([#14989](https://github.com/craftcms/cms/issues/14989))
- Element cards now display provisional changes, with an “Edited” label. ([#14975](https://github.com/craftcms/cms/pull/14975))
- Improved mobile styling. ([#14910](https://github.com/craftcms/cms/pull/14910))
- Improved the look of slideouts.
- Table views within element index pages are no longer scrolled directly. ([#14927](https://github.com/craftcms/cms/pull/14927))
- Improved the look of user gradicons when selected.
- “Save and continue editing” actions now restore the page’s scroll position on reload.
- “Remove” element actions within relational fields will now remove all selected elements, if the target element is selected. ([#15078](https://github.com/craftcms/cms/issues/15078))
- Action menus are now displayed within the page toolbar, rather than in the breadcrumbs. ([#14913](https://github.com/craftcms/cms/discussions/14913), [#15070](https://github.com/craftcms/cms/pull/15070))
- Site menus within element selector modals now filter out sites that don’t have any sources. ([#15091](https://github.com/craftcms/cms/discussions/15091))
- The meta sidebar toggle has been moved into the gutter between the content pane and meta sidebar. ([#15117](https://github.com/craftcms/cms/pull/15117))
- Element indexes will now show a confirmation dialog when cancelling a bulk inline edit. ([#15139](https://github.com/craftcms/cms/issues/15139), [#15142](https://github.com/craftcms/cms/pull/15142))
- Matrix fields in cards view and Addresses fields now show which nested entries/addresses contain validation errors. ([#15161](https://github.com/craftcms/cms/issues/15161))
- Nested entry edit pages now redirect to their owner element’s edit page. ([#15169](https://github.com/craftcms/cms/issues/15169))

### Accessibility
- Added the “Status” column option to category, entry, and user indexes. ([#14968](https://github.com/craftcms/cms/pull/14968))
- Element cards now display a textual status label rather than just the indicator. ([#14968](https://github.com/craftcms/cms/pull/14968))
- Darkened the color of page sidebar toggle icons to meet the minimum contrast for UI components.
- Darkened the color of context labels to meet the minimum contrast for text.
- Darkened the color of footer links to meet the minimum contrast for text.
- Set the language of the Craft edition in the footer, to improve screen reader pronunciation for non-English languages.
- The accessible name of “Select site” buttons is now translated to the current language.
- Improved the accessibility of two-step verification steps on the control panel login screen. ([#15145](https://github.com/craftcms/cms/pull/15145))
- Improved the accessibility of global nav items with subnavs. ([#15006](https://github.com/craftcms/cms/issues/15006))
- The secondary nav is now kept open during source selection for mobile viewports, preventing focus from being dropped. ([#14946](https://github.com/craftcms/cms/pull/14946))
- User edit screens’ document titles have been updated to describe the page purpose. ([#14946](https://github.com/craftcms/cms/pull/14946))
- Improved the styling of selected global nav items. ([#15061](https://github.com/craftcms/cms/pull/15061))

### Administration
- Added the `--format` option to the `db/backup` and `db/restore` commands for PostgreSQL installs. ([#14931](https://github.com/craftcms/cms/pull/14931))
- The `db/restore` command now autodetects the backup format for PostgreSQL installs, if `--format` isn’t passed. ([#14931](https://github.com/craftcms/cms/pull/14931))
- The `install` command and web-based installer now validate the existing project config files at the outset, and abort installation if there are any issues.
- The `resave/entries` command now has an `--all-sections` flag.
- The web-based installer now displays the error message when installation fails.
- Edit Entry Type pages now have a “Delete” action. ([#14983](https://github.com/craftcms/cms/discussions/14983))
- After creating a new field, field layout designers now set their search value to the new field’s name. ([#15080](https://github.com/craftcms/cms/discussions/15080))
- GraphQL schema edit pages now have a “Save and continue editing” alternate action.
- Volumes’ “Subpath” and “Transform Subpath” settings can now be set to environment variables. ([#15087](https://github.com/craftcms/cms/discussions/15087))
- The system edition can now be defined by a `CRAFT_EDITION` environment variable. ([#15094](https://github.com/craftcms/cms/discussions/15094))
- The rebrand assets path can now be defined by a `CRAFT_REBRAND_PATH` environment variable. ([#15110](https://github.com/craftcms/cms/pull/15110))

### Development
- Added the `{% expires %}` tag, which simplifies setting cache headers on the response. ([#14969](https://github.com/craftcms/cms/pull/14969))
- Added the `withCustomFields` element query param. ([#15003](https://github.com/craftcms/cms/pull/15003))
- Entry queries now support passing `*` to the `section` param, to filter the results to all section entries. ([#14978](https://github.com/craftcms/cms/discussions/14978))
- Element queries now support passing an element instance, or an array of element instances/IDs, to the `draftOf` param.
- Added `craft\elements\ElementCollection::find()`, which can return an element or elements in the collection based on a given element or ID. ([#15023](https://github.com/craftcms/cms/discussions/15023))
- Added `craft\elements\ElementCollection::fresh()`, which reloads each of the collection elements from the database. ([#15023](https://github.com/craftcms/cms/discussions/15023))
- The `collect()` Twig function now returns a `craft\elements\ElementCollection` instance if all of the items are elements.
- `craft\elements\ElementCollection::contains()` now returns `true` if an element is passed in and the collection contains an element with the same ID and site ID; or if an integer is passed in and the collection contains an element with the same ID. ([#15023](https://github.com/craftcms/cms/discussions/15023))
- `craft\elements\ElementCollection::countBy()`, `collapse()`, `flatten()`, `keys()`, `pad()`, `pluck()`, and `zip()` now return an `Illuminate\Support\Collection` object. ([#15023](https://github.com/craftcms/cms/discussions/15023))
- `craft\elements\ElementCollection::diff()` and `intersect()` now compare the passed-in elements to the collection elements by their IDs and site IDs. ([#15023](https://github.com/craftcms/cms/discussions/15023))
- `craft\elements\ElementCollection::flip()` now throws an exception, as element objects can’t be used as array keys. ([#15023](https://github.com/craftcms/cms/discussions/15023))
- `craft\elements\ElementCollection::map()` and `mapWithKeys()` now return an `Illuminate\Support\Collection` object, if any of the mapped values aren’t elements. ([#15023](https://github.com/craftcms/cms/discussions/15023))
- `craft\elements\ElementCollection::merge()` now replaces any elements in the collection with passed-in elements, if their ID and site ID matches. ([#15023](https://github.com/craftcms/cms/discussions/15023))
- `craft\elements\ElementCollection::only()` and `except()` now compare the passed-in values to the collection elements by their IDs, if an integer or array of integers is passed in. ([#15023](https://github.com/craftcms/cms/discussions/15023))
- `craft\elements\ElementCollection::unique()` now returns all elements with unique IDs, if no key is passed in. ([#15023](https://github.com/craftcms/cms/discussions/15023))

### Extensibility
- Improved type definitions for `craft\db\Query`, element queries, and `craft\elements\ElementCollection`.
- Added `craft\base\NestedElementTrait::$updateSearchIndexForOwner`.
- Added `craft\db\getBackupFormat()`.
- Added `craft\db\getRestoreFormat()`.
- Added `craft\db\setBackupFormat()`.
- Added `craft\db\setRestoreFormat()`.
- Added `craft\enums\Color::tryFromStatus()`.
- Added `craft\events\InvalidateElementcachesEvent::$element`.
- Added `craft\fields\BaseRelationField::existsQueryCondition()`.
- Added `craft\helpers\Cp::componentStatusIndicatorHtml()`.
- Added `craft\helpers\Cp::componentStatusLabelHtml()`.
- Added `craft\helpers\Cp::statusLabelHtml()`.
- Added `craft\helpers\DateTimeHelper::relativeTimeStatement()`.
- Added `craft\helpers\DateTimeHelper::relativeTimeToSeconds()`.
- Added `craft\helpers\ElementHelper::postEditUrl()`.
- Added `craft\helpers\ElementHelper::swapInProvisionalDrafts()`.
- Added `craft\helpers\StringHelper::indent()`.
- Added `craft\models\Volume::getTransformSubpath()`.
- Added `craft\models\Volume::setTransformSubpath()`.
- Added `craft\queue\Queue::getJobId()`.
- Added `craft\web\twig\SafeHtml`, which can be implemented by classes whose `__toString()` method should be considered HTML-safe by Twig.
- `craft\base\Element::defineTableAttributes()` now returns common attribute definitions used by most element types.
- `craft\elements\ElementCollection::with()` now supports collections made up of multiple element types.
- `craft\models\Volume::getSubpath()` now has a `$parse` argument.
- `craft\services\Drafts::applyDraft()` now has a `$newAttributes` argument.
- Added the `reloadOnBroadcastSave` setting to `Craft.ElementEditor`. ([#14814](https://github.com/craftcms/cms/issues/14814))
- Added the `waitForDoubleClicks` setting to `Garnish.Select`, `Craft.BaseElementIndex`, and `Craft.BaseElementIndexView`.

### System
- Improved overall system performance. ([#15003](https://github.com/craftcms/cms/pull/15003))
- Improved the performance of `exists()` element queries.
- Improved the performance of `craft\base\Element::toArray()`.
- The Debug Toolbar now pre-serializes objects stored as request parameters, fixing a bug where closures could prevent the entire Request panel from showing up. ([#14982](https://github.com/craftcms/cms/discussions/14982))
- Batched queue jobs now verify that they are still reserved before each step, and before spawning additional batch jobs. ([#14986](https://github.com/craftcms/cms/discussions/14986))
- The search keyword index is now updated for owner elements, when a nested element is saved directly which belongs to a searchable custom field. 
- Updated Yii to 2.0.50. ([#15124](https://github.com/craftcms/cms/issues/15124))
- Updated inputmask to 5.0.9.
- Fixed a bug where the `users/login` action wasn’t checking if someone was already logged in. ([#15168](https://github.com/craftcms/cms/issues/15168))
- Fixed a bug where exceptions due to missing templates weren’t being thrown when rendering an element partial. ([#15176](https://github.com/craftcms/cms/issues/15176))

## 5.1.10 - 2024-06-07

- Fixed an error that could occur if a Local filesystem wasn’t configured with a base path.
- Fixed a bug where some entries could be missing content after upgrading to Craft 5. ([#15150](https://github.com/craftcms/cms/issues/15150))
- Fixed a bug where it wasn’t always possible to add new entries to Matrix fields in inline-editable blocks view, if the field’s Max Entries setting had been reached before page load. ([#15158](https://github.com/craftcms/cms/issues/15158))
- Fixed an error that could occur when rendering the “My Drafts” widget. ([#14749](https://github.com/craftcms/cms/issues/14749))

## 5.1.9 - 2024-06-05

- Fixed a bug where the `db/backup` command could fail on Windows. ([#15090](https://github.com/craftcms/cms/issues/15090))
- Fixed an error that could occur when applying project config changes if a site was deleted. ([#14373](https://github.com/craftcms/cms/issues/14373))
- Fixed an error that could occur when creating an entry via a slideout, if the slideout was submitted before the entry was autosaved. ([#15134](https://github.com/craftcms/cms/pull/15134))
- Fixed a bug where upgrading from Craft CMS 4.4 was allowed even though the migrations assumed 4.5 or later was installed. ([#15133](https://github.com/craftcms/cms/issues/15133))
- Fixed an error that occurred when bulk inline editing an unpublished draft. ([#15138](https://github.com/craftcms/cms/issues/15138))

## 5.1.8 - 2024-06-03

- Added `craft\helpers\Gql::isIntrospectionQuery()`.
- `craft\helpers\Html::id()` now allows IDs to begin with numbers. ([#15066](https://github.com/craftcms/cms/issues/15066))
- Fixed a bug where some condition rules weren’t getting added when applying project config changes, if they depended on another component which hadn’t been added yet. ([#15037](https://github.com/craftcms/cms/issues/15037))
- Fixed a bug where entry type condition rules prefixed their option labels with section names. ([#15075](https://github.com/craftcms/cms/issues/15075))
- Fixed a bug where GraphQL queries could be misidentified as introspection queries. ([#15100](https://github.com/craftcms/cms/issues/15100))
- Fixed an error that could occur when calling `craft\base\FieldLayoutComponent::getAttributes()` if the `$elementType` property wasn’t set yet. ([#15074](https://github.com/craftcms/cms/issues/15074))
- Fixed a bug where nested entry titles weren’t getting included in the owner element’s search keywords. ([#15025](https://github.com/craftcms/cms/issues/15025))
- Fixed a bug where `craft\elements\Address::toArray()` would include a `saveOwnership` key in its response array.
- Fixed a bug where nested entry and address edit pages could have a “Delete for site” action.
- Fixed a bug where field layout designers weren’t displaying native fields in the library pane when a tab was removed that contained them. ([#15064](https://github.com/craftcms/cms/issues/15064))
- Fixed a bug where recent textual changes could be lost when creating a new inline-editable Matrix block, if the block was created before the autosave had a chance to initiate. ([#15069](https://github.com/craftcms/cms/issues/15069))
- Fixed a bug where the `users/create` command would fail without explaining why, when the maximum number of users had already been reached.
- Fixed a validation error that could occur when saving an entry on Craft Solo. ([#15082](https://github.com/craftcms/cms/issues/15082))
- Fixed an error that could occur on an element edit page, if a Matrix field’s Propagation Method was set to “Custom…”, but its Propagation Key Format wasn’t filled in.
- Fixed a bug where Matrix block invalidation errors weren’t getting grouped by block when set on the parent element, for blocks that didn’t have `uid` values. ([#15103](https://github.com/craftcms/cms/discussions/15103))
- Fixed a bug where auto-generated entry titles weren’t getting validated to ensure they weren’t too long. ([#15102](https://github.com/craftcms/cms/issues/15102))
- Fixed a bug where field conditions weren’t working reliably for nested entries within Matrix fields set to the inline-editable blocks view mode. ([#15104](https://github.com/craftcms/cms/issues/15104))
- Fixed a bug where the `serve` command could hang. ([#14977](https://github.com/craftcms/cms/issues/14977))
- Fixed a bug where nested entry edit pages would always redirect to the Entries index, even if they were nested under a different element type. ([#15101](https://github.com/craftcms/cms/issues/15101))
- Fixed an error that occurred when attempting to delete a global set without a field layout. ([#15123](https://github.com/craftcms/cms/issues/15123))

## 5.1.7 - 2024-05-25

- Scalar element queries no longer set their `$select` property to the scalar expression, fixing an error that could occur when executing scalar queries for relation fields. ([#15071](https://github.com/craftcms/cms/issues/15071))
- Fixed an error that occurred when upgrading to Craft 5 if a Matrix block type didn’t have any fields.
- Fixed an error that occurred when upgrading to Craft 5 if any Matrix block rows had invalid `primaryOwnerId` values. ([#15063](https://github.com/craftcms/cms/issues/15063))

## 5.1.6 - 2024-05-23

- Added `craft\services\Fields::getRelationalFieldTypes()`.
- Fixed a bug where `craft\helpers\Typecast::properties()` wasn’t typecasting numeric strings to ints for `int|string|null` properties. ([#14618](https://github.com/craftcms/cms/issues/14618))
- Fixed a bug where “Related To” conditions weren’t allowing entries to be selected. ([#15058](https://github.com/craftcms/cms/issues/15058))

## 5.1.5 - 2024-05-22

- Scalar element queries now set `$select` to the scalar expression, and `$orderBy`, `$limit`, and `$offset` to `null`, on the element query. ([#15001](https://github.com/craftcms/cms/issues/15001))
- Added `craft\fieldlayoutelements\TextareaField::inputTemplateVariables()`.
- Fixed a bug where `craft\helpers\Assets::prepareAssetName()` wasn’t sanitizing filenames if `$preventPluginModifications` was `true`.
- Fixed a bug where element queries’ `count()` methods were factoring in the `limit` param when searching with `orderBy` set to `score`. ([#15001](https://github.com/craftcms/cms/issues/15001))
- Fixed a bug where soft-deleted structure data associated with elements that belonged to a revision could be deleted by garbage collection. ([#14995](https://github.com/craftcms/cms/pull/14995))
- Fixed a bug where element edit pages’ scroll positions weren’t always retained when automatically refreshed.
- Fixed a bug where the `up` command could remove component name comments from the project config YAML files, for newly-added components. ([#15012](https://github.com/craftcms/cms/issues/15012))
- Fixed a bug where assets’ Alternative Text fields didn’t expand to match the content height. ([#15026](https://github.com/craftcms/cms/issues/15026))
- Fixed a bug where `craft\helpers\UrlHelper::isAbsoluteUrl()` was returning `true` for Windows file paths. ([#15043](https://github.com/craftcms/cms/issues/15043))
- Fixed an error that occurred on the current user’s Profile screen if they didn’t have permission to access the primary site. ([#15022](https://github.com/craftcms/cms/issues/15022))
- Fixed a bug where non-localizable elements’ edit screens were displaying a site breadcrumb.
- Fixed a bug where entry GraphQL queries weren’t available if only nested entry field queries were selected in the schema.
- Fixed a bug where chip labels could wrap unnecessarily. ([#15000](https://github.com/craftcms/cms/issues/15000), [#15017](https://github.com/craftcms/cms/pull/15017))
- Fixed a bug where date/time clear buttons could bleed out of their container. ([#15017](https://github.com/craftcms/cms/pull/15017))
- Fixed an error that occurred when editing an element, if any field layout conditions referenced a custom field that was no longer included in the layout. ([#14838](https://github.com/craftcms/cms/issues/14838))
- Fixed a “User not authorized to create this element.” error that could occur when creating a new entry within a Matrix field, if the field had Max Entries set. ([#15015](https://github.com/craftcms/cms/issues/15015))
- Fixed a bug where nested entries weren’t showing up within Matrix fields set to the element index view mode, when viewing entry revisions. ([#15038](https://github.com/craftcms/cms/pull/15038))
- Fixed the styling of element chips displayed within an element card. ([#15044](https://github.com/craftcms/cms/issues/15044))
- Fixed styling issues with inline-editing within element indexes. ([#15040](https://github.com/craftcms/cms/issues/15040), [#15049](https://github.com/craftcms/cms/pull/15049))
- Fixed a bug where sticky scrollbars could stop working when switching between element index sources. ([#15047](https://github.com/craftcms/cms/issues/15047))

## 5.1.4 - 2024-05-17

- Improved the performance of element indexes that contained asset thumbnails. ([#14760](https://github.com/craftcms/cms/issues/14760))
- Table views within element index pages are no longer scrolled directly. ([#14927](https://github.com/craftcms/cms/pull/14927), [#15010](https://github.com/craftcms/cms/pull/15010))
- Fixed a bug where `craft\elements\db\ElementQuery::exists()` would return `true` if `setCachedResult()` had been called, even if an empty array was passed.
- Fixed an infinite recursion bug that could occur when `craft\web\Response::redirect()` was called. ([#15014](https://github.com/craftcms/cms/pull/15014))
- Fixed a bug where `eagerly()` wasn’t working when a custom alias was passed in.
- Fixed an error that occurred on users’ Addresses screens. ([#15018](https://github.com/craftcms/cms/pull/15018))
- Fixed a bug where asset chips’ content wasn’t spanning the full width for Assets fields in large thumbnail mode. ([#14993](https://github.com/craftcms/cms/issues/14993))
- Fixed infinite scrolling on Structure element sources. ([#14992](https://github.com/craftcms/cms/issues/14992))
- Fixed right-to-left styling issues. ([#15019](https://github.com/craftcms/cms/pull/15019))

## 5.1.3 - 2024-05-14

- Fixed a SQL error that could occur when applying or rebuilding the project config.
- Fixed a bug where adjacent selected table rows were getting extra spacing in Firefox.
- Fixed a SQL error that could occur when creating revisions after garbage collection was run. ([#14309](https://github.com/craftcms/cms/issues/14309))
- Fixed a bug where the `serve` command wasn’t serving paths with non-ASCII characters. ([#14977](https://github.com/craftcms/cms/issues/14977))
- Fixed a bug where `craft\helpers\Html::explodeStyle()` and `normalizeTagAttributes()` weren’t handling styles with encoded images via `url()` properly. ([#14964](https://github.com/craftcms/cms/issues/14964))
- Fixed a bug where the `db/backup` command would fail if the destination path contained a space.
- Fixed a bug where entry selection modals could list all entries when no sources were available for the selected site. ([#14956](https://github.com/craftcms/cms/issues/14956))
- Fixed a bug where element cards could get duplicate status indicators. ([#14958](https://github.com/craftcms/cms/issues/14958))
- Fixed a bug where element chips could overflow their containers. ([#14924](https://github.com/craftcms/cms/issues/14924))
- Fixed a bug where soft-deleted elements that belonged to a revision could be deleted by garbage collection. ([#14967](https://github.com/craftcms/cms/pull/14967))
- Fixed a bug where disabled entries weren’t being displayed within Matrix fields in card view. ([#14973](https://github.com/craftcms/cms/issues/14973))
- Fixed a bug where users’ Permissions screen was inaccessible for the Team edition. ([#14976](https://github.com/craftcms/cms/issues/14976))
- Fixed a SQL error that could occur when attempting to update to Craft 5 for the second time. ([#14987](https://github.com/craftcms/cms/issues/14987))

## 5.1.2 - 2024-05-07

- Fixed a bug where the `db/backup` command would prompt for password input on PostgreSQL. ([#14945](https://github.com/craftcms/cms/issues/14945))
- Fixed a bug where pressing <kbd>Shift</kbd> + <kbd>Spacebar</kbd> wasn’t reliably opening the asset preview modal on the Assets index page. ([#14943](https://github.com/craftcms/cms/issues/14943))
- Fixed a bug where pressing <kbd>Shift</kbd> + <kbd>Spacebar</kbd> within an asset preview modal wasn’t closing the modal.
- Fixed a bug where pressing arrow keys within asset preview modals wasn’t retargeting the preview modal to adjacent assets. ([#14943](https://github.com/craftcms/cms/issues/14943))
- Fixed a bug where entry selection modals could have a “New entry” button even if there weren’t any sections enabled for the selected site. ([#14923](https://github.com/craftcms/cms/issues/14923))
- Fixed a bug where element autosaves weren’t always working if a Matrix field needed to automatically create a nested entry. ([#14947](https://github.com/craftcms/cms/issues/14947))
- Fixed a JavaScript warning. ([#14952](https://github.com/craftcms/cms/pull/14952))
- Fixed XSS vulnerabilities.

## 5.1.1 - 2024-05-02

- Fixed a bug where disclosure menus weren’t releasing their `scroll` and `resize` event listeners on hide. ([#14911](https://github.com/craftcms/cms/pull/14911), [#14510](https://github.com/craftcms/cms/issues/14510))
- Fixed a bug where it was possible to delete entries from Matrix fields which were configured to display nested entries statically. ([#14904](https://github.com/craftcms/cms/issues/14904), [#14915](https://github.com/craftcms/cms/pull/14915))
- Fixed an error that could occur when creating a nested entry in a Matrix field. ([#14915](https://github.com/craftcms/cms/pull/14915))
- Fixed a bug where Matrix fields’ “Max Entries” settings were taking the total number of nested entries across all sites into account, rather than just the nested entries for the current site. ([#14932](https://github.com/craftcms/cms/issues/14932))
- Fixed a bug where nested entry draft data could get corrupted when a draft was created for the owner element.
- Fixed a bug where Matrix and Addresses fields could show drafts of their nested elements when in card view.
- Fixed a bug where nested elements’ breadcrumbs could include the draft label, styled like it was part of the element’s title.
- Fixed a bug where action buttons might not work for nested entries in Matrix fields set to card view. ([#14915](https://github.com/craftcms/cms/pull/14915))
- Fixed the styling of tag chips within Tags fields. ([#14916](https://github.com/craftcms/cms/issues/14916))
- Fixed a bug where field layout component settings slideouts’ footers had extra padding.
- Fixed a bug where MySQL backups weren’t restorable on certain environments. ([#14925](https://github.com/craftcms/cms/pull/14925))
- Fixed a bug where `app/resource-js` requests weren’t working for guest requests. ([#14908](https://github.com/craftcms/cms/issues/14908))
- Fixed a JavaScript error that occurred after creating a new field within a field layout designer. ([#14933](https://github.com/craftcms/cms/issues/14933))

## 5.1.0 - 2024-04-30

### Content Management
- Sort options are now sorted alphabetically within element indexes, and custom fields’ options are now listed in a “Fields” group. ([#14725](https://github.com/craftcms/cms/issues/14725))
- Unselected table column options are now sorted alphabetically within element indexes.
- Table views within element index pages are now scrolled directly, so that their horizontal scrollbars are always visible without scrolling to the bottom of the page. ([#14765](https://github.com/craftcms/cms/issues/14765))
- Element tooltips now appear after a half-second delay. ([#14836](https://github.com/craftcms/cms/issues/14836))
- Thumbnails within element cards are slightly larger.
- Improved element editor page styling on mobile. ([#14898](https://github.com/craftcms/cms/pull/14898), [#14885](https://github.com/craftcms/cms/issues/14885))

### User Management
- Team edition users are no longer required to be admins.
- Added the “User Permissions” settings page for managing the permissions of non-admin Team edition users. ([#14768](https://github.com/craftcms/cms/discussions/14768))

### Administration
- Element conditions within field layout designers’ component settings now only list custom fields present in the current field layout. ([#14787](https://github.com/craftcms/cms/issues/14787))
- Improved the behavior of the URI input within Edit Route modals. ([#14884](https://github.com/craftcms/cms/issues/14884))
- The “Upgrade Craft CMS” page in the Plugin Store no longer lists unsupported editions.
- Added the `asyncCsrfInputs` config setting. ([#14625](https://github.com/craftcms/cms/pull/14625))
- Added the `backupCommandFormat` config setting. ([#14897](https://github.com/craftcms/cms/pull/14897))
- The `backupCommand` config setting can now be set to a closure, which will be passed a `mikehaertl\shellcommand\Command` object. ([#14897](https://github.com/craftcms/cms/pull/14897))
- Added the `safeMode` config setting. ([#14734](https://github.com/craftcms/cms/pull/14734))
- `resave` commands now support an `--if-invalid` option. ([#14731](https://github.com/craftcms/cms/issues/14731))
- Improved the styling of conditional tabs and UI elements within field layout designers.

### Extensibility
- Added `craft\conditions\ConditionInterface::getBuilderConfig()`.
- Added `craft\controllers\EditUserTrait`. ([#14789](https://github.com/craftcms/cms/pull/14789))
- Added `craft\controllers\UsersController::EVENT_DEFINE_EDIT_SCREENS`. ([#14789](https://github.com/craftcms/cms/pull/14789))
- Added `craft\elements\conditions\ElementConditionInterface::setFieldLayouts()`.
- Added `craft\events\DefineEditUserScreensEvent`. ([#14789](https://github.com/craftcms/cms/pull/14789))
- Added `craft\helpers\Cp::parseTimestampParam()`.
- Added `craft\models\FieldLayoutTab::labelHtml()`.
- Added `craft\services\ProjectConfig::getAppliedChanges()`. ([#14851](https://github.com/craftcms/cms/discussions/14851))
- Added `craft\web\Request::getBearerToken()`. ([#14784](https://github.com/craftcms/cms/pull/14784))
- Added `craft\db\CoalesceColumnsExpression`.
- Added `craft\db\ExpressionBuilder`.
- Added `craft\db\ExpressionInterface`.
- `craft\base\NameTrait::prepareNamesForSave()` no longer updates the name properties if `fullName`, `firstName`, and `lastName` are already set. ([#14665](https://github.com/craftcms/cms/issues/14665))
- `craft\helpers\Typecast::properties()` now typecasts numeric strings to integers, for `int|string` properties. ([#14618](https://github.com/craftcms/cms/issues/14618))
- Added `Craft.MatrixInput.Entry`. ([#14730](https://github.com/craftcms/cms/pull/14730))

### System
- Batched queue jobs now set their progress based on the total progress across all batches, rather than just the current batch. ([#14817](https://github.com/craftcms/cms/pull/14817))
- Fixed a bug where ordering by a custom field would only partially work, if the custom field was included in multiple field layouts for the resulting elements. ([#14821](https://github.com/craftcms/cms/issues/14821))
- Fixed a bug where element conditions within field layout designers’ component settings weren’t listing custom fields which were just added to the layout. ([#14787](https://github.com/craftcms/cms/issues/14787))
- Fixed a bug where asset thumbnails within element cards were blurry. ([#14866](https://github.com/craftcms/cms/issues/14866))
- Fixed a styling issue with Categories and Entries fields when “Maintain Hierarchy” was enabled.
- Fixed a bug where Delete actions weren’t working in admin tables. ([craftcms/commerce#3444](https://github.com/craftcms/commerce/issues/3444))

## 5.0.6 - 2024-04-29

- Fixed a bug where element caches weren’t getting invalidated when an element was moved within a structure. ([#14846](https://github.com/craftcms/cms/issues/14846))
- Fixed a bug where CSV’s header rows weren’t using the configured delimiter. ([#14855](https://github.com/craftcms/cms/issues/14855))
- Fixed a bug where editable table cell text styling could change after initial focus. ([#14857](https://github.com/craftcms/cms/issues/14857))
- Fixed a bug where conditions could list rules with duplicate labels.
- Fixed a bug where admin tables weren’t displaying disabled statuses. ([#14861](https://github.com/craftcms/cms/issues/14861))
- Fixed a bug where clicking on drag handles within element index tables could select the element. ([#14669](https://github.com/craftcms/cms/issues/14669))
- Fixed a bug where nested related categories and entries weren’t directly removable, and could be unintentionally overwritten, when the Categories/Entries field’s “Maintain hierarchy” setting was enabled. ([#14843](https://github.com/craftcms/cms/issues/14843), [#14872](https://github.com/craftcms/cms/issues/14872))
- Fixed a SQL error that could occur on PostgreSQL. ([#14860](https://github.com/craftcms/cms/pull/14870))
- Fixed a bug where field layout designers were showing redundant field indicators, for fields with hidden labels. ([#14859](https://github.com/craftcms/cms/issues/14859))
- Fixed a bug where field type names weren’t sorted alphabetically when editing an existing field. ([#14858](https://github.com/craftcms/cms/issues/14858))
- Fixed a JavaScript error that could occur when removing elements from an element select input. ([#14873](https://github.com/craftcms/cms/pull/14873))
- Fixed a bug where queue jobs’ progress indicators in the control panel sidebar weren’t fully cleaned up when jobs were finished. ([#14856](https://github.com/craftcms/cms/issues/14856))
- Fixed a bug where errors weren’t getting logged. ([#14863](https://github.com/craftcms/cms/issues/14863))
- Fixed a bug where asset thumbnails could have the wrong aspect ratio. ([#14866](https://github.com/craftcms/cms/issues/14866))
- Fixed an infinite recursion bug that occurred when selecting elements, if no sources were enabled for the selected site. ([#14882](https://github.com/craftcms/cms/issues/14882))

## 5.0.5 - 2024-04-23

- Fixed a bug where the Database Backup utility was present when the `backupCommand` config setting was set to `false`.
- Fixed an error that occurred when running the `db/convert-charset` command, if any tables contained `char` or `varchar` foreign key columns. ([#14815](https://github.com/craftcms/cms/issues/14815))
- Fixed a bug where parsed first/last names could have different casing than the full name that was submitted. ([#14723](https://github.com/craftcms/cms/issues/14723))
- Fixed a bug where `craft\helpers\UrlHelper::isAbsoluteUrl()` was returning `false` for URLs with schemes other than `http` or `https`, such as `mailto` and `tel`. ([#14830](https://github.com/craftcms/cms/issues/14830))
- Fixed a JavaScript error that occurred when opening Live Preview, if an Assets field’s “Upload files” button had been pressed. ([#14832](https://github.com/craftcms/cms/issues/14832))
- Fixed a bug where Twig’s spread operator (`...`) wasn’t working with attribute accessors. ([#14827](https://github.com/craftcms/cms/issues/14827))
- Fixed a bug where element selection modals were only showing the first 100 elements. ([#14790](https://github.com/craftcms/cms/issues/14790))
- Fixed a PHP error that could occur on the Dashboard if any Quick Post widgets hadn’t been saved since before Craft 1.2. ([#14794](https://github.com/craftcms/cms/issues/14794))
- Fixed a bug where double-clicking on an inline Matrix block tab would cause it to expand/collapse. ([#14791](https://github.com/craftcms/cms/issues/14791))
- Fixed a bug where site breadcrumbs weren’t getting hyperlinked for installs with multiple site groups. ([#14802](https://github.com/craftcms/cms/issues/14802))
- Fixed a bug where element conditions were allowing custom field condition rules to be selected multiple times. ([#14809](https://github.com/craftcms/cms/issues/14809))
- Fixed a bug where relational fields within nested Matrix entries weren’t getting loaded via GraphQL. ([#14819](https://github.com/craftcms/cms/issues/14819))
- Fixed an error that occurred when creating an address within an Addresses field on a secondary site. ([#14829](https://github.com/craftcms/cms/issues/14829))
- Fixed a bug where SVG element icons weren’t visible in Safari. ([#14833](https://github.com/craftcms/cms/issues/14833))
- Fixed a bug where element sources were getting text cursors on hover in Safari. ([#14833](https://github.com/craftcms/cms/issues/14833))
- Fixed a bug where “Delete custom source” buttons within Customize Sources modals were getting text cursors on hover.
- Fixed a bug where Matrix fields that weren’t set to show cards in a grid were still getting a grid view when nested entries were created for the first time. ([#14840](https://github.com/craftcms/cms/issues/14840))
- Fixed a bug where related categories and entries weren’t removable when the Categories/Entries field’s “Maintain hierarchy” setting was enabled. ([#14843](https://github.com/craftcms/cms/issues/14843))
- Fixed a bug where Categories and Entries fields were showing the “View Mode” setting when “Maintain hierarchy” was enabled, despite it having no effect. ([#14847](https://github.com/craftcms/cms/pull/14847))

## 5.0.4 - 2024-04-10

- Fixed a bug where element queries with the `relatedTo` param set to a list of element IDs were overly complex.
- Fixed a bug where redundant Matrix block revisions were getting created.
- Fixed a bug where Twig’s spread operator (`...`) wasn’t working when the `preloadSingles` config setting was enabled. ([#14783](https://github.com/craftcms/cms/issues/14783))
- Fixed a bug where Live Preview wasn’t retaining the scroll position properly. ([#14218](https://github.com/craftcms/cms/issues/14218))

## 5.0.3 - 2024-04-09

- Fixed a bug where LTR and RTL characters weren’t getting stripped from sanitized asset filenames. ([#14711](https://github.com/craftcms/cms/issues/14711))
- Fixed a bug where admin table row reordering wasn’t working in Safari. ([#14752](https://github.com/craftcms/cms/issues/14752))
- Fixed a bug where the `utils/fix-field-layout-uids` command wasn’t looking at field layouts defined with a `fieldLayout` key in the project config.
- Fixed a bug where element indexes’ View menus could show the “Sort by” field when the structure view was selected. ([#14780](https://github.com/craftcms/cms/issues/14780))
- Fixed a bug where fields with overridden handles weren’t editable from element indexes. ([#14767](https://github.com/craftcms/cms/issues/14767))
- Fixed a bug where element chips within element cards were getting action menus and drag handles within relation fields. ([#14778](https://github.com/craftcms/cms/issues/14778))
- Fixed a bug where elements could display the wrong nested field value, if the field’s handle was overridden. ([#14767](https://github.com/craftcms/cms/issues/14767))
- Fixed a bug where entries’ Title fields weren’t showing a required indicator. ([#14773](https://github.com/craftcms/cms/issues/14773))

## 5.0.2 - 2024-04-05

- Fixed a bug where `craft\helpers\ElementHelper::siteStatusesForElement()` wasn’t working for soft-deleted elements. ([#14753](https://github.com/craftcms/cms/issues/14753))
- Fixed a bug where the Queue Manager was listing delayed jobs before others. ([#14755](https://github.com/craftcms/cms/discussions/14755))
- Fixed an error that occurred when editing elements without any preview targets. ([#14754](https://github.com/craftcms/cms/issues/14754))
- Fixed a bug where it wasn’t possible to delete global sets when the CKEditor plugin was installed. ([#14757](https://github.com/craftcms/cms/issues/14757))
- Fixed a SQL error that occurred when querying for elements ordered by search score on PostgreSQL. ([#14761](https://github.com/craftcms/cms/issues/14761))

## 5.0.1 - 2024-04-03

- Fixed a “Double-instantiating a checkbox select on an element” JavaScript warning. ([#14707](https://github.com/craftcms/cms/issues/14707))
- Fixed a bug where `craft\cache\DbCache` was attempting to store values beyond the `cache.data` column’s storage capacity.
- Fixed a bug where the Updates utility could include submit buttons without labels for abandoned plugins.
- Fixed a bug where “Admin” rules were available to user conditions in Solo and Team editions.
- Fixed a bug where entries’ “View in a new tab” breadcrumb actions were linking to the canonical entry URL when editing a draft or viewing a revision. ([#14705](https://github.com/craftcms/cms/issues/14705))
- Fixed a bug where Matrix blocks without labels had extra spacing above them in Live Preview. ([#14703](https://github.com/craftcms/cms/issues/14703))
- Fixed an error that occurred if the `collation` database connection setting was set to `utf8_*` on MySQL. ([#14332](https://github.com/craftcms/cms/issues/14332))
- Fixed a bug where element cards could overflow their containers within Live Preview. ([#14710](https://github.com/craftcms/cms/issues/14710))
- Fixed a bug where links within the Queue Manager utility weren’t styled like links. ([#14716](https://github.com/craftcms/cms/issues/14716))
- Fixed a bug where tooltips within element labels caused the element title to be read twice by screen readers.
- Fixed a styling issue when editing an entry without any meta fields. ([#14721](https://github.com/craftcms/cms/issues/14721))
- Fixed a bug where the `_includes/nav.twig` template wasn’t marking nested nav items as selected. ([#14735](https://github.com/craftcms/cms/pull/14735))
- Fixed issues with menu options’ hover styles.
- Fixed a bug where double-clicking on an element’s linked label or action button would cause its slideout to open, in addition to the link/button being activated. ([#14736](https://github.com/craftcms/cms/issues/14736))
- Fixed a bug where system icons whose names ended in numbers weren’t displaying. ([#14740](https://github.com/craftcms/cms/issues/14740))
- Fixed an error that could occur when creating a passkey. ([#14745](https://github.com/craftcms/cms/issues/14745))
- Fixed a bug where the “Utilities” global nav item could get two badge counts.
- Fixed a bug where custom fields whose previous types were missing would lose their values when updating to Craft 5.
- Fixed a bug where Dropdown fields could be marked as invalid on save, if the saved value was invalid and they were initially marked as changed (to the default value) on page load. ([#14738](https://github.com/craftcms/cms/pull/14738))
- Fixed a bug where double-clicking on an element’s label within an element selection modal wasn’t selecting the element. ([#14751](https://github.com/craftcms/cms/issues/14751))

## 5.0.0 - 2024-03-26

### Content Management
- Improved global sidebar styling. ([#14281](https://github.com/craftcms/cms/pull/14281))
- The global sidebar is now collapsible. ([#14281](https://github.com/craftcms/cms/pull/14281))
- It’s now possible to expand and collapse global sidebar items without navigating to them. ([#14313](https://github.com/craftcms/cms/issues/14313), [#14321](https://github.com/craftcms/cms/pull/14321))
- Redesigned the global breadcrumb bar to include quick links to other areas of the control panel, page context menus, and action menus. ([#13902](https://github.com/craftcms/cms/pull/13902))
- All elements can now have thumbnails, provided by Assets fields. ([#12484](https://github.com/craftcms/cms/discussions/12484), [#12706](https://github.com/craftcms/cms/discussions/12706))
- Element indexes and relational fields now have the option to use card views. ([#6024](https://github.com/craftcms/cms/pull/6024))
- Element indexes now support inline editing for some custom field values.
- Asset chips with large thumbnails now truncate long titles, and make the full title visible via a tooltip on hover/focus. ([#14462](https://github.com/craftcms/cms/discussions/14462), [#14502](https://github.com/craftcms/cms/pull/14502))
- Table columns now set a max with to force long lines to be truncated or wrap. ([#14514](https://github.com/craftcms/cms/issues/14514))
- Added the “Show in folder” asset index action, available when searching across subfolders. ([#14227](https://github.com/craftcms/cms/discussions/14227))
- The view states for nested element sources are now managed independently.
- Element chips and cards now include quick action menus. ([#13902](https://github.com/craftcms/cms/pull/13902))
- Entry edit pages now include quick links to other sections’ index sources.
- Asset edit pages now include quick links to other volumes’ index sources.
- Assets’ Alternative Text fields are now translatable. ([#11576](https://github.com/craftcms/cms/issues/11576))
- Entries can now have multiple authors. ([#12380](https://github.com/craftcms/cms/pull/12380))
- Entry chips, cards, and blocks are now tinted according to their entry type’s color. ([#14187](https://github.com/craftcms/cms/pull/14187))
- Quick Post widgets now create entries via slideouts. ([#14228](https://github.com/craftcms/cms/pull/14228))
- Slideout sidebars are now always toggleable; not just when the slideout is too narrow to show the sidebar alongside the content. ([#14418](https://github.com/craftcms/cms/pull/14418))
- Element slideouts now show validation summaries at the top of each tab. ([#14436](https://github.com/craftcms/cms/pull/14436))
- Element slideouts’ “Cancel” buttons now get relabelled as “Close” when editing a provisional draft.
- The “Save as a new entry” action is now available to all users with the “Create entries” permission, and will create a new unpublished draft rather than a fully-saved entry. ([#9577](https://github.com/craftcms/cms/issues/9577), [#10244](https://github.com/craftcms/cms/discussions/10244))
- Entry conditions can now have a “Matrix field” rule. ([#13794](https://github.com/craftcms/cms/discussions/13794))
- Money field condition rules now use money inputs. ([#14148](https://github.com/craftcms/cms/pull/14148))
- Inline-editable Matrix blocks now support multiple tabs. ([#8500](https://github.com/craftcms/cms/discussions/8500), [#14139](https://github.com/craftcms/cms/issues/14139))
- Inline-editable Matrix blocks have been redesigned to be visually lighter. ([#14187](https://github.com/craftcms/cms/pull/14187))
- Inline-editable Matrix blocks now include “Open in a new tab” action items.
- Matrix fields set to the inline-editable blocks view mode no longer show inline entry-creation buttons unless there’s a single entry type. ([#14187](https://github.com/craftcms/cms/pull/14187))
- Selected elements within relational fields now include a dedicated drag handle.
- Selected assets within Assets fields no longer open the file preview modal when their thumbnail is clicked on. The “Preview file” quick action, or the <kbd>Shift</kbd> + <kbd>Spacebar</kbd> keyboard shortcut, can be used instead.
- Improved the styling of element chips.
- Improved checkbox-style deselection behavior for control panel items, to account for double-clicks.
- Table views are no longer available for element indexes on mobile.
- Added the “Address Line 3” address field. ([#14318](https://github.com/craftcms/cms/discussions/14318))
- Address conditions now have “Address Line 1”, “Address Line 2”, “Address Line 3”, “Administrative Area”, “Country”, “Dependent Locality”, “First Name”, “Full Name”, “Last Name”, “Locality”, “Organization Tax ID”, “Organization”, “Postal Code”, and “Sorting Code” rules.
- Added live conditional field support to user edit pages and inline-editable Matrix blocks. ([#14115](https://github.com/craftcms/cms/pull/14115), [#14223](https://github.com/craftcms/cms/pull/14223))
- Earth icons are now localized based on the system time zone.

### User Management
- Added two-step verification support, with built-in “Authenticator App” (TOTP) and “Recovery Codes” methods. Additional methods can be provided by plugins.
- Added a “Require Two-Step Verification” system setting, which can be set to “All users”, “Admins”, and individual user groups.
- Added passkey support (authentication via fingerprint or facial recognition).
- User account settings are now split into “Profile”, “Addresses”, and “Permissions” pages, plus “Password & Verification” and “Passkeys” pages when editing one’s own account.
- Users’ “Username”, “Full Name”, “Photo”, and “Email” native fields can now be managed via the user field layout, and now show up alongside custom fields within user slideouts.
- Users with more than 50 addresses will now display them as a paginated element index.
- New users are now created in an unpublished draft state, so adding a user photo, addresses, and permissions can each be done before the user is fully saved.
- The login page now includes a “Sign in with a passkey” button.
- The login modal and elevated session modal have been redesigned to be consistent with the login page.
- User sessions are now treated as elevated immediately after login, per the `elevatedSessionDuration` config setting.

### Accessibility
- Added the “Disable autofocus” user accessibility preference. ([#12921](https://github.com/craftcms/cms/discussions/12921))
- Improved source item navigation for screen readers. ([#12054](https://github.com/craftcms/cms/pull/12054))
- Content tab menus are now implemented as disclosure menus. ([#12963](https://github.com/craftcms/cms/pull/12963))
- Element selection modals now show checkboxes for selectable elements.
- Elements within relational fields are no longer focusable at the container level.
- Relational fields now use the proper list semantics.
- Improved the accessibility of the login page, login modal, and elevated session modal.
- Improved the accessibility of element indexes. ([#14120](https://github.com/craftcms/cms/pull/14120), [#12286](https://github.com/craftcms/cms/pull/12286))
- Selected elements within relational fields now include “Move up/down” or “Move forward/backward” in their action menus.
- Improved the accessibility of time zone fields.
- Improved the accessibility of form alternative action menus.
- Improved the accessibility of Matrix fields with the “inline-editable blocks” view mode. ([#14187](https://github.com/craftcms/cms/pull/14187))
- Improved the accessibility of the global nav. ([#14240](https://github.com/craftcms/cms/pull/14240))Improved the accessibility of the global nav. ([#14240](https://github.com/craftcms/cms/pull/14240))
- Improved the accessibility of layout tabs. ([#14215](https://github.com/craftcms/cms/pull/14215))
- Improved the accessibility of overflow tab menus. ([#14214](https://github.com/craftcms/cms/pull/14214))
- Increased the hit area for range select options.
- Improved the accessibility of the global sidebar. ([#14335](https://github.com/craftcms/cms/pull/14335))

### Administration
- Added the Team edition.
- Added the “Color” entry type setting. ([#14187](https://github.com/craftcms/cms/pull/14187))
- Added the “Icon” entry type setting. ([#14169](https://github.com/craftcms/cms/pull/14169))
- Added the “Addresses” field type. ([#11438](https://github.com/craftcms/cms/discussions/11438))
- Added the “Icon” field type. ([#14169](https://github.com/craftcms/cms/pull/14169))
- Field layouts can now designate an Assets field as the source for elements’ thumbnails. ([#12484](https://github.com/craftcms/cms/discussions/12484), [#12706](https://github.com/craftcms/cms/discussions/12706))
- Field layouts can now choose to include previewable fields’ content in element cards. ([#12484](https://github.com/craftcms/cms/discussions/12484), [#6024](https://github.com/craftcms/cms/pull/6024))
- Field layouts can now override custom fields’ handles.
- Field Layout Designers now hide the component library sidebar in favor of “Add” disclosure menus, when they’re too narrow to show the sidebar alongside configured tabs. ([#14411](https://github.com/craftcms/cms/pull/14411))
- Most custom fields can now be included multiple times within the same field layout. ([#8497](https://github.com/craftcms/cms/discussions/8497))
- Sections now have a “Max Authors” setting. ([#12380](https://github.com/craftcms/cms/pull/12380))
- Entry types are now managed independently of sections.
- Entry types are no longer required to have a Title Format, if the Title field isn’t shown.
- Entry types now have a “Show the Slug field” setting. ([#13799](https://github.com/craftcms/cms/discussions/13799))
- Entry type and field edit pages now list their usages. ([#14397](https://github.com/craftcms/cms/pull/14397))
- Sites’ Language settings can now be set to environment variables. ([#14235](https://github.com/craftcms/cms/pull/14235), [#14135](https://github.com/craftcms/cms/discussions/14135))
- Matrix fields now manage nested entries, rather than Matrix blocks. During the upgrade, existing Matrix block types will be converted to entry types; their nested fields will be made global; and Matrix blocks will be converted to entries.
- Matrix fields now have “Entry URI Format” and “Template” settings for each site.
- Matrix fields now have a “View Mode” setting, giving admins the choice to display nested entries as cards, inline-editable blocks, or an embedded element index.
- Matrix fields now require the owner element to be saved before they can be edited.
- Matrix fields now have a “‘New’ Button Label” setting. ([#14573](https://github.com/craftcms/cms/issues/14573))
- Relational fields’ “Selection Label” setting has been relabelled as “‘Add’ Button Label”.
- Added support for inline field creation and editing within field layout designers. ([#14260](https://github.com/craftcms/cms/pull/14260))
- Layout elements within field layout designers now have action menus. ([#14260](https://github.com/craftcms/cms/pull/14260))
- The Fields and Entry Types index pages now have a search bar. ([#13961](https://github.com/craftcms/cms/discussions/13961), [#14126](https://github.com/craftcms/cms/pull/14126))
- Field types now have icons. ([#14267](https://github.com/craftcms/cms/pull/14267))
- The address field layout is now accessed via **Settings** → **Addresses**.
- Volumes now have a “Subpath” setting, and can reuse filesystems so long as the subpaths don’t overlap. ([#11044](https://github.com/craftcms/cms/discussions/11044))
- Volumes now have an “Alternative Text Translation Method” setting. ([#11576](https://github.com/craftcms/cms/issues/11576))
- Added support for defining custom locale aliases, via a new `localeAliases` config setting. ([#12705](https://github.com/craftcms/cms/pull/12705))
- Added support for element partial templates. ([#14284](https://github.com/craftcms/cms/pull/14284))
- Added the `partialTemplatesPath` config setting. ([#14284](https://github.com/craftcms/cms/pull/14284))
- Added the `tempAssetUploadFs` config setting. ([#13957](https://github.com/craftcms/cms/pull/13957))
- Removed the concept of field groups.
- Removed the “Temp Uploads Location” asset setting. ([#13957](https://github.com/craftcms/cms/pull/13957))
- Added the `utils/prune-orphaned-entries` command. ([#14154](https://github.com/craftcms/cms/pull/14154))
- `entrify/*` commands now ask if an entry type already exists for the section.
- The `resave/entries` command now accepts a `--field` option.
- The `up`, `migrate/up`, and `migrate/all` commands no longer overwrite pending project config YAML changes, if new project config changes were made by migrations.
- Removed the `--force` option from the `up` command. `--isolated=0` should be used instead. ([#14270](https://github.com/craftcms/cms/pull/14270))
- Removed the `resave/matrix-blocks` command.

### Development
- Entry type names and handles must now be unique globally, rather than just within a single section. Existing entry type names and handles will be renamed automatically where needed, to ensure uniqueness.
- Assets, categories, entries, and tags now support eager-loading paths prefixed with a field layout provider’s handle (e.g. `myEntryType:myField`).
- Element queries now have an `eagerly` param, which can be used to lazily eager-load the resulting elements for all peer elements, when `all()`, `collect()`, `one()`, `nth()`, or `count()` is called.
- Element queries now have an `inBulkOp` param, which limits the results to elements which were involved in a bulk operation. ([#14032](https://github.com/craftcms/cms/pull/14032))
- Address queries now have `addressLine1`, `addressLine2`, `addressLine3`, `administrativeArea`, `countryCode`, `dependentLocality`, `firstName`, `fullName`, `lastName`, `locality`, `organizationTaxId`, `organization`, `postalCode`, and `sortingCode` params.
- Entry queries now have `field`, `fieldId`, `primaryOwner`, `primaryOwnerId`, `owner`, `ownerId`, `allowOwnerDrafts`, and `allowOwnerRevisions` params.
- Entry queries’ `authorId` params now support passing multiple IDs prefixed with `and`, to fetch entries with multiple listed authors.
- User queries now have an `authorOf` param.
- Nested addresses are now cached by their field ID, and address queries now register cache tags based on their `field` and `fieldId` params.
- Nested entries are now cached by their field ID, and entry queries now register cache tags based on their `field` and `fieldId` params.
- GraphQL schemas can now include queries and mutations for nested entries (e.g. within Matrix or CKEditor fields) directly. ([#14366](https://github.com/craftcms/cms/pull/14366))
- Added the `fieldId`, `fieldHandle`, `ownerId`, and `sortOrder` entry GraphQL fields. ([#14366](https://github.com/craftcms/cms/pull/14366))
- Entries’ GraphQL type names are now formatted as `<entryTypeHandle>_Entry`, and are no longer prefixed with their section’s handle. (That goes for Matrix-nested entries as well.)
- Entries now have `author` and `authorIds` GraphQL field.
- Matrix fields’ GraphQL mutation types now expect nested entries to be defined by an `entries` field rather than `blocks`.
- Added the `entryType()` and `fieldValueSql()` Twig functions. ([#14557](https://github.com/craftcms/cms/discussions/14557))
- Added the `|firstWhere` and `|flatten` Twig filters.
- Removed the `craft.matrixBlocks()` Twig function. `craft.entries()` should be used instead.
- Controller actions which require a `POST` request will now respond with a 405 error code if another request method is used. ([#13397](https://github.com/craftcms/cms/discussions/13397))

### Extensibility
- Elements now store their content in an `elements_sites.content` column as JSON, rather than across multiple columns in a `content` table. ([#2009](https://github.com/craftcms/cms/issues/2009), [#4308](https://github.com/craftcms/cms/issues/4308), [#7221](https://github.com/craftcms/cms/issues/7221), [#7750](https://github.com/craftcms/cms/issues/7750), [#12954](https://github.com/craftcms/cms/issues/12954))
- Slugs are no longer required on elements that don’t have a URI format.
- Element types’ `fieldLayouts()` and `defineFieldLayouts()` methods’ `$source` arguments must now accept `null` values.
- All element types can now support eager-loading paths prefixed with a field layout provider’s handle (e.g. `myEntryType:myField`), by implementing `craft\base\FieldLayoutProviderInterface` on the field layout provider class, and ensuring that `defineFieldLayouts()` is returning field layouts via their providers.
- All core element query param methods now return `static` instead of `self`. ([#11868](https://github.com/craftcms/cms/pull/11868))
- Migrations that modify the project config no longer need to worry about whether the same changes were already applied to the incoming project config YAML files.
- Selectize menus no longer apply special styling to options with the value `new`. The `_includes/forms/selectize.twig` control panel template should be used instead (or `craft\helpers\Cp::selectizeHtml()`/`selectizeFieldHtml()`), which will append an styled “Add” option when `addOptionFn` and `addOptionLabel` settings are passed. ([#11946](https://github.com/craftcms/cms/issues/11946))
- Added the `chip()`, `customSelect()`, `disclosureMenu()`, `elementCard()`, `elementChip()`, `elementIndex()`, `iconSvg()`, and `siteMenuItems()` global functions for control panel templates.
- Added the `colorSelect`, `colorSelectField`, `customSelect`, `customSelectField`, `languageMenu`, and `languageMenuField` form macros.
- The `assets/move-asset` and `assets/move-folder` actions no longer include `success` keys in responses. ([#12159](https://github.com/craftcms/cms/pull/12159))
- The `assets/upload` controller action now includes `errors` object in failure responses. ([#12159](https://github.com/craftcms/cms/pull/12159))
- Element action triggers’ `validateSelection()` and `activate()` methods are now passed an `elementIndex` argument, with a reference to the trigger’s corresponding element index.
- Element search scores set on `craft\events\SearchEvent::$scores` by `craft\services\Search::EVENT_AFTER_SEARCH` or `EVENT_BEFORE_SCORE_RESULTS` now must be indexed by element ID and site ID (e.g. `'100-1'`).
- Added `craft\auth\methods\AuthMethodInterface`.
- Added `craft\auth\methods\BaseAuthMethod`.
- Added `craft\auth\methods\RecoveryCodes`.
- Added `craft\auth\methods\TOTP`.
- Added `craft\auth\passkeys\CredentialRepository`.
- Added `craft\base\Actionable`. ([#14169](https://github.com/craftcms/cms/pull/14169))
- Added `craft\base\ApplicationTrait::$edition`.
- Added `craft\base\ApplicationTrait::getAuth()`.
- Added `craft\base\Chippable`. ([#14169](https://github.com/craftcms/cms/pull/14169))
- Added `craft\base\Colorable`. ([#14187](https://github.com/craftcms/cms/pull/14187))
- Added `craft\base\CpEditable`.
- Added `craft\base\Element::EVENT_DEFINE_ACTION_MENU_ITEMS`.
- Added `craft\base\Element::EVENT_DEFINE_INLINE_ATTRIBUTE_INPUT_HTML`.
- Added `craft\base\Element::crumbs()`.
- Added `craft\base\Element::destructiveActionMenuItems()`.
- Added `craft\base\Element::inlineAttributeInputHtml()`.
- Added `craft\base\Element::render()`. ([#14284](https://github.com/craftcms/cms/pull/14284))
- Added `craft\base\Element::safeActionMenuItems()`.
- Added `craft\base\Element::shouldValidateTitle()`.
- Added `craft\base\ElementContainerFieldInterface`, which should be implemented by fields which contain nested elements, such as Matrix.
- Added `craft\base\ElementInterface::canDuplicateAsDraft()`.
- Added `craft\base\ElementInterface::getActionMenuItems()`.
- Added `craft\base\ElementInterface::getCardBodyHtml()`.
- Added `craft\base\ElementInterface::getChipLabelHtml()`.
- Added `craft\base\ElementInterface::getCrumbs()`.
- Added `craft\base\ElementInterface::getInlineAttributeInputHtml()`.
- Added `craft\base\ElementInterface::hasDrafts()`.
- Added `craft\base\ElementInterface::hasThumbs()`.
- Added `craft\base\ElementInterface::setAttributesFromRequest()`.
- Added `craft\base\ElementInterface::setAttributesFromRequest()`.
- Added `craft\base\ElementInterface::setLazyEagerLoadedElements()`.
- Added `craft\base\ElementTrait::$deletedWithOwner`.
- Added `craft\base\ElementTrait::$eagerLoadInfo`.
- Added `craft\base\ElementTrait::$elementQueryResult`.
- Added `craft\base\ElementTrait::$forceSave`.
- Added `craft\base\ElementTrait::$propagatingFrom`.
- Added `craft\base\Field::valueSql()`.
- Added `craft\base\FieldInterface::dbType()`, which defines the type(s) of values the field will store in the `elements_sites.content` column (if any).
- Added `craft\base\FieldInterface::getValueSql()`.
- Added `craft\base\FieldInterface::icon()`.
- Added `craft\base\FieldInterface::isMultiInstance()`.
- Added `craft\base\FieldInterface::queryCondition()`, which accepts an element query param value and returns the corresponding query condition.
- Added `craft\base\FieldLayoutComponent::hasSettings()`.
- Added `craft\base\FieldLayoutElement::isMultiInstance()`.
- Added `craft\base\FieldLayoutProviderInterface::getHandle()`.
- Added `craft\base\FieldTrait::$layoutElement`.
- Added `craft\base\Iconic`. ([#14169](https://github.com/craftcms/cms/pull/14169))
- Added `craft\base\Identifiable`. ([#14169](https://github.com/craftcms/cms/pull/14169))
- Added `craft\base\InlineEditableFieldInterface`.
- Added `craft\base\NestedElementInterface`, which should be implemented by element types which could be nested by other elements.
- Added `craft\base\NestedElementTrait`.
- Added `craft\base\Statusable`. ([#14169](https://github.com/craftcms/cms/pull/14169))
- Added `craft\base\ThumbableFieldInterface`.
- Added `craft\base\Thumbable`. ([#14169](https://github.com/craftcms/cms/pull/14169))
- Added `craft\base\conditions\ConditionInterface::createConditionRule()`.
- Added `craft\behaviors\EventBehavior`.
- Added `craft\controllers\EntryTypesController`.
- Added `craft\db\CallbackExpressionBuilder`.
- Added `craft\db\CallbackExpression`.
- Added `craft\db\Connection::getIsMaria()`.
- Added `craft\db\QueryParam`.
- Added `craft\db\Table::ELEMENTS_OWNERS`.
- Added `craft\db\Table::SECTIONS_ENTRYTYPES`.
- Added `craft\db\mysql\ColumnSchema::$collation`.
- Added `craft\db\mysql\QueryBuilder::jsonContains()`.
- Added `craft\db\mysql\QueryBuilder::jsonExtract()`.
- Added `craft\db\mysql\Schema::supportsMb4()`.
- Added `craft\db\pgsql\QueryBuilder::jsonContains()`.
- Added `craft\db\pgsql\QueryBuilder::jsonExtract()`.
- Added `craft\db\pgsql\Schema::supportsMb4()`.
- Added `craft\elements\Address::GQL_TYPE_NAME`.
- Added `craft\elements\Asset::gqlTypeName()`.
- Added `craft\elements\Category::gqlTypeName()`.
- Added `craft\elements\ElementCollection::render()`. ([#14284](https://github.com/craftcms/cms/pull/14284))
- Added `craft\elements\Entry::$collapsed`.
- Added `craft\elements\Entry::$dirty`.
- Added `craft\elements\Entry::gqlTypeName()`.
- Added `craft\elements\Entry::setOwner()`.
- Added `craft\elements\NestedElementManager`.
- Added `craft\elements\Tag::gqlTypeName()`.
- Added `craft\elements\User::GQL_TYPE_NAME`.
- Added `craft\elements\User::authenticateWithPasskey()`.
- Added `craft\elements\User::canRegisterUsers()`.
- Added `craft\elements\conditions\ElementConditionInterface::getFieldLayouts()`.
- Added `craft\elements\conditions\addresses\AddressLine1ConditionRule`.
- Added `craft\elements\conditions\addresses\AddressLine2ConditionRule`.
- Added `craft\elements\conditions\addresses\AddressLine3ConditionRule`.
- Added `craft\elements\conditions\addresses\AdministrativeAreaConditionRule`.
- Added `craft\elements\conditions\addresses\CountryConditionRule`.
- Added `craft\elements\conditions\addresses\DependentLocalityConditionRule`.
- Added `craft\elements\conditions\addresses\FullNameConditionRule`.
- Added `craft\elements\conditions\addresses\LocalityConditionRule`.
- Added `craft\elements\conditions\addresses\OrganizationConditionRule`.
- Added `craft\elements\conditions\addresses\OrganizationTaxIdConditionRule`.
- Added `craft\elements\conditions\addresses\PostalCodeConditionRule`.
- Added `craft\elements\conditions\addresses\SortingCodeConditionRule`.
- Added `craft\elements\conditions\entries\MatrixFieldConditionRule`.
- Added `craft\elements\db\EagerLoadInfo`.
- Added `craft\elements\db\EagerLoadPlan::$lazy`.
- Added `craft\elements\db\ElementQuery::$eagerLoadAlias`.
- Added `craft\elements\db\ElementQuery::$eagerLoadHandle`.
- Added `craft\elements\db\ElementQueryInterface::eagerly()`.
- Added `craft\elements\db\ElementQueryInterface::fieldLayouts()`.
- Added `craft\elements\db\ElementQueryInterface::prepForEagerLoading()`.
- Added `craft\elements\db\ElementQueryInterface::wasCountEagerLoaded()`.
- Added `craft\elements\db\ElementQueryInterface::wasEagerLoaded()`.
- Added `craft\enums\AttributeStatus`.
- Added `craft\enums\CmsEdition`.
- Added `craft\enums\Color`. ([#14187](https://github.com/craftcms/cms/pull/14187))
- Added `craft\enums\ElementIndexViewMode`.
- Added `craft\enums\PropagationMethod`.
- Added `craft\enums\TimePeriod`.
- Added `craft\events\BulkElementsEvent`.
- Added `craft\events\BulkOpEvent`. ([#14032](https://github.com/craftcms/cms/pull/14032))
- Added `craft\events\DefineEntryTypesForFieldEvent`.
- Added `craft\events\DefineFieldHtmlEvent::$inline`.
- Added `craft\events\DuplicateNestedElementsEvent`.
- Added `craft\events\SetEagerLoadedElementsEvent::$plan`.
- Added `craft\fieldlayoutelements\BaseField::$includeInCards`.
- Added `craft\fieldlayoutelements\BaseField::$providesThumbs`.
- Added `craft\fieldlayoutelements\BaseField::previewHtml()`.
- Added `craft\fieldlayoutelements\BaseField::previewable()`.
- Added `craft\fieldlayoutelements\BaseField::selectorIcon()`.
- Added `craft\fieldlayoutelements\BaseField::thumbHtml()`.
- Added `craft\fieldlayoutelements\BaseField::thumbable()`.
- Added `craft\fieldlayoutelements\CustomField::$handle`.
- Added `craft\fieldlayoutelements\CustomField::getOriginalHandle()`.
- Added `craft\fieldlayoutelements\TextField::inputAttributes()`.
- Added `craft\fieldlayoutelements\users\EmailField`.
- Added `craft\fieldlayoutelements\users\FullNameField`.
- Added `craft\fieldlayoutelements\users\PhotoField`.
- Added `craft\fieldlayoutelements\users\UsernameField`.
- Added `craft\fields\Addresses`.
- Added `craft\fields\Matrix::EVENT_DEFINE_ENTRY_TYPES`.
- Added `craft\fields\Matrix::getEntryTypes()`.
- Added `craft\fields\Matrix::getEntryTypesForField()`.
- Added `craft\fields\Matrix::getSupportedSitesForElement()`.
- Added `craft\fields\Matrix::setEntryTypes()`.
- Added `craft\fields\Matrix::supportedSiteIds()`.
- Added `craft\fields\Money::currencyLabel()`.
- Added `craft\fields\Money::currencyLabel()`.
- Added `craft\fields\Money::subunits()`.
- Added `craft\fields\Money::subunits()`.
- Added `craft\fields\conditions\FieldConditionRuleTrait::fieldInstances()`.
- Added `craft\fields\conditions\FieldConditionRuleTrait::setLayoutElementUid()`.
- Added `craft\fields\conditions\MoneyFieldConditionRule`.
- Added `craft\fields\conditions\MoneyFieldConditionRule`.
- Added `craft\helpers\App::isWindows()`.
- Added `craft\helpers\App::silence()`.
- Added `craft\helpers\ArrayHelper::lastValue()`.
- Added `craft\helpers\Cp::CHIP_SIZE_LARGE`.
- Added `craft\helpers\Cp::CHIP_SIZE_SMALL`.
- Added `craft\helpers\Cp::checkboxGroupFieldHtml()`.
- Added `craft\helpers\Cp::checkboxGroupHtml()`.
- Added `craft\helpers\Cp::chipHtml()`.
- Added `craft\helpers\Cp::colorSelectFieldHtml()`.
- Added `craft\helpers\Cp::customSelectFieldHtml()`. ([#14169](https://github.com/craftcms/cms/pull/14169))
- Added `craft\helpers\Cp::customSelectHtml()`. ([#14169](https://github.com/craftcms/cms/pull/14169))
- Added `craft\helpers\Cp::disclosureMenu()`.
- Added `craft\helpers\Cp::earthIcon()`. ([#14169](https://github.com/craftcms/cms/pull/14169))
- Added `craft\helpers\Cp::elementCardHtml()`.
- Added `craft\helpers\Cp::elementChipHtml()`.
- Added `craft\helpers\Cp::elementIndexHtml()`.
- Added `craft\helpers\Cp::entryTypeSelectFieldHtml()`. ([#14169](https://github.com/craftcms/cms/pull/14169))
- Added `craft\helpers\Cp::entryTypeSelectHtml()`. ([#14169](https://github.com/craftcms/cms/pull/14169))
- Added `craft\helpers\Cp::fallbackIconSvg()`. ([#14169](https://github.com/craftcms/cms/pull/14169))
- Added `craft\helpers\Cp::iconPickerFieldHtml()`. ([#14169](https://github.com/craftcms/cms/pull/14169))
- Added `craft\helpers\Cp::iconPickerHtml()`. ([#14169](https://github.com/craftcms/cms/pull/14169))
- Added `craft\helpers\Cp::iconSvg()`. ([#14169](https://github.com/craftcms/cms/pull/14169))
- Added `craft\helpers\Cp::layoutElementSelectorHtml()`.
- Added `craft\helpers\Cp::menuItem()`. ([#14169](https://github.com/craftcms/cms/pull/14169))
- Added `craft\helpers\Cp::moneyFieldHtml()`.
- Added `craft\helpers\Cp::moneyInputHtml()`.
- Added `craft\helpers\Cp::normalizeMenuItems()`.
- Added `craft\helpers\Cp::siteMenuItems()`.
- Added `craft\helpers\Db::defaultCollation()`.
- Added `craft\helpers\Db::prepareForJsonColumn()`.
- Added `craft\helpers\ElementHelper::actionConfig()`.
- Added `craft\helpers\ElementHelper::addElementEditorUrlParams()`.
- Added `craft\helpers\ElementHelper::elementEditorUrl()`.
- Added `craft\helpers\ElementHelper::renderElements()`. ([#14284](https://github.com/craftcms/cms/pull/14284))
- Added `craft\helpers\ElementHelper::rootElementIfCanonical()`.
- Added `craft\helpers\Gql::getSchemaContainedSections()`.
- Added `craft\helpers\Json::detectIndent()`.
- Added `craft\helpers\Json::encodeToFile()`.
- Added `craft\helpers\ProjectConfig::ensureAllEntryTypesProcessed()`.
- Added `craft\i18n\Locale::$aliasOf`.
- Added `craft\i18n\Locale::setDisplayName()`.
- Added `craft\log\Dispatcher::getDefaultTarget()`. ([#14283](https://github.com/craftcms/cms/pull/14283))
- Added `craft\migrations\BaseContentRefactorMigration`.
- Added `craft\models\EntryType::$color`.
- Added `craft\models\EntryType::findUsages()`.
- Added `craft\models\FieldLayout::getCardBodyFields()`.
- Added `craft\models\FieldLayout::getElementByUid()`.
- Added `craft\models\FieldLayout::getFieldById()`.
- Added `craft\models\FieldLayout::getFieldByUid()`.
- Added `craft\models\FieldLayout::getThumbField()`.
- Added `craft\models\FsListing::getAdjustedUri()`.
- Added `craft\models\Section::getCpEditUrl()`.
- Added `craft\models\Site::getLanguage()`.
- Added `craft\models\Site::setLanguage()`.
- Added `craft\models\Volume::$altTranslationKeyFormat`.
- Added `craft\models\Volume::$altTranslationMethod`.
- Added `craft\models\Volume::getSubpath()`.
- Added `craft\models\Volume::setSubpath()`.
- Added `craft\queue\BaseBatchedElementJob`. ([#14032](https://github.com/craftcms/cms/pull/14032))
- Added `craft\queue\BaseBatchedJob::after()`.
- Added `craft\queue\BaseBatchedJob::afterBatch()`.
- Added `craft\queue\BaseBatchedJob::before()`.
- Added `craft\queue\BaseBatchedJob::beforeBatch()`.
- Added `craft\services\Auth`.
- Added `craft\services\Elements::EVENT_AUTHORIZE_DUPLICATE_AS_DRAFT`.
- Added `craft\services\Elements::canDuplicateAsDraft()`.
- Added `craft\services\Entries::deleteEntryType()`.
- Added `craft\services\Entries::deleteEntryTypeById()`.
- Added `craft\services\Entries::deleteSection()`.
- Added `craft\services\Entries::deleteSectionById()`.
- Added `craft\services\Entries::getAllEntryTypes()`.
- Added `craft\services\Entries::getAllSectionIds()`.
- Added `craft\services\Entries::getAllSections()`.
- Added `craft\services\Entries::getEditableSectionIds()`.
- Added `craft\services\Entries::getEditableSections()`.
- Added `craft\services\Entries::getEntryTypeByHandle()`.
- Added `craft\services\Entries::getEntryTypeById()`.
- Added `craft\services\Entries::getEntryTypesBySectionId()`.
- Added `craft\services\Entries::getSectionByHandle()`.
- Added `craft\services\Entries::getSectionById()`.
- Added `craft\services\Entries::getSectionByUid()`.
- Added `craft\services\Entries::getSectionsByType()`.
- Added `craft\services\Entries::getTotalEditableSections()`.
- Added `craft\services\Entries::getTotalSections()`.
- Added `craft\services\Entries::refreshEntryTypes()`.
- Added `craft\services\Entries::saveSection()`.
- Added `craft\services\Fields::$fieldContext`, which replaces `craft\services\Content::$fieldContext`.
- Added `craft\services\Fields::EVENT_REGISTER_NESTED_ENTRY_FIELD_TYPES`.
- Added `craft\services\Fields::findFieldUsages()`.
- Added `craft\services\Fields::getAllLayouts()`.
- Added `craft\services\Fields::getNestedEntryFieldTypes()`.
- Added `craft\services\Gql::defineContentArgumentsForFieldLayouts()`.
- Added `craft\services\Gql::defineContentArgumentsForFields()`.
- Added `craft\services\Gql::getOrSetContentArguments()`.
- Added `craft\services\ProjectConfig::find()`.
- Added `craft\services\ProjectConfig::flush()`.
- Added `craft\services\ProjectConfig::writeYamlFiles()`.
- Added `craft\services\Sites::$maxSites`. ([#14307](https://github.com/craftcms/cms/pull/14307))
- Added `craft\services\Sites::getRemainingSites()`. ([#14307](https://github.com/craftcms/cms/pull/14307))
- Added `craft\servics\Users::canCreateUsers()`.
- Added `craft\web\Controller::asCpModal()`.
- Added `craft\web\CpModalResponseBehavior`.
- Added `craft\web\CpModalResponseFormatter`.
- Added `craft\web\CpScreenResponseBehavior::$actionMenuItems`.
- Added `craft\web\CpScreenResponseBehavior::$contextMenuItems`.
- Added `craft\web\CpScreenResponseBehavior::$selectableSites`.
- Added `craft\web\CpScreenResponseBehavior::$site`.
- Added `craft\web\CpScreenResponseBehavior::actionMenuItems()`.
- Added `craft\web\CpScreenResponseBehavior::contextMenuItems()`.
- Added `craft\web\CpScreenResponseBehavior::selectableSites()`.
- Added `craft\web\CpScreenResponseBehavior::site()`.
- Added `craft\web\Request::getQueryParamsWithoutPath()`.
- Added `craft\web\twig\variables\Cp::getEntryTypeOptions()`.
- Added `craft\base\PluginTrait::$minCmsEdition`.
- Renamed `craft\base\BlockElementInterface` to `NestedElementInterface`, and added the `getField()`, `getSortOrder()`, and `setOwner()` methods to it.
- Renamed `craft\base\Element::EVENT_SET_TABLE_ATTRIBUTE_HTML` to `EVENT_DEFINE_ATTRIBUTE_HTML`.
- Renamed `craft\base\Element::getHasCheckeredThumb()` to `hasCheckeredThumb()` and made it protected.
- Renamed `craft\base\Element::getHasRoundedThumb()` to `hasRoundedThumb()` and made it protected.
- Renamed `craft\base\Element::getThumbAlt()` to `thumbAlt()` and made it protected.
- Renamed `craft\base\Element::getThumbUrl()` to `thumbUrl()` and made it protected.
- Renamed `craft\base\Element::tableAttributeHtml()` to `attributeHtml()`.
- Renamed `craft\base\ElementInterface::getTableAttributeHtml()` to `getAttributeHtml()`.
- Renamed `craft\base\FieldInterface::valueType()` to `phpType()`.
- Renamed `craft\base\PreviewableFieldInterface::getTableAttributeHtml()` to `getPreviewHtml()`.
- Renamed `craft\base\UtilityInterface::iconPath()` to `icon()`, which can now return a system icon name. ([#14169](https://github.com/craftcms/cms/pull/14169))
- Renamed `craft\base\conditions\BaseCondition::EVENT_REGISTER_CONDITION_RULE_TYPES` to `EVENT_REGISTER_CONDITION_RULES`.
- Renamed `craft\base\conditions\BaseCondition::conditionRuleTypes()` to `selectableConditionRules()`.
- Renamed `craft\events\BatchElementActionEvent` to `MultiElementActionEvent`.
- Renamed `craft\events\RegisterConditionRuleTypesEvent` to `RegisterConditionRulesEvent`, and its `$conditionRuleTypes` property has been renamed to `$conditionRules`.
- Renamed `craft\events\SetElementTableAttributeHtmlEvent` to `DefineAttributeHtmlEvent`.
- Renamed `craft\fields\BaseRelationField::tableAttributeHtml()` to `previewHtml()`, and it now accepts an `ElementCollection` argument, rather than `Collection`.
- Renamed `craft\fields\Matrix::$maxBlocks` to `$maxEntries`.
- Renamed `craft\fields\Matrix::$minBlocks` to `$minEntries`.
- Renamed `craft\helpers\MailerHelper\EVENT_REGISTER_MAILER_TRANSPORT_TYPES` to `EVENT_REGISTER_MAILER_TRANSPORTS`.
- Renamed `craft\log\Dispatcher::getTargets()` to `getDefaultTargets()`. ([#14283](https://github.com/craftcms/cms/pull/14283))
- Renamed `craft\services\Addresses::getLayout()` to `getFieldLayout()`.
- Renamed `craft\services\Addresses::saveLayout()` to `saveFieldLayout()`.
- Renamed `craft\services\Utilities::EVENT_REGISTER_UTILITY_TYPES` to `EVENT_REGISTER_UTILITIES`.
- Renamed `craft\web\CpScreenResponseBehavior::$additionalButtons()` and `additionalButtons()` to `$additionalButtonsHtml` and `additionalButtonsHtml()`. ([#13037](https://github.com/craftcms/cms/pull/13037))
- Renamed `craft\web\CpScreenResponseBehavior::$content()` and `content()` to `$contentHtml` and `contentHtml()`. ([#13037](https://github.com/craftcms/cms/pull/13037))
- Renamed `craft\web\CpScreenResponseBehavior::$contextMenu()` and `contextMenu()` to `$contextMenuHtml` and `contextMenuHtml()`. ([#13037](https://github.com/craftcms/cms/pull/13037))
- Renamed `craft\web\CpScreenResponseBehavior::$notice()` and `notice()` to `$noticeHtml` and `noticeHtml()`. ([#13037](https://github.com/craftcms/cms/pull/13037))
- Renamed `craft\web\CpScreenResponseBehavior::$pageSidebar()` and `pageSidebar()` to `$pageSidebarHtml` and `pageSidebarHtml()`. ([#13037](https://github.com/craftcms/cms/pull/13037))
- Renamed `craft\web\CpScreenResponseBehavior::$sidebar()` and `sidebar()` to `$metaSidebarHtml` and `metaSidebarHtml()`. ([#13037](https://github.com/craftcms/cms/pull/13037))
- `craft\base\ApplicationTrait::getLicensedEdition()` now returns a `craft\enums\CmsEdition` case or `null`.
- `craft\base\ApplicationTrait::requireEdition()` now accepts a `craft\enums\CmsEdition` case or an integer.
- `craft\base\ApplicationTrait::setEdition()` now accepts a `craft\enums\CmsEdition` case or an integer.
- `craft\base\BaseFsInterface::renameFile()` and `copyFile()` now have a `$config` argument. ([#14147](https://github.com/craftcms/cms/pull/14147))
- `craft\base\ConfigurableComponent::getSettings()` now converts backed enum cases to their values.
- `craft\base\Element::getCpEditUrl()` now returns a URL to `edit/<ID>` if `cpEditUrl()` returns `null`.
- `craft\base\ElementInterface::findSource()` no longer needs to specify a default value for the `context` argument.
- `craft\base\ElementInterface::getAncestors()`, `getDescendants()`, `getChildren()`, and `getSiblings()` now have `ElementQueryInterface|ElementCollection` return types, rather than `ElementQueryInterface|Collection`.
- `craft\base\ElementInterface::getEagerLoadedElementCount()` can now return `null` for counts that haven’t been eager-loaded yet.
- `craft\base\ElementInterface::getEagerLoadedElements` now has an `ElementCollection|null` return type, rather than `Collection|null`.
- `craft\base\ElementInterface::indexHtml()`’ `$showCheckboxes` argument is now `$selectable`, and it now has a `$sortable` argument.
- `craft\base\ElementInterface::modifyCustomSource()` can now set `disabled` to `true` on the source config to hide it.
- `craft\base\ElementInterface::setEagerLoadedElements()` now has a `$plan` argument, which will be set to the eager-loading plan.
- `craft\base\ElementInterface::setParent()` no longer needs to specify a default value for the `parent` argument.
- `craft\base\ElementInterface::setRevisionCreatorId()` no longer needs to specify a default value for the `creatorId` argument.
- `craft\base\ElementInterface::setRevisionNotes()` no longer needs to specify a default value for the `notes` argument.
- `craft\base\Field::inputHtml()` now has an `$inline` argument.
- `craft\base\FieldInterface::getIsTranslatable()`, `getTranslationDescription()`, `getInputHtml()`, `normalizeValue()`, `normalizeValueFromRequest()`, and `serializeValue()` no longer need to specify a default value for the `$element` argument.
- `craft\base\WidgetInterface::icon()` can now return a system icon name. ([#14169](https://github.com/craftcms/cms/pull/14169))
- `craft\behaviors\SessionBehavior::setSuccess()` and `getSuccess()` use the `success` flash key now, rather than `notice`. ([#14345](https://github.com/craftcms/cms/pull/14345))
- `craft\db\Connection::getSupportsMb4()` is now dynamic for MySQL installs, based on whether the `elements_sites` table has an `mb4` charset.
- `craft\elemens\db\ElementQueryInterface::collect()` now has an `ElementCollection` return type, rather than `Collection`.
- `craft\elements\Entry::getSection()` can now return `null`, for nested entries.
- `craft\elements\User::getAddresses()` now returns a collection.
- `craft\elements\db\ElementQuery::__toString()` now returns the class name. ([#14498](https://github.com/craftcms/cms/issues/14498))
- `craft\enums\LicenseKeyStatus` is now an enum.
- `craft\events\AuthenticateUserEvent::$password` can now be null, if the user is being authenticated with a passkey.
- `craft\fields\BaseOptionsField::$multi` and `$optgroups` properties are now static.
- `craft\fields\Matrix::$propagationMethod` now has a type of `craft\enums\PropagationMethod`.
- `craft\fields\fieldlayoutelements\BaseUiElement::selectorIcon()` can now return a system icon name. ([#14169](https://github.com/craftcms/cms/pull/14169))
- `craft\gql\mutations\Entry::createSaveMutations()` now accepts a `$section` argument.
- `craft\helpers\App::parseEnv()` now returns `null` when a missing environment variable name is passed to it. ([#14253](https://github.com/craftcms/cms/pull/14253))
- `craft\helpers\Assets::generateUrl()` no longer has an `$fs` argument. ([#14353](https://github.com/craftcms/cms/pull/14353))
- `craft\helpers\Cp::fieldHtml()` now supports a `labelExtra` config value.
- `craft\helpers\Db::parseParam()`, `parseDateParam()`, `parseMoneyParam()`, and `parseNumericParam()` now return `null` instead of an empty string if no condition should be applied.
- `craft\helpers\Html::id()` and `Craft.formatInputId()` now retain colons and periods, and ensure the string begins with a letter.
- `craft\helpers\Html::normalizeTagAttributes()` now supports a `removeClass` key.
- `craft\helpers\Html::svg()` now has a `$throwException` argument.
- `craft\helpers\Html::tag()` and `beginTag()` now ensure that the passed-in attributes are normalized.
- `craft\helpers\StringHelper::toString()` now supports backed enums.
- `craft\i18n\I18N::getPrimarySiteLocale()` is now deprecated. `craft\models\Site::getLocale()` should be used instead.
- `craft\i18n\I18N::getPrimarySiteLocaleId()` is now deprecated. `craft\models\Site::$language` should be used instead.
- `craft\models\FieldLayout::getField()` and `isFieldIncluded()` now now have a `$filter` argument rather than `$attribute`, and it can be set to a callable.
- `craft\models\Section::$propagationMethod` now has a type of `craft\enums\PropagationMethod`.
- `craft\services\AssetIndexer::indexFileByListing()` now has a `$volume` argument in place of `$volumeId`.
- `craft\services\AssetIndexer::indexFolderByListing()` now has a `$volume` argument in place of `$volumeId`.
- `craft\services\AssetIndexer::storeIndexList()` now has a `$volume` argument in place of `$volumeId`.
- `craft\services\Elements::duplicateElement()` now has an `$asUnpublishedDraft` argument, and no longer has a `$trackDuplication` argument.
- `craft\services\Elements::saveElement()` now has a `$saveContent` argument.
- `craft\services\Plugins::getPluginLicenseKeyStatus()` now returns a `craft\enums\LicenseKeyStatus` case.
- `craft\services\ProjectConfig::saveModifiedConfigData()` no longer has a `$writeExternalConfig` argument, and no longer writes out updated project config YAML files.
- `craft\services\Users::activateUser()` now has a `void` return type, and throws an `InvalidElementException` in case of failure.
- `craft\services\Users::deactivateUser()` now has a `void` return type, and throws an `InvalidElementException` in case of failure.
- `craft\services\Users::removeCredentials()` now has a `void` return type, and throws an `InvalidElementException` in case of failure.
- `craft\services\Users::shunMessageForUser()` now has a `void` return type, and throws an `InvalidElementException` in case of failure.
- `craft\services\Users::suspendUser()` now has a `void` return type, and throws an `InvalidElementException` in case of failure.
- `craft\services\Users::unlockUser()` now has a `void` return type, and throws an `InvalidElementException` in case of failure.
- `craft\services\Users::unshunMessageForUser()` now has a `void` return type, and throws an `InvalidElementException` in case of failure.
- `craft\services\Users::unsuspendUser()` now has a `void` return type, and throws an `InvalidElementException` in case of failure.
- `craft\services\Users::verifyEmailForUser()` now has a `void` return type, and throws an `InvalidElementException` in case of failure.
- `craft\web\Controller::asModelSuccess()` now includes a `modelClass` key in the response data (and `modelId` if the model implements `craft\base\Identifiable`).
- Colors defined by elements’ `statuses()` methods can now be a `craft\enums\Color` instance.
- Exception response data no longer includes an `error` key with the exception message. `message` should be used instead. ([#14346](https://github.com/craftcms/cms/pull/14346))
- Deprecated `Craft::Pro`. `craft\enums\CmsEdition::Pro` should be used instead.
- Deprecated `Craft::Solo`. `craft\enums\CmsEdition::Solo` should be used instead.
- Deprecated `craft\base\ApplicationTrait::getEdition()`. `$edition` should be used instead.
- Deprecated `craft\base\ApplicationTrait::getEditionHandle()`. `$edition` should be used instead.
- Deprecated `craft\base\ApplicationTrait::getEditionName()`. `$edition` should be used instead.
- Deprecated `craft\base\ApplicationTrait::getLicensedEditionName()`. `getLicensedEdition()` should be used instead.
- Deprecated `craft\events\DefineElementInnerHtmlEvent`.
- Deprecated `craft\events\SearchEvent::$siteId`.
- Deprecated `craft\helpers\App::editionHandle()`. `craft\enums\CmsEdition::handle()` should be used instead.
- Deprecated `craft\helpers\App::editionIdByHandle()`. `craft\enums\CmsEdition::fromHandle()` should be used instead.
- Deprecated `craft\helpers\App::editionName()`. `craft\enums\CmsEdition::name` should be used instead.
- Deprecated `craft\helpers\App::editions()`. `craft\enums\CmsEdition::cases()` should be used instead.
- Deprecated `craft\helpers\App::isValidEdition()`. `craft\enums\CmsEdition::tryFrom()` should be used instead.
- Deprecated `craft\helpers\Component::iconSvg()`. `craft\helpers\Cp::iconSvg()` and `fallbackIconSvg()` should be used instead. ([#14169](https://github.com/craftcms/cms/pull/14169))
- Deprecated `craft\helpers\Cp::ELEMENT_SIZE_LARGE`. `CHIP_SIZE_LARGE` should be used instead.
- Deprecated `craft\helpers\Cp::ELEMENT_SIZE_SMALL`. `CHIP_SIZE_SMALL` should be used instead.
- Deprecated `craft\helpers\Cp::elementHtml()`. `elementChipHtml()` or `elementCardHtml()` should be used instead.
- Deprecated the `_elements/element.twig` control panel template. `elementChip()` or `elementCard()` should be used instead.
- Deprecated the `cp.elements.element` control panel template hook.
- Removed the `_includes/revisionmenu.twig` control panel template.
- Removed `\craft\mail\transportadapters\Gmail::$timeout`.
- Removed `\craft\mail\transportadapters\Smtp::$encryptionMethod`.
- Removed `\craft\mail\transportadapters\Smtp::$timeout`.
- Removed `craft\base\ApplicationTrait::getMatrix()`.
- Removed `craft\base\Element::$contentId`.
- Removed `craft\base\Element::ATTR_STATUS_MODIFIED`. `craft\enums\AttributeStatus::Modified` should be used instead.
- Removed `craft\base\Element::ATTR_STATUS_OUTDATED`. `craft\enums\AttributeStatus::Outdated` should be used instead.
- Removed `craft\base\ElementInterface::getContentTable()`.
- Removed `craft\base\ElementInterface::getFieldColumnPrefix()`.
- Removed `craft\base\ElementInterface::gqlMutationNameByContext()`.
- Removed `craft\base\ElementInterface::gqlTypeNameByContext()`.
- Removed `craft\base\ElementInterface::hasContent()`.
- Removed `craft\base\FieldInterface::getContentColumnType()`. `dbType()` should be implemented instead.
- Removed `craft\base\FieldInterface::getGroup()`.
- Removed `craft\base\FieldInterface::hasContentColumn()`. Fields that don’t need to store values in the `elements_sites.content` column should return `null` from `dbType()`.
- Removed `craft\base\FieldInterface::modifyElementsQuery()`. Fields can customize how their element query params are handled by implementing `queryCondition()`.
- Removed `craft\base\FieldTrait::$groupId`.
- Removed `craft\base\FieldTrait::$layoutId`.
- Removed `craft\base\FieldTrait::$sortOrder`.
- Removed `craft\base\FieldTrait::$tabId`.
- Removed `craft\base\conditions\ConditionInterface::getConditionRuleTypes()`.
- Removed `craft\controllers\Sections::actionDeleteEntryType()`.
- Removed `craft\controllers\Sections::actionEditEntryType()`.
- Removed `craft\controllers\Sections::actionEntryTypesIndex()`.
- Removed `craft\controllers\Sections::actionReorderEntryTypes()`.
- Removed `craft\controllers\Sections::actionSaveEntryType()`.
- Removed `craft\controllers\UsersController::EVENT_REGISTER_USER_ACTIONS`. `craft\base\Element::EVENT_DEFINE_ACTION_MENU_ITEMS` should be used instead.
- Removed `craft\db\Table::FIELDGROUPS`.
- Removed `craft\elements\MatrixBlock`.
- Removed `craft\elements\db\ElementQuery::$contentTable`.
- Removed `craft\elements\db\MatrixBlockQuery`.
- Removed `craft\enums\PatchManifestFileAction`.
- Removed `craft\enums\PeriodType`.
- Removed `craft\enums\PluginUpdateStatus`.
- Removed `craft\enums\VersionUpdateStatus`.
- Removed `craft\errors\MatrixBlockTypeNotFoundException`.
- Removed `craft\events\BlockTypesEvent`.
- Removed `craft\events\FieldGroupEvent`.
- Removed `craft\events\RegisterUserActionsEvent`.
- Removed `craft\fieldlayoutelements\users\AddressesField`.
- Removed `craft\fields\Matrix::EVENT_SET_FIELD_BLOCK_TYPES`.
- Removed `craft\fields\Matrix::PROPAGATION_METHOD_ALL`. `craft\enums\PropagationMethod::All` should be used instead.
- Removed `craft\fields\Matrix::PROPAGATION_METHOD_CUSTOM`. `craft\enums\PropagationMethod::Custom` should be used instead.
- Removed `craft\fields\Matrix::PROPAGATION_METHOD_LANGUAGE`. `craft\enums\PropagationMethod::Language` should be used instead.
- Removed `craft\fields\Matrix::PROPAGATION_METHOD_NONE`. `craft\enums\PropagationMethod::None` should be used instead.
- Removed `craft\fields\Matrix::PROPAGATION_METHOD_SITE_GROUP`. `craft\enums\PropagationMethod::SiteGroup` should be used instead.
- Removed `craft\fields\Matrix::contentTable`.
- Removed `craft\fields\Matrix::getBlockTypeFields()`.
- Removed `craft\fields\Matrix::getBlockTypes()`.
- Removed `craft\fields\Matrix::setBlockTypes()`.
- Removed `craft\gql\arguments\elements\MatrixBlock`.
- Removed `craft\gql\interfaces\elements\MatrixBlock`.
- Removed `craft\gql\resolvers\elements\MatrixBlock`.
- Removed `craft\gql\types\elements\MatrixBlock`.
- Removed `craft\gql\types\generators\MatrixBlockType`.
- Removed `craft\helpers\Db::GLUE_AND`, `GLUE_OR`, and `GLUE_NOT`. `craft\db\QueryParam::AND`, `OR`, and `NOT` can be used instead.
- Removed `craft\helpers\Db::extractGlue()`. `craft\db\QueryParam::extractOperator()` can be used instead.
- Removed `craft\helpers\ElementHelper::fieldColumn()`.
- Removed `craft\helpers\ElementHelper::fieldColumnFromField()`.
- Removed `craft\helpers\FieldHelper`.
- Removed `craft\helpers\Gql::canMutateEntries()`.
- Removed `craft\models\EntryType::$sectionId`.
- Removed `craft\models\EntryType::$sortOrder`.
- Removed `craft\models\EntryType::getSection()`.
- Removed `craft\models\FieldGroup`.
- Removed `craft\models\MatrixBlockType`.
- Removed `craft\models\Section::PROPAGATION_METHOD_ALL`. `craft\enums\PropagationMethod::All` should be used instead.
- Removed `craft\models\Section::PROPAGATION_METHOD_CUSTOM`. `craft\enums\PropagationMethod::Custom` should be used instead.
- Removed `craft\models\Section::PROPAGATION_METHOD_LANGUAGE`. `craft\enums\PropagationMethod::Language` should be used instead.
- Removed `craft\models\Section::PROPAGATION_METHOD_NONE`. `craft\enums\PropagationMethod::None` should be used instead.
- Removed `craft\models\Section::PROPAGATION_METHOD_SITE_GROUP`. `craft\enums\PropagationMethod::SiteGroup` should be used instead.
- Removed `craft\records\EntryType::getSection()`.
- Removed `craft\records\Field::getGroup()`.
- Removed `craft\records\Field::getOldColumnSuffix()`.
- Removed `craft\records\FieldGroup`.
- Removed `craft\records\FieldLayout::getFields()`.
- Removed `craft\records\FieldLayout::getTabs()`.
- Removed `craft\records\FieldLayoutField`.
- Removed `craft\records\FieldLayoutTab`.
- Removed `craft\records\MatrixBlockType`.
- Removed `craft\records\MatrixBlock`.
- Removed `craft\services\Content`.
- Removed `craft\services\Elements::$duplicatedElementIds`.
- Removed `craft\services\Elements::$duplicatedElementSourceIds`.
- Removed `craft\services\Fields::EVENT_AFTER_DELETE_FIELD_GROUP`.
- Removed `craft\services\Fields::EVENT_AFTER_SAVE_FIELD_GROUP`.
- Removed `craft\services\Fields::EVENT_BEFORE_APPLY_GROUP_DELETE`.
- Removed `craft\services\Fields::EVENT_BEFORE_DELETE_FIELD_GROUP`.
- Removed `craft\services\Fields::EVENT_BEFORE_SAVE_FIELD_GROUP`.
- Removed `craft\services\Fields::deleteGroup()`.
- Removed `craft\services\Fields::deleteGroupById()`.
- Removed `craft\services\Fields::getAllGroups()`.
- Removed `craft\services\Fields::getFieldIdsByLayoutIds()`.
- Removed `craft\services\Fields::getFieldsByGroupId()`.
- Removed `craft\services\Fields::getGroupById()`.
- Removed `craft\services\Fields::getGroupByUid()`.
- Removed `craft\services\Fields::getLayoutTabsById()`.
- Removed `craft\services\Fields::handleChangedGroup()`.
- Removed `craft\services\Fields::handleDeletedGroup()`.
- Removed `craft\services\Fields::saveGroup()`.
- Removed `craft\services\Fields::updateColumn()`.
- Removed `craft\services\Matrix`.
- Removed `craft\services\Plugins::setPluginLicenseKeyStatus()`.
- Removed `craft\services\ProjectConfig::PATH_MATRIX_BLOCK_TYPES`.
- Removed `craft\services\ProjectConfig::PATH_MATRIX_BLOCK_TYPES`.
- Removed `craft\services\ProjectConfig::PATH_MATRIX_BLOCK_TYPES`.
- Removed `craft\services\ProjectConfig::updateStoredConfigAfterRequest()`.
- Removed `craft\services\Sections`. Most of its methods have been moved to `craft\services\Entries`.
- Removed `craft\web\CpScreenResponseBehavior::$contextMenuHtml`. `$contextMenuItems` should be used instead.
- Removed `craft\web\CpScreenResponseBehavior::contextMenuHtml()`. `contextMenuItems()` should be used instead.
- Removed `craft\web\CpScreenResponseBehavior::contextMenuTemplate()`. `contextMenuItems()` should be used instead.
- Removed `craft\web\User::startElevatedSession()`. `login()` should be used instead.
- Removed `craft\web\twig\variables\Cp::getEntryTypeOptions()`.
- Admin tables now support client-side searching when not running in API mode. ([#14126](https://github.com/craftcms/cms/pull/14126))
- Admin tables now support appending `bodyHtml` and `headHtml` when running in API mode.
- Added `Craft.BaseElementSelectInput::defineElementActions()`.
- Added `Craft.CP::setSiteCrumbMenuItemStatus()`.
- Added `Craft.CP::showSiteCrumbMenuItem()`.
- Added `Craft.CP::updateContext()`.
- Added `Craft.CpModal`.
- Added `Craft.ElementEditor::markDeltaNameAsModified()`.
- Added `Craft.ElementEditor::setFormValue()`.
- Added `Garnish.DisclosureMenu::addGroup()`.
- Added `Garnish.DisclosureMenu::addHr()`.
- Added `Garnish.DisclosureMenu::addItem()`.
- Added `Garnish.DisclosureMenu::createItem()`.
- Added `Garnish.DisclosureMenu::getFirstDestructiveGroup()`.
- Added `Garnish.DisclosureMenu::isPadded()`.
- `Craft.appendBodyHtml()` and `appendHeadHtml()` are now promise-based, and load JavaScript resources over Ajax.

### System
- Craft now requires PHP 8.2+.
- Craft now requires MySQL 8.0.17+, MariaDB 10.4.6+, or PostgreSQL 13+.
- Craft now requires the Symfony Filesystem component directly.
- Craft now requires `bacon/bacon-qr-code`.
- Craft now requires `composer/semver` directly.
- Craft now requires `pragmarx/google2fa`.
- Craft now requires `pragmarx/recovery`.
- Craft now requires `web-auth/webauthn-lib`.
- Updated `commerceguys/addressing` to v2. ([#14318](https://github.com/craftcms/cms/discussions/14318))
- Updated `illuminate/collections` to v10.
- Updated `yiisoft/yii2-symfonymailer` to v4.
- Craft no longer requires `composer/composer`.
- New database tables now default to the `utf8mb4` charset, and the `utf8mb4_0900_ai_ci` or `utf8mb4_unicode_ci` collation, on MySQL. Existing installs should run `db/convert-charset` after upgrading, to ensure all tables have consistent charsets and collations. ([#11823](https://github.com/craftcms/cms/discussions/11823))
- The `deprecationerrors.traces`, `fieldlayouts.config`, `gqlschemas.scope`, `sections.previewTargets`, `userpreferences.preferences`, and `widgets.settings` columns are now of type `JSON` for MySQL and PostgreSQL. ([#14300](https://github.com/craftcms/cms/pull/14300))
- The `defaultTemplateExtensions` config setting now lists `twig` before `html` by default. ([#11809](https://github.com/craftcms/cms/discussions/11809))
- Improved the initial page load performance for element edit screens that contain Matrix fields.
- Improved the performance of control panel screens that include field layout designers.
- Improved the performance of autosaves for elements with newly-created Matrix entries.
- Slugs are no longer required for elements that don’t have a URI format that contains `slug`.
- Garbage collection now deletes orphaned nested entries.
- Craft now has a default limit of 100 sites, which can be increased via `craft\ervices\Sites::$maxSites` at your own peril. ([#14307](https://github.com/craftcms/cms/pull/14307))
- Fixed a bug where multi-site element queries weren’t scoring elements on a per-site basis. ([#13801](https://github.com/craftcms/cms/discussions/13801))
- Fixed an error that could occur if eager-loading aliases conflicted with native eager-loading handles, such as `author`. ([#14057](https://github.com/craftcms/cms/issues/14057))
- Fixed a bug where layout components provided by disabled plugins weren’t getting omitted. ([#14219](https://github.com/craftcms/cms/pull/14219))
- Fixed a bug where element thumbnails within hidden tabs weren’t always getting loaded when their tab was selected.
- Added an SVG icon set based on Font Awesome 6.5.1. ([#14169](https://github.com/craftcms/cms/pull/14169))
- Updated Monolog to v3.
- Updated Axios to 1.6.5.
- Updated D3 to 7.8.5.
- Updated Punycode to 2.0.1.
- Updated XRegExp to 5.1.1.<|MERGE_RESOLUTION|>--- conflicted
+++ resolved
@@ -7,16 +7,13 @@
 - Fixed a bug where custom fields’ `required` properties were always `false`. ([#15752](https://github.com/craftcms/cms/issues/15752))
 - Fixed a bug where `craft\helpers\StringHelper::toHandle()` was allowing non-alphanumeric/underscore characters through. ([#15772](https://github.com/craftcms/cms/pull/15772))
 - Fixed a bug where entries were getting auto-saved while dragging elements within element select inputs.
-<<<<<<< HEAD
+- Fixed a bug where the `maxBackups` config setting wasn’t working. ([#15780](https://github.com/craftcms/cms/issues/15780))
 - Fixed a bug where it wasn’t possible to save nested entries via the `entries/save-entry` controller action. ([#15737](https://github.com/craftcms/cms/issues/15737))
 - Fixed a bug where hyperlinks in Link field inputs could wrap unnecessarily. ([#15738](https://github.com/craftcms/cms/issues/15738))
 - Fixed an error that occurred when running the `entrify/global-set` command. ([#15746](https://github.com/craftcms/cms/issues/15746))
 - Fixed a bug where users’ `username` values weren’t getting updated based on email address changes when `useEmailAsUsername` was enabled. ([#15758](https://github.com/craftcms/cms/issues/15758))
 - Fixed a bug where the `hasAlt` asset query param wasn’t working properly. ([#15762](https://github.com/craftcms/cms/issues/15762))
 - Fixed a bug where relational fields could show related elements for other field instances within element indexes. ([#15777](https://github.com/craftcms/cms/issues/15777))
-=======
-- Fixed a bug where the `maxBackups` config setting wasn’t working. ([#15780](https://github.com/craftcms/cms/issues/15780))
->>>>>>> d9bd16b5
 
 ## 5.4.4 - 2024-09-14
 
