# Release Notes for Craft CMS 5.1 (WIP)

### Content Management
- Sort options are now sorted alphabetically within element indexes, and custom fields’ options are now listed in a “Fields” group. ([#14725](https://github.com/craftcms/cms/issues/14725))
- Unselected table column options are now sorted alphabetically within element indexes.
- Table views within element index pages are now scrolled directly, so that their horizontal scrollbars are always visible without scrolling to the bottom of the page. ([#14765](https://github.com/craftcms/cms/issues/14765))
- Element tooltips now appear after a half-second delay. ([#14836](https://github.com/craftcms/cms/issues/14836))
- Thumbnails within element cards are slightly larger.

### Administration
<<<<<<< HEAD
- Element conditions within field layout designers’ component settings now only list custom fields present in the current field layout. ([#14787](https://github.com/craftcms/cms/issues/14787)) 
=======
- Improved the behavior of the URI input within Edit Route modals. ([#14884](https://github.com/craftcms/cms/issues/14884))
>>>>>>> e204f0c9
- Added the `asyncCsrfInputs` config setting. ([#14625](https://github.com/craftcms/cms/pull/14625))
- Added the `safeMode` config setting. ([#14734](https://github.com/craftcms/cms/pull/14734))
- `resave` commands now support an `--if-invalid` option. ([#14731](https://github.com/craftcms/cms/issues/14731))
- Improved the styling of conditional tabs and UI elements within field layout designers.

### Extensibility
- Added `craft\conditions\ConditionInterface::getBuilderConfig()`.
- Added `craft\controllers\EditUserTrait`. ([#14789](https://github.com/craftcms/cms/pull/14789))
- Added `craft\controllers\UsersController::EVENT_DEFINE_EDIT_SCREENS`. ([#14789](https://github.com/craftcms/cms/pull/14789))
- Added `craft\elements\conditions\ElementConditionInterface::setFieldLayouts()`.
- Added `craft\events\DefineEditUserScreensEvent`. ([#14789](https://github.com/craftcms/cms/pull/14789))
- Added `craft\helpers\Cp::parseTimestampParam()`.
- Added `craft\models\FieldLayoutTab::labelHtml()`.
- Added `craft\services\ProjectConfig::getAppliedChanges()`. ([#14851](https://github.com/craftcms/cms/discussions/14851))
- Added `craft\web\Request::getBearerToken()`. ([#14784](https://github.com/craftcms/cms/pull/14784))
- Added `craft\db\CoalesceColumnsExpression`.
- Added `craft\db\ExpressionBuilder`.
- Added `craft\db\ExpressionInterface`.
- `craft\base\NameTrait::prepareNamesForSave()` no longer updates the name properties if `fullName`, `firstName`, and `lastName` are already set. ([#14665](https://github.com/craftcms/cms/issues/14665))
- `craft\helpers\Typecast::properties()` now typecasts numeric strings to integers, for `int|string` properties. ([#14618](https://github.com/craftcms/cms/issues/14618))
- Added `Craft.MatrixInput.Entry`. ([#14730](https://github.com/craftcms/cms/pull/14730))

### System
- Batched queue jobs now set their progress based on the total progress across all batches, rather than just the current batch. ([#14817](https://github.com/craftcms/cms/pull/14817))
- Fixed a bug where ordering by a custom field would only partially work, if the custom field was included in multiple field layouts for the resulting elements. ([#14821](https://github.com/craftcms/cms/issues/14821))
- Fixed a bug where element conditions within field layout designers’ component settings weren’t listing custom fields which were just added to the layout. ([#14787](https://github.com/craftcms/cms/issues/14787))
- Fixed a bug where asset thumbnails within element cards were blurry. ([#14866](https://github.com/craftcms/cms/issues/14866))
- Fixed a styling issue with Categories and Entries fields when “Maintain Hierarchy” was enabled.<|MERGE_RESOLUTION|>--- conflicted
+++ resolved
@@ -8,11 +8,8 @@
 - Thumbnails within element cards are slightly larger.
 
 ### Administration
-<<<<<<< HEAD
-- Element conditions within field layout designers’ component settings now only list custom fields present in the current field layout. ([#14787](https://github.com/craftcms/cms/issues/14787)) 
-=======
+- Element conditions within field layout designers’ component settings now only list custom fields present in the current field layout. ([#14787](https://github.com/craftcms/cms/issues/14787))
 - Improved the behavior of the URI input within Edit Route modals. ([#14884](https://github.com/craftcms/cms/issues/14884))
->>>>>>> e204f0c9
 - Added the `asyncCsrfInputs` config setting. ([#14625](https://github.com/craftcms/cms/pull/14625))
 - Added the `safeMode` config setting. ([#14734](https://github.com/craftcms/cms/pull/14734))
 - `resave` commands now support an `--if-invalid` option. ([#14731](https://github.com/craftcms/cms/issues/14731))
