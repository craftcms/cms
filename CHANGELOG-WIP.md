--- conflicted
+++ resolved
@@ -7,11 +7,8 @@
 - Action button cells within editable tables are now center-aligned vertically.
 - Dropdown cells within editable tables are no longer center-aligned. ([#15742](https://github.com/craftcms/cms/issues/15742))
 - Link fields marked as translatable now swap the selected element with the localized version when their value is getting propagated to a new site for a freshly-created element. ([#15821](https://github.com/craftcms/cms/issues/15821))
-<<<<<<< HEAD
+- Pressing <kbd>Return</kbd> when an inline-editable field is focused now submits the inline form. (Previously <kbd>Ctrl</kbd>/<kbd>Command</kbd> had to be pressed as well.) ([#15841](https://github.com/craftcms/cms/issues/15841))
 - Entry conditions can now have a “Entries” rule.
-=======
-- Pressing <kbd>Return</kbd> when an inline-editable field is focused now submits the inline form. (Previously <kbd>Ctrl</kbd>/<kbd>Command</kbd> had to be pressed as well.) ([#15841](https://github.com/craftcms/cms/issues/15841))
->>>>>>> 57d78d13
 
 ### Accessibility
 - Improved the control panel for screen readers. ([#15665](https://github.com/craftcms/cms/pull/15665))
