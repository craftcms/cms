--- conflicted
+++ resolved
@@ -11,11 +11,8 @@
 - Element sources no longer display `0` badges.
 
 ### Administration
-<<<<<<< HEAD
 - Color fields now have a “Presets” settings. ([#14463](https://github.com/craftcms/cms/discussions/14463))
-=======
 - It’s now possible to update expired licenses from the Updates utility, on non-public domains. 
->>>>>>> 62e6db89
 - The `queue/run` command now supports a `--job-id` option.
 - `update all` and `update <handle>` commands now support a `--with-expired` option. 
 
