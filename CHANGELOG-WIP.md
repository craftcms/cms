# Release notes for Craft 4.2.0 (WIP)

### Added
- Added the “Notification Duration” user accessibility preference. ([#11612](https://github.com/craftcms/cms/pull/11612))
- The `accessibilityDefaults` config setting now supports a `notificationDuration` key.
- Added `craft\behaviors\SessionBehavior::getSuccess()`.
- Added `craft\behaviors\SessionBehavior::setSuccess()`.
- Added `craft\events\IndexKeywordsEvent`.
- Added `craft\helpers\DateTimeHelper::humanDuration()`.
- Added `craft\services\Search::EVENT_BEFORE_INDEX_KEYWORDS`. ([#11575](https://github.com/craftcms/cms/discussions/11575))

### Changed
<<<<<<< HEAD
- Redesigned user notifications. ([#11612](https://github.com/craftcms/cms/pull/11612))
- Most element notifications now include a link to the element. ([#11612](https://github.com/craftcms/cms/pull/11612))
- Improved condition builder accessibility. ([#11588](https://github.com/craftcms/cms/pull/11588))
- Dashboard widgets no longer show a confirmation dialog when deleted. Their delete notifications include an “Undo” button instead. ([#11573](https://github.com/craftcms/cms/discussions/11573))
- `craft\behaviors\SessionBehavior::setError()` now has a `$settings` argument.
- `craft\behaviors\SessionBehavior::setNotice()` now has a `$settings` argument.
- `craft\web\Controller::asSuccess()` now has a `$notificationSettings` argument.
- `craft\web\Controller::setFailFlash()` now has a `$settings` argument.
- `craft\web\Controller::setSuccessFlash()` now has a `$settings` argument.
=======
- Improved condition builder accessibility. ([#11588](https://github.com/craftcms/cms/pull/11588))
- The “Keep me signed in” checkbox label on the control panel’s login page now includes the remembered session duration, e.g. “Keep me signed in for 2 weeks”. ([#11594](https://github.com/craftcms/cms/discussions/11594))
- The `|duration` Twig filter can now be used with an integer representing a number of seconds, and its `showSeconds` argument is no longer required. Seconds will be output if the duration is less than one minute by default.
- The `|length` Twig filter now checks if the variable is a query, and if so, returns its count. ([#11625](https://github.com/craftcms/cms/discussions/11625))
- `craft\db\Query` now implements the `ArrayAccess` and `IteratorAggregate` interfaces, so queries (including element queries) can be treated as arrays.

### Deprecated
- Deprecated `craft\helpers\DateTimeHelper::humanDurationFromInterval()`. `humanDuration()` should be used instead.
- Deprecated `craft\helpers\DateTimeHelper::secondsToHumanTimeDuration()`. `humanDuration()` should be used instead.
>>>>>>> 117f3461
<|MERGE_RESOLUTION|>--- conflicted
+++ resolved
@@ -10,24 +10,20 @@
 - Added `craft\services\Search::EVENT_BEFORE_INDEX_KEYWORDS`. ([#11575](https://github.com/craftcms/cms/discussions/11575))
 
 ### Changed
-<<<<<<< HEAD
 - Redesigned user notifications. ([#11612](https://github.com/craftcms/cms/pull/11612))
 - Most element notifications now include a link to the element. ([#11612](https://github.com/craftcms/cms/pull/11612))
 - Improved condition builder accessibility. ([#11588](https://github.com/craftcms/cms/pull/11588))
+- The “Keep me signed in” checkbox label on the control panel’s login page now includes the remembered session duration, e.g. “Keep me signed in for 2 weeks”. ([#11594](https://github.com/craftcms/cms/discussions/11594))
 - Dashboard widgets no longer show a confirmation dialog when deleted. Their delete notifications include an “Undo” button instead. ([#11573](https://github.com/craftcms/cms/discussions/11573))
+- The `|duration` Twig filter can now be used with an integer representing a number of seconds, and its `showSeconds` argument is no longer required. Seconds will be output if the duration is less than one minute by default.
+- The `|length` Twig filter now checks if the variable is a query, and if so, returns its count. ([#11625](https://github.com/craftcms/cms/discussions/11625))
 - `craft\behaviors\SessionBehavior::setError()` now has a `$settings` argument.
 - `craft\behaviors\SessionBehavior::setNotice()` now has a `$settings` argument.
 - `craft\web\Controller::asSuccess()` now has a `$notificationSettings` argument.
 - `craft\web\Controller::setFailFlash()` now has a `$settings` argument.
 - `craft\web\Controller::setSuccessFlash()` now has a `$settings` argument.
-=======
-- Improved condition builder accessibility. ([#11588](https://github.com/craftcms/cms/pull/11588))
-- The “Keep me signed in” checkbox label on the control panel’s login page now includes the remembered session duration, e.g. “Keep me signed in for 2 weeks”. ([#11594](https://github.com/craftcms/cms/discussions/11594))
-- The `|duration` Twig filter can now be used with an integer representing a number of seconds, and its `showSeconds` argument is no longer required. Seconds will be output if the duration is less than one minute by default.
-- The `|length` Twig filter now checks if the variable is a query, and if so, returns its count. ([#11625](https://github.com/craftcms/cms/discussions/11625))
 - `craft\db\Query` now implements the `ArrayAccess` and `IteratorAggregate` interfaces, so queries (including element queries) can be treated as arrays.
 
 ### Deprecated
 - Deprecated `craft\helpers\DateTimeHelper::humanDurationFromInterval()`. `humanDuration()` should be used instead.
-- Deprecated `craft\helpers\DateTimeHelper::secondsToHumanTimeDuration()`. `humanDuration()` should be used instead.
->>>>>>> 117f3461
+- Deprecated `craft\helpers\DateTimeHelper::secondsToHumanTimeDuration()`. `humanDuration()` should be used instead.