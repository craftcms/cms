--- conflicted
+++ resolved
@@ -11,11 +11,8 @@
 use craft\base\MissingComponentTrait;
 use craft\base\Volume;
 use craft\errors\VolumeException;
-<<<<<<< HEAD
-=======
 use craft\errors\VolumeObjectExistsException;
 use craft\errors\VolumeObjectNotFoundException;
->>>>>>> cd75d9b1
 use yii\base\NotSupportedException;
 
 /**
@@ -113,33 +110,9 @@
     /**
      * @inheritdoc
      */
-    public function deleteDirectory(string $path): void
+    public function deleteDir(string $path)
     {
-        throw new NotSupportedException('deleteDirectory() is not implemented.');
-    }
-
-    /**
-     * @inheritdoc
-     */
-    public function renameDirectory(string $path, string $newName): void
-    {
-        throw new NotSupportedException('renameDir() is not implemented.');
-    }
-
-    /**
-     * @inheritdoc
-     */
-    public function getFileSize(string $uri)
-    {
-        throw new NotSupportedException('getFileSize() is not implemented.');
-    }
-
-    /**
-     * @inheritdoc
-     */
-    public function getDateModified(string $uri)
-    {
-        throw new NotSupportedException('writeFileFromStream() is not implemented.');
+        throw new NotSupportedException('deleteDir() is not implemented.');
     }
 
     /**
@@ -153,33 +126,33 @@
     /**
      * @inheritDoc
      */
-    public function renameDirectory(string $path, string $newName)
+
     {
-        throw new NotSupportedException('renameDirectory() is not implemented.');
+
     }
 
     /**
      * @inheritDoc
      */
-    public function getDateModified(string $uri): ?int
+
     {
-        throw new NotSupportedException('getDateModified() is not implemented.');
+
     }
 
     /**
      * @inheritDoc
      */
-    public function createDirectory(string $path)
+
     {
-        throw new NotSupportedException('createDirectory() is not implemented.');
+
     }
 
     /**
      * @inheritDoc
      */
-    public function deleteDirectory(string $path)
+
     {
-        throw new NotSupportedException('deleteDirectory() is not implemented.');
+
     }
 
     /**
