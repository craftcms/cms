<?php
/**
 * @link https://craftcms.com/
 * @copyright Copyright (c) Pixel & Tonic, Inc.
 * @license https://craftcms.github.io/license/
 */

namespace craft\elements;

use Craft;
use craft\base\BlockElementInterface;
use craft\base\Element;
use craft\base\ElementInterface;
use craft\db\Table;
use craft\elements\db\ElementQueryInterface;
use craft\elements\db\MatrixBlockQuery;
use craft\fields\Matrix;
use craft\helpers\ArrayHelper;
use craft\helpers\ElementHelper;
use craft\models\MatrixBlockType;
use craft\models\MatrixBlockType as MatrixBlockTypeModel;
use craft\models\Section;
use craft\models\Site;
use craft\records\MatrixBlock as MatrixBlockRecord;
use craft\validators\SiteIdValidator;
use craft\web\assets\matrix\MatrixAsset;
use yii\base\Exception;
use yii\base\InvalidConfigException;

/**
 * MatrixBlock represents a matrix block element.
 *
 * @property ElementInterface $owner the owner
 * @property MatrixBlockType $type The block type
 * @author Pixel & Tonic, Inc. <support@pixelandtonic.com>
 * @since 3.0
 */
class MatrixBlock extends Element implements BlockElementInterface
{
    // Static
    // =========================================================================

    /**
     * @inheritdoc
     */
    public static function displayName(): string
    {
        return Craft::t('app', 'Matrix Block');
    }

    /**
     * @inheritdoc
     */
    public static function pluralDisplayName(): string
    {
        return Craft::t('app', 'Matrix Blocks');
    }

    /**
     * @inheritdoc
     */
    public static function refHandle()
    {
        return 'matrixblock';
    }

    /**
     * @inheritdoc
     */
    public static function hasContent(): bool
    {
        return true;
    }

    /**
     * @inheritdoc
     */
    public static function isLocalized(): bool
    {
        return true;
    }

    /**
     * @inheritdoc
     */
    public static function hasStatuses(): bool
    {
        return true;
    }

    /**
     * @inheritdoc
     * @return MatrixBlockQuery The newly created [[MatrixBlockQuery]] instance.
     */
    public static function find(): ElementQueryInterface
    {
        return new MatrixBlockQuery(static::class);
    }

    /**
     * @inheritdoc
     */
    public static function eagerLoadingMap(array $sourceElements, string $handle)
    {
        // $handle *must* be set as "blockTypeHandle:fieldHandle" so we know _which_ myRelationalField to resolve to
        $handleParts = explode(':', $handle);

        if (count($handleParts) != 2) {
            return false;
        }

        list($blockTypeHandle, $fieldHandle) = $handleParts;

        // Get the block type
        $matrixFieldId = ArrayHelper::firstValue($sourceElements)->fieldId;
        $blockTypes = ArrayHelper::index(Craft::$app->getMatrix()->getBlockTypesByFieldId($matrixFieldId), 'handle');

        if (!isset($blockTypes[$blockTypeHandle])) {
            // Not a valid block type handle (assuming all $sourceElements are blocks from the same Matrix field)
            return false;
        }

        $blockType = $blockTypes[$blockTypeHandle];

        // Set the field context
        $contentService = Craft::$app->getContent();
        $originalFieldContext = $contentService->fieldContext;
        $contentService->fieldContext = 'matrixBlockType:' . $blockType->uid;

        $map = parent::eagerLoadingMap($sourceElements, $fieldHandle);

        $contentService->fieldContext = $originalFieldContext;

        return $map;
    }

    // Properties
    // =========================================================================

    /**
     * @var int|null Field ID
     */
    public $fieldId;

    /**
     * @var int|null Owner ID
     */
    public $ownerId;

    /**
     * @var int|null Owner site ID
     * @deprecated in 3.2. Use [[$siteId]] instead.
     */
    public $ownerSiteId;

    /**
     * @var int|null Type ID
     */
    public $typeId;

    /**
     * @var int|null Sort order
     */
    public $sortOrder;

    /**
     * @var bool Collapsed
     */
    public $collapsed = false;

    /**
     * @var bool Whether the block was deleted along with its owner
     * @see beforeDelete()
     */
    public $deletedWithOwner = false;

    /**
     * @var ElementInterface|null The owner element, or false if [[ownerId]] is invalid
     */
    private $_owner;

    /**
     * @var ElementInterface[]|null
     */
    private $_eagerLoadedBlockTypeElements;

    // Public Methods
    // =========================================================================

    /**
     * @inheritdoc
     */
    public function attributes()
    {
        $names = parent::attributes();
        $names[] = 'owner';
        return $names;
    }

    /**
     * @inheritdoc
     */
    public function extraFields()
    {
        $names = parent::extraFields();
        $names[] = 'owner';
        $names[] = 'type';
        return $names;
    }

    /**
     * @inheritdoc
     */
    public function rules()
    {
        $rules = parent::rules();
        $rules[] = [['fieldId', 'ownerId', 'typeId', 'sortOrder'], 'number', 'integerOnly' => true];
        return $rules;
    }

    /**
     * @inheritdoc
     */
    public function getSupportedSites(): array
    {
        try {
            $owner = $this->getOwner();
        } catch (InvalidConfigException $e) {
            $owner = $this->duplicateOf;
        }

        if (!$owner) {
            return [Craft::$app->getSites()->getPrimarySite()->id];
        }

        return Craft::$app->getMatrix()->getSupportedSiteIdsForField($this->getField(), $owner);
    }

    /**
     * @inheritdoc
     */
    public function getFieldLayout()
    {
        return parent::getFieldLayout() ?? $this->getType()->getFieldLayout();
    }

    /**
     * Returns the block type.
     *
     * @return MatrixBlockType
     * @throws InvalidConfigException if [[typeId]] is missing or invalid
     */
    public function getType(): MatrixBlockType
    {
        if ($this->typeId === null) {
            throw new InvalidConfigException('Matrix block is missing its type ID');
        }

        $blockType = Craft::$app->getMatrix()->getBlockTypeById($this->typeId);

        if (!$blockType) {
            throw new InvalidConfigException('Invalid Matrix block ID: ' . $this->typeId);
        }

        return $blockType;
    }

    /**
     * @inheritdoc
     * @throws InvalidConfigException
     */
    public function getOwner(): ElementInterface
    {
        if ($this->_owner === null) {
            if ($this->ownerId === null) {
                throw new InvalidConfigException('Matrix block is missing its owner ID');
            }

            if (($this->_owner = Craft::$app->getElements()->getElementById($this->ownerId, null, $this->siteId)) === null) {
                throw new InvalidConfigException('Invalid owner ID: ' . $this->ownerId);
            }
        }

        return $this->_owner;
    }

    /**
     * Sets the owner
     *
     * @param ElementInterface|null $owner
     */
    public function setOwner(ElementInterface $owner = null)
    {
        $this->_owner = $owner;
    }

    /**
     * @inheritdoc
     */
    public function getContentTable(): string
    {
        return $this->getField()->contentTable;
    }

    /**
     * @inheritdoc
     */
    public function getFieldColumnPrefix(): string
    {
        return 'field_' . $this->getType()->handle . '_';
    }

    /**
     * Returns the field context this element's content uses.
     *
     * @return string
     */
    public function getFieldContext(): string
    {
        return 'matrixBlockType:' . $this->getType()->uid;
    }

    /**
     * @inheritdoc
     */
    public function hasEagerLoadedElements(string $handle): bool
    {
        // See if we have this stored with a block type-specific handle
        $blockTypeHandle = $this->getType()->handle . ':' . $handle;

        if (isset($this->_eagerLoadedBlockTypeElements[$blockTypeHandle])) {
            return true;
        }

        return parent::hasEagerLoadedElements($handle);
    }

    /**
     * @inheritdoc
     */
    public function getEagerLoadedElements(string $handle)
    {
        // See if we have this stored with a block type-specific handle
        $blockTypeHandle = $this->getType()->handle . ':' . $handle;

        if (isset($this->_eagerLoadedBlockTypeElements[$blockTypeHandle])) {
            return $this->_eagerLoadedBlockTypeElements[$blockTypeHandle];
        }

        return parent::getEagerLoadedElements($handle);
    }

    /**
     * @inheritdoc
     */
    public function setEagerLoadedElements(string $handle, array $elements)
    {
        // See if this was eager-loaded with a block type-specific handle
        $blockTypeHandlePrefix = $this->getType()->handle . ':';
        if (strpos($handle, $blockTypeHandlePrefix) === 0) {
            $this->_eagerLoadedBlockTypeElements[$handle] = $elements;
        } else {
            parent::setEagerLoadedElements($handle, $elements);
        }
    }

<<<<<<< HEAD
    /**
     * @inheritdoc
     */
    public function getHasFreshContent(): bool
    {
        // Defer to the owner element
        try {
            return $this->getOwner()->getHasFreshContent();
        } catch (InvalidConfigException $e) {
            return false;
        }
    }

    /**
     * @inheritdoc
     */
    public function getGqlTypeName(): string
    {
        return static::getGqlTypeNameByContext($this->getType());
    }

    /**
     * @inheritdoc
     */
    public static function getGqlTypeNameByContext($context): string
    {
        /** @var MatrixBlockTypeModel $context */
        return $context->getField()->handle . '_' . $context->handle . '_BlockType';
    }

=======
>>>>>>> bc9a2441
    // Events
    // -------------------------------------------------------------------------

    /**
     * @inheritdoc
     * @throws Exception if reasons
     */
    public function afterSave(bool $isNew)
    {
        if (!$this->propagating) {
            // Get the block record
            if (!$isNew) {
                $record = MatrixBlockRecord::findOne($this->id);

                if (!$record) {
                    throw new Exception('Invalid Matrix block ID: ' . $this->id);
                }
            } else {
                $record = new MatrixBlockRecord();
                $record->id = (int)$this->id;
            }

            $record->fieldId = (int)$this->fieldId;
            $record->ownerId = (int)$this->ownerId;
            $record->typeId = (int)$this->typeId;
            $record->sortOrder = (int)$this->sortOrder ?: null;
            $record->save(false);
        }

        parent::afterSave($isNew);
    }

    /**
     * @inheritdoc
     */
    public function beforeDelete(): bool
    {
        if (!parent::beforeDelete()) {
            return false;
        }

        // Update the block record
        Craft::$app->getDb()->createCommand()
            ->update(Table::MATRIXBLOCKS, [
                'deletedWithOwner' => $this->deletedWithOwner,
            ], ['id' => $this->id], [], false)
            ->execute();

        return true;
    }

    /**
     * @inheritdoc
     */
    public function afterDelete()
    {
        if (Craft::$app->getRequest()->getIsCpRequest() && !Craft::$app->getResponse()->isSent) {
            // Tell the browser to forget about this block
            $session = Craft::$app->getSession();
            $session->addAssetBundleFlash(MatrixAsset::class);
            $session->addJsFlash('Craft.MatrixInput.forgetCollapsedBlockId(' . $this->id . ');');
        }

        parent::afterDelete();
    }

    /**
     * Returns the Matrix field.
     *
     * @return Matrix
     */
    public function getField(): Matrix
    {
        /** @noinspection PhpIncompatibleReturnTypeInspection */
        return Craft::$app->getFields()->getFieldById($this->fieldId);
    }
}<|MERGE_RESOLUTION|>--- conflicted
+++ resolved
@@ -364,19 +364,6 @@
         }
     }
 
-<<<<<<< HEAD
-    /**
-     * @inheritdoc
-     */
-    public function getHasFreshContent(): bool
-    {
-        // Defer to the owner element
-        try {
-            return $this->getOwner()->getHasFreshContent();
-        } catch (InvalidConfigException $e) {
-            return false;
-        }
-    }
 
     /**
      * @inheritdoc
@@ -395,8 +382,6 @@
         return $context->getField()->handle . '_' . $context->handle . '_BlockType';
     }
 
-=======
->>>>>>> bc9a2441
     // Events
     // -------------------------------------------------------------------------
 
