--- conflicted
+++ resolved
@@ -1389,15 +1389,6 @@
         $transaction = Craft::$app->getDb()->beginTransaction();
 
         try {
-<<<<<<< HEAD
-            // Get the entry IDs that belong to this user
-            $entryQuery = (new Query())
-                ->select('e.id')
-                ->from(['e' => Table::ENTRIES])
-                ->where(['e.authorId' => $this->id]);
-
-=======
->>>>>>> 28b01f8a
             // Should we transfer the content to a new user?
             if ($this->inheritorOnDelete) {
                 // Invalidate all entry caches
@@ -1418,22 +1409,6 @@
                     ], [], false);
                 }
             } else {
-<<<<<<< HEAD
-                // Get the entry IDs along with one of the sites they’re enabled in
-                $results = $entryQuery
-                    ->addSelect([
-                        'siteId' => (new Query())
-                            ->select('i18n.siteId')
-                            ->from(['i18n' => Table::ELEMENTS_SITES])
-                            ->where('[[i18n.elementId]] = [[e.id]]')
-                            ->limit(1)
-                    ])
-                    ->all();
-
-                // Delete them
-                foreach ($results as $result) {
-                    Craft::$app->getElements()->deleteElementById($result['id'], Entry::class, $result['siteId']);
-=======
                 // Delete the entries
                 $entryQuery = Entry::find()
                     ->siteId('*')
@@ -1443,7 +1418,6 @@
 
                 foreach ($entryQuery->each() as $entry) {
                     $elementsService->deleteElement($entry);
->>>>>>> 28b01f8a
                 }
             }
 
