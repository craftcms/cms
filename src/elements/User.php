<?php
/**
 * @link https://craftcms.com/
 * @copyright Copyright (c) Pixel & Tonic, Inc.
 * @license https://craftcms.github.io/license/
 */

namespace craft\elements;

use Craft;
use craft\authentication\type\AuthenticatorCode;
use craft\base\Element;
use craft\base\NameTrait;
use craft\db\Query;
use craft\db\Table;
use craft\elements\actions\DeleteUsers;
use craft\elements\actions\Edit;
use craft\elements\actions\Restore;
use craft\elements\actions\SuspendUsers;
use craft\elements\actions\UnsuspendUsers;
use craft\elements\conditions\ElementConditionInterface;
use craft\elements\conditions\users\UserCondition;
use craft\elements\db\ElementQueryInterface;
use craft\elements\db\UserQuery;
use craft\events\AuthenticateUserEvent;
use craft\events\DefineValueEvent;
use craft\helpers\App;
use craft\helpers\ArrayHelper;
use craft\helpers\Authentication;
use craft\helpers\DateTimeHelper;
use craft\helpers\Db;
use craft\helpers\Html;
use craft\helpers\Json;
use craft\helpers\Session;
use craft\helpers\StringHelper;
use craft\helpers\UrlHelper;
use craft\i18n\Formatter;
use craft\i18n\Locale;
use craft\models\FieldLayout;
use craft\models\UserGroup;
use craft\records\AuthAuthenticator as AuthRecord;
use craft\records\User as UserRecord;
use craft\validators\DateTimeValidator;
use craft\validators\UniqueValidator;
use craft\validators\UsernameValidator;
use craft\validators\UserPasswordValidator;
use DateInterval;
use DateTime;
use Throwable;
use yii\base\ErrorHandler;
use yii\base\Exception;
use yii\base\InvalidArgumentException;
use yii\base\InvalidConfigException;
use yii\base\NotSupportedException;
use yii\validators\InlineValidator;
use yii\validators\Validator;
use yii\web\IdentityInterface;

/**
 * User represents a user element.
 *
 * @property Asset|null $photo the user's photo
 * @property UserGroup[] $groups the user's groups
 * @property string $name the user's full name or username
 * @property string|null $friendlyName the user's first name or username
 * @property-read Address[]|null $addresses the user's addresses
 * @property-read DateInterval|null $remainingCooldownTime the remaining cooldown time for this user, if they've entered their password incorrectly too many times
 * @property-read DateTime|null $cooldownEndTime the time when the user will be over their cooldown period
 * @property-read array $preferences the user’s preferences
 * @property-read bool $isCredentialed whether the user account can be logged into
 * @property-read bool $isCurrent whether this is the current logged-in user
 * @property-write null|string $authenticatorSecret
 * @property-read string|null $preferredLanguage the user’s preferred language
 * @property-read string|null $preferredLocale the user’s preferred formatting locale * @property-read string $gqlTypeName
 * @property-read bool $hasRoundedThumb
 * @property-read mixed $authKey
 *
 * @author Pixel & Tonic, Inc. <support@pixelandtonic.com>
 * @since 3.0.0
 */
class User extends Element implements IdentityInterface
{
    use NameTrait;

    /**
     * @event AuthenticateUserEvent The event that is triggered before a user is authenticated.
     *
     * If you wish to offload authentication logic, then set [[AuthenticateUserEvent::$performAuthentication]] to `false`, and set [[$authError]] to
     * something if there is an authentication error.
     */
    public const EVENT_BEFORE_AUTHENTICATE = 'beforeAuthenticate';

    /**
     * @event DefineValueEvent The event that is triggered when defining the user’s name, as returned by [[getName()]] or [[__toString()]].
     * @since 3.7.0
     */
    public const EVENT_DEFINE_NAME = 'defineName';

    /**
     * @event DefineValueEvent The event that is triggered when defining the user’s friendly name, as returned by [[getFriendlyName()]].
     * @since 3.7.0
     */
    public const EVENT_DEFINE_FRIENDLY_NAME = 'defineFriendlyName';

    public const IMPERSONATE_KEY = 'Craft.UserSessionService.prevImpersonateUserId';

    // User statuses
    // -------------------------------------------------------------------------

    /**
     * @since 4.0.0
     */
    public const STATUS_INACTIVE = 'inactive';
    public const STATUS_ACTIVE = 'active';
    public const STATUS_LOCKED = 'locked';
    public const STATUS_SUSPENDED = 'suspended';
    public const STATUS_PENDING = 'pending';

    // Authentication error codes
    // -------------------------------------------------------------------------

    public const AUTH_INVALID_CREDENTIALS = 'invalid_credentials';
    public const AUTH_PENDING_VERIFICATION = 'pending_verification';
    public const AUTH_ACCOUNT_LOCKED = 'account_locked';
    public const AUTH_ACCOUNT_COOLDOWN = 'account_cooldown';
    public const AUTH_PASSWORD_RESET_REQUIRED = 'password_reset_required';
    public const AUTH_ACCOUNT_SUSPENDED = 'account_suspended';
    public const AUTH_NO_CP_ACCESS = 'no_cp_access';
    public const AUTH_NO_CP_OFFLINE_ACCESS = 'no_cp_offline_access';
    public const AUTH_NO_SITE_OFFLINE_ACCESS = 'no_site_offline_access';

    // Validation scenarios
    // -------------------------------------------------------------------------

    public const SCENARIO_REGISTRATION = 'registration';
    public const SCENARIO_PASSWORD = 'password';

    /**
     * @inheritdoc
     */
    public static function displayName(): string
    {
        return Craft::t('app', 'User');
    }

    /**
     * @inheritdoc
     */
    public static function lowerDisplayName(): string
    {
        return Craft::t('app', 'user');
    }

    /**
     * @inheritdoc
     */
    public static function pluralDisplayName(): string
    {
        return Craft::t('app', 'Users');
    }

    /**
     * @inheritdoc
     */
    public static function pluralLowerDisplayName(): string
    {
        return Craft::t('app', 'users');
    }

    /**
     * @inheritdoc
     */
    public static function refHandle(): ?string
    {
        return 'user';
    }

    /**
     * @inheritdoc
     */
    public static function trackChanges(): bool
    {
        return true;
    }

    /**
     * @inheritdoc
     */
    public static function hasContent(): bool
    {
        return true;
    }

    /**
     * @inheritdoc
     */
    public static function hasStatuses(): bool
    {
        return true;
    }

    /**
     * @inheritdoc
     */
    public static function statuses(): array
    {
        return [
            self::STATUS_ACTIVE => [
                'label' => Craft::t('app', 'Active'),
                'color' => 'green',
            ],
            self::STATUS_PENDING => [
                'label' => Craft::t('app', 'Pending'),
                'color' => 'orange',
            ],
            self::STATUS_SUSPENDED => [
                'label' => Craft::t('app', 'Suspended'),
                'color' => 'red',
            ],
            self::STATUS_LOCKED => [
                'label' => Craft::t('app', 'Locked'),
                'color' => 'red',
            ],
            self::STATUS_INACTIVE => [
                'label' => Craft::t('app', 'Inactive'),
            ],
        ];
    }

    /**
     * @inheritdoc
     * @return UserQuery The newly created [[UserQuery]] instance.
     */
    public static function find(): ElementQueryInterface
    {
        return new UserQuery(static::class);
    }

    /**
     * @inheritdoc
     * @return UserCondition
     */
    public static function createCondition(): ElementConditionInterface
    {
        return Craft::createObject(UserCondition::class, [static::class]);
    }

    /**
     * @inheritdoc
     */
    protected static function defineSources(string $context): array
    {
        $sources = [
            [
                'key' => '*',
                'label' => Craft::t('app', 'All users'),
                'hasThumbs' => true,
                'data' => [
                    'slug' => 'all',
                ],
            ],
            [
                'key' => 'admins',
                'label' => Craft::t('app', 'Admins'),
                'criteria' => ['admin' => true],
                'hasThumbs' => true,
                'data' => [
                    'slug' => 'admins',
                ],
            ],
            [
                'heading' => Craft::t('app', 'Account Type'),
            ],
            [
                'key' => 'credentialed',
                'label' => Craft::t('app', 'Credentialed'),
                'criteria' => ['status' => ['active', 'pending']],
                'hasThumbs' => true,
                'data' => [
                    'slug' => 'credentialed',
                ],
            ],
            [
                'key' => 'inactive',
                'label' => Craft::t('app', 'Inactive'),
                'criteria' => ['status' => 'inactive'],
                'hasThumbs' => true,
                'data' => [
                    'slug' => 'inactive',
                ],
            ],
        ];

        $groups = Craft::$app->getUserGroups()->getAllGroups();

        if (!empty($groups)) {
            $sources[] = ['heading' => Craft::t('app', 'Groups')];

            foreach ($groups as $group) {
                $sources[] = [
                    'key' => 'group:' . $group->uid,
                    'label' => Craft::t('site', $group->name),
                    'criteria' => ['groupId' => $group->id],
                    'hasThumbs' => true,
                    'data' => [
                        'slug' => $group->handle,
                    ],
                ];
            }
        }

        return $sources;
    }

    /**
     * @inheritdoc
     */
    protected static function defineActions(string $source): array
    {
        $actions = [];
        $elementsService = Craft::$app->getElements();

        // Edit
        $actions[] = $elementsService->createAction([
            'type' => Edit::class,
            'label' => Craft::t('app', 'Edit user'),
        ]);

        if (Craft::$app->getUser()->checkPermission('moderateUsers')) {
            // Suspend
            $actions[] = SuspendUsers::class;

            // Unsuspend
            $actions[] = UnsuspendUsers::class;
        }

        if (Craft::$app->getUser()->checkPermission('deleteUsers')) {
            // Delete
            $actions[] = DeleteUsers::class;
        }

        // Restore
        $actions[] = $elementsService->createAction([
            'type' => Restore::class,
            'successMessage' => Craft::t('app', 'Users restored.'),
            'partialSuccessMessage' => Craft::t('app', 'Some users restored.'),
            'failMessage' => Craft::t('app', 'Users not restored.'),
        ]);

        return $actions;
    }

    /**
     * @inheritdoc
     */
    protected static function defineSearchableAttributes(): array
    {
        return ['username', 'fullName', 'firstName', 'lastName', 'email'];
    }

    /**
     * @inheritdoc
     */
    protected static function defineSortOptions(): array
    {
        if (Craft::$app->getConfig()->getGeneral()->useEmailAsUsername) {
            $attributes = [
                'email' => Craft::t('app', 'Email'),
                'fullName' => Craft::t('app', 'Full Name'),
                'firstName' => Craft::t('app', 'First Name'),
                'lastName' => Craft::t('app', 'Last Name'),
                [
                    'label' => Craft::t('app', 'Last Login'),
                    'orderBy' => 'lastLoginDate',
                    'defaultDir' => 'desc',
                ],
                [
                    'label' => Craft::t('app', 'Date Created'),
                    'orderBy' => 'elements.dateCreated',
                    'attribute' => 'dateCreated',
                    'defaultDir' => 'desc',
                ],
                [
                    'label' => Craft::t('app', 'Date Updated'),
                    'orderBy' => 'elements.dateUpdated',
                    'attribute' => 'dateUpdated',
                    'defaultDir' => 'desc',
                ],
                [
                    'label' => Craft::t('app', 'ID'),
                    'orderBy' => 'elements.id',
                    'attribute' => 'id',
                ],
            ];
        } else {
            $attributes = [
                'username' => Craft::t('app', 'Username'),
                'fullName' => Craft::t('app', 'Full Name'),
                'firstName' => Craft::t('app', 'First Name'),
                'lastName' => Craft::t('app', 'Last Name'),
                'email' => Craft::t('app', 'Email'),
                [
                    'label' => Craft::t('app', 'Last Login'),
                    'orderBy' => 'lastLoginDate',
                    'defaultDir' => 'desc',
                ],
                [
                    'label' => Craft::t('app', 'Date Created'),
                    'orderBy' => 'elements.dateCreated',
                    'attribute' => 'dateCreated',
                    'defaultDir' => 'desc',
                ],
                [
                    'label' => Craft::t('app', 'Date Updated'),
                    'orderBy' => 'elements.dateUpdated',
                    'attribute' => 'dateUpdated',
                    'defaultDir' => 'desc',
                ],
                [
                    'label' => Craft::t('app', 'ID'),
                    'orderBy' => 'elements.id',
                    'attribute' => 'id',
                ],
            ];
        }

        return $attributes;
    }

    /**
     * @inheritdoc
     */
    protected static function defineTableAttributes(): array
    {
        return [
            'email' => ['label' => Craft::t('app', 'Email')],
            'username' => ['label' => Craft::t('app', 'Username')],
            'fullName' => ['label' => Craft::t('app', 'Full Name')],
            'firstName' => ['label' => Craft::t('app', 'First Name')],
            'lastName' => ['label' => Craft::t('app', 'Last Name')],
            'groups' => ['label' => Craft::t('app', 'Groups')],
            'preferredLanguage' => ['label' => Craft::t('app', 'Preferred Language')],
            'preferredLocale' => ['label' => Craft::t('app', 'Preferred Locale')],
            'id' => ['label' => Craft::t('app', 'ID')],
            'uid' => ['label' => Craft::t('app', 'UID')],
            'lastLoginDate' => ['label' => Craft::t('app', 'Last Login')],
            'dateCreated' => ['label' => Craft::t('app', 'Date Created')],
            'dateUpdated' => ['label' => Craft::t('app', 'Date Updated')],
        ];
    }

    /**
     * @inheritdoc
     */
    protected static function defineDefaultTableAttributes(string $source): array
    {
        return [
            'fullName',
            'email',
            'dateCreated',
            'lastLoginDate',
        ];
    }

    /**
     * @inheritdoc
     */
    protected static function prepElementQueryForTableAttribute(ElementQueryInterface $elementQuery, string $attribute): void
    {
        /** @var UserQuery $elementQuery */
        if ($attribute === 'groups') {
            $elementQuery->withGroups();
        } else {
            parent::prepElementQueryForTableAttribute($elementQuery, $attribute);
        }
    }

    /**
     * @inheritdoc
     */
    public static function eagerLoadingMap(array $sourceElements, string $handle): array|null|false
    {
        // Get the source element IDs
        $sourceElementIds = ArrayHelper::getColumn($sourceElements, 'id');

        if ($handle == 'addresses') {
            $map = (new Query())
                ->select([
                    'source' => 'ownerId',
                    'target' => 'id',
                ])
                ->from([Table::ADDRESSES])
                ->where(['ownerId' => $sourceElementIds])
                ->all();

            return [
                'elementType' => Address::class,
                'map' => $map,
            ];
        }

        if ($handle === 'photo') {
            $map = (new Query())
                ->select(['id as source', 'photoId as target'])
                ->from([Table::USERS])
                ->where(['id' => $sourceElementIds])
                ->andWhere(['not', ['photoId' => null]])
                ->all();

            return [
                'elementType' => Asset::class,
                'map' => $map,
            ];
        }

        return parent::eagerLoadingMap($sourceElements, $handle);
    }

    /**
     * @inheritdoc
     * @since 3.3.0
     */
    public static function gqlTypeNameByContext(mixed $context): string
    {
        return 'User';
    }

    // IdentityInterface Methods
    // -------------------------------------------------------------------------

    /**
     * @inheritdoc
     */
    public static function findIdentity($id): ?self
    {
        $user = static::find()
            ->addSelect(['users.password'])
            ->id($id)
            ->status(null)
            ->one();

        if ($user === null) {
            return null;
        }

        /** @var static $user */
        if ($user->getStatus() === self::STATUS_ACTIVE) {
            return $user;
        }

        // If the current user is being impersonated by an admin, ignore their status
        if ($previousUserId = Session::get(self::IMPERSONATE_KEY)) {
            $previousUser = static::find()
                ->id($previousUserId)
                ->status(null)
                ->one();

            if ($previousUser && $previousUser->can('impersonateUsers')) {
                return $user;
            }
        }

        return null;
    }

    /**
     * @inheritdoc
     */
    public static function findIdentityByAccessToken($token, $type = null): ?self
    {
        throw new NotSupportedException('"findIdentityByAccessToken" is not implemented.');
    }

    /**
     * @var int|null Photo asset id
     */
    public ?int $photoId = null;

    /**
     * @var bool Active
     * @since 4.0.0
     */
    public bool $active = false;

    /**
     * @var bool Pending
     */
    public bool $pending = false;

    /**
     * @var bool Locked
     */
    public bool $locked = false;

    /**
     * @var bool Suspended
     */
    public bool $suspended = false;

    /**
     * @var bool Admin
     */
    public bool $admin = false;

    /**
     * @var string|null Username
     */
    public ?string $username = null;

    /**
<<<<<<< HEAD
     * @var string|null Password
     */
    public ?string $password = null;

    /**
     * @var bool Whether this user has enabled 2FA
     */
    public ?bool $enable2fa = null;

    /**
     * @var int|null timestamp for last used authenticator code.
     */
    public ?int $authenticatorTimestamp;

    /**
     * @var string|null First name
     */
    public ?string $firstName = null;

    /**
     * @var string|null Last name
     */
    public ?string $lastName = null;

    /**
=======
>>>>>>> 4a2bf970
     * @var string|null Email
     */
    public ?string $email = null;

    /**
     * @var DateTime|null Last login date
     */
    public ?DateTime $lastLoginDate = null;

    /**
     * @var int|null Invalid login count
     */
    public ?int $invalidLoginCount = null;

    /**
     * @var DateTime|null Last invalid login date
     */
    public ?DateTime $lastInvalidLoginDate = null;

    /**
     * @var DateTime|null Lockout date
     */
    public ?DateTime $lockoutDate = null;

    /**
     * @var bool Whether the user has a dashboard
     * @since 3.0.4
     */
    public bool $hasDashboard = false;

    /**
     * @var bool Password reset required
     */
    public bool $passwordResetRequired = false;

    /**
     * @var DateTime|null Last password change date
     */
    public ?DateTime $lastPasswordChangeDate = null;

    /**
     * @var string|null Unverified email
     */
    public ?string $unverifiedEmail = null;

    /**
     * @var string|null New password
     */
    public ?string $newPassword = null;

    /**
     * @var string|null Current password
     */
    public ?string $currentPassword = null;

    /**
     * @var DateTime|null Verification code issued date
     */
    public ?DateTime $verificationCodeIssuedDate = null;

    /**
     * @var string|null Verification code
     */
    public ?string $verificationCode = null;

    /**
     * @var string|null Last login attempt IP address.
     */
    public ?string $lastLoginAttemptIp = null;

    /**
     * @var string|null Auth error
     */
    public ?string $authError = null;

    /**
     * @var self|null The user who should take over the user’s content if the user is deleted.
     */
    public ?User $inheritorOnDelete = null;

    /**
     * @var Address[] Addresses
     * @see getAddresses()
     */
    private array $_addresses;

    /**
     * @var string|null
     * @see getName()
     * @see setName()
     */
    private ?string $_name = null;

    /**
     * @var string|bool|null
     * @see getFriendlyName()
     * @see setFriendlyName()
     */
    private string|bool|null $_friendlyName = null;

    /**
     * @var Asset|false|null user photo
     */
    private Asset|null|false $_photo = null;

    /**
     * @var UserGroup[]|null The cached list of groups the user belongs to. Set by [[getGroups()]].
     */
    private ?array $_groups = null;

    /**
     * @var array|null The user’s preferences
     */
    private ?array $_preferences = null;

    /**
     * @var string|null The authenticator secret key
     */
    private ?string $_authenticatorSecret = null;

    /**
     * @var string[] Authenticator backup codes
     */
    private array $_backupCodes = [];

    /**
     * @inheritdoc
     */
    public function init(): void
    {
        parent::init();

        // Is this user in cooldown mode, and are they past their window?
        if (
            $this->locked &&
            Craft::$app->getConfig()->getGeneral()->cooldownDuration &&
            !$this->getRemainingCooldownTime()
        ) {
            Craft::$app->getUsers()->unlockUser($this);
        }

        // Convert IDNA ASCII to Unicode
        if ($this->username) {
            $this->username = StringHelper::idnToUtf8Email($this->username);
        }
        if ($this->email) {
            $this->email = StringHelper::idnToUtf8Email($this->email);
        }

        $this->normalizeNames();
    }

    /**
     * Use the full name or username as the string representation.
     *
     * @return string
     */
    public function __toString(): string
    {
        try {
            if (($name = $this->getName()) !== '') {
                return $name;
            }
        } catch (Throwable $e) {
            ErrorHandler::convertExceptionToError($e);
        }

        return parent::__toString();
    }

    /**
     * @inheritdoc
     */
    protected function uiLabel(): ?string
    {
        return $this->getName() ?: ($this->email ?? $this->id ?? static::class);
    }

    /**
     * @inheritdoc
     */
    public function attributes(): array
    {
        $names = parent::attributes();
        $names[] = 'cooldownEndTime';
        $names[] = 'friendlyName';
        $names[] = 'fullName';
        $names[] = 'isCredentialed';
        $names[] = 'isCurrent';
        $names[] = 'name';
        $names[] = 'preferredLanguage';
        $names[] = 'remainingCooldownTime';
        return $names;
    }

    /**
     * @inheritdoc
     */
    public function extraFields(): array
    {
        $names = parent::extraFields();
        $names[] = 'groups';
        $names[] = 'addresses';
        $names[] = 'photo';
        return $names;
    }

    /**
     * @inheritdoc
     */
    public function attributeLabels(): array
    {
        $labels = parent::attributeLabels();
        $labels['currentPassword'] = Craft::t('app', 'Current Password');
        $labels['email'] = Craft::t('app', 'Email');
        $labels['fullName'] = Craft::t('app', 'Full Name');
        $labels['firstName'] = Craft::t('app', 'First Name');
        $labels['lastName'] = Craft::t('app', 'Last Name');
        $labels['newPassword'] = Craft::t('app', 'New Password');
        $labels['password'] = Craft::t('app', 'Password');
        $labels['unverifiedEmail'] = Craft::t('app', 'Email');
        $labels['username'] = Craft::t('app', 'Username');
        return $labels;
    }

    /**
     * @inheritdoc
     */
    protected function defineRules(): array
    {
        $rules = parent::defineRules();

        $treatAsActive = fn() => $this->active || $this->pending || $this->getScenario() === self::SCENARIO_REGISTRATION;

        $rules[] = [['lastLoginDate', 'lastInvalidLoginDate', 'lockoutDate', 'lastPasswordChangeDate', 'verificationCodeIssuedDate'], DateTimeValidator::class];
        $rules[] = [['invalidLoginCount', 'photoId'], 'number', 'integerOnly' => true];
        $rules[] = [['username', 'email', 'unverifiedEmail', 'fullName', 'firstName', 'lastName'], 'trim', 'skipOnEmpty' => true];
        $rules[] = [['email', 'unverifiedEmail'], 'email', 'enableIDN' => App::supportsIdn(), 'enableLocalIDN' => false];
        $rules[] = [['email', 'username', 'fullName', 'firstName', 'lastName', 'password', 'unverifiedEmail'], 'string', 'max' => 255];
        $rules[] = [['verificationCode'], 'string', 'max' => 100];
        $rules[] = [['email'], 'required', 'when' => $treatAsActive];
        $rules[] = [['lastLoginAttemptIp'], 'string', 'max' => 45];

        if (!Craft::$app->getConfig()->getGeneral()->useEmailAsUsername) {
            $rules[] = [['username'], 'required', 'when' => $treatAsActive];
            $rules[] = [['username'], UsernameValidator::class];
        }

        if (Craft::$app->getIsInstalled()) {
            $rules[] = [
                ['username', 'email'],
                UniqueValidator::class,
                'targetClass' => UserRecord::class,
                'caseInsensitive' => true,
            ];

            $rules[] = [['unverifiedEmail'], 'validateUnverifiedEmail'];
        }

        if (isset($this->id) && $this->passwordResetRequired) {
            // Get the current password hash
            $currentPassword = (new Query())
                ->select(['password'])
                ->from([Table::USERS])
                ->where(['id' => $this->id])
                ->scalar();
        } else {
            $currentPassword = null;
        }

        $rules[] = [
            ['newPassword'],
            UserPasswordValidator::class,
            'forceDifferent' => $this->passwordResetRequired,
            'currentPassword' => $currentPassword,
        ];

        $rules[] = [
            ['fullName', 'firstName', 'lastName'], function($attribute, $params, Validator $validator) {
                if (str_contains($this->$attribute, '://')) {
                    $validator->addError($this, $attribute, Craft::t('app', 'Invalid value “{value}”.'));
                }
            },
        ];

        return $rules;
    }

    /**
     * Returns whether the user account can be logged into.
     *
     * @return bool
     * @since 4.0.0
     */
    public function getIsCredentialed(): bool
    {
        return $this->active || $this->pending;
    }

    /**
     * Validates the unverifiedEmail value is unique.
     *
     * @param string $attribute
     * @param array|null $params
     * @param InlineValidator $validator
     */
    public function validateUnverifiedEmail(string $attribute, ?array $params, InlineValidator $validator): void
    {
        $query = self::find()
            ->status(null);

        if (Craft::$app->getDb()->getIsMysql()) {
            $query->where([
                'email' => $this->unverifiedEmail,
            ]);
        } else {
            // Postgres is case-sensitive
            $query->where([
                'lower([[email]])' => mb_strtolower($this->unverifiedEmail),
            ]);
        }

        if ($this->id) {
            $query->andWhere(['not', ['elements.id' => $this->id]]);
        }

        if ($query->exists()) {
            $validator->addError($this, $attribute, Craft::t('yii', '{attribute} "{value}" has already been taken.'), $params);
        }
    }

    /**
     * @inheritdoc
     */
    public function scenarios(): array
    {
        $scenarios = parent::scenarios();
        $scenarios[self::SCENARIO_PASSWORD] = ['newPassword'];
        $scenarios[self::SCENARIO_REGISTRATION] = ['username', 'email', 'newPassword'];

        return $scenarios;
    }

    /**
     * @inheritdoc
     */
    public function getFieldLayout(): ?FieldLayout
    {
        return Craft::$app->getFields()->getLayoutByType(self::class);
    }

    /**
     * Gets the user's addresses.
     *
     * @return Address[]
     * @since 4.0.0
     */
    public function getAddresses(): array
    {
        if (!isset($this->_addresses)) {
            if (!$this->id) {
                return [];
            }

            $this->_addresses = Address::find()
                ->ownerId($this->id)
                ->all();
        }

        return $this->_addresses;
    }

    /**
     * @inheritdoc
     */
    public function getAuthKey(): ?string
    {
        $token = Craft::$app->getUser()->getToken();

        if ($token === null) {
            throw new Exception('No user session token exists.');
        }

        $userAgent = Craft::$app->getRequest()->getUserAgent();

        // The auth key is a combination of the hashed token, its row's UID, and the user agent string
        return json_encode([
            $token,
            null,
            md5($userAgent),
        ], JSON_UNESCAPED_SLASHES | JSON_UNESCAPED_UNICODE);
    }

    /**
     * @inheritdoc
     */
    public function validateAuthKey($authKey): ?bool
    {
        $data = Json::decodeIfJson($authKey);

        if (!is_array($data) || count($data) !== 3 || !isset($data[0], $data[2])) {
            return false;
        }

        [$token, , $userAgent] = $data;

        if (!$this->_validateUserAgent($userAgent)) {
            return false;
        }

        $tokenId = (new Query())
            ->select(['id'])
            ->from([Table::SESSIONS])
            ->where([
                'token' => $token,
                'userId' => $this->id,
            ])
            ->scalar();

        if (!$tokenId) {
            return false;
        }

        // Update the session row's dateUpdated value so it doesn't get GC'd
        Db::update(Table::SESSIONS, [
            'dateUpdated' => Db::prepareDateForDb(new DateTime()),
        ], ['id' => $tokenId]);

        return true;
    }

    /**
     * Determines whether the user is allowed to be logged in with a given password.
     *
     * @param string $password The user's plain text password.
     * @return bool
     */
    public function authenticate(string $password): bool
    {
        $this->authError = null;

        // Fire a 'beforeAuthenticate' event
        $event = new AuthenticateUserEvent([
            'password' => $password,
        ]);
        $this->trigger(self::EVENT_BEFORE_AUTHENTICATE, $event);

        if (!isset($this->authError) && $event->performAuthentication) {
            // Validate the password
            try {
                $passwordValid = Craft::$app->getSecurity()->validatePassword($password, $this->password);
            } catch (InvalidArgumentException) {
                $passwordValid = false;
            }

            if ($passwordValid) {
                $this->authError = $this->_getAuthError();
            } else {
                Craft::$app->getUsers()->handleInvalidLogin($this);
                // Was that one bad password too many?
                if ($this->locked && !Craft::$app->getConfig()->getGeneral()->preventUserEnumeration) {
                    // Will set the authError to either AccountCooldown or AccountLocked
                    $this->authError = $this->_getAuthError();
                } else {
                    $this->authError = self::AUTH_INVALID_CREDENTIALS;
                }
            }
        }

        return !isset($this->authError);
    }

    /**
     * Returns the reference string to this element.
     *
     * @return string|null
     */
    public function getRef(): ?string
    {
        return $this->username;
    }

    /**
     * Returns the user's groups.
     *
     * @return UserGroup[]
     */
    public function getGroups(): array
    {
        if (isset($this->_groups)) {
            return $this->_groups;
        }

        if (Craft::$app->getEdition() !== Craft::Pro || !isset($this->id)) {
            return [];
        }

        return $this->_groups = Craft::$app->getUserGroups()->getGroupsByUserId($this->id);
    }

    /**
     * Sets an array of user groups on the user.
     *
     * @param UserGroup[] $groups An array of UserGroup objects.
     */
    public function setGroups(array $groups): void
    {
        if (Craft::$app->getEdition() === Craft::Pro) {
            $this->_groups = $groups;
        }
    }

    /**
     * Set the authenticator secret.
     *
     * @param string|null $secret
     */
    public function setAuthenticatorSecret(?string $secret): void
    {
        $this->_authenticatorSecret = $secret;
    }

    /**
     * Set the backup codes.
     *
     * @param string $backupCodes
     */
    public function setBackupCodes(string $backupCodes): void
    {
        $this->_backupCodes = explode(',', $backupCodes);
    }

    /**
     * Return `true` if the user has an authenticator secret set.
     *
     * @return bool
     */
    public function hasAuthenticatorSecret(): bool
    {
        return !empty($this->_authenticatorSecret);
    }

    /**
     * Verify an authenticator key for the user.
     *
     * @param string $code
     * @return bool
     */
    public function verifyAuthenticatorCode(string $code): bool
    {

        if (empty($this->_authenticatorSecret)) {
            return false;
        }

        $authenticator = Authentication::getCodeAuthenticator();

        try {
            $result = $authenticator->verifyKeyNewer($this->_authenticatorSecret, $code, $this->authenticatorTimestamp);
        } catch (\Throwable $exception) {
            Craft::$app->getErrorHandler()->logException($exception);
            return false;
        }

        if ($result) {
            $this->updateAuthenticatorTimestamp($result);
        }

        return (bool)$result;
    }

    /**
     * Use an authenticator backup code
     *
     * @param string $code
     * @return bool `true`, if the code was correct.
     */
    public function useAuthenticatorBackupCode(string $code): bool
    {
        $hashed = AuthenticatorCode::hashBackupCode($code, $this->_authenticatorSecret);
        $idx = array_search($hashed, $this->_backupCodes, true);

        if ($idx === false) {
            return false;
        }

        $record = AuthRecord::findOne(['userId' => $this->id]);

        if (!$record) {
            return false;
        }

        unset($this->_backupCodes[$idx]);
        $record->backupCodes = implode(',', $this->_backupCodes);
        $record->save();

        return true;
    }

    /**
     * Update the timestamp of the last used authenticator code.
     * x
     *
     * @param int $timestamp
     */
    public function updateAuthenticatorTimestamp(int $timestamp): void
    {
        if ($this->id && $this->hasAuthenticatorSecret()) {
            $record = AuthRecord::findOne(['userId' => $this->id]);
            if ($record) {
                $record->authenticatorTimestamp = $timestamp;
                $record->save();
                $this->authenticatorTimestamp = $timestamp;
            }
        }
    }

    /**
     * Save an authenticator for a user and return a list of 20 backup codes that can be used once.
     *
     * @param string $secret
     * @param int $timestamp
     * @return string[] $backupCodes an array of backup codes for the authenticator.
     */
    public function saveAuthenticator(string $secret, int $timestamp): array
    {
        if ($this->id) {
            $this->removeAuthenticator();

            $backupCodes = [];
            $hashed = [];

            for ($i = 0; $i < 20; $i++) {
                $code = StringHelper::toUpperCase(StringHelper::randomString(12));
                $backupCodes[] = $code;
                $hashed[] = AuthenticatorCode::hashBackupCode($code, $secret);
            }

            // todo Maybe move this out. Makes sense because it's a separate piece of funtionality.
            // OTOH - keeping the secret localized here is good too.
            $record = new AuthRecord();
            $record->userId = $this->id;
            $record->authenticatorSecret = $secret;
            $record->authenticatorTimestamp = $timestamp;
            $record->backupCodes = implode(',', $hashed);
            $record->save();

            $this->setAuthenticatorSecret($secret);
            $this->authenticatorTimestamp = $timestamp;

            return $backupCodes;
        }
    }

    /**
     * Remove a user's authenticator.
     */
    public function removeAuthenticator(): void
    {
        if ($this->id) {
            AuthAuthenticator::deleteAll(['userId' => $this->id]);
            $this->_authenticatorSecret = null;
        }
    }

    /**
     * Returns whether the user is in a specific group.
     *
     * @param int|string|UserGroup $group The user group model, its handle, or ID.
     * @return bool
     */
    public function isInGroup(UserGroup|int|string $group): bool
    {
        if (Craft::$app->getEdition() !== Craft::Pro) {
            return false;
        }

        if (is_object($group) && $group instanceof UserGroup) {
            $group = $group->id;
        }

        if (is_numeric($group)) {
            return in_array($group, ArrayHelper::getColumn($this->getGroups(), 'id'), false);
        }

        return in_array($group, ArrayHelper::getColumn($this->getGroups(), 'handle'), true);
    }

    /**
     * Returns the user's full name.
     *
     * @return string|null
     * @deprecated in 4.0.0. [[fullName]] should be used instead.
     */
    public function getFullName(): ?string
    {
        return $this->fullName;
    }

    /**
     * Returns the user's full name or username.
     *
     * @return string
     */
    public function getName(): string
    {
        if (!isset($this->_name)) {
            $this->_name = $this->_defineName();
        }

        return $this->_name;
    }

    /**
     * @return string
     */
    private function _defineName(): string
    {
        if ($this->hasEventHandlers(self::EVENT_DEFINE_NAME)) {
            $this->trigger(self::EVENT_DEFINE_NAME, $event = new DefineValueEvent());
            if ($event->value !== null) {
                return $event->value;
            }
        }

        return $this->fullName ?? (string)$this->username;
    }

    /**
     * Sets the user’s name.
     *
     * @param string $name
     * @since 3.7.0
     */
    public function setName(string $name): void
    {
        $this->_name = $name;
    }

    /**
     * Returns the user's first name or username.
     *
     * @return string|null
     */
    public function getFriendlyName(): ?string
    {
        if (!isset($this->_friendlyName)) {
            $this->_friendlyName = $this->_defineFriendlyName() ?? false;
        }

        return $this->_friendlyName ?: null;
    }

    /**
     * @return string|null
     */
    private function _defineFriendlyName(): ?string
    {
        if ($this->hasEventHandlers(self::EVENT_DEFINE_FRIENDLY_NAME)) {
            $this->trigger(self::EVENT_DEFINE_FRIENDLY_NAME, $event = new DefineValueEvent());
            if ($event->handled || $event->value !== null) {
                return $event->value;
            }
        }

        return $this->firstName ?? $this->username;
    }

    /**
     * Sets the user’s friendly name.
     *
     * @param string $friendlyName
     * @since 3.7.0
     */
    public function setFriendlyName(string $friendlyName): void
    {
        $this->_friendlyName = $friendlyName;
    }

    /**
     * @inheritdoc
     */
    public function getStatus(): ?string
    {
        if ($this->suspended) {
            return self::STATUS_SUSPENDED;
        }

        if ($this->archived) {
            return self::STATUS_ARCHIVED;
        }

        if ($this->pending) {
            return self::STATUS_PENDING;
        }

        if ($this->active) {
            return self::STATUS_ACTIVE;
        }

        return self::STATUS_INACTIVE;
    }

    /**
     * @inheritdoc
     */
    public function getThumbUrl(int $size): ?string
    {
        $photo = $this->getPhoto();

        if ($photo) {
            return $photo->getThumbUrl($size);
        }

        return Craft::$app->getAssetManager()->getPublishedUrl('@app/web/assets/cp/dist', true, 'images/user.svg');
    }

    /**
     * @inheritdoc
     */
    public function getHasRoundedThumb(): bool
    {
        return true;
    }

    /**
     * @inheritdoc
     */
    public function canView(User $user): bool
    {
        if (parent::canView($user)) {
            return true;
        }

        return (
            $user->id === $this->id ||
            $user->can('editUsers')
        );
    }

    /**
     * @inheritdoc
     */
    public function canSave(User $user): bool
    {
        if (!$this->id) {
            return $user->can('registerUsers');
        }

        if ($user->id === $this->id) {
            return true;
        }

        return $user->can('editUsers');
    }

    /**
     * @inheritdoc
     */
    public function canDuplicate(User $user): bool
    {
        return false;
    }

    /**
     * @inheritdoc
     */
    public function canDelete(User $user): bool
    {
        if (parent::canDelete($user)) {
            return true;
        }

        return (
            $user->id !== $this->id &&
            $user->can('deleteUsers')
        );
    }

    /**
     * Returns whether this is the current logged-in user.
     *
     * @return bool
     */
    public function getIsCurrent(): bool
    {
        if (!$this->id) {
            return false;
        }

        $currentUser = Craft::$app->getUser()->getIdentity();
        return $currentUser && $currentUser->id == $this->id;
    }

    /**
     * Returns whether the user has permission to perform a given action.
     *
     * @param string $permission
     * @return bool
     */
    public function can(string $permission): bool
    {
        if (Craft::$app->getEdition() === Craft::Pro) {
            if ($this->admin) {
                return true;
            }

            if (isset($this->id)) {
                return Craft::$app->getUserPermissions()->doesUserHavePermission($this->id, $permission);
            }

            return false;
        }

        return true;
    }

    /**
     * Returns whether the user is authorized to assign any user groups to users.
     *
     * @return bool
     * @since 4.0.0
     */
    public function canAssignUserGroups(): bool
    {
        foreach (Craft::$app->getUserGroups()->getAllGroups() as $group) {
            if ($this->can("assignUserGroup:$group->uid")) {
                return true;
            }
        }

        return false;
    }

    /**
     * Returns whether the user has shunned a given message.
     *
     * @param string $message
     * @return bool
     */
    public function hasShunned(string $message): bool
    {
        if (isset($this->id)) {
            return Craft::$app->getUsers()->hasUserShunnedMessage($this->id, $message);
        }

        return false;
    }

    /**
     * Returns the time when the user will be over their cooldown period.
     *
     * @return DateTime|null
     */
    public function getCooldownEndTime(): ?DateTime
    {
        // There was an old bug that where a user's lockoutDate could be null if they've
        // passed their cooldownDuration already, but there account status is still locked.
        // If that's the case, just let it return null as if they are past the cooldownDuration.
        if ($this->locked && $this->lockoutDate) {
            $generalConfig = Craft::$app->getConfig()->getGeneral();
            $interval = DateTimeHelper::secondsToInterval($generalConfig->cooldownDuration);
            $cooldownEnd = clone $this->lockoutDate;
            $cooldownEnd->add($interval);

            return $cooldownEnd;
        }

        return null;
    }

    /**
     * Returns the remaining cooldown time for this user, if they've entered their password incorrectly too many times.
     *
     * @return DateInterval|null
     */
    public function getRemainingCooldownTime(): ?DateInterval
    {
        if ($this->locked) {
            $currentTime = DateTimeHelper::currentUTCDateTime();
            $cooldownEnd = $this->getCooldownEndTime();

            if ($currentTime < $cooldownEnd) {
                return $currentTime->diff($cooldownEnd);
            }
        }

        return null;
    }

    /**
     * @inheritdoc
     */
    protected function cpEditUrl(): ?string
    {
        if (Craft::$app->getRequest()->getIsCpRequest() && $this->getIsCurrent()) {
            return UrlHelper::cpUrl('myaccount');
        }

        if (Craft::$app->getEdition() === Craft::Pro) {
            return UrlHelper::cpUrl('users/' . $this->id);
        }

        return null;
    }

    /**
     * Returns the user’s preferences.
     *
     * @return array The user’s preferences.
     */
    public function getPreferences(): array
    {
        return $this->id ? Craft::$app->getUsers()->getUserPreferences($this->id) : [];
    }

    /**
     * Returns one of the user’s preferences by its key.
     *
     * @param string $key The preference’s key
     * @param mixed|null $default The default value, if the preference hasn’t been set
     * @return mixed The user’s preference
     */
    public function getPreference(string $key, mixed $default = null): mixed
    {
        $preferences = $this->getPreferences();

        return $preferences[$key] ?? $default;
    }

    /**
     * Returns the user’s preferred language, if they have one.
     *
     * @return string|null The preferred language
     */
    public function getPreferredLanguage(): ?string
    {
        return $this->_validateLocale($this->getPreference('language'), false);
    }

    /**
     * Returns the user’s preferred locale to be used for date/number formatting, if they have one.
     *
     * If the user doesn’t have a preferred locale, their preferred language will be used instead.
     *
     * @return string|null The preferred locale
     * @since 3.5.0
     */
    public function getPreferredLocale(): ?string
    {
        return $this->_validateLocale($this->getPreference('locale'), true);
    }

    /**
     * Validates and returns a locale ID.
     *
     * @param string|null $locale
     * @param bool $checkAllLocales Whether to check all known locale IDs, rather than just the app locales
     * @return string|null
     */
    private function _validateLocale(?string $locale, bool $checkAllLocales): ?string
    {
        $locales = $checkAllLocales ? Craft::$app->getI18n()->getAllLocaleIds() : Craft::$app->getI18n()->getAppLocaleIds();
        if ($locale && in_array($locale, $locales, true)) {
            return $locale;
        }

        return null;
    }

    /**
     * @inheritdoc
     */
    public function setEagerLoadedElements(string $handle, array $elements): void
    {
        if ($handle === 'photo') {
            $photo = $elements[0] ?? null;
            $this->setPhoto($photo);
        } else {
            parent::setEagerLoadedElements($handle, $elements);
        }
    }

    /**
     * Returns the user's photo.
     *
     * @return Asset|null
     */
    public function getPhoto(): ?Asset
    {
        if (!isset($this->_photo)) {
            if (!$this->photoId) {
                return null;
            }

            $this->_photo = Craft::$app->getAssets()->getAssetById($this->photoId) ?? false;
        }

        return $this->_photo ?: null;
    }

    /**
     * Sets the entry's author.
     *
     * @param Asset|null $photo
     */
    public function setPhoto(?Asset $photo = null): void
    {
        $this->_photo = $photo;
        $this->photoId = $photo->id ?? null;
    }

    // Indexes, etc.
    // -------------------------------------------------------------------------

    /**
     * @inheritdoc
     */
    protected function tableAttributeHtml(string $attribute): string
    {
        switch ($attribute) {
            case 'email':
                return $this->email ? Html::mailto(Html::encode($this->email)) : '';

            case 'groups':
                return implode(', ', array_map(function(UserGroup $group) {
                    return Html::encode(Craft::t('site', $group->name));
                }, $this->getGroups()));

            case 'preferredLanguage':
                $language = $this->getPreferredLanguage();
                return $language ? (new Locale($language))->getDisplayName(Craft::$app->language) : '';

            case 'preferredLocale':
                $locale = $this->getPreferredLocale();
                return $locale ? (new Locale($locale))->getDisplayName(Craft::$app->language) : '';
        }

        return parent::tableAttributeHtml($attribute);
    }

    /**
     * @inheritdoc
     */
    protected function htmlAttributes(string $context): array
    {
        $currentUser = Craft::$app->getUser()->getIdentity();

        return [
            'data' => [
                'suspended' => $this->suspended,
                'can-suspend' => $currentUser && Craft::$app->getUsers()->canSuspend($currentUser, $this),
            ],
        ];
    }

    /**
     * @inheritdoc
     */
    protected function metaFieldsHtml(bool $static): string
    {
        return implode('', [
            Craft::$app->getView()->renderTemplate('users/_accountfields', [
                'user' => $this,
                'isNewUser' => !$this->id,
                'static' => $static,
            ]),
            parent::metaFieldsHtml($static),
        ]);
    }

    protected function metadata(): array
    {
        $formatter = Craft::$app->getFormatter();

        return [
            Craft::t('app', 'Email') => Html::a($this->email, "mailto:$this->email"),
            Craft::t('app', 'Cooldown Time Remaining') => function() use ($formatter) {
                if (
                    !$this->locked ||
                    !Craft::$app->getConfig()->getGeneral()->cooldownDuration ||
                    ($duration = $this->getRemainingCooldownTime()) === null
                ) {
                    return false;
                }
                return $formatter->asDuration($duration);
            },
            Craft::t('app', 'Created at') => $formatter->asDatetime($this->dateCreated, Formatter::FORMAT_WIDTH_SHORT),
            Craft::t('app', 'Last login') => function() use ($formatter) {
                if ($this->pending) {
                    return false;
                }
                if (!$this->lastLoginDate) {
                    return Craft::t('app', 'Never');
                }
                return $formatter->asDatetime($this->lastLoginDate, Formatter::FORMAT_WIDTH_SHORT);
            },
            Craft::t('app', 'Last login fail') => function() use ($formatter) {
                if (!$this->locked || !$this->lastInvalidLoginDate) {
                    return false;
                }
                return $formatter->asDatetime($this->lastInvalidLoginDate, Formatter::FORMAT_WIDTH_SHORT);
            },
            Craft::t('app', 'Login fail count') => function() use ($formatter) {
                if (!$this->locked) {
                    return false;
                }
                return $formatter->asDecimal($this->invalidLoginCount, 0);
            },
        ];
    }

    /**
     * @inheritdoc
     * @since 3.3.0
     */
    public function getGqlTypeName(): string
    {
        return static::gqlTypeNameByContext($this);
    }

    // Events
    // -------------------------------------------------------------------------

    /**
     * @inheritdoc
     * @throws InvalidConfigException
     * @throws Exception
     */
    public function afterSave(bool $isNew): void
    {
        // Get the user record
        if (!$isNew) {
            $record = UserRecord::findOne($this->id);

            if (!$record) {
                throw new InvalidConfigException("Invalid user ID: $this->id");
            }

            if ($this->active != $record->active) {
                throw new Exception('Unable to change a user’s active state like this.');
            }

            if ($this->pending != $record->pending) {
                throw new Exception('Unable to change a user’s pending state like this.');
            }

            if ($this->locked != $record->locked) {
                throw new Exception('Unable to change a user’s locked state like this.');
            }

            if ($this->suspended != $record->suspended) {
                throw new Exception('Unable to change a user’s suspended state like this.');
            }
        } else {
            $record = new UserRecord();
            $record->id = (int)$this->id;
            $record->active = $this->active;
            $record->pending = $this->pending;
            $record->locked = $this->locked;
            $record->suspended = $this->suspended;
        }

        $this->prepareNamesForSave();

        $record->photoId = (int)$this->photoId ?: null;
        $record->admin = $this->admin;
        $record->username = $this->username;
        $record->fullName = $this->fullName;
        $record->firstName = $this->firstName;
        $record->lastName = $this->lastName;
        $record->email = $this->email;
        $record->passwordResetRequired = $this->passwordResetRequired;
        $record->unverifiedEmail = $this->unverifiedEmail;
        $record->enable2fa = $this->enable2fa;

        if ($changePassword = (isset($this->newPassword))) {
            $hash = Craft::$app->getSecurity()->hashPassword($this->newPassword);

            $record->password = $this->password = $hash;
            $record->invalidLoginWindowStart = null;
            $record->invalidLoginCount = $this->invalidLoginCount = null;
            $record->verificationCode = null;
            $record->verificationCodeIssuedDate = null;
            $record->lastPasswordChangeDate = $this->lastPasswordChangeDate = DateTimeHelper::currentUTCDateTime();

            // If the user required a password reset *before this request*, then set passwordResetRequired to false
            if (!$isNew && $record->getOldAttribute('passwordResetRequired')) {
                $record->passwordResetRequired = $this->passwordResetRequired = false;
            }

            $this->newPassword = null;
        }

        // Capture the dirty attributes from the record
        $dirtyAttributes = array_keys($record->getDirtyAttributes());

        $record->save(false);

        // Make sure that the photo is located in the right place
        if (!$isNew && $this->photoId) {
            Craft::$app->getUsers()->relocateUserPhoto($this);
        }

        $this->setDirtyAttributes($dirtyAttributes);

        parent::afterSave($isNew);

        if (!$isNew && $changePassword) {
            // Destroy all other sessions for this user
            $condition = ['userId' => $this->id];
            if ($this->getIsCurrent() && $token = Craft::$app->getUser()->getToken()) {
                $condition = ['and', $condition, ['not', ['token' => $token]]];
            }
            Db::delete(Table::SESSIONS, $condition);
        }
    }

    /**
     * @inheritdoc
     */
    public function beforeDelete(): bool
    {
        if (!parent::beforeDelete()) {
            return false;
        }

        $elementsService = Craft::$app->getElements();

        // Do all this stuff within a transaction
        $transaction = Craft::$app->getDb()->beginTransaction();

        try {
            // Should we transfer the content to a new user?
            if ($this->inheritorOnDelete) {
                // Invalidate all entry caches
                $elementsService->invalidateCachesForElementType(Entry::class);

                // Update the entry/version/draft tables to point to the new user
                $userRefs = [
                    Table::ENTRIES => 'authorId',
                    Table::DRAFTS => 'creatorId',
                    Table::REVISIONS => 'creatorId',
                ];

                foreach ($userRefs as $table => $column) {
                    Db::update($table, [
                        $column => $this->inheritorOnDelete->id,
                    ], [
                        $column => $this->id,
                    ], [], false);
                }
            } else {
                // Delete the entries
                $entryQuery = Entry::find()
                    ->site('*')
                    ->unique()
                    ->authorId($this->id)
                    ->status(null);

                foreach (Db::each($entryQuery) as $entry) {
                    /** @var Entry $entry */
                    $elementsService->deleteElement($entry);
                }
            }

            $transaction->commit();
        } catch (Throwable $e) {
            $transaction->rollBack();
            throw $e;
        }

        return true;
    }

    /**
     * Validates a cookie's stored user agent against the current request's user agent string,
     * if the 'requireMatchingUserAgentForSession' config setting is enabled.
     *
     * @param string $userAgent
     * @return bool
     */
    private function _validateUserAgent(string $userAgent): bool
    {
        if (!Craft::$app->getConfig()->getGeneral()->requireMatchingUserAgentForSession) {
            return true;
        }

        $requestUserAgent = Craft::$app->getRequest()->getUserAgent();

        if (!hash_equals($userAgent, md5($requestUserAgent))) {
            Craft::warning('Tried to restore session from the the identity cookie, but the saved user agent (' . $userAgent . ') does not match the current request’s (' . $requestUserAgent . ').', __METHOD__);
            return false;
        }

        return true;
    }

    /**
     * Returns the [[authError]] value for [[authenticate()]]
     *
     * @return null|string
     */
    private function _getAuthError(): ?string
    {
        switch ($this->getStatus()) {
            case self::STATUS_INACTIVE:
            case self::STATUS_ARCHIVED:
                return self::AUTH_INVALID_CREDENTIALS;
            case self::STATUS_PENDING:
                return self::AUTH_PENDING_VERIFICATION;
            case self::STATUS_SUSPENDED:
                return self::AUTH_ACCOUNT_SUSPENDED;
            case self::STATUS_ACTIVE:
                if ($this->locked) {
                    // Let them know how much time they have to wait (if any) before their account is unlocked.
                    if (Craft::$app->getConfig()->getGeneral()->cooldownDuration) {
                        return self::AUTH_ACCOUNT_COOLDOWN;
                    }
                    return self::AUTH_ACCOUNT_LOCKED;
                }
                // Is a password reset required?
                if ($this->passwordResetRequired) {
                    return self::AUTH_PASSWORD_RESET_REQUIRED;
                }
                $request = Craft::$app->getRequest();
                if (!$request->getIsConsoleRequest()) {
                    if ($request->getIsCpRequest()) {
                        if (!$this->can('accessCp')) {
                            return self::AUTH_NO_CP_ACCESS;
                        }
                        if (
                            Craft::$app->getIsLive() === false &&
                            $this->can('accessCpWhenSystemIsOff') === false
                        ) {
                            return self::AUTH_NO_CP_OFFLINE_ACCESS;
                        }
                    } elseif (
                        Craft::$app->getIsLive() === false &&
                        $this->can('accessSiteWhenSystemIsOff') === false
                    ) {
                        return self::AUTH_NO_SITE_OFFLINE_ACCESS;
                    }
                }
        }

        return null;
    }
}<|MERGE_RESOLUTION|>--- conflicted
+++ resolved
@@ -608,7 +608,6 @@
     public ?string $username = null;
 
     /**
-<<<<<<< HEAD
      * @var string|null Password
      */
     public ?string $password = null;
@@ -634,8 +633,6 @@
     public ?string $lastName = null;
 
     /**
-=======
->>>>>>> 4a2bf970
      * @var string|null Email
      */
     public ?string $email = null;
