<?php
/**
 * @link https://craftcms.com/
 * @copyright Copyright (c) Pixel & Tonic, Inc.
 * @license https://craftcms.github.io/license/
 */

namespace craft\elements;

use Craft;
use craft\base\Element;
use craft\db\Query;
use craft\elements\actions\DeleteUsers;
use craft\elements\actions\Edit;
use craft\elements\actions\Restore;
use craft\elements\actions\SuspendUsers;
use craft\elements\actions\UnsuspendUsers;
use craft\elements\db\ElementQueryInterface;
use craft\elements\db\UserQuery;
use craft\events\AuthenticateUserEvent;
use craft\helpers\ArrayHelper;
use craft\helpers\DateTimeHelper;
use craft\helpers\Html;
use craft\helpers\UrlHelper;
use craft\i18n\Locale;
use craft\models\UserGroup;
use craft\records\Session as SessionRecord;
use craft\records\User as UserRecord;
use craft\validators\DateTimeValidator;
use craft\validators\UniqueValidator;
use craft\validators\UsernameValidator;
use craft\validators\UserPasswordValidator;
use yii\base\ErrorHandler;
use yii\base\Exception;
use yii\base\InvalidArgumentException;
use yii\base\InvalidConfigException;
use yii\base\NotSupportedException;
use yii\validators\InlineValidator;
use yii\web\IdentityInterface;

/**
 * User represents a user element.
 *
 * @property \DateTime|null $cooldownEndTime the time when the user will be over their cooldown period
 * @property string|null $friendlyName the user's first name or username
 * @property string|null $fullName the user's full name
 * @property UserGroup[] $groups the user's groups
 * @property bool $isCurrent whether this is the current logged-in user
 * @property string $name the user's full name or username
 * @property Asset|null $photo the user's photo
 * @property array $preferences the user’s preferences
 * @property string|null $preferredLanguage the user’s preferred language
 * @property \DateInterval|null $remainingCooldownTime the remaining cooldown time for this user, if they've entered their password incorrectly too many times
 *
 * @author Pixel & Tonic, Inc. <support@pixelandtonic.com>
 * @since 3.0
 */
class User extends Element implements IdentityInterface
{
    // Constants
    // =========================================================================

    /**
     * @event AuthenticateUserEvent The event that is triggered before a user is authenticated.
     *
     * You may set [[AuthenticateUserEvent::isValid]] to `false` to prevent the user from getting authenticated
     */
    const EVENT_BEFORE_AUTHENTICATE = 'beforeAuthenticate';

    const IMPERSONATE_KEY = 'Craft.UserSessionService.prevImpersonateUserId';

    // User statuses
    // -------------------------------------------------------------------------

    const STATUS_ACTIVE = 'active';
    const STATUS_LOCKED = 'locked';
    const STATUS_SUSPENDED = 'suspended';
    const STATUS_PENDING = 'pending';

    // Authentication error codes
    // -------------------------------------------------------------------------

    const AUTH_INVALID_CREDENTIALS = 'invalid_credentials';
    const AUTH_PENDING_VERIFICATION = 'pending_verification';
    const AUTH_ACCOUNT_LOCKED = 'account_locked';
    const AUTH_ACCOUNT_COOLDOWN = 'account_cooldown';
    const AUTH_PASSWORD_RESET_REQUIRED = 'password_reset_required';
    const AUTH_ACCOUNT_SUSPENDED = 'account_suspended';
    const AUTH_NO_CP_ACCESS = 'no_cp_access';
    const AUTH_NO_CP_OFFLINE_ACCESS = 'no_cp_offline_access';
    const AUTH_NO_SITE_OFFLINE_ACCESS = 'no_site_offline_access';

    // Validation scenarios
    // -------------------------------------------------------------------------

    const SCENARIO_REGISTRATION = 'registration';
    const SCENARIO_PASSWORD = 'password';

    // Static
    // =========================================================================

    /**
     * @inheritdoc
     */
    public static function displayName(): string
    {
        return Craft::t('app', 'User');
    }

    /**
     * @inheritdoc
     */
    public static function refHandle()
    {
        return 'user';
    }

    /**
     * @inheritdoc
     */
    public static function hasContent(): bool
    {
        return true;
    }

    /**
     * @inheritdoc
     */
    public static function hasStatuses(): bool
    {
        return true;
    }

    /**
     * @inheritdoc
     */
    public static function statuses(): array
    {
        return [
            self::STATUS_ACTIVE => Craft::t('app', 'Active'),
            self::STATUS_PENDING => Craft::t('app', 'Pending'),
            self::STATUS_LOCKED => Craft::t('app', 'Locked'),
            self::STATUS_SUSPENDED => Craft::t('app', 'Suspended'),
        ];
    }

    /**
     * @inheritdoc
     * @return UserQuery The newly created [[UserQuery]] instance.
     */
    public static function find(): ElementQueryInterface
    {
        return new UserQuery(static::class);
    }

    /**
     * @inheritdoc
     */
    protected static function defineSources(string $context = null): array
    {
        $sources = [
            [
                'key' => '*',
                'label' => Craft::t('app', 'All users'),
                'criteria' => ['status' => null],
                'hasThumbs' => true
            ]
        ];

        if (Craft::$app->getEdition() === Craft::Pro) {
            // Admin source
            $sources[] = [
                'key' => 'admins',
                'label' => Craft::t('app', 'Admins'),
                'criteria' => ['admin' => true],
                'hasThumbs' => true
            ];

            $groups = Craft::$app->getUserGroups()->getAllGroups();

            if (!empty($groups)) {
                $sources[] = ['heading' => Craft::t('app', 'Groups')];

                foreach ($groups as $group) {
                    $sources[] = [
<<<<<<< HEAD
                        'key' => 'group:'.$group->uid,
=======
                        'key' => 'group:' . $group->uid,
>>>>>>> 928249a9
                        'label' => Craft::t('site', $group->name),
                        'criteria' => ['groupId' => $group->id],
                        'hasThumbs' => true
                    ];
                }
            }
        }

        return $sources;
    }

    /**
     * @inheritdoc
     */
    protected static function defineActions(string $source = null): array
    {
        $actions = [];
        $elementsService = Craft::$app->getElements();

        // Edit
        $actions[] = $elementsService->createAction([
            'type' => Edit::class,
            'label' => Craft::t('app', 'Edit user'),
        ]);

        if (Craft::$app->getUser()->checkPermission('administrateUsers')) {
            // Suspend
            $actions[] = SuspendUsers::class;

            // Unsuspend
            $actions[] = UnsuspendUsers::class;
        }

        if (Craft::$app->getUser()->checkPermission('deleteUsers')) {
            // Delete
            $actions[] = DeleteUsers::class;
        }

        // Restore
        $actions[] = $elementsService->createAction([
            'type' => Restore::class,
            'successMessage' => Craft::t('app', 'Users restored.'),
            'partialSuccessMessage' => Craft::t('app', 'Some users restored.'),
            'failMessage' => Craft::t('app', 'Users not restored.'),
        ]);

        return $actions;
    }

    /**
     * @inheritdoc
     */
    protected static function defineSearchableAttributes(): array
    {
        return ['username', 'firstName', 'lastName', 'fullName', 'email'];
    }

    /**
     * @inheritdoc
     */
    protected static function defineSortOptions(): array
    {
        if (Craft::$app->getConfig()->getGeneral()->useEmailAsUsername) {
            $attributes = [
                'email' => Craft::t('app', 'Email'),
                'firstName' => Craft::t('app', 'First Name'),
                'lastName' => Craft::t('app', 'Last Name'),
                'lastLoginDate' => Craft::t('app', 'Last Login'),
                [
                    'label' => Craft::t('app', 'Date Created'),
                    'orderBy' => 'elements.dateCreated',
                    'attribute' => 'dateCreated'
                ],
                [
                    'label' => Craft::t('app', 'Date Updated'),
                    'orderBy' => 'elements.dateUpdated',
                    'attribute' => 'dateUpdated'
                ],
            ];
        } else {
            $attributes = [
                'username' => Craft::t('app', 'Username'),
                'firstName' => Craft::t('app', 'First Name'),
                'lastName' => Craft::t('app', 'Last Name'),
                'email' => Craft::t('app', 'Email'),
                'lastLoginDate' => Craft::t('app', 'Last Login'),
                [
                    'label' => Craft::t('app', 'Date Created'),
                    'orderBy' => 'elements.dateCreated',
                    'attribute' => 'dateCreated'
                ],
                [
                    'label' => Craft::t('app', 'Date Updated'),
                    'orderBy' => 'elements.dateUpdated',
                    'attribute' => 'dateUpdated'
                ],
            ];
        }

        return $attributes;
    }

    /**
     * @inheritdoc
     */
    protected static function defineTableAttributes(): array
    {
        $attributes = [
            'user' => ['label' => Craft::t('app', 'User')],
            'email' => ['label' => Craft::t('app', 'Email')],
            'username' => ['label' => Craft::t('app', 'Username')],
            'fullName' => ['label' => Craft::t('app', 'Full Name')],
            'firstName' => ['label' => Craft::t('app', 'First Name')],
            'lastName' => ['label' => Craft::t('app', 'Last Name')],
        ];

        if (Craft::$app->getIsMultiSite()) {
            $attributes['preferredLanguage'] = ['label' => Craft::t('app', 'Preferred Language')];
        }

        $attributes['id'] = ['label' => Craft::t('app', 'ID')];
        $attributes['lastLoginDate'] = ['label' => Craft::t('app', 'Last Login')];
        $attributes['dateCreated'] = ['label' => Craft::t('app', 'Date Created')];
        $attributes['dateUpdated'] = ['label' => Craft::t('app', 'Date Updated')];

        return $attributes;
    }

    /**
     * @inheritdoc
     */
    protected static function defineDefaultTableAttributes(string $source): array
    {
        return [
            'fullName',
            'email',
            'dateCreated',
            'lastLoginDate',
        ];
    }

    /**
     * @inheritdoc
     */
    public static function eagerLoadingMap(array $sourceElements, string $handle)
    {
        if ($handle === 'photo') {
            // Get the source element IDs
            $sourceElementIds = ArrayHelper::getColumn($sourceElements, 'id');

            $map = (new Query())
                ->select(['id as source', 'photoId as target'])
                ->from(['{{%users}}'])
                ->where(['id' => $sourceElementIds])
                ->andWhere(['not', ['photoId' => null]])
                ->all();

            return [
                'elementType' => Asset::class,
                'map' => $map
            ];
        }

        return parent::eagerLoadingMap($sourceElements, $handle);
    }

    // IdentityInterface Methods
    // -------------------------------------------------------------------------

    /**
     * @inheritdoc
     */
    public static function findIdentity($id)
    {
        $user = static::find()
            ->id($id)
            ->anyStatus()
            ->addSelect(['users.password'])
            ->one();

        if ($user === null) {
            return null;
        }

        /** @var static $user */
        if ($user->getStatus() === self::STATUS_ACTIVE) {
            return $user;
        }

        // If the previous user was an admin and we're impersonating the current user.
        if ($previousUserId = Craft::$app->getSession()->get(self::IMPERSONATE_KEY)) {
            $previousUser = Craft::$app->getUsers()->getUserById($previousUserId);

            if ($previousUser && $previousUser->admin) {
                return $user;
            }
        }

        return null;
    }

    /**
     * @inheritdoc
     */
    public static function findIdentityByAccessToken($token, $type = null)
    {
        throw new NotSupportedException('"findIdentityByAccessToken" is not implemented.');
    }

    /**
     * Returns the authentication data from a given auth key.
     *
     * @param string $authKey
     * @return array|null The authentication data, or `null` if it was invalid.
     */
    public static function authData(string $authKey)
    {
        $data = json_decode($authKey, true);

        if (count($data) === 3 && isset($data[0], $data[1], $data[2])) {
            return $data;
        }

        return null;
    }

    // Properties
    // =========================================================================

    /**
     * @var string|null Username
     */
    public $username;

    /**
     * @var int|null Photo asset id
     */
    public $photoId;

    /**
     * @var string|null First name
     */
    public $firstName;

    /**
     * @var string|null Last name
     */
    public $lastName;

    /**
     * @var string|null Email
     */
    public $email;

    /**
     * @var string|null Password
     */
    public $password;

    /**
     * @var bool Admin
     */
    public $admin = false;

    /**
     * @var bool Locked
     */
    public $locked = false;

    /**
     * @var bool Suspended
     */
    public $suspended = false;

    /**
     * @var bool Pending
     */
    public $pending = false;

    /**
     * @var \DateTime|null Last login date
     */
    public $lastLoginDate;

    /**
     * @var int|null Invalid login count
     */
    public $invalidLoginCount;

    /**
     * @var \DateTime|null Last invalid login date
     */
    public $lastInvalidLoginDate;

    /**
     * @var \DateTime|null Lockout date
     */
    public $lockoutDate;

    /**
     * @var bool Whether the user has a dashboard
     */
    public $hasDashboard = false;

    /**
     * @var bool Password reset required
     */
    public $passwordResetRequired = false;

    /**
     * @var \DateTime|null Last password change date
     */
    public $lastPasswordChangeDate;

    /**
     * @var string|null Unverified email
     */
    public $unverifiedEmail;

    /**
     * @var string|null New password
     */
    public $newPassword;

    /**
     * @var string|null Current password
     */
    public $currentPassword;

    /**
     * @var \DateTime|null Verification code issued date
     */
    public $verificationCodeIssuedDate;

    /**
     * @var string|null Verification code
     */
    public $verificationCode;

    /**
     * @var string|null Last login attempt IP address.
     */
    public $lastLoginAttemptIp;

    /**
     * @var string|null Auth error
     */
    public $authError;

    /**
     * @var self|null The user who should take over the user’s content if the user is deleted.
     */
    public $inheritorOnDelete;

    /**
     * @var Asset|null user photo
     */
    private $_photo;

    /**
     * @var UserGroup[]|null The cached list of groups the user belongs to. Set by [[getGroups()]].
     */
    private $_groups;

    /**
     * @var array|null The user’s preferences
     */
    private $_preferences;

    // Public Methods
    // =========================================================================

    /**
     * @inheritdoc
     */
    public function init()
    {
        parent::init();

        // Is this user in cooldown mode, and are they past their window?
        if (
            $this->locked &&
            Craft::$app->getConfig()->getGeneral()->cooldownDuration &&
            !$this->getRemainingCooldownTime()
        ) {
            Craft::$app->getUsers()->unlockUser($this);
        }
    }

    /**
     * Use the full name or username as the string representation.
     *
     * @return string
     */
    public function __toString()
    {
        try {
            return $this->getName();
        } catch (\Exception $e) {
            ErrorHandler::convertExceptionToError($e);
        }
    }

    /**
     * @inheritdoc
     */
    public function attributes()
    {
        $names = parent::attributes();
        $names[] = 'cooldownEndTime';
        $names[] = 'friendlyName';
        $names[] = 'fullName';
        $names[] = 'isCurrent';
        $names[] = 'name';
        $names[] = 'preferredLanguage';
        $names[] = 'remainingCooldownTime';
        return $names;
    }

    /**
     * @inheritdoc
     */
    public function extraFields()
    {
        $names = parent::extraFields();
        $names[] = 'groups';
        $names[] = 'photo';
        return $names;
    }

    /**
     * @inheritdoc
     */
    public function datetimeAttributes(): array
    {
        $attributes = parent::datetimeAttributes();
        $attributes[] = 'lastLoginDate';
        $attributes[] = 'lastInvalidLoginDate';
        $attributes[] = 'lockoutDate';
        $attributes[] = 'lastPasswordChangeDate';
        $attributes[] = 'verificationCodeIssuedDate';
        return $attributes;
    }

    /**
     * @inheritdoc
     */
    public function rules()
    {
        $rules = parent::rules();
        $rules[] = [['lastLoginDate', 'lastInvalidLoginDate', 'lockoutDate', 'lastPasswordChangeDate', 'verificationCodeIssuedDate'], DateTimeValidator::class];
        $rules[] = [['invalidLoginCount', 'photoId'], 'number', 'integerOnly' => true];
        $rules[] = [['email', 'unverifiedEmail'], 'email'];
        $rules[] = [['email', 'password', 'unverifiedEmail'], 'string', 'max' => 255];
        $rules[] = [['username', 'firstName', 'lastName', 'verificationCode'], 'string', 'max' => 100];
        $rules[] = [['username', 'email'], 'required'];
        $rules[] = [['username'], UsernameValidator::class];
        $rules[] = [['lastLoginAttemptIp'], 'string', 'max' => 45];

        if (Craft::$app->getIsInstalled()) {
            $rules[] = [
                ['username', 'email'],
                UniqueValidator::class,
                'targetClass' => UserRecord::class
            ];

            $rules[] = [['unverifiedEmail'], 'validateUnverifiedEmail'];
        }

        if ($this->id !== null && $this->passwordResetRequired) {
            // Get the current password hash
            $currentPassword = (new Query())
                ->select(['password'])
                ->from(['{{%users}}'])
                ->where(['id' => $this->id])
                ->scalar();
        } else {
            $currentPassword = null;
        }

        $rules[] = [
            ['newPassword'],
            UserPasswordValidator::class,
            'forceDifferent' => $this->passwordResetRequired,
            'currentPassword' => $currentPassword,
        ];

        return $rules;
    }

    /**
     * Validates the unverifiedEmail value is unique.
     *
     * @param string $attribute
     * @param array|null $params
     * @param InlineValidator $validator
     */
    public function validateUnverifiedEmail(string $attribute, $params, InlineValidator $validator)
    {
        $query = self::find()
            ->where(['email' => $this->unverifiedEmail])
            ->anyStatus();

        if ($this->id) {
            $query->andWhere(['not', ['elements.id' => $this->id]]);
        }

        if ($query->exists()) {
            $validator->addError($this, $attribute, Craft::t('yii', '{attribute} "{value}" has already been taken.'), $params);
        }
    }

    /**
     * @inheritdoc
     */
    public function scenarios()
    {
        $scenarios = parent::scenarios();
        $scenarios[self::SCENARIO_PASSWORD] = ['newPassword'];
        $scenarios[self::SCENARIO_REGISTRATION] = ['username', 'email', 'newPassword'];

        return $scenarios;
    }

    /**
     * @inheritdoc
     */
    public function getFieldLayout()
    {
        return Craft::$app->getFields()->getLayoutByType(static::class);
    }

    /**
     * @inheritdoc
     */
    public function getAuthKey()
    {
        $token = Craft::$app->getSecurity()->generateRandomString(100);
        $tokenUid = $this->_storeSessionToken($token);
        $userAgent = Craft::$app->getRequest()->getUserAgent();

        // The auth key is a combination of the hashed token, its row's UID, and the user agent string
        return json_encode([
            $token,
            $tokenUid,
            $userAgent,
        ], JSON_UNESCAPED_SLASHES | JSON_UNESCAPED_UNICODE);
    }

    /**
     * @inheritdoc
     */
    public function validateAuthKey($authKey)
    {
        $data = static::authData($authKey);

        if ($data) {
            list($token, $tokenUid, $userAgent) = $data;

            return (
                $this->_validateUserAgent($userAgent) &&
                ($token === $this->_findSessionTokenByUid($tokenUid))
            );
        }

        return false;
    }

    /**
     * Determines whether the user is allowed to be logged in with a given password.
     *
     * @param string $password The user's plain text passwerd.
     * @return bool
     */
    public function authenticate(string $password): bool
    {
        // Fire a 'beforeAuthenticate' event
        $event = new AuthenticateUserEvent([
            'password' => $password,
        ]);
        $this->trigger(self::EVENT_BEFORE_AUTHENTICATE, $event);

        if ($event->performAuthentication) {
            // Validate the password
            try {
                $passwordValid = Craft::$app->getSecurity()->validatePassword($password, $this->password);
            } catch (InvalidArgumentException $e) {
                $passwordValid = false;
            }

            if ($passwordValid) {
                $this->authError = $this->_getAuthError();
            } else {
                Craft::$app->getUsers()->handleInvalidLogin($this);
                // Was that one bad password too many?
                if ($this->locked && !Craft::$app->getConfig()->getGeneral()->preventUserEnumeration) {
                    // Will set the authError to either AccountCooldown or AccountLocked
                    $this->authError = $this->_getAuthError();
                } else {
                    $this->authError = self::AUTH_INVALID_CREDENTIALS;
                }
            }
        }

        return $this->authError === null;
    }

    /**
     * Returns the reference string to this element.
     *
     * @return string|null
     */
    public function getRef()
    {
        return $this->username;
    }

    /**
     * Returns the user's groups.
     *
     * @return UserGroup[]
     */
    public function getGroups(): array
    {
        if ($this->_groups !== null) {
            return $this->_groups;
        }

        if (Craft::$app->getEdition() !== Craft::Pro || $this->id === null) {
            return [];
        }

        return $this->_groups = Craft::$app->getUserGroups()->getGroupsByUserId($this->id);
    }

    /**
     * Sets an array of User element objects on the user.
     *
     * @param UserGroup[] $groups An array of UserGroup objects.
     */
    public function setGroups(array $groups)
    {
        if (Craft::$app->getEdition() === Craft::Pro) {
            $this->_groups = $groups;
        }
    }

    /**
     * Returns whether the user is in a specific group.
     *
     * @param UserGroup|int|string $group The user group model, its handle, or ID.
     * @return bool
     */
    public function isInGroup($group): bool
    {
        if (Craft::$app->getEdition() !== Craft::Pro) {
            return false;
        }

        if (is_object($group) && $group instanceof UserGroup) {
            $group = $group->id;
        }

        if (is_numeric($group)) {
            return in_array($group, ArrayHelper::getColumn($this->getGroups(), 'id'), false);
        }

        return in_array($group, ArrayHelper::getColumn($this->getGroups(), 'handle'), true);
    }

    /**
     * Returns the user's full name.
     *
     * @return string|null
     */
    public function getFullName()
    {
        $firstName = trim($this->firstName);
        $lastName = trim($this->lastName);

        if (!$firstName && !$lastName) {
            return null;
        }

        $name = $firstName;

        if ($firstName && $lastName) {
            $name .= ' ';
        }

        $name .= $lastName;

        return $name;
    }

    /**
     * Returns the user's full name or username.
     *
     * @return string
     */
    public function getName(): string
    {
        if (($fullName = $this->getFullName()) !== null) {
            return $fullName;
        }

        return (string)$this->username;
    }

    /**
     * Gets the user's first name or username.
     *
     * @return string|null
     */
    public function getFriendlyName()
    {
        if ($firstName = trim($this->firstName)) {
            return $firstName;
        }

        return $this->username;
    }

    /**
     * @inheritdoc
     */
    public function getStatus()
    {
        if ($this->locked) {
            return self::STATUS_LOCKED;
        }

        if ($this->suspended) {
            return self::STATUS_SUSPENDED;
        }

        if ($this->archived) {
            return self::STATUS_ARCHIVED;
        }

        if ($this->pending) {
            return self::STATUS_PENDING;
        }

        return self::STATUS_ACTIVE;
    }

    /**
     * Returns the URL to the user's photo.
     *
     * @param int $size The width and height the photo should be sized to
     * @return string|null
     * @deprecated in 3.0. Use getPhoto().getUrl() instead.
     */
    public function getPhotoUrl(int $size = 100)
    {
        Craft::$app->getDeprecator()->log('User::getPhotoUrl()', 'User::getPhotoUrl() has been deprecated. Use getPhoto() to access the photo asset (if there is one), and call its getUrl() method to access the photo URL.');
        $photo = $this->getPhoto();

        if ($photo) {
            return $photo->getUrl([
                'width' => $size,
                'height' => $size
            ]);
        }

        return null;
    }

    /**
     * @inheritdoc
     */
    public function getThumbUrl(int $size)
    {
        $photo = $this->getPhoto();

        if ($photo) {
            return Craft::$app->getAssets()->getThumbUrl($photo, $size, $size, false);
        }

        return Craft::$app->getAssetManager()->getPublishedUrl('@app/web/assets/cp/dist', true, 'images/user.svg');
    }

    /**
     * @inheritdoc
     */
    public function getIsEditable(): bool
    {
        return Craft::$app->getUser()->checkPermission('editUsers');
    }

    /**
     * Returns whether this is the current logged-in user.
     *
     * @return bool
     */
    public function getIsCurrent(): bool
    {
        if ($this->id !== null) {
            $currentUser = Craft::$app->getUser()->getIdentity();

            if ($currentUser) {
                return ($this->id === $currentUser->id);
            }
        }

        return false;
    }

    /**
     * Returns whether the user has permission to perform a given action.
     *
     * @param string $permission
     * @return bool
     */
    public function can(string $permission): bool
    {
        if (Craft::$app->getEdition() === Craft::Pro) {
            if ($this->admin) {
                return true;
            }

            if ($this->id !== null) {
                return Craft::$app->getUserPermissions()->doesUserHavePermission($this->id, $permission);
            }

            return false;
        }

        return true;
    }

    /**
     * Returns whether the user has shunned a given message.
     *
     * @param string $message
     * @return bool
     */
    public function hasShunned(string $message): bool
    {
        if ($this->id !== null) {
            return Craft::$app->getUsers()->hasUserShunnedMessage($this->id, $message);
        }

        return false;
    }

    /**
     * Returns the time when the user will be over their cooldown period.
     *
     * @return \DateTime|null
     */
    public function getCooldownEndTime()
    {
        // There was an old bug that where a user's lockoutDate could be null if they've
        // passed their cooldownDuration already, but there account status is still locked.
        // If that's the case, just let it return null as if they are past the cooldownDuration.
        if ($this->locked && $this->lockoutDate) {
            $generalConfig = Craft::$app->getConfig()->getGeneral();
            $interval = DateTimeHelper::secondsToInterval($generalConfig->cooldownDuration);
            $cooldownEnd = clone $this->lockoutDate;
            $cooldownEnd->add($interval);

            return $cooldownEnd;
        }

        return null;
    }

    /**
     * Returns the remaining cooldown time for this user, if they've entered their password incorrectly too many times.
     *
     * @return \DateInterval|null
     */
    public function getRemainingCooldownTime()
    {
        if ($this->locked) {
            $currentTime = DateTimeHelper::currentUTCDateTime();
            $cooldownEnd = $this->getCooldownEndTime();

            if ($currentTime < $cooldownEnd) {
                return $currentTime->diff($cooldownEnd);
            }
        }

        return null;
    }

    /**
     * @inheritdoc
     */
    public function getCpEditUrl()
    {
        if ($this->getIsCurrent()) {
            return UrlHelper::cpUrl('myaccount');
        }

        if (Craft::$app->getEdition() === Craft::Pro) {
            return UrlHelper::cpUrl('users/' . $this->id);
        }

        return null;
    }

    /**
     * Returns the user’s preferences.
     *
     * @return array The user’s preferences.
     */
    public function getPreferences(): array
    {
        if ($this->_preferences === null) {
            $this->_preferences = Craft::$app->getUsers()->getUserPreferences($this->id);
        }

        return $this->_preferences;
    }

    /**
     * Returns one of the user’s preferences by its key.
     *
     * @param string $key The preference’s key
     * @param mixed $default The default value, if the preference hasn’t been set
     * @return mixed The user’s preference
     */
    public function getPreference(string $key, $default = null)
    {
        $preferences = $this->getPreferences();

        return $preferences[$key] ?? $default;
    }

    /**
     * Returns the user’s preferred language, if they have one.
     *
     * @return string|null The preferred language
     */
    public function getPreferredLanguage()
    {
        $language = $this->getPreference('language');

        // Make sure it's valid
        if ($language !== null && in_array($language, Craft::$app->getI18n()->getAppLocaleIds(), true)) {
            return $language;
        }

        return null;
    }

    /**
     * Merges new user preferences with the existing ones, and returns the result.
     *
     * @param array $preferences The new preferences
     * @return array The user’s new preferences.
     */
    public function mergePreferences(array $preferences): array
    {
        $this->_preferences = array_merge($this->getPreferences(), $preferences);

        return $this->_preferences;
    }

    /**
     * @inheritdoc
     */
    public function setEagerLoadedElements(string $handle, array $elements)
    {
        if ($handle === 'photo') {
            $photo = $elements[0] ?? null;
            $this->setPhoto($photo);
        } else {
            parent::setEagerLoadedElements($handle, $elements);
        }
    }

    /**
     * Returns the user's photo.
     *
     * @return Asset|null
     * @throws InvalidConfigException if [[photoId]] is set but invalid
     */
    public function getPhoto()
    {
        if ($this->_photo !== null) {
            return $this->_photo;
        }

        if (!$this->photoId) {
            return null;
        }

        if (($this->_photo = Craft::$app->getAssets()->getAssetById($this->photoId)) === null) {
            throw new InvalidConfigException('Invalid photo ID: ' . $this->photoId);
        }

        return $this->_photo;
    }

    /**
     * Sets the entry's author.
     *
     * @param Asset|null $photo
     */
    public function setPhoto(Asset $photo = null)
    {
        $this->_photo = $photo;
    }

    // Indexes, etc.
    // -------------------------------------------------------------------------

    /**
     * @inheritdoc
     */
    protected function tableAttributeHtml(string $attribute): string
    {
        switch ($attribute) {
            case 'email':
                return $this->email ? Html::encodeParams('<a href="mailto:{email}">{email}</a>', ['email' => $this->email]) : '';

            case 'preferredLanguage':
                $language = $this->getPreferredLanguage();

                return $language ? (new Locale($language))->getDisplayName(Craft::$app->language) : '';
        }

        return parent::tableAttributeHtml($attribute);
    }

    /**
     * @inheritdoc
     */
    public function getEditorHtml(): string
    {
        $html = Craft::$app->getView()->renderTemplate('users/_accountfields', [
            'user' => $this,
            'isNewUser' => false,
            'meta' => true,
        ]);

        $html .= parent::getEditorHtml();

        return $html;
    }

    // Events
    // -------------------------------------------------------------------------

    /**
     * @inheritdoc
     * @throws Exception if reasons
     */
    public function afterSave(bool $isNew)
    {
        // Get the user record
        if (!$isNew) {
            $record = UserRecord::findOne($this->id);

            if (!$record) {
                throw new Exception('Invalid user ID: ' . $this->id);
            }

            if ($this->locked != $record->locked) {
                throw new Exception('Unable to change a user’s locked state like this.');
            }

            if ($this->suspended != $record->suspended) {
                throw new Exception('Unable to change a user’s suspended state like this.');
            }

            if ($this->pending != $record->pending) {
                throw new Exception('Unable to change a user’s pending state like this.');
            }
        } else {
            $record = new UserRecord();
            $record->id = $this->id;
            $record->locked = $this->locked;
            $record->suspended = $this->suspended;
            $record->pending = $this->pending;
        }

        $record->username = $this->username;
        $record->firstName = $this->firstName;
        $record->lastName = $this->lastName;
        $record->photoId = $this->photoId;
        $record->email = $this->email;
        $record->admin = $this->admin;
        $record->passwordResetRequired = $this->passwordResetRequired;
        $record->unverifiedEmail = $this->unverifiedEmail;

        if ($this->newPassword !== null) {
            $hash = Craft::$app->getSecurity()->hashPassword($this->newPassword);

            $record->password = $this->password = $hash;
            $record->invalidLoginWindowStart = null;
            $record->invalidLoginCount = $this->invalidLoginCount = null;
            $record->verificationCode = null;
            $record->verificationCodeIssuedDate = null;
            $record->lastPasswordChangeDate = $this->lastPasswordChangeDate = DateTimeHelper::currentUTCDateTime();

            // If the user required a password reset *before this request*, then set passwordResetRequired to false
            if (!$isNew && $record->getOldAttribute('passwordResetRequired')) {
                $record->passwordResetRequired = $this->passwordResetRequired = false;
            }

            $this->newPassword = null;
        }

        $record->save(false);

        parent::afterSave($isNew);
    }

    /**
     * @inheritdoc
     */
    public function beforeDelete(): bool
    {
        // Do all this stuff within a transaction
        $db = Craft::$app->getDb();
        $transaction = $db->beginTransaction();

        try {
            // Get the entry IDs that belong to this user
            $entryQuery = (new Query())
                ->select('e.id')
                ->from('{{%entries}} e')
                ->where(['e.authorId' => $this->id]);

            // Should we transfer the content to a new user?
            if ($this->inheritorOnDelete) {
                // Delete the template caches for any entries authored by this user
                $entryIds = $entryQuery->column();
                Craft::$app->getTemplateCaches()->deleteCachesByElementId($entryIds);

                // Update the entry/version/draft tables to point to the new user
                $userRefs = [
                    '{{%entries}}' => 'authorId',
                    '{{%entrydrafts}}' => 'creatorId',
                    '{{%entryversions}}' => 'creatorId',
                ];

                foreach ($userRefs as $table => $column) {
                    Craft::$app->getDb()->createCommand()
                        ->update(
                            $table,
                            [
                                $column => $this->inheritorOnDelete->id
                            ],
                            [
                                $column => $this->id
                            ])
                        ->execute();
                }
            } else {
                // Get the entry IDs along with one of the sites they’re enabled in
                $results = $entryQuery
                    ->addSelect([
                        'siteId' => (new Query())
                            ->select('i18n.siteId')
                            ->from('{{%elements_sites}} i18n')
                            ->where('[[i18n.elementId]] = [[e.id]]')
                            ->limit(1)
                    ])
                    ->all();

                // Delete them
                foreach ($results as $result) {
                    Craft::$app->getElements()->deleteElementById($result['id'], Entry::class, $result['siteId']);
                }
            }

            if (!parent::beforeDelete()) {
                $transaction->rollBack();
                return false;
            }

            $transaction->commit();
        } catch (\Throwable $e) {
            $transaction->rollBack();
            throw $e;
        }

        return true;
    }

    // Private Methods
    // =========================================================================

    /**
     * Saves a new session record for the user.
     *
     * @param string $sessionToken
     * @return string The new session row's UID.
     */
    private function _storeSessionToken(string $sessionToken): string
    {
        $sessionRecord = new SessionRecord();
        $sessionRecord->userId = $this->id;
        $sessionRecord->token = $sessionToken;
        $sessionRecord->save();

        return $sessionRecord->uid;
    }

    /**
     * Finds a session token by its row's UID.
     *
     * @param string $uid
     * @return string|null The session token, or `null` if it could not be found.
     */
    private function _findSessionTokenByUid(string $uid)
    {
        return (new Query())
            ->select(['token'])
            ->from(['{{%sessions}}'])
            ->where(['userId' => $this->id, 'uid' => $uid])
            ->scalar();
    }

    /**
     * Validates a cookie's stored user agent against the current request's user agent string,
     * if the 'requireMatchingUserAgentForSession' config setting is enabled.
     *
     * @param string $userAgent
     * @return bool
     */
    private function _validateUserAgent(string $userAgent): bool
    {
        if (Craft::$app->getConfig()->getGeneral()->requireMatchingUserAgentForSession) {
            $requestUserAgent = Craft::$app->getRequest()->getUserAgent();

            if ($userAgent !== $requestUserAgent) {
                Craft::warning('Tried to restore session from the the identity cookie, but the saved user agent (' . $userAgent . ') does not match the current request’s (' . $requestUserAgent . ').', __METHOD__);

                return false;
            }
        }

        return true;
    }

    /**
     * Returns the [[authError]] value for [[authenticate()]]
     *
     * @return null|string
     */
    private function _getAuthError()
    {
        switch ($this->getStatus()) {
            case self::STATUS_ARCHIVED:
                return self::AUTH_INVALID_CREDENTIALS;
            case self::STATUS_PENDING:
                return self::AUTH_PENDING_VERIFICATION;
            case self::STATUS_SUSPENDED:
                return self::AUTH_ACCOUNT_SUSPENDED;
            case self::STATUS_LOCKED:
                // Let them know how much time they have to wait (if any) before their account is unlocked.
                if (Craft::$app->getConfig()->getGeneral()->cooldownDuration) {
                    return self::AUTH_ACCOUNT_COOLDOWN;
                }
                return self::AUTH_ACCOUNT_LOCKED;
            case self::STATUS_ACTIVE:
                // Is a password reset required?
                if ($this->passwordResetRequired) {
                    return self::AUTH_PASSWORD_RESET_REQUIRED;
                }
                $request = Craft::$app->getRequest();
                if (!$request->getIsConsoleRequest()) {
                    if ($request->getIsCpRequest()) {
                        if (!$this->can('accessCp')) {
                            return self::AUTH_NO_CP_ACCESS;
                        }
                        if (
                            Craft::$app->getIsSystemOn() === false &&
                            $this->can('accessCpWhenSystemIsOff') === false
                        ) {
                            return self::AUTH_NO_CP_OFFLINE_ACCESS;
                        }
                    } else if (
                        Craft::$app->getIsSystemOn() === false &&
                        $this->can('accessSiteWhenSystemIsOff') === false
                    ) {
                        return self::AUTH_NO_SITE_OFFLINE_ACCESS;
                    }
                }
        }

        return null;
    }
}<|MERGE_RESOLUTION|>--- conflicted
+++ resolved
@@ -183,11 +183,7 @@
 
                 foreach ($groups as $group) {
                     $sources[] = [
-<<<<<<< HEAD
-                        'key' => 'group:'.$group->uid,
-=======
                         'key' => 'group:' . $group->uid,
->>>>>>> 928249a9
                         'label' => Craft::t('site', $group->name),
                         'criteria' => ['groupId' => $group->id],
                         'hasThumbs' => true
