<?php
/**
 * @link https://craftcms.com/
 * @copyright Copyright (c) Pixel & Tonic, Inc.
 * @license https://craftcms.github.io/license/
 */

namespace craft\elements;

use Craft;
use craft\base\Element;
use craft\base\NameTrait;
use craft\db\Query;
use craft\db\Table;
use craft\elements\actions\DeleteUsers;
use craft\elements\actions\Restore;
use craft\elements\actions\SuspendUsers;
use craft\elements\actions\UnsuspendUsers;
use craft\elements\conditions\ElementConditionInterface;
use craft\elements\conditions\users\UserCondition;
use craft\elements\db\ElementQueryInterface;
use craft\elements\db\UserQuery;
use craft\events\AuthenticateUserEvent;
use craft\events\DefineValueEvent;
use craft\helpers\App;
use craft\helpers\ArrayHelper;
use craft\helpers\DateTimeHelper;
use craft\helpers\Db;
use craft\helpers\Html;
use craft\helpers\Json;
use craft\helpers\Session;
use craft\helpers\StringHelper;
use craft\helpers\UrlHelper;
use craft\i18n\Formatter;
use craft\i18n\Locale;
use craft\models\FieldLayout;
use craft\models\UserGroup;
use craft\records\User as UserRecord;
use craft\validators\DateTimeValidator;
use craft\validators\UniqueValidator;
use craft\validators\UsernameValidator;
use craft\validators\UserPasswordValidator;
use DateInterval;
use DateTime;
use DateTimeZone;
use Throwable;
use yii\base\ErrorHandler;
use yii\base\Exception;
use yii\base\InvalidArgumentException;
use yii\base\InvalidConfigException;
use yii\base\NotSupportedException;
use yii\validators\InlineValidator;
use yii\validators\Validator;
use yii\web\IdentityInterface;

/**
 * User represents a user element.
 *
 * @property Asset|null $photo the user’s photo
 * @property UserGroup[] $groups the user’s groups
 * @property string $name the user’s full name or username
 * @property string|null $friendlyName the user’s first name or username
 * @property-read Address[]|null $addresses the user’s addresses
 * @property-read DateInterval|null $remainingCooldownTime the remaining cooldown time for this user, if they've entered their password incorrectly too many times
 * @property-read DateTime|null $cooldownEndTime the time when the user will be over their cooldown period
 * @property-read array $preferences the user’s preferences
 * @property-read bool $isCredentialed whether the user account can be logged into
 * @property-read bool $isCurrent whether this is the current logged-in user
 * @property-read string|null $preferredLanguage the user’s preferred language
 * @property-read string|null $preferredLocale the user’s preferred formatting locale
 *
 * @author Pixel & Tonic, Inc. <support@pixelandtonic.com>
 * @since 3.0.0
 */
class User extends Element implements IdentityInterface
{
    use NameTrait;

    /**
     * @event AuthenticateUserEvent The event that is triggered before a user is authenticated.
     *
     * If you wish to offload authentication logic, then set [[AuthenticateUserEvent::$performAuthentication]] to `false`, and set [[$authError]] to
     * something if there is an authentication error.
     */
    public const EVENT_BEFORE_AUTHENTICATE = 'beforeAuthenticate';

    /**
     * @event DefineValueEvent The event that is triggered when defining the user’s name, as returned by [[getName()]] or [[__toString()]].
     * @since 3.7.0
     */
    public const EVENT_DEFINE_NAME = 'defineName';

    /**
     * @event DefineValueEvent The event that is triggered when defining the user’s friendly name, as returned by [[getFriendlyName()]].
     * @since 3.7.0
     */
    public const EVENT_DEFINE_FRIENDLY_NAME = 'defineFriendlyName';

    public const IMPERSONATE_KEY = 'Craft.UserSessionService.prevImpersonateUserId';

    // User statuses
    // -------------------------------------------------------------------------

    /**
     * @since 4.0.0
     */
    public const STATUS_INACTIVE = 'inactive';
    public const STATUS_ACTIVE = 'active';
    public const STATUS_PENDING = 'pending';
    public const STATUS_SUSPENDED = 'suspended';
    public const STATUS_LOCKED = 'locked';

    // Authentication error codes
    // -------------------------------------------------------------------------

    public const AUTH_INVALID_CREDENTIALS = 'invalid_credentials';
    public const AUTH_PENDING_VERIFICATION = 'pending_verification';
    public const AUTH_ACCOUNT_LOCKED = 'account_locked';
    public const AUTH_ACCOUNT_COOLDOWN = 'account_cooldown';
    public const AUTH_PASSWORD_RESET_REQUIRED = 'password_reset_required';
    public const AUTH_ACCOUNT_SUSPENDED = 'account_suspended';
    public const AUTH_NO_CP_ACCESS = 'no_cp_access';
    public const AUTH_NO_CP_OFFLINE_ACCESS = 'no_cp_offline_access';
    public const AUTH_NO_SITE_OFFLINE_ACCESS = 'no_site_offline_access';

    // Validation scenarios
    // -------------------------------------------------------------------------

    public const SCENARIO_REGISTRATION = 'registration';
    public const SCENARIO_PASSWORD = 'password';

    /**
     * @inheritdoc
     */
    public static function displayName(): string
    {
        return Craft::t('app', 'User');
    }

    /**
     * @inheritdoc
     */
    public static function lowerDisplayName(): string
    {
        return Craft::t('app', 'user');
    }

    /**
     * @inheritdoc
     */
    public static function pluralDisplayName(): string
    {
        return Craft::t('app', 'Users');
    }

    /**
     * @inheritdoc
     */
    public static function pluralLowerDisplayName(): string
    {
        return Craft::t('app', 'users');
    }

    /**
     * @inheritdoc
     */
    public static function refHandle(): ?string
    {
        return 'user';
    }

    /**
     * @inheritdoc
     */
    public static function trackChanges(): bool
    {
        return true;
    }

    /**
     * @inheritdoc
     */
    public static function hasContent(): bool
    {
        return true;
    }

    /**
     * @inheritdoc
     */
    public static function hasStatuses(): bool
    {
        return true;
    }

    /**
     * @inheritdoc
     */
    public static function statuses(): array
    {
        return [
            self::STATUS_ACTIVE => [
                'label' => Craft::t('app', 'Active'),
                'color' => 'green',
            ],
            self::STATUS_PENDING => [
                'label' => Craft::t('app', 'Pending'),
                'color' => 'orange',
            ],
            self::STATUS_SUSPENDED => [
                'label' => Craft::t('app', 'Suspended'),
                'color' => 'red',
            ],
            self::STATUS_LOCKED => [
                'label' => Craft::t('app', 'Locked'),
                'color' => 'red',
            ],
            self::STATUS_INACTIVE => [
                'label' => Craft::t('app', 'Inactive'),
            ],
        ];
    }

    /**
     * @inheritdoc
     * @return UserQuery The newly created [[UserQuery]] instance.
     */
    public static function find(): UserQuery
    {
        return new UserQuery(static::class);
    }

    /**
     * @inheritdoc
     * @return UserCondition
     */
    public static function createCondition(): ElementConditionInterface
    {
        return Craft::createObject(UserCondition::class, [static::class]);
    }

    /**
     * @inheritdoc
     */
    protected static function defineSources(string $context): array
    {
        $sources = [
            [
                'key' => '*',
                'label' => Craft::t('app', 'All users'),
                'hasThumbs' => true,
                'data' => [
                    'slug' => 'all',
                ],
            ],
            [
                'key' => 'admins',
                'label' => Craft::t('app', 'Admins'),
                'criteria' => ['admin' => true],
                'hasThumbs' => true,
                'data' => [
                    'slug' => 'admins',
                ],
            ],
            [
                'heading' => Craft::t('app', 'Account Type'),
            ],
            [
                'key' => 'credentialed',
                'label' => Craft::t('app', 'Credentialed'),
                'criteria' => [
                    'status' => UserQuery::STATUS_CREDENTIALED,
                ],
                'hasThumbs' => true,
                'data' => [
                    'slug' => 'credentialed',
                ],
            ],
            [
                'key' => 'inactive',
                'label' => Craft::t('app', 'Inactive'),
                'criteria' => [
                    'status' => self::STATUS_INACTIVE,
                ],
                'hasThumbs' => true,
                'data' => [
                    'slug' => 'inactive',
                ],
            ],
        ];

        $groups = Craft::$app->getUserGroups()->getAllGroups();

        if (!empty($groups)) {
            $sources[] = ['heading' => Craft::t('app', 'Groups')];

            foreach ($groups as $group) {
                $sources[] = [
                    'key' => 'group:' . $group->uid,
                    'label' => Craft::t('site', $group->name),
                    'criteria' => ['groupId' => $group->id],
                    'hasThumbs' => true,
                    'data' => [
                        'slug' => $group->handle,
                    ],
                ];
            }
        }

        return $sources;
    }

    /**
     * @inheritdoc
     */
    protected static function defineActions(string $source): array
    {
        $actions = [];

        if (Craft::$app->getUser()->checkPermission('moderateUsers')) {
            // Suspend
            $actions[] = SuspendUsers::class;

            // Unsuspend
            $actions[] = UnsuspendUsers::class;
        }

        if (Craft::$app->getUser()->checkPermission('deleteUsers')) {
            // Delete
            $actions[] = DeleteUsers::class;
        }

        // Restore
        $actions[] = Restore::class;

        return $actions;
    }

    /**
     * @inheritdoc
     */
    protected static function defineSearchableAttributes(): array
    {
        return ['username', 'fullName', 'firstName', 'lastName', 'email'];
    }

    /**
     * @inheritdoc
     */
    protected static function defineSortOptions(): array
    {
        if (Craft::$app->getConfig()->getGeneral()->useEmailAsUsername) {
            $attributes = [
                'email' => Craft::t('app', 'Email'),
                'fullName' => Craft::t('app', 'Full Name'),
                'firstName' => Craft::t('app', 'First Name'),
                'lastName' => Craft::t('app', 'Last Name'),
                [
                    'label' => Craft::t('app', 'Last Login'),
                    'orderBy' => 'lastLoginDate',
                    'defaultDir' => 'desc',
                ],
                [
                    'label' => Craft::t('app', 'Date Created'),
                    'orderBy' => 'dateCreated',
                    'defaultDir' => 'desc',
                ],
                [
                    'label' => Craft::t('app', 'Date Updated'),
                    'orderBy' => 'dateUpdated',
                    'defaultDir' => 'desc',
                ],
                'id' => Craft::t('app', 'ID'),
            ];
        } else {
            $attributes = [
                'username' => Craft::t('app', 'Username'),
                'fullName' => Craft::t('app', 'Full Name'),
                'firstName' => Craft::t('app', 'First Name'),
                'lastName' => Craft::t('app', 'Last Name'),
                'email' => Craft::t('app', 'Email'),
                [
                    'label' => Craft::t('app', 'Last Login'),
                    'orderBy' => 'lastLoginDate',
                    'defaultDir' => 'desc',
                ],
                [
                    'label' => Craft::t('app', 'Date Created'),
                    'orderBy' => 'dateCreated',
                    'defaultDir' => 'desc',
                ],
                [
                    'label' => Craft::t('app', 'Date Updated'),
                    'orderBy' => 'dateUpdated',
                    'defaultDir' => 'desc',
                ],
                'id' => Craft::t('app', 'ID'),
            ];
        }

        return $attributes;
    }

    /**
     * @inheritdoc
     */
    protected static function defineTableAttributes(): array
    {
        return [
            'email' => ['label' => Craft::t('app', 'Email')],
            'username' => ['label' => Craft::t('app', 'Username')],
            'fullName' => ['label' => Craft::t('app', 'Full Name')],
            'firstName' => ['label' => Craft::t('app', 'First Name')],
            'lastName' => ['label' => Craft::t('app', 'Last Name')],
            'groups' => ['label' => Craft::t('app', 'Groups')],
            'preferredLanguage' => ['label' => Craft::t('app', 'Preferred Language')],
            'preferredLocale' => ['label' => Craft::t('app', 'Preferred Locale')],
            'id' => ['label' => Craft::t('app', 'ID')],
            'uid' => ['label' => Craft::t('app', 'UID')],
            'lastLoginDate' => ['label' => Craft::t('app', 'Last Login')],
            'dateCreated' => ['label' => Craft::t('app', 'Date Created')],
            'dateUpdated' => ['label' => Craft::t('app', 'Date Updated')],
        ];
    }

    /**
     * @inheritdoc
     */
    protected static function defineDefaultTableAttributes(string $source): array
    {
        return [
            'fullName',
            'email',
            'dateCreated',
            'lastLoginDate',
        ];
    }

    /**
     * @inheritdoc
     */
    protected static function prepElementQueryForTableAttribute(ElementQueryInterface $elementQuery, string $attribute): void
    {
        /** @var UserQuery $elementQuery */
        if ($attribute === 'groups') {
            $elementQuery->withGroups();
        } else {
            parent::prepElementQueryForTableAttribute($elementQuery, $attribute);
        }
    }

    /**
     * @inheritdoc
     */
    public static function eagerLoadingMap(array $sourceElements, string $handle): array|null|false
    {
        // Get the source element IDs
        $sourceElementIds = ArrayHelper::getColumn($sourceElements, 'id');

        if ($handle == 'addresses') {
            $map = (new Query())
                ->select([
                    'source' => 'ownerId',
                    'target' => 'id',
                ])
                ->from([Table::ADDRESSES])
                ->where(['ownerId' => $sourceElementIds])
                ->all();

            return [
                'elementType' => Address::class,
                'map' => $map,
            ];
        }

        if ($handle === 'photo') {
            $map = (new Query())
                ->select(['id as source', 'photoId as target'])
                ->from([Table::USERS])
                ->where(['id' => $sourceElementIds])
                ->andWhere(['not', ['photoId' => null]])
                ->all();

            return [
                'elementType' => Asset::class,
                'map' => $map,
            ];
        }

        return parent::eagerLoadingMap($sourceElements, $handle);
    }

    /**
     * @inheritdoc
     * @since 3.3.0
     */
    public static function gqlTypeNameByContext(mixed $context): string
    {
        return 'User';
    }

    // IdentityInterface Methods
    // -------------------------------------------------------------------------

    /**
     * @inheritdoc
     */
    public static function findIdentity($id): ?self
    {
        /** @var User|null $user */
        $user = self::find()
            ->addSelect(['users.password'])
            ->id($id)
            ->status(null)
            ->one();

        if ($user === null) {
            return null;
        }

        /** @var static $user */
        if ($user->getStatus() === self::STATUS_ACTIVE) {
            return $user;
        }

        // If the current user is being impersonated by an admin, ignore their status
        if ($previousUserId = Session::get(self::IMPERSONATE_KEY)) {
            /** @var self|null $previousUser */
            $previousUser = self::find()
                ->id($previousUserId)
                ->status(null)
                ->one();

            if ($previousUser && $previousUser->can('impersonateUsers')) {
                return $user;
            }
        }

        return null;
    }

    /**
     * @inheritdoc
     */
    public static function findIdentityByAccessToken($token, $type = null): ?self
    {
        throw new NotSupportedException('"findIdentityByAccessToken" is not implemented.');
    }

    /**
<<<<<<< HEAD
     * @var int|null Photo asset id
=======
     * @var string|null Username
     */
    public $username;

    /**
     * @var int|null Photo asset ID
>>>>>>> 412f4349
     */
    public ?int $photoId = null;

    /**
     * @var bool Active
     * @since 4.0.0
     */
    public bool $active = false;

    /**
     * @var bool Pending
     */
    public bool $pending = false;

    /**
     * @var bool Locked
     */
    public bool $locked = false;

    /**
     * @var bool Suspended
     */
    public bool $suspended = false;

    /**
     * @var bool Admin
     */
    public bool $admin = false;

    /**
     * @var string|null Username
     */
    public ?string $username = null;

    /**
     * @var string|null Email
     */
    public ?string $email = null;

    /**
     * @var string|null Password
     */
    public ?string $password = null;

    /**
     * @var DateTime|null Last login date
     */
    public ?DateTime $lastLoginDate = null;

    /**
     * @var int|null Invalid login count
     */
    public ?int $invalidLoginCount = null;

    /**
     * @var DateTime|null Last invalid login date
     */
    public ?DateTime $lastInvalidLoginDate = null;

    /**
     * @var DateTime|null Lockout date
     */
    public ?DateTime $lockoutDate = null;

    /**
     * @var bool Whether the user has a dashboard
     * @since 3.0.4
     */
    public bool $hasDashboard = false;

    /**
     * @var bool Password reset required
     */
    public bool $passwordResetRequired = false;

    /**
     * @var DateTime|null Last password change date
     */
    public ?DateTime $lastPasswordChangeDate = null;

    /**
     * @var string|null Unverified email
     */
    public ?string $unverifiedEmail = null;

    /**
     * @var string|null New password
     */
    public ?string $newPassword = null;

    /**
     * @var string|null Current password
     */
    public ?string $currentPassword = null;

    /**
     * @var DateTime|null Verification code issued date
     */
    public ?DateTime $verificationCodeIssuedDate = null;

    /**
     * @var string|null Verification code
     */
    public ?string $verificationCode = null;

    /**
     * @var string|null Last login attempt IP address.
     */
    public ?string $lastLoginAttemptIp = null;

    /**
     * @var string|null Auth error
     */
    public ?string $authError = null;

    /**
     * @var self|null The user who should take over the user’s content if the user is deleted.
     */
    public ?User $inheritorOnDelete = null;

    /**
     * @var Address[] Addresses
     * @see getAddresses()
     */
    private array $_addresses;

    /**
     * @var string|null
     * @see getName()
     * @see setName()
     */
    private ?string $_name = null;

    /**
     * @var string|bool|null
     * @see getFriendlyName()
     * @see setFriendlyName()
     */
    private string|bool|null $_friendlyName = null;

    /**
     * @var Asset|false|null user photo
     */
    private Asset|null|false $_photo = null;

    /**
     * @var UserGroup[]|null The cached list of groups the user belongs to. Set by [[getGroups()]].
     */
    private ?array $_groups = null;

    /**
     * @inheritdoc
     */
    public function init(): void
    {
        parent::init();

        // Is this user in cooldown mode, and are they past their window?
        if (
            $this->locked &&
            Craft::$app->getConfig()->getGeneral()->cooldownDuration &&
            !$this->getRemainingCooldownTime()
        ) {
            Craft::$app->getUsers()->unlockUser($this);
        }

        // Convert IDNA ASCII to Unicode
        if ($this->username) {
            $this->username = StringHelper::idnToUtf8Email($this->username);
        }
        if ($this->email) {
            $this->email = StringHelper::idnToUtf8Email($this->email);
        }

        $this->normalizeNames();
    }

    /**
     * Use the full name or username as the string representation.
     *
     * @return string
     */
    public function __toString(): string
    {
        try {
            if (($name = $this->getName()) !== '') {
                return $name;
            }
        } catch (Throwable $e) {
            ErrorHandler::convertExceptionToError($e);
        }

        return parent::__toString();
    }

    /**
     * @inheritdoc
     */
    protected function uiLabel(): ?string
    {
        return $this->getName() ?: ($this->email ?? $this->id ?? static::class);
    }

    /**
     * @inheritdoc
     */
    public function attributes(): array
    {
        $names = parent::attributes();
        $names[] = 'cooldownEndTime';
        $names[] = 'friendlyName';
        $names[] = 'fullName';
        $names[] = 'isCredentialed';
        $names[] = 'isCurrent';
        $names[] = 'name';
        $names[] = 'preferredLanguage';
        $names[] = 'remainingCooldownTime';
        return $names;
    }

    /**
     * @inheritdoc
     */
    public function extraFields(): array
    {
        $names = parent::extraFields();
        $names[] = 'groups';
        $names[] = 'addresses';
        $names[] = 'photo';
        return $names;
    }

    /**
     * @inheritdoc
     */
    public function attributeLabels(): array
    {
        $labels = parent::attributeLabels();
        $labels['currentPassword'] = Craft::t('app', 'Current Password');
        $labels['email'] = Craft::t('app', 'Email');
        $labels['fullName'] = Craft::t('app', 'Full Name');
        $labels['firstName'] = Craft::t('app', 'First Name');
        $labels['lastName'] = Craft::t('app', 'Last Name');
        $labels['newPassword'] = Craft::t('app', 'New Password');
        $labels['password'] = Craft::t('app', 'Password');
        $labels['unverifiedEmail'] = Craft::t('app', 'Email');
        $labels['username'] = Craft::t('app', 'Username');
        return $labels;
    }

    /**
     * @inheritdoc
     */
    protected function defineRules(): array
    {
        $rules = parent::defineRules();

        $treatAsActive = fn() => $this->active || $this->pending || $this->getScenario() === self::SCENARIO_REGISTRATION;

        $rules[] = [['lastLoginDate', 'lastInvalidLoginDate', 'lockoutDate', 'lastPasswordChangeDate', 'verificationCodeIssuedDate'], DateTimeValidator::class];
        $rules[] = [['invalidLoginCount', 'photoId'], 'number', 'integerOnly' => true];
        $rules[] = [['username', 'email', 'unverifiedEmail', 'fullName', 'firstName', 'lastName'], 'trim', 'skipOnEmpty' => true];
        $rules[] = [['email', 'unverifiedEmail'], 'email', 'enableIDN' => App::supportsIdn(), 'enableLocalIDN' => false];
        $rules[] = [['email', 'username', 'fullName', 'firstName', 'lastName', 'password', 'unverifiedEmail'], 'string', 'max' => 255];
        $rules[] = [['verificationCode'], 'string', 'max' => 100];
        $rules[] = [['email'], 'required', 'when' => $treatAsActive];
        $rules[] = [['lastLoginAttemptIp'], 'string', 'max' => 45];

        if (!Craft::$app->getConfig()->getGeneral()->useEmailAsUsername) {
            $rules[] = [['username'], 'required', 'when' => $treatAsActive];
            $rules[] = [['username'], UsernameValidator::class];
        }

        if (Craft::$app->getIsInstalled()) {
            $rules[] = [
                ['username', 'email'],
                UniqueValidator::class,
                'targetClass' => UserRecord::class,
                'caseInsensitive' => true,
            ];

            $rules[] = [['unverifiedEmail'], 'validateUnverifiedEmail'];
        }

        if (isset($this->id) && $this->passwordResetRequired) {
            // Get the current password hash
            $currentPassword = (new Query())
                ->select(['password'])
                ->from([Table::USERS])
                ->where(['id' => $this->id])
                ->scalar();
        } else {
            $currentPassword = null;
        }

        $rules[] = [
            ['newPassword'],
            UserPasswordValidator::class,
            'forceDifferent' => $this->passwordResetRequired,
            'currentPassword' => $currentPassword,
        ];

        $rules[] = [
            ['fullName', 'firstName', 'lastName'], function($attribute, $params, Validator $validator) {
                if (str_contains($this->$attribute, '://')) {
                    $validator->addError($this, $attribute, Craft::t('app', 'Invalid value “{value}”.'));
                }
            },
        ];

        return $rules;
    }

    /**
     * Returns whether the user account can be logged into.
     *
     * @return bool
     * @since 4.0.0
     */
    public function getIsCredentialed(): bool
    {
        return $this->active || $this->pending;
    }

    /**
     * Validates the unverifiedEmail value is unique.
     *
     * @param string $attribute
     * @param array|null $params
     * @param InlineValidator $validator
     */
    public function validateUnverifiedEmail(string $attribute, ?array $params, InlineValidator $validator): void
    {
        $query = self::find()
            ->status(null);

        if (Craft::$app->getDb()->getIsMysql()) {
            $query->where([
                'email' => $this->unverifiedEmail,
            ]);
        } else {
            // Postgres is case-sensitive
            $query->where([
                'lower([[email]])' => mb_strtolower($this->unverifiedEmail),
            ]);
        }

        if ($this->id) {
            $query->andWhere(['not', ['elements.id' => $this->id]]);
        }

        if ($query->exists()) {
            $validator->addError($this, $attribute, Craft::t('yii', '{attribute} "{value}" has already been taken.'), $params);
        }
    }

    /**
     * @inheritdoc
     */
    public function scenarios(): array
    {
        $scenarios = parent::scenarios();
        $scenarios[self::SCENARIO_PASSWORD] = ['newPassword'];
        $scenarios[self::SCENARIO_REGISTRATION] = ['username', 'email', 'newPassword'];

        return $scenarios;
    }

    /**
     * @inheritdoc
     */
    public function getFieldLayout(): ?FieldLayout
    {
        return Craft::$app->getFields()->getLayoutByType(self::class);
    }

    /**
     * Gets the user’s addresses.
     *
     * @return Address[]
     * @since 4.0.0
     */
    public function getAddresses(): array
    {
        if (!isset($this->_addresses)) {
            if (!$this->id) {
                return [];
            }

            /** @var Address[] $addresses */
            $addresses = Address::find()
                ->ownerId($this->id)
                ->orderBy(['id' => SORT_ASC])
                ->all();
            $this->_addresses = $addresses;
        }

        return $this->_addresses;
    }

    /**
     * @inheritdoc
     */
    public function getAuthKey(): ?string
    {
        $token = Craft::$app->getUser()->getToken();

        if ($token === null) {
            throw new Exception('No user session token exists.');
        }

        $userAgent = Craft::$app->getRequest()->getUserAgent();

        // The auth key is a combination of the hashed token, its row's UID, and the user agent string
        return json_encode([
            $token,
            null,
            md5($userAgent),
        ], JSON_UNESCAPED_SLASHES | JSON_UNESCAPED_UNICODE);
    }

    /**
     * @inheritdoc
     */
    public function validateAuthKey($authKey): ?bool
    {
        $data = Json::decodeIfJson($authKey);

        if (!is_array($data) || count($data) !== 3 || !isset($data[0], $data[2])) {
            return false;
        }

        [$token, , $userAgent] = $data;

        if (!$this->_validateUserAgent($userAgent)) {
            return false;
        }

        $tokenId = (new Query())
            ->select(['id'])
            ->from([Table::SESSIONS])
            ->where([
                'token' => $token,
                'userId' => $this->id,
            ])
            ->scalar();

        if (!$tokenId) {
            return false;
        }

        // Update the session row's dateUpdated value so it doesn't get GC'd
        Db::update(Table::SESSIONS, [
            'dateUpdated' => Db::prepareDateForDb(new DateTime()),
        ], ['id' => $tokenId]);

        return true;
    }

    /**
     * Determines whether the user is allowed to be logged in with a given password.
     *
     * @param string $password The user’s plain text password.
     * @return bool
     */
    public function authenticate(string $password): bool
    {
        $this->authError = null;

        // Fire a 'beforeAuthenticate' event
        $event = new AuthenticateUserEvent([
            'password' => $password,
        ]);
        $this->trigger(self::EVENT_BEFORE_AUTHENTICATE, $event);

        if (!isset($this->authError) && $event->performAuthentication) {
            // Validate the password
            try {
                $passwordValid = Craft::$app->getSecurity()->validatePassword($password, $this->password);
            } catch (InvalidArgumentException) {
                $passwordValid = false;
            }

            if ($passwordValid) {
                $this->authError = $this->_getAuthError();
            } else {
                Craft::$app->getUsers()->handleInvalidLogin($this);
                // Was that one bad password too many?
                if ($this->locked && !Craft::$app->getConfig()->getGeneral()->preventUserEnumeration) {
                    // Will set the authError to either AccountCooldown or AccountLocked
                    $this->authError = $this->_getAuthError();
                } else {
                    $this->authError = self::AUTH_INVALID_CREDENTIALS;
                }
            }
        }

        return !isset($this->authError);
    }

    /**
     * Returns the reference string to this element.
     *
     * @return string|null
     */
    public function getRef(): ?string
    {
        return $this->username;
    }

    /**
     * Returns the user’s groups.
     *
     * @return UserGroup[]
     */
    public function getGroups(): array
    {
        if (isset($this->_groups)) {
            return $this->_groups;
        }

        if (Craft::$app->getEdition() !== Craft::Pro || !isset($this->id)) {
            return [];
        }

        return $this->_groups = Craft::$app->getUserGroups()->getGroupsByUserId($this->id);
    }

    /**
     * Sets an array of user groups on the user.
     *
     * @param UserGroup[] $groups An array of UserGroup objects.
     */
    public function setGroups(array $groups): void
    {
        if (Craft::$app->getEdition() === Craft::Pro) {
            $this->_groups = $groups;
        }
    }

    /**
     * Returns whether the user is in a specific group.
     *
     * @param int|string|UserGroup $group The user group model, its handle, or ID.
     * @return bool
     */
    public function isInGroup(UserGroup|int|string $group): bool
    {
        if (Craft::$app->getEdition() !== Craft::Pro) {
            return false;
        }

        if (is_object($group) && $group instanceof UserGroup) {
            $group = $group->id;
        }

        if (is_numeric($group)) {
            return in_array($group, ArrayHelper::getColumn($this->getGroups(), 'id'), false);
        }

        return in_array($group, ArrayHelper::getColumn($this->getGroups(), 'handle'), true);
    }

    /**
     * Returns the user’s full name.
     *
     * @return string|null
     * @deprecated in 4.0.0. [[fullName]] should be used instead.
     */
    public function getFullName(): ?string
    {
        return $this->fullName;
    }

    /**
     * Returns the user’s full name or username.
     *
     * @return string
     */
    public function getName(): string
    {
        if (!isset($this->_name)) {
            $this->_name = $this->_defineName();
        }

        return $this->_name;
    }

    /**
     * @return string
     */
    private function _defineName(): string
    {
        if ($this->hasEventHandlers(self::EVENT_DEFINE_NAME)) {
            $this->trigger(self::EVENT_DEFINE_NAME, $event = new DefineValueEvent());
            if ($event->value !== null) {
                return $event->value;
            }
        }

        return $this->fullName ?? (string)$this->username;
    }

    /**
     * Sets the user’s name.
     *
     * @param string $name
     * @since 3.7.0
     */
    public function setName(string $name): void
    {
        $this->_name = $name;
    }

    /**
     * Returns the user’s first name or username.
     *
     * @return string|null
     */
    public function getFriendlyName(): ?string
    {
        if (!isset($this->_friendlyName)) {
            $this->_friendlyName = $this->_defineFriendlyName() ?? false;
        }

        return $this->_friendlyName ?: null;
    }

    /**
     * @return string|null
     */
    private function _defineFriendlyName(): ?string
    {
        if ($this->hasEventHandlers(self::EVENT_DEFINE_FRIENDLY_NAME)) {
            $this->trigger(self::EVENT_DEFINE_FRIENDLY_NAME, $event = new DefineValueEvent());
            if ($event->handled || $event->value !== null) {
                return $event->value;
            }
        }

        return $this->firstName ?? $this->username;
    }

    /**
     * Sets the user’s friendly name.
     *
     * @param string $friendlyName
     * @since 3.7.0
     */
    public function setFriendlyName(string $friendlyName): void
    {
        $this->_friendlyName = $friendlyName;
    }

    /**
     * @inheritdoc
     */
    public function getStatus(): ?string
    {
        // If they're disabled or archived, go with that
        $status = parent::getStatus();
        if ($status !== self::STATUS_ENABLED) {
            return $status;
        }

        if ($this->suspended) {
            return self::STATUS_SUSPENDED;
        }

        if ($this->archived) {
            return self::STATUS_ARCHIVED;
        }

        if ($this->pending) {
            return self::STATUS_PENDING;
        }

        if ($this->active) {
            return self::STATUS_ACTIVE;
        }

        return self::STATUS_INACTIVE;
    }

    /**
     * @inheritdoc
     */
    public function getThumbUrl(int $size): ?string
    {
        $photo = $this->getPhoto();

        if ($photo) {
            return Craft::$app->getAssets()->getThumbUrl($photo, $size);
        }

        return Craft::$app->getAssetManager()->getPublishedUrl('@app/web/assets/cp/dist', true, 'images/user.svg');
    }

    /**
     * @inheritdoc
     */
    public function getThumbAlt(): ?string
    {
        return $this->getPhoto()?->alt ?? $this->getName();
    }

    /**
     * @inheritdoc
     */
    public function getHasRoundedThumb(): bool
    {
        return true;
    }

    /**
     * @inheritdoc
     */
    public function canView(User $user): bool
    {
        if (parent::canView($user)) {
            return true;
        }

        return (
            $user->id === $this->id ||
            $user->can('editUsers')
        );
    }

    /**
     * @inheritdoc
     */
    public function canSave(User $user): bool
    {
        if (!$this->id) {
            return $user->can('registerUsers');
        }

        if ($user->id === $this->id) {
            return true;
        }

        return $user->can('editUsers');
    }

    /**
     * @inheritdoc
     */
    public function canDuplicate(User $user): bool
    {
        return false;
    }

    /**
     * @inheritdoc
     */
    public function canDelete(User $user): bool
    {
        if (parent::canDelete($user)) {
            return true;
        }

        return (
            $user->id !== $this->id &&
            $user->can('deleteUsers')
        );
    }

    /**
     * Returns whether this is the current logged-in user.
     *
     * @return bool
     */
    public function getIsCurrent(): bool
    {
        if (!$this->id) {
            return false;
        }

        $currentUser = Craft::$app->getUser()->getIdentity();
        return $currentUser && $currentUser->id == $this->id;
    }

    /**
     * Returns whether the user has permission to perform a given action.
     *
     * @param string $permission
     * @return bool
     */
    public function can(string $permission): bool
    {
        if (Craft::$app->getEdition() === Craft::Pro) {
            if ($this->admin) {
                return true;
            }

            if (isset($this->id)) {
                return Craft::$app->getUserPermissions()->doesUserHavePermission($this->id, $permission);
            }

            return false;
        }

        return true;
    }

    /**
     * Returns whether the user is authorized to assign any user groups to users.
     *
     * @return bool
     * @since 4.0.0
     */
    public function canAssignUserGroups(): bool
    {
        foreach (Craft::$app->getUserGroups()->getAllGroups() as $group) {
            if ($this->can("assignUserGroup:$group->uid")) {
                return true;
            }
        }

        return false;
    }

    /**
     * Returns whether the user has shunned a given message.
     *
     * @param string $message
     * @return bool
     */
    public function hasShunned(string $message): bool
    {
        if (isset($this->id)) {
            return Craft::$app->getUsers()->hasUserShunnedMessage($this->id, $message);
        }

        return false;
    }

    /**
     * Returns the time when the user will be over their cooldown period.
     *
     * @return DateTime|null
     */
    public function getCooldownEndTime(): ?DateTime
    {
        // There was an old bug that where a user’s lockoutDate could be null if they’ve
        // passed their cooldownDuration already, but there account status is still locked.
        // If that’s the case, just let it return null as if they are past the cooldownDuration.
        if ($this->locked && $this->lockoutDate) {
            $generalConfig = Craft::$app->getConfig()->getGeneral();
            $interval = DateTimeHelper::secondsToInterval($generalConfig->cooldownDuration);
            $cooldownEnd = clone $this->lockoutDate;
            $cooldownEnd->add($interval);

            return $cooldownEnd;
        }

        return null;
    }

    /**
     * Returns the remaining cooldown time for this user, if they’ve entered their password incorrectly too many times.
     *
     * @return DateInterval|null
     */
    public function getRemainingCooldownTime(): ?DateInterval
    {
        if ($this->locked) {
            $currentTime = DateTimeHelper::currentUTCDateTime();
            $cooldownEnd = $this->getCooldownEndTime()?->setTimezone(new DateTimeZone('UTC'));

            if ($cooldownEnd && $currentTime < $cooldownEnd) {
                return $currentTime->diff($cooldownEnd);
            }
        }

        return null;
    }

    /**
     * @inheritdoc
     */
    protected function cpEditUrl(): ?string
    {
        if (Craft::$app->getRequest()->getIsCpRequest() && $this->getIsCurrent()) {
            return UrlHelper::cpUrl('myaccount');
        }

        if (Craft::$app->getEdition() === Craft::Pro) {
            return UrlHelper::cpUrl('users/' . $this->id);
        }

        return null;
    }

    /**
     * Returns the user’s preferences.
     *
     * @return array The user’s preferences.
     */
    public function getPreferences(): array
    {
        return $this->id ? Craft::$app->getUsers()->getUserPreferences($this->id) : [];
    }

    /**
     * Returns one of the user’s preferences by its key.
     *
     * @param string $key The preference’s key
     * @param mixed $default The default value, if the preference hasn’t been set
     * @return mixed The user’s preference
     */
    public function getPreference(string $key, mixed $default = null): mixed
    {
        $preferences = $this->getPreferences();

        return $preferences[$key] ?? $default;
    }

    /**
     * Returns the user’s preferred language, if they have one.
     *
     * @return string|null The preferred language
     */
    public function getPreferredLanguage(): ?string
    {
        return $this->_validateLocale($this->getPreference('language'), false);
    }

    /**
     * Returns the user’s preferred locale to be used for date/number formatting, if they have one.
     *
     * If the user doesn’t have a preferred locale, their preferred language will be used instead.
     *
     * @return string|null The preferred locale
     * @since 3.5.0
     */
    public function getPreferredLocale(): ?string
    {
        return $this->_validateLocale($this->getPreference('locale'), true);
    }

    /**
     * Validates and returns a locale ID.
     *
     * @param string|null $locale
     * @param bool $checkAllLocales Whether to check all known locale IDs, rather than just the app locales
     * @return string|null
     */
    private function _validateLocale(?string $locale, bool $checkAllLocales): ?string
    {
        $locales = $checkAllLocales ? Craft::$app->getI18n()->getAllLocaleIds() : Craft::$app->getI18n()->getAppLocaleIds();
        if ($locale && in_array($locale, $locales, true)) {
            return $locale;
        }

        return null;
    }

    /**
     * @inheritdoc
     */
    public function setEagerLoadedElements(string $handle, array $elements): void
    {
        if ($handle === 'photo') {
            /** @var Asset|null $photo */
            $photo = $elements[0] ?? null;
            $this->setPhoto($photo);
        } else {
            parent::setEagerLoadedElements($handle, $elements);
        }
    }

    /**
     * Returns the user’s photo.
     *
     * @return Asset|null
     */
    public function getPhoto(): ?Asset
    {
        if (!isset($this->_photo)) {
            if (!$this->photoId) {
                return null;
            }

            $this->_photo = Craft::$app->getAssets()->getAssetById($this->photoId) ?? false;
        }

        return $this->_photo ?: null;
    }

    /**
     * Sets the entry’s author.
     *
     * @param Asset|null $photo
     */
    public function setPhoto(?Asset $photo = null): void
    {
        $this->_photo = $photo;
        $this->photoId = $photo->id ?? null;
    }

    // Indexes, etc.
    // -------------------------------------------------------------------------

    /**
     * @inheritdoc
     */
    protected function tableAttributeHtml(string $attribute): string
    {
        switch ($attribute) {
            case 'email':
                return $this->email ? Html::mailto(Html::encode($this->email)) : '';

            case 'groups':
                return implode(', ', array_map(function(UserGroup $group) {
                    return Html::encode(Craft::t('site', $group->name));
                }, $this->getGroups()));

            case 'preferredLanguage':
                $language = $this->getPreferredLanguage();
                return $language ? (new Locale($language))->getDisplayName(Craft::$app->language) : '';

            case 'preferredLocale':
                $locale = $this->getPreferredLocale();
                return $locale ? (new Locale($locale))->getDisplayName(Craft::$app->language) : '';
        }

        return parent::tableAttributeHtml($attribute);
    }

    /**
     * @inheritdoc
     */
    protected function htmlAttributes(string $context): array
    {
        $currentUser = Craft::$app->getUser()->getIdentity();

        return [
            'data' => [
                'suspended' => $this->suspended,
                'can-suspend' => $currentUser && Craft::$app->getUsers()->canSuspend($currentUser, $this),
            ],
        ];
    }

    /**
     * @inheritdoc
     */
    protected function metaFieldsHtml(bool $static): string
    {
        return implode("\n", [
            Craft::$app->getView()->renderTemplate('users/_accountfields.twig', [
                'user' => $this,
                'isNewUser' => !$this->id,
                'static' => $static,
            ]),
            parent::metaFieldsHtml($static),
        ]);
    }

    /**
     * @inheritdoc
     */
    protected function statusFieldHtml(): string
    {
        return '';
    }

    /**
     * @inheritdoc
     */
    protected function metadata(): array
    {
        $formatter = Craft::$app->getFormatter();

        return [
            Craft::t('app', 'Email') => Html::a($this->email, "mailto:$this->email"),
            Craft::t('app', 'Cooldown Time Remaining') => function() use ($formatter) {
                if (
                    !$this->locked ||
                    !Craft::$app->getConfig()->getGeneral()->cooldownDuration ||
                    ($duration = $this->getRemainingCooldownTime()) === null
                ) {
                    return false;
                }
                return $formatter->asDuration($duration);
            },
            Craft::t('app', 'Created at') => $formatter->asDatetime($this->dateCreated, Formatter::FORMAT_WIDTH_SHORT),
            Craft::t('app', 'Last login') => function() use ($formatter) {
                if ($this->pending) {
                    return false;
                }
                if (!$this->lastLoginDate) {
                    return Craft::t('app', 'Never');
                }
                return $formatter->asDatetime($this->lastLoginDate, Formatter::FORMAT_WIDTH_SHORT);
            },
            Craft::t('app', 'Last login fail') => function() use ($formatter) {
                if (!$this->locked || !$this->lastInvalidLoginDate) {
                    return false;
                }
                return $formatter->asDatetime($this->lastInvalidLoginDate, Formatter::FORMAT_WIDTH_SHORT);
            },
            Craft::t('app', 'Login fail count') => function() use ($formatter) {
                if (!$this->locked) {
                    return false;
                }
                return $formatter->asDecimal($this->invalidLoginCount, 0);
            },
        ];
    }

    /**
     * @inheritdoc
     * @since 3.3.0
     */
    public function getGqlTypeName(): string
    {
        return static::gqlTypeNameByContext($this);
    }

    // Events
    // -------------------------------------------------------------------------

    /**
     * @inheritdoc
     * @throws InvalidConfigException
     * @throws Exception
     */
    public function afterSave(bool $isNew): void
    {
        // Get the user record
        if (!$isNew) {
            $record = UserRecord::findOne($this->id);
            $isInactive = $record->active || $record->pending;

            if (!$record) {
                throw new InvalidConfigException("Invalid user ID: $this->id");
            }

            if ($this->active != $record->active) {
                throw new Exception('Unable to change a user’s active state like this.');
            }

            if ($this->pending != $record->pending) {
                if ($isInactive) {
                    throw new Exception('Unable to change a user’s pending state like this.');
                }
                $record->pending = $this->pending;
            }

            if ($this->locked != $record->locked) {
                throw new Exception('Unable to change a user’s locked state like this.');
            }

            if ($this->suspended != $record->suspended) {
                throw new Exception('Unable to change a user’s suspended state like this.');
            }
        } else {
            $record = new UserRecord();
            $record->id = (int)$this->id;
            $record->active = $this->active;
            $record->pending = $this->pending;
            $record->locked = $this->locked;
            $record->suspended = $this->suspended;
        }

        $this->prepareNamesForSave();

        $record->photoId = (int)$this->photoId ?: null;
        $record->admin = $this->admin;
        $record->username = $this->username;
        $record->fullName = $this->fullName;
        $record->firstName = $this->firstName;
        $record->lastName = $this->lastName;
        $record->email = $this->email;
        $record->passwordResetRequired = $this->passwordResetRequired;
        $record->unverifiedEmail = $this->unverifiedEmail;

        if ($changePassword = (isset($this->newPassword))) {
            $hash = Craft::$app->getSecurity()->hashPassword($this->newPassword);
            $this->lastPasswordChangeDate = DateTimeHelper::currentUTCDateTime();

            $record->password = $this->password = $hash;
            $record->invalidLoginWindowStart = null;
            $record->invalidLoginCount = $this->invalidLoginCount = null;
            $record->verificationCode = null;
            $record->verificationCodeIssuedDate = null;
            $record->lastPasswordChangeDate = Db::prepareDateForDb($this->lastPasswordChangeDate);

            // If the user required a password reset *before this request*, then set passwordResetRequired to false
            if (!$isNew && $record->getOldAttribute('passwordResetRequired')) {
                $record->passwordResetRequired = $this->passwordResetRequired = false;
            }

            $this->newPassword = null;
        }

        // Capture the dirty attributes from the record
        $dirtyAttributes = array_keys($record->getDirtyAttributes());

        $record->save(false);

        // Make sure that the photo is located in the right place
        if (!$isNew && $this->photoId) {
            Craft::$app->getUsers()->relocateUserPhoto($this);
        }

        $this->setDirtyAttributes($dirtyAttributes);

        parent::afterSave($isNew);

        if (!$isNew && $changePassword) {
            // Destroy all other sessions for this user
            $condition = ['userId' => $this->id];
            if ($this->getIsCurrent() && $token = Craft::$app->getUser()->getToken()) {
                $condition = ['and', $condition, ['not', ['token' => $token]]];
            }
            Db::delete(Table::SESSIONS, $condition);
        }
    }

    /**
     * @inheritdoc
     */
    public function beforeDelete(): bool
    {
        if (!parent::beforeDelete()) {
            return false;
        }

        $elementsService = Craft::$app->getElements();

        // Do all this stuff within a transaction
        $transaction = Craft::$app->getDb()->beginTransaction();

        try {
            // Should we transfer the content to a new user?
            if ($this->inheritorOnDelete) {
                // Invalidate all entry caches
                $elementsService->invalidateCachesForElementType(Entry::class);

                // Update the entry/version/draft tables to point to the new user
                $userRefs = [
                    Table::ENTRIES => 'authorId',
                    Table::DRAFTS => 'creatorId',
                    Table::REVISIONS => 'creatorId',
                ];

                foreach ($userRefs as $table => $column) {
                    Db::update($table, [
                        $column => $this->inheritorOnDelete->id,
                    ], [
                        $column => $this->id,
                    ], [], false);
                }
            } else {
                // Delete the entries
                $entryQuery = Entry::find()
                    ->authorId($this->id)
                    ->status(null)
                    ->site('*')
                    ->unique();

                foreach (Db::each($entryQuery) as $entry) {
                    /** @var Entry $entry */
                    $elementsService->deleteElement($entry);
                }
            }

            $transaction->commit();
        } catch (Throwable $e) {
            $transaction->rollBack();
            throw $e;
        }

        return true;
    }

    /**
     * Validates a cookie's stored user agent against the current request's user agent string,
     * if the 'requireMatchingUserAgentForSession' config setting is enabled.
     *
     * @param string $userAgent
     * @return bool
     */
    private function _validateUserAgent(string $userAgent): bool
    {
        if (!Craft::$app->getConfig()->getGeneral()->requireMatchingUserAgentForSession) {
            return true;
        }

        $requestUserAgent = Craft::$app->getRequest()->getUserAgent();

        if (!hash_equals($userAgent, md5($requestUserAgent))) {
            Craft::warning('Tried to restore session from the the identity cookie, but the saved user agent (' . $userAgent . ') does not match the current request’s (' . $requestUserAgent . ').', __METHOD__);
            return false;
        }

        return true;
    }

    /**
     * Returns the [[authError]] value for [[authenticate()]]
     *
     * @return null|string
     */
    private function _getAuthError(): ?string
    {
        switch ($this->getStatus()) {
            case self::STATUS_INACTIVE:
            case self::STATUS_ARCHIVED:
                return self::AUTH_INVALID_CREDENTIALS;
            case self::STATUS_PENDING:
                return self::AUTH_PENDING_VERIFICATION;
            case self::STATUS_SUSPENDED:
                return self::AUTH_ACCOUNT_SUSPENDED;
            case self::STATUS_ACTIVE:
                if ($this->locked) {
                    // Let them know how much time they have to wait (if any) before their account is unlocked.
                    if (Craft::$app->getConfig()->getGeneral()->cooldownDuration) {
                        return self::AUTH_ACCOUNT_COOLDOWN;
                    }
                    return self::AUTH_ACCOUNT_LOCKED;
                }
                // Is a password reset required?
                if ($this->passwordResetRequired) {
                    return self::AUTH_PASSWORD_RESET_REQUIRED;
                }
                $request = Craft::$app->getRequest();
                if (!$request->getIsConsoleRequest()) {
                    if ($request->getIsCpRequest()) {
                        if (!$this->can('accessCp')) {
                            return self::AUTH_NO_CP_ACCESS;
                        }
                        if (
                            Craft::$app->getIsLive() === false &&
                            $this->can('accessCpWhenSystemIsOff') === false
                        ) {
                            return self::AUTH_NO_CP_OFFLINE_ACCESS;
                        }
                    } elseif (
                        Craft::$app->getIsLive() === false &&
                        $this->can('accessSiteWhenSystemIsOff') === false
                    ) {
                        return self::AUTH_NO_SITE_OFFLINE_ACCESS;
                    }
                }
        }

        return null;
    }
}<|MERGE_RESOLUTION|>--- conflicted
+++ resolved
@@ -548,16 +548,7 @@
     }
 
     /**
-<<<<<<< HEAD
-     * @var int|null Photo asset id
-=======
-     * @var string|null Username
-     */
-    public $username;
-
-    /**
      * @var int|null Photo asset ID
->>>>>>> 412f4349
      */
     public ?int $photoId = null;
 
