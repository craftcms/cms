--- conflicted
+++ resolved
@@ -254,7 +254,9 @@
                 'label' => Craft::t('app', 'Admins'),
                 'criteria' => ['admin' => true],
                 'hasThumbs' => true,
-<<<<<<< HEAD
+                'data' => [
+                    'slug' => 'admins',
+                ],
             ],
             [
                 'heading' => Craft::t('app', 'Account Type'),
@@ -264,47 +266,36 @@
                 'label' => Craft::t('app', 'Credentialed'),
                 'criteria' => ['status' => ['active', 'pending']],
                 'hasThumbs' => true,
+                'data' => [
+                    'slug' => 'credentialed',
+                ],
             ],
             [
                 'key' => 'inactive',
                 'label' => Craft::t('app', 'Inactive'),
                 'criteria' => ['status' => 'inactive'],
                 'hasThumbs' => true,
+                'data' => [
+                    'slug' => 'inactive',
+                ],
             ],
         ];
-=======
-                'data' => [
-                    'slug' => 'admins',
-                ],
-            ];
->>>>>>> 4505a672
 
         $groups = Craft::$app->getUserGroups()->getAllGroups();
 
         if (!empty($groups)) {
             $sources[] = ['heading' => Craft::t('app', 'Groups')];
 
-<<<<<<< HEAD
             foreach ($groups as $group) {
                 $sources[] = [
                     'key' => 'group:' . $group->uid,
                     'label' => Craft::t('site', $group->name),
                     'criteria' => ['groupId' => $group->id],
                     'hasThumbs' => true,
+                    'data' => [
+                        'slug' => $group->handle,
+                    ],
                 ];
-=======
-                foreach ($groups as $group) {
-                    $sources[] = [
-                        'key' => 'group:' . $group->uid,
-                        'label' => Craft::t('site', $group->name),
-                        'criteria' => ['groupId' => $group->id],
-                        'hasThumbs' => true,
-                        'data' => [
-                            'slug' => $group->handle,
-                        ],
-                    ];
-                }
->>>>>>> 4505a672
             }
         }
 
