--- conflicted
+++ resolved
@@ -1574,30 +1574,22 @@
     /**
      * @inheritdoc
      */
-<<<<<<< HEAD
+    protected function htmlAttributes(string $context): array
+    {
+        $currentUser = Craft::$app->getUser()->getIdentity();
+
+        return [
+            'data' => [
+                'suspended' => $this->suspended,
+                'can-suspend' => Craft::$app->getUsers()->canSuspend($currentUser, $this),
+            ],
+        ];
+    }
+
+    /**
+     * @inheritdoc
+     */
     protected function metaFieldsHtml(bool $static): string
-=======
-    protected function htmlAttributes(string $context): array
-    {
-        $attributes = [];
-
-        if ($this->suspended) {
-            $attributes['data-suspended'] = null;
-        }
-
-        $currentUser = Craft::$app->getUser()->getIdentity();
-        if ($currentUser && Craft::$app->getUsers()->canSuspend($currentUser, $this)) {
-            $attributes['data-can-suspend'] = null;
-        }
-
-        return $attributes;
-    }
-
-    /**
-     * @inheritdoc
-     */
-    protected function metaFieldsHtml(): string
->>>>>>> 39d003ee
     {
         return implode('', [
             Craft::$app->getView()->renderTemplate('users/_accountfields', [
