<?php
/**
 * @link https://craftcms.com/
 * @copyright Copyright (c) Pixel & Tonic, Inc.
 * @license https://craftcms.github.io/license/
 */

namespace craft\elements;

use Craft;
use craft\base\Element;
use craft\base\ElementInterface;
use craft\base\NameTrait;
use craft\db\Query;
use craft\db\Table;
use craft\elements\actions\DeleteUsers;
use craft\elements\actions\Restore;
use craft\elements\actions\SuspendUsers;
use craft\elements\actions\UnsuspendUsers;
use craft\elements\conditions\ElementConditionInterface;
use craft\elements\conditions\users\UserCondition;
use craft\elements\db\AddressQuery;
use craft\elements\db\EagerLoadPlan;
use craft\elements\db\ElementQueryInterface;
use craft\elements\db\UserQuery;
use craft\enums\CmsEdition;
use craft\enums\Color;
use craft\enums\MenuItemType;
use craft\enums\PropagationMethod;
use craft\events\AuthenticateUserEvent;
use craft\events\DefineValueEvent;
use craft\helpers\App;
use craft\helpers\ArrayHelper;
use craft\helpers\DateTimeHelper;
use craft\helpers\Db;
use craft\helpers\Html;
use craft\helpers\Json;
use craft\helpers\Session;
use craft\helpers\StringHelper;
use craft\helpers\UrlHelper;
use craft\i18n\Formatter;
use craft\models\FieldLayout;
use craft\models\UserGroup;
use craft\records\User as UserRecord;
use craft\records\WebAuthn as WebAuthnRecord;
use craft\validators\DateTimeValidator;
use craft\validators\UniqueValidator;
use craft\validators\UsernameValidator;
use craft\validators\UserPasswordValidator;
use craft\web\View;
use DateInterval;
use DateTime;
use DateTimeZone;
use Throwable;
use Webauthn\PublicKeyCredentialRequestOptions;
use yii\base\ErrorHandler;
use yii\base\Exception;
use yii\base\InvalidArgumentException;
use yii\base\InvalidConfigException;
use yii\base\NotSupportedException;
use yii\validators\InlineValidator;
use yii\validators\Validator;
use yii\web\BadRequestHttpException;
use yii\web\IdentityInterface;

/**
 * User represents a user element.
 *
 * @property Asset|null $photo the user’s photo
 * @property UserGroup[] $groups the user’s groups
 * @property string $name the user’s full name or username
 * @property string|null $friendlyName the user’s first name or username
 * @property-read Address[]|null $addresses the user’s addresses
 * @property-read DateInterval|null $remainingCooldownTime the remaining cooldown time for this user, if they've entered their password incorrectly too many times
 * @property-read DateTime|null $cooldownEndTime the time when the user will be over their cooldown period
 * @property-read array $preferences the user’s preferences
 * @property-read bool $isCredentialed whether the user account can be logged into
 * @property-read bool $isCurrent whether this is the current logged-in user
 * @property-read string|null $preferredLanguage the user’s preferred language
 * @property-read string|null $preferredLocale the user’s preferred formatting locale
 *
 * @author Pixel & Tonic, Inc. <support@pixelandtonic.com>
 * @since 3.0.0
 */
class User extends Element implements IdentityInterface
{
    use NameTrait;

    /**
     * @since 5.0.0
     */
    public const GQL_TYPE_NAME = 'User';

    /**
     * @event AuthenticateUserEvent The event that is triggered before a user is authenticated.
     *
     * If you wish to offload authentication logic, then set [[AuthenticateUserEvent::$performAuthentication]] to `false`, and set [[$authError]] to
     * something if there is an authentication error.
     */
    public const EVENT_BEFORE_AUTHENTICATE = 'beforeAuthenticate';

    /**
     * @event DefineValueEvent The event that is triggered when defining the user’s name, as returned by [[getName()]] or [[__toString()]].
     * @since 3.7.0
     */
    public const EVENT_DEFINE_NAME = 'defineName';

    /**
     * @event DefineValueEvent The event that is triggered when defining the user’s friendly name, as returned by [[getFriendlyName()]].
     * @since 3.7.0
     */
    public const EVENT_DEFINE_FRIENDLY_NAME = 'defineFriendlyName';

    public const IMPERSONATE_KEY = 'Craft.UserSessionService.prevImpersonateUserId';

    /**
     * @event RegisterUserActionsEvent The event that is triggered when a user’s available actions are being registered
     */
    public const EVENT_REGISTER_USER_ACTIONS = 'registerUserActions';

    private static array $photoColors = [
        'red',
        'orange',
        'amber',
        'yellow',
        'lime',
        'green',
        'emerald',
        'teal',
        'cyan',
        'sky',
        'blue',
        'indigo',
        'violet',
        'purple',
        'fuchsia',
        'pink',
        'rose',
    ];

    // User statuses
    // -------------------------------------------------------------------------

    /**
     * @since 4.0.0
     */
    public const STATUS_INACTIVE = 'inactive';
    public const STATUS_ACTIVE = 'active';
    public const STATUS_PENDING = 'pending';
    public const STATUS_SUSPENDED = 'suspended';
    public const STATUS_LOCKED = 'locked';

    // Authentication error codes
    // -------------------------------------------------------------------------

    public const AUTH_INVALID_CREDENTIALS = 'invalid_credentials';
    public const AUTH_PENDING_VERIFICATION = 'pending_verification';
    public const AUTH_ACCOUNT_LOCKED = 'account_locked';
    public const AUTH_ACCOUNT_COOLDOWN = 'account_cooldown';
    public const AUTH_PASSWORD_RESET_REQUIRED = 'password_reset_required';
    public const AUTH_ACCOUNT_SUSPENDED = 'account_suspended';
    public const AUTH_NO_CP_ACCESS = 'no_cp_access';
    public const AUTH_NO_CP_OFFLINE_ACCESS = 'no_cp_offline_access';
    public const AUTH_NO_SITE_OFFLINE_ACCESS = 'no_site_offline_access';

    // Validation scenarios
    // -------------------------------------------------------------------------

    /**
     * @since 4.4.8
     */
    public const SCENARIO_ACTIVATION = 'activation';
    public const SCENARIO_REGISTRATION = 'registration';
    public const SCENARIO_PASSWORD = 'password';

    /**
     * @inheritdoc
     */
    public static function displayName(): string
    {
        return Craft::t('app', 'User');
    }

    /**
     * @inheritdoc
     */
    public static function lowerDisplayName(): string
    {
        return Craft::t('app', 'user');
    }

    /**
     * @inheritdoc
     */
    public static function pluralDisplayName(): string
    {
        return Craft::t('app', 'Users');
    }

    /**
     * @inheritdoc
     */
    public static function pluralLowerDisplayName(): string
    {
        return Craft::t('app', 'users');
    }

    /**
     * @inheritdoc
     */
    public static function refHandle(): ?string
    {
        return 'user';
    }

    /**
     * @inheritdoc
     */
    public static function trackChanges(): bool
    {
        return true;
    }

    /**
     * @inheritdoc
     */
    public static function hasThumbs(): bool
    {
        return true;
    }

    /**
     * @inheritdoc
     */
    public static function hasStatuses(): bool
    {
        return true;
    }

    /**
     * @inheritdoc
     */
    public static function statuses(): array
    {
        return [
            self::STATUS_ACTIVE => [
                'label' => Craft::t('app', 'Active'),
            ],
            self::STATUS_PENDING => [
                'label' => Craft::t('app', 'Pending'),
                'color' => Color::Orange,
            ],
            self::STATUS_SUSPENDED => [
                'label' => Craft::t('app', 'Suspended'),
                'color' => Color::Red,
            ],
            self::STATUS_LOCKED => [
                'label' => Craft::t('app', 'Locked'),
                'color' => Color::Red,
            ],
            self::STATUS_INACTIVE => [
                'label' => Craft::t('app', 'Inactive'),
            ],
        ];
    }

    /**
     * @inheritdoc
     * @return UserQuery The newly created [[UserQuery]] instance.
     */
    public static function find(): UserQuery
    {
        return new UserQuery(static::class);
    }

    /**
     * @inheritdoc
     * @return UserCondition
     */
    public static function createCondition(): ElementConditionInterface
    {
        return Craft::createObject(UserCondition::class, [static::class]);
    }

    /**
     * @inheritdoc
     */
    protected static function defineSources(string $context): array
    {
        $sources = [
            [
                'key' => '*',
                'label' => Craft::t('app', 'All users'),
                'hasThumbs' => true,
                'data' => [
                    'slug' => 'all',
                ],
            ],
        ];

        if (Craft::$app->edition === CmsEdition::Pro) {
            $sources = array_merge($sources, [
                [
                    'key' => 'admins',
                    'label' => Craft::t('app', 'Admins'),
                    'criteria' => ['admin' => true],
                    'hasThumbs' => true,
                    'data' => [
                        'slug' => 'admins',
                    ],
                ],
                [
                    'heading' => Craft::t('app', 'Account Type'),
                ],
                [
                    'key' => 'credentialed',
                    'label' => Craft::t('app', 'Credentialed'),
                    'criteria' => [
                        'status' => UserQuery::STATUS_CREDENTIALED,
                    ],
                    'hasThumbs' => true,
                    'data' => [
                        'slug' => 'credentialed',
                    ],
                ],
                [
                    'key' => 'inactive',
                    'label' => Craft::t('app', 'Inactive'),
                    'criteria' => [
                        'status' => self::STATUS_INACTIVE,
                    ],
                    'hasThumbs' => true,
                    'data' => [
                        'slug' => 'inactive',
                    ],
                ],
            ]);

            $groups = Craft::$app->getUserGroups()->getAllGroups();

            if (!empty($groups)) {
                $sources[] = ['heading' => Craft::t('app', 'Groups')];

                foreach ($groups as $group) {
                    $sources[] = [
                        'key' => 'group:' . $group->uid,
                        'label' => Craft::t('site', $group->name),
                        'criteria' => ['groupId' => $group->id],
                        'hasThumbs' => true,
                        'data' => [
                            'slug' => $group->handle,
                        ],
                    ];
                }
            }
        }

        return $sources;
    }

    /**
     * @inheritdoc
     */
    protected static function defineActions(string $source): array
    {
        $actions = [];

        if (Craft::$app->getUser()->checkPermission('moderateUsers')) {
            // Suspend
            $actions[] = SuspendUsers::class;

            // Unsuspend
            $actions[] = UnsuspendUsers::class;
        }

        if (Craft::$app->getUser()->checkPermission('deleteUsers')) {
            // Delete
            $actions[] = DeleteUsers::class;
        }

        // Restore
        $actions[] = Restore::class;

        return $actions;
    }

    /**
     * @inheritdoc
     */
    protected static function defineSearchableAttributes(): array
    {
        return ['username', 'fullName', 'firstName', 'lastName', 'email'];
    }

    /**
     * @inheritdoc
     */
    protected static function defineSortOptions(): array
    {
        if (Craft::$app->getConfig()->getGeneral()->useEmailAsUsername) {
            $attributes = [
                'email' => Craft::t('app', 'Email'),
                'fullName' => Craft::t('app', 'Full Name'),
                'firstName' => Craft::t('app', 'First Name'),
                'lastName' => Craft::t('app', 'Last Name'),
                [
                    'label' => Craft::t('app', 'Last Login'),
                    'orderBy' => 'lastLoginDate',
                    'defaultDir' => 'desc',
                ],
                [
                    'label' => Craft::t('app', 'Date Created'),
                    'orderBy' => 'dateCreated',
                    'defaultDir' => 'desc',
                ],
                [
                    'label' => Craft::t('app', 'Date Updated'),
                    'orderBy' => 'dateUpdated',
                    'defaultDir' => 'desc',
                ],
                'id' => Craft::t('app', 'ID'),
            ];
        } else {
            $attributes = [
                'username' => Craft::t('app', 'Username'),
                'fullName' => Craft::t('app', 'Full Name'),
                'firstName' => Craft::t('app', 'First Name'),
                'lastName' => Craft::t('app', 'Last Name'),
                'email' => Craft::t('app', 'Email'),
                [
                    'label' => Craft::t('app', 'Last Login'),
                    'orderBy' => 'lastLoginDate',
                    'defaultDir' => 'desc',
                ],
                [
                    'label' => Craft::t('app', 'Date Created'),
                    'orderBy' => 'dateCreated',
                    'defaultDir' => 'desc',
                ],
                [
                    'label' => Craft::t('app', 'Date Updated'),
                    'orderBy' => 'dateUpdated',
                    'defaultDir' => 'desc',
                ],
                'id' => Craft::t('app', 'ID'),
            ];
        }

        return $attributes;
    }

    /**
     * @inheritdoc
     */
    protected static function defineTableAttributes(): array
    {
        return array_merge(parent::defineTableAttributes(), [
            'email' => ['label' => Craft::t('app', 'Email')],
            'username' => ['label' => Craft::t('app', 'Username')],
            'fullName' => ['label' => Craft::t('app', 'Full Name')],
            'firstName' => ['label' => Craft::t('app', 'First Name')],
            'lastName' => ['label' => Craft::t('app', 'Last Name')],
            'groups' => ['label' => Craft::t('app', 'Groups')],
            'preferredLanguage' => ['label' => Craft::t('app', 'Preferred Language')],
            'preferredLocale' => ['label' => Craft::t('app', 'Preferred Locale')],
            'lastLoginDate' => ['label' => Craft::t('app', 'Last Login')],
        ]);
    }

    /**
     * @inheritdoc
     */
    protected static function defineDefaultTableAttributes(string $source): array
    {
        return [
            'status',
            'fullName',
            'email',
            'dateCreated',
            'lastLoginDate',
        ];
    }

    /**
     * @inheritdoc
     */
    protected static function prepElementQueryForTableAttribute(ElementQueryInterface $elementQuery, string $attribute): void
    {
        /** @var UserQuery $elementQuery */
        if ($attribute === 'groups') {
            $elementQuery->withGroups();
        } else {
            parent::prepElementQueryForTableAttribute($elementQuery, $attribute);
        }
    }

    /**
     * @inheritdoc
     */
    public static function eagerLoadingMap(array $sourceElements, string $handle): array|null|false
    {
        // Get the source element IDs
        $sourceElementIds = array_map(fn(ElementInterface $element) => $element->id, $sourceElements);

        if ($handle == 'addresses') {
            $map = (new Query())
                ->select([
                    'source' => 'ownerId',
                    'target' => 'id',
                ])
                ->from([Table::ADDRESSES])
                ->where(['ownerId' => $sourceElementIds])
                ->all();

            return [
                'elementType' => Address::class,
                'map' => $map,
                'createElement' => function(AddressQuery $query, array $result, self $source) {
                    // set the addresses' owners to the source user elements
                    // (must get set before behaviors - see https://github.com/craftcms/cms/issues/13400)
                    return $query->createElement(['owner' => $source] + $result);
                },
            ];
        }

        if ($handle === 'photo') {
            $map = (new Query())
                ->select(['id as source', 'photoId as target'])
                ->from([Table::USERS])
                ->where(['id' => $sourceElementIds])
                ->andWhere(['not', ['photoId' => null]])
                ->all();

            return [
                'elementType' => Asset::class,
                'map' => $map,
            ];
        }

        return parent::eagerLoadingMap($sourceElements, $handle);
    }

    // IdentityInterface Methods
    // -------------------------------------------------------------------------

    /**
     * @inheritdoc
     */
    public static function findIdentity($id): ?self
    {
        /** @var User|null $user */
        $user = self::find()
            ->addSelect(['users.password'])
            ->id($id)
            ->status(null)
            ->one();

        if ($user === null) {
            return null;
        }

        /** @var static $user */
        if ($user->getStatus() === self::STATUS_ACTIVE) {
            return $user;
        }

        // If the current user is being impersonated by an admin, ignore their status
        if ($previousUserId = Session::get(self::IMPERSONATE_KEY)) {
            /** @var self|null $previousUser */
            $previousUser = self::find()
                ->id($previousUserId)
                ->status(null)
                ->one();

            if ($previousUser && $previousUser->can('impersonateUsers')) {
                return $user;
            }
        }

        return null;
    }

    /**
     * @inheritdoc
     */
    public static function findIdentityByAccessToken($token, $type = null): ?self
    {
        throw new NotSupportedException('"findIdentityByAccessToken" is not implemented.');
    }

    /**
     * @var int|null Photo asset ID
     */
    public ?int $photoId = null;

    /**
     * @var bool Active
     * @since 4.0.0
     */
    public bool $active = false;

    /**
     * @var bool Pending
     */
    public bool $pending = false;

    /**
     * @var bool Locked
     */
    public bool $locked = false;

    /**
     * @var bool Suspended
     */
    public bool $suspended = false;

    /**
     * @var bool Admin
     */
    public bool $admin = false;

    /**
     * @var string|null Username
     */
    public ?string $username = null;

    /**
     * @var string|null Email
     */
    public ?string $email = null;

    /**
     * @var string|null Password
     */
    public ?string $password = null;

    /**
     * @var DateTime|null Last login date
     */
    public ?DateTime $lastLoginDate = null;

    /**
     * @var int|null Invalid login count
     */
    public ?int $invalidLoginCount = null;

    /**
     * @var DateTime|null Last invalid login date
     */
    public ?DateTime $lastInvalidLoginDate = null;

    /**
     * @var DateTime|null Lockout date
     */
    public ?DateTime $lockoutDate = null;

    /**
     * @var bool Whether the user has a dashboard
     * @since 3.0.4
     */
    public bool $hasDashboard = false;

    /**
     * @var bool Password reset required
     */
    public bool $passwordResetRequired = false;

    /**
     * @var DateTime|null Last password change date
     */
    public ?DateTime $lastPasswordChangeDate = null;

    /**
     * @var string|null Unverified email
     */
    public ?string $unverifiedEmail = null;

    /**
     * @var string|null New password
     */
    public ?string $newPassword = null;

    /**
     * @var string|null Current password
     */
    public ?string $currentPassword = null;

    /**
     * @var DateTime|null Verification code issued date
     */
    public ?DateTime $verificationCodeIssuedDate = null;

    /**
     * @var string|null Verification code
     */
    public ?string $verificationCode = null;

    /**
     * @var string|null Last login attempt IP address.
     */
    public ?string $lastLoginAttemptIp = null;

    /**
     * @var string|null Auth error
     */
    public ?string $authError = null;

    /**
     * @var self|null The user who should take over the user’s content if the user is deleted.
     */
    public ?User $inheritorOnDelete = null;

    /**
     * @var ElementCollection<Address> Addresses
     * @see getAddresses()
     */
    private ElementCollection $_addresses;

    /**
     * @see getAddressManager()
     */
    private NestedElementManager $_addressManager;

    /**
     * @var string|null
     * @see getName()
     * @see setName()
     */
    private ?string $_name = null;

    /**
     * @var string|bool|null
     * @see getFriendlyName()
     * @see setFriendlyName()
     */
    private string|bool|null $_friendlyName = null;

    /**
     * @var Asset|false|null user photo
     */
    private Asset|null|false $_photo = null;

    /**
     * @var UserGroup[]|null The cached list of groups the user belongs to. Set by [[getGroups()]].
     */
    private ?array $_groups = null;

    /**
     * @inheritdoc
     */
    public function init(): void
    {
        parent::init();

        // Is this user in cooldown mode, and are they past their window?
        if (
            $this->locked &&
            Craft::$app->getConfig()->getGeneral()->cooldownDuration &&
            !$this->getRemainingCooldownTime()
        ) {
            Craft::$app->getUsers()->unlockUser($this);
        }

        // Convert IDNA ASCII to Unicode
        if ($this->username) {
            $this->username = StringHelper::idnToUtf8Email($this->username);
        }
        if ($this->email) {
            $this->email = StringHelper::idnToUtf8Email($this->email);
        }

        $this->normalizeNames();
    }

    /**
     * Use the full name or username as the string representation.
     *
     * @return string
     */
    public function __toString(): string
    {
        try {
            if (($name = $this->getName()) !== '') {
                return $name;
            }
        } catch (Throwable $e) {
            ErrorHandler::convertExceptionToError($e);
        }

        return parent::__toString();
    }

    /**
     * @inheritdoc
     */
    public function getPostEditUrl(): ?string
    {
        if (
            Craft::$app->edition === CmsEdition::Solo ||
            !Craft::$app->getUser()->checkPermission('editUsers')
        ) {
            return null;
        }

        return 'users';
    }

    /**
     * @inheritdoc
     */
    protected function crumbs(): array
    {
        if (Craft::$app->edition === CmsEdition::Solo) {
            return [];
        }

        return [
            [
                'label' => Craft::t('app', 'Users'),
                'url' => 'users',
            ],
        ];
    }

    /**
     * @inheritdoc
     */
    protected function uiLabel(): ?string
    {
        return $this->getName() ?: $this->email;
    }

    /**
     * @inheritdoc
     */
    public function attributes(): array
    {
        $names = parent::attributes();
        $names[] = 'cooldownEndTime';
        $names[] = 'friendlyName';
        $names[] = 'fullName';
        $names[] = 'isCredentialed';
        $names[] = 'isCurrent';
        $names[] = 'name';
        $names[] = 'preferredLanguage';
        $names[] = 'remainingCooldownTime';
        return $names;
    }

    /**
     * @inheritdoc
     */
    public function extraFields(): array
    {
        $names = parent::extraFields();
        $names[] = 'groups';
        $names[] = 'addresses';
        $names[] = 'photo';
        return $names;
    }

    /**
     * @inheritdoc
     */
    public function attributeLabels(): array
    {
        $labels = parent::attributeLabels();
        $labels['currentPassword'] = Craft::t('app', 'Current Password');
        $labels['email'] = Craft::t('app', 'Email');
        $labels['fullName'] = Craft::t('app', 'Full Name');
        $labels['firstName'] = Craft::t('app', 'First Name');
        $labels['lastName'] = Craft::t('app', 'Last Name');
        $labels['newPassword'] = Craft::t('app', 'New Password');
        $labels['password'] = Craft::t('app', 'Password');
        $labels['unverifiedEmail'] = Craft::t('app', 'Email');
        $labels['username'] = Craft::t('app', 'Username');
        return $labels;
    }

    /**
     * @inheritdoc
     */
    protected function defineRules(): array
    {
        $rules = parent::defineRules();

        $treatAsActive = fn() => $this->getIsCredentialed() || in_array($this->getScenario(), [
            self::SCENARIO_REGISTRATION,
            self::SCENARIO_ACTIVATION,
        ]);

        $rules[] = [['lastLoginDate', 'lastInvalidLoginDate', 'lockoutDate', 'lastPasswordChangeDate', 'verificationCodeIssuedDate'], DateTimeValidator::class];
        $rules[] = [['invalidLoginCount', 'photoId'], 'number', 'integerOnly' => true];
        $rules[] = [['username', 'email', 'unverifiedEmail', 'fullName', 'firstName', 'lastName'], 'trim', 'skipOnEmpty' => true];
        $rules[] = [['email', 'unverifiedEmail'], 'email', 'enableIDN' => App::supportsIdn(), 'enableLocalIDN' => false];
        $rules[] = [['email', 'username', 'fullName', 'firstName', 'lastName', 'password', 'unverifiedEmail'], 'string', 'max' => 255];
        $rules[] = [['verificationCode'], 'string', 'max' => 100];
        $rules[] = [['email'], 'required', 'when' => fn() => !$this->getIsDraft()];
        $rules[] = [['lastLoginAttemptIp'], 'string', 'max' => 45];

        if (!Craft::$app->getConfig()->getGeneral()->useEmailAsUsername) {
            $rules[] = [['username'], 'required', 'when' => $treatAsActive];
            $rules[] = [['username'], UsernameValidator::class];
        }

        if (Craft::$app->getIsInstalled()) {
            $rules[] = [
                ['username', 'email'],
                UniqueValidator::class,
                'targetClass' => UserRecord::class,
                'caseInsensitive' => true,
                'filter' => ['or', ['active' => true], ['pending' => true]],
                'when' => $treatAsActive,
            ];

            $rules[] = [['unverifiedEmail'], 'validateUnverifiedEmail'];
        }

        if (isset($this->id) && $this->passwordResetRequired) {
            // Get the current password hash
            $currentPassword = (new Query())
                ->select(['password'])
                ->from([Table::USERS])
                ->where(['id' => $this->id])
                ->scalar();
        } else {
            $currentPassword = null;
        }

        $rules[] = [
            ['newPassword'],
            UserPasswordValidator::class,
            'forceDifferent' => $this->passwordResetRequired,
            'currentPassword' => $currentPassword,
        ];

        $rules[] = [
            ['fullName', 'firstName', 'lastName'], function($attribute, $params, Validator $validator) {
                if (str_contains($this->$attribute, '://')) {
                    $validator->addError($this, $attribute, Craft::t('app', 'Invalid value “{value}”.'));
                }
            },
        ];

        return $rules;
    }

    /**
     * @inheritdoc
     */
    public function setAttributesFromRequest($values): void
    {
        unset($values['unverifiedEmail']);

        if (isset($values['email'])) {
            $values['email'] = trim($values['email']);
            if ($values['email'] === '' || $values['email'] === $this->email) {
                unset($values['email']);
            }
        }

        if (isset($values['email'])) {
            // make sure they have an elevated session
            $userSession = Craft::$app->getUser();
            if (!$userSession->getHasElevatedSession()) {
                throw new BadRequestHttpException('An elevated session is required to change a user’s email.');
            }

            if ($this->email !== null) {
                // are they allowed to set the email?
                if ($this->getIsCurrent() || $userSession->checkPermission('administrateUsers')) {
                    if (
                        Craft::$app->edition === CmsEdition::Pro &&
                        Craft::$app->getProjectConfig()->get('users.requireEmailVerification') &&
                        !$userSession->checkPermission('administrateUsers')
                    ) {
                        // set it as the unverified email instead, and
                        $values['unverifiedEmail'] = ArrayHelper::remove($values, 'email');
                    }
                } else {
                    unset($values['email']);
                }
            }
        }

        parent::setAttributesFromRequest($values);
    }

    /**
     * @inheritdoc
     */
    public function setAttributes($values, $safeOnly = true): void
    {
        if (array_key_exists('firstName', $values) || array_key_exists('lastName', $values)) {
            // Unset fullName so NameTrait::prepareNamesForSave() can set it
            $this->fullName = null;
        } elseif (array_key_exists('fullName', $values)) {
            // Unset firstName and lastName so NameTrait::prepareNamesForSave() can set them
            $this->firstName = $this->lastName = null;
        }

        parent::setAttributes($values, $safeOnly);
    }

    /**
     * Returns whether the user account can be logged into.
     *
     * @return bool
     * @since 4.0.0
     */
    public function getIsCredentialed(): bool
    {
        return $this->active || $this->pending;
    }

    /**
     * Validates the unverifiedEmail value is unique.
     *
     * @param string $attribute
     * @param array|null $params
     * @param InlineValidator $validator
     */
    public function validateUnverifiedEmail(string $attribute, ?array $params, InlineValidator $validator): void
    {
        $query = self::find()
            ->status(null);

        if (Craft::$app->getDb()->getIsMysql()) {
            $query->where([
                'email' => $this->unverifiedEmail,
            ]);
        } else {
            // Postgres is case-sensitive
            $query->where([
                'lower([[email]])' => mb_strtolower($this->unverifiedEmail),
            ]);
        }

        $query->andWhere(['or', ['active' => true], ['pending' => true]]);

        if ($this->id) {
            $query->andWhere(['not', ['elements.id' => $this->id]]);
        }

        if ($query->exists()) {
            $validator->addError($this, $attribute, Craft::t('yii', '{attribute} "{value}" has already been taken.'), $params);
        }
    }

    /**
     * @inheritdoc
     */
    public function scenarios(): array
    {
        $scenarios = parent::scenarios();
        $scenarios[self::SCENARIO_PASSWORD] = ['newPassword'];
        $scenarios[self::SCENARIO_REGISTRATION] = ['username', 'email', 'newPassword'];
        $scenarios[self::SCENARIO_ACTIVATION] = ['username', 'email'];

        return $scenarios;
    }

    /**
     * @inheritdoc
     */
    public function getFieldLayout(): ?FieldLayout
    {
        return Craft::$app->getFields()->getLayoutByType(self::class);
    }

    /**
     * Gets the user’s addresses.
     *
     * @return ElementCollection<Address>
     * @since 4.0.0
     */
    public function getAddresses(): ElementCollection
    {
        if (!isset($this->_addresses)) {
            if (!$this->id) {
                /** @var ElementCollection<Address> */
                return ElementCollection::make();
            }

            $this->_addresses = $this->createAddressQuery()->collect();
        }

        return $this->_addresses;
    }

    /**
     * Returns a nested element manager for the user’s addresses.
     *
     * @return NestedElementManager
     * @since 5.0.0
     */
    public function getAddressManager(): NestedElementManager
    {
        if (!isset($this->_addressManager)) {
            $this->_addressManager = new NestedElementManager(
                Address::class,
                fn() => $this->createAddressQuery(),
                [
                    'attribute' => 'addresses',
                    'propagationMethod' => PropagationMethod::None,
                ],
            );
        }

        return $this->_addressManager;
    }

    private function createAddressQuery(): AddressQuery
    {
        return Address::find()
            ->owner($this)
            ->orderBy(['id' => SORT_ASC]);
    }

    /**
     * @inheritdoc
     */
    public function getAuthKey(): ?string
    {
        $token = Craft::$app->getUser()->getToken();

        if ($token === null) {
            throw new Exception('No user session token exists.');
        }

        $userAgent = Craft::$app->getRequest()->getUserAgent();

        // The auth key is a combination of the hashed token, its row's UID, and the user agent string
        return json_encode([
            $token,
            null,
            md5($userAgent),
        ], JSON_UNESCAPED_SLASHES | JSON_UNESCAPED_UNICODE);
    }

    /**
     * @inheritdoc
     */
    public function validateAuthKey($authKey): ?bool
    {
        $data = Json::decodeIfJson($authKey);

        if (!is_array($data) || count($data) !== 3 || !isset($data[0], $data[2])) {
            return false;
        }

        [$token, , $userAgent] = $data;

        if (!$this->_validateUserAgent($userAgent)) {
            return false;
        }

        $tokenId = (new Query())
            ->select(['id'])
            ->from([Table::SESSIONS])
            ->where([
                'token' => $token,
                'userId' => $this->id,
            ])
            ->scalar();

        if (!$tokenId) {
            return false;
        }

        // Update the session row's dateUpdated value so it doesn't get GC'd
        Db::update(Table::SESSIONS, [
            'dateUpdated' => Db::prepareDateForDb(new DateTime()),
        ], ['id' => $tokenId]);

        return true;
    }

    /**
     * Determines whether the user is allowed to be logged in with a given password.
     *
     * @param string $password The user’s plain text password.
     * @return bool
     */
    public function authenticate(string $password): bool
    {
        $this->authError = null;

        // Fire a 'beforeAuthenticate' event
        if ($this->hasEventHandlers(self::EVENT_BEFORE_AUTHENTICATE)) {
            $event = new AuthenticateUserEvent(['password' => $password]);
            $this->trigger(self::EVENT_BEFORE_AUTHENTICATE, $event);
            if (isset($this->authError)) {
                return false;
            }
            if (!$event->performAuthentication) {
                return true;
            }
        }

        // Validate the password
        try {
            $passwordValid = Craft::$app->getSecurity()->validatePassword($password, $this->password);
        } catch (InvalidArgumentException) {
            $passwordValid = false;
        }

        if (!$passwordValid) {
            Craft::$app->getUsers()->handleInvalidLogin($this);
            // Was that one bad password too many?
            if ($this->locked && !Craft::$app->getConfig()->getGeneral()->preventUserEnumeration) {
                // Will set the authError to either AccountCooldown or AccountLocked
                $this->authError = $this->_getAuthError();
            } else {
                $this->authError = self::AUTH_INVALID_CREDENTIALS;
            }
            return false;
        }

        $this->authError = $this->_getAuthError();
        return !isset($this->authError);
    }

    /**
     * Determines whether the user is allowed to be logged in with a security key.
     *
     * @param PublicKeyCredentialRequestOptions|array|string $requestOptions The public key credential request options
     * @param string $response The authentication response data
     * @return bool
     * @since 5.0.0
     */
    public function authenticateWithPasskey(
        PublicKeyCredentialRequestOptions|array|string $requestOptions,
        string $response,
    ): bool {
        $this->authError = null;

        // Fire a 'beforeAuthenticate' event
        if ($this->hasEventHandlers(self::EVENT_BEFORE_AUTHENTICATE)) {
            $event = new AuthenticateUserEvent();
            $this->trigger(self::EVENT_BEFORE_AUTHENTICATE, $event);

            if (isset($this->authError)) {
                return false;
            }

            if (!$event->performAuthentication) {
                return true;
            }
        }

        // make sure the passkey exists and belongs to this user
        $credential = WebAuthnRecord::findOne(['credentialId' => Json::decode($response)['id']]);
        if (!$credential || $credential['userId'] != $this->id) {
            $this->authError = self::AUTH_INVALID_CREDENTIALS;
            return false;
        }

        // Validate the security key
        try {
            $keyValid = Craft::$app->getAuth()->verifyPasskey($this, $requestOptions, $response);
        } catch (InvalidArgumentException) {
            $keyValid = false;
        }

        if (!$keyValid) {
            $this->authError = self::AUTH_INVALID_CREDENTIALS;
            return false;
        }

        $this->authError = $this->_getAuthError();
        return !isset($this->authError);
    }

    /**
     * Returns the reference string to this element.
     *
     * @return string|null
     */
    public function getRef(): ?string
    {
        return $this->username;
    }

    /**
     * Returns the user’s groups.
     *
     * @return UserGroup[]
     */
    public function getGroups(): array
    {
        if (isset($this->_groups)) {
            return $this->_groups;
        }

        if (Craft::$app->edition !== CmsEdition::Pro || !isset($this->id)) {
            return [];
        }

        return $this->_groups = Craft::$app->getUserGroups()->getGroupsByUserId($this->id);
    }

    /**
     * Sets an array of user groups on the user.
     *
     * @param UserGroup[] $groups An array of UserGroup objects.
     */
    public function setGroups(array $groups): void
    {
        if (Craft::$app->edition === CmsEdition::Pro) {
            $this->_groups = $groups;
        }
    }

    /**
     * Returns whether the user is in a specific group.
     *
     * @param int|string|UserGroup $group The user group model, its handle, or ID.
     * @return bool
     */
    public function isInGroup(UserGroup|int|string $group): bool
    {
        if (Craft::$app->edition !== CmsEdition::Pro) {
            return false;
        }

        if (is_object($group) && $group instanceof UserGroup) {
            $group = $group->id;
        }

        if (is_numeric($group)) {
            return ArrayHelper::contains($this->getGroups(), fn(UserGroup $g) => $g->id == $group);
        }

        return ArrayHelper::contains($this->getGroups(), fn(UserGroup $g) => $g->handle === $group);
    }

    /**
     * Returns the user’s full name.
     *
     * @return string|null
     * @deprecated in 4.0.0. [[fullName]] should be used instead.
     */
    public function getFullName(): ?string
    {
        return $this->fullName;
    }

    /**
     * Returns the user’s full name or username.
     *
     * @return string
     */
    public function getName(): string
    {
        if (!isset($this->_name)) {
            $this->_name = $this->_defineName();
        }

        return $this->_name;
    }

    /**
     * @return string
     */
    private function _defineName(): string
    {
        // Fire a 'defineName' event
        if ($this->hasEventHandlers(self::EVENT_DEFINE_NAME)) {
            $event = new DefineValueEvent();
            $this->trigger(self::EVENT_DEFINE_NAME, $event);
            if ($event->value !== null) {
                return $event->value;
            }
        }

        return $this->fullName ?? (string)$this->username;
    }

    /**
     * Sets the user’s name.
     *
     * @param string $name
     * @since 3.7.0
     */
    public function setName(string $name): void
    {
        $this->_name = $name;
    }

    /**
     * Returns the user’s first name or username.
     *
     * @return string|null
     */
    public function getFriendlyName(): ?string
    {
        if (!isset($this->_friendlyName)) {
            $this->_friendlyName = $this->_defineFriendlyName() ?? false;
        }

        return $this->_friendlyName ?: null;
    }

    /**
     * @return string|null
     */
    private function _defineFriendlyName(): ?string
    {
        // Fire a 'defineFriendlyName' event
        if ($this->hasEventHandlers(self::EVENT_DEFINE_FRIENDLY_NAME)) {
            $event = new DefineValueEvent();
            $this->trigger(self::EVENT_DEFINE_FRIENDLY_NAME, $event);
            if ($event->handled || $event->value !== null) {
                return $event->value;
            }
        }

        return $this->firstName ?? $this->username;
    }

    /**
     * Sets the user’s friendly name.
     *
     * @param string $friendlyName
     * @since 3.7.0
     */
    public function setFriendlyName(string $friendlyName): void
    {
        $this->_friendlyName = $friendlyName;
    }

    /**
     * @inheritdoc
     */
    public function getStatus(): ?string
    {
        // If they're disabled or archived, go with that
        $status = parent::getStatus();
        if ($status !== self::STATUS_ENABLED) {
            return $status;
        }

        if ($this->suspended) {
            return self::STATUS_SUSPENDED;
        }

        if ($this->archived) {
            return self::STATUS_ARCHIVED;
        }

        if ($this->pending) {
            return self::STATUS_PENDING;
        }

        if ($this->active) {
            return self::STATUS_ACTIVE;
        }

        return self::STATUS_INACTIVE;
    }

    /**
     * @inheritdoc
     */
    protected function thumbUrl(int $size): ?string
    {
        $photo = $this->getPhoto();

        if ($photo) {
            return Craft::$app->getAssets()->getThumbUrl($photo, $size, iconFallback: false);
        }

        return null;
    }

    /**
     * @inheritdoc
     */
    protected function thumbSvg(): ?string
    {
        if (!$this->uid) {
            return null;
        }

        $names = array_filter([$this->firstName, $this->lastName]) ?: [$this->getName()];
        $initials = implode('', array_map(fn($name) => mb_strtoupper(mb_substr($name, 0, 1)), $names));

        // Choose a color based on the UUID
        $uid = strtolower($this->uid ?? '00ff');
        $totalColors = count(self::$photoColors);
        /** @phpstan-ignore-next-line */
        $color1Index = base_convert(substr($uid, 0, 2), 16, 10) % $totalColors;
        /** @phpstan-ignore-next-line */
        $color2Index = base_convert(substr($uid, 2, 2), 16, 10) % $totalColors;
        if ($color2Index === $color1Index) {
            $color2Index = ($color1Index + 1) % $totalColors;
        }
        $color1 = self::$photoColors[$color1Index % $totalColors];
        $color2 = self::$photoColors[$color2Index % $totalColors];

        $gradientId = sprintf('gradient-%s', StringHelper::randomString(10));

        return <<<XML
<svg version="1.1" baseProfile="full" width="100" height="100" viewBox="0 0 100 100" xmlns="http://www.w3.org/2000/svg">
    <defs>
      <linearGradient id="$gradientId" x1="0" y1="1" x2="1"  y2="0">
        <stop offset="0%" style="stop-color:var(--$color1-500)" />
        <stop offset="100%" style="stop-color:var(--$color2-500)" />
      </linearGradient>
    </defs>
    <circle cx="50" cy="50" r="50" fill="url(#$gradientId)" opacity="0.25"/>
    <text x="50" y="66" font-size="46" font-weight="500" font-family="sans-serif" text-anchor="middle" fill="var(--text-color)">$initials</text>
</svg>
XML;
    }

    /**
     * @inheritdoc
     */
    protected function thumbAlt(): ?string
    {
        return $this->getPhoto()?->alt ?? $this->getName();
    }

    /**
     * @inheritdoc
     */
    protected function hasRoundedThumb(): bool
    {
        return true;
    }

    /**
     * @inheritdoc
     */
    public function createAnother(): ?ElementInterface
    {
        return Craft::createObject(self::class);
    }

    /**
     * @inheritdoc
     */
    public function canView(User $user): bool
    {
        if (parent::canView($user)) {
            return true;
        }

        return (
            $user->id === $this->id ||
            $user->can('editUsers')
        );
    }

    /**
     * @inheritdoc
     */
    public function canSave(User $user): bool
    {
        if (!$this->id) {
            return $user->canRegisterUsers();
        }

        if ($user->id === $this->id) {
            return true;
        }

        return $user->can('editUsers');
    }

    /**
     * @inheritdoc
     */
    public function canDuplicate(User $user): bool
    {
        return false;
    }

    /**
     * @inheritdoc
     */
    public function canDelete(User $user): bool
    {
        if (parent::canDelete($user)) {
            return true;
        }

        return (
            $user->id !== $this->id &&
            $user->can('deleteUsers')
        );
    }

    /**
     * Returns whether this is the current logged-in user.
     *
     * @return bool
     */
    public function getIsCurrent(): bool
    {
        if (!$this->id) {
            return false;
        }

        $currentUser = Craft::$app->getUser()->getIdentity();
        return $currentUser && $currentUser->id == $this->id;
    }

    /**
     * Returns whether the user has permission to perform a given action.
     *
     * @param string $permission
     * @return bool
     */
    public function can(string $permission): bool
    {
        if (
            $this->admin ||
            Craft::$app->edition === CmsEdition::Solo
        ) {
            return true;
        }

        if (!isset($this->id)) {
            return false;
        }

        return Craft::$app->getUserPermissions()->doesUserHavePermission($this->id, $permission);
    }

    /**
     * Returns whether the user can register additional users.
     *
     * @return bool
     * @since 5.0.0
     */
    final public function canRegisterUsers(): bool
    {
        return (
            $this->can('registerUsers') &&
            Craft::$app->getUsers()->canCreateUsers()
        );
    }

    /**
     * Returns whether the user is authorized to assign any user groups to users.
     *
     * @return bool
     * @since 4.0.0
     */
    public function canAssignUserGroups(): bool
    {
        if (Craft::$app->edition === CmsEdition::Pro) {
            foreach (Craft::$app->getUserGroups()->getAllGroups() as $group) {
                if ($this->can("assignUserGroup:$group->uid")) {
                    return true;
                }
            }
        }

        return false;
    }

    /**
     * Returns whether the user has shunned a given message.
     *
     * @param string $message
     * @return bool
     */
    public function hasShunned(string $message): bool
    {
        if (isset($this->id)) {
            return Craft::$app->getUsers()->hasUserShunnedMessage($this->id, $message);
        }

        return false;
    }

    /**
     * Returns the time when the user will be over their cooldown period.
     *
     * @return DateTime|null
     */
    public function getCooldownEndTime(): ?DateTime
    {
        // There was an old bug that where a user’s lockoutDate could be null if they’ve
        // passed their cooldownDuration already, but there account status is still locked.
        // If that’s the case, just let it return null as if they are past the cooldownDuration.
        if ($this->locked && $this->lockoutDate) {
            $generalConfig = Craft::$app->getConfig()->getGeneral();
            $interval = DateTimeHelper::secondsToInterval($generalConfig->cooldownDuration);
            $cooldownEnd = clone $this->lockoutDate;
            $cooldownEnd->add($interval);

            return $cooldownEnd;
        }

        return null;
    }

    /**
     * Returns the remaining cooldown time for this user, if they’ve entered their password incorrectly too many times.
     *
     * @return DateInterval|null
     */
    public function getRemainingCooldownTime(): ?DateInterval
    {
        if ($this->locked) {
            $currentTime = DateTimeHelper::currentUTCDateTime();
            $cooldownEnd = $this->getCooldownEndTime()?->setTimezone(new DateTimeZone('UTC'));

            if ($cooldownEnd && $currentTime < $cooldownEnd) {
                return $currentTime->diff($cooldownEnd);
            }
        }

        return null;
    }

    /**
     * @inheritdoc
     */
    protected function cpEditUrl(): ?string
    {
        if (Craft::$app->getRequest()->getIsCpRequest() && $this->getIsCurrent()) {
            return UrlHelper::cpUrl('myaccount');
        }

        if (Craft::$app->edition === CmsEdition::Solo) {
            return null;
        }

        return UrlHelper::cpUrl("users/$this->id");
    }

    /**
     * @inheritdoc
     */
    protected function safeActionMenuItems(): array
    {
        if (!$this->id || $this->getIsUnpublishedDraft()) {
            return parent::safeActionMenuItems();
        }

        $currentUser = Craft::$app->getUser()->getIdentity();
        $view = Craft::$app->getView();
        $usersService = Craft::$app->getUsers();

        $canAdministrateUsers = $currentUser->can('administrateUsers');
        $canModerateUsers = $currentUser->can('moderateUsers');

        $isCurrentUser = $this->getIsCurrent();

        $statusItems = [];
        $sessionItems = [];
        $miscItems = [];

        if (Craft::$app->edition !== CmsEdition::Solo) {
            $status = $this->getStatus();

            switch ($status) {
                case Element::STATUS_ARCHIVED:
                case Element::STATUS_DISABLED:
                    if (Craft::$app->getElements()->canSave($this)) {
                        $statusItems[] = [
                            'label' => Craft::t('app', 'Enable'),
                            'action' => 'users/enable-user',
                            'params' => [
                                'userId' => $this->id,
                            ],
                        ];
                    }
                    break;
                case self::STATUS_INACTIVE:
                case self::STATUS_PENDING:
                    // Only provide activation actions if they have an email address
                    if ($this->email) {
                        if ($this->pending || $canAdministrateUsers) {
                            $statusItems[] = [
                                'icon' => 'paperplane',
                                'label' => Craft::t('app', 'Send activation email'),
                                'action' => 'users/send-activation-email',
                                'params' => [
                                    'userId' => $this->id,
                                ],
                            ];
                        }
                        if ($canAdministrateUsers) {
                            // Only need to show the "Copy activation URL" option if they don't have a password
                            if (!$this->password) {
                                $statusItems[] = $this->_copyPasswordResetUrlActionItem(Craft::t('app', 'Copy activation URL…'), $view);
                            }
                            $statusItems[] = [
                                'icon' => 'enabled',
                                'label' => Craft::t('app', 'Activate account'),
                                'action' => 'users/activate-user',
                                'params' => [
                                    'userId' => $this->id,
                                ],
                            ];
                        }
                    }
                    break;
                case self::STATUS_SUSPENDED:
                    if ($usersService->canSuspend($currentUser, $this)) {
                        $statusItems[] = [
                            'icon' => 'enabled',
                            'label' => Craft::t('app', 'Unsuspend'),
                            'action' => 'users/unsuspend-user',
                            'params' => [
                                'userId' => $this->id,
                            ],
                        ];
                    }
                    break;
                case self::STATUS_ACTIVE:
                    if ($this->locked) {
                        if (
                            !$isCurrentUser &&
                            ($currentUser->admin || !$this->admin) &&
                            $canModerateUsers &&
                            (
                                ($previousUserId = Session::get(self::IMPERSONATE_KEY)) === null ||
                                $this->id != $previousUserId
                            )
                        ) {
                            $statusItems[] = [
                                'label' => Craft::t('app', 'Unlock'),
                                'action' => 'users/unlock-user',
                                'params' => [
                                    'userId' => $this->id,
                                ],
                            ];
                        }
                    }

                    if (!$isCurrentUser) {
                        $statusItems[] = [
                            'icon' => 'paperplane',
                            'label' => Craft::t('app', 'Send password reset email'),
                            'action' => 'users/send-password-reset-email',
                            'params' => [
                                'userId' => $this->id,
                            ],
                        ];
                        if ($canAdministrateUsers) {
                            $statusItems[] = $this->_copyPasswordResetUrlActionItem(Craft::t('app', 'Copy password reset URL…'), $view);
                        }
                    }
                    break;
            }

            if (
                in_array($status, [self::STATUS_PENDING, self::STATUS_ACTIVE]) &&
                $canAdministrateUsers &&
                !$isCurrentUser
            ) {
                if ($this->passwordResetRequired) {
                    $statusItems[] = [
                        'icon' => 'asterisk-slash',
                        'iconColor' => 'gray',
                        'label' => Craft::t('app', 'Don’t require a password reset on next login'),
                        'action' => 'users/remove-password-reset-requirement',
                        'params' => [
                            'userId' => $this->id,
                        ],
                    ];
                } else {
                    $statusItems[] = [
                        'icon' => 'asterisk',
                        'label' => Craft::t('app', 'Require a password reset on next login'),
                        'action' => 'users/require-password-reset',
                        'params' => [
                            'userId' => $this->id,
                        ],
                    ];
                }
            }

            if (!$isCurrentUser) {
                if ($usersService->canImpersonate($currentUser, $this)) {
                    $sessionItems[] = [
                        'icon' => 'key',
                        'label' => trim($this->getName())
                            ? Craft::t('app', 'Sign in as {user}', ['user' => $this->getName()])
                            : Craft::t('app', 'Sign in as user'),
                        'action' => 'users/impersonate',
                        'params' => [
                            'userId' => $this->id,
                        ],
<<<<<<< HEAD
                        'redirect' => Craft::$app->getConfig()->getGeneral()->getPostCpLoginRedirect(),
=======
>>>>>>> b6cc39b3
                    ];

                    $copyImpersonationUrlId = sprintf('action-copy-impersonation-url-%s', mt_rand());
                    $sessionItems[] = [
                        'id' => $copyImpersonationUrlId,
                        'icon' => 'clipboard',
                        'label' => Craft::t('app', 'Copy impersonation URL…'),
                    ];

                    $view->registerJsWithVars(fn($id, $userId, $message) => <<<JS
$('#' + $id).on('activate', () => {
  Craft.sendActionRequest('POST', 'users/get-impersonation-url', {
    data: {userId: $userId},
  }).then((response) => {
    Craft.ui.createCopyTextPrompt({
      label: $message,
      value: response.data.url,
    });
  });
});
JS, [
                        $view->namespaceInputId($copyImpersonationUrlId),
                        $this->id,
                        Craft::t('app', 'Copy the impersonation URL, and open it in a new private window.'),
                    ]);
                }
            }
        }

        return [
            ...parent::safeActionMenuItems(),
            ['type' => MenuItemType::HR],
            ...$statusItems,
            ['type' => MenuItemType::HR],
            ...$miscItems,
            ['type' => MenuItemType::HR],
            ...$sessionItems,
        ];
    }

    /**
     * @inheritdoc
     */
    protected function destructiveActionMenuItems(): array
    {
        if (!$this->id || $this->getIsUnpublishedDraft()) {
            return parent::destructiveActionMenuItems();
        }

        // Intentionally not calling parent::destructiveActionMenuItems() here,
        // because we want to override the user deletion UX.

        $currentUser = Craft::$app->getUser()->getIdentity();
        $usersService = Craft::$app->getUsers();

        $canAdministrateUsers = $currentUser->can('administrateUsers');

        $isCurrentUser = $this->getIsCurrent();

        $items = [];

        if (Craft::$app->edition !== CmsEdition::Solo) {
            if (!$isCurrentUser) {
                if ($usersService->canSuspend($currentUser, $this) && $this->active && !$this->suspended) {
                    $items[] = [
                        'icon' => 'ban',
                        'label' => Craft::t('app', 'Suspend'),
                        'action' => 'users/suspend-user',
                        'params' => [
                            'userId' => $this->id,
                        ],
                    ];
                }
            }

            // Destructive actions that should only be performed on non-admins, unless the current user is also an admin
            if (!$this->admin || $currentUser->admin) {
                if (($isCurrentUser || $canAdministrateUsers) && ($this->active || $this->pending)) {
                    $items[] = [
                        'icon' => 'disabled',
                        'label' => Craft::t('app', 'Deactivate'),
                        'action' => 'users/deactivate-user',
                        'params' => [
                            'userId' => $this->id,
                        ],
                        'confirm' => Craft::t('app', 'Deactivating a user revokes their ability to sign in. Are you sure you want to continue?'),
                    ];
                }

                if ($isCurrentUser || $currentUser->can('deleteUsers')) {
                    $view = Craft::$app->getView();
                    $deleteId = sprintf('action-delete-%s', mt_rand());
                    $items[] = [
                        'id' => $deleteId,
                        'icon' => 'trash',
                        'label' => Craft::t('app', 'Delete {type}', [
                            'type' => static::lowerDisplayName(),
                        ]),
                    ];

                    $view->registerJsWithVars(fn($id, $userId, $redirect) => <<<JS
$('#' + $id).on('activate', () => {
  Craft.sendActionRequest('POST', 'users/user-content-summary', {
    data: {userId: $userId}
  }).then((response) => {
    new Craft.DeleteUserModal($userId, {
      contentSummary: response.data,
      redirect: $redirect,
    });
  });
});
JS,
                    [
                        $view->namespaceInputId($deleteId),
                        $this->id,
                        /** @phpstan-ignore-next-line */
                        Craft::$app->getSecurity()->hashData(Craft::$app->edition === CmsEdition::Solo ? 'dashboard' : 'users'),
                    ]);
                }
            }
        }

        return $items;
    }

    private function _copyPasswordResetUrlActionItem(string $label, View $view): array
    {
        $id = sprintf('action-copy-password-reset-url-%s', mt_rand());

        $view->registerJsWithVars(fn($id, $userId, $message) => <<<JS
$('#' + $id).on('activate', () => {
  Craft.elevatedSessionManager.requireElevatedSession(() => {
    Craft.sendActionRequest('POST', 'users/get-password-reset-url', {
      data: {userId: $userId}
    }).then((response) => {
      Craft.ui.createCopyTextPrompt({
        label: $message,
        value: response.data.url,
      });
    }).catch(({response}) => {
      Craft.cp.displayError(response.data.message);
    });
  });
});
JS, [
            $view->namespaceInputId($id),
            $this->id,
            Craft::t('app', 'Copy the activation URL'),
        ]);

        return [
            'id' => $id,
            'icon' => 'clipboard',
            'label' => $label,
        ];
    }

    /**
     * Returns the user’s preferences.
     *
     * @return array The user’s preferences.
     */
    public function getPreferences(): array
    {
        return $this->id ? Craft::$app->getUsers()->getUserPreferences($this->id) : [];
    }

    /**
     * Returns one of the user’s preferences by its key.
     *
     * @param string $key The preference’s key
     * @param mixed $default The default value, if the preference hasn’t been set
     * @return mixed The user’s preference
     */
    public function getPreference(string $key, mixed $default = null): mixed
    {
        $preferences = $this->getPreferences();

        return $preferences[$key] ?? $default;
    }

    /**
     * Returns the user’s preferred language, if they have one.
     *
     * @return string|null The preferred language
     */
    public function getPreferredLanguage(): ?string
    {
        return $this->_validateLocale($this->getPreference('language'), false);
    }

    /**
     * Returns the user’s preferred locale to be used for date/number formatting, if they have one.
     *
     * If the user doesn’t have a preferred locale, their preferred language will be used instead.
     *
     * @return string|null The preferred locale
     * @since 3.5.0
     */
    public function getPreferredLocale(): ?string
    {
        return $this->_validateLocale($this->getPreference('locale'), true);
    }

    /**
     * Returns whether the user prefers to have form fields autofocused on page load.
     *
     * @return bool
     * @since 5.0.0
     */
    public function getAutofocusPreferred(): bool
    {
        return !$this->getPreference('disableAutofocus');
    }

    /**
     * Validates and returns a locale ID.
     *
     * @param string|null $locale
     * @param bool $checkAllLocales Whether to check all known locale IDs, rather than just the app locales
     * @return string|null
     */
    private function _validateLocale(?string $locale, bool $checkAllLocales): ?string
    {
        $locales = $checkAllLocales ? Craft::$app->getI18n()->getAllLocaleIds() : Craft::$app->getI18n()->getAppLocaleIds();
        if ($locale && in_array($locale, $locales, true)) {
            return $locale;
        }

        return null;
    }

    /**
     * @inheritdoc
     */
    public function setEagerLoadedElements(string $handle, array $elements, EagerLoadPlan $plan): void
    {
        if ($plan->handle === 'photo') {
            /** @var Asset|null $photo */
            $photo = $elements[0] ?? null;
            $this->setPhoto($photo);
        } else {
            parent::setEagerLoadedElements($handle, $elements, $plan);
        }
    }

    /**
     * Returns the user’s photo.
     *
     * @return Asset|null
     */
    public function getPhoto(): ?Asset
    {
        if (!isset($this->_photo)) {
            if (!$this->photoId) {
                return null;
            }

            $this->_photo = Craft::$app->getAssets()->getAssetById($this->photoId) ?? false;
        }

        return $this->_photo ?: null;
    }

    /**
     * Sets the entry’s author.
     *
     * @param Asset|null $photo
     */
    public function setPhoto(?Asset $photo = null): void
    {
        $this->_photo = $photo;
        $this->photoId = $photo->id ?? null;
    }

    // Indexes, etc.
    // -------------------------------------------------------------------------

    /**
     * @inheritdoc
     */
    protected function attributeHtml(string $attribute): string
    {
        switch ($attribute) {
            case 'email':
                return $this->email ? Html::mailto(Html::encode($this->email)) : '';

            case 'groups':
                return implode(', ', array_map(function(UserGroup $group) {
                    return Html::encode(Craft::t('site', $group->name));
                }, $this->getGroups()));

            case 'preferredLanguage':
                $language = $this->getPreferredLanguage();
                return $language ? Craft::$app->getI18n()->getLocaleById($language)->getDisplayName(Craft::$app->language) : '';

            case 'preferredLocale':
                $locale = $this->getPreferredLocale();
                return $locale ? Craft::$app->getI18n()->getLocaleById($locale)->getDisplayName(Craft::$app->language) : '';
        }

        return parent::attributeHtml($attribute);
    }

    /**
     * @inheritdoc
     */
    protected function htmlAttributes(string $context): array
    {
        $currentUser = Craft::$app->getUser()->getIdentity();

        return [
            'data' => [
                'suspended' => $this->suspended,
                'can-suspend' => $currentUser && Craft::$app->getUsers()->canSuspend($currentUser, $this),
            ],
        ];
    }

    /**
     * @inheritdoc
     */
    protected function statusFieldHtml(): string
    {
        return '';
    }

    /**
     * @inheritdoc
     */
    protected function metadata(): array
    {
        $formatter = Craft::$app->getFormatter();

        return [
            Craft::t('app', 'Email') => Html::a($this->email, "mailto:$this->email"),
            Craft::t('app', 'Cooldown Time Remaining') => function() use ($formatter) {
                if (
                    !$this->locked ||
                    !Craft::$app->getConfig()->getGeneral()->cooldownDuration ||
                    ($duration = $this->getRemainingCooldownTime()) === null
                ) {
                    return false;
                }
                return $formatter->asDuration($duration);
            },
            Craft::t('app', 'Created at') => $formatter->asDatetime($this->dateCreated, Formatter::FORMAT_WIDTH_SHORT),
            Craft::t('app', 'Last login') => function() use ($formatter) {
                if ($this->pending) {
                    return false;
                }
                if (!$this->lastLoginDate) {
                    return Craft::t('app', 'Never');
                }
                return $formatter->asDatetime($this->lastLoginDate, Formatter::FORMAT_WIDTH_SHORT);
            },
            Craft::t('app', 'Last login fail') => function() use ($formatter) {
                if (!$this->locked || !$this->lastInvalidLoginDate) {
                    return false;
                }
                return $formatter->asDatetime($this->lastInvalidLoginDate, Formatter::FORMAT_WIDTH_SHORT);
            },
            Craft::t('app', 'Login fail count') => function() use ($formatter) {
                if (!$this->locked) {
                    return false;
                }
                return $formatter->asDecimal($this->invalidLoginCount, 0);
            },
        ];
    }

    /**
     * @inheritdoc
     * @since 3.3.0
     */
    public function getGqlTypeName(): string
    {
        return self::GQL_TYPE_NAME;
    }

    // Events
    // -------------------------------------------------------------------------

    /**
     * @inheritdoc
     */
    final public function beforeSave(bool $isNew): bool
    {
        if ($isNew && !Craft::$app->getUsers()->canCreateUsers()) {
            return false;
        }

        return parent::beforeSave($isNew);
    }

    /**
     * @inheritdoc
     * @throws InvalidConfigException
     * @throws Exception
     */
    public function afterSave(bool $isNew): void
    {
        if ($isNew && Craft::$app->edition === CmsEdition::Solo) {
            // Make sure they're an admin
            $this->admin = true;
        }

        // Get the user record
        if (!$isNew) {
            $record = UserRecord::findOne($this->id);
            $isInactive = $record->active || $record->pending;

            if (!$record) {
                throw new InvalidConfigException("Invalid user ID: $this->id");
            }

            if ($this->active != $record->active) {
                throw new Exception('Unable to change a user’s active state like this.');
            }

            if ($this->pending != $record->pending) {
                if ($isInactive) {
                    throw new Exception('Unable to change a user’s pending state like this.');
                }
                $record->pending = $this->pending;
            }

            if ($this->locked != $record->locked) {
                throw new Exception('Unable to change a user’s locked state like this.');
            }

            if ($this->suspended != $record->suspended) {
                throw new Exception('Unable to change a user’s suspended state like this.');
            }
        } else {
            $record = new UserRecord();
            $record->id = (int)$this->id;
            $record->active = $this->active;
            $record->pending = $this->pending;
            $record->locked = $this->locked;
            $record->suspended = $this->suspended;
        }

        $this->prepareNamesForSave();

        $record->photoId = (int)$this->photoId ?: null;
        $record->admin = $this->admin;
        $record->username = $this->username;
        $record->fullName = $this->fullName;
        $record->firstName = $this->firstName;
        $record->lastName = $this->lastName;
        $record->email = $this->email;
        $record->passwordResetRequired = $this->passwordResetRequired;
        $record->unverifiedEmail = $this->unverifiedEmail;

        if ($changePassword = (isset($this->newPassword))) {
            $hash = Craft::$app->getSecurity()->hashPassword($this->newPassword);
            $this->lastPasswordChangeDate = DateTimeHelper::currentUTCDateTime();

            $record->password = $this->password = $hash;
            $record->invalidLoginWindowStart = null;
            $record->invalidLoginCount = $this->invalidLoginCount = null;
            $record->verificationCode = null;
            $record->verificationCodeIssuedDate = null;
            $record->lastPasswordChangeDate = Db::prepareDateForDb($this->lastPasswordChangeDate);

            // If the user required a password reset *before this request*, then set passwordResetRequired to false
            if (!$isNew && $record->getOldAttribute('passwordResetRequired')) {
                $record->passwordResetRequired = $this->passwordResetRequired = false;
            }

            $this->newPassword = null;
        }

        // Capture the dirty attributes from the record
        $dirtyAttributes = array_keys($record->getDirtyAttributes());

        $record->save(false);

        // Make sure that the photo is located in the right place
        if (!$isNew && $this->photoId) {
            Craft::$app->getUsers()->relocateUserPhoto($this);
        }

        $this->setDirtyAttributes($dirtyAttributes);

        parent::afterSave($isNew);

        if (Craft::$app->edition === CmsEdition::Team) {
            // Make sure they're in the Team group
            $group = Craft::$app->getUserGroups()->getTeamGroup();
            if (!$this->isInGroup($group)) {
                Craft::$app->getUsers()->assignUserToGroups($this->id, [$group->id]);
            }
        }

        if (!$isNew && $changePassword) {
            // Destroy all other sessions for this user
            $condition = ['userId' => $this->id];
            if ($this->getIsCurrent() && $token = Craft::$app->getUser()->getToken()) {
                $condition = ['and', $condition, ['not', ['token' => $token]]];
            }
            Db::delete(Table::SESSIONS, $condition);
        }
    }

    /**
     * @inheritdoc
     */
    public function beforeDelete(): bool
    {
        if (!parent::beforeDelete()) {
            return false;
        }

        $elementsService = Craft::$app->getElements();

        // Do all this stuff within a transaction
        $transaction = Craft::$app->getDb()->beginTransaction();

        try {
            // Should we transfer the content to a new user?
            if ($this->inheritorOnDelete) {
                // Invalidate all entry caches
                $elementsService->invalidateCachesForElementType(Entry::class);

                // Update the entry/version/draft tables to point to the new user
                $userRefs = [
                    Table::DRAFTS => 'creatorId',
                    Table::REVISIONS => 'creatorId',
                    Table::ENTRIES_AUTHORS => 'authorId',
                ];

                foreach ($userRefs as $table => $column) {
                    Db::update($table, [
                        $column => $this->inheritorOnDelete->id,
                    ], [
                        $column => $this->id,
                    ], [], false);
                }
            } else {
                // Delete the entries
                $entryQuery = Entry::find()
                    ->authorId($this->id)
                    ->status(null)
                    ->site('*')
                    ->unique();

                foreach (Db::each($entryQuery) as $entry) {
                    /** @var Entry $entry */
                    // only delete their entry if they're the sole author
                    if ($entry->getAuthorIds() === [$this->id]) {
                        $elementsService->deleteElement($entry);
                    }
                }
            }

            $transaction->commit();
        } catch (Throwable $e) {
            $transaction->rollBack();
            throw $e;
        }

        $this->getAddressManager()->deleteNestedElements($this, $this->hardDelete);

        return true;
    }

    /**
     * Validates a cookie's stored user agent against the current request's user agent string,
     * if the 'requireMatchingUserAgentForSession' config setting is enabled.
     *
     * @param string $userAgent
     * @return bool
     */
    private function _validateUserAgent(string $userAgent): bool
    {
        if (!Craft::$app->getConfig()->getGeneral()->requireMatchingUserAgentForSession) {
            return true;
        }

        $requestUserAgent = Craft::$app->getRequest()->getUserAgent();

        if (!$requestUserAgent) {
            return false;
        }

        if (!hash_equals($userAgent, md5($requestUserAgent))) {
            Craft::warning('Tried to restore session from the the identity cookie, but the saved user agent (' . $userAgent . ') does not match the current request’s (' . $requestUserAgent . ').', __METHOD__);
            return false;
        }

        return true;
    }

    /**
     * Returns the [[authError]] value for [[authenticate()]] and [[authenticateWithPasskey()]].
     *
     * @return self::AUTH_*|null
     */
    private function _getAuthError(): ?string
    {
        switch ($this->getStatus()) {
            case self::STATUS_INACTIVE:
            case self::STATUS_ARCHIVED:
                return self::AUTH_INVALID_CREDENTIALS;
            case self::STATUS_PENDING:
                return self::AUTH_PENDING_VERIFICATION;
            case self::STATUS_SUSPENDED:
                return self::AUTH_ACCOUNT_SUSPENDED;
            case self::STATUS_ACTIVE:
                if ($this->locked) {
                    // Let them know how much time they have to wait (if any) before their account is unlocked.
                    if (Craft::$app->getConfig()->getGeneral()->cooldownDuration) {
                        return self::AUTH_ACCOUNT_COOLDOWN;
                    }
                    return self::AUTH_ACCOUNT_LOCKED;
                }
                // Is a password reset required?
                if ($this->passwordResetRequired) {
                    return self::AUTH_PASSWORD_RESET_REQUIRED;
                }
                $request = Craft::$app->getRequest();
                if (!$request->getIsConsoleRequest()) {
                    if ($request->getIsCpRequest()) {
                        if (!$this->can('accessCp')) {
                            return self::AUTH_NO_CP_ACCESS;
                        }
                        if (
                            Craft::$app->getIsLive() === false &&
                            $this->can('accessCpWhenSystemIsOff') === false
                        ) {
                            return self::AUTH_NO_CP_OFFLINE_ACCESS;
                        }
                    } elseif (
                        Craft::$app->getIsLive() === false &&
                        $this->can('accessSiteWhenSystemIsOff') === false
                    ) {
                        return self::AUTH_NO_SITE_OFFLINE_ACCESS;
                    }
                }
        }

        return null;
    }
}<|MERGE_RESOLUTION|>--- conflicted
+++ resolved
@@ -1890,10 +1890,6 @@
                         'params' => [
                             'userId' => $this->id,
                         ],
-<<<<<<< HEAD
-                        'redirect' => Craft::$app->getConfig()->getGeneral()->getPostCpLoginRedirect(),
-=======
->>>>>>> b6cc39b3
                     ];
 
                     $copyImpersonationUrlId = sprintf('action-copy-impersonation-url-%s', mt_rand());
