<?php
/**
 * @link https://craftcms.com/
 * @copyright Copyright (c) Pixel & Tonic, Inc.
 * @license https://craftcms.github.io/license/
 */

namespace craft\elements;

use Craft;
use craft\base\Element;
use craft\db\Query;
use craft\db\Table;
use craft\elements\actions\DeleteUsers;
use craft\elements\actions\Edit;
use craft\elements\actions\Restore;
use craft\elements\actions\SuspendUsers;
use craft\elements\actions\UnsuspendUsers;
use craft\elements\db\ElementQueryInterface;
use craft\elements\db\UserQuery;
use craft\events\AuthenticateUserEvent;
use craft\events\DefineValueEvent;
use craft\helpers\ArrayHelper;
use craft\helpers\Authentication;
use craft\helpers\DateTimeHelper;
use craft\helpers\Db;
use craft\helpers\Html;
use craft\helpers\Json;
use craft\helpers\Session;
use craft\helpers\StringHelper;
use craft\helpers\UrlHelper;
use craft\i18n\Formatter;
use craft\i18n\Locale;
use craft\models\FieldLayout;
use craft\models\UserGroup;
use craft\records\AuthAuthenticator;
use craft\records\User as UserRecord;
use craft\validators\DateTimeValidator;
use craft\validators\UniqueValidator;
use craft\validators\UsernameValidator;
use craft\validators\UserPasswordValidator;
<<<<<<< HEAD
use yii\base\BaseObject;
=======
use DateInterval;
use DateTime;
>>>>>>> 728a461a
use yii\base\ErrorHandler;
use yii\base\Exception;
use yii\base\InvalidArgumentException;
use yii\base\NotSupportedException;
use yii\validators\InlineValidator;
use yii\validators\Validator;
use yii\web\IdentityInterface;

/**
 * User represents a user element.
 *
 * @property DateTime|null $cooldownEndTime the time when the user will be over their cooldown period
 * @property string|null $friendlyName the user's first name or username
 * @property string|null $fullName the user's full name
 * @property UserGroup[] $groups the user's groups
 * @property bool $isCurrent whether this is the current logged-in user
 * @property string $name the user's full name or username
 * @property Asset|null $photo the user's photo
 * @property array $preferences the user’s preferences
 * @property string|null $preferredLanguage the user’s preferred language
 * @property string|null $preferredLocale the user’s preferred formatting locale
<<<<<<< HEAD
 * @property-write null|string $authenticatorSecret
 * @property-read string $gqlTypeName
 * @property-read bool $hasRoundedThumb
 * @property-read mixed $authKey
 * @property \DateInterval|null $remainingCooldownTime the remaining cooldown time for this user, if they've entered their password incorrectly too many times
=======
 * @property DateInterval|null $remainingCooldownTime the remaining cooldown time for this user, if they've entered their password incorrectly too many times
>>>>>>> 728a461a
 *
 * @author Pixel & Tonic, Inc. <support@pixelandtonic.com>
 * @since 3.0.0
 */
class User extends Element implements IdentityInterface
{
    /**
     * @event AuthenticateUserEvent The event that is triggered before a user is authenticated.
     *
     * If you wish to offload authentication logic, then set [[AuthenticateUserEvent::$performAuthentication]] to `false`, and set [[$authError]] to
     * something if there is an authentication error.
     */
    const EVENT_BEFORE_AUTHENTICATE = 'beforeAuthenticate';

    /**
     * @event DefineValueEvent The event that is triggered when defining the user’s name, as returned by [[getName()]] or [[__toString()]].
     * @since 3.7.0
     */
    const EVENT_DEFINE_NAME = 'defineName';

    /**
     * @event DefineValueEvent The event that is triggered when defining the user’s friendly name, as returned by [[getFriendlyName()]].
     * @since 3.7.0
     */
    const EVENT_DEFINE_FRIENDLY_NAME = 'defineFriendlyName';

    const IMPERSONATE_KEY = 'Craft.UserSessionService.prevImpersonateUserId';

    // User statuses
    // -------------------------------------------------------------------------

    const STATUS_ACTIVE = 'active';
    const STATUS_LOCKED = 'locked';
    const STATUS_SUSPENDED = 'suspended';
    const STATUS_PENDING = 'pending';

    // Authentication error codes
    // -------------------------------------------------------------------------

    const AUTH_INVALID_CREDENTIALS = 'invalid_credentials';
    const AUTH_PENDING_VERIFICATION = 'pending_verification';
    const AUTH_ACCOUNT_LOCKED = 'account_locked';
    const AUTH_ACCOUNT_COOLDOWN = 'account_cooldown';
    const AUTH_PASSWORD_RESET_REQUIRED = 'password_reset_required';
    const AUTH_ACCOUNT_SUSPENDED = 'account_suspended';
    const AUTH_NO_CP_ACCESS = 'no_cp_access';
    const AUTH_NO_CP_OFFLINE_ACCESS = 'no_cp_offline_access';
    const AUTH_NO_SITE_OFFLINE_ACCESS = 'no_site_offline_access';

    // Validation scenarios
    // -------------------------------------------------------------------------

    const SCENARIO_REGISTRATION = 'registration';
    const SCENARIO_PASSWORD = 'password';

    /**
     * @inheritdoc
     */
    public static function displayName(): string
    {
        return Craft::t('app', 'User');
    }

    /**
     * @inheritdoc
     */
    public static function lowerDisplayName(): string
    {
        return Craft::t('app', 'user');
    }

    /**
     * @inheritdoc
     */
    public static function pluralDisplayName(): string
    {
        return Craft::t('app', 'Users');
    }

    /**
     * @inheritdoc
     */
    public static function pluralLowerDisplayName(): string
    {
        return Craft::t('app', 'users');
    }

    /**
     * @inheritdoc
     */
    public static function refHandle(): ?string
    {
        return 'user';
    }

    /**
     * @inheritdoc
     */
    public static function trackChanges(): bool
    {
        return true;
    }

    /**
     * @inheritdoc
     */
    public static function hasContent(): bool
    {
        return true;
    }

    /**
     * @inheritdoc
     */
    public static function hasStatuses(): bool
    {
        return true;
    }

    /**
     * @inheritdoc
     */
    public static function statuses(): array
    {
        return [
            self::STATUS_ACTIVE => Craft::t('app', 'Active'),
            self::STATUS_PENDING => Craft::t('app', 'Pending'),
            self::STATUS_SUSPENDED => Craft::t('app', 'Suspended'),
            self::STATUS_LOCKED => Craft::t('app', 'Locked'),
        ];
    }

    /**
     * @inheritdoc
     * @return UserQuery The newly created [[UserQuery]] instance.
     */
    public static function find(): ElementQueryInterface
    {
        return new UserQuery(static::class);
    }

    /**
     * @inheritdoc
     */
    protected static function defineSources(?string $context = null): array
    {
        $sources = [
            [
                'key' => '*',
                'label' => Craft::t('app', 'All users'),
                'hasThumbs' => true,
            ],
        ];

        if (Craft::$app->getEdition() === Craft::Pro) {
            // Admin source
            $sources[] = [
                'key' => 'admins',
                'label' => Craft::t('app', 'Admins'),
                'criteria' => ['admin' => true],
                'hasThumbs' => true,
            ];

            $groups = Craft::$app->getUserGroups()->getAllGroups();

            if (!empty($groups)) {
                $sources[] = ['heading' => Craft::t('app', 'Groups')];

                foreach ($groups as $group) {
                    $sources[] = [
                        'key' => 'group:' . $group->uid,
                        'label' => Craft::t('site', $group->name),
                        'criteria' => ['groupId' => $group->id],
                        'hasThumbs' => true,
                    ];
                }
            }
        }

        return $sources;
    }

    /**
     * @inheritdoc
     */
    protected static function defineActions(?string $source = null): array
    {
        $actions = [];
        $elementsService = Craft::$app->getElements();

        // Edit
        $actions[] = $elementsService->createAction([
            'type' => Edit::class,
            'label' => Craft::t('app', 'Edit user'),
        ]);

        if (Craft::$app->getUser()->checkPermission('moderateUsers')) {
            // Suspend
            $actions[] = SuspendUsers::class;

            // Unsuspend
            $actions[] = UnsuspendUsers::class;
        }

        if (Craft::$app->getUser()->checkPermission('deleteUsers')) {
            // Delete
            $actions[] = DeleteUsers::class;
        }

        // Restore
        $actions[] = $elementsService->createAction([
            'type' => Restore::class,
            'successMessage' => Craft::t('app', 'Users restored.'),
            'partialSuccessMessage' => Craft::t('app', 'Some users restored.'),
            'failMessage' => Craft::t('app', 'Users not restored.'),
        ]);

        return $actions;
    }

    /**
     * @inheritdoc
     */
    protected static function defineSearchableAttributes(): array
    {
        return ['username', 'firstName', 'lastName', 'fullName', 'email'];
    }

    /**
     * @inheritdoc
     */
    protected static function defineSortOptions(): array
    {
        if (Craft::$app->getConfig()->getGeneral()->useEmailAsUsername) {
            $attributes = [
                'email' => Craft::t('app', 'Email'),
                'firstName' => Craft::t('app', 'First Name'),
                'lastName' => Craft::t('app', 'Last Name'),
                [
                    'label' => Craft::t('app', 'Last Login'),
                    'orderBy' => 'lastLoginDate',
                    'defaultDir' => 'desc',
                ],
                [
                    'label' => Craft::t('app', 'Date Created'),
                    'orderBy' => 'elements.dateCreated',
                    'attribute' => 'dateCreated',
                    'defaultDir' => 'desc',
                ],
                [
                    'label' => Craft::t('app', 'Date Updated'),
                    'orderBy' => 'elements.dateUpdated',
                    'attribute' => 'dateUpdated',
                    'defaultDir' => 'desc',
                ],
                [
                    'label' => Craft::t('app', 'ID'),
                    'orderBy' => 'elements.id',
                    'attribute' => 'id',
                ],
            ];
        } else {
            $attributes = [
                'username' => Craft::t('app', 'Username'),
                'firstName' => Craft::t('app', 'First Name'),
                'lastName' => Craft::t('app', 'Last Name'),
                'email' => Craft::t('app', 'Email'),
                [
                    'label' => Craft::t('app', 'Last Login'),
                    'orderBy' => 'lastLoginDate',
                    'defaultDir' => 'desc',
                ],
                [
                    'label' => Craft::t('app', 'Date Created'),
                    'orderBy' => 'elements.dateCreated',
                    'attribute' => 'dateCreated',
                    'defaultDir' => 'desc',
                ],
                [
                    'label' => Craft::t('app', 'Date Updated'),
                    'orderBy' => 'elements.dateUpdated',
                    'attribute' => 'dateUpdated',
                    'defaultDir' => 'desc',
                ],
                [
                    'label' => Craft::t('app', 'ID'),
                    'orderBy' => 'elements.id',
                    'attribute' => 'id',
                ],
            ];
        }

        return $attributes;
    }

    /**
     * @inheritdoc
     */
    protected static function defineTableAttributes(): array
    {
        return [
            'user' => ['label' => Craft::t('app', 'User')],
            'email' => ['label' => Craft::t('app', 'Email')],
            'username' => ['label' => Craft::t('app', 'Username')],
            'fullName' => ['label' => Craft::t('app', 'Full Name')],
            'firstName' => ['label' => Craft::t('app', 'First Name')],
            'lastName' => ['label' => Craft::t('app', 'Last Name')],
            'groups' => ['label' => Craft::t('app', 'Groups')],
            'preferredLanguage' => ['label' => Craft::t('app', 'Preferred Language')],
            'preferredLocale' => ['label' => Craft::t('app', 'Preferred Locale')],
            'id' => ['label' => Craft::t('app', 'ID')],
            'uid' => ['label' => Craft::t('app', 'UID')],
            'lastLoginDate' => ['label' => Craft::t('app', 'Last Login')],
            'dateCreated' => ['label' => Craft::t('app', 'Date Created')],
            'dateUpdated' => ['label' => Craft::t('app', 'Date Updated')],
        ];
    }

    /**
     * @inheritdoc
     */
    protected static function defineDefaultTableAttributes(string $source): array
    {
        return [
            'fullName',
            'email',
            'dateCreated',
            'lastLoginDate',
        ];
    }

    /**
     * @inheritdoc
     */
    protected static function prepElementQueryForTableAttribute(ElementQueryInterface $elementQuery, string $attribute): void
    {
        /** @var UserQuery $elementQuery */
        if ($attribute === 'groups') {
            $elementQuery->withGroups();
        } else {
            parent::prepElementQueryForTableAttribute($elementQuery, $attribute);
        }
    }

    /**
     * @inheritdoc
     */
    public static function eagerLoadingMap(array $sourceElements, string $handle)
    {
        if ($handle === 'photo') {
            // Get the source element IDs
            $sourceElementIds = ArrayHelper::getColumn($sourceElements, 'id');

            $map = (new Query())
                ->select(['id as source', 'photoId as target'])
                ->from([Table::USERS])
                ->where(['id' => $sourceElementIds])
                ->andWhere(['not', ['photoId' => null]])
                ->all();

            return [
                'elementType' => Asset::class,
                'map' => $map,
            ];
        }

        return parent::eagerLoadingMap($sourceElements, $handle);
    }

    /**
     * @inheritdoc
     * @since 3.3.0
     */
    public static function gqlTypeNameByContext($context): string
    {
        return 'User';
    }

    // IdentityInterface Methods
    // -------------------------------------------------------------------------

    /**
     * @inheritdoc
     */
    public static function findIdentity($id): ?self
    {
        $user = static::find()
            ->addSelect(['users.password'])
            ->id($id)
            ->status(null)
            ->one();

        if ($user === null) {
            return null;
        }

        /** @var static $user */
        if ($user->getStatus() === self::STATUS_ACTIVE) {
            return $user;
        }

        // If the current user is being impersonated by an admin, ignore their status
        if ($previousUserId = Session::get(self::IMPERSONATE_KEY)) {
            $previousUser = static::find()
                ->id($previousUserId)
                ->status(null)
                ->one();

            if ($previousUser && $previousUser->can('impersonateUsers')) {
                return $user;
            }
        }

        return null;
    }

    /**
     * @inheritdoc
     */
    public static function findIdentityByAccessToken($token, $type = null): ?self
    {
        throw new NotSupportedException('"findIdentityByAccessToken" is not implemented.');
    }

    /**
     * @var string|null Username
     */
    public ?string $username = null;

    /**
     * @var int|null Photo asset id
     */
    public ?int $photoId = null;

    /**
     * @var string|null First name
     */
    public ?string $firstName = null;

    /**
     * @var string|null Last name
     */
    public ?string $lastName = null;

    /**
     * @var string|null Email
     */
    public ?string $email = null;

    /**
     * @var string|null Password
     */
    public ?string $password = null;

    /**
     * @var int|null timestamp for last used authenticator code.
     */
    public $authenticatorTimestamp;

    /**
     * @var bool Admin
     */
    public bool $admin = false;

    /**
     * @var bool Locked
     */
    public bool $locked = false;

    /**
     * @var bool Suspended
     */
    public bool $suspended = false;

    /**
     * @var bool Pending
     */
    public bool $pending = false;

    /**
     * @var DateTime|null Last login date
     */
    public ?DateTime $lastLoginDate = null;

    /**
     * @var int|null Invalid login count
     */
    public ?int $invalidLoginCount = null;

    /**
     * @var DateTime|null Last invalid login date
     */
    public ?DateTime $lastInvalidLoginDate = null;

    /**
     * @var DateTime|null Lockout date
     */
    public ?DateTime $lockoutDate = null;

    /**
     * @var bool Whether the user has a dashboard
     * @since 3.0.4
     */
    public bool $hasDashboard = false;

    /**
     * @var bool Password reset required
     */
    public bool $passwordResetRequired = false;

    /**
     * @var DateTime|null Last password change date
     */
    public ?DateTime $lastPasswordChangeDate = null;

    /**
     * @var string|null Unverified email
     */
    public ?string $unverifiedEmail = null;

    /**
     * @var string|null New password
     */
    public ?string $newPassword = null;

    /**
     * @var string|null Current password
     */
    public ?string $currentPassword = null;

    /**
     * @var DateTime|null Verification code issued date
     */
    public ?DateTime $verificationCodeIssuedDate = null;

    /**
     * @var string|null Verification code
     */
    public ?string $verificationCode = null;

    /**
     * @var string|null Last login attempt IP address.
     */
    public ?string $lastLoginAttemptIp = null;

    /**
     * @var string|null Auth error
     */
    public ?string $authError = null;

    /**
     * @var self|null The user who should take over the user’s content if the user is deleted.
     */
    public ?User $inheritorOnDelete = null;

    /**
     * @var string|null
     * @see getName()
     * @see setName()
     */
    private ?string $_name = null;

    /**
     * @var string|bool
     * @see getFriendlyName()
     * @see setFriendlyName()
     */
    private $_friendlyName;

    /**
     * @var Asset|false|null user photo
     */
    private $_photo;

    /**
     * @var UserGroup[]|null The cached list of groups the user belongs to. Set by [[getGroups()]].
     */
    private ?array $_groups = null;

    /**
     * @var array|null The user’s preferences
     */
    private ?array $_preferences = null;

    /**
     * @var string|null The authenticator secret key
     */
    private ?string $_authenticatorSecret = null;

    /**
     * @inheritdoc
     */
    public function init(): void
    {
        parent::init();

        // Is this user in cooldown mode, and are they past their window?
        if (
            $this->locked &&
            Craft::$app->getConfig()->getGeneral()->cooldownDuration &&
            !$this->getRemainingCooldownTime()
        ) {
            Craft::$app->getUsers()->unlockUser($this);
        }

        // Convert IDNA ASCII to Unicode
        if ($this->username) {
            $this->username = StringHelper::idnToUtf8Email($this->username);
        }
        if ($this->email) {
            $this->email = StringHelper::idnToUtf8Email($this->email);
        }
    }

    /**
     * Use the full name or username as the string representation.
     *
     * @return string
     */
    public function __toString(): string
    {
        try {
            return $this->getName() ?: static::class;
        } catch (\Exception $e) {
            ErrorHandler::convertExceptionToError($e);
        }
    }

    /**
     * @inheritdoc
     */
    public function attributes(): array
    {
        $names = parent::attributes();
        $names[] = 'cooldownEndTime';
        $names[] = 'friendlyName';
        $names[] = 'fullName';
        $names[] = 'isCurrent';
        $names[] = 'name';
        $names[] = 'preferredLanguage';
        $names[] = 'remainingCooldownTime';
        return $names;
    }

    /**
     * @inheritdoc
     */
    public function extraFields(): array
    {
        $names = parent::extraFields();
        $names[] = 'groups';
        $names[] = 'photo';
        return $names;
    }

    /**
     * @inheritdoc
     */
    public function datetimeAttributes(): array
    {
        $attributes = parent::datetimeAttributes();
        $attributes[] = 'lastLoginDate';
        $attributes[] = 'lastInvalidLoginDate';
        $attributes[] = 'lockoutDate';
        $attributes[] = 'lastPasswordChangeDate';
        $attributes[] = 'verificationCodeIssuedDate';
        return $attributes;
    }

    /**
     * @inheritdoc
     */
    public function attributeLabels(): array
    {
        $labels = parent::attributeLabels();
        $labels['currentPassword'] = Craft::t('app', 'Current Password');
        $labels['email'] = Craft::t('app', 'Email');
        $labels['firstName'] = Craft::t('app', 'First Name');
        $labels['lastName'] = Craft::t('app', 'Last Name');
        $labels['newPassword'] = Craft::t('app', 'New Password');
        $labels['password'] = Craft::t('app', 'Password');
        $labels['unverifiedEmail'] = Craft::t('app', 'Email');
        $labels['username'] = Craft::t('app', 'Username');
        return $labels;
    }

    /**
     * @inheritdoc
     */
    protected function defineRules(): array
    {
        // Normalize emails as IDNA ASCII strings if the Intl extension is available
        $enableIdn = function_exists('idn_to_ascii') && defined('INTL_IDNA_VARIANT_UTS46');

        $rules = parent::defineRules();
        $rules[] = [['lastLoginDate', 'lastInvalidLoginDate', 'lockoutDate', 'lastPasswordChangeDate', 'verificationCodeIssuedDate'], DateTimeValidator::class];
        $rules[] = [['invalidLoginCount', 'photoId'], 'number', 'integerOnly' => true];
        $rules[] = [['username', 'email', 'unverifiedEmail', 'firstName', 'lastName'], 'trim', 'skipOnEmpty' => true];
        $rules[] = [['email', 'unverifiedEmail'], 'email', 'enableIDN' => $enableIdn];
        $rules[] = [['email', 'password', 'unverifiedEmail'], 'string', 'max' => 255];
        $rules[] = [['username', 'firstName', 'lastName', 'verificationCode'], 'string', 'max' => 100];
        $rules[] = [['email'], 'required'];
        $rules[] = [['lastLoginAttemptIp'], 'string', 'max' => 45];

        if (!Craft::$app->getConfig()->getGeneral()->useEmailAsUsername) {
            $rules[] = [['username'], 'required'];
            $rules[] = [['username'], UsernameValidator::class];
        }

        if (Craft::$app->getIsInstalled()) {
            $rules[] = [
                ['username', 'email'],
                UniqueValidator::class,
                'targetClass' => UserRecord::class,
                'caseInsensitive' => true,
            ];

            $rules[] = [['unverifiedEmail'], 'validateUnverifiedEmail'];
        }

        if (isset($this->id) && $this->passwordResetRequired) {
            // Get the current password hash
            $currentPassword = (new Query())
                ->select(['password'])
                ->from([Table::USERS])
                ->where(['id' => $this->id])
                ->scalar();
        } else {
            $currentPassword = null;
        }

        $rules[] = [
            ['newPassword'],
            UserPasswordValidator::class,
            'forceDifferent' => $this->passwordResetRequired,
            'currentPassword' => $currentPassword,
        ];

        $rules[] = [
            ['firstName', 'lastName'], function($attribute, $params, Validator $validator) {
                if (strpos($this->$attribute, '://') !== false) {
                    $validator->addError($this, $attribute, Craft::t('app', 'Invalid value “{value}”.'));
                }
            },
        ];

        return $rules;
    }

    /**
     * Validates the unverifiedEmail value is unique.
     *
     * @param string $attribute
     * @param array|null $params
     * @param InlineValidator $validator
     */
    public function validateUnverifiedEmail(string $attribute, ?array $params, InlineValidator $validator): void
    {
        $query = self::find()
            ->status(null);

        if (Craft::$app->getDb()->getIsMysql()) {
            $query->where([
                'email' => $this->unverifiedEmail,
            ]);
        } else {
            // Postgres is case-sensitive
            $query->where([
                'lower([[email]])' => mb_strtolower($this->unverifiedEmail),
            ]);
        }

        if ($this->id) {
            $query->andWhere(['not', ['elements.id' => $this->id]]);
        }

        if ($query->exists()) {
            $validator->addError($this, $attribute, Craft::t('yii', '{attribute} "{value}" has already been taken.'), $params);
        }
    }

    /**
     * @inheritdoc
     */
    public function scenarios(): array
    {
        $scenarios = parent::scenarios();
        $scenarios[self::SCENARIO_PASSWORD] = ['newPassword'];
        $scenarios[self::SCENARIO_REGISTRATION] = ['username', 'email', 'newPassword'];

        return $scenarios;
    }

    /**
     * @inheritdoc
     */
    public function getFieldLayout(): ?FieldLayout
    {
        return Craft::$app->getFields()->getLayoutByType(self::class);
    }

    /**
     * @inheritdoc
     */
    public function getAuthKey(): ?string
    {
        $token = Craft::$app->getUser()->getToken();

        if ($token === null) {
            throw new Exception('No user session token exists.');
        }

        $userAgent = Craft::$app->getRequest()->getUserAgent();

        // The auth key is a combination of the hashed token, its row's UID, and the user agent string
        return json_encode([
            $token,
            null,
            $userAgent,
        ], JSON_UNESCAPED_SLASHES | JSON_UNESCAPED_UNICODE);
    }

    /**
     * @inheritdoc
     */
    public function validateAuthKey($authKey): ?bool
    {
        $data = Json::decodeIfJson($authKey);

        if (!is_array($data) || count($data) !== 3 || !isset($data[0], $data[2])) {
            return false;
        }

        [$token, , $userAgent] = $data;

        if (!$this->_validateUserAgent($userAgent)) {
            return false;
        }

        $tokenId = (new Query())
            ->select(['id'])
            ->from([Table::SESSIONS])
            ->where([
                'token' => $token,
                'userId' => $this->id,
            ])
            ->scalar();

        if (!$tokenId) {
            return false;
        }

        // Update the session row's dateUpdated value so it doesn't get GC'd
        Db::update(Table::SESSIONS, [
            'dateUpdated' => Db::prepareDateForDb(new DateTime()),
        ], ['id' => $tokenId]);

        return true;
    }

    /**
     * Determines whether the user is allowed to be logged in with a given password.
     *
     * @param string $password The user's plain text password.
     * @return bool
     */
    public function authenticate(string $password): bool
    {
        $this->authError = null;

        // Fire a 'beforeAuthenticate' event
        $event = new AuthenticateUserEvent([
            'password' => $password,
        ]);
        $this->trigger(self::EVENT_BEFORE_AUTHENTICATE, $event);

        if (!isset($this->authError) && $event->performAuthentication) {
            // Validate the password
            try {
                $passwordValid = Craft::$app->getSecurity()->validatePassword($password, $this->password);
            } catch (InvalidArgumentException $e) {
                $passwordValid = false;
            }

            if ($passwordValid) {
                $this->authError = $this->_getAuthError();
            } else {
                Craft::$app->getUsers()->handleInvalidLogin($this);
                // Was that one bad password too many?
                if ($this->locked && !Craft::$app->getConfig()->getGeneral()->preventUserEnumeration) {
                    // Will set the authError to either AccountCooldown or AccountLocked
                    $this->authError = $this->_getAuthError();
                } else {
                    $this->authError = self::AUTH_INVALID_CREDENTIALS;
                }
            }
        }

        return !isset($this->authError);
    }

    /**
     * Returns the reference string to this element.
     *
     * @return string|null
     */
    public function getRef(): ?string
    {
        return $this->username;
    }

    /**
     * Returns the user's groups.
     *
     * @return UserGroup[]
     */
    public function getGroups(): array
    {
        if (isset($this->_groups)) {
            return $this->_groups;
        }

        if (Craft::$app->getEdition() !== Craft::Pro || !isset($this->id)) {
            return [];
        }

        return $this->_groups = Craft::$app->getUserGroups()->getGroupsByUserId($this->id);
    }

    /**
     * Sets an array of user groups on the user.
     *
     * @param UserGroup[] $groups An array of UserGroup objects.
     */
    public function setGroups(array $groups): void
    {
        if (Craft::$app->getEdition() === Craft::Pro) {
            $this->_groups = $groups;
        }
    }

    /**
     * Set the authenticator secret.
     *
     * @param string|null $secret
     */
    public function setAuthenticatorSecret(?string $secret): void {
        $this->_authenticatorSecret = $secret;
    }

    /**
     * Return `true` if the user has an authenticator secret set.
     *
     * @return bool
     */
    public function hasAuthenticatorSecret(): bool {
        return !empty($this->_authenticatorSecret);
    }

    /**
     * Verify an authenticator key for the user.
     *
     * @param string $key
     * @return bool
     */
    public function verifyAuthenticatorKey(string $key): bool {
        if (empty($this->_authenticatorSecret)) {
            return false;
        }

        $authenticator = Authentication::getCodeAuthenticator();
        try {
            $result = $authenticator->verifyKeyNewer($this->_authenticatorSecret, $key, $this->authenticatorTimestamp);
        } catch (\Throwable $exception) {
            Craft::$app->getErrorHandler()->logException($exception);
            return false;
        }

        if ($result) {
            $this->updateAuthenticatorTimestamp($result);
        }

        return (bool) $result;
    }

    /**
     * Update the timestamp of the last used authenticator code.
     * x
     * @param int $timestamp
     */
    public function updateAuthenticatorTimestamp(int $timestamp): void
    {
        if ($this->id && $this->hasAuthenticatorSecret()) {
            $record = AuthAuthenticator::findOne(['userId' => $this->id]);
            if ($record) {
                $record->authenticatorTimestamp = $timestamp;
                $record->save();
                $this->authenticatorTimestamp = $timestamp;
            }
        }
    }

    /**
     * Save an authenticator for a user.
     *
     * @param string $secret
     * @param int $timestamp
     */
    public function saveAuthenticator(string $secret, int $timestamp): void
    {
        if ($this->id) {
            $this->removeAuthenticator();

            $record = new AuthAuthenticator();
            $record->userId = $this->id;
            $record->authenticatorSecret = $secret;
            $record->authenticatorTimestamp = $timestamp;
            $record->save();

            $this->setAuthenticatorSecret($secret);
            $this->authenticatorTimestamp = $timestamp;
        }
    }

    /**
     * Remove a user's authenticator.
     */
    public function removeAuthenticator(): void
    {
        if ($this->id) {
            AuthAuthenticator::deleteAll(['userId' => $this->id]);
        }
    }

    /**
     * Returns whether the user is in a specific group.
     *
     * @param UserGroup|int|string $group The user group model, its handle, or ID.
     * @return bool
     */
    public function isInGroup($group): bool
    {
        if (Craft::$app->getEdition() !== Craft::Pro) {
            return false;
        }

        if (is_object($group) && $group instanceof UserGroup) {
            $group = $group->id;
        }

        if (is_numeric($group)) {
            return in_array($group, ArrayHelper::getColumn($this->getGroups(), 'id'), false);
        }

        return in_array($group, ArrayHelper::getColumn($this->getGroups(), 'handle'), true);
    }

    /**
     * Returns the user's full name.
     *
     * @return string|null
     */
    public function getFullName(): ?string
    {
        $firstName = trim($this->firstName);
        $lastName = trim($this->lastName);

        if (!$firstName && !$lastName) {
            return null;
        }

        $name = $firstName;

        if ($firstName && $lastName) {
            $name .= ' ';
        }

        $name .= $lastName;

        return $name;
    }

    /**
     * Returns the user's full name or username.
     *
     * @return string
     */
    public function getName(): string
    {
        if (!isset($this->_name)) {
            $this->_name = $this->_defineName();
        }

        return $this->_name;
    }

    /**
     * @return string
     */
    private function _defineName(): string
    {
        if ($this->hasEventHandlers(self::EVENT_DEFINE_NAME)) {
            $this->trigger(self::EVENT_DEFINE_NAME, $event = new DefineValueEvent());
            if ($event->value !== null) {
                return $event->value;
            }
        }

        if (($fullName = $this->getFullName()) !== null) {
            return $fullName;
        }

        return (string)$this->username;
    }

    /**
     * Sets the user’s name.
     *
     * @param string $name
     * @since 3.7.0
     */
    public function setName(string $name): void
    {
        $this->_name = $name;
    }

    /**
     * Returns the user's first name or username.
     *
     * @return string|null
     */
    public function getFriendlyName(): ?string
    {
        if (!isset($this->_friendlyName)) {
            $this->_friendlyName = $this->_defineFriendlyName() ?? false;
        }

        return $this->_friendlyName ?: null;
    }

    /**
     * @return string|null
     */
    private function _defineFriendlyName(): ?string
    {
        if ($this->hasEventHandlers(self::EVENT_DEFINE_FRIENDLY_NAME)) {
            $this->trigger(self::EVENT_DEFINE_FRIENDLY_NAME, $event = new DefineValueEvent());
            if ($event->handled || $event->value !== null) {
                return $event->value;
            }
        }

        if ($firstName = trim($this->firstName)) {
            return $firstName;
        }

        return $this->username;
    }

    /**
     * Sets the user’s friendly name.
     *
     * @param string $friendlyName
     * @since 3.7.0
     */
    public function setFriendlyName(string $friendlyName): void
    {
        $this->_friendlyName = $friendlyName;
    }

    /**
     * @inheritdoc
     */
    public function getStatus(): ?string
    {
        if ($this->suspended) {
            return self::STATUS_SUSPENDED;
        }

        if ($this->archived) {
            return self::STATUS_ARCHIVED;
        }

        if ($this->pending) {
            return self::STATUS_PENDING;
        }

        return self::STATUS_ACTIVE;
    }

    /**
     * @inheritdoc
     */
    public function getThumbUrl(int $size): ?string
    {
        $photo = $this->getPhoto();

        if ($photo) {
            return Craft::$app->getAssets()->getThumbUrl($photo, $size, $size, false);
        }

        return Craft::$app->getAssetManager()->getPublishedUrl('@app/web/assets/cp/dist', true, 'images/user.svg');
    }

    /**
     * @inheritdoc
     */
    public function getHasRoundedThumb(): bool
    {
        return true;
    }

    /**
     * @inheritdoc
     */
    protected function isEditable(): bool
    {
        return Craft::$app->getUser()->checkPermission('editUsers');
    }

    /**
     * Returns whether this is the current logged-in user.
     *
     * @return bool
     */
    public function getIsCurrent(): bool
    {
        if (!$this->id) {
            return false;
        }

        $currentUser = Craft::$app->getUser()->getIdentity();
        return $currentUser && $currentUser->id == $this->id;
    }

    /**
     * Returns whether the user has permission to perform a given action.
     *
     * @param string $permission
     * @return bool
     */
    public function can(string $permission): bool
    {
        if (Craft::$app->getEdition() === Craft::Pro) {
            if ($this->admin) {
                return true;
            }

            if (isset($this->id)) {
                return Craft::$app->getUserPermissions()->doesUserHavePermission($this->id, $permission);
            }

            return false;
        }

        return true;
    }

    /**
     * Returns whether the user has shunned a given message.
     *
     * @param string $message
     * @return bool
     */
    public function hasShunned(string $message): bool
    {
        if (isset($this->id)) {
            return Craft::$app->getUsers()->hasUserShunnedMessage($this->id, $message);
        }

        return false;
    }

    /**
     * Returns the time when the user will be over their cooldown period.
     *
     * @return DateTime|null
     */
    public function getCooldownEndTime(): ?DateTime
    {
        // There was an old bug that where a user's lockoutDate could be null if they've
        // passed their cooldownDuration already, but there account status is still locked.
        // If that's the case, just let it return null as if they are past the cooldownDuration.
        if ($this->locked && $this->lockoutDate) {
            $generalConfig = Craft::$app->getConfig()->getGeneral();
            $interval = DateTimeHelper::secondsToInterval($generalConfig->cooldownDuration);
            $cooldownEnd = clone $this->lockoutDate;
            $cooldownEnd->add($interval);

            return $cooldownEnd;
        }

        return null;
    }

    /**
     * Returns the remaining cooldown time for this user, if they've entered their password incorrectly too many times.
     *
     * @return DateInterval|null
     */
    public function getRemainingCooldownTime(): ?DateInterval
    {
        if ($this->locked) {
            $currentTime = DateTimeHelper::currentUTCDateTime();
            $cooldownEnd = $this->getCooldownEndTime();

            if ($currentTime < $cooldownEnd) {
                return $currentTime->diff($cooldownEnd);
            }
        }

        return null;
    }

    /**
     * @inheritdoc
     */
    protected function cpEditUrl(): ?string
    {
        if (Craft::$app->getRequest()->getIsCpRequest() && $this->getIsCurrent()) {
            return UrlHelper::cpUrl('myaccount');
        }

        if (Craft::$app->getEdition() === Craft::Pro) {
            return UrlHelper::cpUrl('users/' . $this->id);
        }

        return null;
    }

    /**
     * Returns the user’s preferences.
     *
     * @return array The user’s preferences.
     */
    public function getPreferences(): array
    {
        if (!isset($this->_preferences)) {
            $this->_preferences = Craft::$app->getUsers()->getUserPreferences($this->id);
        }

        return $this->_preferences;
    }

    /**
     * Returns one of the user’s preferences by its key.
     *
     * @param string $key The preference’s key
     * @param mixed $default The default value, if the preference hasn’t been set
     * @return mixed The user’s preference
     */
    public function getPreference(string $key, $default = null)
    {
        $preferences = $this->getPreferences();

        return $preferences[$key] ?? $default;
    }

    /**
     * Returns the user’s preferred language, if they have one.
     *
     * @return string|null The preferred language
     */
    public function getPreferredLanguage(): ?string
    {
        return $this->_validateLocale($this->getPreference('language'));
    }

    /**
     * Returns the user’s preferred locale to be used for date/number formatting, if they have one.
     *
     * If the user doesn’t have a preferred locale, their preferred language will be used instead.
     *
     * @return string|null The preferred locale
     * @since 3.5.0
     */
    public function getPreferredLocale(): ?string
    {
        return $this->_validateLocale($this->getPreference('locale'));
    }

    /**
     * Validates and returns a locale ID.
     *
     * @param string|null $locale
     * @return string|null
     */
    private function _validateLocale(?string $locale = null): ?string
    {
        if ($locale !== null && in_array($locale, Craft::$app->getI18n()->getAppLocaleIds(), true)) {
            return $locale;
        }

        return null;
    }

    /**
     * Merges new user preferences with the existing ones, and returns the result.
     *
     * @param array $preferences The new preferences
     * @return array The user’s new preferences.
     */
    public function mergePreferences(array $preferences): array
    {
        $this->_preferences = array_merge($this->getPreferences(), $preferences);

        return $this->_preferences;
    }

    /**
     * @inheritdoc
     */
    public function setEagerLoadedElements(string $handle, array $elements): void
    {
        if ($handle === 'photo') {
            $photo = $elements[0] ?? null;
            $this->setPhoto($photo);
        } else {
            parent::setEagerLoadedElements($handle, $elements);
        }
    }

    /**
     * Returns the user's photo.
     *
     * @return Asset|null
     */
    public function getPhoto(): ?Asset
    {
        if (!isset($this->_photo)) {
            if (!$this->photoId) {
                return null;
            }

            $this->_photo = Craft::$app->getAssets()->getAssetById($this->photoId) ?? false;
        }

        return $this->_photo ?: null;
    }

    /**
     * Sets the entry's author.
     *
     * @param Asset|null $photo
     */
    public function setPhoto(?Asset $photo = null): void
    {
        $this->_photo = $photo;
        $this->photoId = $photo->id ?? null;
    }

    // Indexes, etc.
    // -------------------------------------------------------------------------

    /**
     * @inheritdoc
     */
    protected function tableAttributeHtml(string $attribute): string
    {
        switch ($attribute) {
            case 'email':
                return $this->email ? Html::mailto(Html::encode($this->email)) : '';

            case 'groups':
                return implode(', ', array_map(function(UserGroup $group) {
                    return Html::encode(Craft::t('site', $group->name));
                }, $this->getGroups()));

            case 'preferredLanguage':
                $language = $this->getPreferredLanguage();
                return $language ? (new Locale($language))->getDisplayName(Craft::$app->language) : '';

            case 'preferredLocale':
                $locale = $this->getPreferredLocale();
                return $locale ? (new Locale($locale))->getDisplayName(Craft::$app->language) : '';
        }

        return parent::tableAttributeHtml($attribute);
    }

    /**
     * @inheritdoc
     */
    protected function metaFieldsHtml(): string
    {
        return implode('', [
            Craft::$app->getView()->renderTemplate('users/_accountfields', [
                'user' => $this,
                'isNewUser' => !$this->id,
            ]),
            parent::metaFieldsHtml(),
        ]);
    }

    protected function metadata(): array
    {
        $formatter = Craft::$app->getFormatter();

        return [
            Craft::t('app', 'Email') => Html::a($this->email, "mailto:$this->email"),
            Craft::t('app', 'Cooldown Time Remaining') => function() use ($formatter) {
                if (
                    !$this->locked ||
                    !Craft::$app->getConfig()->getGeneral()->cooldownDuration ||
                    ($duration = $this->getRemainingCooldownTime()) === null
                ) {
                    return false;
                }
                return $formatter->asDuration($duration);
            },
            Craft::t('app', 'Registered at') => $formatter->asDatetime($this->dateCreated, Formatter::FORMAT_WIDTH_SHORT),
            Craft::t('app', 'Last login') => function() use ($formatter) {
                if ($this->pending) {
                    return false;
                }
                if (!$this->lastLoginDate) {
                    return Craft::t('app', 'Never');
                }
                return $formatter->asDatetime($this->lastLoginDate, Formatter::FORMAT_WIDTH_SHORT);
            },
            Craft::t('app', 'Last login fail') => function() use ($formatter) {
                if (!$this->locked || !$this->lastInvalidLoginDate) {
                    return false;
                }
                return $formatter->asDatetime($this->lastInvalidLoginDate, Formatter::FORMAT_WIDTH_SHORT);
            },
            Craft::t('app', 'Login fail count') => function() use ($formatter) {
                if (!$this->locked) {
                    return false;
                }
                return $formatter->asDecimal($this->invalidLoginCount, 0);
            },
        ];
    }

    /**
     * @inheritdoc
     * @since 3.3.0
     */
    public function getGqlTypeName(): string
    {
        return static::gqlTypeNameByContext($this);
    }

    // Events
    // -------------------------------------------------------------------------

    /**
     * @inheritdoc
     * @throws Exception if reasons
     */
    public function afterSave(bool $isNew): void
    {
        // Get the user record
        if (!$isNew) {
            $record = UserRecord::findOne($this->id);

            if (!$record) {
                throw new Exception('Invalid user ID: ' . $this->id);
            }

            if ($this->locked != $record->locked) {
                throw new Exception('Unable to change a user’s locked state like this.');
            }

            if ($this->suspended != $record->suspended) {
                throw new Exception('Unable to change a user’s suspended state like this.');
            }

            if ($this->pending != $record->pending) {
                throw new Exception('Unable to change a user’s pending state like this.');
            }
        } else {
            $record = new UserRecord();
            $record->id = (int)$this->id;
            $record->locked = $this->locked;
            $record->suspended = $this->suspended;
            $record->pending = $this->pending;
        }

        $record->username = $this->username;
        $record->firstName = $this->firstName;
        $record->lastName = $this->lastName;
        $record->photoId = (int)$this->photoId ?: null;
        $record->email = $this->email;
        $record->admin = $this->admin;
        $record->passwordResetRequired = $this->passwordResetRequired;
        $record->unverifiedEmail = $this->unverifiedEmail;

        if ($changePassword = (isset($this->newPassword))) {
            $hash = Craft::$app->getSecurity()->hashPassword($this->newPassword);

            $record->password = $this->password = $hash;
            $record->invalidLoginWindowStart = null;
            $record->invalidLoginCount = $this->invalidLoginCount = null;
            $record->verificationCode = null;
            $record->verificationCodeIssuedDate = null;
            $record->lastPasswordChangeDate = $this->lastPasswordChangeDate = DateTimeHelper::currentUTCDateTime();

            // If the user required a password reset *before this request*, then set passwordResetRequired to false
            if (!$isNew && $record->getOldAttribute('passwordResetRequired')) {
                $record->passwordResetRequired = $this->passwordResetRequired = false;
            }

            $this->newPassword = null;
        }

        // Capture the dirty attributes from the record
        $dirtyAttributes = array_keys($record->getDirtyAttributes());

        $record->save(false);

        // Make sure that the photo is located in the right place
        if (!$isNew && $this->photoId) {
            Craft::$app->getUsers()->relocateUserPhoto($this);
        }

        $this->setDirtyAttributes($dirtyAttributes);


        parent::afterSave($isNew);

        if (!$isNew && $changePassword) {
            // Destroy all other sessions for this user
            $condition = ['userId' => $this->id];
            if ($this->getIsCurrent() && $token = Craft::$app->getUser()->getToken()) {
                $condition = ['and', $condition, ['not', ['token' => $token]]];
            }
            Db::delete(Table::SESSIONS, $condition);
        }
    }

    /**
     * @inheritdoc
     */
    public function beforeDelete(): bool
    {
        if (!parent::beforeDelete()) {
            return false;
        }

        $elementsService = Craft::$app->getElements();

        // Do all this stuff within a transaction
        $transaction = Craft::$app->getDb()->beginTransaction();

        try {
            // Should we transfer the content to a new user?
            if ($this->inheritorOnDelete) {
                // Invalidate all entry caches
                $elementsService->invalidateCachesForElementType(Entry::class);

                // Update the entry/version/draft tables to point to the new user
                $userRefs = [
                    Table::ENTRIES => 'authorId',
                    Table::DRAFTS => 'creatorId',
                    Table::REVISIONS => 'creatorId',
                ];

                foreach ($userRefs as $table => $column) {
                    Db::update($table, [
                        $column => $this->inheritorOnDelete->id,
                    ], [
                        $column => $this->id,
                    ], [], false);
                }
            } else {
                // Delete the entries
                $entryQuery = Entry::find()
                    ->siteId('*')
                    ->unique()
                    ->authorId($this->id)
                    ->status(null);

                foreach (Db::each($entryQuery) as $entry) {
                    $elementsService->deleteElement($entry);
                }
            }

            $transaction->commit();
        } catch (\Throwable $e) {
            $transaction->rollBack();
            throw $e;
        }

        return true;
    }

    /**
     * Validates a cookie's stored user agent against the current request's user agent string,
     * if the 'requireMatchingUserAgentForSession' config setting is enabled.
     *
     * @param string $userAgent
     * @return bool
     */
    private function _validateUserAgent(string $userAgent): bool
    {
        if (!Craft::$app->getConfig()->getGeneral()->requireMatchingUserAgentForSession) {
            return true;
        }

        $requestUserAgent = Craft::$app->getRequest()->getUserAgent();

        if ($userAgent !== $requestUserAgent) {
            Craft::warning('Tried to restore session from the the identity cookie, but the saved user agent (' . $userAgent . ') does not match the current request’s (' . $requestUserAgent . ').', __METHOD__);
            return false;
        }

        return true;
    }

    /**
     * Returns the [[authError]] value for [[authenticate()]]
     *
     * @return null|string
     */
    private function _getAuthError(): ?string
    {
        switch ($this->getStatus()) {
            case self::STATUS_ARCHIVED:
                return self::AUTH_INVALID_CREDENTIALS;
            case self::STATUS_PENDING:
                return self::AUTH_PENDING_VERIFICATION;
            case self::STATUS_SUSPENDED:
                return self::AUTH_ACCOUNT_SUSPENDED;
            case self::STATUS_ACTIVE:
                if ($this->locked) {
                    // Let them know how much time they have to wait (if any) before their account is unlocked.
                    if (Craft::$app->getConfig()->getGeneral()->cooldownDuration) {
                        return self::AUTH_ACCOUNT_COOLDOWN;
                    }
                    return self::AUTH_ACCOUNT_LOCKED;
                }
                // Is a password reset required?
                if ($this->passwordResetRequired) {
                    return self::AUTH_PASSWORD_RESET_REQUIRED;
                }
                $request = Craft::$app->getRequest();
                if (!$request->getIsConsoleRequest()) {
                    if ($request->getIsCpRequest()) {
                        if (!$this->can('accessCp')) {
                            return self::AUTH_NO_CP_ACCESS;
                        }
                        if (
                            Craft::$app->getIsLive() === false &&
                            $this->can('accessCpWhenSystemIsOff') === false
                        ) {
                            return self::AUTH_NO_CP_OFFLINE_ACCESS;
                        }
                    } else if (
                        Craft::$app->getIsLive() === false &&
                        $this->can('accessSiteWhenSystemIsOff') === false
                    ) {
                        return self::AUTH_NO_SITE_OFFLINE_ACCESS;
                    }
                }
        }

        return null;
    }
}<|MERGE_RESOLUTION|>--- conflicted
+++ resolved
@@ -39,12 +39,9 @@
 use craft\validators\UniqueValidator;
 use craft\validators\UsernameValidator;
 use craft\validators\UserPasswordValidator;
-<<<<<<< HEAD
-use yii\base\BaseObject;
-=======
 use DateInterval;
 use DateTime;
->>>>>>> 728a461a
+use yii\base\BaseObject;
 use yii\base\ErrorHandler;
 use yii\base\Exception;
 use yii\base\InvalidArgumentException;
@@ -66,15 +63,11 @@
  * @property array $preferences the user’s preferences
  * @property string|null $preferredLanguage the user’s preferred language
  * @property string|null $preferredLocale the user’s preferred formatting locale
-<<<<<<< HEAD
  * @property-write null|string $authenticatorSecret
  * @property-read string $gqlTypeName
  * @property-read bool $hasRoundedThumb
  * @property-read mixed $authKey
- * @property \DateInterval|null $remainingCooldownTime the remaining cooldown time for this user, if they've entered their password incorrectly too many times
-=======
  * @property DateInterval|null $remainingCooldownTime the remaining cooldown time for this user, if they've entered their password incorrectly too many times
->>>>>>> 728a461a
  *
  * @author Pixel & Tonic, Inc. <support@pixelandtonic.com>
  * @since 3.0.0
