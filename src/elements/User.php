<?php
/**
 * @link https://craftcms.com/
 * @copyright Copyright (c) Pixel & Tonic, Inc.
 * @license https://craftcms.github.io/license/
 */

namespace craft\elements;

use Craft;
use craft\authentication\type\AuthenticatorCode;
use craft\base\Element;
use craft\db\Query;
use craft\db\Table;
use craft\elements\actions\DeleteUsers;
use craft\elements\actions\Edit;
use craft\elements\actions\Restore;
use craft\elements\actions\SuspendUsers;
use craft\elements\actions\UnsuspendUsers;
use craft\elements\conditions\ElementConditionInterface;
use craft\elements\conditions\users\UserCondition;
use craft\elements\db\ElementQueryInterface;
use craft\elements\db\UserQuery;
use craft\events\AuthenticateUserEvent;
use craft\events\DefineValueEvent;
use craft\helpers\App;
use craft\helpers\ArrayHelper;
use craft\helpers\Authentication;
use craft\helpers\DateTimeHelper;
use craft\helpers\Db;
use craft\helpers\Html;
use craft\helpers\Json;
use craft\helpers\Session;
use craft\helpers\StringHelper;
use craft\helpers\UrlHelper;
use craft\i18n\Formatter;
use craft\i18n\Locale;
use craft\models\FieldLayout;
use craft\models\UserGroup;
use craft\records\AuthAuthenticator as AuthRecord;
use craft\records\User as UserRecord;
use craft\validators\DateTimeValidator;
use craft\validators\UniqueValidator;
use craft\validators\UsernameValidator;
use craft\validators\UserPasswordValidator;
use DateInterval;
use DateTime;
use Throwable;
use yii\base\ErrorHandler;
use yii\base\Exception;
use yii\base\InvalidArgumentException;
use yii\base\NotSupportedException;
use yii\validators\InlineValidator;
use yii\validators\Validator;
use yii\web\IdentityInterface;

/**
 * User represents a user element.
 *
 * @property Asset|null $photo the user's photo
 * @property UserGroup[] $groups the user's groups
 * @property string $name the user's full name or username
 * @property string|null $friendlyName the user's first name or username
 * @property string|null $fullName the user's full name
 * @property-read DateInterval|null $remainingCooldownTime the remaining cooldown time for this user, if they've entered their password incorrectly too many times
 * @property-read DateTime|null $cooldownEndTime the time when the user will be over their cooldown period
 * @property-read array $preferences the user’s preferences
 * @property-read bool $isCredentialed whether the user account can be logged into
 * @property-read bool $isCurrent whether this is the current logged-in user
 * @property-write null|string $authenticatorSecret
 * @property-read string|null $preferredLanguage the user’s preferred language
 * @property-read string|null $preferredLocale the user’s preferred formatting locale * @property-read string $gqlTypeName
 * @property-read bool $hasRoundedThumb
 * @property-read mixed $authKey
 *
 * @author Pixel & Tonic, Inc. <support@pixelandtonic.com>
 * @since 3.0.0
 */
class User extends Element implements IdentityInterface
{
    /**
     * @event AuthenticateUserEvent The event that is triggered before a user is authenticated.
     *
     * If you wish to offload authentication logic, then set [[AuthenticateUserEvent::$performAuthentication]] to `false`, and set [[$authError]] to
     * something if there is an authentication error.
     */
    public const EVENT_BEFORE_AUTHENTICATE = 'beforeAuthenticate';

    /**
     * @event DefineValueEvent The event that is triggered when defining the user’s name, as returned by [[getName()]] or [[__toString()]].
     * @since 3.7.0
     */
    public const EVENT_DEFINE_NAME = 'defineName';

    /**
     * @event DefineValueEvent The event that is triggered when defining the user’s friendly name, as returned by [[getFriendlyName()]].
     * @since 3.7.0
     */
    public const EVENT_DEFINE_FRIENDLY_NAME = 'defineFriendlyName';

    public const IMPERSONATE_KEY = 'Craft.UserSessionService.prevImpersonateUserId';

    // User statuses
    // -------------------------------------------------------------------------

    /**
     * @since 4.0.0
     */
    public const STATUS_INACTIVE = 'inactive';
    public const STATUS_ACTIVE = 'active';
    public const STATUS_LOCKED = 'locked';
    public const STATUS_SUSPENDED = 'suspended';
    public const STATUS_PENDING = 'pending';

    // Authentication error codes
    // -------------------------------------------------------------------------

    public const AUTH_INVALID_CREDENTIALS = 'invalid_credentials';
    public const AUTH_PENDING_VERIFICATION = 'pending_verification';
    public const AUTH_ACCOUNT_LOCKED = 'account_locked';
    public const AUTH_ACCOUNT_COOLDOWN = 'account_cooldown';
    public const AUTH_PASSWORD_RESET_REQUIRED = 'password_reset_required';
    public const AUTH_ACCOUNT_SUSPENDED = 'account_suspended';
    public const AUTH_NO_CP_ACCESS = 'no_cp_access';
    public const AUTH_NO_CP_OFFLINE_ACCESS = 'no_cp_offline_access';
    public const AUTH_NO_SITE_OFFLINE_ACCESS = 'no_site_offline_access';

    // Validation scenarios
    // -------------------------------------------------------------------------

    public const SCENARIO_REGISTRATION = 'registration';
    public const SCENARIO_PASSWORD = 'password';

    /**
     * @inheritdoc
     */
    public static function displayName(): string
    {
        return Craft::t('app', 'User');
    }

    /**
     * @inheritdoc
     */
    public static function lowerDisplayName(): string
    {
        return Craft::t('app', 'user');
    }

    /**
     * @inheritdoc
     */
    public static function pluralDisplayName(): string
    {
        return Craft::t('app', 'Users');
    }

    /**
     * @inheritdoc
     */
    public static function pluralLowerDisplayName(): string
    {
        return Craft::t('app', 'users');
    }

    /**
     * @inheritdoc
     */
    public static function refHandle(): ?string
    {
        return 'user';
    }

    /**
     * @inheritdoc
     */
    public static function trackChanges(): bool
    {
        return true;
    }

    /**
     * @inheritdoc
     */
    public static function hasContent(): bool
    {
        return true;
    }

    /**
     * @inheritdoc
     */
    public static function hasStatuses(): bool
    {
        return true;
    }

    /**
     * @inheritdoc
     */
    public static function statuses(): array
    {
        return [
            self::STATUS_ACTIVE => [
                'label' => Craft::t('app', 'Active'),
                'color' => 'green',
            ],
            self::STATUS_PENDING => [
                'label' => Craft::t('app', 'Pending'),
                'color' => 'orange',
            ],
            self::STATUS_SUSPENDED => [
                'label' => Craft::t('app', 'Suspended'),
                'color' => 'red',
            ],
            self::STATUS_LOCKED => [
                'label' => Craft::t('app', 'Locked'),
                'color' => 'red',
            ],
            self::STATUS_INACTIVE => [
                'label' => Craft::t('app', 'Inactive'),
            ],
        ];
    }

    /**
     * @inheritdoc
     * @return UserQuery The newly created [[UserQuery]] instance.
     */
    public static function find(): ElementQueryInterface
    {
        return new UserQuery(static::class);
    }

    /**
     * @inheritdoc
     * @return UserCondition
     */
    public static function createCondition(): ElementConditionInterface
    {
        return Craft::createObject(UserCondition::class, [static::class]);
    }

    /**
     * @inheritdoc
     */
    protected static function defineSources(string $context): array
    {
        $sources = [
            [
                'key' => '*',
                'label' => Craft::t('app', 'All users'),
                'hasThumbs' => true,
            ],
            [
                'key' => 'admins',
                'label' => Craft::t('app', 'Admins'),
                'criteria' => ['admin' => true],
                'hasThumbs' => true,
            ],
            [
                'heading' => Craft::t('app', 'Account Type'),
            ],
            [
                'key' => 'credentialed',
                'label' => Craft::t('app', 'Credentialed'),
                'criteria' => ['status' => ['active', 'pending']],
                'hasThumbs' => true,
            ],
            [
                'key' => 'inactive',
                'label' => Craft::t('app', 'Inactive'),
                'criteria' => ['status' => 'inactive'],
                'hasThumbs' => true,
            ],
        ];

        $groups = Craft::$app->getUserGroups()->getAllGroups();

        if (!empty($groups)) {
            $sources[] = ['heading' => Craft::t('app', 'Groups')];

            foreach ($groups as $group) {
                $sources[] = [
                    'key' => 'group:' . $group->uid,
                    'label' => Craft::t('site', $group->name),
                    'criteria' => ['groupId' => $group->id],
                    'hasThumbs' => true,
                ];
            }
        }

        return $sources;
    }

    /**
     * @inheritdoc
     */
    protected static function defineActions(string $source): array
    {
        $actions = [];
        $elementsService = Craft::$app->getElements();

        // Edit
        $actions[] = $elementsService->createAction([
            'type' => Edit::class,
            'label' => Craft::t('app', 'Edit user'),
        ]);

        if (Craft::$app->getUser()->checkPermission('moderateUsers')) {
            // Suspend
            $actions[] = SuspendUsers::class;

            // Unsuspend
            $actions[] = UnsuspendUsers::class;
        }

        if (Craft::$app->getUser()->checkPermission('deleteUsers')) {
            // Delete
            $actions[] = DeleteUsers::class;
        }

        // Restore
        $actions[] = $elementsService->createAction([
            'type' => Restore::class,
            'successMessage' => Craft::t('app', 'Users restored.'),
            'partialSuccessMessage' => Craft::t('app', 'Some users restored.'),
            'failMessage' => Craft::t('app', 'Users not restored.'),
        ]);

        return $actions;
    }

    /**
     * @inheritdoc
     */
    protected static function defineSearchableAttributes(): array
    {
        return ['username', 'firstName', 'lastName', 'fullName', 'email'];
    }

    /**
     * @inheritdoc
     */
    protected static function defineSortOptions(): array
    {
        if (Craft::$app->getConfig()->getGeneral()->useEmailAsUsername) {
            $attributes = [
                'email' => Craft::t('app', 'Email'),
                'firstName' => Craft::t('app', 'First Name'),
                'lastName' => Craft::t('app', 'Last Name'),
                [
                    'label' => Craft::t('app', 'Last Login'),
                    'orderBy' => 'lastLoginDate',
                    'defaultDir' => 'desc',
                ],
                [
                    'label' => Craft::t('app', 'Date Created'),
                    'orderBy' => 'elements.dateCreated',
                    'attribute' => 'dateCreated',
                    'defaultDir' => 'desc',
                ],
                [
                    'label' => Craft::t('app', 'Date Updated'),
                    'orderBy' => 'elements.dateUpdated',
                    'attribute' => 'dateUpdated',
                    'defaultDir' => 'desc',
                ],
                [
                    'label' => Craft::t('app', 'ID'),
                    'orderBy' => 'elements.id',
                    'attribute' => 'id',
                ],
            ];
        } else {
            $attributes = [
                'username' => Craft::t('app', 'Username'),
                'firstName' => Craft::t('app', 'First Name'),
                'lastName' => Craft::t('app', 'Last Name'),
                'email' => Craft::t('app', 'Email'),
                [
                    'label' => Craft::t('app', 'Last Login'),
                    'orderBy' => 'lastLoginDate',
                    'defaultDir' => 'desc',
                ],
                [
                    'label' => Craft::t('app', 'Date Created'),
                    'orderBy' => 'elements.dateCreated',
                    'attribute' => 'dateCreated',
                    'defaultDir' => 'desc',
                ],
                [
                    'label' => Craft::t('app', 'Date Updated'),
                    'orderBy' => 'elements.dateUpdated',
                    'attribute' => 'dateUpdated',
                    'defaultDir' => 'desc',
                ],
                [
                    'label' => Craft::t('app', 'ID'),
                    'orderBy' => 'elements.id',
                    'attribute' => 'id',
                ],
            ];
        }

        return $attributes;
    }

    /**
     * @inheritdoc
     */
    protected static function defineTableAttributes(): array
    {
        return [
            'email' => ['label' => Craft::t('app', 'Email')],
            'username' => ['label' => Craft::t('app', 'Username')],
            'fullName' => ['label' => Craft::t('app', 'Full Name')],
            'firstName' => ['label' => Craft::t('app', 'First Name')],
            'lastName' => ['label' => Craft::t('app', 'Last Name')],
            'groups' => ['label' => Craft::t('app', 'Groups')],
            'preferredLanguage' => ['label' => Craft::t('app', 'Preferred Language')],
            'preferredLocale' => ['label' => Craft::t('app', 'Preferred Locale')],
            'id' => ['label' => Craft::t('app', 'ID')],
            'uid' => ['label' => Craft::t('app', 'UID')],
            'lastLoginDate' => ['label' => Craft::t('app', 'Last Login')],
            'dateCreated' => ['label' => Craft::t('app', 'Date Created')],
            'dateUpdated' => ['label' => Craft::t('app', 'Date Updated')],
        ];
    }

    /**
     * @inheritdoc
     */
    protected static function defineDefaultTableAttributes(string $source): array
    {
        return [
            'fullName',
            'email',
            'dateCreated',
            'lastLoginDate',
        ];
    }

    /**
     * @inheritdoc
     */
    protected static function prepElementQueryForTableAttribute(ElementQueryInterface $elementQuery, string $attribute): void
    {
        /** @var UserQuery $elementQuery */
        if ($attribute === 'groups') {
            $elementQuery->withGroups();
        } else {
            parent::prepElementQueryForTableAttribute($elementQuery, $attribute);
        }
    }

    /**
     * @inheritdoc
     */
    public static function eagerLoadingMap(array $sourceElements, string $handle)
    {
        if ($handle === 'photo') {
            // Get the source element IDs
            $sourceElementIds = ArrayHelper::getColumn($sourceElements, 'id');

            $map = (new Query())
                ->select(['id as source', 'photoId as target'])
                ->from([Table::USERS])
                ->where(['id' => $sourceElementIds])
                ->andWhere(['not', ['photoId' => null]])
                ->all();

            return [
                'elementType' => Asset::class,
                'map' => $map,
            ];
        }

        return parent::eagerLoadingMap($sourceElements, $handle);
    }

    /**
     * @inheritdoc
     * @since 3.3.0
     */
    public static function gqlTypeNameByContext($context): string
    {
        return 'User';
    }

    // IdentityInterface Methods
    // -------------------------------------------------------------------------

    /**
     * @inheritdoc
     */
    public static function findIdentity($id): ?self
    {
        $user = static::find()
            ->addSelect(['users.password'])
            ->id($id)
            ->status(null)
            ->one();

        if ($user === null) {
            return null;
        }

        /** @var static $user */
        if ($user->getStatus() === self::STATUS_ACTIVE) {
            return $user;
        }

        // If the current user is being impersonated by an admin, ignore their status
        if ($previousUserId = Session::get(self::IMPERSONATE_KEY)) {
            $previousUser = static::find()
                ->id($previousUserId)
                ->status(null)
                ->one();

            if ($previousUser && $previousUser->can('impersonateUsers')) {
                return $user;
            }
        }

        return null;
    }

    /**
     * @inheritdoc
     */
    public static function findIdentityByAccessToken($token, $type = null): ?self
    {
        throw new NotSupportedException('"findIdentityByAccessToken" is not implemented.');
    }

    /**
     * @var int|null Photo asset id
     */
    public ?int $photoId = null;

    /**
     * @var bool Active
     * @since 4.0.0
     */
    public bool $active = false;

    /**
     * @var bool Pending
     */
    public bool $pending = false;

    /**
     * @var bool Locked
     */
    public bool $locked = false;

    /**
     * @var bool Suspended
     */
    public bool $suspended = false;

    /**
     * @var bool Admin
     */
    public bool $admin = false;

    /**
     * @var string|null Username
     */
    public ?string $username = null;

    /**
     * @var string|null Password
     */
    public ?string $password = null;

    /**
     * @var bool Whether this user has enabled 2FA
     */
    public ?bool $enable2fa = null;

    /**
     * @var int|null timestamp for last used authenticator code.
     */
    public ?int $authenticatorTimestamp;

    /**
     * @var string|null First name
     */
    public ?string $firstName = null;

    /**
     * @var string|null Last name
     */
    public ?string $lastName = null;

    /**
     * @var string|null Email
     */
    public ?string $email = null;

    /**
     * @var DateTime|null Last login date
     */
    public ?DateTime $lastLoginDate = null;

    /**
     * @var int|null Invalid login count
     */
    public ?int $invalidLoginCount = null;

    /**
     * @var DateTime|null Last invalid login date
     */
    public ?DateTime $lastInvalidLoginDate = null;

    /**
     * @var DateTime|null Lockout date
     */
    public ?DateTime $lockoutDate = null;

    /**
     * @var bool Whether the user has a dashboard
     * @since 3.0.4
     */
    public bool $hasDashboard = false;

    /**
     * @var bool Password reset required
     */
    public bool $passwordResetRequired = false;

    /**
     * @var DateTime|null Last password change date
     */
    public ?DateTime $lastPasswordChangeDate = null;

    /**
     * @var string|null Unverified email
     */
    public ?string $unverifiedEmail = null;

    /**
     * @var string|null New password
     */
    public ?string $newPassword = null;

    /**
     * @var string|null Current password
     */
    public ?string $currentPassword = null;

    /**
     * @var DateTime|null Verification code issued date
     */
    public ?DateTime $verificationCodeIssuedDate = null;

    /**
     * @var string|null Verification code
     */
    public ?string $verificationCode = null;

    /**
     * @var string|null Last login attempt IP address.
     */
    public ?string $lastLoginAttemptIp = null;

    /**
     * @var string|null Auth error
     */
    public ?string $authError = null;

    /**
     * @var self|null The user who should take over the user’s content if the user is deleted.
     */
    public ?User $inheritorOnDelete = null;

    /**
     * @var string|null
     * @see getName()
     * @see setName()
     */
    private ?string $_name = null;

    /**
     * @var string|bool
     * @see getFriendlyName()
     * @see setFriendlyName()
     */
    private $_friendlyName;

    /**
     * @var Asset|false|null user photo
     */
    private $_photo;

    /**
     * @var UserGroup[]|null The cached list of groups the user belongs to. Set by [[getGroups()]].
     */
    private ?array $_groups = null;

    /**
<<<<<<< HEAD
     * @var array|null The user’s preferences
     */
    private ?array $_preferences = null;

    /**
     * @var string|null The authenticator secret key
     */
    private ?string $_authenticatorSecret = null;

    /**
     * @var string[] Authenticator backup codes
     */
    private array $_backupCodes = [];

    /**
=======
>>>>>>> c6031eb3
     * @inheritdoc
     */
    public function init(): void
    {
        parent::init();

        // Is this user in cooldown mode, and are they past their window?
        if (
            $this->locked &&
            Craft::$app->getConfig()->getGeneral()->cooldownDuration &&
            !$this->getRemainingCooldownTime()
        ) {
            Craft::$app->getUsers()->unlockUser($this);
        }

        // Convert IDNA ASCII to Unicode
        if ($this->username) {
            $this->username = StringHelper::idnToUtf8Email($this->username);
        }
        if ($this->email) {
            $this->email = StringHelper::idnToUtf8Email($this->email);
        }
    }

    /**
     * Use the full name or username as the string representation.
     *
     * @return string
     */
    public function __toString(): string
    {
        try {
            if (($name = $this->getName()) !== '') {
                return $name;
            }
        } catch (Throwable $e) {
            ErrorHandler::convertExceptionToError($e);
        }

        return parent::__toString();
    }

    /**
     * @inheritdoc
     */
    protected function uiLabel(): ?string
    {
        return $this->getName() ?: ($this->email ?? $this->id ?? static::class);
    }

    /**
     * @inheritdoc
     */
    public function attributes(): array
    {
        $names = parent::attributes();
        $names[] = 'cooldownEndTime';
        $names[] = 'friendlyName';
        $names[] = 'fullName';
        $names[] = 'isCredentialed';
        $names[] = 'isCurrent';
        $names[] = 'name';
        $names[] = 'preferredLanguage';
        $names[] = 'remainingCooldownTime';
        return $names;
    }

    /**
     * @inheritdoc
     */
    public function extraFields(): array
    {
        $names = parent::extraFields();
        $names[] = 'groups';
        $names[] = 'photo';
        return $names;
    }

    /**
     * @inheritdoc
     */
    public function datetimeAttributes(): array
    {
        $attributes = parent::datetimeAttributes();
        $attributes[] = 'lastLoginDate';
        $attributes[] = 'lastInvalidLoginDate';
        $attributes[] = 'lockoutDate';
        $attributes[] = 'lastPasswordChangeDate';
        $attributes[] = 'verificationCodeIssuedDate';
        return $attributes;
    }

    /**
     * @inheritdoc
     */
    public function attributeLabels(): array
    {
        $labels = parent::attributeLabels();
        $labels['currentPassword'] = Craft::t('app', 'Current Password');
        $labels['email'] = Craft::t('app', 'Email');
        $labels['firstName'] = Craft::t('app', 'First Name');
        $labels['lastName'] = Craft::t('app', 'Last Name');
        $labels['newPassword'] = Craft::t('app', 'New Password');
        $labels['password'] = Craft::t('app', 'Password');
        $labels['unverifiedEmail'] = Craft::t('app', 'Email');
        $labels['username'] = Craft::t('app', 'Username');
        return $labels;
    }

    /**
     * @inheritdoc
     */
    protected function defineRules(): array
    {
        $rules = parent::defineRules();

        $treatAsActive = fn() => $this->active || $this->pending || $this->getScenario() === self::SCENARIO_REGISTRATION;

        $rules[] = [['lastLoginDate', 'lastInvalidLoginDate', 'lockoutDate', 'lastPasswordChangeDate', 'verificationCodeIssuedDate'], DateTimeValidator::class];
        $rules[] = [['invalidLoginCount', 'photoId'], 'number', 'integerOnly' => true];
        $rules[] = [['username', 'email', 'unverifiedEmail', 'firstName', 'lastName'], 'trim', 'skipOnEmpty' => true];
        $rules[] = [['email', 'unverifiedEmail'], 'email', 'enableIDN' => App::supportsIdn(), 'enableLocalIDN' => false];
        $rules[] = [['email', 'username', 'firstName', 'lastName', 'password', 'unverifiedEmail'], 'string', 'max' => 255];
        $rules[] = [['verificationCode'], 'string', 'max' => 100];
        $rules[] = [['email'], 'required', 'when' => $treatAsActive];
        $rules[] = [['lastLoginAttemptIp'], 'string', 'max' => 45];

        if (!Craft::$app->getConfig()->getGeneral()->useEmailAsUsername) {
            $rules[] = [['username'], 'required', 'when' => $treatAsActive];
            $rules[] = [['username'], UsernameValidator::class];
        }

        if (Craft::$app->getIsInstalled()) {
            $rules[] = [
                ['username', 'email'],
                UniqueValidator::class,
                'targetClass' => UserRecord::class,
                'caseInsensitive' => true,
            ];

            $rules[] = [['unverifiedEmail'], 'validateUnverifiedEmail'];
        }

        if (isset($this->id) && $this->passwordResetRequired) {
            // Get the current password hash
            $currentPassword = (new Query())
                ->select(['password'])
                ->from([Table::USERS])
                ->where(['id' => $this->id])
                ->scalar();
        } else {
            $currentPassword = null;
        }

        $rules[] = [
            ['newPassword'],
            UserPasswordValidator::class,
            'forceDifferent' => $this->passwordResetRequired,
            'currentPassword' => $currentPassword,
        ];

        $rules[] = [
            ['firstName', 'lastName'], function($attribute, $params, Validator $validator) {
                if (strpos($this->$attribute, '://') !== false) {
                    $validator->addError($this, $attribute, Craft::t('app', 'Invalid value “{value}”.'));
                }
            },
        ];

        return $rules;
    }

    /**
     * Returns whether the user account can be logged into.
     *
     * @return bool
     * @since 4.0.0
     */
    public function getIsCredentialed(): bool
    {
        return $this->active || $this->pending;
    }

    /**
     * Validates the unverifiedEmail value is unique.
     *
     * @param string $attribute
     * @param array|null $params
     * @param InlineValidator $validator
     */
    public function validateUnverifiedEmail(string $attribute, ?array $params, InlineValidator $validator): void
    {
        $query = self::find()
            ->status(null);

        if (Craft::$app->getDb()->getIsMysql()) {
            $query->where([
                'email' => $this->unverifiedEmail,
            ]);
        } else {
            // Postgres is case-sensitive
            $query->where([
                'lower([[email]])' => mb_strtolower($this->unverifiedEmail),
            ]);
        }

        if ($this->id) {
            $query->andWhere(['not', ['elements.id' => $this->id]]);
        }

        if ($query->exists()) {
            $validator->addError($this, $attribute, Craft::t('yii', '{attribute} "{value}" has already been taken.'), $params);
        }
    }

    /**
     * @inheritdoc
     */
    public function scenarios(): array
    {
        $scenarios = parent::scenarios();
        $scenarios[self::SCENARIO_PASSWORD] = ['newPassword'];
        $scenarios[self::SCENARIO_REGISTRATION] = ['username', 'email', 'newPassword'];

        return $scenarios;
    }

    /**
     * @inheritdoc
     */
    public function getFieldLayout(): ?FieldLayout
    {
        return Craft::$app->getFields()->getLayoutByType(self::class);
    }

    /**
     * @inheritdoc
     */
    public function getAuthKey(): ?string
    {
        $token = Craft::$app->getUser()->getToken();

        if ($token === null) {
            throw new Exception('No user session token exists.');
        }

        $userAgent = Craft::$app->getRequest()->getUserAgent();

        // The auth key is a combination of the hashed token, its row's UID, and the user agent string
        return json_encode([
            $token,
            null,
            md5($userAgent),
        ], JSON_UNESCAPED_SLASHES | JSON_UNESCAPED_UNICODE);
    }

    /**
     * @inheritdoc
     */
    public function validateAuthKey($authKey): ?bool
    {
        $data = Json::decodeIfJson($authKey);

        if (!is_array($data) || count($data) !== 3 || !isset($data[0], $data[2])) {
            return false;
        }

        [$token, , $userAgent] = $data;

        if (!$this->_validateUserAgent($userAgent)) {
            return false;
        }

        $tokenId = (new Query())
            ->select(['id'])
            ->from([Table::SESSIONS])
            ->where([
                'token' => $token,
                'userId' => $this->id,
            ])
            ->scalar();

        if (!$tokenId) {
            return false;
        }

        // Update the session row's dateUpdated value so it doesn't get GC'd
        Db::update(Table::SESSIONS, [
            'dateUpdated' => Db::prepareDateForDb(new DateTime()),
        ], ['id' => $tokenId]);

        return true;
    }

    /**
     * Determines whether the user is allowed to be logged in with a given password.
     *
     * @param string $password The user's plain text password.
     * @return bool
     */
    public function authenticate(string $password): bool
    {
        $this->authError = null;

        // Fire a 'beforeAuthenticate' event
        $event = new AuthenticateUserEvent([
            'password' => $password,
        ]);
        $this->trigger(self::EVENT_BEFORE_AUTHENTICATE, $event);

        if (!isset($this->authError) && $event->performAuthentication) {
            // Validate the password
            try {
                $passwordValid = Craft::$app->getSecurity()->validatePassword($password, $this->password);
            } catch (InvalidArgumentException $e) {
                $passwordValid = false;
            }

            if ($passwordValid) {
                $this->authError = $this->_getAuthError();
            } else {
                Craft::$app->getUsers()->handleInvalidLogin($this);
                // Was that one bad password too many?
                if ($this->locked && !Craft::$app->getConfig()->getGeneral()->preventUserEnumeration) {
                    // Will set the authError to either AccountCooldown or AccountLocked
                    $this->authError = $this->_getAuthError();
                } else {
                    $this->authError = self::AUTH_INVALID_CREDENTIALS;
                }
            }
        }

        return !isset($this->authError);
    }

    /**
     * Returns the reference string to this element.
     *
     * @return string|null
     */
    public function getRef(): ?string
    {
        return $this->username;
    }

    /**
     * Returns the user's groups.
     *
     * @return UserGroup[]
     */
    public function getGroups(): array
    {
        if (isset($this->_groups)) {
            return $this->_groups;
        }

        if (Craft::$app->getEdition() !== Craft::Pro || !isset($this->id)) {
            return [];
        }

        return $this->_groups = Craft::$app->getUserGroups()->getGroupsByUserId($this->id);
    }

    /**
     * Sets an array of user groups on the user.
     *
     * @param UserGroup[] $groups An array of UserGroup objects.
     */
    public function setGroups(array $groups): void
    {
        if (Craft::$app->getEdition() === Craft::Pro) {
            $this->_groups = $groups;
        }
    }

    /**
     * Set the authenticator secret.
     *
     * @param string|null $secret
     */
    public function setAuthenticatorSecret(?string $secret): void
    {
        $this->_authenticatorSecret = $secret;
    }

    /**
     * Set the backup codes.
     *
     * @param string $backupCodes
     */
    public function setBackupCodes(string $backupCodes): void
    {
        $this->_backupCodes = explode(',', $backupCodes);
    }

    /**
     * Return `true` if the user has an authenticator secret set.
     *
     * @return bool
     */
    public function hasAuthenticatorSecret(): bool
    {
        return !empty($this->_authenticatorSecret);
    }

    /**
     * Verify an authenticator key for the user.
     *
     * @param string $code
     * @return bool
     */
    public function verifyAuthenticatorCode(string $code): bool
    {

        if (empty($this->_authenticatorSecret)) {
            return false;
        }

        $authenticator = Authentication::getCodeAuthenticator();

        try {
            $result = $authenticator->verifyKeyNewer($this->_authenticatorSecret, $code, $this->authenticatorTimestamp);
        } catch (\Throwable $exception) {
            Craft::$app->getErrorHandler()->logException($exception);
            return false;
        }

        if ($result) {
            $this->updateAuthenticatorTimestamp($result);
        }

        return (bool)$result;
    }

    /**
     * Use an authenticator backup code
     *
     * @param string $code
     * @return bool `true`, if the code was correct.
     */
    public function useAuthenticatorBackupCode(string $code): bool
    {
        $hashed = AuthenticatorCode::hashBackupCode($code, $this->_authenticatorSecret);
        $idx = array_search($hashed, $this->_backupCodes, true);

        if ($idx === false) {
            return false;
        }

        $record = AuthRecord::findOne(['userId' => $this->id]);

        if (!$record) {
            return false;
        }

        unset($this->_backupCodes[$idx]);
        $record->backupCodes = implode(',', $this->_backupCodes);
        $record->save();

        return true;
    }

    /**
     * Update the timestamp of the last used authenticator code.
     * x
     *
     * @param int $timestamp
     */
    public function updateAuthenticatorTimestamp(int $timestamp): void
    {
        if ($this->id && $this->hasAuthenticatorSecret()) {
            $record = AuthAuthenticator::findOne(['userId' => $this->id]);
            if ($record) {
                $record->authenticatorTimestamp = $timestamp;
                $record->save();
                $this->authenticatorTimestamp = $timestamp;
            }
        }
    }

    /**
     * Save an authenticator for a user and return a list of 20 backup codes that can be used once.
     *
     * @param string $secret
     * @param int $timestamp
     * @return string[] $backupCodes an array of backup codes for the authenticator.
     */
    public function saveAuthenticator(string $secret, int $timestamp): array
    {
        if ($this->id) {
            $this->removeAuthenticator();

            $backupCodes = [];
            $hashed = [];

            for ($i = 0; $i < 20; $i++) {
                $code = StringHelper::toUpperCase(StringHelper::randomString(12));
                $backupCodes[] = $code;
                $hashed[] = AuthenticatorCode::hashBackupCode($code, $secret);
            }

            // todo Maybe move this out. Makes sense because it's a separate piece of funtionality.
            // OTOH - keeping the secret localized here is good too.
            $record = new AuthRecord();
            $record->userId = $this->id;
            $record->authenticatorSecret = $secret;
            $record->authenticatorTimestamp = $timestamp;
            $record->backupCodes = implode(',', $hashed);
            $record->save();

            $this->setAuthenticatorSecret($secret);
            $this->authenticatorTimestamp = $timestamp;

            return $backupCodes;
        }
    }

    /**
     * Remove a user's authenticator.
     */
    public function removeAuthenticator(): void
    {
        if ($this->id) {
            AuthAuthenticator::deleteAll(['userId' => $this->id]);
            $this->_authenticatorSecret = null;
        }
    }

    /**
     * Returns whether the user is in a specific group.
     *
     * @param UserGroup|int|string $group The user group model, its handle, or ID.
     * @return bool
     */
    public function isInGroup($group): bool
    {
        if (Craft::$app->getEdition() !== Craft::Pro) {
            return false;
        }

        if (is_object($group) && $group instanceof UserGroup) {
            $group = $group->id;
        }

        if (is_numeric($group)) {
            return in_array($group, ArrayHelper::getColumn($this->getGroups(), 'id'), false);
        }

        return in_array($group, ArrayHelper::getColumn($this->getGroups(), 'handle'), true);
    }

    /**
     * Returns the user's full name.
     *
     * @return string|null
     */
    public function getFullName(): ?string
    {
        $firstName = trim($this->firstName);
        $lastName = trim($this->lastName);

        if (!$firstName && !$lastName) {
            return null;
        }

        $name = $firstName;

        if ($firstName && $lastName) {
            $name .= ' ';
        }

        $name .= $lastName;

        return $name;
    }

    /**
     * Returns the user's full name or username.
     *
     * @return string
     */
    public function getName(): string
    {
        if (!isset($this->_name)) {
            $this->_name = $this->_defineName();
        }

        return $this->_name;
    }

    /**
     * @return string
     */
    private function _defineName(): string
    {
        if ($this->hasEventHandlers(self::EVENT_DEFINE_NAME)) {
            $this->trigger(self::EVENT_DEFINE_NAME, $event = new DefineValueEvent());
            if ($event->value !== null) {
                return $event->value;
            }
        }

        if (($fullName = $this->getFullName()) !== null) {
            return $fullName;
        }

        return (string)$this->username;
    }

    /**
     * Sets the user’s name.
     *
     * @param string $name
     * @since 3.7.0
     */
    public function setName(string $name): void
    {
        $this->_name = $name;
    }

    /**
     * Returns the user's first name or username.
     *
     * @return string|null
     */
    public function getFriendlyName(): ?string
    {
        if (!isset($this->_friendlyName)) {
            $this->_friendlyName = $this->_defineFriendlyName() ?? false;
        }

        return $this->_friendlyName ?: null;
    }

    /**
     * @return string|null
     */
    private function _defineFriendlyName(): ?string
    {
        if ($this->hasEventHandlers(self::EVENT_DEFINE_FRIENDLY_NAME)) {
            $this->trigger(self::EVENT_DEFINE_FRIENDLY_NAME, $event = new DefineValueEvent());
            if ($event->handled || $event->value !== null) {
                return $event->value;
            }
        }

        if ($firstName = trim($this->firstName)) {
            return $firstName;
        }

        return $this->username;
    }

    /**
     * Sets the user’s friendly name.
     *
     * @param string $friendlyName
     * @since 3.7.0
     */
    public function setFriendlyName(string $friendlyName): void
    {
        $this->_friendlyName = $friendlyName;
    }

    /**
     * @inheritdoc
     */
    public function getStatus(): ?string
    {
        if ($this->suspended) {
            return self::STATUS_SUSPENDED;
        }

        if ($this->archived) {
            return self::STATUS_ARCHIVED;
        }

        if ($this->pending) {
            return self::STATUS_PENDING;
        }

        if ($this->active) {
            return self::STATUS_ACTIVE;
        }

        return self::STATUS_INACTIVE;
    }

    /**
     * @inheritdoc
     */
    public function getThumbUrl(int $size): ?string
    {
        $photo = $this->getPhoto();

        if ($photo) {
            return Craft::$app->getAssets()->getThumbUrl($photo, $size, $size, false);
        }

        return Craft::$app->getAssetManager()->getPublishedUrl('@app/web/assets/cp/dist', true, 'images/user.svg');
    }

    /**
     * @inheritdoc
     */
    public function getHasRoundedThumb(): bool
    {
        return true;
    }

    /**
     * @inheritdoc
     */
    protected function isEditable(): bool
    {
        return Craft::$app->getUser()->checkPermission('editUsers');
    }

    /**
     * Returns whether this is the current logged-in user.
     *
     * @return bool
     */
    public function getIsCurrent(): bool
    {
        if (!$this->id) {
            return false;
        }

        $currentUser = Craft::$app->getUser()->getIdentity();
        return $currentUser && $currentUser->id == $this->id;
    }

    /**
     * Returns whether the user has permission to perform a given action.
     *
     * @param string $permission
     * @return bool
     */
    public function can(string $permission): bool
    {
        if (Craft::$app->getEdition() === Craft::Pro) {
            if ($this->admin) {
                return true;
            }

            if (isset($this->id)) {
                return Craft::$app->getUserPermissions()->doesUserHavePermission($this->id, $permission);
            }

            return false;
        }

        return true;
    }

    /**
     * Returns whether the user has shunned a given message.
     *
     * @param string $message
     * @return bool
     */
    public function hasShunned(string $message): bool
    {
        if (isset($this->id)) {
            return Craft::$app->getUsers()->hasUserShunnedMessage($this->id, $message);
        }

        return false;
    }

    /**
     * Returns the time when the user will be over their cooldown period.
     *
     * @return DateTime|null
     */
    public function getCooldownEndTime(): ?DateTime
    {
        // There was an old bug that where a user's lockoutDate could be null if they've
        // passed their cooldownDuration already, but there account status is still locked.
        // If that's the case, just let it return null as if they are past the cooldownDuration.
        if ($this->locked && $this->lockoutDate) {
            $generalConfig = Craft::$app->getConfig()->getGeneral();
            $interval = DateTimeHelper::secondsToInterval($generalConfig->cooldownDuration);
            $cooldownEnd = clone $this->lockoutDate;
            $cooldownEnd->add($interval);

            return $cooldownEnd;
        }

        return null;
    }

    /**
     * Returns the remaining cooldown time for this user, if they've entered their password incorrectly too many times.
     *
     * @return DateInterval|null
     */
    public function getRemainingCooldownTime(): ?DateInterval
    {
        if ($this->locked) {
            $currentTime = DateTimeHelper::currentUTCDateTime();
            $cooldownEnd = $this->getCooldownEndTime();

            if ($currentTime < $cooldownEnd) {
                return $currentTime->diff($cooldownEnd);
            }
        }

        return null;
    }

    /**
     * @inheritdoc
     */
    protected function cpEditUrl(): ?string
    {
        if (Craft::$app->getRequest()->getIsCpRequest() && $this->getIsCurrent()) {
            return UrlHelper::cpUrl('myaccount');
        }

        if (Craft::$app->getEdition() === Craft::Pro) {
            return UrlHelper::cpUrl('users/' . $this->id);
        }

        return null;
    }

    /**
     * Returns the user’s preferences.
     *
     * @return array The user’s preferences.
     */
    public function getPreferences(): array
    {
        return $this->id ? Craft::$app->getUsers()->getUserPreferences($this->id) : [];
    }

    /**
     * Returns one of the user’s preferences by its key.
     *
     * @param string $key The preference’s key
     * @param mixed $default The default value, if the preference hasn’t been set
     * @return mixed The user’s preference
     */
    public function getPreference(string $key, $default = null)
    {
        $preferences = $this->getPreferences();

        return $preferences[$key] ?? $default;
    }

    /**
     * Returns the user’s preferred language, if they have one.
     *
     * @return string|null The preferred language
     */
    public function getPreferredLanguage(): ?string
    {
        return $this->_validateLocale($this->getPreference('language'));
    }

    /**
     * Returns the user’s preferred locale to be used for date/number formatting, if they have one.
     *
     * If the user doesn’t have a preferred locale, their preferred language will be used instead.
     *
     * @return string|null The preferred locale
     * @since 3.5.0
     */
    public function getPreferredLocale(): ?string
    {
        return $this->_validateLocale($this->getPreference('locale'));
    }

    /**
     * Validates and returns a locale ID.
     *
     * @param string|null $locale
     * @return string|null
     */
    private function _validateLocale(?string $locale = null): ?string
    {
        if ($locale !== null && in_array($locale, Craft::$app->getI18n()->getAppLocaleIds(), true)) {
            return $locale;
        }

        return null;
    }

    /**
     * @inheritdoc
     */
    public function setEagerLoadedElements(string $handle, array $elements): void
    {
        if ($handle === 'photo') {
            $photo = $elements[0] ?? null;
            $this->setPhoto($photo);
        } else {
            parent::setEagerLoadedElements($handle, $elements);
        }
    }

    /**
     * Returns the user's photo.
     *
     * @return Asset|null
     */
    public function getPhoto(): ?Asset
    {
        if (!isset($this->_photo)) {
            if (!$this->photoId) {
                return null;
            }

            $this->_photo = Craft::$app->getAssets()->getAssetById($this->photoId) ?? false;
        }

        return $this->_photo ?: null;
    }

    /**
     * Sets the entry's author.
     *
     * @param Asset|null $photo
     */
    public function setPhoto(?Asset $photo = null): void
    {
        $this->_photo = $photo;
        $this->photoId = $photo->id ?? null;
    }

    // Indexes, etc.
    // -------------------------------------------------------------------------

    /**
     * @inheritdoc
     */
    protected function tableAttributeHtml(string $attribute): string
    {
        switch ($attribute) {
            case 'email':
                return $this->email ? Html::mailto(Html::encode($this->email)) : '';

            case 'groups':
                return implode(', ', array_map(function(UserGroup $group) {
                    return Html::encode(Craft::t('site', $group->name));
                }, $this->getGroups()));

            case 'preferredLanguage':
                $language = $this->getPreferredLanguage();
                return $language ? (new Locale($language))->getDisplayName(Craft::$app->language) : '';

            case 'preferredLocale':
                $locale = $this->getPreferredLocale();
                return $locale ? (new Locale($locale))->getDisplayName(Craft::$app->language) : '';
        }

        return parent::tableAttributeHtml($attribute);
    }

    /**
     * @inheritdoc
     */
    protected function metaFieldsHtml(): string
    {
        return implode('', [
            Craft::$app->getView()->renderTemplate('users/_accountfields', [
                'user' => $this,
                'isNewUser' => !$this->id,
            ]),
            parent::metaFieldsHtml(),
        ]);
    }

    protected function metadata(): array
    {
        $formatter = Craft::$app->getFormatter();

        return [
            Craft::t('app', 'Email') => Html::a($this->email, "mailto:$this->email"),
            Craft::t('app', 'Cooldown Time Remaining') => function() use ($formatter) {
                if (
                    !$this->locked ||
                    !Craft::$app->getConfig()->getGeneral()->cooldownDuration ||
                    ($duration = $this->getRemainingCooldownTime()) === null
                ) {
                    return false;
                }
                return $formatter->asDuration($duration);
            },
            Craft::t('app', 'Created at') => $formatter->asDatetime($this->dateCreated, Formatter::FORMAT_WIDTH_SHORT),
            Craft::t('app', 'Last login') => function() use ($formatter) {
                if ($this->pending) {
                    return false;
                }
                if (!$this->lastLoginDate) {
                    return Craft::t('app', 'Never');
                }
                return $formatter->asDatetime($this->lastLoginDate, Formatter::FORMAT_WIDTH_SHORT);
            },
            Craft::t('app', 'Last login fail') => function() use ($formatter) {
                if (!$this->locked || !$this->lastInvalidLoginDate) {
                    return false;
                }
                return $formatter->asDatetime($this->lastInvalidLoginDate, Formatter::FORMAT_WIDTH_SHORT);
            },
            Craft::t('app', 'Login fail count') => function() use ($formatter) {
                if (!$this->locked) {
                    return false;
                }
                return $formatter->asDecimal($this->invalidLoginCount, 0);
            },
        ];
    }

    /**
     * @inheritdoc
     * @since 3.3.0
     */
    public function getGqlTypeName(): string
    {
        return static::gqlTypeNameByContext($this);
    }

    // Events
    // -------------------------------------------------------------------------

    /**
     * @inheritdoc
     * @throws Exception if reasons
     */
    public function afterSave(bool $isNew): void
    {
        // Get the user record
        if (!$isNew) {
            $record = UserRecord::findOne($this->id);

            if (!$record) {
                throw new Exception('Invalid user ID: ' . $this->id);
            }

            if ($this->active != $record->active) {
                throw new Exception('Unable to change a user’s active state like this.');
            }

            if ($this->pending != $record->pending) {
                throw new Exception('Unable to change a user’s pending state like this.');
            }

            if ($this->locked != $record->locked) {
                throw new Exception('Unable to change a user’s locked state like this.');
            }

            if ($this->suspended != $record->suspended) {
                throw new Exception('Unable to change a user’s suspended state like this.');
            }
        } else {
            $record = new UserRecord();
            $record->id = (int)$this->id;
            $record->active = $this->active;
            $record->pending = $this->pending;
            $record->locked = $this->locked;
            $record->suspended = $this->suspended;
        }

        $record->photoId = (int)$this->photoId ?: null;
        $record->admin = $this->admin;
        $record->username = $this->username;
        $record->firstName = $this->firstName;
        $record->lastName = $this->lastName;
        $record->email = $this->email;
        $record->passwordResetRequired = $this->passwordResetRequired;
        $record->unverifiedEmail = $this->unverifiedEmail;
        $record->enable2fa = $this->enable2fa;

        if ($changePassword = (isset($this->newPassword))) {
            $hash = Craft::$app->getSecurity()->hashPassword($this->newPassword);

            $record->password = $this->password = $hash;
            $record->invalidLoginWindowStart = null;
            $record->invalidLoginCount = $this->invalidLoginCount = null;
            $record->verificationCode = null;
            $record->verificationCodeIssuedDate = null;
            $record->lastPasswordChangeDate = $this->lastPasswordChangeDate = DateTimeHelper::currentUTCDateTime();

            // If the user required a password reset *before this request*, then set passwordResetRequired to false
            if (!$isNew && $record->getOldAttribute('passwordResetRequired')) {
                $record->passwordResetRequired = $this->passwordResetRequired = false;
            }

            $this->newPassword = null;
        }

        // Capture the dirty attributes from the record
        $dirtyAttributes = array_keys($record->getDirtyAttributes());

        $record->save(false);

        // Make sure that the photo is located in the right place
        if (!$isNew && $this->photoId) {
            Craft::$app->getUsers()->relocateUserPhoto($this);
        }

        $this->setDirtyAttributes($dirtyAttributes);

        parent::afterSave($isNew);

        if (!$isNew && $changePassword) {
            // Destroy all other sessions for this user
            $condition = ['userId' => $this->id];
            if ($this->getIsCurrent() && $token = Craft::$app->getUser()->getToken()) {
                $condition = ['and', $condition, ['not', ['token' => $token]]];
            }
            Db::delete(Table::SESSIONS, $condition);
        }
    }

    /**
     * @inheritdoc
     */
    public function beforeDelete(): bool
    {
        if (!parent::beforeDelete()) {
            return false;
        }

        $elementsService = Craft::$app->getElements();

        // Do all this stuff within a transaction
        $transaction = Craft::$app->getDb()->beginTransaction();

        try {
            // Should we transfer the content to a new user?
            if ($this->inheritorOnDelete) {
                // Invalidate all entry caches
                $elementsService->invalidateCachesForElementType(Entry::class);

                // Update the entry/version/draft tables to point to the new user
                $userRefs = [
                    Table::ENTRIES => 'authorId',
                    Table::DRAFTS => 'creatorId',
                    Table::REVISIONS => 'creatorId',
                ];

                foreach ($userRefs as $table => $column) {
                    Db::update($table, [
                        $column => $this->inheritorOnDelete->id,
                    ], [
                        $column => $this->id,
                    ], [], false);
                }
            } else {
                // Delete the entries
                $entryQuery = Entry::find()
                    ->site('*')
                    ->unique()
                    ->authorId($this->id)
                    ->status(null);

                foreach (Db::each($entryQuery) as $entry) {
                    $elementsService->deleteElement($entry);
                }
            }

            $transaction->commit();
        } catch (Throwable $e) {
            $transaction->rollBack();
            throw $e;
        }

        return true;
    }

    /**
     * Validates a cookie's stored user agent against the current request's user agent string,
     * if the 'requireMatchingUserAgentForSession' config setting is enabled.
     *
     * @param string $userAgent
     * @return bool
     */
    private function _validateUserAgent(string $userAgent): bool
    {
        if (!Craft::$app->getConfig()->getGeneral()->requireMatchingUserAgentForSession) {
            return true;
        }

        $requestUserAgent = Craft::$app->getRequest()->getUserAgent();

        if (!hash_equals($userAgent, md5($requestUserAgent))) {
            Craft::warning('Tried to restore session from the the identity cookie, but the saved user agent (' . $userAgent . ') does not match the current request’s (' . $requestUserAgent . ').', __METHOD__);
            return false;
        }

        return true;
    }

    /**
     * Returns the [[authError]] value for [[authenticate()]]
     *
     * @return null|string
     */
    private function _getAuthError(): ?string
    {
        switch ($this->getStatus()) {
            case self::STATUS_INACTIVE:
            case self::STATUS_ARCHIVED:
                return self::AUTH_INVALID_CREDENTIALS;
            case self::STATUS_PENDING:
                return self::AUTH_PENDING_VERIFICATION;
            case self::STATUS_SUSPENDED:
                return self::AUTH_ACCOUNT_SUSPENDED;
            case self::STATUS_ACTIVE:
                if ($this->locked) {
                    // Let them know how much time they have to wait (if any) before their account is unlocked.
                    if (Craft::$app->getConfig()->getGeneral()->cooldownDuration) {
                        return self::AUTH_ACCOUNT_COOLDOWN;
                    }
                    return self::AUTH_ACCOUNT_LOCKED;
                }
                // Is a password reset required?
                if ($this->passwordResetRequired) {
                    return self::AUTH_PASSWORD_RESET_REQUIRED;
                }
                $request = Craft::$app->getRequest();
                if (!$request->getIsConsoleRequest()) {
                    if ($request->getIsCpRequest()) {
                        if (!$this->can('accessCp')) {
                            return self::AUTH_NO_CP_ACCESS;
                        }
                        if (
                            Craft::$app->getIsLive() === false &&
                            $this->can('accessCpWhenSystemIsOff') === false
                        ) {
                            return self::AUTH_NO_CP_OFFLINE_ACCESS;
                        }
                    } else if (
                        Craft::$app->getIsLive() === false &&
                        $this->can('accessSiteWhenSystemIsOff') === false
                    ) {
                        return self::AUTH_NO_SITE_OFFLINE_ACCESS;
                    }
                }
        }

        return null;
    }
}<|MERGE_RESOLUTION|>--- conflicted
+++ resolved
@@ -701,7 +701,6 @@
     private ?array $_groups = null;
 
     /**
-<<<<<<< HEAD
      * @var array|null The user’s preferences
      */
     private ?array $_preferences = null;
@@ -717,8 +716,6 @@
     private array $_backupCodes = [];
 
     /**
-=======
->>>>>>> c6031eb3
      * @inheritdoc
      */
     public function init(): void
