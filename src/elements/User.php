<?php
/**
 * @link https://craftcms.com/
 * @copyright Copyright (c) Pixel & Tonic, Inc.
 * @license https://craftcms.github.io/license/
 */

namespace craft\elements;

use Craft;
use craft\base\Element;
use craft\base\ElementInterface;
use craft\base\NameTrait;
use craft\db\Query;
use craft\db\Table;
use craft\elements\actions\DeleteUsers;
use craft\elements\actions\Restore;
use craft\elements\actions\SuspendUsers;
use craft\elements\actions\UnsuspendUsers;
use craft\elements\conditions\ElementConditionInterface;
use craft\elements\conditions\users\UserCondition;
use craft\elements\db\AddressQuery;
use craft\elements\db\EagerLoadPlan;
use craft\elements\db\ElementQueryInterface;
use craft\elements\db\UserQuery;
use craft\enums\MenuItemType;
use craft\enums\PropagationMethod;
use craft\events\AuthenticateUserEvent;
use craft\events\DefineValueEvent;
use craft\helpers\App;
use craft\helpers\ArrayHelper;
use craft\helpers\DateTimeHelper;
use craft\helpers\Db;
use craft\helpers\Html;
use craft\helpers\Json;
use craft\helpers\Session;
use craft\helpers\StringHelper;
use craft\helpers\UrlHelper;
use craft\i18n\Formatter;
use craft\models\FieldLayout;
use craft\models\UserGroup;
use craft\records\User as UserRecord;
use craft\records\WebAuthn as WebAuthnRecord;
use craft\validators\DateTimeValidator;
use craft\validators\UniqueValidator;
use craft\validators\UsernameValidator;
use craft\validators\UserPasswordValidator;
use craft\web\View;
use DateInterval;
use DateTime;
use DateTimeZone;
use Throwable;
use Webauthn\PublicKeyCredentialRequestOptions;
use yii\base\ErrorHandler;
use yii\base\Exception;
use yii\base\InvalidArgumentException;
use yii\base\InvalidConfigException;
use yii\base\NotSupportedException;
use yii\validators\InlineValidator;
use yii\validators\Validator;
use yii\web\BadRequestHttpException;
use yii\web\IdentityInterface;

/**
 * User represents a user element.
 *
 * @property Asset|null $photo the user’s photo
 * @property UserGroup[] $groups the user’s groups
 * @property string $name the user’s full name or username
 * @property string|null $friendlyName the user’s first name or username
 * @property-read Address[]|null $addresses the user’s addresses
 * @property-read DateInterval|null $remainingCooldownTime the remaining cooldown time for this user, if they've entered their password incorrectly too many times
 * @property-read DateTime|null $cooldownEndTime the time when the user will be over their cooldown period
 * @property-read array $preferences the user’s preferences
 * @property-read bool $isCredentialed whether the user account can be logged into
 * @property-read bool $isCurrent whether this is the current logged-in user
 * @property-read string|null $preferredLanguage the user’s preferred language
 * @property-read string|null $preferredLocale the user’s preferred formatting locale
 *
 * @author Pixel & Tonic, Inc. <support@pixelandtonic.com>
 * @since 3.0.0
 */
class User extends Element implements IdentityInterface
{
    use NameTrait;

    /**
     * @since 5.0.0
     */
    public const GQL_TYPE_NAME = 'User';

    /**
     * @event AuthenticateUserEvent The event that is triggered before a user is authenticated.
     *
     * If you wish to offload authentication logic, then set [[AuthenticateUserEvent::$performAuthentication]] to `false`, and set [[$authError]] to
     * something if there is an authentication error.
     */
    public const EVENT_BEFORE_AUTHENTICATE = 'beforeAuthenticate';

    /**
     * @event DefineValueEvent The event that is triggered when defining the user’s name, as returned by [[getName()]] or [[__toString()]].
     * @since 3.7.0
     */
    public const EVENT_DEFINE_NAME = 'defineName';

    /**
     * @event DefineValueEvent The event that is triggered when defining the user’s friendly name, as returned by [[getFriendlyName()]].
     * @since 3.7.0
     */
    public const EVENT_DEFINE_FRIENDLY_NAME = 'defineFriendlyName';

    public const IMPERSONATE_KEY = 'Craft.UserSessionService.prevImpersonateUserId';

    /**
     * @event RegisterUserActionsEvent The event that is triggered when a user’s available actions are being registered
     */
    public const EVENT_REGISTER_USER_ACTIONS = 'registerUserActions';

    private static array $photoColors = [
        'red-100',
        'orange-200',
        'amber-200',
        'yellow-200',
        'lime-200',
        'green-200',
        'emerald-200',
        'teal-200',
        'cyan-200',
        'sky-200',
        'blue-200',
        'indigo-200',
        'violet-200',
        'purple-200',
        'fuchsia-200',
        'pink-100',
        'rose-200',
    ];

    // User statuses
    // -------------------------------------------------------------------------

    /**
     * @since 4.0.0
     */
    public const STATUS_INACTIVE = 'inactive';
    public const STATUS_ACTIVE = 'active';
    public const STATUS_PENDING = 'pending';
    public const STATUS_SUSPENDED = 'suspended';
    public const STATUS_LOCKED = 'locked';

    // Authentication error codes
    // -------------------------------------------------------------------------

    public const AUTH_INVALID_CREDENTIALS = 'invalid_credentials';
    public const AUTH_PENDING_VERIFICATION = 'pending_verification';
    public const AUTH_ACCOUNT_LOCKED = 'account_locked';
    public const AUTH_ACCOUNT_COOLDOWN = 'account_cooldown';
    public const AUTH_PASSWORD_RESET_REQUIRED = 'password_reset_required';
    public const AUTH_ACCOUNT_SUSPENDED = 'account_suspended';
    public const AUTH_NO_CP_ACCESS = 'no_cp_access';
    public const AUTH_NO_CP_OFFLINE_ACCESS = 'no_cp_offline_access';
    public const AUTH_NO_SITE_OFFLINE_ACCESS = 'no_site_offline_access';

    // Validation scenarios
    // -------------------------------------------------------------------------

    /**
     * @since 4.4.8
     */
    public const SCENARIO_ACTIVATION = 'activation';
    public const SCENARIO_REGISTRATION = 'registration';
    public const SCENARIO_PASSWORD = 'password';

    /**
     * @inheritdoc
     */
    public static function displayName(): string
    {
        return Craft::t('app', 'User');
    }

    /**
     * @inheritdoc
     */
    public static function lowerDisplayName(): string
    {
        return Craft::t('app', 'user');
    }

    /**
     * @inheritdoc
     */
    public static function pluralDisplayName(): string
    {
        return Craft::t('app', 'Users');
    }

    /**
     * @inheritdoc
     */
    public static function pluralLowerDisplayName(): string
    {
        return Craft::t('app', 'users');
    }

    /**
     * @inheritdoc
     */
    public static function refHandle(): ?string
    {
        return 'user';
    }

    /**
     * @inheritdoc
     */
    public static function trackChanges(): bool
    {
        return true;
    }

    /**
     * @inheritdoc
     */
    public static function hasThumbs(): bool
    {
        return true;
    }

    /**
     * @inheritdoc
     */
    public static function hasStatuses(): bool
    {
        return true;
    }

    /**
     * @inheritdoc
     */
    public static function statuses(): array
    {
        return [
            self::STATUS_ACTIVE => [
                'label' => Craft::t('app', 'Active'),
                'color' => 'green',
            ],
            self::STATUS_PENDING => [
                'label' => Craft::t('app', 'Pending'),
                'color' => 'orange',
            ],
            self::STATUS_SUSPENDED => [
                'label' => Craft::t('app', 'Suspended'),
                'color' => 'red',
            ],
            self::STATUS_LOCKED => [
                'label' => Craft::t('app', 'Locked'),
                'color' => 'red',
            ],
            self::STATUS_INACTIVE => [
                'label' => Craft::t('app', 'Inactive'),
            ],
        ];
    }

    /**
     * @inheritdoc
     * @return UserQuery The newly created [[UserQuery]] instance.
     */
    public static function find(): UserQuery
    {
        return new UserQuery(static::class);
    }

    /**
     * @inheritdoc
     * @return UserCondition
     */
    public static function createCondition(): ElementConditionInterface
    {
        return Craft::createObject(UserCondition::class, [static::class]);
    }

    /**
     * @inheritdoc
     */
    protected static function defineSources(string $context): array
    {
        $sources = [
            [
                'key' => '*',
                'label' => Craft::t('app', 'All users'),
                'hasThumbs' => true,
                'data' => [
                    'slug' => 'all',
                ],
            ],
            [
                'key' => 'admins',
                'label' => Craft::t('app', 'Admins'),
                'criteria' => ['admin' => true],
                'hasThumbs' => true,
                'data' => [
                    'slug' => 'admins',
                ],
            ],
            [
                'heading' => Craft::t('app', 'Account Type'),
            ],
            [
                'key' => 'credentialed',
                'label' => Craft::t('app', 'Credentialed'),
                'criteria' => [
                    'status' => UserQuery::STATUS_CREDENTIALED,
                ],
                'hasThumbs' => true,
                'data' => [
                    'slug' => 'credentialed',
                ],
            ],
            [
                'key' => 'inactive',
                'label' => Craft::t('app', 'Inactive'),
                'criteria' => [
                    'status' => self::STATUS_INACTIVE,
                ],
                'hasThumbs' => true,
                'data' => [
                    'slug' => 'inactive',
                ],
            ],
        ];

        $groups = Craft::$app->getUserGroups()->getAllGroups();

        if (!empty($groups)) {
            $sources[] = ['heading' => Craft::t('app', 'Groups')];

            foreach ($groups as $group) {
                $sources[] = [
                    'key' => 'group:' . $group->uid,
                    'label' => Craft::t('site', $group->name),
                    'criteria' => ['groupId' => $group->id],
                    'hasThumbs' => true,
                    'data' => [
                        'slug' => $group->handle,
                    ],
                ];
            }
        }

        return $sources;
    }

    /**
     * @inheritdoc
     */
    protected static function defineActions(string $source): array
    {
        $actions = [];

        if (Craft::$app->getUser()->checkPermission('moderateUsers')) {
            // Suspend
            $actions[] = SuspendUsers::class;

            // Unsuspend
            $actions[] = UnsuspendUsers::class;
        }

        if (Craft::$app->getUser()->checkPermission('deleteUsers')) {
            // Delete
            $actions[] = DeleteUsers::class;
        }

        // Restore
        $actions[] = Restore::class;

        return $actions;
    }

    /**
     * @inheritdoc
     */
    protected static function defineSearchableAttributes(): array
    {
        return ['username', 'fullName', 'firstName', 'lastName', 'email'];
    }

    /**
     * @inheritdoc
     */
    protected static function defineSortOptions(): array
    {
        if (Craft::$app->getConfig()->getGeneral()->useEmailAsUsername) {
            $attributes = [
                'email' => Craft::t('app', 'Email'),
                'fullName' => Craft::t('app', 'Full Name'),
                'firstName' => Craft::t('app', 'First Name'),
                'lastName' => Craft::t('app', 'Last Name'),
                [
                    'label' => Craft::t('app', 'Last Login'),
                    'orderBy' => 'lastLoginDate',
                    'defaultDir' => 'desc',
                ],
                [
                    'label' => Craft::t('app', 'Date Created'),
                    'orderBy' => 'dateCreated',
                    'defaultDir' => 'desc',
                ],
                [
                    'label' => Craft::t('app', 'Date Updated'),
                    'orderBy' => 'dateUpdated',
                    'defaultDir' => 'desc',
                ],
                'id' => Craft::t('app', 'ID'),
            ];
        } else {
            $attributes = [
                'username' => Craft::t('app', 'Username'),
                'fullName' => Craft::t('app', 'Full Name'),
                'firstName' => Craft::t('app', 'First Name'),
                'lastName' => Craft::t('app', 'Last Name'),
                'email' => Craft::t('app', 'Email'),
                [
                    'label' => Craft::t('app', 'Last Login'),
                    'orderBy' => 'lastLoginDate',
                    'defaultDir' => 'desc',
                ],
                [
                    'label' => Craft::t('app', 'Date Created'),
                    'orderBy' => 'dateCreated',
                    'defaultDir' => 'desc',
                ],
                [
                    'label' => Craft::t('app', 'Date Updated'),
                    'orderBy' => 'dateUpdated',
                    'defaultDir' => 'desc',
                ],
                'id' => Craft::t('app', 'ID'),
            ];
        }

        return $attributes;
    }

    /**
     * @inheritdoc
     */
    protected static function defineTableAttributes(): array
    {
        return [
            'email' => ['label' => Craft::t('app', 'Email')],
            'username' => ['label' => Craft::t('app', 'Username')],
            'fullName' => ['label' => Craft::t('app', 'Full Name')],
            'firstName' => ['label' => Craft::t('app', 'First Name')],
            'lastName' => ['label' => Craft::t('app', 'Last Name')],
            'groups' => ['label' => Craft::t('app', 'Groups')],
            'preferredLanguage' => ['label' => Craft::t('app', 'Preferred Language')],
            'preferredLocale' => ['label' => Craft::t('app', 'Preferred Locale')],
            'id' => ['label' => Craft::t('app', 'ID')],
            'uid' => ['label' => Craft::t('app', 'UID')],
            'lastLoginDate' => ['label' => Craft::t('app', 'Last Login')],
            'dateCreated' => ['label' => Craft::t('app', 'Date Created')],
            'dateUpdated' => ['label' => Craft::t('app', 'Date Updated')],
        ];
    }

    /**
     * @inheritdoc
     */
    protected static function defineDefaultTableAttributes(string $source): array
    {
        return [
            'fullName',
            'email',
            'dateCreated',
            'lastLoginDate',
        ];
    }

    /**
     * @inheritdoc
     */
    protected static function prepElementQueryForTableAttribute(ElementQueryInterface $elementQuery, string $attribute): void
    {
        /** @var UserQuery $elementQuery */
        if ($attribute === 'groups') {
            $elementQuery->withGroups();
        } else {
            parent::prepElementQueryForTableAttribute($elementQuery, $attribute);
        }
    }

    /**
     * @inheritdoc
     */
    public static function eagerLoadingMap(array $sourceElements, string $handle): array|null|false
    {
        // Get the source element IDs
        $sourceElementIds = array_map(fn(ElementInterface $element) => $element->id, $sourceElements);

        if ($handle == 'addresses') {
            $map = (new Query())
                ->select([
                    'source' => 'ownerId',
                    'target' => 'id',
                ])
                ->from([Table::ADDRESSES])
                ->where(['ownerId' => $sourceElementIds])
                ->all();

            return [
                'elementType' => Address::class,
                'map' => $map,
                'createElement' => function(AddressQuery $query, array $result, self $source) {
                    // set the addresses' owners to the source user elements
                    // (must get set before behaviors - see https://github.com/craftcms/cms/issues/13400)
                    return $query->createElement(['owner' => $source] + $result);
                },
            ];
        }

        if ($handle === 'photo') {
            $map = (new Query())
                ->select(['id as source', 'photoId as target'])
                ->from([Table::USERS])
                ->where(['id' => $sourceElementIds])
                ->andWhere(['not', ['photoId' => null]])
                ->all();

            return [
                'elementType' => Asset::class,
                'map' => $map,
            ];
        }

        return parent::eagerLoadingMap($sourceElements, $handle);
    }

    // IdentityInterface Methods
    // -------------------------------------------------------------------------

    /**
     * @inheritdoc
     */
    public static function findIdentity($id): ?self
    {
        /** @var User|null $user */
        $user = self::find()
            ->addSelect(['users.password'])
            ->id($id)
            ->status(null)
            ->one();

        if ($user === null) {
            return null;
        }

        /** @var static $user */
        if ($user->getStatus() === self::STATUS_ACTIVE) {
            return $user;
        }

        // If the current user is being impersonated by an admin, ignore their status
        if ($previousUserId = Session::get(self::IMPERSONATE_KEY)) {
            /** @var self|null $previousUser */
            $previousUser = self::find()
                ->id($previousUserId)
                ->status(null)
                ->one();

            if ($previousUser && $previousUser->can('impersonateUsers')) {
                return $user;
            }
        }

        return null;
    }

    /**
     * @inheritdoc
     */
    public static function findIdentityByAccessToken($token, $type = null): ?self
    {
        throw new NotSupportedException('"findIdentityByAccessToken" is not implemented.');
    }

    /**
     * @var int|null Photo asset ID
     */
    public ?int $photoId = null;

    /**
     * @var bool Active
     * @since 4.0.0
     */
    public bool $active = false;

    /**
     * @var bool Pending
     */
    public bool $pending = false;

    /**
     * @var bool Locked
     */
    public bool $locked = false;

    /**
     * @var bool Suspended
     */
    public bool $suspended = false;

    /**
     * @var bool Admin
     */
    public bool $admin = false;

    /**
     * @var string|null Username
     */
    public ?string $username = null;

    /**
     * @var string|null Email
     */
    public ?string $email = null;

    /**
     * @var string|null Password
     */
    public ?string $password = null;

    /**
     * @var DateTime|null Last login date
     */
    public ?DateTime $lastLoginDate = null;

    /**
     * @var int|null Invalid login count
     */
    public ?int $invalidLoginCount = null;

    /**
     * @var DateTime|null Last invalid login date
     */
    public ?DateTime $lastInvalidLoginDate = null;

    /**
     * @var DateTime|null Lockout date
     */
    public ?DateTime $lockoutDate = null;

    /**
     * @var bool Whether the user has a dashboard
     * @since 3.0.4
     */
    public bool $hasDashboard = false;

    /**
     * @var bool Password reset required
     */
    public bool $passwordResetRequired = false;

    /**
     * @var DateTime|null Last password change date
     */
    public ?DateTime $lastPasswordChangeDate = null;

    /**
     * @var string|null Unverified email
     */
    public ?string $unverifiedEmail = null;

    /**
     * @var string|null New password
     */
    public ?string $newPassword = null;

    /**
     * @var string|null Current password
     */
    public ?string $currentPassword = null;

    /**
     * @var DateTime|null Verification code issued date
     */
    public ?DateTime $verificationCodeIssuedDate = null;

    /**
     * @var string|null Verification code
     */
    public ?string $verificationCode = null;

    /**
     * @var string|null Last login attempt IP address.
     */
    public ?string $lastLoginAttemptIp = null;

    /**
     * @var string|null Auth error
     */
    public ?string $authError = null;

    /**
     * @var self|null The user who should take over the user’s content if the user is deleted.
     */
    public ?User $inheritorOnDelete = null;

    /**
     * @var ElementCollection<Address> Addresses
     * @see getAddresses()
     */
    private ElementCollection $_addresses;

    /**
     * @see getAddressManager()
     */
    private NestedElementManager $_addressManager;

    /**
     * @var string|null
     * @see getName()
     * @see setName()
     */
    private ?string $_name = null;

    /**
     * @var string|bool|null
     * @see getFriendlyName()
     * @see setFriendlyName()
     */
    private string|bool|null $_friendlyName = null;

    /**
     * @var Asset|false|null user photo
     */
    private Asset|null|false $_photo = null;

    /**
     * @var UserGroup[]|null The cached list of groups the user belongs to. Set by [[getGroups()]].
     */
    private ?array $_groups = null;

    /**
     * @inheritdoc
     */
    public function init(): void
    {
        parent::init();

        // Is this user in cooldown mode, and are they past their window?
        if (
            $this->locked &&
            Craft::$app->getConfig()->getGeneral()->cooldownDuration &&
            !$this->getRemainingCooldownTime()
        ) {
            Craft::$app->getUsers()->unlockUser($this);
        }

        // Convert IDNA ASCII to Unicode
        if ($this->username) {
            $this->username = StringHelper::idnToUtf8Email($this->username);
        }
        if ($this->email) {
            $this->email = StringHelper::idnToUtf8Email($this->email);
        }

        $this->normalizeNames();
    }

    /**
     * Use the full name or username as the string representation.
     *
     * @return string
     */
    public function __toString(): string
    {
        try {
            if (($name = $this->getName()) !== '') {
                return $name;
            }
        } catch (Throwable $e) {
            ErrorHandler::convertExceptionToError($e);
        }

        return parent::__toString();
    }

    /**
     * @inheritdoc
     */
    public function getPostEditUrl(): ?string
    {
        if (Craft::$app->getEdition() === Craft::Pro && Craft::$app->getUser()->checkPermission('editUsers')) {
            return 'users';
        }

        return null;
    }

    /**
     * @inheritdoc
     */
    protected function crumbs(): array
    {
        if (Craft::$app->getEdition() !== Craft::Pro) {
            return [];
        }

        return [
            ['label' => Craft::t('app', 'Users'), 'url' => 'users'],
        ];
    }

    /**
     * @inheritdoc
     */
    protected function uiLabel(): ?string
    {
        return $this->getName() ?: $this->email;
    }

    /**
     * @inheritdoc
     */
    public function attributes(): array
    {
        $names = parent::attributes();
        $names[] = 'cooldownEndTime';
        $names[] = 'friendlyName';
        $names[] = 'fullName';
        $names[] = 'isCredentialed';
        $names[] = 'isCurrent';
        $names[] = 'name';
        $names[] = 'preferredLanguage';
        $names[] = 'remainingCooldownTime';
        return $names;
    }

    /**
     * @inheritdoc
     */
    public function extraFields(): array
    {
        $names = parent::extraFields();
        $names[] = 'groups';
        $names[] = 'addresses';
        $names[] = 'photo';
        return $names;
    }

    /**
     * @inheritdoc
     */
    public function attributeLabels(): array
    {
        $labels = parent::attributeLabels();
        $labels['currentPassword'] = Craft::t('app', 'Current Password');
        $labels['email'] = Craft::t('app', 'Email');
        $labels['fullName'] = Craft::t('app', 'Full Name');
        $labels['firstName'] = Craft::t('app', 'First Name');
        $labels['lastName'] = Craft::t('app', 'Last Name');
        $labels['newPassword'] = Craft::t('app', 'New Password');
        $labels['password'] = Craft::t('app', 'Password');
        $labels['unverifiedEmail'] = Craft::t('app', 'Email');
        $labels['username'] = Craft::t('app', 'Username');
        return $labels;
    }

    /**
     * @inheritdoc
     */
    protected function defineRules(): array
    {
        $rules = parent::defineRules();

        $treatAsActive = fn() => $this->getIsCredentialed() || in_array($this->getScenario(), [
            self::SCENARIO_REGISTRATION,
            self::SCENARIO_ACTIVATION,
        ]);

        $rules[] = [['lastLoginDate', 'lastInvalidLoginDate', 'lockoutDate', 'lastPasswordChangeDate', 'verificationCodeIssuedDate'], DateTimeValidator::class];
        $rules[] = [['invalidLoginCount', 'photoId'], 'number', 'integerOnly' => true];
        $rules[] = [['username', 'email', 'unverifiedEmail', 'fullName', 'firstName', 'lastName'], 'trim', 'skipOnEmpty' => true];
        $rules[] = [['email', 'unverifiedEmail'], 'email', 'enableIDN' => App::supportsIdn(), 'enableLocalIDN' => false];
        $rules[] = [['email', 'username', 'fullName', 'firstName', 'lastName', 'password', 'unverifiedEmail'], 'string', 'max' => 255];
        $rules[] = [['verificationCode'], 'string', 'max' => 100];
        $rules[] = [['email'], 'required', 'when' => fn() => !$this->getIsDraft()];
        $rules[] = [['lastLoginAttemptIp'], 'string', 'max' => 45];

        if (!Craft::$app->getConfig()->getGeneral()->useEmailAsUsername) {
            $rules[] = [['username'], 'required', 'when' => $treatAsActive];
            $rules[] = [['username'], UsernameValidator::class];
        }

        if (Craft::$app->getIsInstalled()) {
            $rules[] = [
                ['username', 'email'],
                UniqueValidator::class,
                'targetClass' => UserRecord::class,
                'caseInsensitive' => true,
                'filter' => ['or', ['active' => true], ['pending' => true]],
                'when' => $treatAsActive,
            ];

            $rules[] = [['unverifiedEmail'], 'validateUnverifiedEmail'];
        }

        if (isset($this->id) && $this->passwordResetRequired) {
            // Get the current password hash
            $currentPassword = (new Query())
                ->select(['password'])
                ->from([Table::USERS])
                ->where(['id' => $this->id])
                ->scalar();
        } else {
            $currentPassword = null;
        }

        $rules[] = [
            ['newPassword'],
            UserPasswordValidator::class,
            'forceDifferent' => $this->passwordResetRequired,
            'currentPassword' => $currentPassword,
        ];

        $rules[] = [
            ['fullName', 'firstName', 'lastName'], function($attribute, $params, Validator $validator) {
                if (str_contains($this->$attribute, '://')) {
                    $validator->addError($this, $attribute, Craft::t('app', 'Invalid value “{value}”.'));
                }
            },
        ];

        return $rules;
    }

    /**
     * @inheritdoc
     */
    public function setAttributes($values, $safeOnly = true): void
    {
        if ($safeOnly) {
            unset($values['unverifiedEmail']);

            if (isset($values['email'])) {
                $values['email'] = trim($values['email']);
                if ($values['email'] === '' || $values['email'] === $this->email) {
                    unset($values['email']);
                }
            }

            if (isset($values['email'])) {
                // make sure they have an elevated session
                $userSession = Craft::$app->getUser();
                if (!$userSession->getHasElevatedSession()) {
                    throw new BadRequestHttpException('An elevated session is required to change a user’s email.');
                }

                // are they allowed to set the email?
                if ($this->getIsCurrent() || $userSession->checkPermission('administrateUsers')) {
                    if (
                        Craft::$app->getProjectConfig()->get('users.requireEmailVerification') &&
                        !$userSession->checkPermission('administrateUsers')
                    ) {
                        // set it as the unverified email instead, and
                        $values['unverifiedEmail'] = ArrayHelper::remove($values, 'email');
                    }
                } else {
                    unset($values['email']);
                }
            }
        }

        if (array_key_exists('firstName', $values) || array_key_exists('lastName', $values)) {
            $this->fullName = null;
        }

        parent::setAttributes($values, $safeOnly);
    }

    /**
     * Returns whether the user account can be logged into.
     *
     * @return bool
     * @since 4.0.0
     */
    public function getIsCredentialed(): bool
    {
        return $this->active || $this->pending;
    }

    /**
     * Validates the unverifiedEmail value is unique.
     *
     * @param string $attribute
     * @param array|null $params
     * @param InlineValidator $validator
     */
    public function validateUnverifiedEmail(string $attribute, ?array $params, InlineValidator $validator): void
    {
        $query = self::find()
            ->status(null);

        if (Craft::$app->getDb()->getIsMysql()) {
            $query->where([
                'email' => $this->unverifiedEmail,
            ]);
        } else {
            // Postgres is case-sensitive
            $query->where([
                'lower([[email]])' => mb_strtolower($this->unverifiedEmail),
            ]);
        }

        $query->andWhere(['or', ['active' => true], ['pending' => true]]);

        if ($this->id) {
            $query->andWhere(['not', ['elements.id' => $this->id]]);
        }

        if ($query->exists()) {
            $validator->addError($this, $attribute, Craft::t('yii', '{attribute} "{value}" has already been taken.'), $params);
        }
    }

    /**
     * @inheritdoc
     */
    public function scenarios(): array
    {
        $scenarios = parent::scenarios();
        $scenarios[self::SCENARIO_PASSWORD] = ['newPassword'];
        $scenarios[self::SCENARIO_REGISTRATION] = ['username', 'email', 'newPassword'];
        $scenarios[self::SCENARIO_ACTIVATION] = ['username', 'email'];

        return $scenarios;
    }

    /**
     * @inheritdoc
     */
    public function getFieldLayout(): ?FieldLayout
    {
        return Craft::$app->getFields()->getLayoutByType(self::class);
    }

    /**
     * Gets the user’s addresses.
     *
     * @return ElementCollection<Address>
     * @since 4.0.0
     */
    public function getAddresses(): ElementCollection
    {
        if (!isset($this->_addresses)) {
            if (!$this->id) {
                /** @var ElementCollection */
                return ElementCollection::make();
            }

            $this->_addresses = $this->createAddressQuery()->collect();
        }

        return $this->_addresses;
    }

    /**
     * Returns a nested element manager for the user’s addresses.
     *
     * @return NestedElementManager
     * @since 5.0.0
     */
    public function getAddressManager(): NestedElementManager
    {
        if (!isset($this->_addressManager)) {
            $this->_addressManager = new NestedElementManager(
                Address::class,
                fn() => $this->createAddressQuery(),
                [
                    'attribute' => 'addresses',
                    'propagationMethod' => PropagationMethod::None,
                ],
            );
        }

        return $this->_addressManager;
    }

    private function createAddressQuery(): AddressQuery
    {
        return Address::find()
            ->owner($this)
            ->orderBy(['id' => SORT_ASC]);
    }

    /**
     * @inheritdoc
     */
    public function getAuthKey(): ?string
    {
        $token = Craft::$app->getUser()->getToken();

        if ($token === null) {
            throw new Exception('No user session token exists.');
        }

        $userAgent = Craft::$app->getRequest()->getUserAgent();

        // The auth key is a combination of the hashed token, its row's UID, and the user agent string
        return json_encode([
            $token,
            null,
            md5($userAgent),
        ], JSON_UNESCAPED_SLASHES | JSON_UNESCAPED_UNICODE);
    }

    /**
     * @inheritdoc
     */
    public function validateAuthKey($authKey): ?bool
    {
        $data = Json::decodeIfJson($authKey);

        if (!is_array($data) || count($data) !== 3 || !isset($data[0], $data[2])) {
            return false;
        }

        [$token, , $userAgent] = $data;

        if (!$this->_validateUserAgent($userAgent)) {
            return false;
        }

        $tokenId = (new Query())
            ->select(['id'])
            ->from([Table::SESSIONS])
            ->where([
                'token' => $token,
                'userId' => $this->id,
            ])
            ->scalar();

        if (!$tokenId) {
            return false;
        }

        // Update the session row's dateUpdated value so it doesn't get GC'd
        Db::update(Table::SESSIONS, [
            'dateUpdated' => Db::prepareDateForDb(new DateTime()),
        ], ['id' => $tokenId]);

        return true;
    }

    /**
     * Determines whether the user is allowed to be logged in with a given password.
     *
     * @param string $password The user’s plain text password.
     * @return bool
     */
    public function authenticate(string $password): bool
    {
        $this->authError = null;

        // Fire a 'beforeAuthenticate' event
        $event = new AuthenticateUserEvent([
            'password' => $password,
        ]);
        $this->trigger(self::EVENT_BEFORE_AUTHENTICATE, $event);

        if (isset($this->authError)) {
            return false;
        }

        if (!$event->performAuthentication) {
            return true;
        }

        // Validate the password
        try {
            $passwordValid = Craft::$app->getSecurity()->validatePassword($password, $this->password);
        } catch (InvalidArgumentException) {
            $passwordValid = false;
        }

        if (!$passwordValid) {
            Craft::$app->getUsers()->handleInvalidLogin($this);
            // Was that one bad password too many?
            if ($this->locked && !Craft::$app->getConfig()->getGeneral()->preventUserEnumeration) {
                // Will set the authError to either AccountCooldown or AccountLocked
                $this->authError = $this->_getAuthError();
            } else {
                $this->authError = self::AUTH_INVALID_CREDENTIALS;
            }
            return false;
        }

        $this->authError = $this->_getAuthError();
        return !isset($this->authError);
    }

    /**
     * Determines whether the user is allowed to be logged in with a security key.
     *
     * @param PublicKeyCredentialRequestOptions|array|string $requestOptions The public key credential request options
     * @param string $response The authentication response data
     * @return bool
     * @since 5.0.0
     */
    public function authenticateWithPasskey(
        PublicKeyCredentialRequestOptions|array|string $requestOptions,
        string $response,
    ): bool {
        $this->authError = null;

        // Fire a 'beforeAuthenticate' event
        $event = new AuthenticateUserEvent();
        $this->trigger(self::EVENT_BEFORE_AUTHENTICATE, $event);

        if (isset($this->authError)) {
            return false;
        }

        if (!$event->performAuthentication) {
            return true;
        }

        // make sure the passkey exists and belongs to this user
        $credential = WebAuthnRecord::findOne(['credentialId' => Json::decode($response)['id']]);
        if (!$credential || $credential['userId'] != $this->id) {
            $this->authError = self::AUTH_INVALID_CREDENTIALS;
            return false;
        }

        // Validate the security key
        try {
            $keyValid = Craft::$app->getAuth()->verifyPasskey($this, $requestOptions, $response);
        } catch (InvalidArgumentException) {
            $keyValid = false;
        }

        if (!$keyValid) {
            $this->authError = self::AUTH_INVALID_CREDENTIALS;
            return false;
        }

        $this->authError = $this->_getAuthError();
        return !isset($this->authError);
    }

    /**
     * Returns the reference string to this element.
     *
     * @return string|null
     */
    public function getRef(): ?string
    {
        return $this->username;
    }

    /**
     * Returns the user’s groups.
     *
     * @return UserGroup[]
     */
    public function getGroups(): array
    {
        if (isset($this->_groups)) {
            return $this->_groups;
        }

        if (Craft::$app->getEdition() !== Craft::Pro || !isset($this->id)) {
            return [];
        }

        return $this->_groups = Craft::$app->getUserGroups()->getGroupsByUserId($this->id);
    }

    /**
     * Sets an array of user groups on the user.
     *
     * @param UserGroup[] $groups An array of UserGroup objects.
     */
    public function setGroups(array $groups): void
    {
        if (Craft::$app->getEdition() === Craft::Pro) {
            $this->_groups = $groups;
        }
    }

    /**
     * Returns whether the user is in a specific group.
     *
     * @param int|string|UserGroup $group The user group model, its handle, or ID.
     * @return bool
     */
    public function isInGroup(UserGroup|int|string $group): bool
    {
        if (Craft::$app->getEdition() !== Craft::Pro) {
            return false;
        }

        if (is_object($group) && $group instanceof UserGroup) {
            $group = $group->id;
        }

        if (is_numeric($group)) {
            return ArrayHelper::contains($this->getGroups(), fn(UserGroup $g) => $g->id == $group);
        }

        return ArrayHelper::contains($this->getGroups(), fn(UserGroup $g) => $g->handle === $group);
    }

    /**
     * Returns the user’s full name.
     *
     * @return string|null
     * @deprecated in 4.0.0. [[fullName]] should be used instead.
     */
    public function getFullName(): ?string
    {
        return $this->fullName;
    }

    /**
     * Returns the user’s full name or username.
     *
     * @return string
     */
    public function getName(): string
    {
        if (!isset($this->_name)) {
            $this->_name = $this->_defineName();
        }

        return $this->_name;
    }

    /**
     * @return string
     */
    private function _defineName(): string
    {
        if ($this->hasEventHandlers(self::EVENT_DEFINE_NAME)) {
            $this->trigger(self::EVENT_DEFINE_NAME, $event = new DefineValueEvent());
            if ($event->value !== null) {
                return $event->value;
            }
        }

        return $this->fullName ?? (string)$this->username;
    }

    /**
     * Sets the user’s name.
     *
     * @param string $name
     * @since 3.7.0
     */
    public function setName(string $name): void
    {
        $this->_name = $name;
    }

    /**
     * Returns the user’s first name or username.
     *
     * @return string|null
     */
    public function getFriendlyName(): ?string
    {
        if (!isset($this->_friendlyName)) {
            $this->_friendlyName = $this->_defineFriendlyName() ?? false;
        }

        return $this->_friendlyName ?: null;
    }

    /**
     * @return string|null
     */
    private function _defineFriendlyName(): ?string
    {
        if ($this->hasEventHandlers(self::EVENT_DEFINE_FRIENDLY_NAME)) {
            $this->trigger(self::EVENT_DEFINE_FRIENDLY_NAME, $event = new DefineValueEvent());
            if ($event->handled || $event->value !== null) {
                return $event->value;
            }
        }

        return $this->firstName ?? $this->username;
    }

    /**
     * Sets the user’s friendly name.
     *
     * @param string $friendlyName
     * @since 3.7.0
     */
    public function setFriendlyName(string $friendlyName): void
    {
        $this->_friendlyName = $friendlyName;
    }

    /**
     * @inheritdoc
     */
    public function getStatus(): ?string
    {
        // If they're disabled or archived, go with that
        $status = parent::getStatus();
        if ($status !== self::STATUS_ENABLED) {
            return $status;
        }

        if ($this->suspended) {
            return self::STATUS_SUSPENDED;
        }

        if ($this->archived) {
            return self::STATUS_ARCHIVED;
        }

        if ($this->pending) {
            return self::STATUS_PENDING;
        }

        if ($this->active) {
            return self::STATUS_ACTIVE;
        }

        return self::STATUS_INACTIVE;
    }

    /**
     * @inheritdoc
     */
    protected function thumbUrl(int $size): ?string
    {
        $photo = $this->getPhoto();

        if ($photo) {
            return Craft::$app->getAssets()->getThumbUrl($photo, $size, iconFallback: false);
        }

        return null;
    }

    /**
     * @inheritdoc
     */
    protected function thumbSvg(): ?string
    {
        if (!$this->uid) {
            return null;
        }

        $names = array_filter([$this->firstName, $this->lastName]) ?: [$this->getName()];
        $initials = implode('', array_map(fn($name) => mb_strtoupper(mb_substr($name, 0, 1)), $names));

        // Choose a color based on the UUID
        $uid = strtolower($this->uid ?? '00ff');
        $totalColors = count(self::$photoColors);
        $color1Index = base_convert(substr($uid, 0, 2), 16, 10) % $totalColors;
        $color2Index = base_convert(substr($uid, 2, 2), 16, 10) % $totalColors;
        if ($color2Index === $color1Index) {
            $color2Index = ($color1Index + 1) % $totalColors;
        }
        $color1 = self::$photoColors[$color1Index % $totalColors];
        $color2 = self::$photoColors[$color2Index % $totalColors];

        $gradientId = sprintf('gradient-%s', StringHelper::randomString(10));

        return <<<XML
<svg version="1.1" baseProfile="full" width="100" height="100" viewBox="0 0 100 100" xmlns="http://www.w3.org/2000/svg">
    <defs>
      <linearGradient id="$gradientId" x1="0" y1="1" x2="1"  y2="0">
        <stop offset="0%" style="stop-color:var(--$color1)" />
        <stop offset="100%" style="stop-color:var(--$color2)" />
      </linearGradient>
    </defs>
    <circle cx="50" cy="50" r="50" fill="url(#$gradientId)"/>
    <text x="50" y="69" font-size="46" font-family="sans-serif" text-anchor="middle" fill="var(--white)" fill-opacity="0.4">$initials</text>
    <text x="50" y="66" font-size="46" font-family="sans-serif" text-anchor="middle" fill="var(--black)" fill-opacity="0.65">$initials</text>
</svg>
XML;
    }

    /**
     * @inheritdoc
     */
    protected function thumbAlt(): ?string
    {
        return $this->getPhoto()?->alt ?? $this->getName();
    }

    /**
     * @inheritdoc
     */
    protected function hasRoundedThumb(): bool
    {
        return true;
    }

    /**
     * @inheritdoc
     */
    public function createAnother(): ?ElementInterface
    {
        return Craft::createObject(self::class);
    }

    /**
     * @inheritdoc
     */
    public function canView(User $user): bool
    {
        if (parent::canView($user)) {
            return true;
        }

        return (
            $user->id === $this->id ||
            $user->can('editUsers')
        );
    }

    /**
     * @inheritdoc
     */
    public function canSave(User $user): bool
    {
        if (!$this->id) {
            return $user->can('registerUsers');
        }

        if ($user->id === $this->id) {
            return true;
        }

        return $user->can('editUsers');
    }

    /**
     * @inheritdoc
     */
    public function canDuplicate(User $user): bool
    {
        return false;
    }

    /**
     * @inheritdoc
     */
    public function canDelete(User $user): bool
    {
        if (parent::canDelete($user)) {
            return true;
        }

        return (
            $user->id !== $this->id &&
            $user->can('deleteUsers')
        );
    }

    /**
     * Returns whether this is the current logged-in user.
     *
     * @return bool
     */
    public function getIsCurrent(): bool
    {
        if (!$this->id) {
            return false;
        }

        $currentUser = Craft::$app->getUser()->getIdentity();
        return $currentUser && $currentUser->id == $this->id;
    }

    /**
     * Returns whether the user has permission to perform a given action.
     *
     * @param string $permission
     * @return bool
     */
    public function can(string $permission): bool
    {
        if (Craft::$app->getEdition() === Craft::Pro) {
            if ($this->admin) {
                return true;
            }

            if (isset($this->id)) {
                return Craft::$app->getUserPermissions()->doesUserHavePermission($this->id, $permission);
            }

            return false;
        }

        return true;
    }

    /**
     * Returns whether the user is authorized to assign any user groups to users.
     *
     * @return bool
     * @since 4.0.0
     */
    public function canAssignUserGroups(): bool
    {
        foreach (Craft::$app->getUserGroups()->getAllGroups() as $group) {
            if ($this->can("assignUserGroup:$group->uid")) {
                return true;
            }
        }

        return false;
    }

    /**
     * Returns whether the user has shunned a given message.
     *
     * @param string $message
     * @return bool
     */
    public function hasShunned(string $message): bool
    {
        if (isset($this->id)) {
            return Craft::$app->getUsers()->hasUserShunnedMessage($this->id, $message);
        }

        return false;
    }

    /**
     * Returns the time when the user will be over their cooldown period.
     *
     * @return DateTime|null
     */
    public function getCooldownEndTime(): ?DateTime
    {
        // There was an old bug that where a user’s lockoutDate could be null if they’ve
        // passed their cooldownDuration already, but there account status is still locked.
        // If that’s the case, just let it return null as if they are past the cooldownDuration.
        if ($this->locked && $this->lockoutDate) {
            $generalConfig = Craft::$app->getConfig()->getGeneral();
            $interval = DateTimeHelper::secondsToInterval($generalConfig->cooldownDuration);
            $cooldownEnd = clone $this->lockoutDate;
            $cooldownEnd->add($interval);

            return $cooldownEnd;
        }

        return null;
    }

    /**
     * Returns the remaining cooldown time for this user, if they’ve entered their password incorrectly too many times.
     *
     * @return DateInterval|null
     */
    public function getRemainingCooldownTime(): ?DateInterval
    {
        if ($this->locked) {
            $currentTime = DateTimeHelper::currentUTCDateTime();
            $cooldownEnd = $this->getCooldownEndTime()?->setTimezone(new DateTimeZone('UTC'));

            if ($cooldownEnd && $currentTime < $cooldownEnd) {
                return $currentTime->diff($cooldownEnd);
            }
        }

        return null;
    }

    /**
     * @inheritdoc
     */
    protected function cpEditUrl(): ?string
    {
        if (Craft::$app->getRequest()->getIsCpRequest() && $this->getIsCurrent()) {
            return UrlHelper::cpUrl('myaccount');
        }

        if (Craft::$app->getEdition() === Craft::Pro) {
            return UrlHelper::cpUrl('users/' . $this->id);
        }

        return null;
    }

    /**
     * @inheritdoc
     */
    protected function safeActionMenuItems(): array
    {
        if (!$this->id || $this->getIsUnpublishedDraft()) {
            return parent::safeActionMenuItems();
        }

        $edition = Craft::$app->getEdition();
        $currentUser = Craft::$app->getUser()->getIdentity();
        $view = Craft::$app->getView();
        $usersService = Craft::$app->getUsers();

        $canAdministrateUsers = $currentUser->can('administrateUsers');
        $canModerateUsers = $currentUser->can('moderateUsers');

        $isCurrentUser = $this->getIsCurrent();

        $statusItems = [];
        $sessionItems = [];
        $miscItems = [];

        if ($edition === Craft::Pro) {
            switch ($this->getStatus()) {
                case Element::STATUS_ARCHIVED:
                case Element::STATUS_DISABLED:
                    if (Craft::$app->getElements()->canSave($this)) {
                        $statusItems[] = [
                            'label' => Craft::t('app', 'Enable'),
                            'action' => 'users/enable-user',
                            'params' => [
                                'userId' => $this->id,
                            ],
                        ];
                    }
                    break;
                case self::STATUS_INACTIVE:
                case self::STATUS_PENDING:
                    // Only provide activation actions if they have an email address
                    if ($this->email) {
                        if ($this->pending || $canAdministrateUsers) {
                            $statusItems[] = [
                                'icon' => 'paperplane',
                                'label' => Craft::t('app', 'Send activation email'),
                                'action' => 'users/send-activation-email',
                                'params' => [
                                    'userId' => $this->id,
                                ],
                            ];
                        }
                        if ($canAdministrateUsers) {
                            // Only need to show the "Copy activation URL" option if they don't have a password
                            if (!$this->password) {
                                $statusItems[] = $this->_copyPasswordResetUrlActionItem(Craft::t('app', 'Copy activation URL…'), $view);
                            }
                            $statusItems[] = [
                                'icon' => 'enabled',
                                'label' => Craft::t('app', 'Activate account'),
                                'action' => 'users/activate-user',
                                'params' => [
                                    'userId' => $this->id,
                                ],
                            ];
                        }
                    }
                    break;
                case self::STATUS_SUSPENDED:
                    if ($usersService->canSuspend($currentUser, $this)) {
                        $statusItems[] = [
                            'icon' => 'enabled',
                            'label' => Craft::t('app', 'Unsuspend'),
                            'action' => 'users/unsuspend-user',
                            'params' => [
                                'userId' => $this->id,
                            ],
                        ];
                    }
                    break;
                case self::STATUS_ACTIVE:
                    if ($this->locked) {
                        if (
                            !$isCurrentUser &&
                            ($currentUser->admin || !$this->admin) &&
                            $canModerateUsers &&
                            (
                                ($previousUserId = Session::get(self::IMPERSONATE_KEY)) === null ||
                                $this->id != $previousUserId
                            )
                        ) {
                            $statusItems[] = [
                                'label' => Craft::t('app', 'Unlock'),
                                'action' => 'users/unlock-user',
                                'params' => [
                                    'userId' => $this->id,
                                ],
                            ];
                        }
                    }

                    if (!$isCurrentUser) {
                        $statusItems[] = [
                            'icon' => 'paperplane',
                            'label' => Craft::t('app', 'Send password reset email'),
                            'action' => 'users/send-password-reset-email',
                            'params' => [
                                'userId' => $this->id,
                            ],
                        ];
                        if ($canAdministrateUsers) {
                            $statusItems[] = $this->_copyPasswordResetUrlActionItem(Craft::t('app', 'Copy password reset URL…'), $view);
                        }
                    }
                    break;
            }

            if (!$isCurrentUser) {
                if ($usersService->canImpersonate($currentUser, $this)) {
                    $sessionItems[] = [
                        'icon' => 'key',
                        'label' => trim($this->getName())
                            ? Craft::t('app', 'Sign in as {user}', ['user' => $this->getName()])
                            : Craft::t('app', 'Sign in as user'),
                        'action' => 'users/impersonate',
                        'params' => [
                            'userId' => $this->id,
                        ],
                        'redirect' => Craft::$app->getConfig()->getGeneral()->getPostCpLoginRedirect(),
                    ];

                    $copyImpersonationUrlId = sprintf('action-copy-impersonation-url-%s', mt_rand());
                    $sessionItems[] = [
                        'type' => MenuItemType::Button,
                        'id' => $copyImpersonationUrlId,
                        'icon' => 'clipboard',
                        'label' => Craft::t('app', 'Copy impersonation URL…'),
                    ];

                    $view->registerJsWithVars(fn($id, $userId, $message) => <<<JS
$('#' + $id).on('click', () => {
  Craft.sendActionRequest('POST', 'users/get-impersonation-url', {
    data: {userId: $userId},
  }).then((response) => {
    Craft.ui.createCopyTextPrompt({
      label: $message,
      value: response.data.url,
    });
  });
});
JS, [
                        $view->namespaceInputId($copyImpersonationUrlId),
                        $this->id,
                        Craft::t('app', 'Copy the impersonation URL, and open it in a new private window.'),
                    ]);
                }
            }
        }

        return [
            ...parent::safeActionMenuItems(),
            ['type' => MenuItemType::HR],
            ...$statusItems,
            ['type' => MenuItemType::HR],
            ...$miscItems,
            ['type' => MenuItemType::HR],
            ...$sessionItems,
        ];
    }

    /**
     * @inheritdoc
     */
    protected function destructiveActionMenuItems(): array
    {
        if (!$this->id || $this->getIsUnpublishedDraft()) {
            return parent::destructiveActionMenuItems();
        }

        // Intentionally not calling parent::destructiveActionMenuItems() here,
        // because we want to override the user deletion UX.

        $edition = Craft::$app->getEdition();
        $currentUser = Craft::$app->getUser()->getIdentity();
        $usersService = Craft::$app->getUsers();

        $canAdministrateUsers = $currentUser->can('administrateUsers');

        $isCurrentUser = $this->getIsCurrent();

        $items = [];

        if ($edition === Craft::Pro) {
            if (!$isCurrentUser) {
                if ($usersService->canSuspend($currentUser, $this) && $this->active && !$this->suspended) {
                    $items[] = [
                        'icon' => 'ban',
                        'label' => Craft::t('app', 'Suspend'),
                        'action' => 'users/suspend-user',
                        'params' => [
                            'userId' => $this->id,
                        ],
                    ];
                }
            }

            // Destructive actions that should only be performed on non-admins, unless the current user is also an admin
            if (!$this->admin || $currentUser->admin) {
                if (($isCurrentUser || $canAdministrateUsers) && ($this->active || $this->pending)) {
                    $items[] = [
                        'icon' => 'disabled',
                        'label' => Craft::t('app', 'Deactivate…'),
                        'action' => 'users/deactivate-user',
                        'params' => [
                            'userId' => $this->id,
                        ],
                        'confirm' => Craft::t('app', 'Deactivating a user revokes their ability to sign in. Are you sure you want to continue?'),
                    ];
                }

                if ($isCurrentUser || $currentUser->can('deleteUsers')) {
                    $view = Craft::$app->getView();
                    $deleteId = sprintf('action-delete-%s', mt_rand());
                    $items[] = [
                        'type' => MenuItemType::Button,
                        'id' => $deleteId,
                        'icon' => 'trash',
                        'label' => Craft::t('app', 'Delete {type}', [
                            'type' => static::lowerDisplayName(),
                        ]),
                    ];

                    $view->registerJsWithVars(fn($id, $userId, $redirect) => <<<JS
$('#' + $id).on('click', () => {
  Craft.sendActionRequest('POST', 'users/user-content-summary', {
    data: {userId: $userId}
  }).then((response) => {
    new Craft.DeleteUserModal($userId, {
      contentSummary: response.data,
      redirect: $redirect,
    });
  });
});
JS,
                    [
                        $view->namespaceInputId($deleteId),
                        $this->id,
                        Craft::$app->getSecurity()->hashData(Craft::$app->getEdition() === Craft::Pro ? 'users' : 'dashboard'),
                    ]);
                }
            }
        }

        return $items;
    }

    private function _copyPasswordResetUrlActionItem(string $label, View $view): array
    {
        $id = sprintf('action-copy-password-reset-url-%s', mt_rand());

        $view->registerJsWithVars(fn($id, $userId, $message) => <<<JS
$('#' + $id).on('click', () => {
  Craft.elevatedSessionManager.requireElevatedSession(() => {
    Craft.sendActionRequest('POST', 'users/get-password-reset-url', {
      data: {userId: $userId}
    }).then((response) => {
      Craft.ui.createCopyTextPrompt({
        label: $message,
        value: response.data.url,
      });
    }).catch(({response}) => {
      Craft.cp.displayError(response.data.message);
    });
  });
});
JS, [
            $view->namespaceInputId($id),
            $this->id,
            Craft::t('app', 'Copy the activation URL'),
        ]);

        return [
            'type' => MenuItemType::Button,
            'id' => $id,
            'icon' => 'clipboard',
            'label' => $label,
        ];
    }

    /**
     * Returns the user’s preferences.
     *
     * @return array The user’s preferences.
     */
    public function getPreferences(): array
    {
        return $this->id ? Craft::$app->getUsers()->getUserPreferences($this->id) : [];
    }

    /**
     * Returns one of the user’s preferences by its key.
     *
     * @param string $key The preference’s key
     * @param mixed $default The default value, if the preference hasn’t been set
     * @return mixed The user’s preference
     */
    public function getPreference(string $key, mixed $default = null): mixed
    {
        $preferences = $this->getPreferences();

        return $preferences[$key] ?? $default;
    }

    /**
     * Returns the user’s preferred language, if they have one.
     *
     * @return string|null The preferred language
     */
    public function getPreferredLanguage(): ?string
    {
        return $this->_validateLocale($this->getPreference('language'), false);
    }

    /**
     * Returns the user’s preferred locale to be used for date/number formatting, if they have one.
     *
     * If the user doesn’t have a preferred locale, their preferred language will be used instead.
     *
     * @return string|null The preferred locale
     * @since 3.5.0
     */
    public function getPreferredLocale(): ?string
    {
        return $this->_validateLocale($this->getPreference('locale'), true);
    }

    /**
     * Validates and returns a locale ID.
     *
     * @param string|null $locale
     * @param bool $checkAllLocales Whether to check all known locale IDs, rather than just the app locales
     * @return string|null
     */
    private function _validateLocale(?string $locale, bool $checkAllLocales): ?string
    {
        $locales = $checkAllLocales ? Craft::$app->getI18n()->getAllLocaleIds() : Craft::$app->getI18n()->getAppLocaleIds();
        if ($locale && in_array($locale, $locales, true)) {
            return $locale;
        }

        return null;
    }

    /**
     * @inheritdoc
     */
    public function setEagerLoadedElements(string $handle, array $elements, EagerLoadPlan $plan): void
    {
        if ($plan->handle === 'photo') {
            /** @var Asset|null $photo */
            $photo = $elements[0] ?? null;
            $this->setPhoto($photo);
        } else {
            parent::setEagerLoadedElements($handle, $elements, $plan);
        }
    }

    /**
     * Returns the user’s photo.
     *
     * @return Asset|null
     */
    public function getPhoto(): ?Asset
    {
        if (!isset($this->_photo)) {
            if (!$this->photoId) {
                return null;
            }

            $this->_photo = Craft::$app->getAssets()->getAssetById($this->photoId) ?? false;
        }

        return $this->_photo ?: null;
    }

    /**
     * Sets the entry’s author.
     *
     * @param Asset|null $photo
     */
    public function setPhoto(?Asset $photo = null): void
    {
        $this->_photo = $photo;
        $this->photoId = $photo->id ?? null;
    }

    // Indexes, etc.
    // -------------------------------------------------------------------------

    /**
     * @inheritdoc
     */
    protected function attributeHtml(string $attribute): string
    {
        switch ($attribute) {
            case 'email':
                return $this->email ? Html::mailto(Html::encode($this->email)) : '';

            case 'groups':
                return implode(', ', array_map(function(UserGroup $group) {
                    return Html::encode(Craft::t('site', $group->name));
                }, $this->getGroups()));

            case 'preferredLanguage':
                $language = $this->getPreferredLanguage();
                return $language ? Craft::$app->getI18n()->getLocaleById($language)->getDisplayName(Craft::$app->language) : '';

            case 'preferredLocale':
                $locale = $this->getPreferredLocale();
                return $locale ? Craft::$app->getI18n()->getLocaleById($locale)->getDisplayName(Craft::$app->language) : '';
        }

        return parent::attributeHtml($attribute);
    }

    /**
     * @inheritdoc
     */
    protected function htmlAttributes(string $context): array
    {
        $currentUser = Craft::$app->getUser()->getIdentity();

        return [
            'data' => [
                'suspended' => $this->suspended,
                'can-suspend' => $currentUser && Craft::$app->getUsers()->canSuspend($currentUser, $this),
            ],
        ];
    }

    /**
     * @inheritdoc
     */
<<<<<<< HEAD
=======
    protected function metaFieldsHtml(bool $static): string
    {
        return implode("\n", [
            Craft::$app->getView()->renderTemplate('users/_accountfields.twig', [
                'user' => $this,
                'isNewUser' => !$this->id,
                'static' => $static,
                'meta' => true,
            ]),
            parent::metaFieldsHtml($static),
        ]);
    }

    /**
     * @inheritdoc
     */
>>>>>>> 6c9f60c1
    protected function statusFieldHtml(): string
    {
        return '';
    }

    /**
     * @inheritdoc
     */
    protected function metadata(): array
    {
        $formatter = Craft::$app->getFormatter();

        return [
            Craft::t('app', 'Email') => Html::a($this->email, "mailto:$this->email"),
            Craft::t('app', 'Cooldown Time Remaining') => function() use ($formatter) {
                if (
                    !$this->locked ||
                    !Craft::$app->getConfig()->getGeneral()->cooldownDuration ||
                    ($duration = $this->getRemainingCooldownTime()) === null
                ) {
                    return false;
                }
                return $formatter->asDuration($duration);
            },
            Craft::t('app', 'Created at') => $formatter->asDatetime($this->dateCreated, Formatter::FORMAT_WIDTH_SHORT),
            Craft::t('app', 'Last login') => function() use ($formatter) {
                if ($this->pending) {
                    return false;
                }
                if (!$this->lastLoginDate) {
                    return Craft::t('app', 'Never');
                }
                return $formatter->asDatetime($this->lastLoginDate, Formatter::FORMAT_WIDTH_SHORT);
            },
            Craft::t('app', 'Last login fail') => function() use ($formatter) {
                if (!$this->locked || !$this->lastInvalidLoginDate) {
                    return false;
                }
                return $formatter->asDatetime($this->lastInvalidLoginDate, Formatter::FORMAT_WIDTH_SHORT);
            },
            Craft::t('app', 'Login fail count') => function() use ($formatter) {
                if (!$this->locked) {
                    return false;
                }
                return $formatter->asDecimal($this->invalidLoginCount, 0);
            },
        ];
    }

    /**
     * @inheritdoc
     * @since 3.3.0
     */
    public function getGqlTypeName(): string
    {
        return self::GQL_TYPE_NAME;
    }

    // Events
    // -------------------------------------------------------------------------

    /**
     * @inheritdoc
     * @throws InvalidConfigException
     * @throws Exception
     */
    public function afterSave(bool $isNew): void
    {
        // Get the user record
        if (!$isNew) {
            $record = UserRecord::findOne($this->id);
            $isInactive = $record->active || $record->pending;

            if (!$record) {
                throw new InvalidConfigException("Invalid user ID: $this->id");
            }

            if ($this->active != $record->active) {
                throw new Exception('Unable to change a user’s active state like this.');
            }

            if ($this->pending != $record->pending) {
                if ($isInactive) {
                    throw new Exception('Unable to change a user’s pending state like this.');
                }
                $record->pending = $this->pending;
            }

            if ($this->locked != $record->locked) {
                throw new Exception('Unable to change a user’s locked state like this.');
            }

            if ($this->suspended != $record->suspended) {
                throw new Exception('Unable to change a user’s suspended state like this.');
            }
        } else {
            $record = new UserRecord();
            $record->id = (int)$this->id;
            $record->active = $this->active;
            $record->pending = $this->pending;
            $record->locked = $this->locked;
            $record->suspended = $this->suspended;
        }

        $this->prepareNamesForSave();

        $record->photoId = (int)$this->photoId ?: null;
        $record->admin = $this->admin;
        $record->username = $this->username;
        $record->fullName = $this->fullName;
        $record->firstName = $this->firstName;
        $record->lastName = $this->lastName;
        $record->email = $this->email;
        $record->passwordResetRequired = $this->passwordResetRequired;
        $record->unverifiedEmail = $this->unverifiedEmail;

        if ($changePassword = (isset($this->newPassword))) {
            $hash = Craft::$app->getSecurity()->hashPassword($this->newPassword);
            $this->lastPasswordChangeDate = DateTimeHelper::currentUTCDateTime();

            $record->password = $this->password = $hash;
            $record->invalidLoginWindowStart = null;
            $record->invalidLoginCount = $this->invalidLoginCount = null;
            $record->verificationCode = null;
            $record->verificationCodeIssuedDate = null;
            $record->lastPasswordChangeDate = Db::prepareDateForDb($this->lastPasswordChangeDate);

            // If the user required a password reset *before this request*, then set passwordResetRequired to false
            if (!$isNew && $record->getOldAttribute('passwordResetRequired')) {
                $record->passwordResetRequired = $this->passwordResetRequired = false;
            }

            $this->newPassword = null;
        }

        // Capture the dirty attributes from the record
        $dirtyAttributes = array_keys($record->getDirtyAttributes());

        $record->save(false);

        // Make sure that the photo is located in the right place
        if (!$isNew && $this->photoId) {
            Craft::$app->getUsers()->relocateUserPhoto($this);
        }

        $this->setDirtyAttributes($dirtyAttributes);

        parent::afterSave($isNew);

        if (!$isNew && $changePassword) {
            // Destroy all other sessions for this user
            $condition = ['userId' => $this->id];
            if ($this->getIsCurrent() && $token = Craft::$app->getUser()->getToken()) {
                $condition = ['and', $condition, ['not', ['token' => $token]]];
            }
            Db::delete(Table::SESSIONS, $condition);
        }
    }

    /**
     * @inheritdoc
     */
    public function beforeDelete(): bool
    {
        if (!parent::beforeDelete()) {
            return false;
        }

        $elementsService = Craft::$app->getElements();

        // Do all this stuff within a transaction
        $transaction = Craft::$app->getDb()->beginTransaction();

        try {
            // Should we transfer the content to a new user?
            if ($this->inheritorOnDelete) {
                // Invalidate all entry caches
                $elementsService->invalidateCachesForElementType(Entry::class);

                // Update the entry/version/draft tables to point to the new user
                $userRefs = [
                    Table::DRAFTS => 'creatorId',
                    Table::REVISIONS => 'creatorId',
                    Table::ENTRIES_AUTHORS => 'authorId',
                ];

                foreach ($userRefs as $table => $column) {
                    Db::update($table, [
                        $column => $this->inheritorOnDelete->id,
                    ], [
                        $column => $this->id,
                    ], [], false);
                }
            } else {
                // Delete the entries
                $entryQuery = Entry::find()
                    ->authorId($this->id)
                    ->status(null)
                    ->site('*')
                    ->unique();

                foreach (Db::each($entryQuery) as $entry) {
                    /** @var Entry $entry */
                    // only delete their entry if they're the sole author
                    if ($entry->getAuthorIds() === [$this->id]) {
                        $elementsService->deleteElement($entry);
                    }
                }
            }

            $transaction->commit();
        } catch (Throwable $e) {
            $transaction->rollBack();
            throw $e;
        }

        return true;
    }

    /**
     * Validates a cookie's stored user agent against the current request's user agent string,
     * if the 'requireMatchingUserAgentForSession' config setting is enabled.
     *
     * @param string $userAgent
     * @return bool
     */
    private function _validateUserAgent(string $userAgent): bool
    {
        if (!Craft::$app->getConfig()->getGeneral()->requireMatchingUserAgentForSession) {
            return true;
        }

        $requestUserAgent = Craft::$app->getRequest()->getUserAgent();

        if (!hash_equals($userAgent, md5($requestUserAgent))) {
            Craft::warning('Tried to restore session from the the identity cookie, but the saved user agent (' . $userAgent . ') does not match the current request’s (' . $requestUserAgent . ').', __METHOD__);
            return false;
        }

        return true;
    }

    /**
     * Returns the [[authError]] value for [[authenticate()]] and [[authenticateWithPasskey()]].
     *
     * @return self::AUTH_*|null
     */
    private function _getAuthError(): ?string
    {
        switch ($this->getStatus()) {
            case self::STATUS_INACTIVE:
            case self::STATUS_ARCHIVED:
                return self::AUTH_INVALID_CREDENTIALS;
            case self::STATUS_PENDING:
                return self::AUTH_PENDING_VERIFICATION;
            case self::STATUS_SUSPENDED:
                return self::AUTH_ACCOUNT_SUSPENDED;
            case self::STATUS_ACTIVE:
                if ($this->locked) {
                    // Let them know how much time they have to wait (if any) before their account is unlocked.
                    if (Craft::$app->getConfig()->getGeneral()->cooldownDuration) {
                        return self::AUTH_ACCOUNT_COOLDOWN;
                    }
                    return self::AUTH_ACCOUNT_LOCKED;
                }
                // Is a password reset required?
                if ($this->passwordResetRequired) {
                    return self::AUTH_PASSWORD_RESET_REQUIRED;
                }
                $request = Craft::$app->getRequest();
                if (!$request->getIsConsoleRequest()) {
                    if ($request->getIsCpRequest()) {
                        if (!$this->can('accessCp')) {
                            return self::AUTH_NO_CP_ACCESS;
                        }
                        if (
                            Craft::$app->getIsLive() === false &&
                            $this->can('accessCpWhenSystemIsOff') === false
                        ) {
                            return self::AUTH_NO_CP_OFFLINE_ACCESS;
                        }
                    } elseif (
                        Craft::$app->getIsLive() === false &&
                        $this->can('accessSiteWhenSystemIsOff') === false
                    ) {
                        return self::AUTH_NO_SITE_OFFLINE_ACCESS;
                    }
                }
        }

        return null;
    }
}<|MERGE_RESOLUTION|>--- conflicted
+++ resolved
@@ -2135,25 +2135,6 @@
     /**
      * @inheritdoc
      */
-<<<<<<< HEAD
-=======
-    protected function metaFieldsHtml(bool $static): string
-    {
-        return implode("\n", [
-            Craft::$app->getView()->renderTemplate('users/_accountfields.twig', [
-                'user' => $this,
-                'isNewUser' => !$this->id,
-                'static' => $static,
-                'meta' => true,
-            ]),
-            parent::metaFieldsHtml($static),
-        ]);
-    }
-
-    /**
-     * @inheritdoc
-     */
->>>>>>> 6c9f60c1
     protected function statusFieldHtml(): string
     {
         return '';
