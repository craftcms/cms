--- conflicted
+++ resolved
@@ -996,7 +996,6 @@
             if ($values['email'] === '' || $values['email'] === $this->email) {
                 unset($values['email']);
             }
-<<<<<<< HEAD
         }
 
         if (isset($values['email'])) {
@@ -1023,34 +1022,6 @@
             }
         }
 
-=======
-        }
-
-        if (isset($values['email'])) {
-            // make sure they have an elevated session
-            $userSession = Craft::$app->getUser();
-            if (!$userSession->getHasElevatedSession()) {
-                throw new BadRequestHttpException('An elevated session is required to change a user’s email.');
-            }
-
-            if ($this->email !== null) {
-                // are they allowed to set the email?
-                if ($this->getIsCurrent() || $userSession->checkPermission('administrateUsers')) {
-                    if (
-                        Craft::$app->edition->value >= CmsEdition::Pro->value &&
-                        Craft::$app->getProjectConfig()->get('users.requireEmailVerification') &&
-                        !$userSession->checkPermission('administrateUsers')
-                    ) {
-                        // set it as the unverified email instead, and
-                        $values['unverifiedEmail'] = ArrayHelper::remove($values, 'email');
-                    }
-                } else {
-                    unset($values['email']);
-                }
-            }
-        }
-
->>>>>>> 56e8a322
         parent::setAttributesFromRequest($values);
     }
 
@@ -1262,7 +1233,6 @@
             $this->trigger(self::EVENT_BEFORE_AUTHENTICATE, $event);
             if (isset($this->authError)) {
                 return false;
-<<<<<<< HEAD
             }
             if (!$event->performAuthentication) {
                 return true;
@@ -1276,21 +1246,6 @@
             $passwordValid = false;
         }
 
-=======
-            }
-            if (!$event->performAuthentication) {
-                return true;
-            }
-        }
-
-        // Validate the password
-        try {
-            $passwordValid = Craft::$app->getSecurity()->validatePassword($password, $this->password);
-        } catch (InvalidArgumentException) {
-            $passwordValid = false;
-        }
-
->>>>>>> 56e8a322
         if (!$passwordValid) {
             Craft::$app->getUsers()->handleInvalidLogin($this);
             // Was that one bad password too many?
