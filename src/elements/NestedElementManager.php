--- conflicted
+++ resolved
@@ -382,16 +382,6 @@
                     'class' => 'nested-element-cards',
                 ]);
 
-<<<<<<< HEAD
-                /** @var NestedElementInterface[] $elements */
-                $elements = $this->getValue($owner)
-                    ->status(null)
-                    ->limit(null)
-                    ->all();
-
-                // See if there are any provisional drafts we should swap these out with
-                ElementHelper::swapInProvisionalDrafts($elements);
-=======
 
                 /** @var ElementQueryInterface|ElementCollection $value */
                 $value = $this->getValue($owner);
@@ -405,7 +395,9 @@
                         ->limit(null)
                         ->all();
                 }
->>>>>>> b61028af
+
+                // See if there are any provisional drafts we should swap these out with
+                ElementHelper::swapInProvisionalDrafts($elements);
 
                 $this->setOwnerOnNestedElements($owner, $elements);
 
