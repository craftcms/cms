<?php
/**
 * @link https://craftcms.com/
 * @copyright Copyright (c) Pixel & Tonic, Inc.
 * @license https://craftcms.github.io/license/
 */

namespace craft\elements;

use Closure;
use Craft;
use craft\base\ElementInterface;
use craft\base\FieldInterface;
use craft\base\NestedElementInterface;
use craft\behaviors\DraftBehavior;
use craft\db\Table;
use craft\elements\actions\ChangeSortOrder;
use craft\elements\db\ElementQueryInterface;
use craft\enums\Color;
use craft\enums\PropagationMethod;
use craft\events\BulkElementsEvent;
use craft\events\DuplicateNestedElementsEvent;
use craft\helpers\ArrayHelper;
use craft\helpers\Cp;
use craft\helpers\Db;
use craft\helpers\ElementHelper;
use craft\helpers\Html;
use craft\helpers\StringHelper;
use craft\models\Site;
use Throwable;
use yii\base\Component;
use yii\base\InvalidConfigException;

/**
 * Nested Element Manager
 *
 * This can be used by elements or fields to manage nested elements, such as users → addresses,
 * or Matrix fields → nested entries.
 *
 * If this is for a custom field, [[field]] must be set. Otherwise, [[attribute]] must be set.
 *
 * @author Pixel & Tonic, Inc. <support@pixelandtonic.com>
 * @since 5.0.0
 */
class NestedElementManager extends Component
{
    private const VIEW_MODE_CARDS = 'cards';
    private const VIEW_MODE_INDEX = 'index';

    /**
     * @event BulkElementsEvent The event that is triggered after nested elements are resaved.
     */
    public const EVENT_AFTER_SAVE_ELEMENTS = 'afterSaveElements';

    /**
     * @event
     */
    public const EVENT_AFTER_DUPLICATE_NESTED_ELEMENTS = 'afterDuplicateNestedElements';

    /**
     * Constructor
     *
     * @param class-string<NestedElementInterface> $elementType The nested element type.
     * @param Closure(ElementInterface $owner): ElementQueryInterface $queryFactory A factory method which returns a
     * query for fetching nested elements
     * @param array $config name-value pairs that will be used to initialize the object properties.
     */
    public function __construct(
        private readonly string $elementType,
        private readonly Closure $queryFactory,
        array $config = [],
    ) {
        parent::__construct($config);
    }

    /**
     * @var string|null The attribute name used to access nested elements.
     */
    public ?string $attribute = null;

    /**
     * @var FieldInterface|null The field associated with this nested element manager.
     */
    public ?FieldInterface $field = null;

    /**
     * @var string The name of the element query param that nested elements use to associate with the owner’s ID
     */
    public string $ownerIdParam = 'ownerId';

    /**
     * @var string The name of the element query param that nested elements use to associate with the primary owner’s ID
     */
    public string $primaryOwnerIdParam = 'primaryOwnerId';

    /**
     * @var array Additional element query params that should be set when fetching nested elements.
     */
    public array $criteria = [];

    /**
     * @var Closure|null Closure that will get the value.
     */
    public Closure|null $valueGetter = null;

    /**
     * @var Closure|null|false Closure that will update the value.
     */
    public Closure|null|false $valueSetter = null;

    /**
     * @var PropagationMethod The propagation method that the nested elements should use.
     *
     *  This can be set to one of the following:
     *
     *  - [[PropagationMethod::None]] – Only save elements in the site they were created in
     *  - [[PropagationMethod::SiteGroup]] – Save elements to other sites in the same site group
     *  - [[PropagationMethod::Language]] – Save elements to other sites with the same language
     *  - [[PropagationMethod::Custom]] – Save elements to other sites based on a custom [[$propagationKeyFormat|propagation key format]]
     *  - [[PropagationMethod::All]] – Save elements to all sites supported by the owner element
     */
    public PropagationMethod $propagationMethod = PropagationMethod::All;

    /**
     * @var string|null The propagation key format that the nested elements should use,
     * if [[$propagationMethod]] is set to [[PropagationMethod::Custom]].
     */
    public ?string $propagationKeyFormat = null;

    /**
     * @var bool Whether nested element deletion is allowed
     * (as opposed to only allowing to delete an owner relation)
     */
    public bool $allowDeletion = true;

    /**
     * @inheritdoc
     */
    public function init()
    {
        parent::init();

        if (!isset($this->attribute) && !isset($this->field)) {
            throw new InvalidConfigException('NestedElementManager requires that either `attribute` or `field` is set.');
        }
        if (isset($this->attribute) && isset($this->field)) {
            throw new InvalidConfigException('NestedElementManager requires that either `attribute` or `field` is set, but not both.');
        }
    }

    /**
     * Returns whether the field or attribute should be shown as translatable in the UI, for the given owner element.
     *
     * @param ElementInterface|null $owner
     * @return bool
     */
    public function getIsTranslatable(?ElementInterface $owner = null): bool
    {
        if ($this->propagationMethod === PropagationMethod::Custom) {
            return (
                $owner === null ||
                Craft::$app->getView()->renderObjectTemplate($this->propagationKeyFormat, $owner) !== ''
            );
        }

        return $this->propagationMethod !== PropagationMethod::All;
    }

    private function nestedElementQuery(ElementInterface $owner): ElementQueryInterface
    {
        return call_user_func($this->queryFactory, $owner);
    }

    private function getValue(ElementInterface $owner, bool $fetchAll = false): ElementQueryInterface|ElementCollection
    {
        if (isset($this->valueGetter)) {
            return call_user_func($this->valueGetter, $owner, $fetchAll);
        } elseif (isset($this->attribute)) {
            return $owner->{$this->attribute};
        } else {
            $query = $owner->getFieldValue($this->fieldHandle);

<<<<<<< HEAD
            if (!$query instanceof ElementQueryInterface) {
                $query = $this->nestedElementQuery($owner);
            }
=======
        $query = $owner->getFieldValue($this->field->handle);
>>>>>>> e8040574

            if ($fetchAll && !$query->getCachedResult()) {
                $query
                    ->drafts(null)
                    ->status(null)
                    ->limit(null);
            }

<<<<<<< HEAD
            return $query;
=======
        if ($fetchAll && $query->getCachedResult() === null) {
            $query
                ->drafts(null)
                ->status(null)
                ->limit(null);
>>>>>>> e8040574
        }
    }

    private function setValue(ElementInterface $owner, ElementQueryInterface|ElementCollection $value): void
    {
        if ($this->valueSetter === false) {
            return;
        }

        if (isset($this->valueSetter)) {
            call_user_func($this->valueSetter, $owner, $value);
        } elseif (isset($this->attribute)) {
            $owner->{$this->attribute} = $value;
        } else {
            $owner->setFieldValue($this->field->handle, $value);
        }
    }

    /**
     * Returns the search keywords for nested elements of the given owner element.
     *
     * @param ElementInterface $owner
     * @return string
     */
    public function getSearchKeywords(ElementInterface $owner): string
    {
        $keywords = [];

        foreach ($this->getValue($owner)->all() as $element) {
            foreach ($element->getFieldLayout()->getCustomFields() as $field) {
                if ($field->searchable) {
                    $fieldValue = $element->getFieldValue($field->handle);
                    $keywords[] = $field->getSearchKeywords($fieldValue, $element);
                }
            }
        }

        return StringHelper::toString($keywords, ' ');
    }

    /**
     * Returns the description of this field or attribute’s translation support, for the given owner element.
     *
     * @param ElementInterface|null $owner
     * @return string|null
     */
    public function getTranslationDescription(?ElementInterface $owner = null): ?string
    {
        if (!$owner) {
            return null;
        }

        /** @var NestedElementInterface|string $elementType */
        $elementType = $this->elementType;

        switch ($this->propagationMethod) {
            case PropagationMethod::None:
                return Craft::t('app', '{type} will only be saved in the {site} site.', [
                    'type' => $elementType::pluralDisplayName(),
                    'site' => Craft::t('site', $owner->getSite()->getName()),
                ]);
            case PropagationMethod::SiteGroup:
                return Craft::t('app', '{type} will be saved across all sites in the {group} site group.', [
                    'type' => $elementType::pluralDisplayName(),
                    'group' => Craft::t('site', $owner->getSite()->getGroup()->getName()),
                ]);
            case PropagationMethod::Language:
                $language = Craft::$app->getI18n()->getLocaleById($owner->getSite()->language)
                    ->getDisplayName(Craft::$app->language);
                return Craft::t('app', '{type} will be saved across all {language}-language sites.', [
                    'type' => $elementType::pluralDisplayName(),
                    'language' => $language,
                ]);
            default:
                return null;
        }
    }

    /**
     * Returns the site IDs that are supported by nested elements for the given owner element.
     *
     * @param ElementInterface $owner
     * @return int[]
     * @since 5.0.0
     */
    public function getSupportedSiteIds(ElementInterface $owner): array
    {
        /** @var Site[] $allSites */
        $allSites = ArrayHelper::index(Craft::$app->getSites()->getAllSites(), 'id');
        $ownerSiteIds = array_map(
            fn(array $siteInfo) => $siteInfo['siteId'],
            ElementHelper::supportedSitesForElement($owner),
        );
        $siteIds = [];

        $view = Craft::$app->getView();
        $elementsService = Craft::$app->getElements();

        if ($this->propagationMethod === PropagationMethod::Custom && $this->propagationKeyFormat !== null) {
            $propagationKey = $view->renderObjectTemplate($this->propagationKeyFormat, $owner);
        }

        foreach ($ownerSiteIds as $siteId) {
            switch ($this->propagationMethod) {
                case PropagationMethod::None:
                    $include = $siteId == $owner->siteId;
                    break;
                case PropagationMethod::SiteGroup:
                    $include = $allSites[$siteId]->groupId == $allSites[$owner->siteId]->groupId;
                    break;
                case PropagationMethod::Language:
                    $include = $allSites[$siteId]->language == $allSites[$owner->siteId]->language;
                    break;
                case PropagationMethod::Custom:
                    if (!isset($propagationKey)) {
                        $include = true;
                    } else {
                        $siteOwner = $elementsService->getElementById($owner->id, get_class($owner), $siteId);
                        $include = $siteOwner && $propagationKey === $view->renderObjectTemplate($this->propagationKeyFormat, $siteOwner);
                    }
                    break;
                default:
                    $include = true;
                    break;
            }

            if ($include) {
                $siteIds[] = $siteId;
            }
        }

        return $siteIds;
    }

    /**
     * Returns the HTML for managing nested elements via cards.
     *
     * @param ElementInterface|null $owner
     * @param array $config
     * @return string
     */
    public function getCardsHtml(?ElementInterface $owner, array $config = []): string
    {
        $config += [
            'showInGrid' => false,
        ];

        return $this->createView(
            $owner,
            $config,
            self::VIEW_MODE_CARDS,
            function(string $id, array $config, $attribute, &$settings) use ($owner) {
                /** @var NestedElementInterface|string $elementType */
                $elementType = $this->elementType;

                $settings += [
                    'deleteLabel' => Craft::t('app', 'Delete {type}', [
                        'type' => $elementType::lowerDisplayName(),
                    ]),
                    'deleteConfirmationMessage' => Craft::t('app', 'Are you sure you want to delete the selected {type}?', [
                        'type' => $elementType::lowerDisplayName(),
                    ]),
                ];

                $html = Html::beginTag('div', options: [
                    'id' => $id,
                    'class' => 'nested-element-cards',
                ]);

                $elements = $this->getValue($owner, true)->all();

                if (!empty($elements)) {
                    $html .= Html::ul(array_map(
                        fn(ElementInterface $element) => Cp::elementCardHtml($element, [
                            'context' => 'field',
                            'showActionMenu' => true,
                            'sortable' => $config['sortable'],
                        ]),
                        $elements,
                    ), [
                        'encode' => false,
                        'class' => [
                            'elements',
                            $config['showInGrid'] ? 'card-grid' : 'cards',
                        ],
                    ]);
                }

                $html .=
                    Html::tag('div', Craft::t('app', 'No {type} yet.', [
                        'type' => $elementType::pluralLowerDisplayName(),
                    ]), [
                        'class' => array_keys(array_filter([
                            'pane' => true,
                            'no-border' => true,
                            'zilch' => true,
                            'small' => true,
                            'hidden' => !empty($elements),
                        ])),
                    ]) .
                    Html::endTag('div');

                return $html;
            }
        );
    }

    /**
     * Returns the HTML for managing nested elements via an element index.
     *
     * @param ElementInterface|null $owner
     * @param array $config
     * @return string
     */
    public function getIndexHtml(?ElementInterface $owner, array $config = []): string
    {
        $config += [
            'allowedViewModes' => null,
            'showHeaderColumn' => true,
            'fieldLayouts' => [],
            'defaultTableColumns' => null,
            'pageSize' => 50,
            'storageKey' => null,
        ];

        if ($config['storageKey'] === null) {
            if (isset($this->field)) {
                if ($this->field::isMultiInstance()) {
                    if (isset($this->field->layoutElement)) {
                        $config['storageKey'] = sprintf('field:%s', $this->field->layoutElement->uid);
                    }
                } else {
                    $config['storageKey'] = sprintf('field:%s', $this->field->uid);
                }
            } elseif ($owner !== null) {
                $config['storageKey'] = sprintf('%s:%s', $owner::class, $this->attribute);
            }
        }

        return $this->createView(
            $owner,
            $config,
            self::VIEW_MODE_INDEX,
            function(string $id, array $config, string $attribute, array &$settings) use ($owner): string {
                /** @var NestedElementInterface|string $elementType */
                $elementType = $this->elementType;
                $view = Craft::$app->getView();

                $settings['indexSettings'] = [
                    'namespace' => $view->getNamespace(),
                    'allowedViewModes' => $config['allowedViewModes']
                        ? array_map(fn($mode) => StringHelper::toString($mode), $config['allowedViewModes'])
                        : null,
                    'showHeaderColumn' => $config['showHeaderColumn'],
                    'criteria' => array_merge([
                        $this->ownerIdParam => $owner->id,
                    ], $this->criteria),
                    'batchSize' => $config['pageSize'],
                    'actions' => [],
                    'canHaveDrafts' => $elementType::hasDrafts(),
                    'storageKey' => $config['storageKey'],
                ];

                if ($config['sortable']) {
                    $view->startJsBuffer();
                    $actionConfig = ElementHelper::actionConfig(new ChangeSortOrder($owner, $attribute));
                    $actionConfig['bodyHtml'] = $view->clearJsBuffer();
                    $settings['indexSettings']['actions'][] = $actionConfig;
                }

                return Cp::elementIndexHtml($this->elementType, [
                    'context' => 'embedded-index',
                    'id' => $id,
                    'showSiteMenu' => false,
                    'sources' => false,
                    'fieldLayouts' => $config['fieldLayouts'],
                    'defaultTableColumns' => $config['defaultTableColumns'],
                    'registerJs' => false,
                ]);
            },
        );
    }

    private function createView(?ElementInterface $owner, array $config, string $mode, callable $renderHtml): string
    {
        /** @var NestedElementInterface|string $elementType */
        $elementType = $this->elementType;

        if (!$owner?->id) {
            $message = Craft::t('app', '{nestedType} can only be created after the {ownerType} has been saved.', [
                'nestedType' => $elementType::pluralDisplayName(),
                'ownerType' => $owner ? $owner::lowerDisplayName() : Craft::t('app', 'element'),
            ]);
            return Html::tag('div', $message, ['class' => 'pane no-border zilch small']);
        }

        $config += [
            'sortable' => false,
            'canCreate' => false,
            'createButtonLabel' => null,
            'createAttributes' => null,
            'minElements' => null,
            'maxElements' => null,
        ];

        if ($config['createButtonLabel'] === null) {
            $config['createButtonLabel'] = Craft::t('app', 'New {type}', [
                'type' => $elementType::lowerDisplayName(),
            ]);
        }

        $authorizedOwnerId = $owner->id;
        if ($owner->isProvisionalDraft) {
            /** @var ElementInterface|DraftBehavior $owner */
            if ($owner->creatorId === Craft::$app->getUser()->getIdentity()?->id) {
                $authorizedOwnerId = $owner->getCanonicalId();
            }
        }
        $attribute = $this->attribute ?? sprintf('field:%s', $this->field->handle);
        Craft::$app->getSession()->authorize(sprintf('manageNestedElements::%s::%s', $authorizedOwnerId, $attribute));

        $view = Craft::$app->getView();
        return $view->namespaceInputs(function() use (
            $mode,
            $elementType,
            $attribute,
            $view,
            $owner,
            $config,
            $renderHtml,
        ) {
            $id = sprintf('element-index-%s', mt_rand());

            $settings = [
                'mode' => $mode,
                'ownerElementType' => $owner::class,
                'ownerId' => $owner->id,
                'ownerSiteId' => $owner->siteId,
                'attribute' => $attribute,
                'sortable' => $config['sortable'],
                'canCreate' => $config['canCreate'],
                'minElements' => $config['minElements'],
                'maxElements' => $config['maxElements'],
                'createButtonLabel' => $config['createButtonLabel'],
                'ownerIdParam' => $this->ownerIdParam,
                'fieldHandle' => $this->field?->handle,
                'baseInputName' => $view->getNamespace(),
            ];

            if (!empty($config['createAttributes'])) {
                $settings['createAttributes'] = $config['createAttributes'];
                if (ArrayHelper::isIndexed($settings['createAttributes'])) {
                    if (count($settings['createAttributes']) === 1) {
                        $settings['createAttributes'] = ArrayHelper::firstValue($settings['createAttributes'])['attributes'];
                    } else {
                        $settings['createAttributes'] = array_map(function(array $attributes) {
                            if (isset($attributes['icon'])) {
                                $attributes['icon'] = Cp::iconSvg($attributes['icon']);
                            }
                            if (isset($attributes['color']) && $attributes['color'] instanceof Color) {
                                $attributes['color'] = $attributes['color']->value;
                            }
                            return $attributes;
                        }, $settings['createAttributes']);
                    }
                }
            }

            // render the HTML, and give the render function a chance to modify the JS settings
            $html = $renderHtml($id, $config, $attribute, $settings);

            $view->registerJsWithVars(fn($id, $elementType, $settings) => <<<JS
(() => {
  new Craft.NestedElementManager('#' + $id, $elementType, $settings);
})();
JS, [
                $view->namespaceInputId($id),
                $this->elementType,
                $settings,
            ]);

            return $html;
        }, Html::id($this->field->handle ?? $attribute));
    }

    /**
     * Maintains the nested elements after an owner element has been saved.
     *
     * This should be called from the element’s [[ElementInterface::afterPropagate()|afterPropagate()]] method,
     * or the field’s [[\craft\base\FieldInterface::afterElementPropagate()|afterElementPropagate()]] method.
     *
     * @param ElementInterface $owner
     * @param bool $isNew Whether the owner is a new element
     */
    public function maintainNestedElements(ElementInterface $owner, bool $isNew): void
    {
        $resetValue = false;

        if ($owner->duplicateOf !== null) {
            // If this is a draft, its nested element ownership will be duplicated by Drafts::createDraft()
            if ($owner->getIsRevision()) {
                $this->createRevisions($owner->duplicateOf, $owner);
            // getIsUnpublishedDraft is needed for "save as new" duplication
            } elseif (!$owner->getIsDraft() || $owner->getIsUnpublishedDraft()) {
                $this->duplicateNestedElements($owner->duplicateOf, $owner, true, !$isNew);
            }
            $resetValue = true;
        } elseif ($this->isDirty($owner) || !empty($owner->newSiteIds)) {
            $this->saveNestedElements($owner);
        } elseif ($owner->mergingCanonicalChanges) {
            $this->mergeCanonicalChanges($owner);
            $resetValue = true;
        }

        // Always reset the value if the owner is new
        if ($isNew || $resetValue) {
            $dirtyFields = $owner->getDirtyFields();
            $this->setValue($owner, $this->nestedElementQuery($owner));
            $owner->setDirtyFields($dirtyFields, false);
        }
    }

    private function isDirty(ElementInterface $owner): bool
    {
        if (isset($this->attribute)) {
            return $owner->isAttributeDirty($this->attribute);
        }

        return $owner->isFieldDirty($this->field->handle);
    }

    private function isModified(ElementInterface $owner, bool $anySite = false): bool
    {
        if (isset($this->attribute)) {
            return $owner->isAttributeModified($this->attribute);
        }

        return $owner->isFieldModified($this->field->handle, $anySite);
    }

    private function saveNestedElements(ElementInterface $owner): void
    {
        $elementsService = Craft::$app->getElements();

        $value = $this->getValue($owner, true);
        if ($value instanceof ElementCollection) {
            $elements = $value->all();
            $saveAll = true;
        } else {
            $elements = $value->getCachedResult();
            if ($elements !== null) {
                $saveAll = false;
            } else {
                $elements = $value->all();
                $saveAll = true;
            }
        }

        $elementIds = [];
        $sortOrder = 0;

        $transaction = Craft::$app->getDb()->beginTransaction();
        try {
            /** @var NestedElementInterface[] $elements */
            foreach ($elements as $element) {
                $sortOrder++;
                if ($saveAll || !$element->id || $element->forceSave) {
                    $element->setOwner($owner);
                    $element->setSortOrder($sortOrder);
                    $elementsService->saveElement($element, false);

                    // If this is a draft, we can shed the draft data now
                    if ($element->getIsDraft()) {
                        $canonicalElementId = $element->getCanonicalId();
                        Craft::$app->getDrafts()->removeDraftData($element);
                        Db::delete(Table::ELEMENTS_OWNERS, [
                            'elementId' => $canonicalElementId,
                            'ownerId' => $owner->id,
                        ]);
                    }
                } elseif ((int)$element->getSortOrder() !== $sortOrder) {
                    // Just update its sortOrder
                    $element->setSortOrder($sortOrder);
                    Db::update(Table::ELEMENTS_OWNERS, [
                        'sortOrder' => $sortOrder,
                    ], [
                        'elementId' => $element->id,
                        'ownerId' => $owner->id,
                    ], [], false);
                }

                $elementIds[] = $element->id;
            }

            // Delete any elements that shouldn't be there anymore
            $this->deleteOtherNestedElements($owner, $elementIds);

            // Should we duplicate the elements to other sites?
            if (
                $this->propagationMethod !== PropagationMethod::All &&
                ($owner->propagateAll || !empty($owner->newSiteIds))
            ) {
                // Find the owner's site IDs that *aren't* supported by this site's nested elements
                $ownerSiteIds = array_map(
                    fn(array $siteInfo) => $siteInfo['siteId'],
                    ElementHelper::supportedSitesForElement($owner),
                );
                $fieldSiteIds = $this->getSupportedSiteIds($owner);
                $otherSiteIds = array_diff($ownerSiteIds, $fieldSiteIds);

                // If propagateAll isn't set, only deal with sites that the element was just propagated to for the first time
                if (!$owner->propagateAll) {
                    $preexistingOtherSiteIds = array_diff($otherSiteIds, $owner->newSiteIds);
                    $otherSiteIds = array_intersect($otherSiteIds, $owner->newSiteIds);
                } else {
                    $preexistingOtherSiteIds = [];
                }

                if (!empty($otherSiteIds)) {
                    // Get the owner element across each of those sites
                    $localizedOwners = $owner::find()
                        ->drafts($owner->getIsDraft())
                        ->provisionalDrafts($owner->isProvisionalDraft)
                        ->revisions($owner->getIsRevision())
                        ->id($owner->id)
                        ->siteId($otherSiteIds)
                        ->status(null)
                        ->all();

                    // Duplicate elements, ensuring we don't process the same elements more than once
                    $handledSiteIds = [];

                    if ($value instanceof ElementQueryInterface) {
                        $cachedQuery = (clone $value)->status(null);
                        $cachedQuery->setCachedResult($elements);
                        $this->setValue($owner, $cachedQuery);
                    }

                    foreach ($localizedOwners as $localizedOwner) {
                        // Make sure we haven't already duplicated elements for this site, via propagation from another site
                        if (isset($handledSiteIds[$localizedOwner->siteId])) {
                            continue;
                        }

                        // Find all the source owner’s supported sites
                        $sourceSupportedSiteIds = $this->getSupportedSiteIds($localizedOwner);

                        // Do elements in this target happen to share supported sites with a preexisting site?
                        if (
                            !empty($preexistingOtherSiteIds) &&
                            !empty($sharedPreexistingOtherSiteIds = array_intersect($preexistingOtherSiteIds, $sourceSupportedSiteIds)) &&
                            $preexistingLocalizedOwner = $owner::find()
                                ->drafts($owner->getIsDraft())
                                ->provisionalDrafts($owner->isProvisionalDraft)
                                ->revisions($owner->getIsRevision())
                                ->id($owner->id)
                                ->siteId($sharedPreexistingOtherSiteIds)
                                ->status(null)
                                ->one()
                        ) {
                            // Just resave elements for that one site, and let them propagate over to the new site(s) from there
                            $this->saveNestedElements($preexistingLocalizedOwner);
                        } else {
                            // Duplicate the elements, but **don't track** the duplications, so the edit page doesn’t think
                            // its elements have been replaced by the other sites’ nested elements
                            $this->duplicateNestedElements($owner, $localizedOwner, force: true);
                        }

                        // Make sure we don't duplicate elements for any of the sites that were just propagated to
                        $handledSiteIds = array_merge($handledSiteIds, array_flip($sourceSupportedSiteIds));
                    }

                    if ($value instanceof ElementQueryInterface) {
                        $this->setValue($owner, $value);
                    }
                }
            }

            $transaction->commit();
        } catch (Throwable $e) {
            $transaction->rollBack();
            throw $e;
        }

        // Fire a 'afterSaveElements' event
        if ($this->hasEventHandlers(self::EVENT_AFTER_SAVE_ELEMENTS)) {
            $this->trigger(self::EVENT_AFTER_SAVE_ELEMENTS, new BulkElementsEvent([
                'elements' => $elements,
            ]));
        }
    }

    /**
     * Deletes elements from an owner element
     *
     * @param ElementInterface $owner The owner element
     * @param int[] $except Element IDs that should be left alone
     */
    private function deleteOtherNestedElements(ElementInterface $owner, array $except): void
    {
        /** @var NestedElementInterface[] $elements */
        $elements = $this->nestedElementQuery($owner)
            ->status(null)
            ->siteId($owner->siteId)
            ->andWhere(['not', ['elements.id' => $except]])
            ->all();

        $elementsService = Craft::$app->getElements();
        $deleteOwnership = [];

        if ($this->allowDeletion) {
            foreach ($elements as $element) {
                if ($element->getPrimaryOwnerId() === $owner->id) {
                    $elementsService->deleteElement($element);
                } else {
                    // Just delete the ownership relation
                    $deleteOwnership[] = $element->id;
                }
            }
        }

        if ($deleteOwnership) {
            Db::delete(Table::ELEMENTS_OWNERS, [
                'elementId' => $deleteOwnership,
                'ownerId' => $owner->id,
            ]);
        }
    }

    /**
     * Duplicates nested elements from one owner to another.
     *
     * @param ElementInterface $source The source element that nested elements should be duplicated from
     * @param ElementInterface $target The target element that nested elements should be duplicated to
     * @param bool $checkOtherSites Whether to duplicate nested elements for the source element’s other supported sites
     * @param bool $deleteOtherNestedElements Whether to delete any nested elements that belong to the element,
     * which weren’t included in the duplication
     * @param bool $force Whether to force duplication, even if it looks like only the nested element ownership was duplicated
     */
    private function duplicateNestedElements(
        ElementInterface $source,
        ElementInterface $target,
        bool $checkOtherSites = false,
        bool $deleteOtherNestedElements = true,
        bool $force = false,
    ): void {
        $elementsService = Craft::$app->getElements();
        $value = $this->getValue($source, true);
        if ($value instanceof ElementCollection) {
            $elements = $value->all();
        } else {
            $elements = $value->getCachedResult() ?? $value->all();
        }

        $newElementIds = [];

        $transaction = Craft::$app->getDb()->beginTransaction();
        try {
            $setCanonicalId = $target->getIsDerivative() && $target->getCanonical()->id !== $target->id;
            $map = [];

            /** @var NestedElementInterface[] $elements */
            foreach ($elements as $element) {
                $newAttributes = [
                    // Only set the canonicalId if the target owner element is a derivative
                    // and if the target's canonical element is not the same as target element, see
                    // https://app.frontapp.com/open/msg_ukaoki1?key=U6zkE_S6_ApMXn3ntPMwUxSLe0sUPsmY for more info
                    'canonicalId' => $setCanonicalId ? $element->id : null,
                    'primaryOwner' => $target,
                    'owner' => $target,
                    'siteId' => $target->siteId,
                    'propagating' => false,
                    'sortOrder' => $element->getSortOrder(),
                ];

                if ($target->updatingFromDerivative && $element->getIsDerivative()) {
                    if (
                        ElementHelper::isRevision($source) ||
                        !empty($target->newSiteIds) ||
                        (!$source::trackChanges() || $this->isModified($source, true))
                    ) {
                        $newElementId = $elementsService->updateCanonicalElement($element, $newAttributes)->id;
                        // upsert newElementId in case it was removed from the ownership table before
                        // this will happen if we add a nested element to the owner & save,
                        // then remove that nested element & save,
                        // and then revert to the revision that still has that nested element
                        Db::upsert(Table::ELEMENTS_OWNERS, [
                            'elementId' => $newElementId,
                            'ownerId' => $target->id,
                            'sortOrder' => $element->getSortOrder(),
                        ], [
                            'sortOrder' => $element->getSortOrder(),
                        ], updateTimestamp: false);
                    } else {
                        $newElementId = $element->getCanonicalId();
                    }
                } elseif (!$force && $element->getPrimaryOwnerId() === $target->id) {
                    // Only the element ownership was duplicated, so just update its sort order for the target element
                    // (use upsert in case the row doesn’t exist though)
                    Db::upsert(Table::ELEMENTS_OWNERS, [
                        'elementId' => $element->id,
                        'ownerId' => $target->id,
                        'sortOrder' => $element->getSortOrder(),
                    ], [
                        'sortOrder' => $element->getSortOrder(),
                    ], updateTimestamp: false);
                    $newElementId = $element->id;
                } else {
                    $newElementId = $elementsService->duplicateElement($element, $newAttributes)->id;
                }

                $newElementIds[] = $newElementId;
                $map[] = ['oldId' => $element->id, 'newId' => $newElementId];
            }

            // Fire a 'afterDuplicateNestedElements' event
            if ($this->hasEventHandlers(self::EVENT_AFTER_DUPLICATE_NESTED_ELEMENTS)) {
                $this->trigger(self::EVENT_AFTER_DUPLICATE_NESTED_ELEMENTS, new DuplicateNestedElementsEvent([
                    'elementIds' => $map,
                    'source' => $source,
                    'target' => $target,
                ]));
            }

            if ($deleteOtherNestedElements) {
                // Delete any nested elements that shouldn't be there anymore
                $this->deleteOtherNestedElements($target, $newElementIds);
            }

            $transaction->commit();
        } catch (Throwable $e) {
            $transaction->rollBack();
            throw $e;
        }

        // Duplicate elements for other sites as well?
        if ($checkOtherSites && $this->propagationMethod !== PropagationMethod::All) {
            // Find the target's site IDs that *aren't* supported by this site's nested elements
            $targetSiteIds = array_map(
                fn(array $siteInfo) => $siteInfo['siteId'],
                ElementHelper::supportedSitesForElement($target),
            );
            $fieldSiteIds = $this->getSupportedSiteIds($target);
            $otherSiteIds = array_diff($targetSiteIds, $fieldSiteIds);

            if (!empty($otherSiteIds)) {
                // Get the original element and duplicated element for each of those sites
                $otherSources = $target::find()
                    ->drafts($source->getIsDraft())
                    ->provisionalDrafts($source->isProvisionalDraft)
                    ->revisions($source->getIsRevision())
                    ->id($source->id)
                    ->siteId($otherSiteIds)
                    ->status(null)
                    ->all();
                $otherTargets = $target::find()
                    ->drafts($target->getIsDraft())
                    ->provisionalDrafts($target->isProvisionalDraft)
                    ->revisions($target->getIsRevision())
                    ->id($target->id)
                    ->siteId($otherSiteIds)
                    ->status(null)
                    ->indexBy('siteId')
                    ->all();

                // Duplicate nested elements, ensuring we don't process the same elements more than once
                $handledSiteIds = [];

                foreach ($otherSources as $otherSource) {
                    // Make sure the target actually exists for this site
                    if (!isset($otherTargets[$otherSource->siteId])) {
                        continue;
                    }

                    // Make sure we haven't already duplicated nested elements for this site, via propagation from another site
                    if (in_array($otherSource->siteId, $handledSiteIds)) {
                        continue;
                    }

                    $otherTargets[$otherSource->siteId]->updatingFromDerivative = $target->updatingFromDerivative;
                    $this->duplicateNestedElements($otherSource, $otherTargets[$otherSource->siteId]);

                    // Make sure we don't duplicate nested elements for any of the sites that were just propagated to
                    $sourceSupportedSiteIds = $this->getSupportedSiteIds($otherSource);
                    $handledSiteIds = array_merge($handledSiteIds, $sourceSupportedSiteIds);
                }
            }
        }
    }

    /**
     * Creates revisions for all the nested elements that belong to the given canonical element, and assigns those
     * revisions to the given owner revision.
     *
     * @param ElementInterface $canonical The canonical element
     * @param ElementInterface $revision The revision element
     */
    private function createRevisions(ElementInterface $canonical, ElementInterface $revision): void
    {
        // Only fetch nested elements in the sites the owner element supports
        $siteIds = array_map(
            fn(array $siteInfo) => $siteInfo['siteId'],
            ElementHelper::supportedSitesForElement($canonical),
        );

        /** @var NestedElementInterface[] $elements */
        $elements = $this->nestedElementQuery($canonical)
            ->siteId($siteIds)
            ->preferSites([$canonical->siteId])
            ->unique()
            ->status(null)
            ->all();

        $revisionsService = Craft::$app->getRevisions();
        $ownershipData = [];

        foreach ($elements as $element) {
            $elementRevisionId = $revisionsService->createRevision($element, null, null, [
                'primaryOwnerId' => $revision->id,
                'saveOwnership' => false,
            ]);
            $ownershipData[] = [$elementRevisionId, $revision->id, $element->getSortOrder()];
        }

        Db::batchInsert(Table::ELEMENTS_OWNERS, ['elementId', 'ownerId', 'sortOrder'], $ownershipData);
    }

    /**
     * Merges recent canonical changes into the nested elements.
     *
     * @param ElementInterface $owner
     */
    private function mergeCanonicalChanges(ElementInterface $owner): void
    {
        // Get the owner across all sites
        $localizedOwners = $owner::find()
            ->id($owner->id ?: false)
            ->siteId(['not', $owner->siteId])
            ->drafts($owner->getIsDraft())
            ->provisionalDrafts($owner->isProvisionalDraft)
            ->revisions($owner->getIsRevision())
            ->status(null)
            ->ignorePlaceholders()
            ->indexBy('siteId')
            ->all();
        $localizedOwners[$owner->siteId] = $owner;

        // Get the canonical owner across all sites
        $canonicalOwners = $owner::find()
            ->id($owner->getCanonicalId())
            ->siteId(array_keys($localizedOwners))
            ->status(null)
            ->ignorePlaceholders()
            ->all();

        $elementsService = Craft::$app->getElements();
        $handledSiteIds = [];

        foreach ($canonicalOwners as $canonicalOwner) {
            if (isset($handledSiteIds[$canonicalOwner->siteId])) {
                continue;
            }

            // Get all the canonical owner’s nested elements, including soft-deleted ones
            /** @var NestedElementInterface[] $canonicalElements */
            $canonicalElements = $this->nestedElementQuery($canonicalOwner)
                ->siteId($canonicalOwner->siteId)
                ->status(null)
                ->trashed(null)
                ->ignorePlaceholders()
                ->all();

            // Get all the derivative owner’s nested elements, so we can compare
            /** @var NestedElementInterface[] $derivativeElements */
            $derivativeElements = $this->nestedElementQuery($owner)
                ->siteId($canonicalOwner->siteId)
                ->status(null)
                ->trashed(null)
                ->ignorePlaceholders()
                ->indexBy('canonicalId')
                ->all();

            foreach ($canonicalElements as $canonicalElement) {
                if (isset($derivativeElements[$canonicalElement->id])) {
                    $derivativeElement = $derivativeElements[$canonicalElement->id];

                    // Has it been soft-deleted?
                    if ($canonicalElement->trashed) {
                        // Delete the derivative element too, unless any changes were made to it
                        if ($derivativeElement->dateUpdated == $derivativeElement->dateCreated) {
                            $elementsService->deleteElement($derivativeElement);
                        }
                    } elseif (!$derivativeElement->trashed && ElementHelper::isOutdated($derivativeElement)) {
                        // Merge the upstream changes into the derivative nested element
                        $elementsService->mergeCanonicalChanges($derivativeElement);
                    }
                } elseif (!$canonicalElement->trashed && $canonicalElement->dateCreated > $owner->dateCreated) {
                    // This is a new element, so duplicate it into the derivative owner
                    $elementsService->duplicateElement($canonicalElement, [
                        'canonicalId' => $canonicalElement->id,
                        'primaryOwner' => $owner,
                        'owner' => $localizedOwners[$canonicalElement->siteId],
                        'siteId' => $canonicalElement->siteId,
                        'propagating' => false,
                    ]);
                }
            }

            // Keep track of the sites we've already covered
            $siteIds = $this->getSupportedSiteIds($canonicalOwner);
            foreach ($siteIds as $siteId) {
                $handledSiteIds[$siteId] = true;
            }
        }
    }

    /**
     * Deletes nested elements alongside the given owner element.
     *
     * @param ElementInterface $owner
     * @param bool $hardDelete Whether the nested elements should be hard-deleted immediately, instead of soft-deleted.
     */
    public function deleteNestedElements(ElementInterface $owner, bool $hardDelete = false): void
    {
        foreach (Craft::$app->getSites()->getAllSiteIds() as $siteId) {
            $elementsService = Craft::$app->getElements();
            $query = $this->nestedElementQuery($owner)
                ->status(null)
                ->siteId($siteId);
            $query->{$this->ownerIdParam} = null;
            $query->{$this->primaryOwnerIdParam} = $owner->id;
            /** @var NestedElementInterface[] $elements */
            $elements = $query->all();

            foreach ($elements as $element) {
                $element->deletedWithOwner = true;
                $elementsService->deleteElement($element, $hardDelete);
            }
        }
    }

    /**
     * Restores nested elements which had been deleted alongside their owner.
     *
     * @param ElementInterface $owner
     */
    public function restoreNestedElements(ElementInterface $owner): void
    {
        $elementsService = Craft::$app->getElements();

        foreach (ElementHelper::supportedSitesForElement($owner) as $siteInfo) {
            $query = $this->nestedElementQuery($owner)
                ->status(null)
                ->siteId($siteInfo['siteId'])
                ->trashed()
                ->andWhere(['elements.deletedWithOwner' => true]);
            $query->{$this->ownerIdParam} = null;
            $query->{$this->primaryOwnerIdParam} = $owner->id;
            /** @var NestedElementInterface[] $elements */
            $elements = $query->all();
            $elementsService->restoreElements($elements);
        }
    }
}<|MERGE_RESOLUTION|>--- conflicted
+++ resolved
@@ -178,15 +178,11 @@
         } elseif (isset($this->attribute)) {
             return $owner->{$this->attribute};
         } else {
-            $query = $owner->getFieldValue($this->fieldHandle);
-
-<<<<<<< HEAD
+            $query = $owner->getFieldValue($this->field->handle);
+
             if (!$query instanceof ElementQueryInterface) {
                 $query = $this->nestedElementQuery($owner);
             }
-=======
-        $query = $owner->getFieldValue($this->field->handle);
->>>>>>> e8040574
 
             if ($fetchAll && !$query->getCachedResult()) {
                 $query
@@ -195,15 +191,7 @@
                     ->limit(null);
             }
 
-<<<<<<< HEAD
             return $query;
-=======
-        if ($fetchAll && $query->getCachedResult() === null) {
-            $query
-                ->drafts(null)
-                ->status(null)
-                ->limit(null);
->>>>>>> e8040574
         }
     }
 
