--- conflicted
+++ resolved
@@ -40,14 +40,6 @@
     new Craft.ElementActionTrigger({
         type: $type,
         batch: true,
-<<<<<<< HEAD
-        validateSelection: function(\$selectedItems)
-        {
-            for (var i = 0; i < \$selectedItems.length; i++)
-            {
-                if (\$selectedItems.eq(i).find('.element').data('id') == $userId)
-                {
-=======
         validateSelection: \$selectedItems => {
             for (let i = 0; i < \$selectedItems.length; i++) {
                 const \$element = \$selectedItems.eq(i).find('.element');
@@ -56,7 +48,6 @@
                     Garnish.hasAttr(\$element, 'data-suspended') ||
                     \$element.data('id') == $userId
                 ) {
->>>>>>> 39d003ee
                     return false;
                 }
             }
