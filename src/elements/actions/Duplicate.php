<?php
/**
 * @link https://craftcms.com/
 * @copyright Copyright (c) Pixel & Tonic, Inc.
 * @license https://craftcms.github.io/license/
 */

namespace craft\elements\actions;

use Craft;
use craft\base\ElementAction;
use craft\base\ElementInterface;
use craft\elements\db\ElementQueryInterface;
use Throwable;

/**
 * Duplicate represents a Duplicate element action.
 *
 * @author Pixel & Tonic, Inc. <support@pixelandtonic.com>
 * @since 3.0.30
 */
class Duplicate extends ElementAction
{
    /**
     * @var bool Whether to also duplicate the selected elements’ descendants
     */
    public bool $deep = false;

    /**
     * @var string|null The message that should be shown after the elements get deleted
     */
    public ?string $successMessage = null;

    /**
     * @inheritdoc
     */
    public function getTriggerLabel(): string
    {
        return $this->deep
            ? Craft::t('app', 'Duplicate (with descendants)')
            : Craft::t('app', 'Duplicate');
    }

    /**
     * @inheritdoc
     */
    public function performAction(ElementQueryInterface $query): bool
    {
        if ($this->deep) {
            $query->orderBy(['structureelements.lft' => SORT_ASC]);
        }

        $elements = $query->all();
        $successCount = 0;
        $failCount = 0;

        $this->_duplicateElements($query, $elements, $successCount, $failCount);

        // Did all of them fail?
        if ($successCount === 0) {
            $this->setMessage(Craft::t('app', 'Could not duplicate elements due to validation errors.'));
            return false;
        }

        if ($failCount !== 0) {
            $this->setMessage(Craft::t('app', 'Could not duplicate all elements due to validation errors.'));
        } else {
            $this->setMessage(Craft::t('app', 'Elements duplicated.'));
        }

        return true;
    }

    /**
     * @param ElementQueryInterface $query
     * @param ElementInterface[] $elements
     * @param int[] $duplicatedElementIds
     * @param int $successCount
     * @param int $failCount
     * @param ElementInterface|null $newParent
     */
    private function _duplicateElements(ElementQueryInterface $query, array $elements, int &$successCount, int &$failCount, array &$duplicatedElementIds = [], ?ElementInterface $newParent = null): void
    {
        $elementsService = Craft::$app->getElements();
        $structuresService = Craft::$app->getStructures();

        foreach ($elements as $element) {
            // Make sure this element wasn't already duplicated, which could
            // happen if it's the descendant of a previously duplicated element
            // and $this->deep == true.
            if (isset($duplicatedElementIds[$element->id])) {
                continue;
            }

            try {
<<<<<<< HEAD
                $duplicate = $elementsService->duplicateElement($element, $newAttributes);
            } catch (Throwable) {
=======
                $duplicate = $elementsService->duplicateElement($element);
            } catch (\Throwable $e) {
>>>>>>> bda2cfcb
                // Validation error
                $failCount++;
                continue;
            }

            $successCount++;
            $duplicatedElementIds[$element->id] = true;

            if ($newParent) {
                // Append it to the duplicate of $element's parent
                $structuresService->append($element->structureId, $duplicate, $newParent);
            } elseif ($element->structureId) {
                // Place it right next to the original element
                $structuresService->moveAfter($element->structureId, $duplicate, $element);
            }

            if ($this->deep) {
                // Don't use $element->children() here in case its lft/rgt values have changed
                $children = $element::find()
                    ->siteId($element->siteId)
                    ->descendantOf($element->id)
                    ->descendantDist(1)
                    ->status(null)
                    ->all();

                $this->_duplicateElements($query, $children, $successCount, $failCount, $duplicatedElementIds, $duplicate);
            }
        }
    }
}<|MERGE_RESOLUTION|>--- conflicted
+++ resolved
@@ -93,13 +93,8 @@
             }
 
             try {
-<<<<<<< HEAD
-                $duplicate = $elementsService->duplicateElement($element, $newAttributes);
+                $duplicate = $elementsService->duplicateElement($element);
             } catch (Throwable) {
-=======
-                $duplicate = $elementsService->duplicateElement($element);
-            } catch (\Throwable $e) {
->>>>>>> bda2cfcb
                 // Validation error
                 $failCount++;
                 continue;
