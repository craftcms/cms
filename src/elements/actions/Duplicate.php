--- conflicted
+++ resolved
@@ -78,11 +78,7 @@
      * @param int $failCount
      * @param ElementInterface|null $newParent
      */
-<<<<<<< HEAD
-    private function _duplicateElements(array $elements, int &$successCount, int &$failCount, array &$duplicatedElementIds = [], ?ElementInterface $newParent = null): void
-=======
-    private function _duplicateElements(ElementQueryInterface $query, array $elements, int &$successCount, int &$failCount, array &$duplicatedElementIds = [], ElementInterface $newParent = null)
->>>>>>> 13421b34
+    private function _duplicateElements(ElementQueryInterface $query, array $elements, int &$successCount, int &$failCount, array &$duplicatedElementIds = [], ?ElementInterface $newParent = null): void
     {
         $elementsService = Craft::$app->getElements();
         $structuresService = Craft::$app->getStructures();
@@ -120,21 +116,16 @@
             }
 
             if ($this->deep) {
-<<<<<<< HEAD
-                $children = $element->getChildren()->status(null)->all();
-                $this->_duplicateElements($children, $successCount, $failCount, $duplicatedElementIds, $duplicate);
-=======
                 // Don't use $element->children() here in case its lft/rgt values have changed
                 $childQuery = (clone $query);
                 $children = $childQuery
                     ->id(null)
                     ->descendantOf($element->id)
                     ->descendantDist(1)
-                    ->anyStatus()
+                    ->status(null)
                     ->all();
 
                 $this->_duplicateElements($query, $children, $successCount, $failCount, $duplicatedElementIds, $duplicate);
->>>>>>> 13421b34
             }
         }
     }
