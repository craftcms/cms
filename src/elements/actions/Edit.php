--- conflicted
+++ resolved
@@ -49,20 +49,12 @@
         Craft::$app->getView()->registerJsWithVars(fn($type) => <<<JS
 (() => {
     new Craft.ElementActionTrigger({
-<<<<<<< HEAD
         type: $type,
-        batch: false,
+        bulk: false,
         validateSelection: \$selectedItems => Garnish.hasAttr(\$selectedItems.find('.element'), 'data-savable'),
         activate: \$selectedItems => {
             const \$element = \$selectedItems.find('.element:first');
             Craft.createElementEditor(\$element.data('type'), \$element);
-=======
-        type: {$type},
-        bulk: false,
-        validateSelection: function(\$selectedItems)
-        {
-            return Garnish.hasAttr(\$selectedItems.find('.element'), 'data-editable');
->>>>>>> 615c267a
         },
     });
 })();
