<?php
/**
 * @link https://craftcms.com/
 * @copyright Copyright (c) Pixel & Tonic, Inc.
 * @license https://craftcms.github.io/license/
 */

namespace craft\elements\actions;

use Craft;
use craft\base\ElementAction;
use craft\base\ElementInterface;

/**
 * NewChild represents a New Child element action.
 *
 * @author Pixel & Tonic, Inc. <support@pixelandtonic.com>
 * @since 3.0.0
 */
class NewChild extends ElementAction
{
    /**
     * @var string|null The trigger label
     */
    public ?string $label = null;

    /**
     * @var int|null The maximum number of levels that the structure is allowed to have
     */
    public ?int $maxLevels = null;

    /**
     * @var string|null The URL that the user should be taken to after clicking on this element action
     */
    public ?string $newChildUrl = null;

    /**
     * @inheritdoc
     */
    public function setElementType(string $elementType): void
    {
        /** @var string|ElementInterface $elementType */
        /** @phpstan-var class-string<ElementInterface> $elementType */
        parent::setElementType($elementType);

        if (!isset($this->label)) {
            $this->label = Craft::t('app', 'Create a new child {type}', [
                'type' => $elementType::lowerDisplayName(),
            ]);
        }
    }

    /**
     * @inheritdoc
     */
    public function getTriggerLabel(): string
    {
        return $this->label;
    }

    /**
     * @inheritdoc
     */
    public function getTriggerHtml(): ?string
    {
        Craft::$app->getView()->registerJsWithVars(fn($type, $maxLevels, $newChildUrl) => <<<JS
(() => {
    let trigger = new Craft.ElementActionTrigger({
<<<<<<< HEAD
        type: $type,
        batch: false,
        validateSelection: \$selectedItems => !$maxLevels || $maxLevels > \$selectedItems.find('.element').data('level'),
        activate: \$selectedItems => {
            const url = Craft.getUrl($newChildUrl, 'parentId=' + \$selectedItems.find('.element').data('id'));
            Craft.redirectTo(url);
=======
        type: {$type},
        bulk: false,
        validateSelection: function(\$selectedItems)
        {
            return (!$maxLevels || $maxLevels > \$selectedItems.find('.element').data('level'));
>>>>>>> 615c267a
        },
    });

    if (Craft.elementIndex.view.structureTableSort) {
        Craft.elementIndex.view.structureTableSort.on('positionChange', $.proxy(trigger, 'updateTrigger'));
    }
})();
JS, [static::class, $this->maxLevels, $this->newChildUrl]);

        return null;
    }
}<|MERGE_RESOLUTION|>--- conflicted
+++ resolved
@@ -66,20 +66,12 @@
         Craft::$app->getView()->registerJsWithVars(fn($type, $maxLevels, $newChildUrl) => <<<JS
 (() => {
     let trigger = new Craft.ElementActionTrigger({
-<<<<<<< HEAD
         type: $type,
-        batch: false,
+        bulk: false,
         validateSelection: \$selectedItems => !$maxLevels || $maxLevels > \$selectedItems.find('.element').data('level'),
         activate: \$selectedItems => {
             const url = Craft.getUrl($newChildUrl, 'parentId=' + \$selectedItems.find('.element').data('id'));
             Craft.redirectTo(url);
-=======
-        type: {$type},
-        bulk: false,
-        validateSelection: function(\$selectedItems)
-        {
-            return (!$maxLevels || $maxLevels > \$selectedItems.find('.element').data('level'));
->>>>>>> 615c267a
         },
     });
 
