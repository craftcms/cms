<?php
/**
 * @link https://craftcms.com/
 * @copyright Copyright (c) Pixel & Tonic, Inc.
 * @license https://craftcms.github.io/license/
 */

namespace craft\elements\actions;

use Craft;
use craft\base\ElementAction;

/**
 * RenameFile represents a Rename File element action.
 *
 * @author Pixel & Tonic, Inc. <support@pixelandtonic.com>
 * @since 3.0.0
 */
class RenameFile extends ElementAction
{
    /**
     * @inheritdoc
     */
    public function getTriggerLabel(): string
    {
        return Craft::t('app', 'Rename file');
    }

    /**
     * @inheritdoc
     */
    public function getTriggerHtml(): ?string
    {
        Craft::$app->getView()->registerJsWithVars(
            fn($type, $prompt) => <<<JS
(() => {
    new Craft.ElementActionTrigger({
        type: $type,
        bulk: false,
        validateSelection: \$selectedItems => Garnish.hasAttr(\$selectedItems.find('.element'), 'data-movable'),
        activate: \$selectedItems => {
            const \$element = \$selectedItems.find('.element')
            const assetId = \$element.data('id');
            let oldName = \$element.data('url').split('/').pop();

            if (oldName.indexOf('?') !== -1) {
                oldName = oldName.split('?').shift();
            }

            const newName = prompt($prompt, oldName);

            if (!newName || newName == oldName)
            {
                return;
            }

            Craft.elementIndex.setIndexBusy();

<<<<<<< HEAD
            const data = {
=======
            let currentFolderId = Craft.elementIndex.\$source.data('folder-id');
            const currentFolder = Craft.elementIndex.sourcePath[Craft.elementIndex.sourcePath.length - 1];
            if (currentFolder && currentFolder.folderId) {
              currentFolderId = currentFolder.folderId;
            }
            
            var data = {
>>>>>>> e21a28ec
                assetId:   assetId,
                folderId: currentFolderId,
                filename: newName
            };
            
            Craft.sendActionRequest('POST', 'assets/move-asset', {data})
                .then(response => {
                    if (response.data.conflict) {
                        alert(response.data.conflict);
                        this.activate(\$selectedItems);
                        return;
                    }

                    if (response.data.success) {
                        Craft.elementIndex.updateElements();

                        // If assets were just merged we should get the reference tags updated right away
                        Craft.cp.runQueue();
                    }
                })
                .catch(({response}) => {
                    alert(response.data.message)
                })
                .finally(() => {
                    Craft.elementIndex.setIndexAvailable();
                });
        },
    });
})();
JS,
            [
                static::class,
                Craft::t('app', 'Enter the new filename'),
            ]);

        return null;
    }
}<|MERGE_RESOLUTION|>--- conflicted
+++ resolved
@@ -56,17 +56,13 @@
 
             Craft.elementIndex.setIndexBusy();
 
-<<<<<<< HEAD
-            const data = {
-=======
             let currentFolderId = Craft.elementIndex.\$source.data('folder-id');
             const currentFolder = Craft.elementIndex.sourcePath[Craft.elementIndex.sourcePath.length - 1];
             if (currentFolder && currentFolder.folderId) {
               currentFolderId = currentFolder.folderId;
             }
-            
-            var data = {
->>>>>>> e21a28ec
+
+            const data = {
                 assetId:   assetId,
                 folderId: currentFolderId,
                 filename: newName
