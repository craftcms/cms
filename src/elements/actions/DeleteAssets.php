<?php
/**
 * @link https://craftcms.com/
 * @copyright Copyright (c) Pixel & Tonic, Inc.
 * @license https://craftcms.github.io/license/
 */

namespace craft\elements\actions;

use Craft;
use craft\base\ElementAction;
use craft\elements\Asset;
use craft\elements\db\ElementQueryInterface;
use yii\base\Exception;

/**
 * DeleteAssets represents a Delete Assets element action.
 *
 * @author Pixel & Tonic, Inc. <support@pixelandtonic.com>
 * @since 3.0
 */
class DeleteAssets extends ElementAction
{
    // Public Methods
    // =========================================================================

    /**
     * @inheritdoc
     */
    public function getTriggerLabel(): string
    {
        return Craft::t('app', 'Delete');
    }

    /**
     * @inheritdoc
     */
    public static function isDestructive(): bool
    {
        return true;
    }

    /**
     * @inheritdoc
     */
    public function getConfirmationMessage()
    {
        return Craft::t('app', 'Are you sure you want to delete the selected assets?');
    }

    /**
     * @inheritdoc
     */
    public function performAction(ElementQueryInterface $query): bool
    {
        $usersService = Craft::$app->getUser();
        $elementsService = Craft::$app->getElements();

        try {
            foreach ($query->all() as $asset) {
                /**
                 * @var Asset $asset
                 */
<<<<<<< HEAD
                if (Craft::$app->getUser()->checkPermission('deleteFilesAndFoldersInVolume:'.$asset->getVolume()->uid)) {
                    Craft::$app->getElements()->deleteElement($asset);
=======
                if ($usersService->checkPermission('deleteFilesAndFoldersInVolume:' . $asset->volumeId)) {
                    $elementsService->deleteElement($asset);
>>>>>>> 928249a9
                }
            }
        } catch (Exception $exception) {
            $this->setMessage($exception->getMessage());

            return false;
        }

        $this->setMessage(Craft::t('app', 'Assets deleted.'));

        return true;
    }
}<|MERGE_RESOLUTION|>--- conflicted
+++ resolved
@@ -61,13 +61,8 @@
                 /**
                  * @var Asset $asset
                  */
-<<<<<<< HEAD
-                if (Craft::$app->getUser()->checkPermission('deleteFilesAndFoldersInVolume:'.$asset->getVolume()->uid)) {
-                    Craft::$app->getElements()->deleteElement($asset);
-=======
-                if ($usersService->checkPermission('deleteFilesAndFoldersInVolume:' . $asset->volumeId)) {
+                if ($usersService->checkPermission('deleteFilesAndFoldersInVolume:' . $asset->getVolume()->uid)) {
                     $elementsService->deleteElement($asset);
->>>>>>> 928249a9
                 }
             }
         } catch (Exception $exception) {
