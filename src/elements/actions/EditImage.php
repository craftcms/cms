--- conflicted
+++ resolved
@@ -49,21 +49,12 @@
         Craft::$app->getView()->registerJsWithVars(fn($type) => <<<JS
 (() => {
     new Craft.ElementActionTrigger({
-<<<<<<< HEAD
         type: $type,
-        batch: false,
+        bulk: false,
         validateSelection: \$selectedItems => Garnish.hasAttr(\$selectedItems.find('.element'), 'data-editable-image'),
         activate: \$selectedItems => {
             const \$element = \$selectedItems.find('.element:first');
             new Craft.AssetImageEditor(\$element.data('id'));
-=======
-        type: {$type},
-        bulk: false,
-        _imageEditor: null,
-        validateSelection: function(\$selectedItems)
-        {
-            return Garnish.hasAttr(\$selectedItems.find('.element'), 'data-editable-image');
->>>>>>> 615c267a
         },
     });
 })();
