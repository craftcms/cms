--- conflicted
+++ resolved
@@ -37,21 +37,10 @@
         Craft::$app->getView()->registerJsWithVars(fn($type) => <<<JS
 (() => {
     new Craft.ElementActionTrigger({
-<<<<<<< HEAD
         type: $type,
-        batch: false,
+        bulk: false,
         validateSelection: \$selectedItems => !!\$selectedItems.find('.element').data('url'),
         activate: \$selectedItems => {
-=======
-        type: {$type},
-        bulk: false,
-        validateSelection: function(\$selectedItems)
-        {
-            return !!\$selectedItems.find('.element').data('url');
-        },
-        activate: function(\$selectedItems)
-        {
->>>>>>> 615c267a
             Craft.ui.createCopyTextPrompt({
                 label: Craft.t('app', 'Copy the URL'),
                 value: \$selectedItems.find('.element').data('url'),
