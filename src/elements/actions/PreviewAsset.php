--- conflicted
+++ resolved
@@ -49,9 +49,8 @@
         Craft::$app->getView()->registerJsWithVars(fn($type) => <<<JS
 (() => {
     new Craft.ElementActionTrigger({
-<<<<<<< HEAD
         type: $type,
-        batch: false,
+        bulk: false,
         validateSelection: \$selectedItems => \$selectedItems.length === 1,
         activate: \$selectedItems => {
             const \$element = \$selectedItems.find('.element');
@@ -59,20 +58,6 @@
             if (\$element.data('image-width')) {
                 settings.startingWidth = \$element.data('image-width');
                 settings.startingHeight = \$element.data('image-height');
-=======
-        type: {$type},
-        bulk: false,
-        validateSelection: function(\$selectedItems)
-        {
-            return \$selectedItems.length === 1;
-        },
-        activate: function(\$selectedItems)
-        {
-            var settings = {};
-            if (\$selectedItems.find('.element').data('image-width')) {
-                settings.startingWidth = \$selectedItems.find('.element').data('image-width');
-                settings.startingHeight = \$selectedItems.find('.element').data('image-height');
->>>>>>> 615c267a
             }
             new Craft.PreviewFileModal(\$element.data('id'), Craft.elementIndex.view.elementSelect, settings);
         },
