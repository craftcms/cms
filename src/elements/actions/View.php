--- conflicted
+++ resolved
@@ -49,19 +49,10 @@
         Craft::$app->getView()->registerJsWithVars(fn($type) => <<<JS
 (() => {
     new Craft.ElementActionTrigger({
-<<<<<<< HEAD
         type: $type,
-        batch: false,
+        bulk: false,
         validateSelection: \$selectedItems => {
             const \$element = \$selectedItems.find('.element');
-=======
-        type: {$type},
-        bulk: false,
-        validateSelection: function(\$selectedItems)
-        {
-            var \$element = \$selectedItems.find('.element');
-
->>>>>>> 615c267a
             return (
                 \$element.data('url') &&
                 (\$element.data('status') === 'enabled' || \$element.data('status') === 'live')
