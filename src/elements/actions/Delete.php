<?php
/**
 * @link https://craftcms.com/
 * @copyright Copyright (c) Pixel & Tonic, Inc.
 * @license https://craftcms.github.io/license/
 */

namespace craft\elements\actions;

use Craft;
use craft\base\ElementAction;
use craft\base\ElementInterface;
use craft\db\Table;
use craft\elements\db\ElementQueryInterface;
use craft\helpers\Db;
use craft\helpers\Json;

/**
 * Delete represents a Delete element action.
 *
 * Element types that make this action available should implement [[ElementInterface::getIsDeletable()]] to explicitly state whether they can be
 * deleted by the current user.
 *
 * @author Pixel & Tonic, Inc. <support@pixelandtonic.com>
 * @since 3.0.0
 */
class Delete extends ElementAction implements DeleteActionInterface
{
    /**
     * @var bool Whether to delete the element’s descendants as well.
     * @since 3.5.0
     */
    public $withDescendants = false;

    /**
     * @var bool Whether to permanently delete the elements.
     * @since 3.5.0
     */
    public $hard = false;

    /**
     * @var string|null The confirmation message that should be shown before the elements get deleted
     */
    public $confirmationMessage;

    /**
     * @var string|null The message that should be shown after the elements get deleted
     */
    public $successMessage;

    /**
     * @inheritdoc
     */
    public function canHardDelete(): bool
    {
        return !$this->withDescendants;
    }

    /**
     * @inheritdoc
     */
    public function setHardDelete(): void
    {
        $this->hard = true;
    }

    /**
     * @inheritdoc
     * @since 3.5.0
     */
    public function getTriggerHtml()
    {
        // Only enable for deletable elements, per getIsDeletable()
        $type = Json::encode(static::class);
        $js = <<<JS
(() => {
    new Craft.ElementActionTrigger({
        type: {$type},
        validateSelection: function(\$selectedItems)
        {
            for (let i = 0; i < \$selectedItems.length; i++) {
                if (!Garnish.hasAttr(\$selectedItems.eq(i).find('.element'), 'data-deletable')) {
                    return false;
                }
            }
            return true;
        },
    });
})();
JS;
        Craft::$app->getView()->registerJs($js);

        if ($this->hard) {
            return '<div class="btn formsubmit">' . $this->getTriggerLabel() . '</div>';
        }
        return null;
    }

    /**
     * @inheritdoc
     */
    public function getTriggerLabel(): string
    {
        if ($this->hard) {
            return Craft::t('app', 'Delete permanently');
        }

        if ($this->withDescendants) {
            return Craft::t('app', 'Delete (with descendants)');
        }

        return Craft::t('app', 'Delete');
    }

    /**
     * @inheritdoc
     */
    public static function isDestructive(): bool
    {
        return true;
    }

    /**
     * @inheritdoc
     */
    public function getConfirmationMessage()
    {
        if ($this->confirmationMessage !== null) {
            return $this->confirmationMessage;
        }

        /* @var ElementInterface|string $elementType */
        $elementType = $this->elementType;

        if ($this->hard) {
            return Craft::t('app', 'Are you sure you want to permanently delete the selected {type}?', [
                'type' => $elementType::pluralLowerDisplayName(),
            ]);
        }

        if ($this->withDescendants) {
            return Craft::t('app', 'Are you sure you want to delete the selected {type} along with their descendants?', [
                'type' => $elementType::pluralLowerDisplayName(),
            ]);
        }

        return Craft::t('app', 'Are you sure you want to delete the selected {type}?', [
            'type' => $elementType::pluralLowerDisplayName(),
        ]);
    }

    /**
     * @inheritdoc
     */
    public function performAction(ElementQueryInterface $query): bool
    {
        $withDescendants = $this->withDescendants && !$this->hard;
        $elementsService = Craft::$app->getElements();

        if ($withDescendants) {
            $query
                ->with([
                    [
                        'descendants',
                        [
                            'orderBy' => ['structureelements.lft' => SORT_DESC],
                        ],
                    ],
                ])
                ->orderBy(['structureelements.lft' => SORT_DESC]);
        }

        $deletedElementIds = [];

        foreach ($query->all() as $element) {
            if (!$element->getIsDeletable()) {
                continue;
            }
            if (!isset($deletedElementIds[$element->id])) {
                if ($withDescendants) {
                    foreach ($element->getDescendants() as $descendant) {
                        if (!isset($deletedElementIds[$descendant->id]) && $descendant->getIsDeletable()) {
                            $elementsService->deleteElement($descendant);
                            $deletedElementIds[$descendant->id] = true;
                        }
                    }
                }
                $elementsService->deleteElement($element);
                $deletedElementIds[$element->id] = true;
            }
        }

        if ($this->hard) {
<<<<<<< HEAD
            if (!empty($deletedElementIds)) {
=======
            $ids = $query->trashed()->ids();
            if (!empty($ids)) {
>>>>>>> 58cb4f89
                Db::delete(Table::ELEMENTS, [
                    'id' => array_keys($deletedElementIds),
                ]);
                Db::delete(Table::SEARCHINDEX, [
                    'elementId' => array_keys($deletedElementIds),
                ]);
                Db::delete(Table::SEARCHINDEX, [
                    'elementId' => $ids,
                ]);
            }
        }

        if ($this->successMessage !== null) {
            $this->setMessage($this->successMessage);
        } else {
            /* @var ElementInterface|string $elementType */
            $elementType = $this->elementType;
            $this->setMessage(Craft::t('app', '{type} deleted.', [
                'type' => $elementType::pluralDisplayName(),
            ]));
        }

        return true;
    }
}<|MERGE_RESOLUTION|>--- conflicted
+++ resolved
@@ -191,12 +191,7 @@
         }
 
         if ($this->hard) {
-<<<<<<< HEAD
             if (!empty($deletedElementIds)) {
-=======
-            $ids = $query->trashed()->ids();
-            if (!empty($ids)) {
->>>>>>> 58cb4f89
                 Db::delete(Table::ELEMENTS, [
                     'id' => array_keys($deletedElementIds),
                 ]);
