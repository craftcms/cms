--- conflicted
+++ resolved
@@ -192,11 +192,7 @@
                 foreach ($sectionsByType[$type] as $section) {
                     /** @var Section $section */
                     $source = [
-<<<<<<< HEAD
-                        'key' => 'section:'.$section->uid,
-=======
                         'key' => 'section:' . $section->uid,
->>>>>>> 928249a9
                         'label' => Craft::t('site', $section->name),
                         'sites' => $section->getSiteIds(),
                         'data' => [
@@ -212,11 +208,7 @@
                     if ($type == Section::TYPE_STRUCTURE) {
                         $source['defaultSort'] = ['structure', 'asc'];
                         $source['structureId'] = $section->structureId;
-<<<<<<< HEAD
-                        $source['structureEditable'] = Craft::$app->getUser()->checkPermission('publishEntries:'.$section->uid);
-=======
-                        $source['structureEditable'] = Craft::$app->getUser()->checkPermission('publishEntries:' . $section->id);
->>>>>>> 928249a9
+                        $source['structureEditable'] = Craft::$app->getUser()->checkPermission('publishEntries:' . $section->uid);
                     } else {
                         $source['defaultSort'] = ['postDate', 'desc'];
                     }
@@ -265,20 +257,12 @@
             $canEdit = false;
 
             foreach ($sections as $section) {
-<<<<<<< HEAD
-                $canPublishEntries = $userSessionService->checkPermission('publishEntries:'.$section->uid);
-=======
-                $canPublishEntries = $userSessionService->checkPermission('publishEntries:' . $section->id);
->>>>>>> 928249a9
+                $canPublishEntries = $userSessionService->checkPermission('publishEntries:' . $section->uid);
 
                 // Only show the Set Status action if we're sure they can make changes in all the sections
                 if (!(
                     $canPublishEntries &&
-<<<<<<< HEAD
-                    ($section->type == Section::TYPE_SINGLE || $userSessionService->checkPermission('publishPeerEntries:'.$section->uid))
-=======
-                    ($section->type == Section::TYPE_SINGLE || $userSessionService->checkPermission('publishPeerEntries:' . $section->id))
->>>>>>> 928249a9
+                    ($section->type == Section::TYPE_SINGLE || $userSessionService->checkPermission('publishPeerEntries:' . $section->uid))
                 )
                 ) {
                     $canSetStatus = false;
@@ -333,11 +317,7 @@
                 // New child?
                 if (
                     $section->type == Section::TYPE_STRUCTURE &&
-<<<<<<< HEAD
-                    $userSessionService->checkPermission('createEntries:'.$section->uid)
-=======
-                    $userSessionService->checkPermission('createEntries:' . $section->id)
->>>>>>> 928249a9
+                    $userSessionService->checkPermission('createEntries:' . $section->uid)
                 ) {
                     $structure = Craft::$app->getStructures()->getStructureById($section->structureId);
 
@@ -353,13 +333,8 @@
 
                 // Delete?
                 if (
-<<<<<<< HEAD
-                    $userSessionService->checkPermission('deleteEntries:'.$section->uid) &&
-                    $userSessionService->checkPermission('deletePeerEntries:'.$section->uid)
-=======
-                    $userSessionService->checkPermission('deleteEntries:' . $section->id) &&
-                    $userSessionService->checkPermission('deletePeerEntries:' . $section->id)
->>>>>>> 928249a9
+                    $userSessionService->checkPermission('deleteEntries:' . $section->uid) &&
+                    $userSessionService->checkPermission('deletePeerEntries:' . $section->uid)
                 ) {
                     $actions[] = $elementsService->createAction([
                         'type' => Delete::class,
@@ -827,16 +802,10 @@
     public function getIsEditable(): bool
     {
         return (
-<<<<<<< HEAD
-            Craft::$app->getUser()->checkPermission('publishEntries:'.$this->getSection()->uid) && (
-                $this->authorId == Craft::$app->getUser()->getIdentity()->id ||
-                Craft::$app->getUser()->checkPermission('publishPeerEntries:'.$this->getSection()->uid) ||
-=======
-            Craft::$app->getUser()->checkPermission('publishEntries:' . $this->sectionId) && (
+            Craft::$app->getUser()->checkPermission('publishEntries:' . $this->getSection()->uid) && (
                 !$this->authorId ||
                 $this->authorId == Craft::$app->getUser()->getIdentity()->id ||
-                Craft::$app->getUser()->checkPermission('publishPeerEntries:' . $this->sectionId) ||
->>>>>>> 928249a9
+                Craft::$app->getUser()->checkPermission('publishPeerEntries:' . $this->getSection()->uid) ||
                 $this->getSection()->type == Section::TYPE_SINGLE
             )
         );
