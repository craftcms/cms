<?php
/**
 * @link https://craftcms.com/
 * @copyright Copyright (c) Pixel & Tonic, Inc.
 * @license https://craftcms.github.io/license/
 */

namespace craft\elements;

use Craft;
use craft\base\Element;
use craft\base\ElementInterface;
use craft\base\Field;
use craft\behaviors\DraftBehavior;
use craft\behaviors\RevisionBehavior;
use craft\controllers\ElementIndexesController;
use craft\db\Query;
use craft\db\Table;
use craft\elements\actions\Delete;
use craft\elements\actions\DeleteForSite;
use craft\elements\actions\Duplicate;
use craft\elements\actions\Edit;
use craft\elements\actions\NewChild;
use craft\elements\actions\NewSiblingAfter;
use craft\elements\actions\NewSiblingBefore;
use craft\elements\actions\Restore;
use craft\elements\actions\SetStatus;
use craft\elements\actions\View;
use craft\elements\db\ElementQuery;
use craft\elements\db\ElementQueryInterface;
use craft\elements\db\EntryQuery;
use craft\errors\UnsupportedSiteException;
use craft\events\DefineEntryTypesEvent;
use craft\helpers\ArrayHelper;
use craft\helpers\Cp;
use craft\helpers\DateTimeHelper;
use craft\helpers\Db;
use craft\helpers\ElementHelper;
use craft\helpers\Html;
use craft\helpers\Json;
use craft\helpers\UrlHelper;
use craft\models\EntryType;
use craft\models\FieldLayout;
use craft\models\Section;
use craft\models\Site;
use craft\records\Entry as EntryRecord;
use craft\services\Structures;
use craft\validators\DateTimeValidator;
use DateTime;
use yii\base\Exception;
use yii\base\InvalidConfigException;
use yii\db\Expression;

/**
 * Entry represents an entry element.
 *
 * @property User|null $author the entry's author
 * @property Section $section the entry's section
 * @property EntryType $type the entry type
 * @author Pixel & Tonic, Inc. <support@pixelandtonic.com>
 * @since 3.0.0
 */
class Entry extends Element
{
    public const STATUS_LIVE = 'live';
    public const STATUS_PENDING = 'pending';
    public const STATUS_EXPIRED = 'expired';

    /**
     * @event DefineEntryTypesEvent The event that is triggered when defining the available entry types for the entry
     *
     * @see getAvailableEntryTypes()
     * @since 3.6.0
     */
    public const EVENT_DEFINE_ENTRY_TYPES = 'defineEntryTypes';

    /**
     * @inheritdoc
     */
    public static function displayName(): string
    {
        return Craft::t('app', 'Entry');
    }

    /**
     * @inheritdoc
     */
    public static function lowerDisplayName(): string
    {
        return Craft::t('app', 'entry');
    }

    /**
     * @inheritdoc
     */
    public static function pluralDisplayName(): string
    {
        return Craft::t('app', 'Entries');
    }

    /**
     * @inheritdoc
     */
    public static function pluralLowerDisplayName(): string
    {
        return Craft::t('app', 'entries');
    }

    /**
     * @inheritdoc
     */
    public static function refHandle(): ?string
    {
        return 'entry';
    }

    /**
     * @inheritdoc
     */
    public static function trackChanges(): bool
    {
        return true;
    }

    /**
     * @inheritdoc
     */
    public static function hasContent(): bool
    {
        return true;
    }

    /**
     * @inheritdoc
     */
    public static function hasTitles(): bool
    {
        return true;
    }

    /**
     * @inheritdoc
     */
    public static function hasUris(): bool
    {
        return true;
    }

    /**
     * @inheritdoc
     */
    public static function isLocalized(): bool
    {
        return true;
    }

    /**
     * @inheritdoc
     */
    public static function hasStatuses(): bool
    {
        return true;
    }

    /**
     * @inheritdoc
     */
    public static function statuses(): array
    {
        return [
            self::STATUS_LIVE => Craft::t('app', 'Live'),
            self::STATUS_PENDING => Craft::t('app', 'Pending'),
            self::STATUS_EXPIRED => Craft::t('app', 'Expired'),
            self::STATUS_DISABLED => Craft::t('app', 'Disabled'),
        ];
    }

    /**
     * @inheritdoc
     * @return EntryQuery The newly created [[EntryQuery]] instance.
     */
    public static function find(): ElementQueryInterface
    {
        return new EntryQuery(static::class);
    }

    /**
     * @inheritdoc
     */
    protected static function defineSources(?string $context = null): array
    {
        if ($context === 'index') {
            $sections = Craft::$app->getSections()->getEditableSections();
            $editable = true;
        } else {
            $sections = Craft::$app->getSections()->getAllSections();
            $editable = false;
        }

        $sectionIds = [];
        $singleSectionIds = [];
        $sectionsByType = [];

        foreach ($sections as $section) {
            $sectionIds[] = $section->id;

            if ($section->type == Section::TYPE_SINGLE) {
                $singleSectionIds[] = $section->id;
            } else {
                $sectionsByType[$section->type][] = $section;
            }
        }

        $sources = [
            [
                'key' => '*',
                'label' => Craft::t('app', 'All entries'),
                'criteria' => [
                    'sectionId' => $sectionIds,
                    'editable' => $editable,
                ],
                'defaultSort' => ['postDate', 'desc'],
            ],
        ];

        if (!empty($singleSectionIds)) {
            $sources[] = [
                'key' => 'singles',
                'label' => Craft::t('app', 'Singles'),
                'criteria' => [
                    'sectionId' => $singleSectionIds,
                    'editable' => $editable,
                ],
                'defaultSort' => ['title', 'asc'],
            ];
        }

        $sectionTypes = [
            Section::TYPE_CHANNEL => Craft::t('app', 'Channels'),
            Section::TYPE_STRUCTURE => Craft::t('app', 'Structures'),
        ];

        foreach ($sectionTypes as $type => $heading) {
            if (!empty($sectionsByType[$type])) {
                $sources[] = ['heading' => $heading];

                foreach ($sectionsByType[$type] as $section) {
                    /** @var Section $section */
                    $source = [
                        'key' => 'section:' . $section->uid,
                        'label' => Craft::t('site', $section->name),
                        'sites' => $section->getSiteIds(),
                        'data' => [
                            'type' => $type,
                            'handle' => $section->handle,
                        ],
                        'criteria' => [
                            'sectionId' => $section->id,
                            'editable' => $editable,
                        ],
                    ];

                    if ($type == Section::TYPE_STRUCTURE) {
                        $source['defaultSort'] = ['structure', 'asc'];
                        $source['structureId'] = $section->structureId;
                        $source['structureEditable'] = Craft::$app->getUser()->checkPermission('publishEntries:' . $section->uid);
                    } else {
                        $source['defaultSort'] = ['postDate', 'desc'];
                    }

                    $sources[] = $source;
                }
            }
        }

        return $sources;
    }

    /**
     * @inheritdoc
     * @since 3.5.0
     */
    protected static function defineFieldLayouts(string $source): array
    {
        // Get all the sections covered by this source
        $sections = [];
        if ($source === '*') {
            $sections = Craft::$app->getSections()->getAllSections();
        } else if ($source === 'singles') {
            $sections = Craft::$app->getSections()->getSectionsByType(Section::TYPE_SINGLE);
        } else if (
            preg_match('/^section:(.+)$/', $source, $matches) &&
            $section = Craft::$app->getSections()->getSectionByUid($matches[1])
        ) {
            $sections = [$section];
        }

        $fieldLayouts = [];
        foreach ($sections as $section) {
            foreach ($section->getEntryTypes() as $entryType) {
                $fieldLayouts[] = $entryType->getFieldLayout();
            }
        }
        return $fieldLayouts;
    }

    /**
     * @inheritdoc
     */
    protected static function defineActions(string $source): array
    {
        // Get the selected site
        $controller = Craft::$app->controller;
        if ($controller instanceof ElementIndexesController) {
            /** @var ElementQuery $elementQuery */
            $elementQuery = $controller->getElementQuery();
        } else {
            $elementQuery = null;
        }
        $site = $elementQuery && $elementQuery->siteId
            ? Craft::$app->getSites()->getSiteById($elementQuery->siteId)
            : Craft::$app->getSites()->getCurrentSite();

        // Get the section(s) we need to check permissions on
        switch ($source) {
            case '*':
                $sections = Craft::$app->getSections()->getEditableSections();
                break;
            case 'singles':
                $sections = Craft::$app->getSections()->getSectionsByType(Section::TYPE_SINGLE);
                break;
            default:
                if (preg_match('/^section:(\d+)$/', $source, $matches)) {
                    if (($section = Craft::$app->getSections()->getSectionById($matches[1])) !== null) {
                        $sections = [$section];
                    }
                } else if (preg_match('/^section:(.+)$/', $source, $matches)) {
                    if (($section = Craft::$app->getSections()->getSectionByUid($matches[1])) !== null) {
                        $sections = [$section];
                    }
                }
        }

        // Now figure out what we can do with these
        $actions = [];
        $elementsService = Craft::$app->getElements();

        /** @var Section[] $sections */
        if (!empty($sections)) {
            $userSession = Craft::$app->getUser();
            $canSetStatus = true;
            $canEdit = false;

            foreach ($sections as $section) {
                $canPublishEntries = $userSession->checkPermission('publishEntries:' . $section->uid);

                // Only show the Set Status action if we're sure they can make changes in all the sections
                if (!(
                    $canPublishEntries &&
                    ($section->type == Section::TYPE_SINGLE || $userSession->checkPermission('publishPeerEntries:' . $section->uid))
                )
                ) {
                    $canSetStatus = false;
                }

                // Show the Edit action if they can publish changes to *any* of the sections
                // (the trigger will disable itself for entries that aren't editable)
                if ($canPublishEntries) {
                    $canEdit = true;
                }
            }

            // Set Status
            if ($canSetStatus) {
                $actions[] = SetStatus::class;
            }

            // Edit
            if ($canEdit) {
                $actions[] = $elementsService->createAction([
                    'type' => Edit::class,
                    'label' => Craft::t('app', 'Edit entry'),
                ]);
            }

            // View
            $showViewAction = ($source === '*' || $source === 'singles');

            if (!$showViewAction) {
                // They are viewing a specific section. See if it has URLs for the requested site
                if (isset($sections[0]->siteSettings[$site->id]) && $sections[0]->siteSettings[$site->id]->hasUrls) {
                    $showViewAction = true;
                }
            }

            if ($showViewAction) {
                // View
                $actions[] = $elementsService->createAction([
                    'type' => View::class,
                    'label' => Craft::t('app', 'View entry'),
                ]);
            }

            if ($source === '*') {
                // Delete
                $actions[] = Delete::class;
            } else if ($source !== 'singles') {
                // Channel/Structure-only actions
                $section = $sections[0];

                if (
                    $section->type == Section::TYPE_STRUCTURE &&
                    $userSession->checkPermission('createEntries:' . $section->uid)
                ) {
                    $newEntryUrl = 'entries/' . $section->handle . '/new';

                    if (Craft::$app->getIsMultiSite()) {
                        $newEntryUrl .= '?site=' . $site->handle;
                    }

                    $actions[] = $elementsService->createAction([
                        'type' => NewSiblingBefore::class,
                        'label' => Craft::t('app', 'Create a new entry before'),
                        'newSiblingUrl' => $newEntryUrl,
                    ]);

                    $actions[] = $elementsService->createAction([
                        'type' => NewSiblingAfter::class,
                        'label' => Craft::t('app', 'Create a new entry after'),
                        'newSiblingUrl' => $newEntryUrl,
                    ]);

                    if ($section->maxLevels != 1) {
                        $actions[] = $elementsService->createAction([
                            'type' => NewChild::class,
                            'label' => Craft::t('app', 'Create a new child entry'),
                            'maxLevels' => $section->maxLevels,
                            'newChildUrl' => $newEntryUrl,
                        ]);
                    }
                }

                // Duplicate
                if (
                    $userSession->checkPermission('createEntries:' . $section->uid) &&
                    $userSession->checkPermission('publishEntries:' . $section->uid)
                ) {
                    $actions[] = Duplicate::class;

                    if ($section->type === Section::TYPE_STRUCTURE && $section->maxLevels != 1) {
                        $actions[] = [
                            'type' => Duplicate::class,
                            'deep' => true,
                        ];
                    }
                }

                // Delete?
                $actions[] = Delete::class;

                if ($userSession->checkPermission("deleteEntries:$section->uid")) {
                    if (
                        $section->type === Section::TYPE_STRUCTURE &&
                        $section->maxLevels != 1 &&
                        $userSession->checkPermission("deletePeerEntries:$section->uid")
                    ) {
                        $actions[] = [
                            'type' => Delete::class,
                            'withDescendants' => true,
                        ];
                    }

                    if ($section->propagationMethod === Section::PROPAGATION_METHOD_CUSTOM && $section->getHasMultiSiteEntries()) {
                        $actions[] = DeleteForSite::class;
                    }
                }
            }
        }

        // Restore
        $actions[] = $elementsService->createAction([
            'type' => Restore::class,
            'successMessage' => Craft::t('app', 'Entries restored.'),
            'partialSuccessMessage' => Craft::t('app', 'Some entries restored.'),
            'failMessage' => Craft::t('app', 'Entries not restored.'),
        ]);

        return $actions;
    }

    /**
     * @inheritdoc
     */
    protected static function defineSortOptions(): array
    {
        return [
            'title' => Craft::t('app', 'Title'),
            'slug' => Craft::t('app', 'Slug'),
            'uri' => Craft::t('app', 'URI'),
            [
                'label' => Craft::t('app', 'Post Date'),
                'orderBy' => function(int $dir) {
                    if ($dir === SORT_ASC) {
                        if (Craft::$app->getDb()->getIsMysql()) {
                            return new Expression('[[postDate]] IS NOT NULL DESC, [[postDate]] ASC');
                        } else {
                            return new Expression('[[postDate]] ASC NULLS LAST');
                        }
                    }
                    if (Craft::$app->getDb()->getIsMysql()) {
                        return new Expression('[[postDate]] IS NULL DESC, [[postDate]] DESC');
                    } else {
                        return new Expression('[[postDate]] DESC NULLS FIRST');
                    }
                },
                'attribute' => 'postDate',
                'defaultDir' => 'desc',
            ],
            [
                'label' => Craft::t('app', 'Expiry Date'),
                'orderBy' => 'expiryDate',
                'defaultDir' => 'desc',
            ],
            [
                'label' => Craft::t('app', 'Date Created'),
                'orderBy' => 'elements.dateCreated',
                'attribute' => 'dateCreated',
                'defaultDir' => 'desc',
            ],
            [
                'label' => Craft::t('app', 'Date Updated'),
                'orderBy' => 'elements.dateUpdated',
                'attribute' => 'dateUpdated',
                'defaultDir' => 'desc',
            ],
            [
                'label' => Craft::t('app', 'ID'),
                'orderBy' => 'elements.id',
                'attribute' => 'id',
            ],
        ];
    }

    /**
     * @inheritdoc
     */
    protected static function defineTableAttributes(): array
    {
        $attributes = [
            'section' => ['label' => Craft::t('app', 'Section')],
            'type' => ['label' => Craft::t('app', 'Entry Type')],
            'author' => ['label' => Craft::t('app', 'Author')],
            'slug' => ['label' => Craft::t('app', 'Slug')],
            'uri' => ['label' => Craft::t('app', 'URI')],
            'postDate' => ['label' => Craft::t('app', 'Post Date')],
            'expiryDate' => ['label' => Craft::t('app', 'Expiry Date')],
            'link' => ['label' => Craft::t('app', 'Link'), 'icon' => 'world'],
            'id' => ['label' => Craft::t('app', 'ID')],
            'uid' => ['label' => Craft::t('app', 'UID')],
            'dateCreated' => ['label' => Craft::t('app', 'Date Created')],
            'dateUpdated' => ['label' => Craft::t('app', 'Date Updated')],
            'revisionNotes' => ['label' => Craft::t('app', 'Revision Notes')],
            'revisionCreator' => ['label' => Craft::t('app', 'Last Edited By')],
            'drafts' => ['label' => Craft::t('app', 'Drafts')],
        ];

        // Hide Author & Last Edited By from Craft Solo
        if (Craft::$app->getEdition() !== Craft::Pro) {
            unset($attributes['author'], $attributes['revisionCreator']);
        }

        return $attributes;
    }

    /**
     * @inheritdoc
     */
    protected static function defineDefaultTableAttributes(string $source): array
    {
        $attributes = [];

        if ($source === '*') {
            $attributes[] = 'section';
        }

        if ($source !== 'singles') {
            $attributes[] = 'postDate';
            $attributes[] = 'expiryDate';
            $attributes[] = 'author';
        }

        $attributes[] = 'link';

        return $attributes;
    }

    /**
     * @inheritdoc
     */
    public static function eagerLoadingMap(array $sourceElements, string $handle)
    {
        if ($handle === 'author') {
            $sourceElementsWithAuthors = array_filter($sourceElements, function(Entry $entry) {
                return $entry->authorId !== null;
            });

            $map = array_map(function(Entry $entry){
                return [
                    'source' => $entry->id,
                    'target' => $entry->authorId
                ];
            }, $sourceElementsWithAuthors);

            return [
                'elementType' => User::class,
                'map' => $map,
                'criteria' => [
                    'status' => null,
                ],
            ];
        }

        return parent::eagerLoadingMap($sourceElements, $handle);
    }

    /**
     * @inheritdoc
     */
    public static function gqlTypeNameByContext($context): string
    {
        /** @var EntryType $context */
        return self::_getGqlIdentifierByContext($context) . '_Entry';
    }

    /**
     * @inheritdoc
     * @since 3.5.0
     */
    public static function gqlMutationNameByContext($context): string
    {
        /** @var EntryType $context */
        return 'save_' . self::_getGqlIdentifierByContext($context) . '_Entry';
    }

    /**
     * @inheritdoc
     */
    public static function gqlScopesByContext($context): array
    {
        /** @var EntryType $context */
        return [
            'sections.' . $context->getSection()->uid,
            'entrytypes.' . $context->uid,
        ];
    }

    /**
     * @inheritdoc
     */
    protected static function prepElementQueryForTableAttribute(ElementQueryInterface $elementQuery, string $attribute): void
    {
        switch ($attribute) {
            case 'author':
                $elementQuery->andWith(['author', ['status' => null]]);
                break;
            case 'revisionNotes':
                $elementQuery->andWith('currentRevision');
                break;
            case 'revisionCreator':
                $elementQuery->andWith('currentRevision.revisionCreator');
                break;
            case 'drafts':
                $elementQuery->andWith(['drafts', ['status' => null, 'orderBy' => ['dateUpdated' => SORT_DESC]]]);
                break;
            default:
                parent::prepElementQueryForTableAttribute($elementQuery, $attribute);
        }
    }

    /**
     * @var int|null Section ID
     * ---
     * ```php
     * echo $entry->sectionId;
     * ```
     * ```twig
     * {{ entry.sectionId }}
     * ```
     */
    public ?int $sectionId = null;

    /**
     * @var int|null Type ID
     * ---
     * ```php
     * echo $entry->typeId;
     * ```
     * ```twig
     * {{ entry.typeId }}
     * ```
     */
    public ?int $typeId = null;

    /**
     * @var int|null Author ID
     * ---
     * ```php
     * echo $entry->authorId;
     * ```
     * ```twig
     * {{ entry.authorId }}
     * ```
     */
    public ?int $authorId = null;

    /**
     * @var DateTime|null Post date
     * ---
     * ```php
     * echo Craft::$app->formatter->asDate($entry->postDate, 'short');
     * ```
     * ```twig
     * {{ entry.postDate|date('short') }}
     * ```
     */
    public ?DateTime $postDate = null;

    /**
     * @var DateTime|null Expiry date
     * ---
     * ```php
     * if ($entry->expiryDate) {
     *     echo Craft::$app->formatter->asDate($entry->expiryDate, 'short');
     * }
     * ```
     * ```twig
     * {% if entry.expiryDate %}
     *   {{ entry.expiryDate|date('short') }}
     * {% endif %}
     * ```
     */
    public ?DateTime $expiryDate = null;

    /**
     * @var int|false|null New parent ID
     * @internal
     */
    public $newParentId;

    /**
     * @var bool Whether the entry was deleted along with its entry type
     * @see beforeDelete()
     * @internal
     */
    public bool $deletedWithEntryType = false;

    /**
     * @var User|null|false
     */
    private $_author;

    /**
     * @var int|null
     */
    private ?int $_oldTypeId = null;

    /**
     * @var bool|null
     * @see _hasNewParent()
     */
    private ?bool $_hasNewParent = null;

    /**
     * @inheritdoc
     */
    public function __clone()
    {
        parent::__clone();
        $this->_hasNewParent = null;
    }

    /**
     * @inheritdoc
     * @since 3.5.0
     */
    public function init(): void
    {
        parent::init();
        $this->_oldTypeId = $this->typeId;
    }

    /**
     * @inheritdoc
     */
    public function extraFields(): array
    {
        $names = parent::extraFields();
        $names[] = 'author';
        $names[] = 'section';
        $names[] = 'type';
        return $names;
    }

    /**
     * @inheritdoc
     */
    public function datetimeAttributes(): array
    {
        $attributes = parent::datetimeAttributes();
        $attributes[] = 'postDate';
        $attributes[] = 'expiryDate';
        return $attributes;
    }

    /**
     * @inheritdoc
     */
    protected function defineRules(): array
    {
        $rules = parent::defineRules();
        $rules[] = [['sectionId', 'typeId', 'authorId'], 'number', 'integerOnly' => true];
        $rules[] = [['postDate', 'expiryDate'], DateTimeValidator::class];

        if ($this->getSection()->type !== Section::TYPE_SINGLE) {
            $rules[] = [['authorId'], 'required', 'on' => self::SCENARIO_LIVE];
        }

        return $rules;
    }

    /**
     * @inheritdoc
     */
    public function getSupportedSites(): array
    {
        $section = $this->getSection();
        /** @var Site[] $allSites */
        $allSites = ArrayHelper::index(Craft::$app->getSites()->getAllSites(true), 'id');
        $sites = [];

        // If the section is leaving it up to entries to decide which sites to be propagated to,
        // figure out which sites the entry is currently saved in
        if (
            ($this->duplicateOf->id ?? $this->id) &&
            $section->propagationMethod === Section::PROPAGATION_METHOD_CUSTOM
        ) {
            if ($this->id) {
                $currentSites = static::find()
                    ->status(null)
                    ->id($this->id)
                    ->site('*')
                    ->select('elements_sites.siteId')
                    ->drafts(null)
                    ->provisionalDrafts(null)
                    ->revisions($this->getIsRevision())
                    ->column();
            } else {
                $currentSites = [];
            }

            // If this is being duplicated from another element (e.g. a draft), include any sites the source element is saved to as well
            if (!empty($this->duplicateOf->id)) {
                array_push($currentSites, ...static::find()
                    ->status(null)
                    ->id($this->duplicateOf->id)
                    ->site('*')
                    ->select('elements_sites.siteId')
                    ->drafts(null)
                    ->provisionalDrafts(null)
                    ->revisions($this->duplicateOf->getIsRevision())
                    ->column()
                );
            }

            $currentSites = array_flip($currentSites);
        }

        foreach ($section->getSiteSettings() as $siteSettings) {
            switch ($section->propagationMethod) {
                case Section::PROPAGATION_METHOD_NONE:
                    $include = $siteSettings->siteId == $this->siteId;
                    $propagate = true;
                    break;
                case Section::PROPAGATION_METHOD_SITE_GROUP:
                    $include = $allSites[$siteSettings->siteId]->groupId == $allSites[$this->siteId]->groupId;
                    $propagate = true;
                    break;
                case Section::PROPAGATION_METHOD_LANGUAGE:
                    $include = $allSites[$siteSettings->siteId]->language == $allSites[$this->siteId]->language;
                    $propagate = true;
                    break;
                case Section::PROPAGATION_METHOD_CUSTOM:
                    $include = true;
                    // Only actually propagate to this site if it's the current site, or the entry has been assigned
                    // a status for this site, or the entry already exists for this site
                    $propagate = (
                        $siteSettings->siteId == $this->siteId ||
                        $this->getEnabledForSite($siteSettings->siteId) !== null ||
                        isset($currentSites[$siteSettings->siteId])
                    );
                    break;
                default:
                    $include = $propagate = true;
                    break;
            }

            if ($include) {
                $sites[] = [
                    'siteId' => $siteSettings->siteId,
                    'propagate' => $propagate,
                    'enabledByDefault' => $siteSettings->enabledByDefault,
                ];
            }
        }

        return $sites;
    }

    /**
     * @inheritdoc
     * @since 3.5.0
     */
    public function getCacheTags(): array
    {
        $tags = [
            "entryType:$this->typeId",
            "section:$this->sectionId",
        ];

        // Did the entry type just change?
        if ($this->typeId != $this->_oldTypeId) {
            $tags[] = "entryType:$this->_oldTypeId";
        }

        return $tags;
    }

    /**
     * @inheritdoc
     * @throws InvalidConfigException if [[siteId]] is not set to a site ID that the entry's section is enabled for
     */
    public function getUriFormat(): ?string
    {
        $sectionSiteSettings = $this->getSection()->getSiteSettings();

        if (!isset($sectionSiteSettings[$this->siteId])) {
            throw new InvalidConfigException('Entry’s section (' . $this->sectionId . ') is not enabled for site ' . $this->siteId);
        }

        return $sectionSiteSettings[$this->siteId]->uriFormat;
    }

    /**
     * @inheritdoc
     */
    protected function route()
    {
        // Make sure that the entry is actually live
        if (!$this->previewing && $this->getStatus() != self::STATUS_LIVE) {
            return null;
        }

        // Make sure the section is set to have URLs for this site
        $siteId = Craft::$app->getSites()->getCurrentSite()->id;
        $sectionSiteSettings = $this->getSection()->getSiteSettings();

        if (!isset($sectionSiteSettings[$siteId]) || !$sectionSiteSettings[$siteId]->hasUrls) {
            return null;
        }

        return [
            'templates/render', [
                'template' => (string)$sectionSiteSettings[$siteId]->template,
                'variables' => [
                    'entry' => $this,
                ],
            ],
        ];
    }

    /**
     * @inheritdoc
     */
    protected function uiLabel(): ?string
    {
        if (!isset($this->title) || trim($this->title) === '') {
            return Craft::t('app', 'Untitled entry');
        }

        return null;
    }

    /**
     * @inheritdoc
     */
    protected function previewTargets(): array
    {
        return array_map(function($previewTarget) {
            $previewTarget['label'] = Craft::t('site', $previewTarget['label']);
            return $previewTarget;
        }, $this->getSection()->previewTargets);
    }

    /**
     * Returns the reference string to this element.
     *
     * @return string|null
     */
    public function getRef(): ?string
    {
        return $this->getSection()->handle . '/' . $this->slug;
    }

    /**
     * @inheritdoc
     */
    public function getIsTitleTranslatable(): bool
    {
        return ($this->getType()->titleTranslationMethod !== Field::TRANSLATION_METHOD_NONE);
    }

    /**
     * @inheritdoc
     */
    public function getTitleTranslationDescription(): ?string
    {
        return ElementHelper::translationDescription($this->getType()->titleTranslationMethod);
    }

    /**
     * @inheritdoc
     */
    public function getTitleTranslationKey(): string
    {
        $type = $this->getType();
        return ElementHelper::translationKey($this, $type->titleTranslationMethod, $type->titleTranslationKeyFormat);
    }

    /**
     * @inheritdoc
     */
    public function getFieldLayout(): ?FieldLayout
    {
        if (($fieldLayout = parent::getFieldLayout()) !== null) {
            return $fieldLayout;
        }
        try {
            $entryType = $this->getType();
        } catch (InvalidConfigException $e) {
            // The entry type was probably deleted
            return null;
        }
        return $entryType->getFieldLayout();
    }

    /**
     * Returns the entry's section.
     *
     * ---
     * ```php
     * $section = $entry->section;
     * ```
     * ```twig
     * {% set section = entry.section %}
     * ```
     *
     * @return Section
     * @throws InvalidConfigException if [[sectionId]] is missing or invalid
     */
    public function getSection(): Section
    {
        if (!isset($this->sectionId)) {
            throw new InvalidConfigException('Entry is missing its section ID');
        }

        if (($section = Craft::$app->getSections()->getSectionById($this->sectionId)) === null) {
            throw new InvalidConfigException('Invalid section ID: ' . $this->sectionId);
        }

        return $section;
    }

    /**
     * Returns the available entry types for the entry.
     *
     * @return EntryType[]
     * @throws InvalidConfigException
     * @since 3.6.0
     */
    public function getAvailableEntryTypes(): array
    {
        $entryTypes = $this->getSection()->getEntryTypes();

        // Fire a 'defineEntryTypes' event
        if ($this->hasEventHandlers(self::EVENT_DEFINE_ENTRY_TYPES)) {
            $event = new DefineEntryTypesEvent([
                'entryTypes' => $entryTypes,
            ]);
            $this->trigger(self::EVENT_DEFINE_ENTRY_TYPES, $event);
            $entryTypes = $event->entryTypes;
        }

        return $entryTypes;
    }

    /**
     * Returns the entry type.
     *
     * ---
     * ```php
     * $entryType = $entry->type;
     * ```
     * ```twig{1}
     * {% switch entry.type.handle %}
     *   {% case 'article' %}
     *     {% include "news/_article" %}
     *   {% case 'link' %}
     *     {% include "news/_link" %}
     * {% endswitch %}
     * ```
     *
     * @return EntryType
     * @throws InvalidConfigException if the section has no entry types
     */
    public function getType(): EntryType
    {
        if (!isset($this->typeId)) {
            throw new InvalidConfigException('Entry is missing its type ID');
        }

        $sectionEntryTypes = ArrayHelper::index($this->getSection()->getEntryTypes(), 'id');

        if (!isset($this->typeId) || !isset($sectionEntryTypes[$this->typeId])) {
            Craft::warning("Entry $this->id has an invalid entry type ID: $this->typeId");
            if (empty($sectionEntryTypes)) {
                throw new InvalidConfigException("Section $this->sectionId has no entry types");
            }
            return reset($sectionEntryTypes);
        }

        return $sectionEntryTypes[$this->typeId];
    }

    /**
     * Returns the entry's author.
     *
     * ---
     * ```php
     * $author = $entry->author;
     * ```
     * ```twig
     * <p>By {{ entry.author.name }}</p>
     * ```
     *
     * @return User|null
     * @throws InvalidConfigException if [[authorId]] is set but invalid
     */
    public function getAuthor(): ?User
    {
        if (!isset($this->_author)) {
            if (!isset($this->authorId)) {
                return null;
            }

            if (($this->_author = Craft::$app->getUsers()->getUserById($this->authorId)) === null) {
                // The author is probably soft-deleted. Just no author is set
                $this->_author = false;
            }
        }

        return $this->_author ?: null;
    }

    /**
     * Sets the entry's author.
     *
     * @param User|null $author
     */
    public function setAuthor(?User $author = null): void
    {
        $this->_author = $author;
        $this->authorId = $author->id;
    }

    /**
     * @inheritdoc
     */
    public function getStatus(): ?string
    {
        $status = parent::getStatus();

        if ($status == self::STATUS_ENABLED && $this->postDate) {
            $currentTime = DateTimeHelper::currentTimeStamp();
            $postDate = $this->postDate->getTimestamp();
            $expiryDate = ($this->expiryDate ? $this->expiryDate->getTimestamp() : null);

            if ($postDate <= $currentTime && ($expiryDate === null || $expiryDate > $currentTime)) {
                return self::STATUS_LIVE;
            }

            if ($postDate > $currentTime) {
                return self::STATUS_PENDING;
            }

            return self::STATUS_EXPIRED;
        }

        return $status;
    }

    /**
     * @inheritdoc
     *
     * ---
     * ```php
     * $editable = $entry->isEditable;
     * ```
     * ```twig{1}
     * {% if entry.isEditable %}
     *   <a href="{{ entry.cpEditUrl }}">Edit</a>
     * {% endif %}
     * ```
     */
    protected function isEditable(): bool
    {
        $section = $this->getSection();
        $userSession = Craft::$app->getUser();

        // Cover the basics
        if (
            !$userSession->checkPermission("editEntries:$section->uid") ||
            ($this->enabled && !$userSession->checkPermission("publishEntries:$section->uid"))
        ) {
            return false;
        }

        if ($section->type === Section::TYPE_SINGLE) {
            return true;
        }

        // Is this a new entry?
        if (!$this->id) {
            return $userSession->checkPermission("createEntries:$section->uid");
        }

        // Is this their own entry?
        if (!$this->authorId || $this->authorId == $userSession->getId()) {
            return true;
        }

        if (!$this->enabled) {
            return $userSession->checkPermission("editPeerEntries:$section->uid");
        }

        return $userSession->checkPermission("publishPeerEntries:$section->uid");
    }

    /**
     * @inheritdoc
     */
    protected function isDeletable(): bool
    {
        $section = $this->getSection();
        $userSession = Craft::$app->getUser();
        $userId = $userSession->getId();

        if ($this->getIsDraft()) {
            /** @var Entry|DraftBehavior $this */
            return $this->creatorId == $userId || $userSession->checkPermission("deletePeerEntryDrafts:$section->uid");
        }

        if ($section->type === Section::TYPE_SINGLE) {
            return false;
        }

        return (
            $userSession->checkPermission("deleteEntries:$section->uid") &&
            ($this->authorId == $userId || $userSession->checkPermission("deletePeerEntries:$section->uid"))
        );
    }

    /**
     * @inheritdoc
     *
     * ---
     * ```php
     * $url = $entry->cpEditUrl;
     * ```
     * ```twig{2}
     * {% if entry.isEditable %}
     *   <a href="{{ entry.cpEditUrl }}">Edit</a>
     * {% endif %}
     * ```
     */
    protected function cpEditUrl(): ?string
    {
        $section = $this->getSection();

        // The slug *might* not be set if this is a Draft and they've deleted it for whatever reason
        $path = 'entries/' . $section->handle . '/' . $this->getCanonicalId() .
            ($this->slug && strpos($this->slug, '__') !== 0 ? '-' . $this->slug : '');

        $params = [];
        if (Craft::$app->getIsMultiSite()) {
            $params['site'] = $this->getSite()->handle;
        }

        return UrlHelper::cpUrl($path, $params);
    }

    /**
     * @inheritdoc
     * @since 3.3.0
     */
    public function getGqlTypeName(): string
    {
        return static::gqlTypeNameByContext($this->getType());
    }

    /**
     * @inheritdoc
     */
    public function setEagerLoadedElements(string $handle, array $elements): void
    {
        if ($handle === 'author') {
            $this->_author = $elements[0] ?? false;
        } else {
            parent::setEagerLoadedElements($handle, $elements);
        }
    }

    // Indexes, etc.
    // -------------------------------------------------------------------------

    /**
     * @inheritdoc
     */
    protected function tableAttributeHtml(string $attribute): string
    {
        switch ($attribute) {
            case 'author':
                $author = $this->getAuthor();
                return $author ? Cp::elementHtml($author) : '';

            case 'section':
                return Html::encode(Craft::t('site', $this->getSection()->name));

            case 'type':
                try {
                    return Html::encode(Craft::t('site', $this->getType()->name));
                } catch (InvalidConfigException $e) {
                    return Craft::t('app', 'Unknown');
                }

            case 'revisionNotes':
                /** @var Entry|null $revision */
                /** @var RevisionBehavior|null $behavior */
                if (
                    ($revision = $this->getCurrentRevision()) === null ||
                    ($behavior = $revision->getBehavior('revision')) === null
                ) {
                    return '';
                }
                return Html::encode($behavior->revisionNotes);

            case 'revisionCreator':
                /** @var Entry|null $revision */
                /** @var RevisionBehavior|null $behavior */
                if (
                    ($revision = $this->getCurrentRevision()) === null ||
                    ($behavior = $revision->getBehavior('revision')) === null ||
                    ($creator = $behavior->getCreator()) === null
                ) {
                    return '';
                }
                return Cp::elementHtml($creator);

            case 'drafts':
                if (!$this->hasEagerLoadedElements('drafts')) {
                    return '';
                }

                $drafts = $this->getEagerLoadedElements('drafts');

                foreach ($drafts as $draft) {
                    /** @var ElementInterface|DraftBehavior $draft */
                    $draft->setUiLabel($draft->draftName);
                }

                return Cp::elementPreviewHtml($drafts, Cp::ELEMENT_SIZE_SMALL, true, false, true, false);
        }

        return parent::tableAttributeHtml($attribute);
    }

    /**
     * @inheritdoc
     */
    public function metaFieldsHtml(): string
    {
        $fields = [];
        $view = Craft::$app->getView();
        $section = $this->getSection();

        if ($section->type !== Section::TYPE_SINGLE) {
            $entryTypes = $this->getAvailableEntryTypes();

            if (count($entryTypes) > 1) {
                $entryTypeOptions = [];
                $fieldLayoutIds = [];

                foreach ($entryTypes as $entryType) {
                    $entryTypeOptions[] = [
                        'label' => Craft::t('site', $entryType->name),
                        'value' => $entryType->id,
                    ];
                    $fieldLayoutIds["type-$entryType->id"] = $entryType->fieldLayoutId;
                }

                $fields[] = Cp::selectFieldHtml([
                    'label' => Craft::t('app', 'Entry Type'),
                    'id' => 'entryType',
                    'value' => $this->typeId,
                    'options' => $entryTypeOptions,
                ]);

                $typeInputId = $view->namespaceInputId('entryType');
                $fieldLayoutIdsJson = Json::encode($fieldLayoutIds);
                $js = <<<EOD
(() => {
    const \$typeInput = $('#$typeInputId');
    const editor = \$typeInput.closest('.element-editor').data('elementEditor');
    const fieldLayoutIds = $fieldLayoutIdsJson;
    if (editor) {
        \$typeInput.on('change', function(ev) {
            editor.setElementAttribute('typeId', \$typeInput.val());
            editor.setElementAttribute('fieldLayoutId', fieldLayoutIds[`type-\${\$typeInput.val()}`]);
            editor.load();
        });
    }
})();
EOD;
                $view->registerJs($js);
            }
        }

        $fields[] = $this->slugFieldHtml();

        if ($section->type !== Section::TYPE_SINGLE) {
            if (
                Craft::$app->getEdition() === Craft::Pro &&
                Craft::$app->getUser()->checkPermission("editPeerEntries:$section->uid")
            ) {
                $author = $this->getAuthor();
                $fields[] = Cp::elementSelectFieldHtml([
                    'label' => Craft::t('app', 'Author'),
                    'id' => 'authorId',
                    'name' => 'authorId',
                    'elementType' => User::class,
                    'selectionLabel' => Craft::t('app', 'Choose'),
                    'criteria' => [
                        'can' => "editEntries:$section->uid",
                    ],
                    'single' => true,
                    'elements' => $author ? [$author] : null,
                ]);
            }

            $fields[] = Cp::dateTimeFieldHtml([
                'label' => Craft::t('app', 'Post Date'),
                'id' => 'postDate',
                'name' => 'postDate',
                'value' => $this->postDate,
                'errors' => $this->getErrors('postDate'),
            ]);

            $fields[] = Cp::dateTimeFieldHtml([
                'label' => Craft::t('app', 'Expiry Date'),
                'id' => 'expiryDate',
                'name' => 'expiryDate',
                'value' => $this->expiryDate,
                'errors' => $this->getErrors('expiryDate'),
            ]);
        }

        $fields[] = parent::metaFieldsHtml();

        return implode('', $fields);
    }

    /**
     * Updates the entry's title, if its entry type has a dynamic title format.
     *
     * @since 3.0.3
     */
    public function updateTitle(): void
    {
        $entryType = $this->getType();
        if (!$entryType->hasTitleField) {
            // Make sure that the locale has been loaded in case the title format has any Date/Time fields
            Craft::$app->getLocale();
            // Set Craft to the entry's site's language, in case the title format has any static translations
            $language = Craft::$app->language;
            Craft::$app->language = $this->getSite()->language;
            $title = Craft::$app->getView()->renderObjectTemplate($entryType->titleFormat, $this);
            if ($title !== '') {
                $this->title = $title;
            }
            Craft::$app->language = $language;
        }
    }

    // Events
    // -------------------------------------------------------------------------

    /**
     * @inheritdoc
     */
    public function beforeValidate(): bool
    {
        if (!$this->authorId && $this->getSection()->type !== Section::TYPE_SINGLE) {
            $this->authorId = Craft::$app->getUser()->getId();
        }

        return parent::beforeValidate();
    }

    /**
     * @inheritdoc
     * @throws Exception if reasons
     */
    public function beforeSave(bool $isNew): bool
    {
        $section = $this->getSection();

        // Verify that the section supports this site
        $sectionSiteSettings = $section->getSiteSettings();
        if (!isset($sectionSiteSettings[$this->siteId])) {
            throw new UnsupportedSiteException($this, $this->siteId, "The section '$section->name' is not enabled for the site '$this->siteId'");
        }

        // Make sure the entry has at least one revision if the section has versioning enabled
        if ($this->_shouldSaveRevision()) {
            $hasRevisions = self::find()
                ->revisionOf($this)
<<<<<<< HEAD
                ->siteId('*')
                ->status(null)
=======
                ->site('*')
                ->anyStatus()
>>>>>>> bcb9d58d
                ->exists();
            if (!$hasRevisions) {
                $currentEntry = self::find()
                    ->id($this->id)
<<<<<<< HEAD
                    ->siteId('*')
                    ->status(null)
=======
                    ->site('*')
                    ->anyStatus()
>>>>>>> bcb9d58d
                    ->one();

                // May be null if the entry is currently stored as an unpublished draft
                if ($currentEntry) {
                    $revisionNotes = 'Revision from ' . Craft::$app->getFormatter()->asDatetime($currentEntry->dateUpdated);
                    Craft::$app->getRevisions()->createRevision($currentEntry, $currentEntry->authorId, $revisionNotes);
                }
            }
        }

        // Set the structure ID for Element::attributes() and afterSave()
        if ($section->type === Section::TYPE_STRUCTURE) {
            $this->structureId = $section->structureId;

            if (!$this->duplicateOf) {
                // Has the entry been assigned to a new parent?
                if ($this->_hasNewParent()) {
                    if ($this->newParentId) {
                        $parentEntry = Craft::$app->getEntries()->getEntryById($this->newParentId, '*', [
                            'preferSites' => [$this->siteId],
                            'drafts' => null,
                            'draftOf' => false,
                        ]);

                        if (!$parentEntry) {
                            throw new \Exception('Invalid entry ID: ' . $this->newParentId);
                        }
                    } else {
                        $parentEntry = null;
                    }

                    $this->setParent($parentEntry);
                }
            }
        }

        // Section type-specific stuff
        if ($section->type == Section::TYPE_SINGLE) {
            $this->authorId = null;
            $this->expiryDate = null;
        }

        $this->updateTitle();

        if ($this->enabled && !$this->postDate) {
            // Default the post date to the current date/time
            $this->postDate = new DateTime();
            // ...without the seconds
            $this->postDate->setTimestamp($this->postDate->getTimestamp() - ($this->postDate->getTimestamp() % 60));
        }

        return parent::beforeSave($isNew);
    }

    /**
     * @inheritdoc
     * @throws Exception if reasons
     */
    public function afterSave(bool $isNew): void
    {
        if (!$this->propagating) {
            $section = $this->getSection();

            // Get the entry record
            if (!$isNew) {
                $record = EntryRecord::findOne($this->id);

                if (!$record) {
                    throw new Exception('Invalid entry ID: ' . $this->id);
                }
            } else {
                $record = new EntryRecord();
                $record->id = (int)$this->id;
            }

            $record->sectionId = (int)$this->sectionId;
            $record->typeId = (int)$this->typeId;
            $record->authorId = (int)$this->authorId ?: null;
            $record->postDate = $this->postDate;
            $record->expiryDate = $this->expiryDate;

            // Capture the dirty attributes from the record
            $dirtyAttributes = array_keys($record->getDirtyAttributes());

            $record->save(false);

            if (!$this->duplicateOf && $section->type == Section::TYPE_STRUCTURE) {
                // Has the parent changed?
                if ($this->_hasNewParent()) {
                    $this->_placeInStructure($isNew, $section);
                }

                // Update the entry's descendants, who may be using this entry's URI in their own URIs
                if (!$isNew) {
                    Craft::$app->getElements()->updateDescendantSlugsAndUris($this, true, true);
                }
            }

            $this->setDirtyAttributes($dirtyAttributes);
        }

        parent::afterSave($isNew);
    }

    private function _placeInStructure(bool $isNew, Section $section): void
    {
        // If this is a provisional draft and its new parent matches the canonical entry’s, just drop it from the structure
        if ($this->isProvisionalDraft) {
            $canonicalParentId = Entry::find()
                ->select(['elements.id'])
                ->ancestorOf($this->getCanonicalId())
                ->ancestorDist(1)
                ->anyStatus()
                ->scalar();

            if ($this->newParentId == $canonicalParentId) {
                Craft::$app->getStructures()->remove($this->structureId, $this);
                return;
            }
        }

        $mode = $isNew ? Structures::MODE_INSERT : Structures::MODE_AUTO;

        if (!$this->newParentId) {
            if ($section->defaultPlacement === Section::DEFAULT_PLACEMENT_BEGINNING) {
                Craft::$app->getStructures()->prependToRoot($this->structureId, $this, $mode);
            } else {
                Craft::$app->getStructures()->appendToRoot($this->structureId, $this, $mode);
            }
        } else {
            if ($section->defaultPlacement === Section::DEFAULT_PLACEMENT_BEGINNING) {
                Craft::$app->getStructures()->prepend($this->structureId, $this, $this->getParent(), $mode);
            } else {
                Craft::$app->getStructures()->append($this->structureId, $this, $this->getParent(), $mode);
            }
        }
    }

    /**
     * @inheritdoc
     */
    public function afterPropagate(bool $isNew): void
    {
        parent::afterPropagate($isNew);

        // Save a new revision?
        if ($this->_shouldSaveRevision()) {
            Craft::$app->getRevisions()->createRevision($this, $this->revisionCreatorId, $this->revisionNotes);
        }
    }

    /**
     * @inheritdoc
     */
    public function beforeDelete(): bool
    {
        if (!parent::beforeDelete()) {
            return false;
        }

        $data = [
            'deletedWithEntryType' => $this->deletedWithEntryType,
            'parentId' => null,
        ];

        if ($this->structureId) {
            // Remember the parent ID, in case the entry needs to be restored later
            $parentId = $this->getAncestors(1)
                ->status(null)
                ->select(['elements.id'])
                ->scalar();
            if ($parentId) {
                $data['parentId'] = $parentId;
            }
        }

        Db::update(Table::ENTRIES, $data, [
            'id' => $this->id,
        ], [], false);

        return true;
    }

    /**
     * @inheritdoc
     */
    public function afterRestore(): void
    {
        $section = $this->getSection();
        if ($section->type === Section::TYPE_STRUCTURE) {
            // Add the entry back into its structure
            $parent = self::find()
                ->structureId($section->structureId)
                ->innerJoin(['j' => Table::ENTRIES], '[[j.parentId]] = [[elements.id]]')
                ->andWhere(['j.id' => $this->id])
                ->one();

            if (!$parent) {
                Craft::$app->getStructures()->appendToRoot($section->structureId, $this);
            } else {
                Craft::$app->getStructures()->append($section->structureId, $this, $parent);
            }
        }

        parent::afterRestore();
    }

    /**
     * @inheritdoc
     */
    public function afterMoveInStructure(int $structureId): void
    {
        // Was the entry moved within its section's structure?
        $section = $this->getSection();

        if ($section->type == Section::TYPE_STRUCTURE && $section->structureId == $structureId) {
            Craft::$app->getElements()->updateElementSlugAndUri($this, true, true, true);

            // If this is the canonical entry, update its drafts
            if ($this->getIsCanonical()) {
                $drafts = static::find()
                    ->draftOf($this)
<<<<<<< HEAD
                    ->status(null)
                    ->siteId('*')
=======
                    ->anyStatus()
                    ->site('*')
>>>>>>> bcb9d58d
                    ->unique()
                    ->all();
                $structuresService = Craft::$app->getStructures();
                $lastElement = $this;

                foreach ($drafts as $draft) {
                    $structuresService->moveAfter($section->structureId, $draft, $lastElement);
                    $lastElement = $draft;
                }
            }
        }

        parent::afterMoveInStructure($structureId);
    }

    /**
     * Returns whether the entry has been assigned a new parent entry.
     *
     * @return bool
     * @see beforeSave()
     * @see afterSave()
     */
    private function _hasNewParent(): bool
    {
        if (isset($this->_hasNewParent)) {
            return $this->_hasNewParent;
        }

        return $this->_hasNewParent = $this->_checkForNewParent();
    }

    /**
     * Checks if the entry has been assigned a new parent entry.
     *
     * @return bool
     * @see _hasNewParent()
     */
    private function _checkForNewParent(): bool
    {
        // Make sure this is a Structure section, and that it’s either a canonical entry or provisional drafT
        if (!(
            $this->getSection()->type === Section::TYPE_STRUCTURE &&
            ($this->getIsCanonical() || $this->isProvisionalDraft)
        )) {
            return false;
        }

        // Is it a brand new (non-provisional) entry?
        if (!isset($this->id) && !$this->isProvisionalDraft) {
            return true;
        }

        // Was a new parent ID actually submitted?
        if (!isset($this->newParentId)) {
            return false;
        }

        // If this is a provisional draft, but doesn't actually exist in the structure yet, check based on the canonical entry
        if ($this->isProvisionalDraft && !$this->lft) {
            $entry = $this->getCanonical(true);
        } else {
            $entry = $this;
        }

        // Is it set to the top level now, but it hadn't been before?
        if (!$this->newParentId && $entry->level != 1) {
            return true;
        }

        // Is it set to be under a parent now, but didn't have one before?
        if ($this->newParentId && $entry->level == 1) {
            return true;
        }

        // Is the parentId set to a different entry ID than its previous parent?
        $oldParentId = self::find()
            ->ancestorOf($entry)
            ->ancestorDist(1)
            ->siteId($entry->siteId)
            ->status(null)
            ->select('elements.id')
            ->scalar();

        return $this->newParentId != $oldParentId;
    }

    /**
     * Returns whether the entry should be saving revisions on save.
     *
     * @return bool
     */
    private function _shouldSaveRevision(): bool
    {
        return (
            $this->id &&
            !$this->propagating &&
            !$this->resaving &&
            !$this->getIsDraft() &&
            !$this->getIsRevision() &&
            $this->getSection()->enableVersioning
        );
    }

    /**
     * Get the GraphQL identifier by context.
     *
     * @param EntryType $context
     * @return string
     */
    private static function _getGqlIdentifierByContext(EntryType $context): string
    {
        return $context->getSection()->handle . '_' . $context->handle;
    }
}<|MERGE_RESOLUTION|>--- conflicted
+++ resolved
@@ -1543,24 +1543,14 @@
         if ($this->_shouldSaveRevision()) {
             $hasRevisions = self::find()
                 ->revisionOf($this)
-<<<<<<< HEAD
-                ->siteId('*')
+                ->site('*')
                 ->status(null)
-=======
-                ->site('*')
-                ->anyStatus()
->>>>>>> bcb9d58d
                 ->exists();
             if (!$hasRevisions) {
                 $currentEntry = self::find()
                     ->id($this->id)
-<<<<<<< HEAD
-                    ->siteId('*')
+                    ->site('*')
                     ->status(null)
-=======
-                    ->site('*')
-                    ->anyStatus()
->>>>>>> bcb9d58d
                     ->one();
 
                 // May be null if the entry is currently stored as an unpublished draft
@@ -1783,13 +1773,8 @@
             if ($this->getIsCanonical()) {
                 $drafts = static::find()
                     ->draftOf($this)
-<<<<<<< HEAD
                     ->status(null)
-                    ->siteId('*')
-=======
-                    ->anyStatus()
                     ->site('*')
->>>>>>> bcb9d58d
                     ->unique()
                     ->all();
                 $structuresService = Craft::$app->getStructures();
