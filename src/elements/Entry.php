--- conflicted
+++ resolved
@@ -1741,7 +1741,6 @@
             return true;
         }
 
-<<<<<<< HEAD
         $section = $this->getSection();
 
         if (!$section) {
@@ -1752,10 +1751,7 @@
             return false;
         }
 
-        if ($this->getIsDraft() && $this->getIsDerivative()) {
-=======
         if ($this->getIsDraft()) {
->>>>>>> 8884f1df
             /** @var static|DraftBehavior $this */
             return (
                 $this->creatorId === $user->id ||
