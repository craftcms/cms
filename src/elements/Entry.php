<?php
/**
 * @link https://craftcms.com/
 * @copyright Copyright (c) Pixel & Tonic, Inc.
 * @license https://craftcms.github.io/license/
 */

namespace craft\elements;

use Craft;
use craft\base\Element;
use craft\base\ElementInterface;
use craft\base\Field;
use craft\behaviors\DraftBehavior;
use craft\behaviors\RevisionBehavior;
use craft\controllers\ElementIndexesController;
use craft\db\Table;
use craft\elements\actions\Delete;
use craft\elements\actions\DeleteForSite;
use craft\elements\actions\Duplicate;
use craft\elements\actions\Edit;
use craft\elements\actions\NewChild;
use craft\elements\actions\NewSiblingAfter;
use craft\elements\actions\NewSiblingBefore;
use craft\elements\actions\Restore;
use craft\elements\actions\SetStatus;
use craft\elements\actions\View;
use craft\elements\conditions\ElementConditionInterface;
use craft\elements\conditions\entries\EntryCondition;
use craft\elements\db\ElementQuery;
use craft\elements\db\ElementQueryInterface;
use craft\elements\db\EntryQuery;
use craft\errors\UnsupportedSiteException;
use craft\events\DefineEntryTypesEvent;
use craft\helpers\ArrayHelper;
use craft\helpers\Cp;
use craft\helpers\DateTimeHelper;
use craft\helpers\Db;
use craft\helpers\ElementHelper;
use craft\helpers\Html;
use craft\helpers\UrlHelper;
use craft\models\EntryType;
use craft\models\FieldLayout;
use craft\models\Section;
use craft\models\Section_SiteSettings;
use craft\models\Site;
use craft\records\Entry as EntryRecord;
use craft\services\ElementSources;
use craft\services\Structures;
use craft\validators\DateCompareValidator;
use craft\validators\DateTimeValidator;
use DateTime;
use yii\base\Exception;
use yii\base\InvalidConfigException;
use yii\db\Expression;

/**
 * Entry represents an entry element.
 *
 * @property int $typeId the entry type’s ID
 * @property int|null $authorId the entry author’s ID
 * @property EntryType $type the entry type
 * @property Section $section the entry's section
 * @property User|null $author the entry's author
 * @author Pixel & Tonic, Inc. <support@pixelandtonic.com>
 * @since 3.0.0
 */
class Entry extends Element
{
    public const STATUS_LIVE = 'live';
    public const STATUS_PENDING = 'pending';
    public const STATUS_EXPIRED = 'expired';

    /**
     * @event DefineEntryTypesEvent The event that is triggered when defining the available entry types for the entry
     *
     * @see getAvailableEntryTypes()
     * @since 3.6.0
     */
    public const EVENT_DEFINE_ENTRY_TYPES = 'defineEntryTypes';

    /**
     * @inheritdoc
     */
    public static function displayName(): string
    {
        return Craft::t('app', 'Entry');
    }

    /**
     * @inheritdoc
     */
    public static function lowerDisplayName(): string
    {
        return Craft::t('app', 'entry');
    }

    /**
     * @inheritdoc
     */
    public static function pluralDisplayName(): string
    {
        return Craft::t('app', 'Entries');
    }

    /**
     * @inheritdoc
     */
    public static function pluralLowerDisplayName(): string
    {
        return Craft::t('app', 'entries');
    }

    /**
     * @inheritdoc
     */
    public static function refHandle(): ?string
    {
        return 'entry';
    }

    /**
     * @inheritdoc
     */
    public static function trackChanges(): bool
    {
        return true;
    }

    /**
     * @inheritdoc
     */
    public static function hasContent(): bool
    {
        return true;
    }

    /**
     * @inheritdoc
     */
    public static function hasTitles(): bool
    {
        return true;
    }

    /**
     * @inheritdoc
     */
    public static function hasUris(): bool
    {
        return true;
    }

    /**
     * @inheritdoc
     */
    public static function isLocalized(): bool
    {
        return true;
    }

    /**
     * @inheritdoc
     */
    public static function hasStatuses(): bool
    {
        return true;
    }

    /**
     * @inheritdoc
     */
    public static function statuses(): array
    {
        return [
            self::STATUS_LIVE => Craft::t('app', 'Live'),
            self::STATUS_PENDING => Craft::t('app', 'Pending'),
            self::STATUS_EXPIRED => Craft::t('app', 'Expired'),
            self::STATUS_DISABLED => Craft::t('app', 'Disabled'),
        ];
    }

    /**
     * @inheritdoc
     * @return EntryQuery The newly created [[EntryQuery]] instance.
     */
    public static function find(): ElementQueryInterface
    {
        return new EntryQuery(static::class);
    }

    /**
     * @inheritdoc
     * @return EntryCondition
     */
    public static function createCondition(): ElementConditionInterface
    {
        return Craft::createObject(EntryCondition::class, [static::class]);
    }

    /**
     * @inheritdoc
     */
    protected static function defineSources(string $context): array
    {
        if ($context === ElementSources::CONTEXT_INDEX) {
            $sections = Craft::$app->getSections()->getEditableSections();
            $editable = true;
        } else {
            $sections = Craft::$app->getSections()->getAllSections();
            $editable = false;
        }

        $sectionIds = [];
        $singleSectionIds = [];
        $sectionsByType = [];

        foreach ($sections as $section) {
            $sectionIds[] = $section->id;

            if ($section->type == Section::TYPE_SINGLE) {
                $singleSectionIds[] = $section->id;
            } else {
                $sectionsByType[$section->type][] = $section;
            }
        }

        $sources = [
            [
                'key' => '*',
                'label' => Craft::t('app', 'All entries'),
                'criteria' => [
                    'sectionId' => $sectionIds,
                    'editable' => $editable,
                ],
                'defaultSort' => ['postDate', 'desc'],
            ],
        ];

        if (!empty($singleSectionIds)) {
            $sources[] = [
                'key' => 'singles',
                'label' => Craft::t('app', 'Singles'),
                'criteria' => [
                    'sectionId' => $singleSectionIds,
                    'editable' => $editable,
                ],
                'defaultSort' => ['title', 'asc'],
            ];
        }

        $sectionTypes = [
            Section::TYPE_CHANNEL => Craft::t('app', 'Channels'),
            Section::TYPE_STRUCTURE => Craft::t('app', 'Structures'),
        ];

        $user = Craft::$app->getUser()->getIdentity();

        foreach ($sectionTypes as $type => $heading) {
            if (!empty($sectionsByType[$type])) {
                $sources[] = ['heading' => $heading];

                foreach ($sectionsByType[$type] as $section) {
                    /** @var Section $section */
                    $source = [
                        'key' => 'section:' . $section->uid,
                        'label' => Craft::t('site', $section->name),
                        'sites' => $section->getSiteIds(),
                        'data' => [
                            'type' => $type,
                            'handle' => $section->handle,
                        ],
                        'criteria' => [
                            'sectionId' => $section->id,
                            'editable' => $editable,
                        ],
                    ];

                    if ($type == Section::TYPE_STRUCTURE) {
                        $source['defaultSort'] = ['structure', 'asc'];
                        $source['structureId'] = $section->structureId;
                        $source['structureEditable'] = $user && $user->can("saveEntries:$section->uid");
                    } else {
                        $source['defaultSort'] = ['postDate', 'desc'];
                    }

                    $sources[] = $source;
                }
            }
        }

        return $sources;
    }

    /**
     * @inheritdoc
     * @since 3.5.0
     */
    protected static function defineFieldLayouts(string $source): array
    {
        // Get all the sections covered by this source
        $sections = [];
        if ($source === '*') {
            $sections = Craft::$app->getSections()->getAllSections();
        } elseif ($source === 'singles') {
            $sections = Craft::$app->getSections()->getSectionsByType(Section::TYPE_SINGLE);
        } elseif (
            preg_match('/^section:(.+)$/', $source, $matches) &&
            $section = Craft::$app->getSections()->getSectionByUid($matches[1])
        ) {
            $sections = [$section];
        }

        $fieldLayouts = [];
        foreach ($sections as $section) {
            foreach ($section->getEntryTypes() as $entryType) {
                $fieldLayouts[] = $entryType->getFieldLayout();
            }
        }
        return $fieldLayouts;
    }

    /**
     * @inheritdoc
     */
    protected static function defineActions(string $source): array
    {
        // Get the selected site
        $controller = Craft::$app->controller;
        if ($controller instanceof ElementIndexesController) {
            /** @var ElementQuery $elementQuery */
            $elementQuery = $controller->getElementQuery();
        } else {
            $elementQuery = null;
        }
        $site = $elementQuery && $elementQuery->siteId
            ? Craft::$app->getSites()->getSiteById($elementQuery->siteId)
            : Craft::$app->getSites()->getCurrentSite();

        // Get the section(s) we need to check permissions on
        switch ($source) {
            case '*':
                $sections = Craft::$app->getSections()->getEditableSections();
                break;
            case 'singles':
                $sections = Craft::$app->getSections()->getSectionsByType(Section::TYPE_SINGLE);
                break;
            default:
                if (preg_match('/^section:(\d+)$/', $source, $matches)) {
                    if (($section = Craft::$app->getSections()->getSectionById($matches[1])) !== null) {
                        $sections = [$section];
                    }
                } elseif (preg_match('/^section:(.+)$/', $source, $matches)) {
                    if (($section = Craft::$app->getSections()->getSectionByUid($matches[1])) !== null) {
                        $sections = [$section];
                    }
                }
        }

        // Now figure out what we can do with these
        $actions = [];
        $elementsService = Craft::$app->getElements();

        /** @var Section[] $sections */
        if (!empty($sections)) {
            $user = Craft::$app->getUser()->getIdentity();
            $canSetStatus = true;
            $canEdit = false;

            foreach ($sections as $section) {
                $canSaveEntries = $user->can("saveEntries:$section->uid");

                // Only show the Set Status action if we're sure they can make changes in all the sections
                if (
                    !$canSaveEntries ||
                    ($section->type !== Section::TYPE_SINGLE && !$user->can("savePeerEntries:$section->uid"))
                ) {
                    $canSetStatus = false;
                }

                // Show the Edit action if they can publish changes to *any* of the sections
                // (the trigger will disable itself for entries that aren't editable)
                if ($canSaveEntries) {
                    $canEdit = true;
                }
            }

            // Set Status
            if ($canSetStatus) {
                $actions[] = SetStatus::class;
            }

            // Edit
            if ($canEdit) {
                $actions[] = $elementsService->createAction([
                    'type' => Edit::class,
                    'label' => Craft::t('app', 'Edit entry'),
                ]);
            }

            // View
            $showViewAction = ($source === '*' || $source === 'singles');

            if (!$showViewAction) {
                // They are viewing a specific section. See if it has URLs for the requested site
                if (isset($sections[0]->siteSettings[$site->id]) && $sections[0]->siteSettings[$site->id]->hasUrls) {
                    $showViewAction = true;
                }
            }

            if ($showViewAction) {
                // View
                $actions[] = $elementsService->createAction([
                    'type' => View::class,
                    'label' => Craft::t('app', 'View entry'),
                ]);
            }

            if ($source === '*') {
                // Delete
                $actions[] = Delete::class;
            } elseif ($source !== 'singles') {
                // Channel/Structure-only actions
                $section = $sections[0];

                if (
                    $section->type == Section::TYPE_STRUCTURE &&
                    $user->can('createEntries:' . $section->uid)
                ) {
                    $newEntryUrl = 'entries/' . $section->handle . '/new';

                    if (Craft::$app->getIsMultiSite()) {
                        $newEntryUrl .= '?site=' . $site->handle;
                    }

                    $actions[] = $elementsService->createAction([
                        'type' => NewSiblingBefore::class,
                        'label' => Craft::t('app', 'Create a new entry before'),
                        'newSiblingUrl' => $newEntryUrl,
                    ]);

                    $actions[] = $elementsService->createAction([
                        'type' => NewSiblingAfter::class,
                        'label' => Craft::t('app', 'Create a new entry after'),
                        'newSiblingUrl' => $newEntryUrl,
                    ]);

                    if ($section->maxLevels != 1) {
                        $actions[] = $elementsService->createAction([
                            'type' => NewChild::class,
                            'label' => Craft::t('app', 'Create a new child entry'),
                            'maxLevels' => $section->maxLevels,
                            'newChildUrl' => $newEntryUrl,
                        ]);
                    }
                }

                // Duplicate
                if (
                    $user->can("createEntries:$section->uid") &&
                    $user->can("saveEntries:$section->uid")
                ) {
                    $actions[] = Duplicate::class;

                    if ($section->type === Section::TYPE_STRUCTURE && $section->maxLevels != 1) {
                        $actions[] = [
                            'type' => Duplicate::class,
                            'deep' => true,
                        ];
                    }
                }

                // Delete?
                $actions[] = Delete::class;

                if ($user->can("deleteEntries:$section->uid")) {
                    if (
                        $section->type === Section::TYPE_STRUCTURE &&
                        $section->maxLevels != 1 &&
                        $user->can("deletePeerEntries:$section->uid")
                    ) {
                        $actions[] = [
                            'type' => Delete::class,
                            'withDescendants' => true,
                        ];
                    }

                    if ($section->propagationMethod === Section::PROPAGATION_METHOD_CUSTOM && $section->getHasMultiSiteEntries()) {
                        $actions[] = DeleteForSite::class;
                    }
                }
            }
        }

        // Restore
        $actions[] = $elementsService->createAction([
            'type' => Restore::class,
            'successMessage' => Craft::t('app', 'Entries restored.'),
            'partialSuccessMessage' => Craft::t('app', 'Some entries restored.'),
            'failMessage' => Craft::t('app', 'Entries not restored.'),
        ]);

        return $actions;
    }

    /**
     * @inheritdoc
     */
    protected static function defineSortOptions(): array
    {
        return [
            'title' => Craft::t('app', 'Title'),
            'slug' => Craft::t('app', 'Slug'),
            'uri' => Craft::t('app', 'URI'),
            [
                'label' => Craft::t('app', 'Post Date'),
                'orderBy' => function(int $dir) {
                    if ($dir === SORT_ASC) {
                        if (Craft::$app->getDb()->getIsMysql()) {
                            return new Expression('[[postDate]] IS NOT NULL DESC, [[postDate]] ASC');
                        } else {
                            return new Expression('[[postDate]] ASC NULLS LAST');
                        }
                    }
                    if (Craft::$app->getDb()->getIsMysql()) {
                        return new Expression('[[postDate]] IS NULL DESC, [[postDate]] DESC');
                    } else {
                        return new Expression('[[postDate]] DESC NULLS FIRST');
                    }
                },
                'attribute' => 'postDate',
                'defaultDir' => 'desc',
            ],
            [
                'label' => Craft::t('app', 'Expiry Date'),
                'orderBy' => 'expiryDate',
                'defaultDir' => 'desc',
            ],
            [
                'label' => Craft::t('app', 'Date Created'),
                'orderBy' => 'elements.dateCreated',
                'attribute' => 'dateCreated',
                'defaultDir' => 'desc',
            ],
            [
                'label' => Craft::t('app', 'Date Updated'),
                'orderBy' => 'elements.dateUpdated',
                'attribute' => 'dateUpdated',
                'defaultDir' => 'desc',
            ],
            [
                'label' => Craft::t('app', 'ID'),
                'orderBy' => 'elements.id',
                'attribute' => 'id',
            ],
        ];
    }

    /**
     * @inheritdoc
     */
    protected static function defineTableAttributes(): array
    {
        $attributes = [
            'section' => ['label' => Craft::t('app', 'Section')],
            'type' => ['label' => Craft::t('app', 'Entry Type')],
            'author' => ['label' => Craft::t('app', 'Author')],
            'slug' => ['label' => Craft::t('app', 'Slug')],
            'uri' => ['label' => Craft::t('app', 'URI')],
            'postDate' => ['label' => Craft::t('app', 'Post Date')],
            'expiryDate' => ['label' => Craft::t('app', 'Expiry Date')],
            'link' => ['label' => Craft::t('app', 'Link'), 'icon' => 'world'],
            'id' => ['label' => Craft::t('app', 'ID')],
            'uid' => ['label' => Craft::t('app', 'UID')],
            'dateCreated' => ['label' => Craft::t('app', 'Date Created')],
            'dateUpdated' => ['label' => Craft::t('app', 'Date Updated')],
            'revisionNotes' => ['label' => Craft::t('app', 'Revision Notes')],
            'revisionCreator' => ['label' => Craft::t('app', 'Last Edited By')],
            'drafts' => ['label' => Craft::t('app', 'Drafts')],
        ];

        // Hide Author & Last Edited By from Craft Solo
        if (Craft::$app->getEdition() !== Craft::Pro) {
            unset($attributes['author'], $attributes['revisionCreator']);
        }

        return $attributes;
    }

    /**
     * @inheritdoc
     */
    protected static function defineDefaultTableAttributes(string $source): array
    {
        $attributes = [];

        if ($source === '*') {
            $attributes[] = 'section';
        }

        if ($source !== 'singles') {
            $attributes[] = 'postDate';
            $attributes[] = 'expiryDate';
            $attributes[] = 'author';
        }

        $attributes[] = 'link';

        return $attributes;
    }

    /**
     * @inheritdoc
     */
    public static function eagerLoadingMap(array $sourceElements, string $handle): array|null|false
    {
        if ($handle === 'author') {
            $sourceElementsWithAuthors = array_filter($sourceElements, function(self $entry) {
                return $entry->getAuthorId() !== null;
            });

            $map = array_map(function(self $entry) {
                return [
                    'source' => $entry->id,
<<<<<<< HEAD
                    'target' => $entry->getAuthorId()
=======
                    'target' => $entry->authorId,
>>>>>>> 9aa883ea
                ];
            }, $sourceElementsWithAuthors);

            return [
                'elementType' => User::class,
                'map' => $map,
                'criteria' => [
                    'status' => null,
                ],
            ];
        }

        return parent::eagerLoadingMap($sourceElements, $handle);
    }

    /**
     * @inheritdoc
     */
    public static function gqlTypeNameByContext(mixed $context): string
    {
        /** @var EntryType $context */
        return self::_getGqlIdentifierByContext($context) . '_Entry';
    }

    /**
     * @inheritdoc
     * @since 3.5.0
     */
    public static function gqlMutationNameByContext(mixed $context): string
    {
        /** @var EntryType $context */
        return 'save_' . self::_getGqlIdentifierByContext($context) . '_Entry';
    }

    /**
     * @inheritdoc
     */
    public static function gqlScopesByContext(mixed $context): array
    {
        /** @var EntryType $context */
        return [
            'sections.' . $context->getSection()->uid,
            'entrytypes.' . $context->uid,
        ];
    }

    /**
     * @inheritdoc
     */
    protected static function prepElementQueryForTableAttribute(ElementQueryInterface $elementQuery, string $attribute): void
    {
        switch ($attribute) {
            case 'author':
                $elementQuery->andWith(['author', ['status' => null]]);
                break;
            case 'revisionNotes':
                $elementQuery->andWith('currentRevision');
                break;
            case 'revisionCreator':
                $elementQuery->andWith('currentRevision.revisionCreator');
                break;
            case 'drafts':
                $elementQuery->andWith(['drafts', ['status' => null, 'orderBy' => ['dateUpdated' => SORT_DESC]]]);
                break;
            default:
                parent::prepElementQueryForTableAttribute($elementQuery, $attribute);
        }
    }

    /**
     * @var int|null Section ID
     * ---
     * ```php
     * echo $entry->sectionId;
     * ```
     * ```twig
     * {{ entry.sectionId }}
     * ```
     */
    public ?int $sectionId = null;

    /**
     * @var DateTime|null Post date
     * ---
     * ```php
     * echo Craft::$app->formatter->asDate($entry->postDate, 'short');
     * ```
     * ```twig
     * {{ entry.postDate|date('short') }}
     * ```
     */
    public ?DateTime $postDate = null;

    /**
     * @var DateTime|null Expiry date
     * ---
     * ```php
     * if ($entry->expiryDate) {
     *     echo Craft::$app->formatter->asDate($entry->expiryDate, 'short');
     * }
     * ```
     * ```twig
     * {% if entry.expiryDate %}
     *   {{ entry.expiryDate|date('short') }}
     * {% endif %}
     * ```
     */
    public ?DateTime $expiryDate = null;

    /**
     * @var bool Whether the entry was deleted along with its entry type
     * @see beforeDelete()
     * @internal
     */
    public bool $deletedWithEntryType = false;

    /**
     * @var int|null Author ID
     * @see getAuthorId()
     * @see setAuthorId()
     */
    public ?int $_authorId = null;

    /**
     * @var User|null|false
     * @see getAuthor()
     * @see setAuthor()
     */
    private User|false|null $_author = null;

    /**
     * @var int|null Type ID
     * @see getType()
     */
    private ?int $_typeId = null;

    /**
     * @var int|null
     */
    private ?int $_oldTypeId = null;

    /**
     * @inheritdoc
     * @since 3.5.0
     */
    public function init(): void
    {
        parent::init();
        $this->_oldTypeId = $this->_typeId;
    }

    /**
     * @inheritdoc
     */
    public function attributes(): array
    {
        $names = parent::attributes();
        $names[] = 'authorId';
        $names[] = 'typeId';
        return $names;
    }

    /**
     * @inheritdoc
     */
    public function extraFields(): array
    {
        $names = parent::extraFields();
        $names[] = 'author';
        $names[] = 'section';
        $names[] = 'type';
        return $names;
    }

    /**
     * @inheritdoc
     */
    public function datetimeAttributes(): array
    {
        $attributes = parent::datetimeAttributes();
        $attributes[] = 'postDate';
        $attributes[] = 'expiryDate';
        return $attributes;
    }

    /**
     * @inheritdoc
     */
    public function attributeLabels(): array
    {
        return array_merge(parent::attributeLabels(), [
            'postDate' => Craft::t('app', 'Post Date'),
            'expiryDate' => Craft::t('app', 'Expiry Date'),
        ]);
    }

    /**
     * @inheritdoc
     */
    protected function defineRules(): array
    {
        $rules = parent::defineRules();
        $rules[] = [['sectionId', 'typeId', 'authorId'], 'number', 'integerOnly' => true];
        $rules[] = [['postDate', 'expiryDate'], DateTimeValidator::class];

        $rules[] = [
            ['postDate'],
            DateCompareValidator::class,
            'operator' => '<',
            'compareAttribute' => 'expiryDate',
            'when' => function() {
                return $this->postDate && $this->expiryDate;
            },
            'on' => self::SCENARIO_LIVE,
        ];

        if ($this->sectionId) {
            $section = $this->getSection();

            if ($section->type !== Section::TYPE_SINGLE) {
                $rules[] = [['authorId'], 'required', 'on' => self::SCENARIO_LIVE];
            }
        }

        return $rules;
    }

    /**
     * @inheritdoc
     */
    public function getSupportedSites(): array
    {
        $section = $this->getSection();
        /** @var Site[] $allSites */
        $allSites = ArrayHelper::index(Craft::$app->getSites()->getAllSites(true), 'id');
        $sites = [];

        // If the section is leaving it up to entries to decide which sites to be propagated to,
        // figure out which sites the entry is currently saved in
        if (
            ($this->duplicateOf->id ?? $this->id) &&
            $section->propagationMethod === Section::PROPAGATION_METHOD_CUSTOM
        ) {
            if ($this->id) {
                $currentSites = static::find()
                    ->status(null)
                    ->id($this->id)
                    ->site('*')
                    ->select('elements_sites.siteId')
                    ->drafts(null)
                    ->provisionalDrafts(null)
                    ->revisions($this->getIsRevision())
                    ->column();
            } else {
                $currentSites = [];
            }

            // If this is being duplicated from another element (e.g. a draft), include any sites the source element is saved to as well
            if (!empty($this->duplicateOf->id)) {
                array_push($currentSites, ...static::find()
                    ->status(null)
                    ->id($this->duplicateOf->id)
                    ->site('*')
                    ->select('elements_sites.siteId')
                    ->drafts(null)
                    ->provisionalDrafts(null)
                    ->revisions($this->duplicateOf->getIsRevision())
                    ->column()
                );
            }

            $currentSites = array_flip($currentSites);
        }

        foreach ($section->getSiteSettings() as $siteSettings) {
            switch ($section->propagationMethod) {
                case Section::PROPAGATION_METHOD_NONE:
                    $include = $siteSettings->siteId == $this->siteId;
                    $propagate = true;
                    break;
                case Section::PROPAGATION_METHOD_SITE_GROUP:
                    $include = $allSites[$siteSettings->siteId]->groupId == $allSites[$this->siteId]->groupId;
                    $propagate = true;
                    break;
                case Section::PROPAGATION_METHOD_LANGUAGE:
                    $include = $allSites[$siteSettings->siteId]->language == $allSites[$this->siteId]->language;
                    $propagate = true;
                    break;
                case Section::PROPAGATION_METHOD_CUSTOM:
                    $include = true;
                    // Only actually propagate to this site if it's the current site, or the entry has been assigned
                    // a status for this site, or the entry already exists for this site
                    $propagate = (
                        $siteSettings->siteId == $this->siteId ||
                        $this->getEnabledForSite($siteSettings->siteId) !== null ||
                        isset($currentSites[$siteSettings->siteId])
                    );
                    break;
                default:
                    $include = $propagate = true;
                    break;
            }

            if ($include) {
                $sites[] = [
                    'siteId' => $siteSettings->siteId,
                    'propagate' => $propagate,
                    'enabledByDefault' => $siteSettings->enabledByDefault,
                ];
            }
        }

        return $sites;
    }

    /**
     * @inheritdoc
     * @since 3.5.0
     */
    public function getCacheTags(): array
    {
        $tags = [
            sprintf('entryType:%s', $this->getTypeId()),
            "section:$this->sectionId",
        ];

        // Did the entry type just change?
        if ($this->getTypeId() !== $this->_oldTypeId) {
            $tags[] = "entryType:$this->_oldTypeId";
        }

        return $tags;
    }

    /**
     * @inheritdoc
     * @throws InvalidConfigException if [[siteId]] is not set to a site ID that the entry's section is enabled for
     */
    public function getUriFormat(): ?string
    {
        $sectionSiteSettings = $this->getSection()->getSiteSettings();

        if (!isset($sectionSiteSettings[$this->siteId])) {
            throw new InvalidConfigException('Entry’s section (' . $this->sectionId . ') is not enabled for site ' . $this->siteId);
        }

        return $sectionSiteSettings[$this->siteId]->uriFormat;
    }

    /**
     * @inheritdoc
     */
    protected function route(): array|string|null
    {
        // Make sure that the entry is actually live
        if (!$this->previewing && $this->getStatus() != self::STATUS_LIVE) {
            return null;
        }

        // Make sure the section is set to have URLs for this site
        $siteId = Craft::$app->getSites()->getCurrentSite()->id;
        $sectionSiteSettings = $this->getSection()->getSiteSettings();

        if (!isset($sectionSiteSettings[$siteId]) || !$sectionSiteSettings[$siteId]->hasUrls) {
            return null;
        }

        return [
            'templates/render', [
                'template' => (string)$sectionSiteSettings[$siteId]->template,
                'variables' => [
                    'entry' => $this,
                ],
            ],
        ];
    }

    /**
     * @inheritdoc
     */
    protected function uiLabel(): ?string
    {
        if (!isset($this->title) || trim($this->title) === '') {
            return Craft::t('app', 'Untitled entry');
        }

        return null;
    }

    /**
     * @inheritdoc
     */
    protected function previewTargets(): array
    {
        return array_map(function($previewTarget) {
            $previewTarget['label'] = Craft::t('site', $previewTarget['label']);
            return $previewTarget;
        }, $this->getSection()->previewTargets);
    }

    /**
     * Returns the reference string to this element.
     *
     * @return string|null
     */
    public function getRef(): ?string
    {
        return $this->getSection()->handle . '/' . $this->slug;
    }

    /**
     * @inheritdoc
     */
    public function getIsTitleTranslatable(): bool
    {
        return ($this->getType()->titleTranslationMethod !== Field::TRANSLATION_METHOD_NONE);
    }

    /**
     * @inheritdoc
     */
    public function getTitleTranslationDescription(): ?string
    {
        return ElementHelper::translationDescription($this->getType()->titleTranslationMethod);
    }

    /**
     * @inheritdoc
     */
    public function getTitleTranslationKey(): string
    {
        $type = $this->getType();
        return ElementHelper::translationKey($this, $type->titleTranslationMethod, $type->titleTranslationKeyFormat);
    }

    /**
     * @inheritdoc
     */
    public function getFieldLayout(): ?FieldLayout
    {
        if (($fieldLayout = parent::getFieldLayout()) !== null) {
            return $fieldLayout;
        }
        try {
            $entryType = $this->getType();
        } catch (InvalidConfigException $e) {
            // The entry type was probably deleted
            return null;
        }
        return $entryType->getFieldLayout();
    }

    /**
     * Returns the entry's section.
     *
     * ---
     * ```php
     * $section = $entry->section;
     * ```
     * ```twig
     * {% set section = entry.section %}
     * ```
     *
     * @return Section
     * @throws InvalidConfigException if [[sectionId]] is missing or invalid
     */
    public function getSection(): Section
    {
        if (!isset($this->sectionId)) {
            throw new InvalidConfigException('Entry is missing its section ID');
        }

        if (($section = Craft::$app->getSections()->getSectionById($this->sectionId)) === null) {
            throw new InvalidConfigException('Invalid section ID: ' . $this->sectionId);
        }

        return $section;
    }

    /**
     * Returns the entry type ID.
     *
     * @return int
     * @since 4.0.0
     */
    public function getTypeId(): int
    {
        return $this->getType()->id;
    }

    /**
     * Sets the entry type ID.
     *
     * @param int $typeId
     * @since 4.0.0
     */
    public function setTypeId(int $typeId): void
    {
        $this->_typeId = $typeId;
        $this->fieldLayoutId = null;
    }

    /**
     * Returns the available entry types for the entry.
     *
     * @return EntryType[]
     * @throws InvalidConfigException
     * @since 3.6.0
     */
    public function getAvailableEntryTypes(): array
    {
        $entryTypes = $this->getSection()->getEntryTypes();

        // Fire a 'defineEntryTypes' event
        if ($this->hasEventHandlers(self::EVENT_DEFINE_ENTRY_TYPES)) {
            $event = new DefineEntryTypesEvent([
                'entryTypes' => $entryTypes,
            ]);
            $this->trigger(self::EVENT_DEFINE_ENTRY_TYPES, $event);
            $entryTypes = $event->entryTypes;
        }

        return $entryTypes;
    }

    /**
     * Returns the entry type.
     *
     * ---
     * ```php
     * $entryType = $entry->type;
     * ```
     * ```twig{1}
     * {% switch entry.type.handle %}
     *   {% case 'article' %}
     *     {% include "news/_article" %}
     *   {% case 'link' %}
     *     {% include "news/_link" %}
     * {% endswitch %}
     * ```
     *
     * @return EntryType
     * @throws InvalidConfigException if the section has no entry types
     */
    public function getType(): EntryType
    {
        if (!isset($this->_typeId)) {
            // Default to the section's first entry type
            $entryTypes = $this->getAvailableEntryTypes();
            if (!$entryTypes) {
                throw new InvalidConfigException('Entry is missing its type ID');
            }
            $this->_typeId = $entryTypes[0]->id;
        }

        $sectionEntryTypes = ArrayHelper::index($this->getSection()->getEntryTypes(), 'id');

        if (!isset($sectionEntryTypes[$this->_typeId])) {
            Craft::warning("Entry $this->id has an invalid entry type ID: $this->_typeId");
            if (empty($sectionEntryTypes)) {
                throw new InvalidConfigException("Section $this->sectionId has no entry types");
            }
            return reset($sectionEntryTypes);
        }

        return $sectionEntryTypes[$this->_typeId];
    }

    /**
     * Returns the entry author ID.
     *
     * @return int|null
     * @since 4.0.0
     */
    public function getAuthorId(): ?int
    {
        return $this->_authorId;
    }

    /**
     * Sets the entry author ID.
     *
     * @param int|int[]|null $authorId
     * @since 4.0.0
     */
    public function setAuthorId(array|int|null $authorId): void
    {
        if (is_array($authorId)) {
            $this->_authorId = reset($authorId) ?: null;
        } else {
            $this->_authorId = $authorId;
        }

        $this->_author = null;
    }

    /**
     * Returns the entry's author.
     *
     * ---
     * ```php
     * $author = $entry->author;
     * ```
     * ```twig
     * <p>By {{ entry.author.name }}</p>
     * ```
     *
     * @return User|null
     * @throws InvalidConfigException if [[authorId]] is set but invalid
     */
    public function getAuthor(): ?User
    {
        if (!isset($this->_author)) {
            if (!$this->getAuthorId()) {
                return null;
            }

            if (($this->_author = Craft::$app->getUsers()->getUserById($this->getAuthorId())) === null) {
                // The author is probably soft-deleted. Just no author is set
                $this->_author = false;
            }
        }

        return $this->_author ?: null;
    }

    /**
     * Sets the entry's author.
     *
     * @param User|null $author
     */
    public function setAuthor(?User $author = null): void
    {
        $this->_author = $author;
        $this->setAuthorId($author->id);
    }

    /**
     * @inheritdoc
     */
    public function getStatus(): ?string
    {
        $status = parent::getStatus();

        if ($status == self::STATUS_ENABLED && $this->postDate) {
            $currentTime = DateTimeHelper::currentTimeStamp();
            $postDate = $this->postDate->getTimestamp();
            $expiryDate = $this->expiryDate?->getTimestamp();

            if ($postDate <= $currentTime && ($expiryDate === null || $expiryDate > $currentTime)) {
                return self::STATUS_LIVE;
            }

            if ($postDate > $currentTime) {
                return self::STATUS_PENDING;
            }

            return self::STATUS_EXPIRED;
        }

        return $status;
    }

    /**
     * @inheritdoc
     */
    public function createAnother(): ?ElementInterface
    {
        $section = $this->getSection();

        /** @var self $entry */
        $entry = Craft::createObject([
            'class' => self::class,
            'sectionId' => $this->sectionId,
            'typeId' => $this->typeId,
            'siteId' => $this->siteId,
        ]);

        // Set the default status based on the section's settings
        /** @var Section_SiteSettings $siteSettings */
        $siteSettings = ArrayHelper::firstWhere($section->getSiteSettings(), 'siteId', $this->siteId);
        $enabled = $siteSettings->enabledByDefault;

        if (Craft::$app->getIsMultiSite() && count($entry->getSupportedSites()) > 1) {
            $entry->enabled = true;
            $entry->setEnabledForSite($enabled);
        } else {
            $entry->enabled = $enabled;
            $entry->setEnabledForSite(true);
        }

        // Structure parent
        if ($section->type === Section::TYPE_STRUCTURE && $section->maxLevels !== 1) {
            $entry->setParentId($this->getParentId());
        }

        return $entry;
    }

    /**
     * @inheritdoc
     */
    public function canView(User $user): bool
    {
        if (parent::canView($user)) {
            return true;
        }

        $section = $this->getSection();

        if (!$user->can("viewEntries:$section->uid")) {
            return false;
        }

        if ($this->getIsDraft() && $this->getIsDerivative()) {
            /** @var static|DraftBehavior $this */
            return (
                $this->creatorId === $user->id ||
                $user->can("viewPeerEntryDrafts:$section->uid")
            );
        }

        return (
            $section->type === Section::TYPE_SINGLE ||
            $this->getAuthorId() === $user->id ||
            $user->can("viewPeerEntries:$section->uid")
        );
    }

    /**
     * @inheritdoc
     */
    public function canSave(User $user): bool
    {
        if (parent::canSave($user)) {
            return true;
        }

        $section = $this->getSection();

        if (!$this->id) {
            return $user->can("createEntries:$section->uid");
        }

        if ($this->getIsDraft()) {
            /** @var static|DraftBehavior $this */
            return (
                $this->creatorId === $user->id ||
                $user->can("savePeerEntryDrafts:$section->uid")
            );
        }

        if (!$user->can("saveEntries:$section->uid")) {
            return false;
        }

        return (
            $section->type === Section::TYPE_SINGLE ||
            $this->getAuthorId() === $user->id ||
            $user->can("savePeerEntries:$section->uid")
        );
    }

    /**
     * @inheritdoc
     */
    public function canDuplicate(User $user): bool
    {
        return $this->getSection()->type !== Section::TYPE_SINGLE;
    }

    /**
     * @inheritdoc
     */
    public function canDelete(User $user): bool
    {
        $section = $this->getSection();

        if ($section->type === Section::TYPE_SINGLE && !$this->getIsDraft()) {
            return false;
        }

        if (parent::canDelete($user)) {
            return true;
        }

        if ($this->getIsDraft() && $this->getIsDerivative()) {
            /** @var static|DraftBehavior $this */
            return (
                $this->creatorId === $user->id ||
                $user->can("deletePeerEntries:$section->uid")
            );
        }

        if (!$user->can("deleteEntries:$section->uid")) {
            return false;
        }

        return (
            $this->getAuthorId() === $user->id ||
            $user->can("deletePeerEntries:$section->uid")
        );
    }

    /**
     * @inheritdoc
     */
    public function canDeleteForSite(User $user): bool
    {
        return $this->getSection()->propagationMethod === Section::PROPAGATION_METHOD_CUSTOM;
    }

    /**
     * @inheritdoc
     */
    public function canCreateDrafts(User $user): bool
    {
        // Everyone with view permissions can create drafts
        return true;
    }

    /**
     * @inheritdoc
     */
    public function hasRevisions(): bool
    {
        return $this->getSection()->enableVersioning;
    }

    /**
     * @inheritdoc
     */
    protected function cpEditUrl(): ?string
    {
        $section = $this->getSection();

        $path = sprintf('entries/%s/%s', $section->handle, $this->getCanonicalId());

        // Ignore homepage/temp slugs
        if ($this->slug && !str_starts_with($this->slug, '__')) {
            $path .= "-$this->slug";
        }

        return UrlHelper::cpUrl($path);
    }

    /**
     * @inheritdoc
     */
    public function getPostEditUrl(): ?string
    {
        $section = $this->getSection();
        $sourceKey = $section->type === Section::TYPE_SINGLE ? 'singles' : $section->handle;
        return UrlHelper::cpUrl("entries/$sourceKey");
    }

    /**
     * @inheritdoc
     */
    public function getCrumbs(): array
    {
        $section = $this->getSection();

        $crumbs = [
            [
                'label' => Craft::t('app', 'Entries'),
                'url' => 'entries',
            ],
        ];

        if ($section->type === Section::TYPE_SINGLE) {
            $crumbs[] = [
                'label' => Craft::t('app', 'Singles'),
                'url' => 'entries/singles',
            ];
        } else {
            $crumbs[] = [
                'label' => Craft::t('site', $section->name),
                'url' => "entries/$section->name",
            ];

            if ($section->type === Section::TYPE_STRUCTURE) {
                $user = Craft::$app->getUser()->getIdentity();
                foreach ($this->getCanonical()->getAncestors()->all() as $ancestor) {
                    if ($ancestor->canView($user)) {
                        $crumbs[] = [
                            'label' => $ancestor->title,
                            'url' => $ancestor->getCpEditUrl(),
                        ];
                    }
                }
            }
        }

        return $crumbs;
    }

    /**
     * @inheritdoc
     * @since 3.3.0
     */
    public function getGqlTypeName(): string
    {
        return static::gqlTypeNameByContext($this->getType());
    }

    /**
     * @inheritdoc
     */
    public function setEagerLoadedElements(string $handle, array $elements): void
    {
        if ($handle === 'author') {
            $this->_author = $elements[0] ?? false;
        } else {
            parent::setEagerLoadedElements($handle, $elements);
        }
    }

    // Indexes, etc.
    // -------------------------------------------------------------------------

    /**
     * @inheritdoc
     */
    protected function tableAttributeHtml(string $attribute): string
    {
        switch ($attribute) {
            case 'author':
                $author = $this->getAuthor();
                return $author ? Cp::elementHtml($author) : '';

            case 'section':
                return Html::encode(Craft::t('site', $this->getSection()->name));

            case 'type':
                try {
                    return Html::encode(Craft::t('site', $this->getType()->name));
                } catch (InvalidConfigException $e) {
                    return Craft::t('app', 'Unknown');
                }

            case 'revisionNotes':
                /** @var Entry|null $revision */
                /** @var RevisionBehavior|null $behavior */
                if (
                    ($revision = $this->getCurrentRevision()) === null ||
                    ($behavior = $revision->getBehavior('revision')) === null
                ) {
                    return '';
                }
                return Html::encode($behavior->revisionNotes);

            case 'revisionCreator':
                /** @var Entry|null $revision */
                /** @var RevisionBehavior|null $behavior */
                if (
                    ($revision = $this->getCurrentRevision()) === null ||
                    ($behavior = $revision->getBehavior('revision')) === null ||
                    ($creator = $behavior->getCreator()) === null
                ) {
                    return '';
                }
                return Cp::elementHtml($creator);

            case 'drafts':
                if (!$this->hasEagerLoadedElements('drafts')) {
                    return '';
                }

                $drafts = $this->getEagerLoadedElements('drafts')->all();

                foreach ($drafts as $draft) {
                    /** @var ElementInterface|DraftBehavior $draft */
                    $draft->setUiLabel($draft->draftName);
                }

                return Cp::elementPreviewHtml($drafts, Cp::ELEMENT_SIZE_SMALL, true, false, true, false);
        }

        return parent::tableAttributeHtml($attribute);
    }

    /**
     * @inheritdoc
     */
    public function metaFieldsHtml(bool $static): string
    {
        $fields = [];
        $section = $this->getSection();
        $user = Craft::$app->getUser()->getIdentity();

        if ($section->type !== Section::TYPE_SINGLE) {
            // Type
            $fields[] = (function() use ($static) {
                $entryTypes = $this->getAvailableEntryTypes();
                if (count($entryTypes) <= 1) {
                    return null;
                }

                $entryTypeOptions = [];
                $fieldLayoutIds = [];

                foreach ($entryTypes as $entryType) {
                    $entryTypeOptions[] = [
                        'label' => Craft::t('site', $entryType->name),
                        'value' => $entryType->id,
                    ];
                    $fieldLayoutIds["type-$entryType->id"] = $entryType->fieldLayoutId;
                }

                if (!$static) {
                    $view = Craft::$app->getView();
                    $typeInputId = $view->namespaceInputId('entryType');
                    $js = <<<EOD
(() => {
    const \$typeInput = $('#$typeInputId');
    const editor = \$typeInput.closest('form').data('elementEditor');
    if (editor) {
        editor.checkForm();
    }
})();
EOD;
                    $view->registerJs($js);
                }

                return Cp::selectFieldHtml([
                    'label' => Craft::t('app', 'Entry Type'),
                    'id' => 'entryType',
                    'name' => 'typeId',
                    'value' => $this->getTypeId(),
                    'options' => $entryTypeOptions,
                    'disabled' => $static,
                ]);
            })();
        }

        // Slug
        $fields[] = $this->slugFieldHtml($static);

        // Parent
        if ($section->type === Section::TYPE_STRUCTURE && $section->maxLevels !== 1) {
            $fields[] = (function() use ($static, $section) {
                if ($parentId = $this->getParentId()) {
                    $parent = Craft::$app->getEntries()->getEntryById($parentId, $this->siteId, [
                        'drafts' => null,
                        'draftOf' => false,
                    ]);
                } else {
                    // If the entry already has structure data, use it. Otherwise, use its canonical entry
                    $parent = static::find()
                        ->siteId($this->siteId)
                        ->ancestorOf($this->lft ? $this : ($this->getIsCanonical() ? $this->id : $this->getCanonical(true)))
                        ->ancestorDist(1)
                        ->drafts(null)
                        ->draftOf(false)
                        ->status(null)
                        ->one();
                }

                return Cp::elementSelectFieldHtml([
                    'label' => Craft::t('app', 'Parent'),
                    'id' => 'parentId',
                    'name' => 'parentId',
                    'elementType' => self::class,
                    'selectionLabel' => Craft::t('app', 'Choose'),
                    'sources' => ["section:$section->uid"],
                    'criteria' => $this->_parentOptionCriteria($section),
                    'limit' => 1,
                    'elements' => $parent ? [$parent] : [],
                    'disabled' => $static,
                ]);
            })();
        }

        if ($section->type !== Section::TYPE_SINGLE) {
            // Author
            if (Craft::$app->getEdition() === Craft::Pro && $user->can("viewPeerEntries:$section->uid")) {
                $fields[] = (function() use ($static, $section) {
                    $author = $this->getAuthor();
                    return Cp::elementSelectFieldHtml([
                        'label' => Craft::t('app', 'Author'),
                        'id' => 'authorId',
                        'name' => 'authorId',
                        'elementType' => User::class,
                        'selectionLabel' => Craft::t('app', 'Choose'),
                        'criteria' => [
                            'can' => "viewEntries:$section->uid",
                        ],
                        'single' => true,
                        'elements' => $author ? [$author] : null,
                        'disabled' => $static,
                    ]);
                })();
            }

            // Post Date
            $fields[] = Cp::dateTimeFieldHtml([
                'label' => Craft::t('app', 'Post Date'),
                'id' => 'postDate',
                'name' => 'postDate',
                'value' => $this->postDate,
                'errors' => $this->getErrors('postDate'),
                'disabled' => $static,
            ]);

            // Expiry Date
            $fields[] = Cp::dateTimeFieldHtml([
                'label' => Craft::t('app', 'Expiry Date'),
                'id' => 'expiryDate',
                'name' => 'expiryDate',
                'value' => $this->expiryDate,
                'errors' => $this->getErrors('expiryDate'),
                'disabled' => $static,
            ]);
        }

        $fields[] = parent::metaFieldsHtml($static);

        return implode('', $fields);
    }

    private function _parentOptionCriteria(Section $section): array
    {
        $parentOptionCriteria = [
            'siteId' => $this->siteId,
            'sectionId' => $section->id,
            'status' => null,
            'drafts' => null,
            'draftOf' => false,
        ];

        // Prevent the current entry, or any of its descendants, from being selected as a parent
        if ($this->id) {
            $excludeIds = self::find()
                ->descendantOf($this)
                ->drafts(null)
                ->draftOf(false)
                ->status(null)
                ->ids();
            $excludeIds[] = $this->getCanonicalId();
            $parentOptionCriteria['id'] = array_merge(['not'], $excludeIds);
        }

        if ($section->maxLevels) {
            if ($this->id) {
                // Figure out how deep the ancestors go
                $maxDepth = self::find()
                    ->select('level')
                    ->descendantOf($this)
                    ->status(null)
                    ->leaves()
                    ->scalar();
                $depth = 1 + ($maxDepth ?: $this->level) - $this->level;
            } else {
                $depth = 1;
            }

            $parentOptionCriteria['level'] = sprintf('<=%s', $section->maxLevels - $depth);
        }

        return $parentOptionCriteria;
    }

    /**
     * Updates the entry's title, if its entry type has a dynamic title format.
     *
     * @since 3.0.3
     */
    public function updateTitle(): void
    {
        $entryType = $this->getType();
        if (!$entryType->hasTitleField) {
            // Make sure that the locale has been loaded in case the title format has any Date/Time fields
            Craft::$app->getLocale();
            // Set Craft to the entry's site's language, in case the title format has any static translations
            $language = Craft::$app->language;
            Craft::$app->language = $this->getSite()->language;
            $title = Craft::$app->getView()->renderObjectTemplate($entryType->titleFormat, $this);
            if ($title !== '') {
                $this->title = $title;
            }
            Craft::$app->language = $language;
        }
    }

    // Events
    // -------------------------------------------------------------------------

    /**
     * @inheritdoc
     */
    public function beforeValidate(): bool
    {
        if (!$this->getAuthorId() && $this->getSection()->type !== Section::TYPE_SINGLE) {
            $this->setAuthorId(Craft::$app->getUser()->getId());
        }

        if ($this->scenario === self::SCENARIO_LIVE && !$this->postDate) {
            // Default the post date to the current date/time
            $this->postDate = new DateTime();
            // ...without the seconds
            $this->postDate->setTimestamp($this->postDate->getTimestamp() - ($this->postDate->getTimestamp() % 60));
            // ...unless an expiry date is set in the past
            if ($this->expiryDate && $this->postDate >= $this->expiryDate) {
                $this->postDate = (clone $this->expiryDate)->modify('-1 day');
            }
        }

        return parent::beforeValidate();
    }

    /**
     * @inheritdoc
     * @throws Exception if reasons
     */
    public function beforeSave(bool $isNew): bool
    {
        $section = $this->getSection();

        // Verify that the section supports this site
        $sectionSiteSettings = $section->getSiteSettings();
        if (!isset($sectionSiteSettings[$this->siteId])) {
            throw new UnsupportedSiteException($this, $this->siteId, "The section '$section->name' is not enabled for the site '$this->siteId'");
        }

        // Make sure the entry has at least one revision if the section has versioning enabled
        if ($this->_shouldSaveRevision()) {
            $hasRevisions = self::find()
                ->revisionOf($this)
                ->site('*')
                ->status(null)
                ->exists();
            if (!$hasRevisions) {
                $currentEntry = self::find()
                    ->id($this->id)
                    ->site('*')
                    ->status(null)
                    ->one();

                // May be null if the entry is currently stored as an unpublished draft
                if ($currentEntry) {
                    $revisionNotes = 'Revision from ' . Craft::$app->getFormatter()->asDatetime($currentEntry->dateUpdated);
                    Craft::$app->getRevisions()->createRevision($currentEntry, $currentEntry->getAuthorId(), $revisionNotes);
                }
            }
        }

        // Set the structure ID for Element::attributes() and afterSave()
        if ($section->type === Section::TYPE_STRUCTURE) {
            $this->structureId = $section->structureId;

            // Has the entry been assigned to a new parent?
            if (!$this->duplicateOf && $this->hasNewParent()) {
                if ($parentId = $this->getParentId()) {
                    $parentEntry = Craft::$app->getEntries()->getEntryById($parentId, '*', [
                        'preferSites' => [$this->siteId],
                        'drafts' => null,
                        'draftOf' => false,
                    ]);

                    if (!$parentEntry) {
                        throw new InvalidConfigException("Invalid parent ID: $parentId");
                    }
                } else {
                    $parentEntry = null;
                }

                $this->setParent($parentEntry);
            }
        }

        // Section type-specific stuff
        if ($section->type == Section::TYPE_SINGLE) {
            $this->setAuthorId(null);
            $this->expiryDate = null;
        }

        $this->updateTitle();

        return parent::beforeSave($isNew);
    }

    /**
     * @inheritdoc
     * @throws InvalidConfigException
     */
    public function afterSave(bool $isNew): void
    {
        if (!$this->propagating) {
            $section = $this->getSection();

            // Get the entry record
            if (!$isNew) {
                $record = EntryRecord::findOne($this->id);

                if (!$record) {
                    throw new InvalidConfigException("Invalid entry ID: $this->id");
                }
            } else {
                $record = new EntryRecord();
                $record->id = (int)$this->id;
            }

            $record->sectionId = (int)$this->sectionId;
            $record->typeId = $this->getTypeId();
            $record->authorId = $this->getAuthorId();
            $record->postDate = $this->postDate;
            $record->expiryDate = $this->expiryDate;

            // Capture the dirty attributes from the record
            $dirtyAttributes = array_keys($record->getDirtyAttributes());

            $record->save(false);

            if ($this->getIsCanonical() && $section->type == Section::TYPE_STRUCTURE) {
                // Has the parent changed?
                if ($this->hasNewParent()) {
                    $this->_placeInStructure($isNew, $section);
                }

                // Update the entry's descendants, who may be using this entry's URI in their own URIs
                if (!$isNew) {
                    Craft::$app->getElements()->updateDescendantSlugsAndUris($this, true, true);
                }
            }

            $this->setDirtyAttributes($dirtyAttributes);
        }

        parent::afterSave($isNew);
    }

    private function _placeInStructure(bool $isNew, Section $section): void
    {
        $parentId = $this->getParentId();
        $structuresService = Craft::$app->getStructures();

        // If this is a provisional draft and its new parent matches the canonical entry’s, just drop it from the structure
        if ($this->isProvisionalDraft) {
            $canonicalParentId = self::find()
                ->select(['elements.id'])
                ->ancestorOf($this->getCanonicalId())
                ->ancestorDist(1)
                ->status(null)
                ->scalar();

            if ($parentId == $canonicalParentId) {
                $structuresService->remove($this->structureId, $this);
                return;
            }
        }

        $mode = $isNew ? Structures::MODE_INSERT : Structures::MODE_AUTO;

        if (!$parentId) {
            if ($section->defaultPlacement === Section::DEFAULT_PLACEMENT_BEGINNING) {
                $structuresService->prependToRoot($this->structureId, $this, $mode);
            } else {
                $structuresService->appendToRoot($this->structureId, $this, $mode);
            }
        } else {
            if ($section->defaultPlacement === Section::DEFAULT_PLACEMENT_BEGINNING) {
                $structuresService->prepend($this->structureId, $this, $this->getParent(), $mode);
            } else {
                $structuresService->append($this->structureId, $this, $this->getParent(), $mode);
            }
        }
    }

    /**
     * @inheritdoc
     */
    public function afterPropagate(bool $isNew): void
    {
        parent::afterPropagate($isNew);

        // Save a new revision?
        if ($this->_shouldSaveRevision()) {
            Craft::$app->getRevisions()->createRevision($this, $this->revisionCreatorId, $this->revisionNotes);
        }
    }

    /**
     * @inheritdoc
     */
    public function beforeDelete(): bool
    {
        if (!parent::beforeDelete()) {
            return false;
        }

        $data = [
            'deletedWithEntryType' => $this->deletedWithEntryType,
            'parentId' => null,
        ];

        if ($this->structureId) {
            // Remember the parent ID, in case the entry needs to be restored later
            $parentId = $this->getAncestors(1)
                ->status(null)
                ->select(['elements.id'])
                ->scalar();
            if ($parentId) {
                $data['parentId'] = $parentId;
            }
        }

        Db::update(Table::ENTRIES, $data, [
            'id' => $this->id,
        ], [], false);

        return true;
    }

    /**
     * @inheritdoc
     */
    public function afterRestore(): void
    {
        $section = $this->getSection();
        if ($section->type === Section::TYPE_STRUCTURE) {
            // Add the entry back into its structure
            $parent = self::find()
                ->structureId($section->structureId)
                ->innerJoin(['j' => Table::ENTRIES], '[[j.parentId]] = [[elements.id]]')
                ->andWhere(['j.id' => $this->id])
                ->one();

            if (!$parent) {
                Craft::$app->getStructures()->appendToRoot($section->structureId, $this);
            } else {
                Craft::$app->getStructures()->append($section->structureId, $this, $parent);
            }
        }

        parent::afterRestore();
    }

    /**
     * @inheritdoc
     */
    public function afterMoveInStructure(int $structureId): void
    {
        // Was the entry moved within its section's structure?
        $section = $this->getSection();

        if ($section->type == Section::TYPE_STRUCTURE && $section->structureId == $structureId) {
            Craft::$app->getElements()->updateElementSlugAndUri($this, true, true, true);

            // If this is the canonical entry, update its drafts
            if ($this->getIsCanonical()) {
                $drafts = static::find()
                    ->draftOf($this)
                    ->status(null)
                    ->site('*')
                    ->unique()
                    ->all();
                $structuresService = Craft::$app->getStructures();
                $lastElement = $this;

                foreach ($drafts as $draft) {
                    $structuresService->moveAfter($section->structureId, $draft, $lastElement);
                    $lastElement = $draft;
                }
            }
        }

        parent::afterMoveInStructure($structureId);
    }

    /**
     * Returns whether the entry should be saving revisions on save.
     *
     * @return bool
     */
    private function _shouldSaveRevision(): bool
    {
        return (
            $this->id &&
            !$this->propagating &&
            !$this->resaving &&
            !$this->getIsDraft() &&
            !$this->getIsRevision() &&
            $this->getSection()->enableVersioning
        );
    }

    /**
     * Get the GraphQL identifier by context.
     *
     * @param EntryType $context
     * @return string
     */
    private static function _getGqlIdentifierByContext(EntryType $context): string
    {
        return $context->getSection()->handle . '_' . $context->handle;
    }
}<|MERGE_RESOLUTION|>--- conflicted
+++ resolved
@@ -622,11 +622,7 @@
             $map = array_map(function(self $entry) {
                 return [
                     'source' => $entry->id,
-<<<<<<< HEAD
-                    'target' => $entry->getAuthorId()
-=======
-                    'target' => $entry->authorId,
->>>>>>> 9aa883ea
+                    'target' => $entry->getAuthorId(),
                 ];
             }, $sourceElementsWithAuthors);
 
