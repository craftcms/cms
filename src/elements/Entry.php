<?php
/**
 * @link https://craftcms.com/
 * @copyright Copyright (c) Pixel & Tonic, Inc.
 * @license https://craftcms.github.io/license/
 */

namespace craft\elements;

use Craft;
use craft\base\Element;
use craft\base\ElementInterface;
use craft\base\Field;
use craft\behaviors\DraftBehavior;
use craft\behaviors\RevisionBehavior;
use craft\controllers\ElementIndexesController;
use craft\db\Query;
use craft\db\Table;
use craft\elements\actions\Delete;
use craft\elements\actions\DeleteForSite;
use craft\elements\actions\Duplicate;
use craft\elements\actions\Edit;
use craft\elements\actions\NewChild;
use craft\elements\actions\NewSiblingAfter;
use craft\elements\actions\NewSiblingBefore;
use craft\elements\actions\Restore;
use craft\elements\actions\SetStatus;
use craft\elements\actions\View;
use craft\elements\db\ElementQuery;
use craft\elements\db\ElementQueryInterface;
use craft\elements\db\EntryQuery;
use craft\errors\UnsupportedSiteException;
use craft\events\DefineEntryTypesEvent;
use craft\helpers\ArrayHelper;
use craft\helpers\Cp;
use craft\helpers\DateTimeHelper;
use craft\helpers\Db;
use craft\helpers\ElementHelper;
use craft\helpers\Html;
use craft\helpers\Json;
use craft\helpers\UrlHelper;
use craft\models\EntryType;
use craft\models\FieldLayout;
use craft\models\Section;
use craft\models\Site;
use craft\records\Entry as EntryRecord;
use craft\services\Structures;
use craft\validators\DateTimeValidator;
use DateTime;
use yii\base\Exception;
use yii\base\InvalidConfigException;
use yii\db\Expression;

/**
 * Entry represents an entry element.
 *
 * @property User|null $author the entry's author
 * @property Section $section the entry's section
 * @property EntryType $type the entry type
 * @author Pixel & Tonic, Inc. <support@pixelandtonic.com>
 * @since 3.0.0
 */
class Entry extends Element
{
    public const STATUS_LIVE = 'live';
    public const STATUS_PENDING = 'pending';
    public const STATUS_EXPIRED = 'expired';

    /**
     * @event DefineEntryTypesEvent The event that is triggered when defining the available entry types for the entry
     *
     * @see getAvailableEntryTypes()
     * @since 3.6.0
     */
    public const EVENT_DEFINE_ENTRY_TYPES = 'defineEntryTypes';

    /**
     * @inheritdoc
     */
    public static function displayName(): string
    {
        return Craft::t('app', 'Entry');
    }

    /**
     * @inheritdoc
     */
    public static function lowerDisplayName(): string
    {
        return Craft::t('app', 'entry');
    }

    /**
     * @inheritdoc
     */
    public static function pluralDisplayName(): string
    {
        return Craft::t('app', 'Entries');
    }

    /**
     * @inheritdoc
     */
    public static function pluralLowerDisplayName(): string
    {
        return Craft::t('app', 'entries');
    }

    /**
     * @inheritdoc
     */
    public static function refHandle(): ?string
    {
        return 'entry';
    }

    /**
     * @inheritdoc
     */
    public static function trackChanges(): bool
    {
        return true;
    }

    /**
     * @inheritdoc
     */
    public static function hasContent(): bool
    {
        return true;
    }

    /**
     * @inheritdoc
     */
    public static function hasTitles(): bool
    {
        return true;
    }

    /**
     * @inheritdoc
     */
    public static function hasUris(): bool
    {
        return true;
    }

    /**
     * @inheritdoc
     */
    public static function isLocalized(): bool
    {
        return true;
    }

    /**
     * @inheritdoc
     */
    public static function hasStatuses(): bool
    {
        return true;
    }

    /**
     * @inheritdoc
     */
    public static function statuses(): array
    {
        return [
            self::STATUS_LIVE => Craft::t('app', 'Live'),
            self::STATUS_PENDING => Craft::t('app', 'Pending'),
            self::STATUS_EXPIRED => Craft::t('app', 'Expired'),
            self::STATUS_DISABLED => Craft::t('app', 'Disabled'),
        ];
    }

    /**
     * @inheritdoc
     * @return EntryQuery The newly created [[EntryQuery]] instance.
     */
    public static function find(): ElementQueryInterface
    {
        return new EntryQuery(static::class);
    }

    /**
     * @inheritdoc
     */
    protected static function defineSources(?string $context = null): array
    {
        if ($context === 'index') {
            $sections = Craft::$app->getSections()->getEditableSections();
            $editable = true;
        } else {
            $sections = Craft::$app->getSections()->getAllSections();
            $editable = false;
        }

        $sectionIds = [];
        $singleSectionIds = [];
        $sectionsByType = [];

        foreach ($sections as $section) {
            $sectionIds[] = $section->id;

            if ($section->type == Section::TYPE_SINGLE) {
                $singleSectionIds[] = $section->id;
            } else {
                $sectionsByType[$section->type][] = $section;
            }
        }

        $sources = [
            [
                'key' => '*',
                'label' => Craft::t('app', 'All entries'),
                'criteria' => [
                    'sectionId' => $sectionIds,
                    'editable' => $editable,
                ],
                'defaultSort' => ['postDate', 'desc'],
            ],
        ];

        if (!empty($singleSectionIds)) {
            $sources[] = [
                'key' => 'singles',
                'label' => Craft::t('app', 'Singles'),
                'criteria' => [
                    'sectionId' => $singleSectionIds,
                    'editable' => $editable,
                ],
                'defaultSort' => ['title', 'asc'],
            ];
        }

        $sectionTypes = [
            Section::TYPE_CHANNEL => Craft::t('app', 'Channels'),
            Section::TYPE_STRUCTURE => Craft::t('app', 'Structures'),
        ];

        foreach ($sectionTypes as $type => $heading) {
            if (!empty($sectionsByType[$type])) {
                $sources[] = ['heading' => $heading];

                foreach ($sectionsByType[$type] as $section) {
                    /** @var Section $section */
                    $source = [
                        'key' => 'section:' . $section->uid,
                        'label' => Craft::t('site', $section->name),
                        'sites' => $section->getSiteIds(),
                        'data' => [
                            'type' => $type,
                            'handle' => $section->handle,
                        ],
                        'criteria' => [
                            'sectionId' => $section->id,
                            'editable' => $editable,
                        ],
                    ];

                    if ($type == Section::TYPE_STRUCTURE) {
                        $source['defaultSort'] = ['structure', 'asc'];
                        $source['structureId'] = $section->structureId;
                        $source['structureEditable'] = Craft::$app->getUser()->checkPermission('publishEntries:' . $section->uid);
                    } else {
                        $source['defaultSort'] = ['postDate', 'desc'];
                    }

                    $sources[] = $source;
                }
            }
        }

        return $sources;
    }

    /**
     * @inheritdoc
     * @since 3.5.0
     */
    protected static function defineFieldLayouts(string $source): array
    {
        // Get all the sections covered by this source
        $sections = [];
        if ($source === '*') {
            $sections = Craft::$app->getSections()->getAllSections();
        } else if ($source === 'singles') {
            $sections = Craft::$app->getSections()->getSectionsByType(Section::TYPE_SINGLE);
        } else if (
            preg_match('/^section:(.+)$/', $source, $matches) &&
            $section = Craft::$app->getSections()->getSectionByUid($matches[1])
        ) {
            $sections = [$section];
        }

        $fieldLayouts = [];
        foreach ($sections as $section) {
            foreach ($section->getEntryTypes() as $entryType) {
                $fieldLayouts[] = $entryType->getFieldLayout();
            }
        }
        return $fieldLayouts;
    }

    /**
     * @inheritdoc
     */
    protected static function defineActions(string $source): array
    {
        // Get the selected site
        $controller = Craft::$app->controller;
        if ($controller instanceof ElementIndexesController) {
            /** @var ElementQuery $elementQuery */
            $elementQuery = $controller->getElementQuery();
        } else {
            $elementQuery = null;
        }
        $site = $elementQuery && $elementQuery->siteId
            ? Craft::$app->getSites()->getSiteById($elementQuery->siteId)
            : Craft::$app->getSites()->getCurrentSite();

        // Get the section(s) we need to check permissions on
        switch ($source) {
            case '*':
                $sections = Craft::$app->getSections()->getEditableSections();
                break;
            case 'singles':
                $sections = Craft::$app->getSections()->getSectionsByType(Section::TYPE_SINGLE);
                break;
            default:
                if (preg_match('/^section:(\d+)$/', $source, $matches)) {
                    if (($section = Craft::$app->getSections()->getSectionById($matches[1])) !== null) {
                        $sections = [$section];
                    }
                } else if (preg_match('/^section:(.+)$/', $source, $matches)) {
                    if (($section = Craft::$app->getSections()->getSectionByUid($matches[1])) !== null) {
                        $sections = [$section];
                    }
                }
        }

        // Now figure out what we can do with these
        $actions = [];
        $elementsService = Craft::$app->getElements();

        /** @var Section[] $sections */
        if (!empty($sections)) {
            $userSession = Craft::$app->getUser();
            $canSetStatus = true;
            $canEdit = false;

            foreach ($sections as $section) {
                $canPublishEntries = $userSession->checkPermission('publishEntries:' . $section->uid);

                // Only show the Set Status action if we're sure they can make changes in all the sections
                if (!(
                    $canPublishEntries &&
                    ($section->type == Section::TYPE_SINGLE || $userSession->checkPermission('publishPeerEntries:' . $section->uid))
                )
                ) {
                    $canSetStatus = false;
                }

                // Show the Edit action if they can publish changes to *any* of the sections
                // (the trigger will disable itself for entries that aren't editable)
                if ($canPublishEntries) {
                    $canEdit = true;
                }
            }

            // Set Status
            if ($canSetStatus) {
                $actions[] = SetStatus::class;
            }

            // Edit
            if ($canEdit) {
                $actions[] = $elementsService->createAction([
                    'type' => Edit::class,
                    'label' => Craft::t('app', 'Edit entry'),
                ]);
            }

            // View
            $showViewAction = ($source === '*' || $source === 'singles');

            if (!$showViewAction) {
                // They are viewing a specific section. See if it has URLs for the requested site
                if (isset($sections[0]->siteSettings[$site->id]) && $sections[0]->siteSettings[$site->id]->hasUrls) {
                    $showViewAction = true;
                }
            }

            if ($showViewAction) {
                // View
                $actions[] = $elementsService->createAction([
                    'type' => View::class,
                    'label' => Craft::t('app', 'View entry'),
                ]);
            }

            if ($source === '*') {
                // Delete
                $actions[] = Delete::class;
            } else if ($source !== 'singles') {
                // Channel/Structure-only actions
                $section = $sections[0];

                if (
                    $section->type == Section::TYPE_STRUCTURE &&
                    $userSession->checkPermission('createEntries:' . $section->uid)
                ) {
                    $newEntryUrl = 'entries/' . $section->handle . '/new';

                    if (Craft::$app->getIsMultiSite()) {
                        $newEntryUrl .= '?site=' . $site->handle;
                    }

                    $actions[] = $elementsService->createAction([
                        'type' => NewSiblingBefore::class,
                        'label' => Craft::t('app', 'Create a new entry before'),
                        'newSiblingUrl' => $newEntryUrl,
                    ]);

                    $actions[] = $elementsService->createAction([
                        'type' => NewSiblingAfter::class,
                        'label' => Craft::t('app', 'Create a new entry after'),
                        'newSiblingUrl' => $newEntryUrl,
                    ]);

                    if ($section->maxLevels != 1) {
                        $actions[] = $elementsService->createAction([
                            'type' => NewChild::class,
                            'label' => Craft::t('app', 'Create a new child entry'),
                            'maxLevels' => $section->maxLevels,
                            'newChildUrl' => $newEntryUrl,
                        ]);
                    }
                }

                // Duplicate
                if (
                    $userSession->checkPermission('createEntries:' . $section->uid) &&
                    $userSession->checkPermission('publishEntries:' . $section->uid)
                ) {
                    $actions[] = Duplicate::class;

                    if ($section->type === Section::TYPE_STRUCTURE && $section->maxLevels != 1) {
                        $actions[] = [
                            'type' => Duplicate::class,
                            'deep' => true,
                        ];
                    }
                }

                // Delete?
                $actions[] = Delete::class;

                if ($userSession->checkPermission("deleteEntries:$section->uid")) {
                    if (
                        $section->type === Section::TYPE_STRUCTURE &&
                        $section->maxLevels != 1 &&
                        $userSession->checkPermission("deletePeerEntries:$section->uid")
                    ) {
                        $actions[] = [
                            'type' => Delete::class,
                            'withDescendants' => true,
                        ];
                    }

                    if ($section->propagationMethod === Section::PROPAGATION_METHOD_CUSTOM && $section->getHasMultiSiteEntries()) {
                        $actions[] = DeleteForSite::class;
                    }
                }
            }
        }

        // Restore
        $actions[] = $elementsService->createAction([
            'type' => Restore::class,
            'successMessage' => Craft::t('app', 'Entries restored.'),
            'partialSuccessMessage' => Craft::t('app', 'Some entries restored.'),
            'failMessage' => Craft::t('app', 'Entries not restored.'),
        ]);

        return $actions;
    }

    /**
     * @inheritdoc
     */
    protected static function defineSortOptions(): array
    {
        return [
            'title' => Craft::t('app', 'Title'),
            'slug' => Craft::t('app', 'Slug'),
            'uri' => Craft::t('app', 'URI'),
            [
                'label' => Craft::t('app', 'Post Date'),
                'orderBy' => function(int $dir) {
                    if ($dir === SORT_ASC) {
                        if (Craft::$app->getDb()->getIsMysql()) {
                            return new Expression('[[postDate]] IS NOT NULL DESC, [[postDate]] ASC');
                        } else {
                            return new Expression('[[postDate]] ASC NULLS LAST');
                        }
                    }
                    if (Craft::$app->getDb()->getIsMysql()) {
                        return new Expression('[[postDate]] IS NULL DESC, [[postDate]] DESC');
                    } else {
                        return new Expression('[[postDate]] DESC NULLS FIRST');
                    }
                },
                'attribute' => 'postDate',
                'defaultDir' => 'desc',
            ],
            [
                'label' => Craft::t('app', 'Expiry Date'),
                'orderBy' => 'expiryDate',
                'defaultDir' => 'desc',
            ],
            [
                'label' => Craft::t('app', 'Date Created'),
                'orderBy' => 'elements.dateCreated',
                'attribute' => 'dateCreated',
                'defaultDir' => 'desc',
            ],
            [
                'label' => Craft::t('app', 'Date Updated'),
                'orderBy' => 'elements.dateUpdated',
                'attribute' => 'dateUpdated',
                'defaultDir' => 'desc',
            ],
            [
                'label' => Craft::t('app', 'ID'),
                'orderBy' => 'elements.id',
                'attribute' => 'id',
            ],
        ];
    }

    /**
     * @inheritdoc
     */
    protected static function defineTableAttributes(): array
    {
        $attributes = [
            'section' => ['label' => Craft::t('app', 'Section')],
            'type' => ['label' => Craft::t('app', 'Entry Type')],
            'author' => ['label' => Craft::t('app', 'Author')],
            'slug' => ['label' => Craft::t('app', 'Slug')],
            'uri' => ['label' => Craft::t('app', 'URI')],
            'postDate' => ['label' => Craft::t('app', 'Post Date')],
            'expiryDate' => ['label' => Craft::t('app', 'Expiry Date')],
            'link' => ['label' => Craft::t('app', 'Link'), 'icon' => 'world'],
            'id' => ['label' => Craft::t('app', 'ID')],
            'uid' => ['label' => Craft::t('app', 'UID')],
            'dateCreated' => ['label' => Craft::t('app', 'Date Created')],
            'dateUpdated' => ['label' => Craft::t('app', 'Date Updated')],
            'revisionNotes' => ['label' => Craft::t('app', 'Revision Notes')],
            'revisionCreator' => ['label' => Craft::t('app', 'Last Edited By')],
            'drafts' => ['label' => Craft::t('app', 'Drafts')],
        ];

        // Hide Author & Last Edited By from Craft Solo
        if (Craft::$app->getEdition() !== Craft::Pro) {
            unset($attributes['author'], $attributes['revisionCreator']);
        }

        return $attributes;
    }

    /**
     * @inheritdoc
     */
    protected static function defineDefaultTableAttributes(string $source): array
    {
        $attributes = [];

        if ($source === '*') {
            $attributes[] = 'section';
        }

        if ($source !== 'singles') {
            $attributes[] = 'postDate';
            $attributes[] = 'expiryDate';
            $attributes[] = 'author';
        }

        $attributes[] = 'link';

        return $attributes;
    }

    /**
     * @inheritdoc
     */
    public static function eagerLoadingMap(array $sourceElements, string $handle)
    {
        if ($handle === 'author') {
            $sourceElementsWithAuthors = array_filter($sourceElements, function(Entry $entry) {
                return $entry->authorId !== null;
            });

            $map = array_map(function(Entry $entry){
                return [
                    'source' => $entry->id,
                    'target' => $entry->authorId
                ];
            }, $sourceElementsWithAuthors);

            return [
                'elementType' => User::class,
                'map' => $map,
                'criteria' => [
                    'status' => null,
                ],
            ];
        }

        return parent::eagerLoadingMap($sourceElements, $handle);
    }

    /**
     * @inheritdoc
     */
    public static function gqlTypeNameByContext($context): string
    {
        /** @var EntryType $context */
        return self::_getGqlIdentifierByContext($context) . '_Entry';
    }

    /**
     * @inheritdoc
     * @since 3.5.0
     */
    public static function gqlMutationNameByContext($context): string
    {
        /** @var EntryType $context */
        return 'save_' . self::_getGqlIdentifierByContext($context) . '_Entry';
    }

    /**
     * @inheritdoc
     */
    public static function gqlScopesByContext($context): array
    {
        /** @var EntryType $context */
        return [
            'sections.' . $context->getSection()->uid,
            'entrytypes.' . $context->uid,
        ];
    }

    /**
     * @inheritdoc
     */
    protected static function prepElementQueryForTableAttribute(ElementQueryInterface $elementQuery, string $attribute): void
    {
        switch ($attribute) {
            case 'author':
                $elementQuery->andWith(['author', ['status' => null]]);
                break;
            case 'revisionNotes':
                $elementQuery->andWith('currentRevision');
                break;
            case 'revisionCreator':
                $elementQuery->andWith('currentRevision.revisionCreator');
                break;
            case 'drafts':
                $elementQuery->andWith(['drafts', ['status' => null, 'orderBy' => ['dateUpdated' => SORT_DESC]]]);
                break;
            default:
                parent::prepElementQueryForTableAttribute($elementQuery, $attribute);
        }
    }

    /**
     * @var int|null Section ID
     * ---
     * ```php
     * echo $entry->sectionId;
     * ```
     * ```twig
     * {{ entry.sectionId }}
     * ```
     */
    public ?int $sectionId = null;

    /**
     * @var int|null Type ID
     * ---
     * ```php
     * echo $entry->typeId;
     * ```
     * ```twig
     * {{ entry.typeId }}
     * ```
     */
    public ?int $typeId = null;

    /**
     * @var int|null Author ID
     * ---
     * ```php
     * echo $entry->authorId;
     * ```
     * ```twig
     * {{ entry.authorId }}
     * ```
     */
    public ?int $authorId = null;

    /**
     * @var DateTime|null Post date
     * ---
     * ```php
     * echo Craft::$app->formatter->asDate($entry->postDate, 'short');
     * ```
     * ```twig
     * {{ entry.postDate|date('short') }}
     * ```
     */
    public ?DateTime $postDate = null;

    /**
     * @var DateTime|null Expiry date
     * ---
     * ```php
     * if ($entry->expiryDate) {
     *     echo Craft::$app->formatter->asDate($entry->expiryDate, 'short');
     * }
     * ```
     * ```twig
     * {% if entry.expiryDate %}
     *   {{ entry.expiryDate|date('short') }}
     * {% endif %}
     * ```
     */
    public ?DateTime $expiryDate = null;

    /**
     * @var int|false|null New parent ID
     * @internal
     */
    public $newParentId;

    /**
     * @var bool Whether the entry was deleted along with its entry type
     * @see beforeDelete()
     * @internal
     */
    public bool $deletedWithEntryType = false;

    /**
     * @var User|null|false
     */
    private $_author;

    /**
     * @var int|null
     */
    private ?int $_oldTypeId = null;

    /**
     * @var bool|null
     * @see _hasNewParent()
     */
    private ?bool $_hasNewParent = null;

    /**
     * @inheritdoc
     */
    public function __clone()
    {
        parent::__clone();
        $this->_hasNewParent = null;
    }

    /**
     * @inheritdoc
     * @since 3.5.0
     */
    public function init(): void
    {
        parent::init();
        $this->_oldTypeId = $this->typeId;
    }

    /**
     * @inheritdoc
     */
    public function extraFields(): array
    {
        $names = parent::extraFields();
        $names[] = 'author';
        $names[] = 'section';
        $names[] = 'type';
        return $names;
    }

    /**
     * @inheritdoc
     */
    public function datetimeAttributes(): array
    {
        $attributes = parent::datetimeAttributes();
        $attributes[] = 'postDate';
        $attributes[] = 'expiryDate';
        return $attributes;
    }

    /**
     * @inheritdoc
     */
    protected function defineRules(): array
    {
        $rules = parent::defineRules();
        $rules[] = [['sectionId', 'typeId', 'authorId'], 'number', 'integerOnly' => true];
        $rules[] = [['postDate', 'expiryDate'], DateTimeValidator::class];

        if ($this->getSection()->type !== Section::TYPE_SINGLE) {
            $rules[] = [['authorId'], 'required', 'on' => self::SCENARIO_LIVE];
        }

        return $rules;
    }

    /**
     * @inheritdoc
     */
    public function getSupportedSites(): array
    {
        $section = $this->getSection();
        /** @var Site[] $allSites */
        $allSites = ArrayHelper::index(Craft::$app->getSites()->getAllSites(true), 'id');
        $sites = [];

        // If the section is leaving it up to entries to decide which sites to be propagated to,
        // figure out which sites the entry is currently saved in
        if (
            ($this->duplicateOf->id ?? $this->id) &&
            $section->propagationMethod === Section::PROPAGATION_METHOD_CUSTOM
        ) {
            if ($this->id) {
                $currentSites = static::find()
                    ->status(null)
                    ->id($this->id)
                    ->siteId('*')
                    ->select('elements_sites.siteId')
                    ->drafts(null)
                    ->provisionalDrafts(null)
                    ->revisions($this->getIsRevision())
                    ->column();
            } else {
                $currentSites = [];
            }

            // If this is being duplicated from another element (e.g. a draft), include any sites the source element is saved to as well
            if (!empty($this->duplicateOf->id)) {
                array_push($currentSites, ...static::find()
                    ->status(null)
                    ->id($this->duplicateOf->id)
                    ->siteId('*')
                    ->select('elements_sites.siteId')
                    ->drafts(null)
                    ->provisionalDrafts(null)
                    ->revisions($this->duplicateOf->getIsRevision())
                    ->column()
                );
            }

            $currentSites = array_flip($currentSites);
        }

        foreach ($section->getSiteSettings() as $siteSettings) {
            switch ($section->propagationMethod) {
                case Section::PROPAGATION_METHOD_NONE:
                    $include = $siteSettings->siteId == $this->siteId;
                    $propagate = true;
                    break;
                case Section::PROPAGATION_METHOD_SITE_GROUP:
                    $include = $allSites[$siteSettings->siteId]->groupId == $allSites[$this->siteId]->groupId;
                    $propagate = true;
                    break;
                case Section::PROPAGATION_METHOD_LANGUAGE:
                    $include = $allSites[$siteSettings->siteId]->language == $allSites[$this->siteId]->language;
                    $propagate = true;
                    break;
                case Section::PROPAGATION_METHOD_CUSTOM:
                    $include = true;
                    // Only actually propagate to this site if it's the current site, or the entry has been assigned
                    // a status for this site, or the entry already exists for this site
                    $propagate = (
                        $siteSettings->siteId == $this->siteId ||
                        $this->getEnabledForSite($siteSettings->siteId) !== null ||
                        isset($currentSites[$siteSettings->siteId])
                    );
                    break;
                default:
                    $include = $propagate = true;
                    break;
            }

            if ($include) {
                $sites[] = [
                    'siteId' => $siteSettings->siteId,
                    'propagate' => $propagate,
                    'enabledByDefault' => $siteSettings->enabledByDefault,
                ];
            }
        }

        return $sites;
    }

    /**
     * @inheritdoc
     * @since 3.5.0
     */
    public function getCacheTags(): array
    {
        $tags = [
            "entryType:$this->typeId",
            "section:$this->sectionId",
        ];

        // Did the entry type just change?
        if ($this->typeId != $this->_oldTypeId) {
            $tags[] = "entryType:$this->_oldTypeId";
        }

        return $tags;
    }

    /**
     * @inheritdoc
     * @throws InvalidConfigException if [[siteId]] is not set to a site ID that the entry's section is enabled for
     */
    public function getUriFormat(): ?string
    {
        $sectionSiteSettings = $this->getSection()->getSiteSettings();

        if (!isset($sectionSiteSettings[$this->siteId])) {
            throw new InvalidConfigException('Entry’s section (' . $this->sectionId . ') is not enabled for site ' . $this->siteId);
        }

        return $sectionSiteSettings[$this->siteId]->uriFormat;
    }

    /**
     * @inheritdoc
     */
    protected function route()
    {
        // Make sure that the entry is actually live
        if (!$this->previewing && $this->getStatus() != self::STATUS_LIVE) {
            return null;
        }

        // Make sure the section is set to have URLs for this site
        $siteId = Craft::$app->getSites()->getCurrentSite()->id;
        $sectionSiteSettings = $this->getSection()->getSiteSettings();

        if (!isset($sectionSiteSettings[$siteId]) || !$sectionSiteSettings[$siteId]->hasUrls) {
            return null;
        }

        return [
            'templates/render', [
                'template' => (string)$sectionSiteSettings[$siteId]->template,
                'variables' => [
                    'entry' => $this,
                ],
            ],
        ];
    }

    /**
     * @inheritdoc
     */
    protected function uiLabel(): ?string
    {
        if (!isset($this->title) || trim($this->title) === '') {
            return Craft::t('app', 'Untitled entry');
        }

        return null;
    }

    /**
     * @inheritdoc
     */
    protected function previewTargets(): array
    {
        return array_map(function($previewTarget) {
            $previewTarget['label'] = Craft::t('site', $previewTarget['label']);
            return $previewTarget;
        }, $this->getSection()->previewTargets);
    }

    /**
     * Returns the reference string to this element.
     *
     * @return string|null
     */
    public function getRef(): ?string
    {
        return $this->getSection()->handle . '/' . $this->slug;
    }

    /**
     * @inheritdoc
     */
    public function getIsTitleTranslatable(): bool
    {
        return ($this->getType()->titleTranslationMethod !== Field::TRANSLATION_METHOD_NONE);
    }

    /**
     * @inheritdoc
     */
    public function getTitleTranslationDescription(): ?string
    {
        return ElementHelper::translationDescription($this->getType()->titleTranslationMethod);
    }

    /**
     * @inheritdoc
     */
    public function getTitleTranslationKey(): string
    {
        $type = $this->getType();
        return ElementHelper::translationKey($this, $type->titleTranslationMethod, $type->titleTranslationKeyFormat);
    }

    /**
     * @inheritdoc
     */
    public function getFieldLayout(): ?FieldLayout
    {
        if (($fieldLayout = parent::getFieldLayout()) !== null) {
            return $fieldLayout;
        }
        try {
            $entryType = $this->getType();
        } catch (InvalidConfigException $e) {
            // The entry type was probably deleted
            return null;
        }
        return $entryType->getFieldLayout();
    }

    /**
     * Returns the entry's section.
     *
     * ---
     * ```php
     * $section = $entry->section;
     * ```
     * ```twig
     * {% set section = entry.section %}
     * ```
     *
     * @return Section
     * @throws InvalidConfigException if [[sectionId]] is missing or invalid
     */
    public function getSection(): Section
    {
        if (!isset($this->sectionId)) {
            throw new InvalidConfigException('Entry is missing its section ID');
        }

        if (($section = Craft::$app->getSections()->getSectionById($this->sectionId)) === null) {
            throw new InvalidConfigException('Invalid section ID: ' . $this->sectionId);
        }

        return $section;
    }

    /**
     * Returns the available entry types for the entry.
     *
     * @return EntryType[]
     * @throws InvalidConfigException
     * @since 3.6.0
     */
    public function getAvailableEntryTypes(): array
    {
        $entryTypes = $this->getSection()->getEntryTypes();

        // Fire a 'defineEntryTypes' event
        if ($this->hasEventHandlers(self::EVENT_DEFINE_ENTRY_TYPES)) {
            $event = new DefineEntryTypesEvent([
                'entryTypes' => $entryTypes,
            ]);
            $this->trigger(self::EVENT_DEFINE_ENTRY_TYPES, $event);
            $entryTypes = $event->entryTypes;
        }

        return $entryTypes;
    }

    /**
     * Returns the entry type.
     *
     * ---
     * ```php
     * $entryType = $entry->type;
     * ```
     * ```twig{1}
     * {% switch entry.type.handle %}
     *   {% case 'article' %}
     *     {% include "news/_article" %}
     *   {% case 'link' %}
     *     {% include "news/_link" %}
     * {% endswitch %}
     * ```
     *
     * @return EntryType
     * @throws InvalidConfigException if the section has no entry types
     */
    public function getType(): EntryType
    {
        if (!isset($this->typeId)) {
            throw new InvalidConfigException('Entry is missing its type ID');
        }

        $sectionEntryTypes = ArrayHelper::index($this->getSection()->getEntryTypes(), 'id');

        if (!isset($this->typeId) || !isset($sectionEntryTypes[$this->typeId])) {
            Craft::warning("Entry $this->id has an invalid entry type ID: $this->typeId");
            if (empty($sectionEntryTypes)) {
                throw new InvalidConfigException("Section $this->sectionId has no entry types");
            }
            return reset($sectionEntryTypes);
        }

        return $sectionEntryTypes[$this->typeId];
    }

    /**
     * Returns the entry's author.
     *
     * ---
     * ```php
     * $author = $entry->author;
     * ```
     * ```twig
     * <p>By {{ entry.author.name }}</p>
     * ```
     *
     * @return User|null
     * @throws InvalidConfigException if [[authorId]] is set but invalid
     */
    public function getAuthor(): ?User
    {
        if (!isset($this->_author)) {
            if (!isset($this->authorId)) {
                return null;
            }

            if (($this->_author = Craft::$app->getUsers()->getUserById($this->authorId)) === null) {
                // The author is probably soft-deleted. Just no author is set
                $this->_author = false;
            }
        }

        return $this->_author ?: null;
    }

    /**
     * Sets the entry's author.
     *
     * @param User|null $author
     */
    public function setAuthor(?User $author = null): void
    {
        $this->_author = $author;
    }

    /**
     * @inheritdoc
     */
    public function getStatus(): ?string
    {
        $status = parent::getStatus();

        if ($status == self::STATUS_ENABLED && $this->postDate) {
            $currentTime = DateTimeHelper::currentTimeStamp();
            $postDate = $this->postDate->getTimestamp();
            $expiryDate = ($this->expiryDate ? $this->expiryDate->getTimestamp() : null);

            if ($postDate <= $currentTime && ($expiryDate === null || $expiryDate > $currentTime)) {
                return self::STATUS_LIVE;
            }

            if ($postDate > $currentTime) {
                return self::STATUS_PENDING;
            }

            return self::STATUS_EXPIRED;
        }

        return $status;
    }

    /**
     * @inheritdoc
     *
     * ---
     * ```php
     * $editable = $entry->isEditable;
     * ```
     * ```twig{1}
     * {% if entry.isEditable %}
     *   <a href="{{ entry.cpEditUrl }}">Edit</a>
     * {% endif %}
     * ```
     */
    protected function isEditable(): bool
    {
        $section = $this->getSection();
        $userSession = Craft::$app->getUser();

        // Cover the basics
        if (
            !$userSession->checkPermission("editEntries:$section->uid") ||
            ($this->enabled && !$userSession->checkPermission("publishEntries:$section->uid"))
        ) {
            return false;
        }

        if ($section->type === Section::TYPE_SINGLE) {
            return true;
        }

        // Is this a new entry?
        if (!$this->id) {
            return $userSession->checkPermission("createEntries:$section->uid");
        }

        // Is this their own entry?
        if (!$this->authorId || $this->authorId == $userSession->getId()) {
            return true;
        }

        if (!$this->enabled) {
            return $userSession->checkPermission("editPeerEntries:$section->uid");
        }

        return $userSession->checkPermission("publishPeerEntries:$section->uid");
    }

    /**
     * @inheritdoc
     */
    protected function isDeletable(): bool
    {
        $section = $this->getSection();
        $userSession = Craft::$app->getUser();
        $userId = $userSession->getId();

        if ($this->getIsDraft()) {
            /** @var Entry|DraftBehavior $this */
            return $this->creatorId == $userId || $userSession->checkPermission("deletePeerEntryDrafts:$section->uid");
        }

        if ($section->type === Section::TYPE_SINGLE) {
            return false;
        }

        return (
            $userSession->checkPermission("deleteEntries:$section->uid") &&
            ($this->authorId == $userId || $userSession->checkPermission("deletePeerEntries:$section->uid"))
        );
    }

    /**
     * @inheritdoc
     *
     * ---
     * ```php
     * $url = $entry->cpEditUrl;
     * ```
     * ```twig{2}
     * {% if entry.isEditable %}
     *   <a href="{{ entry.cpEditUrl }}">Edit</a>
     * {% endif %}
     * ```
     */
    protected function cpEditUrl(): ?string
    {
        $section = $this->getSection();

        // The slug *might* not be set if this is a Draft and they've deleted it for whatever reason
        $path = 'entries/' . $section->handle . '/' . $this->getCanonicalId() .
            ($this->slug && strpos($this->slug, '__') !== 0 ? '-' . $this->slug : '');

        $params = [];
        if (Craft::$app->getIsMultiSite()) {
            $params['site'] = $this->getSite()->handle;
        }

        return UrlHelper::cpUrl($path, $params);
    }

    /**
     * @inheritdoc
     * @since 3.3.0
     */
    public function getGqlTypeName(): string
    {
        return static::gqlTypeNameByContext($this->getType());
    }

    /**
     * @inheritdoc
     */
    public function setEagerLoadedElements(string $handle, array $elements): void
    {
        if ($handle === 'author') {
            $this->_author = $elements[0] ?? false;
        } else {
            parent::setEagerLoadedElements($handle, $elements);
        }
    }

    // Indexes, etc.
    // -------------------------------------------------------------------------

    /**
     * @inheritdoc
     */
    protected function tableAttributeHtml(string $attribute): string
    {
        switch ($attribute) {
            case 'author':
                $author = $this->getAuthor();
                return $author ? Cp::elementHtml($author) : '';

            case 'section':
                return Html::encode(Craft::t('site', $this->getSection()->name));

            case 'type':
                try {
                    return Html::encode(Craft::t('site', $this->getType()->name));
                } catch (InvalidConfigException $e) {
                    return Craft::t('app', 'Unknown');
                }

            case 'revisionNotes':
                /** @var Entry|null $revision */
                /** @var RevisionBehavior|null $behavior */
                if (
                    ($revision = $this->getCurrentRevision()) === null ||
                    ($behavior = $revision->getBehavior('revision')) === null
                ) {
                    return '';
                }
                return Html::encode($behavior->revisionNotes);

            case 'revisionCreator':
                /** @var Entry|null $revision */
                /** @var RevisionBehavior|null $behavior */
                if (
                    ($revision = $this->getCurrentRevision()) === null ||
                    ($behavior = $revision->getBehavior('revision')) === null ||
                    ($creator = $behavior->getCreator()) === null
                ) {
                    return '';
                }
                return Cp::elementHtml($creator);

            case 'drafts':
                if (!$this->hasEagerLoadedElements('drafts')) {
                    return '';
                }

                $drafts = $this->getEagerLoadedElements('drafts');

                foreach ($drafts as $draft) {
                    /** @var ElementInterface|DraftBehavior $draft */
                    $draft->setUiLabel($draft->draftName);
                }

                return Cp::elementPreviewHtml($drafts, Cp::ELEMENT_SIZE_SMALL, true, false, true, false);
        }

        return parent::tableAttributeHtml($attribute);
    }

    /**
     * @inheritdoc
     */
    public function metaFieldsHtml(): string
    {
        $fields = [];
        $view = Craft::$app->getView();
        $section = $this->getSection();

        if ($section->type !== Section::TYPE_SINGLE) {
            $entryTypes = $this->getAvailableEntryTypes();

            if (count($entryTypes) > 1) {
                $entryTypeOptions = [];
                $fieldLayoutIds = [];

                foreach ($entryTypes as $entryType) {
                    $entryTypeOptions[] = [
                        'label' => Craft::t('site', $entryType->name),
                        'value' => $entryType->id,
                    ];
                    $fieldLayoutIds["type-$entryType->id"] = $entryType->fieldLayoutId;
                }

                $fields[] = Cp::selectFieldHtml([
                    'label' => Craft::t('app', 'Entry Type'),
                    'id' => 'entryType',
                    'value' => $this->typeId,
                    'options' => $entryTypeOptions,
                ]);

                $typeInputId = $view->namespaceInputId('entryType');
                $fieldLayoutIdsJson = Json::encode($fieldLayoutIds);
                $js = <<<EOD
(() => {
    const \$typeInput = $('#$typeInputId');
    const editor = \$typeInput.closest('.element-editor').data('elementEditor');
    const fieldLayoutIds = $fieldLayoutIdsJson;
    if (editor) {
        \$typeInput.on('change', function(ev) {
            editor.setElementAttribute('typeId', \$typeInput.val());
            editor.setElementAttribute('fieldLayoutId', fieldLayoutIds[`type-\${\$typeInput.val()}`]);
            editor.load();
        });
    }
})();
EOD;
                $view->registerJs($js);
            }
        }

        $fields[] = $this->slugFieldHtml();

        if ($section->type !== Section::TYPE_SINGLE) {
            if (
                Craft::$app->getEdition() === Craft::Pro &&
                Craft::$app->getUser()->checkPermission("editPeerEntries:$section->uid")
            ) {
                $author = $this->getAuthor();
                $fields[] = Cp::elementSelectFieldHtml([
                    'label' => Craft::t('app', 'Author'),
                    'id' => 'authorId',
                    'name' => 'authorId',
                    'elementType' => User::class,
                    'selectionLabel' => Craft::t('app', 'Choose'),
                    'criteria' => [
                        'can' => "editEntries:$section->uid",
                    ],
                    'single' => true,
                    'elements' => $author ? [$author] : null,
                ]);
            }

            $fields[] = Cp::dateTimeFieldHtml([
                'label' => Craft::t('app', 'Post Date'),
                'id' => 'postDate',
                'name' => 'postDate',
                'value' => $this->postDate,
                'errors' => $this->getErrors('postDate'),
            ]);

            $fields[] = Cp::dateTimeFieldHtml([
                'label' => Craft::t('app', 'Expiry Date'),
                'id' => 'expiryDate',
                'name' => 'expiryDate',
                'value' => $this->expiryDate,
                'errors' => $this->getErrors('expiryDate'),
            ]);
        }

        $fields[] = parent::metaFieldsHtml();

        return implode('', $fields);
    }

    /**
     * Updates the entry's title, if its entry type has a dynamic title format.
     *
     * @since 3.0.3
     */
    public function updateTitle(): void
    {
        $entryType = $this->getType();
        if (!$entryType->hasTitleField) {
            // Make sure that the locale has been loaded in case the title format has any Date/Time fields
            Craft::$app->getLocale();
            // Set Craft to the entry's site's language, in case the title format has any static translations
            $language = Craft::$app->language;
            Craft::$app->language = $this->getSite()->language;
            $title = Craft::$app->getView()->renderObjectTemplate($entryType->titleFormat, $this);
            if ($title !== '') {
                $this->title = $title;
            }
            Craft::$app->language = $language;
        }
    }

    // Events
    // -------------------------------------------------------------------------

    /**
     * @inheritdoc
     */
    public function beforeValidate(): bool
    {
        if (!$this->authorId && $this->getSection()->type !== Section::TYPE_SINGLE) {
            $this->authorId = Craft::$app->getUser()->getId();
        }

        return parent::beforeValidate();
    }

    /**
     * @inheritdoc
     * @throws Exception if reasons
     */
    public function beforeSave(bool $isNew): bool
    {
        $section = $this->getSection();

        // Verify that the section supports this site
        $sectionSiteSettings = $section->getSiteSettings();
        if (!isset($sectionSiteSettings[$this->siteId])) {
            throw new UnsupportedSiteException($this, $this->siteId, "The section '$section->name' is not enabled for the site '$this->siteId'");
        }

        // Make sure the entry has at least one revision if the section has versioning enabled
        if ($this->_shouldSaveRevision()) {
            $hasRevisions = self::find()
                ->revisionOf($this)
                ->siteId('*')
                ->status(null)
                ->exists();
            if (!$hasRevisions) {
                $currentEntry = self::find()
                    ->id($this->id)
                    ->siteId('*')
                    ->status(null)
                    ->one();

                // May be null if the entry is currently stored as an unpublished draft
                if ($currentEntry) {
                    $revisionNotes = 'Revision from ' . Craft::$app->getFormatter()->asDatetime($currentEntry->dateUpdated);
                    Craft::$app->getRevisions()->createRevision($currentEntry, $currentEntry->authorId, $revisionNotes);
                }
            }
        }

        // Set the structure ID for Element::attributes() and afterSave()
        if ($section->type === Section::TYPE_STRUCTURE) {
            $this->structureId = $section->structureId;

            if (!$this->duplicateOf) {
                // Has the entry been assigned to a new parent?
                if ($this->_hasNewParent()) {
                    if ($this->newParentId) {
                        $parentEntry = Craft::$app->getEntries()->getEntryById($this->newParentId, '*', [
                            'preferSites' => [$this->siteId],
                            'drafts' => null,
                            'draftOf' => false,
                        ]);

                        if (!$parentEntry) {
                            throw new \Exception('Invalid entry ID: ' . $this->newParentId);
                        }
                    } else {
                        $parentEntry = null;
                    }

                    $this->setParent($parentEntry);
                }
            }
        }

        // Section type-specific stuff
        if ($section->type == Section::TYPE_SINGLE) {
            $this->authorId = null;
            $this->expiryDate = null;
        }

        $this->updateTitle();

        if ($this->enabled && !$this->postDate) {
            // Default the post date to the current date/time
            $this->postDate = new DateTime();
            // ...without the seconds
            $this->postDate->setTimestamp($this->postDate->getTimestamp() - ($this->postDate->getTimestamp() % 60));
        }

        return parent::beforeSave($isNew);
    }

    /**
     * @inheritdoc
     * @throws Exception if reasons
     */
    public function afterSave(bool $isNew): void
    {
        if (!$this->propagating) {
            $section = $this->getSection();

            // Get the entry record
            if (!$isNew) {
                $record = EntryRecord::findOne($this->id);

                if (!$record) {
                    throw new Exception('Invalid entry ID: ' . $this->id);
                }
            } else {
                $record = new EntryRecord();
                $record->id = (int)$this->id;
            }

            $record->sectionId = (int)$this->sectionId;
            $record->typeId = (int)$this->typeId;
            $record->authorId = (int)$this->authorId ?: null;
            $record->postDate = $this->postDate;
            $record->expiryDate = $this->expiryDate;

            // Capture the dirty attributes from the record
            $dirtyAttributes = array_keys($record->getDirtyAttributes());

            $record->save(false);

            if (!$this->duplicateOf && $section->type == Section::TYPE_STRUCTURE) {
                // Has the parent changed?
                if ($this->_hasNewParent()) {
                    $this->_placeInStructure($isNew, $section);
                }

                // Update the entry's descendants, who may be using this entry's URI in their own URIs
                if (!$isNew) {
                    Craft::$app->getElements()->updateDescendantSlugsAndUris($this, true, true);
                }
            }

            $this->setDirtyAttributes($dirtyAttributes);
        }

        parent::afterSave($isNew);
    }

    private function _placeInStructure(bool $isNew, Section $section): void
    {
        // If this is a provisional draft and its new parent matches the canonical entry’s, just drop it from the structure
        if ($this->isProvisionalDraft) {
            $canonicalParentId = Entry::find()
                ->select(['elements.id'])
                ->ancestorOf($this->getCanonicalId())
                ->ancestorDist(1)
                ->anyStatus()
                ->scalar();

            if ($this->newParentId == $canonicalParentId) {
                Craft::$app->getStructures()->remove($this->structureId, $this);
                return;
            }
        }

        $mode = $isNew ? Structures::MODE_INSERT : Structures::MODE_AUTO;

        if (!$this->newParentId) {
            if ($section->defaultPlacement === Section::DEFAULT_PLACEMENT_BEGINNING) {
                Craft::$app->getStructures()->prependToRoot($this->structureId, $this, $mode);
            } else {
                Craft::$app->getStructures()->appendToRoot($this->structureId, $this, $mode);
            }
        } else {
            if ($section->defaultPlacement === Section::DEFAULT_PLACEMENT_BEGINNING) {
                Craft::$app->getStructures()->prepend($this->structureId, $this, $this->getParent(), $mode);
            } else {
                Craft::$app->getStructures()->append($this->structureId, $this, $this->getParent(), $mode);
            }
        }
    }

    /**
     * @inheritdoc
     */
    public function afterPropagate(bool $isNew): void
    {
        parent::afterPropagate($isNew);

        // Save a new revision?
        if ($this->_shouldSaveRevision()) {
            Craft::$app->getRevisions()->createRevision($this, $this->revisionCreatorId, $this->revisionNotes);
        }
    }

    /**
     * @inheritdoc
     */
    public function beforeDelete(): bool
    {
        if (!parent::beforeDelete()) {
            return false;
        }

        $data = [
            'deletedWithEntryType' => $this->deletedWithEntryType,
            'parentId' => null,
        ];

        if ($this->structureId) {
            // Remember the parent ID, in case the entry needs to be restored later
            $parentId = $this->getAncestors(1)
                ->status(null)
                ->select(['elements.id'])
                ->scalar();
            if ($parentId) {
                $data['parentId'] = $parentId;
            }
        }

        Db::update(Table::ENTRIES, $data, [
            'id' => $this->id,
        ], [], false);

        return true;
    }

    /**
     * @inheritdoc
     */
    public function afterRestore(): void
    {
        $section = $this->getSection();
        if ($section->type === Section::TYPE_STRUCTURE) {
            // Add the entry back into its structure
            $parent = self::find()
                ->structureId($section->structureId)
                ->innerJoin(['j' => Table::ENTRIES], '[[j.parentId]] = [[elements.id]]')
                ->andWhere(['j.id' => $this->id])
                ->one();

            if (!$parent) {
                Craft::$app->getStructures()->appendToRoot($section->structureId, $this);
            } else {
                Craft::$app->getStructures()->append($section->structureId, $this, $parent);
            }
        }

        parent::afterRestore();
    }

    /**
     * @inheritdoc
     */
    public function afterMoveInStructure(int $structureId): void
    {
        // Was the entry moved within its section's structure?
        $section = $this->getSection();

        if ($section->type == Section::TYPE_STRUCTURE && $section->structureId == $structureId) {
            Craft::$app->getElements()->updateElementSlugAndUri($this, true, true, true);

            // If this is the canonical entry, update its drafts
            if ($this->getIsCanonical()) {
                $drafts = static::find()
                    ->draftOf($this)
                    ->status(null)
                    ->siteId('*')
                    ->unique()
                    ->all();
                $structuresService = Craft::$app->getStructures();
                $lastElement = $this;

                foreach ($drafts as $draft) {
                    $structuresService->moveAfter($section->structureId, $draft, $lastElement);
                    $lastElement = $draft;
                }
            }
        }

        parent::afterMoveInStructure($structureId);
    }

    /**
     * Returns whether the entry has been assigned a new parent entry.
     *
     * @return bool
     * @see beforeSave()
     * @see afterSave()
     */
    private function _hasNewParent(): bool
    {
        if (isset($this->_hasNewParent)) {
            return $this->_hasNewParent;
        }

        return $this->_hasNewParent = $this->_checkForNewParent();
    }

    /**
     * Checks if the entry has been assigned a new parent entry.
     *
     * @return bool
     * @see _hasNewParent()
     */
    private function _checkForNewParent(): bool
    {
        // Make sure this is a Structure section, and that it’s either a canonical entry or provisional drafT
        if (!(
            $this->getSection()->type === Section::TYPE_STRUCTURE &&
            ($this->getIsCanonical() || $this->isProvisionalDraft)
        )) {
            return false;
        }

<<<<<<< HEAD
        // Is it a brand new entry?
        if (!isset($this->id)) {
=======
        // Is it a brand new (non-provisional) entry?
        if ($this->id === null && !$this->isProvisionalDraft) {
>>>>>>> 848c6cf0
            return true;
        }

        // Was a new parent ID actually submitted?
        if (!isset($this->newParentId)) {
            return false;
        }

        // If this is a provisional draft, but doesn't actually exist in the structure yet, check based on the canonical entry
        if ($this->isProvisionalDraft && !$this->lft) {
            $entry = $this->getCanonical(true);
        } else {
            $entry = $this;
        }

        // Is it set to the top level now, but it hadn't been before?
        if (!$this->newParentId && $entry->level != 1) {
            return true;
        }

        // Is it set to be under a parent now, but didn't have one before?
        if ($this->newParentId && $entry->level == 1) {
            return true;
        }

        // Is the parentId set to a different entry ID than its previous parent?
<<<<<<< HEAD
        $oldParentQuery = self::find();
        $oldParentQuery->ancestorOf($this);
        $oldParentQuery->ancestorDist(1);
        $oldParentQuery->siteId($this->siteId);
        $oldParentQuery->status(null);
        $oldParentQuery->select('elements.id');
        $oldParentId = $oldParentQuery->scalar();
=======
        $oldParentId = self::find()
            ->ancestorOf($entry)
            ->ancestorDist(1)
            ->siteId($entry->siteId)
            ->anyStatus()
            ->select('elements.id')
            ->scalar();
>>>>>>> 848c6cf0

        return $this->newParentId != $oldParentId;
    }

    /**
     * Returns whether the entry should be saving revisions on save.
     *
     * @return bool
     */
    private function _shouldSaveRevision(): bool
    {
        return (
            $this->id &&
            !$this->propagating &&
            !$this->resaving &&
            !$this->getIsDraft() &&
            !$this->getIsRevision() &&
            $this->getSection()->enableVersioning
        );
    }

    /**
     * Get the GraphQL identifier by context.
     *
     * @param EntryType $context
     * @return string
     */
    private static function _getGqlIdentifierByContext(EntryType $context): string
    {
        return $context->getSection()->handle . '_' . $context->handle;
    }
}<|MERGE_RESOLUTION|>--- conflicted
+++ resolved
@@ -1821,13 +1821,8 @@
             return false;
         }
 
-<<<<<<< HEAD
-        // Is it a brand new entry?
-        if (!isset($this->id)) {
-=======
         // Is it a brand new (non-provisional) entry?
-        if ($this->id === null && !$this->isProvisionalDraft) {
->>>>>>> 848c6cf0
+        if (!isset($this->id) && !$this->isProvisionalDraft) {
             return true;
         }
 
@@ -1854,23 +1849,13 @@
         }
 
         // Is the parentId set to a different entry ID than its previous parent?
-<<<<<<< HEAD
-        $oldParentQuery = self::find();
-        $oldParentQuery->ancestorOf($this);
-        $oldParentQuery->ancestorDist(1);
-        $oldParentQuery->siteId($this->siteId);
-        $oldParentQuery->status(null);
-        $oldParentQuery->select('elements.id');
-        $oldParentId = $oldParentQuery->scalar();
-=======
         $oldParentId = self::find()
             ->ancestorOf($entry)
             ->ancestorDist(1)
             ->siteId($entry->siteId)
-            ->anyStatus()
+            ->status(null)
             ->select('elements.id')
             ->scalar();
->>>>>>> 848c6cf0
 
         return $this->newParentId != $oldParentId;
     }
