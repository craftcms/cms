<?php
/**
 * @link https://craftcms.com/
 * @copyright Copyright (c) Pixel & Tonic, Inc.
 * @license https://craftcms.github.io/license/
 */

namespace craft\elements;

use Craft;
use craft\base\Element;
use craft\db\Table;
use craft\elements\db\ElementQueryInterface;
use craft\elements\db\TagQuery;
use craft\helpers\Db;
use craft\models\TagGroup;
use craft\records\Tag as TagRecord;
use yii\base\Exception;
use yii\base\InvalidConfigException;
use yii\validators\InlineValidator;

/**
 * Tag represents a tag element.
 *
 * @property TagGroup $group the tag's group
 * @author Pixel & Tonic, Inc. <support@pixelandtonic.com>
 * @since 3.0.0
 */
class Tag extends Element
{
    /**
     * @inheritdoc
     */
    public static function displayName(): string
    {
        return Craft::t('app', 'Tag');
    }

    /**
     * @inheritdoc
     */
    public static function lowerDisplayName(): string
    {
        return Craft::t('app', 'tag');
    }

    /**
     * @inheritdoc
     */
    public static function pluralDisplayName(): string
    {
        return Craft::t('app', 'Tags');
    }

    /**
     * @inheritdoc
     */
    public static function pluralLowerDisplayName(): string
    {
        return Craft::t('app', 'tags');
    }

    /**
     * @inheritdoc
     */
    public static function refHandle()
    {
        return 'tag';
    }

    /**
     * @inheritdoc
     */
    public static function hasContent(): bool
    {
        return true;
    }

    /**
     * @inheritdoc
     */
    public static function hasTitles(): bool
    {
        return true;
    }

    /**
     * @inheritdoc
     */
    public static function hasUris(): bool
    {
        return true;
    }

    /**
     * @inheritdoc
     */
    public static function isLocalized(): bool
    {
        return true;
    }

    /**
     * @inheritdoc
     * @return TagQuery The newly created [[TagQuery]] instance.
     */
    public static function find(): ElementQueryInterface
    {
        return new TagQuery(static::class);
    }

    /**
     * @inheritdoc
     */
    protected static function defineSources(string $context = null): array
    {
        $sources = [];

        foreach (Craft::$app->getTags()->getAllTagGroups() as $tagGroup) {
            $sources[] = [
                'key' => 'taggroup:' . $tagGroup->uid,
                'label' => Craft::t('site', $tagGroup->name),
                'criteria' => ['groupId' => $tagGroup->id]
            ];
        }

        return $sources;
    }

    /**
     * @inheritdoc
     * @since 3.3.0
     */
    public static function gqlTypeNameByContext($context): string
    {
        /** @var TagGroup $context */
        return $context->handle . '_Tag';
    }

    /**
     * @inheritdoc
     * @since 3.3.0
     */
    public static function gqlScopesByContext($context): array
    {
        /** @var TagGroup $context */
        return ['taggroups.' . $context->uid];
    }

    /**
     * @inheritdoc
<<<<<<< HEAD
=======
     * @since 3.5.0
>>>>>>> 28b01f8a
     */
    public static function gqlMutationNameByContext($context): string
    {
        /** @var TagGroup $context */
        return 'save_' . $context->handle . '_Tag';
    }

    /**
     * @var int|null Group ID
     */
    public $groupId;

    /**
     * @var bool Whether the tag was deleted along with its group
     * @see beforeDelete()
     */
    public $deletedWithGroup = false;

    /**
     * @inheritdoc
     */
    public function extraFields()
    {
        $names = parent::extraFields();
        $names[] = 'group';
        return $names;
    }

    /**
     * @inheritdoc
     */
    protected function defineRules(): array
    {
        $rules = parent::defineRules();
        $rules[] = [['groupId'], 'number', 'integerOnly' => true];
        $rules[] = [
            ['title'],
            'validateTitle',
            'when' => function(): bool {
                return !$this->hasErrors('groupId') && !$this->hasErrors('title');
            },
        ];
        return $rules;
    }

    /**
     * Validates the tag title.
     *
     * @param string $attribute
     * @param array|null $params
     * @param InlineValidator $validator
     * @since 3.4.12
     */
    public function validateTitle(string $attribute, array $params = null, InlineValidator $validator)
    {
        $query = static::find()
            ->groupId($this->groupId)
            ->siteId($this->siteId)
            ->title(Db::escapeParam($this->title));

        if ($this->id) {
            $query->andWhere(['not', ['elements.id' => $this->id]]);
        }

        if ($query->exists()) {
            $validator->addError($this, $attribute, Craft::t('yii', '{attribute} "{value}" has already been taken.'));
        }
    }

    /**
     * @inheritdoc
     * @since 3.5.0
     */
    public function getCacheTags(): array
    {
        return [
            "group:$this->groupId",
        ];
    }

    /**
     * @inheritdoc
     */
    public function getIsEditable(): bool
    {
        return true;
    }

    /**
     * @inheritdoc
     */
    public function getFieldLayout()
    {
        return parent::getFieldLayout() ?? $this->getGroup()->getFieldLayout();
    }

    /**
     * Returns the tag's group.
     *
     * @return TagGroup
     * @throws InvalidConfigException if [[groupId]] is missing or invalid
     */
    public function getGroup(): TagGroup
    {
        if ($this->groupId === null) {
            throw new InvalidConfigException('Tag is missing its group ID');
        }

        if (($group = Craft::$app->getTags()->getTagGroupById($this->groupId)) === null) {
            throw new InvalidConfigException('Invalid tag group ID: ' . $this->groupId);
        }

        return $group;
    }

    /**
     * @inheritdoc
     * @since 3.3.0
     */
    public function getGqlTypeName(): string
    {
        return static::gqlTypeNameByContext($this->getGroup());
    }

    // Indexes, etc.
    // -------------------------------------------------------------------------

    /**
     * @inheritdoc
     */
    public function getEditorHtml(): string
    {
        $html = Craft::$app->getView()->renderTemplateMacro('_includes/forms', 'textField', [
            [
                'label' => Craft::t('app', 'Title'),
                'siteId' => $this->siteId,
                'id' => 'title',
                'name' => 'title',
                'value' => $this->title,
                'errors' => $this->getErrors('title'),
                'first' => true,
                'autofocus' => true,
                'required' => true
            ]
        ]);

        $html .= parent::getEditorHtml();

        return $html;
    }

    // Events
    // -------------------------------------------------------------------------

    /**
     * @inheritdoc
     * @throws Exception if reasons
     */
    public function afterSave(bool $isNew)
    {
        if (!$this->propagating) {
            // Get the tag record
            if (!$isNew) {
                $record = TagRecord::findOne($this->id);

                if (!$record) {
                    throw new Exception('Invalid tag ID: ' . $this->id);
                }
            } else {
                $record = new TagRecord();
                $record->id = (int)$this->id;
            }

            $record->groupId = (int)$this->groupId;
            $record->save(false);
        }

        parent::afterSave($isNew);
    }

    /**
     * @inheritdoc
     */
    public function beforeDelete(): bool
    {
        if (!parent::beforeDelete()) {
            return false;
        }

        // Update the tag record
        Db::update(Table::TAGS, [
            'deletedWithGroup' => $this->deletedWithGroup,
        ], [
            'id' => $this->id,
        ], [], false);

        return true;
    }
}<|MERGE_RESOLUTION|>--- conflicted
+++ resolved
@@ -149,10 +149,7 @@
 
     /**
      * @inheritdoc
-<<<<<<< HEAD
-=======
      * @since 3.5.0
->>>>>>> 28b01f8a
      */
     public static function gqlMutationNameByContext($context): string
     {
