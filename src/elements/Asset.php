<?php
/**
 * @link https://craftcms.com/
 * @copyright Copyright (c) Pixel & Tonic, Inc.
 * @license https://craftcms.github.io/license/
 */

namespace craft\elements;

use Craft;
use craft\base\Element;
use craft\base\Field;
use craft\base\Fs;
use craft\base\FsInterface;
use craft\base\LocalFsInterface;
use craft\controllers\ElementIndexesController;
use craft\controllers\ElementSelectorModalsController;
use craft\db\Query;
use craft\db\QueryAbortedException;
use craft\db\Table;
use craft\elements\actions\CopyReferenceTag;
use craft\elements\actions\CopyUrl;
use craft\elements\actions\DownloadAssetFile;
use craft\elements\actions\EditImage;
use craft\elements\actions\MoveAssets;
use craft\elements\actions\PreviewAsset;
use craft\elements\actions\RenameFile;
use craft\elements\actions\ReplaceFile;
use craft\elements\actions\Restore;
use craft\elements\conditions\assets\AssetCondition;
use craft\elements\conditions\ElementConditionInterface;
use craft\elements\db\AssetQuery;
use craft\elements\db\ElementQueryInterface;
use craft\errors\AssetException;
use craft\errors\FileException;
use craft\errors\FsException;
use craft\errors\ImageTransformException;
use craft\errors\VolumeException;
use craft\events\AssetEvent;
use craft\events\DefineAssetUrlEvent;
use craft\events\GenerateTransformEvent;
use craft\fieldlayoutelements\assets\AltField;
use craft\fs\Temp;
use craft\helpers\ArrayHelper;
use craft\helpers\Assets;
use craft\helpers\Cp;
use craft\helpers\Db;
use craft\helpers\ElementHelper;
use craft\helpers\FileHelper;
use craft\helpers\Html;
use craft\helpers\Image;
use craft\helpers\ImageTransforms;
use craft\helpers\Json;
use craft\helpers\StringHelper;
use craft\helpers\Template;
use craft\helpers\UrlHelper;
use craft\models\FieldLayout;
use craft\models\ImageTransform;
use craft\models\Volume;
use craft\models\VolumeFolder;
use craft\records\Asset as AssetRecord;
use craft\search\SearchQuery;
use craft\search\SearchQueryTerm;
use craft\search\SearchQueryTermGroup;
use craft\services\ElementSources;
use craft\validators\AssetLocationValidator;
use craft\validators\DateTimeValidator;
use craft\validators\StringValidator;
use craft\web\CpScreenResponseBehavior;
use DateTime;
use Throwable;
use Twig\Markup;
use yii\base\ErrorHandler;
use yii\base\Exception;
use yii\base\InvalidArgumentException;
use yii\base\InvalidCallException;
use yii\base\InvalidConfigException;
use yii\base\NotSupportedException;
use yii\base\UnknownPropertyException;
use yii\validators\RequiredValidator;
use yii\web\Response;

/**
 * Asset represents an asset element.
 *
 * @property int|null $height the image height
 * @property int|null $width the image width
 * @property int|null $volumeId the volume ID
 * @property string $filename the filename (with extension)
 * @property string|array|null $focalPoint the focal point represented as an array with `x` and `y` keys, or null if it’s not an image
 * @property-read Markup|null $img an `<img>` tag based on this asset
 * @property-read VolumeFolder $folder the asset’s volume folder
 * @property-read Volume $volume the asset’s volume
 * @property-read bool $hasFocalPoint whether a user-defined focal point is set on the asset
 * @property-read string $extension the file extension
 * @property-read string $path the asset's path in the volume
 * @property-write string $transformSource
 * @property-read null|string $dimensions
 * @property-read string $copyOfFile
 * @property-read string[] $cacheTags
 * @property-read string $contents
 * @property-read bool $hasCheckeredThumb
 * @property-read bool $supportsImageEditor
 * @property-read array $previewTargets
 * @property-read FsInterface $fs
 * @property-read string $titleTranslationKey
 * @property-read null|string $titleTranslationDescription
 * @property-read string $dataUrl
 * @property-read bool $isTitleTranslatable
 * @property-read string $previewHtml
 * @property-read string $imageTransformSourcePath
 * @property User|null $uploader
 * @property-read resource $stream
 * @property-write null|string|array|ImageTransform $transform
 * @property-read string $gqlTypeName
 * @property-read string|null $mimeType the file’s MIME type, if it can be determined
 * @author Pixel & Tonic, Inc. <support@pixelandtonic.com>
 * @since 3.0.0
 */
class Asset extends Element
{
    // Events
    // -------------------------------------------------------------------------

    /**
     * @event AssetEvent The event that is triggered before an asset is uploaded to volume.
     */
    public const EVENT_BEFORE_HANDLE_FILE = 'beforeHandleFile';

    /**
     * @event GenerateTransformEvent The event that is triggered before a transform is generated for an asset.
     * @since 4.0.0
     */
    public const EVENT_BEFORE_GENERATE_TRANSFORM = 'beforeGenerateTransform';

    /**
     * @event GenerateTransformEvent The event that is triggered after a transform is generated for an asset.
     * @since 4.0.0
     */
    public const EVENT_AFTER_GENERATE_TRANSFORM = 'afterGenerateTransform';

    /**
     * @event DefineAssetUrlEvent The event that is triggered before defining the asset’s URL.
     * @see getUrl()
     * @since 4.4.7
     */
    public const EVENT_BEFORE_DEFINE_URL = 'beforeDefineUrl';

    /**
     * @event DefineAssetUrlEvent The event that is triggered when defining the asset’s URL.
     * @see getUrl()
     * @since 4.0.0
     */
    public const EVENT_DEFINE_URL = 'defineUrl';

    // Location error codes
    // -------------------------------------------------------------------------

    public const ERROR_DISALLOWED_EXTENSION = 'disallowed_extension';
    public const ERROR_FILENAME_CONFLICT = 'filename_conflict';

    // Validation scenarios
    // -------------------------------------------------------------------------

    /**
     * Validation scenario that should be used when the asset is only getting *moved*; not renamed.
     *
     * @since 3.7.1
     */
    public const SCENARIO_MOVE = 'move';
    public const SCENARIO_FILEOPS = 'fileOperations';
    public const SCENARIO_INDEX = 'index';
    public const SCENARIO_CREATE = 'create';
    public const SCENARIO_REPLACE = 'replace';

    // File kinds
    // -------------------------------------------------------------------------

    public const KIND_ACCESS = 'access';
    public const KIND_AUDIO = 'audio';
    /**
     * @since 3.6.0
     */
    public const KIND_CAPTIONS_SUBTITLES = 'captionsSubtitles';
    public const KIND_COMPRESSED = 'compressed';
    public const KIND_EXCEL = 'excel';
    public const KIND_FLASH = 'flash';
    public const KIND_HTML = 'html';
    public const KIND_ILLUSTRATOR = 'illustrator';
    public const KIND_IMAGE = 'image';
    public const KIND_JAVASCRIPT = 'javascript';
    public const KIND_JSON = 'json';
    public const KIND_PDF = 'pdf';
    public const KIND_PHOTOSHOP = 'photoshop';
    public const KIND_PHP = 'php';
    public const KIND_POWERPOINT = 'powerpoint';
    public const KIND_TEXT = 'text';
    public const KIND_VIDEO = 'video';
    public const KIND_WORD = 'word';
    public const KIND_XML = 'xml';
    public const KIND_UNKNOWN = 'unknown';

    private static string $_displayName;

    /**
     * @inheritdoc
     */
    public static function displayName(): string
    {
        if (!isset(self::$_displayName)) {
            if (self::isFolderIndex()) {
                self::$_displayName = Craft::t('app', 'Folder');
            } else {
                self::$_displayName = Craft::t('app', 'Asset');
            }
        }

        return self::$_displayName;
    }

    /**
     * @inheritdoc
     */
    public static function lowerDisplayName(): string
    {
        return Craft::t('app', 'asset');
    }

    /**
     * @inheritdoc
     */
    public static function pluralDisplayName(): string
    {
        return Craft::t('app', 'Assets');
    }

    /**
     * @inheritdoc
     */
    public static function pluralLowerDisplayName(): string
    {
        return Craft::t('app', 'assets');
    }

    /**
     * @inheritdoc
     */
    public static function refHandle(): ?string
    {
        return 'asset';
    }

    /**
     * @inheritdoc
     */
    public static function hasContent(): bool
    {
        return true;
    }

    /**
     * @inheritdoc
     */
    public static function hasTitles(): bool
    {
        return true;
    }

    /**
     * @inheritdoc
     */
    public static function isLocalized(): bool
    {
        return true;
    }

    /**
     * @inheritdoc
     * @return AssetQuery The newly created [[AssetQuery]] instance.
     */
    public static function find(): AssetQuery
    {
        return new AssetQuery(static::class);
    }

    /**
     * @inheritdoc
     * @return AssetCondition
     */
    public static function createCondition(): ElementConditionInterface
    {
        return Craft::createObject(AssetCondition::class, [static::class]);
    }

    /**
     * @inheritdoc
     * @since 3.4.0
     */
    public static function eagerLoadingMap(array $sourceElements, string $handle): array|null|false
    {
        if ($handle === 'uploader') {
            // Get the source element IDs
            $sourceElementIds = ArrayHelper::getColumn($sourceElements, 'id');

            $map = (new Query())
                ->select(['id as source', 'uploaderId as target'])
                ->from([Table::ASSETS])
                ->where(['and', ['id' => $sourceElementIds], ['not', ['uploaderId' => null]]])
                ->all();

            return [
                'elementType' => User::class,
                'map' => $map,
            ];
        }

        return parent::eagerLoadingMap($sourceElements, $handle);
    }

    /**
     * @inheritdoc
     * @since 3.4.0
     */
    public function setEagerLoadedElements(string $handle, array $elements): void
    {
        if ($handle === 'uploader') {
            /** @var User|null $uploader */
            $uploader = $elements[0] ?? null;
            $this->setUploader($uploader);
        } else {
            parent::setEagerLoadedElements($handle, $elements);
        }
    }

    /**
     * @inheritdoc
     * @since 3.3.0
     */
    public static function gqlTypeNameByContext(mixed $context): string
    {
        return $context->handle . '_Asset';
    }

    /**
     * @inheritdoc
     * @since 3.3.0
     */
    public static function gqlScopesByContext(mixed $context): array
    {
        return ['volumes.' . $context->uid];
    }

    /**
     * @inheritdoc
     * @since 3.5.0
     */
    public static function gqlMutationNameByContext(mixed $context): string
    {
        /** @var Volume $context */
        return 'save_' . $context->handle . '_Asset';
    }

    /**
     * @inheritdoc
     */
    protected static function defineSources(string $context): array
    {
        $sources = [];

        if ($context === ElementSources::CONTEXT_INDEX) {
            $volumeIds = Craft::$app->getVolumes()->getViewableVolumeIds();
        } else {
            $volumeIds = Craft::$app->getVolumes()->getAllVolumeIds();
        }

        $assetsService = Craft::$app->getAssets();
        $user = Craft::$app->getUser()->getIdentity();

        foreach ($volumeIds as $volumeId) {
            $folder = $assetsService->getRootFolderByVolumeId($volumeId);
            $sources[] = self::_assembleSourceInfoForFolder($folder, $user);
        }

        // Add the Temporary Uploads location, if that's not set to a real volume
        if (
            $context !== ElementSources::CONTEXT_SETTINGS &&
            !Craft::$app->getRequest()->getIsConsoleRequest() &&
            !Craft::$app->getProjectConfig()->get('assets.tempVolumeUid')
        ) {
            $temporaryUploadFolder = Craft::$app->getAssets()->getUserTemporaryUploadFolder();
            $temporaryUploadFolder->name = Craft::t('app', 'Temporary Uploads');
            $sources[] = self::_assembleSourceInfoForFolder($temporaryUploadFolder);
        }

        return $sources;
    }

    /**
     * @inheritdoc
     */
    public static function findSource(string $sourceKey, ?string $context = null): ?array
    {
        if (preg_match('/^volume:[\w\-]+(?:\/.+)?\/folder:([\w\-]+)$/', $sourceKey, $match)) {
            $folder = Craft::$app->getAssets()->getFolderByUid($match[1]);
            if ($folder) {
                $source = self::_assembleSourceInfoForFolder($folder, Craft::$app->getUser()->getIdentity());
                $source['keyPath'] = $sourceKey;
                return $source;
            }
        }

        return null;
    }

    public static function sourcePath(string $sourceKey, string $stepKey, ?string $context): ?array
    {
        if (!preg_match('/^folder:([\w\-]+)$/', $stepKey, $match)) {
            return null;
        }

        $folder = Craft::$app->getAssets()->getFolderByUid($match[1]);

        if (!$folder) {
            return null;
        }

        $path = [$folder->getSourcePathInfo()];

        while ($parent = $folder->getParent()) {
            array_unshift($path, $parent->getSourcePathInfo());
            $folder = $parent;
        }

        return $path;
    }

    /**
     * @inheritdoc
     * @since 3.5.0
     */
    protected static function defineFieldLayouts(string $source): array
    {
        $fieldLayouts = [];
        if (
            preg_match('/^volume:(.+)$/', $source, $matches) &&
            ($volume = Craft::$app->getVolumes()->getVolumeByUid($matches[1]))
        ) {
            $fieldLayouts[] = $volume->getFieldLayout();
        }
        return $fieldLayouts;
    }

    /**
     * @inheritdoc
     */
    protected static function defineActions(string $source): array
    {
        $actions = [];

        if (preg_match('/^volume:([a-z0-9\-]+)/', $source, $matches)) {
            $volume = Craft::$app->getVolumes()->getVolumeByUid($matches[1]);
        } elseif (preg_match('/^folder:([a-z0-9\-]+)/', $source, $matches)) {
            $folder = Craft::$app->getAssets()->getFolderByUid($matches[1]);
            $volume = $folder?->getVolume();
        }

        // Only match the first folder ID - ignore nested folders
        if (isset($volume)) {
            $isTemp = $volume->getFs() instanceof Temp;

            $actions[] = [
                'type' => PreviewAsset::class,
                'label' => Craft::t('app', 'Preview file'),
            ];

            // Download
            $actions[] = DownloadAssetFile::class;

            $userSession = Craft::$app->getUser();
            if ($isTemp || $userSession->checkPermission("replaceFiles:$volume->uid")) {
                // Rename/Replace File
                $actions[] = RenameFile::class;
                $actions[] = ReplaceFile::class;
            }

            // Copy URL
            if ($volume->getFs()->hasUrls) {
                $actions[] = CopyUrl::class;
            }

            // Copy Reference Tag
            $actions[] = CopyReferenceTag::class;

            // Edit Image
            if ($isTemp || $userSession->checkPermission("editImages:$volume->uid")) {
                $actions[] = EditImage::class;
            }

            // Move
            $actions[] = MoveAssets::class;

            // Restore
            $actions[] = [
                'type' => Restore::class,
                'restorableElementsOnly' => true,
            ];
        }

        return $actions;
    }

    /**
     * @inheritdoc
     */
    protected static function defineSearchableAttributes(): array
    {
        return ['filename', 'extension', 'kind', 'alt'];
    }

    /**
     * @inheritdoc
     */
    public static function sortOptions(): array
    {
        if (self::isFolderIndex()) {
            return [
                'title' => Craft::t('app', 'Folder'),
            ];
        }

        return parent::sortOptions();
    }

    /**
     * @inheritdoc
     */
    protected static function defineSortOptions(): array
    {
        return [
            'title' => Craft::t('app', 'Title'),
            'filename' => Craft::t('app', 'Filename'),
            'size' => Craft::t('app', 'File Size'),
            'kind' => Craft::t('app', 'File Kind'),
            [
                'label' => Craft::t('app', 'File Modification Date'),
                'orderBy' => 'dateModified',
                'defaultDir' => 'desc',
            ],
            [
                'label' => Craft::t('app', 'Date Uploaded'),
                'orderBy' => 'dateCreated',
                'defaultDir' => 'desc',
            ],
            [
                'label' => Craft::t('app', 'Date Updated'),
                'orderBy' => 'dateUpdated',
                'defaultDir' => 'desc',
            ],
            'id' => Craft::t('app', 'ID'),
            'width' => Craft::t('app', 'Width'),
            'height' => Craft::t('app', 'Height'),
        ];
    }

    /**
     * @inheritdoc
     */
    public static function tableAttributes(): array
    {
        if (self::isFolderIndex()) {
            return [];
        }

        return parent::tableAttributes();
    }

    /**
     * @inheritdoc
     */
    protected static function defineTableAttributes(): array
    {
        $attributes = [
            'filename' => ['label' => Craft::t('app', 'Filename')],
            'size' => ['label' => Craft::t('app', 'File Size')],
            'kind' => ['label' => Craft::t('app', 'File Kind')],
            'imageSize' => ['label' => Craft::t('app', 'Dimensions')],
            'width' => ['label' => Craft::t('app', 'Image Width')],
            'height' => ['label' => Craft::t('app', 'Image Height')],
            'alt' => ['label' => Craft::t('app', 'Alternative Text')],
            'location' => ['label' => Craft::t('app', 'Location')],
            'link' => ['label' => Craft::t('app', 'Link'), 'icon' => 'world'],
            'id' => ['label' => Craft::t('app', 'ID')],
            'uid' => ['label' => Craft::t('app', 'UID')],
            'dateModified' => ['label' => Craft::t('app', 'File Modified Date')],
            'dateCreated' => ['label' => Craft::t('app', 'Date Uploaded')],
            'dateUpdated' => ['label' => Craft::t('app', 'Date Updated')],
            'uploader' => ['label' => Craft::t('app', 'Uploaded By')],
        ];

        // Hide Author from Craft Solo
        if (Craft::$app->getEdition() !== Craft::Pro) {
            unset($attributes['uploader']);
        }

        return $attributes;
    }

    /**
     * @inheritdoc
     */
    protected static function defineDefaultTableAttributes(string $source): array
    {
        return [
            'filename',
            'size',
            'dateModified',
            'uploader',
            'link',
        ];
    }

    /**
     * @inheritdoc
     */
    protected static function prepElementQueryForTableAttribute(ElementQueryInterface $elementQuery, string $attribute): void
    {
        if ($attribute === 'uploader') {
            $elementQuery->andWith('uploader');
        } else {
            parent::prepElementQueryForTableAttribute($elementQuery, $attribute);
        }
    }

    /**
     * @inheritdoc
     */
    protected static function indexElements(ElementQueryInterface $elementQuery, ?string $sourceKey): array
    {
        $assets = [];

        // Include folders in the results?
        /** @var AssetQuery $elementQuery */
        if (self::_includeFoldersInIndexElements($elementQuery, $sourceKey, $queryFolder)) {
            $assetsService = Craft::$app->getAssets();
            $folderQuery = self::_createFolderQueryForIndex($elementQuery, $queryFolder);
            $totalFolders = $folderQuery->count();

            if ($totalFolders > $elementQuery->offset) {
                $source = ElementHelper::findSource(static::class, $sourceKey);
                if (isset($source['criteria']['folderId'])) {
                    $baseFolder = $assetsService->getFolderById($source['criteria']['folderId']);
                } else {
                    $baseFolder = $assetsService->getRootFolderByVolumeId($queryFolder->getVolume()->id);
                }
                $baseSourcePathStep = $baseFolder->getSourcePathInfo();

                $folderQuery
                    ->offset($elementQuery->offset)
                    ->limit($elementQuery->limit);

                $folders = array_map(function(array $result) {
                    return new VolumeFolder($result);
                }, $folderQuery->all());

                $foldersByPath = ArrayHelper::index($folders, function(VolumeFolder $folder) {
                    return rtrim($folder->path, '/');
                });

                foreach ($folders as $folder) {
                    $sourcePath = [$baseSourcePathStep];
                    $path = rtrim($baseFolder->path ?? '', '/');
                    $pathSegs = ArrayHelper::filterEmptyStringsFromArray(explode('/', StringHelper::removeLeft($folder['path'], $baseFolder->path ?? '')));
                    foreach ($pathSegs as $i => $seg) {
                        $path .= ($path !== '' ? '/' : '') . $seg;
                        if (isset($foldersByPath[$path])) {
                            $stepFolder = $foldersByPath[$path];
                        } else {
                            $stepFolder = $assetsService->findFolder([
                                'volumeId' => $queryFolder->volumeId,
                                'path' => "$path/",
                            ]);
                            if (!$stepFolder) {
                                $stepFolder = $assetsService->ensureFolderByFullPathAndVolume($path, $queryFolder->getVolume());
                            }
                            $foldersByPath[$path] = $stepFolder;
                        }

                        if ($i < count($pathSegs) - 1) {
                            $stepFolder->setHasChildren(true);
                        }
                        $sourcePath[] = $stepFolder->getSourcePathInfo();
                    }

                    $path = rtrim($folder->path, '/');
                    $path = StringHelper::removeRight($path, $folder->name);
                    $path = StringHelper::removeLeft($path, $queryFolder->path ?? '');

                    $assets[] = new self([
                        'isFolder' => true,
                        'volumeId' => $queryFolder->volumeId,
                        'folderId' => $folder->id,
                        'folderPath' => $path,
                        'title' => $folder->name,
                        'uiLabelPath' => ArrayHelper::filterEmptyStringsFromArray(explode('/', $path)),
                        'sourcePath' => $sourcePath,
                    ]);
                }
            }

            // Is there room for any normal assets as well?
            $totalAssets = count($assets);
            /** @phpstan-ignore-next-line */
            if ($totalAssets < $elementQuery->limit) {
                $elementQuery->offset(max($elementQuery->offset - $totalFolders, 0));
                $elementQuery->limit($elementQuery->limit - $totalAssets);
            }
        }

        // if it's a 'foldersOnly' request, or we have enough folders to hit the query limit,
        // return the folders directly
        if (
            self::isFolderIndex() ||
            count($assets) === (int)$elementQuery->limit
        ) {
            return $assets;
        }

        // otherwise merge in the resulting assets
        return array_merge($assets, $elementQuery->all());
    }

    /**
     * @inheritdoc
     */
    public static function indexElementCount(ElementQueryInterface $elementQuery, ?string $sourceKey): int
    {
        $count = 0;

        /** @var AssetQuery $elementQuery */
        if (self::_includeFoldersInIndexElements($elementQuery, $sourceKey, $queryFolder)) {
            try {
                $count += self::_createFolderQueryForIndex($elementQuery, $queryFolder)->count();
            } catch (QueryAbortedException $e) {
                return 0;
            }
        }

        if (!self::isFolderIndex()) {
            $count += parent::indexElementCount($elementQuery, $sourceKey);
        }

        return $count;
    }

    private static function _includeFoldersInIndexElements(AssetQuery $assetQuery, ?string $sourceKey, ?VolumeFolder &$queryFolder = null): bool
    {
        if (
            !Craft::$app->getRequest()->getBodyParam('showFolders') ||
            !str_starts_with($sourceKey, 'volume:') ||
            !is_numeric($assetQuery->folderId)
        ) {
            return false;
        }

        if ($queryFolder === null) {
            $assetsService = Craft::$app->getAssets();
            $queryFolder = $assetsService->getFolderById($assetQuery->folderId);
            if (!$queryFolder) {
                return false;
            }
        }

        if ($queryFolder->getVolume()->getFs() instanceof Temp) {
            return false;
        }

        if ($assetQuery->search) {
            $assetQuery->search = $searchQuery = Craft::$app->getSearch()->normalizeSearchQuery($assetQuery->search);
            $tokens = $searchQuery->getTokens();
            if (count($tokens) !== 1 || !self::_validateSearchTermForIndex(reset($tokens))) {
                return false;
            }
        }

        return true;
    }

    private static function _validateSearchTermForIndex(SearchQueryTerm|SearchQueryTermGroup $token): bool
    {
        if ($token instanceof SearchQueryTermGroup) {
            foreach ($token->terms as $term) {
                if (!self::_validateSearchTermForIndex($term)) {
                    return false;
                }
            }
            return true;
        }

        /** @var SearchQueryTerm $token */
        return !$token->exclude && !$token->attribute;
    }

    /**
     * @throws QueryAbortedException
     */
    private static function _createFolderQueryForIndex(AssetQuery $assetQuery, ?VolumeFolder $queryFolder = null): Query
    {
        if (
            is_array($assetQuery->orderBy) &&
            is_string($firstOrderByCol = array_key_first($assetQuery->orderBy)) &&
            in_array($firstOrderByCol, ['title', 'filename'])
        ) {
            $sortDir = $assetQuery->orderBy[$firstOrderByCol];
        } else {
            $sortDir = SORT_ASC;
        }

        $assetsService = Craft::$app->getAssets();
        $query = $assetsService->createFolderQuery()
            ->orderBy(['name' => $sortDir]);

        if ($assetQuery->includeSubfolders) {
            if ($queryFolder === null) {
                $queryFolder = $assetsService->getFolderById($assetQuery->folderId);
                if (!$queryFolder) {
                    throw new QueryAbortedException();
                }
            }
            $query
                ->where(['volumeId' => $queryFolder->volumeId])
                ->andWhere(['not', ['id' => $queryFolder->id]])
                ->andWhere(['like', 'path', "$queryFolder->path%", false]);
        } else {
            $query->where(['parentId' => $assetQuery->folderId]);
        }

        if ($assetQuery->search) {
            // `search` will already be normalized to a SearchQuery obj via _includeFoldersInIndexElements(),
            // and we already know it only has one token
            /** @var SearchQuery $searchQuery */
            $searchQuery = $assetQuery->search;
            $token = ArrayHelper::firstValue($searchQuery->getTokens());
            $query->andWhere(self::_buildFolderQuerySearchCondition($token));
        }

        return $query;
    }

    private static function _buildFolderQuerySearchCondition(SearchQueryTerm|SearchQueryTermGroup $token): array
    {
        if ($token instanceof SearchQueryTermGroup) {
            $condition = ['or'];
            foreach ($token->terms as $term) {
                $condition[] = self::_buildFolderQuerySearchCondition($term);
            }
            return $condition;
        }

        $isPgsql = Craft::$app->getDb()->getIsPgsql();

        /** @var SearchQueryTerm $token */
        if ($token->subLeft || $token->subRight) {
            return [$isPgsql ? 'ilike' : 'like', 'name', sprintf('%s%s%s',
                $token->subLeft ? '%' : '',
                $token->term,
                $token->subRight ? '%' : '',
            ), false];
        }

        // Only Postgres supports case-sensitive queries
        if ($isPgsql) {
            return ['=', 'lower([[name]])', mb_strtolower($token->term)];
        }

        return ['name' => $token->term];
    }

    /**
     * Transforms an VolumeFolderModel into a source info array.
     *
     * @param VolumeFolder $folder
     * @param User|null $user
     * @return array
     */
    private static function _assembleSourceInfoForFolder(VolumeFolder $folder, ?User $user = null): array
    {
        $volume = $folder->getVolume();
        $fs = $volume->getFs();
        if ($fs instanceof Temp) {
            $volumeHandle = 'temp';
        } elseif (!$folder->parentId) {
            $volumeHandle = $volume->handle ?? false;
        } else {
            $volumeHandle = false;
        }

        $userSession = Craft::$app->getUser();
        $canUpload = $userSession->checkPermission("saveAssets:$volume->uid");
        $canMoveTo = $canUpload && $userSession->checkPermission("deleteAssets:$volume->uid");
        $canMovePeerFilesTo = (
            $canMoveTo &&
            $userSession->checkPermission("savePeerAssets:$volume->uid") &&
            $userSession->checkPermission("deletePeerAssets:$volume->uid")
        );

        $sourcePathInfo = $folder->getSourcePathInfo();

        $source = [
            'key' => $folder->parentId ? "folder:$folder->uid" : "volume:$volume->uid",
            'label' => $folder->parentId ? $folder->name : Craft::t('site', $folder->name),
            'hasThumbs' => true,
            'criteria' => ['folderId' => $folder->id],
            'defaultSort' => ['dateCreated', 'desc'],
            'defaultSourcePath' => $sourcePathInfo ? [$sourcePathInfo] : null,
            'data' => [
                'volume-handle' => $volumeHandle,
                'folder-id' => $folder->id,
                'can-upload' => $folder->volumeId === null || $canUpload,
                'can-move-to' => $canMoveTo,
                'can-move-peer-files-to' => $canMovePeerFilesTo,
                'fs-type' => $fs::class,
            ],
        ];

        if ($user && !$user->can("viewPeerAssets:$volume->uid")) {
            $source['criteria']['uploaderId'] = $user->id;
        }

        return $source;
    }

    private static function isFolderIndex(): bool
    {
        return (
            (Craft::$app->controller instanceof ElementIndexesController || Craft::$app->controller instanceof ElementSelectorModalsController) &&
            Craft::$app->getRequest()->getBodyParam('foldersOnly')
        );
    }

    /**
     * @var bool Whether this asset represents a folder.
     * @since 4.4.0
     * @internal
     */
    public bool $isFolder = false;

    /**
     * @var array|null The source path, if this represents a folder.
     * @since 4.4.0
     * @internal
     */
    public ?array $sourcePath = null;

    /**
     * @var int|null Folder ID
     */
    public ?int $folderId = null;

    /**
     * @var int|null The ID of the user who first added this asset (if known)
     */
    public ?int $uploaderId = null;

    /**
     * @var string|null Folder path
     */
    public ?string $folderPath = null;

    /**
     * @var string|null Kind
     */
    public ?string $kind = null;

    /**
     * @var string|null Alternative text
     * @since 4.0.0
     */
    public ?string $alt = null;

    /**
     * @var int|null Size
     */
    public ?int $size = null;

    /**
     * @var bool|null Whether the file was kept around when the asset was deleted
     */
    public ?bool $keptFile = null;

    /**
     * @var DateTime|null Date modified
     */
    public ?DateTime $dateModified = null;

    /**
     * @var string|null New file location
     */
    public ?string $newLocation = null;

    /**
     * @var string|null Location error code
     * @see AssetLocationValidator::validateAttribute()
     */
    public ?string $locationError = null;

    /**
     * @var string|null New filename
     */
    public ?string $newFilename = null;

    /**
     * @var int|null New folder ID
     */
    public ?int $newFolderId = null;

    /**
     * @var string|null The temp file path
     */
    public ?string $tempFilePath = null;

    /**
     * @var bool Whether the asset should avoid filename conflicts when saved.
     */
    public bool $avoidFilenameConflicts = false;

    /**
     * @var string|null The suggested filename in case of a conflict.
     */
    public ?string $suggestedFilename = null;

    /**
     * @var string|null The filename that was used that caused a conflict.
     */
    public ?string $conflictingFilename = null;

    /**
     * @var bool Whether the asset was deleted along with its volume
     * @see beforeDelete()
     */
    public bool $deletedWithVolume = false;

    /**
     * @var bool Whether the associated file should be preserved if the asset record is deleted.
     * @see beforeDelete()
     * @see afterDelete()
     */
    public bool $keepFileOnDelete = false;

    /**
     * @var int|null Volume ID
     */
    private ?int $_volumeId = null;

    /**
     * @var string Filename
     */
    private string $_filename;

    /**
     * @var int|null Width
     */
    private int|null $_width = null;

    /**
     * @var int|null Height
     */
    private int|null $_height = null;

    /**
     * @var array|null Focal point
     */
    private ?array $_focalPoint = null;

    /**
     * @var ImageTransform|null
     */
    private ?ImageTransform $_transform = null;

    /**
     * @var Volume|null
     */
    private ?Volume $_volume = null;

    /**
     * @var User|null
     */
    private ?User $_uploader = null;

    /**
     * @var int|null
     */
    private ?int $_oldVolumeId = null;

    /**
     * @inheritdoc
     */
    public function __toString(): string
    {
        try {
            if (isset($this->_transform) && ($url = (string)$this->getUrl())) {
                return $url;
            }
        } catch (Throwable $e) {
            ErrorHandler::convertExceptionToError($e);
        }

        return parent::__toString();
    }

    /**
     * Checks if a property is set.
     *
     * This method will check if $name is one of the following:
     * - a magic property supported by [[Element::__isset()]]
     * - an image transform handle
     *
     * @param string $name The property name
     * @return bool Whether the property is set
     */
    public function __isset($name): bool
    {
        return (
            parent::__isset($name) ||
            strncmp($name, 'transform:', 10) === 0 ||
            Craft::$app->getImageTransforms()->getTransformByHandle($name)
        );
    }

    /**
     * Returns a property value.
     *
     * This method will check if $name is one of the following:
     * - a magic property supported by [[Element::__get()]]
     * - an image transform handle
     *
     * @param string $name The property name
     * @return mixed The property value
     * @throws UnknownPropertyException if the property is not defined
     * @throws InvalidCallException if the property is write-only.
     */
    public function __get($name)
    {
        if (strncmp($name, 'transform:', 10) === 0) {
            return $this->copyWithTransform(substr($name, 10));
        }

        try {
            return parent::__get($name);
        } catch (UnknownPropertyException $e) {
            // Is $name a transform handle?
            if (($transform = Craft::$app->getImageTransforms()->getTransformByHandle($name)) !== null) {
                return $this->copyWithTransform($transform);
            }

            throw $e;
        }
    }

    /**
     * @inheritdoc
     * @since 3.5.0
     */
    public function init(): void
    {
        parent::init();

        if (isset($this->alt)) {
            $this->alt = trim($this->alt);
            if ($this->alt === '') {
                $this->alt = null;
            }
        }

        $this->_oldVolumeId = $this->_volumeId;
    }

    /**
     * Returns the volume’s ID.
     *
     * @return int|null
     */
    public function getVolumeId(): ?int
    {
        return (int)$this->_volumeId ?: null;
    }

    /**
     * Sets the volume’s ID.
     *
     * @param int|null $id
     */
    public function setVolumeId(?int $id = null): void
    {
        if ($id !== $this->getVolumeId()) {
            $this->_volumeId = $id;
            $this->_volume = null;
        }
    }

    /**
     * @inheritdoc
     */
    public function afterValidate(): void
    {
        $scenario = $this->getScenario();

        if ($scenario === self::SCENARIO_LIVE) {
            $altElement = $this->getFieldLayout()->getFirstVisibleElementByType(AltField::class, $this);
            if ($altElement && $altElement->required) {
                (new RequiredValidator())->validateAttribute($this, 'alt');
            }
        }

        parent::afterValidate();
    }

    /**
     * @inheritdoc
     */
    protected function defineRules(): array
    {
        $rules = parent::defineRules();

        $rules[] = [['title'], StringValidator::class, 'max' => 255, 'disallowMb4' => true, 'on' => [self::SCENARIO_CREATE]];
        $rules[] = [['volumeId', 'folderId', 'width', 'height', 'size'], 'number', 'integerOnly' => true];
        $rules[] = [['dateModified'], DateTimeValidator::class];
        $rules[] = [['filename', 'kind'], 'required'];
        $rules[] = [['filename', 'newFilename', 'alt'], 'safe'];
        $rules[] = [['kind'], 'string', 'max' => 50];
        $rules[] = [['newLocation'], 'required', 'on' => [self::SCENARIO_CREATE, self::SCENARIO_MOVE, self::SCENARIO_FILEOPS]];
        $rules[] = [['tempFilePath'], 'required', 'on' => [self::SCENARIO_CREATE, self::SCENARIO_REPLACE]];

        // Validate the extension unless all we're doing is moving the file
        $rules[] = [
            ['newLocation'],
            AssetLocationValidator::class,
            'avoidFilenameConflicts' => $this->avoidFilenameConflicts,
            'except' => [self::SCENARIO_MOVE],
        ];
        $rules[] = [
            ['newLocation'],
            AssetLocationValidator::class,
            'avoidFilenameConflicts' => $this->avoidFilenameConflicts,
            'allowedExtensions' => '*',
            'on' => [self::SCENARIO_MOVE],
        ];

        return $rules;
    }

    /**
     * @inheritdoc
     */
    public function scenarios(): array
    {
        $scenarios = parent::scenarios();
        $scenarios[self::SCENARIO_INDEX] = [];

        return $scenarios;
    }

    /**
     * @inheritdoc
     * @since 3.5.0
     */
    protected function cacheTags(): array
    {
        $tags = [
            "volume:$this->_volumeId",
        ];

        // Did the volume just change?
        if ($this->_volumeId != $this->_oldVolumeId) {
            $tags[] = "volume:$this->_oldVolumeId";
        }

        return $tags;
    }

    /**
     * @inheritdoc
     */
    public function canView(User $user): bool
    {
        if ($this->isFolder) {
            return false;
        }

        if (parent::canView($user)) {
            return true;
        }

        $volume = $this->getVolume();

        if ($this->uploaderId !== $user->id) {
            return $user->can("viewPeerAssets:$volume->uid");
        }

        if ($volume->getFs() instanceof Temp) {
            return true;
        }

        return $user->can("viewAssets:$volume->uid");
    }

    /**
     * @inheritdoc
     */
    public function canSave(User $user): bool
    {
        if (parent::canSave($user)) {
            return true;
        }

        $volume = $this->getVolume();

        if ($this->uploaderId !== $user->id) {
            return $user->can("savePeerAssets:$volume->uid");
        }

        return $user->can("saveAssets:$volume->uid");
    }

    /**
     * @inheritdoc
     */
    public function canDelete(User $user): bool
    {
        if ($this->isFolder) {
            return false;
        }

        if (parent::canDelete($user)) {
            return true;
        }

        $volume = $this->getVolume();

        if ($volume->getFs() instanceof Temp) {
            return true;
        }

        if ($this->uploaderId !== $user->id) {
            return $user->can("deletePeerAssets:$volume->uid");
        }

        return $user->can("deleteAssets:$volume->uid");
    }

    /**
     * @inheritdoc
     * ---
     * ```php
     * $url = $asset->cpEditUrl;
     * ```
     * ```twig{2}
     * {% if asset.isEditable %}
     *   <a href="{{ asset.cpEditUrl }}">Edit</a>
     * {% endif %}
     * ```
     * @since 3.4.0
     */
    protected function cpEditUrl(): ?string
    {
        if ($this->isFolder) {
            return null;
        }

        $volume = $this->getVolume();
        if ($volume->getFs() instanceof Temp) {
            return null;
        }

        $filename = $this->getFilename(false);
        $path = "assets/edit/$this->id-$filename";

        return UrlHelper::cpUrl($path);
    }

    /**
     * @inheritdoc
     */
    public function getPostEditUrl(): ?string
    {
        return UrlHelper::cpUrl('assets');
    }

    /**
     * @inheritdoc
     */
    public function prepareEditScreen(Response $response, string $containerId): void
    {
        $volume = $this->getVolume();
        $uri = "assets/$volume->handle";

        $crumbs = [
            [
                'label' => Craft::t('app', 'Assets'),
                'url' => UrlHelper::cpUrl('assets'),
            ],
            [
                'label' => Craft::t('site', $volume->name),
                'url' => UrlHelper::cpUrl($uri),
            ],
        ];

        if ($this->folderPath !== null) {
            $subfolders = ArrayHelper::filterEmptyStringsFromArray(explode('/', $this->folderPath));
            foreach ($subfolders as $subfolder) {
                $uri .= "/$subfolder";
                $crumbs[] = [
                    'label' => $subfolder,
                    'url' => UrlHelper::cpUrl($uri),
                ];
            }
        }

        /** @var Response|CpScreenResponseBehavior $response */
        $response->crumbs($crumbs);
    }

    /**
     * @inheritdoc
     */
    public function getAdditionalMenuComponents(): array
    {
        $volume = $this->getVolume();
        $userSession = Craft::$app->getUser();
        $user = $userSession->getIdentity();
        $view = Craft::$app->getView();

        $previewable = Craft::$app->getAssets()->getAssetPreviewHandler($this) !== null;
        $editable = (
            $this->getSupportsImageEditor() &&
            $userSession->checkPermission("editImages:$volume->uid") &&
            ($userSession->getId() == $this->uploaderId || $userSession->checkPermission("editPeerImages:$volume->uid"))
        );

        $components = [];

        if (($url = $this->getUrl()) !== null) {
            $components[] = [
                'label' => Craft::t('app', 'View'),
                'options' => [
                    'href' => $url,
                    'class' => 'btn',
                    'target' => '_blank',
                ],
                'data' => [
                    'icon' => 'share',
                ],
            ];
        }

        $components[] = [
            'tag' => 'button',
            'label' => Craft::t('app', 'Download'),
            'options' => [
                'id' => 'download-btn',
                'class' => 'btn',
            ],
            'data' => [
                'icon' => 'download',
            ],
            'aria' => [
                'label' => Craft::t('app', 'Download'),
            ],
        ];

        $downloadBtnId = $view->namespaceInputId('download-btn');
        $js = <<<JS
$('#$downloadBtnId').on('click', () => {
        const \$form = Craft.createForm().appendTo(Garnish.\$bod);
        \$form.append(Craft.getCsrfInput());
        $('<input/>', {type: 'hidden', name: 'action', value: 'assets/download-asset'}).appendTo(\$form);
        $('<input/>', {type: 'hidden', name: 'assetId', value: $this->id}).appendTo(\$form);
        $('<input/>', {type: 'submit', value: 'Submit'}).appendTo(\$form);
        \$form.submit();
        \$form.remove();
    });
JS;
        $view->registerJs($js);

        if (
            $user->can("replaceFiles:$volume->uid") &&
            ($user->id === $this->uploaderId || $user->can("replacePeerFiles:$volume->uid"))
        ) {
            $components[] = [
                'tag' => 'button',
                'label' => Craft::t('app', 'Replace file'),
                'options' => [
                    'id' => 'replace-btn',
                    'class' => 'btn',
                ],
                'data' => [
                    'icon' => 'upload',
                ],
            ];

            $dimensionsLabel = Html::encode(Craft::t('app', 'Dimensions'));
            $updatePreviewThumbJs = $this->_updatePreviewThumbJs();
<<<<<<< HEAD
            $replaceBtnId = $view->namespaceInputId('replace-btn');
=======
            $fsClass = addslashes($this->fs::class);
>>>>>>> 3a392c5d
            $js = <<<JS
$('#$replaceBtnId').on('click', () => {
    const \$fileInput = $('<input/>', {type: 'file', name: 'replaceFile', class: 'replaceFile hidden'}).appendTo(Garnish.\$bod);
    const uploader = Craft.createUploader('{$fsClass}', \$fileInput, {
        dropZone: null,
        fileInput: \$fileInput,
        paramName: 'replaceFile',
        replace: true,
        events: {
            fileuploadstart: () => {
                $('#thumb-container').addClass('loading');
            },
            fileuploaddone: (event, data) => {
                const result = event instanceof CustomEvent ? event.detail : data.result;
                
                $('#new-filename').val(result.filename);
                $('#file-size-value')
                    .text(result.formattedSize)
                    .attr('title', result.formattedSizeInBytes);
                let \$dimensionsVal = $('#dimensions-value');
                if (result.dimensions) {
                    if (!\$dimensionsVal.length) {
                        $(
                            '<div class="data">' +
                            '<dt class="heading">$dimensionsLabel</div>' +
                            '<dd id="dimensions-value" class="value"></div>' +
                            '</div>'
                        ).appendTo($('#details > .meta.read-only'));
                        \$dimensionsVal = $('#dimensions-value');
                    }
                    \$dimensionsVal.text(result.dimensions);
                } else if (\$dimensionsVal.length) {
                    \$dimensionsVal.parent().remove();
                }
                $updatePreviewThumbJs
                Craft.cp.runQueue();
                if (result.error) {
                    $('#thumb-container').removeClass('loading');
                    alert(result.error);
                } else {

                }
            },
            fileuploadfail: (event, data) => {
                const response = event instanceof Event
                    ? event.detail
                    : data?.jqXHR?.responseJSON;
                
                let {message, filename} = response || {};
                
                if (!message) {
                    message = filename
                        ? Craft.t('app', 'Replace file failed for “{filename}”.', {filename})
                        : Craft.t('app', 'Replace file failed.');
                }
                
              Craft.cp.displayError(message);
            },
            fileuploadalways: (event, data) => {
                $('#thumb-container').removeClass('loading');
            },
        }
    });
    uploader.setParams({
        assetId: $this->id,
    });
    \$fileInput.click();
});
JS;
            $view->registerJs($js);
        }

        if ($previewable || $editable) {
            $components[] = [
                'tag' => 'hr',
            ];
            if ($previewable) {
                $components[] = [
                    'tag' => 'button',
                    'label' => Craft::t('app', 'Preview'),
                    'options' => [
                        'id' => 'preview-btn',
                        'class' => ['btn'],
                    ],
                    'data' => [
                        'icon' => 'view',
                    ],
                ];

                $previewBtnId = $view->namespaceInputId('preview-btn');
                $settings = [];
                $width = $this->getWidth();
                $height = $this->getHeight();
                if ($width && $height) {
                    $settings['startingWidth'] = $width;
                    $settings['startingHeight'] = $height;
                }
                $jsSettings = Json::encode($settings);
                $js = <<<JS
    $('#$previewBtnId').on('click', () => {
        new Craft.PreviewFileModal($this->id, null, $jsSettings);
    });
    JS;
                $view->registerJs($js);
            }

            if ($editable) {
                $components[] = [
                    'tag' => 'button',
                    'label' => Craft::t('app', 'Edit Image'),
                    'options' => [
                        'id' => 'edit-btn',
                        'class' => ['btn', 'edit-btn'],
                    ],
                    'data' => [
                        'icon' => 'edit',
                    ],
                ];

                $editBtnId = $view->namespaceInputId('edit-btn');
                $updatePreviewThumbJs = $this->_updatePreviewThumbJs();
                $js = <<<JS
    $('#$editBtnId').on('click', () => {
        new Craft.AssetImageEditor($this->id, {
            allowDegreeFractions: Craft.isImagick,
            onSave: data => {
                if (data.newAssetId) {
                    // If this is within an Assets field’s editor slideout, replace the selected asset 
                    const slideout = $('#$editBtnId').closest('[data-slideout]').data('slideout');
                    if (slideout && slideout.settings.elementSelectInput) {
                        slideout.settings.elementSelectInput.replaceElement(slideout.\$element.data('id'), data.newAssetId)
                            .catch(() => {});
                    }
                    return;
                }
    
                $updatePreviewThumbJs
            },
        });
    });
    JS;
                $view->registerJs($js);
            }
        }

        return array_merge($components, parent::getAdditionalMenuComponents());
    }

    /**
     * Returns an `<img>` tag based on this asset.
     *
     * @param ImageTransform|string|array|null $transform The transform to use when generating the html.
     * @param string[]|null $sizes The widths/x-descriptors that should be used for the `srcset` attribute
     * (see [[getSrcset()]] for example syntaxes)
     * @return Markup|null
     * @throws InvalidArgumentException
     */
    public function getImg(mixed $transform = null, ?array $sizes = null): ?Markup
    {
        if ($this->kind !== self::KIND_IMAGE) {
            return null;
        }

        if ($transform) {
            $oldTransform = $this->_transform;
            $this->setTransform($transform);
        }

        $url = $this->getUrl();

        if ($url) {
            $img = Html::tag('img', '', [
                'src' => $url,
                'width' => $this->getWidth(),
                'height' => $this->getHeight(),
                'srcset' => $sizes ? $this->getSrcset($sizes) : false,
                'alt' => $this->thumbAlt(),
            ]);
        } else {
            $img = null;
        }

        if ($transform) {
            $this->setTransform($oldTransform);
        }

        return $img ? Template::raw($img) : null;
    }

    /**
     * Returns a `srcset` attribute value based on the given widths or x-descriptors.
     *
     * For example, if you pass `['100w', '200w']`, you will get:
     *
     * ```
     * image-url@100w.ext 100w,
     * image-url@200w.ext 200w
     * ```
     *
     * If you pass x-descriptors, it will be assumed that the image’s current width is the `1x` width.
     * So if you pass `['1x', '2x']` on an image with a 100px-wide transform applied, you will get:
     *
     * ```
     * image-url@100w.ext,
     * image-url@200w.ext 2x
     * ```
     *
     * @param string[] $sizes
     * @param ImageTransform|string|array|null $transform A transform handle or configuration that should be applied to the image
     * @return string|false The `srcset` attribute value, or `false` if it can’t be determined
     * @throws InvalidArgumentException
     * @since 3.5.0
     */
    public function getSrcset(array $sizes, mixed $transform = null): string|false
    {
        $urls = $this->getUrlsBySize($sizes, $transform);

        if (empty($urls)) {
            return false;
        }

        $srcset = [];

        foreach ($urls as $size => $url) {
            if ($size === '1x') {
                $srcset[] = $url;
            } else {
                $srcset[] = "$url $size";
            }
        }

        return implode(', ', $srcset);
    }

    /**
     * Returns an array of image transform URLs based on the given widths or x-descriptors.
     *
     * For example, if you pass `['100w', '200w']`, you will get:
     *
     * ```php
     * [
     *     '100w' => 'image-url@100w.ext',
     *     '200w' => 'image-url@200w.ext'
     * ]
     * ```
     *
     * If you pass x-descriptors, it will be assumed that the image’s current width is the indented 1x width.
     * So if you pass `['1x', '2x']` on an image with a 100px-wide transform applied, you will get:
     *
     * ```php
     * [
     *     '1x' => 'image-url@100w.ext',
     *     '2x' => 'image-url@200w.ext'
     * ]
     * ```
     *
     * @param string[] $sizes
     * @param ImageTransform|string|array|null $transform A transform handle or configuration that should be applied to the image
     * @return array
     * @since 3.7.16
     */
    public function getUrlsBySize(array $sizes, mixed $transform = null): array
    {
        if ($this->kind !== self::KIND_IMAGE) {
            return [];
        }

        $urls = [];

        if (
            ($transform !== null || $this->_transform) &&
            Image::canManipulateAsImage($this->getExtension())
        ) {
            $transform = ImageTransforms::normalizeTransform($transform ?? $this->_transform);
        } else {
            $transform = null;
        }

        [$currentWidth, $currentHeight] = $this->_dimensions($transform);

        if (!$currentWidth || !$currentHeight) {
            return [];
        }

        foreach ($sizes as $size) {
            if ($size === '1x') {
                $urls[$size] = $this->getUrl($transform);
                continue;
            }

            [$value, $unit] = Assets::parseSrcsetSize($size);

            $sizeTransform = $transform ? $transform->toArray([
                'format',
                'height',
                'interlace',
                'mode',
                'position',
                'quality',
                'width',
            ]) : [];

            if ($unit === 'w') {
                $sizeTransform['width'] = (int)$value;
            } else {
                $sizeTransform['width'] = (int)ceil($currentWidth * $value);
            }

            // Only set the height if the current transform has a height set on it
            if ($transform && $transform->height) {
                if ($unit === 'w') {
                    $sizeTransform['height'] = (int)ceil($currentHeight * $sizeTransform['width'] / $currentWidth);
                } else {
                    $sizeTransform['height'] = (int)ceil($currentHeight * $value);
                }
            }

            $urls["$value$unit"] = $this->getUrl($sizeTransform);
        }

        return $urls;
    }

    /**
     * @inheritdoc
     */
    public function getIsTitleTranslatable(): bool
    {
        return ($this->getVolume()->titleTranslationMethod !== Field::TRANSLATION_METHOD_NONE);
    }

    /**
     * @inheritdoc
     */
    public function getTitleTranslationDescription(): ?string
    {
        return ElementHelper::translationDescription($this->getVolume()->titleTranslationMethod);
    }

    /**
     * @inheritdoc
     */
    public function getTitleTranslationKey(): string
    {
        $type = $this->getVolume();
        return ElementHelper::translationKey($this, $type->titleTranslationMethod, $type->titleTranslationKeyFormat);
    }

    /**
     * @inheritdoc
     */
    public function getFieldLayout(): ?FieldLayout
    {
        if (($fieldLayout = parent::getFieldLayout()) !== null) {
            return $fieldLayout;
        }

        $volume = $this->getVolume();
        return $volume->getFieldLayout();
    }

    /**
     * Returns the asset’s volume folder.
     *
     * @return VolumeFolder
     * @throws InvalidConfigException if [[folderId]] is missing or invalid
     */
    public function getFolder(): VolumeFolder
    {
        if (!isset($this->folderId)) {
            throw new InvalidConfigException('Asset is missing its folder ID');
        }

        if (($folder = Craft::$app->getAssets()->getFolderById($this->folderId)) === null) {
            throw new InvalidConfigException('Invalid folder ID: ' . $this->folderId);
        }

        return $folder;
    }

    /**
     * Returns the asset’s volume.
     *
     * @return Volume
     * @throws InvalidConfigException if [[volumeId]] is missing or invalid
     */
    public function getVolume(): Volume
    {
        if (isset($this->_volume)) {
            return $this->_volume;
        }

        $volumesService = Craft::$app->getVolumes();

        if (!isset($this->_volumeId)) {
            return $volumesService->getTemporaryVolume();
        }

        if (($volume = $volumesService->getVolumeById($this->_volumeId)) === null) {
            throw new InvalidConfigException('Invalid volume ID: ' . $this->_volumeId);
        }

        return $this->_volume = $volume;
    }

    /**
     * Returns the user that uploaded the asset, if known.
     *
     * @return User|null
     * @since 3.4.0
     */
    public function getUploader(): ?User
    {
        if (isset($this->_uploader)) {
            return $this->_uploader;
        }

        if (!isset($this->uploaderId)) {
            return null;
        }

        if (($this->_uploader = Craft::$app->getUsers()->getUserById($this->uploaderId)) === null) {
            // The uploader is probably soft-deleted. Just pretend no uploader is set
            return null;
        }

        return $this->_uploader;
    }

    /**
     * Sets the asset's uploader.
     *
     * @param User|null $uploader
     * @since 3.4.0
     */
    public function setUploader(?User $uploader = null): void
    {
        $this->_uploader = $uploader;
    }

    /**
     * Sets the transform.
     *
     * @param ImageTransform|string|array|null $transform A transform handle or configuration that should be applied to the image
     * @return Asset
     * @throws ImageTransformException if $transform is an invalid transform handle
     */
    public function setTransform(mixed $transform): Asset
    {
        $this->_transform = ImageTransforms::normalizeTransform($transform);

        return $this;
    }

    /**
     * Returns the element’s full URL.
     *
     * @param ImageTransform|string|array|null $transform A transform handle or configuration that should be applied to the
     * image If an array is passed, it can optionally include a `transform` key that defines a base transform
     * which the rest of the settings should be applied to.
     * @param bool|null $immediately Whether the image should be transformed immediately
     * @return string|null
     * @throws InvalidConfigException
     */
    public function getUrl(mixed $transform = null, ?bool $immediately = null): ?string
    {
        if ($this->isFolder) {
            return null;
        }

        // Give plugins/modules a chance to provide a custom URL
        $event = new DefineAssetUrlEvent([
            'transform' => $transform,
            'asset' => $this,
        ]);
        $this->trigger(self::EVENT_BEFORE_DEFINE_URL, $event);
        $url = $event->url;

        // If DefineAssetUrlEvent::$url is set to null, only respect that if $handled is true
        if ($url === null && !$event->handled) {
            $url = $this->_url($transform, $immediately);
        }

        // Give plugins/modules a chance to customize it
        if ($this->hasEventHandlers(self::EVENT_DEFINE_URL)) {
            $event = new DefineAssetUrlEvent([
                'url' => $url,
                'transform' => $transform,
                'asset' => $this,
            ]);
            $this->trigger(self::EVENT_DEFINE_URL, $event);
            // If DefineAssetUrlEvent::$url is set to null, only respect that if $handled is true
            if ($event->url !== null || $event->handled) {
                $url = $event->url;
            }
        }

        return $url !== null ? Html::encodeSpaces($url) : $url;
    }

    private function _url(mixed $transform = null, ?bool $immediately = null): ?string
    {
        if (!$this->folderId) {
            return null;
        }

        $volume = $this->getVolume();
        $transform = $transform ?? $this->_transform;

        if ($transform &&
            !Image::canManipulateAsImage(pathinfo($this->getFilename(), PATHINFO_EXTENSION))
        ) {
            $transform = null;
        }

        if ($transform) {
            if (is_array($transform)) {
                if (isset($transform['width'])) {
                    $transform['width'] = round((float)$transform['width']);
                }
                if (isset($transform['height'])) {
                    $transform['height'] = round((float)$transform['height']);
                }
            }

            $transform = ImageTransforms::normalizeTransform($transform);

            if ($immediately === null) {
                $immediately = Craft::$app->getConfig()->getGeneral()->generateTransformsBeforePageLoad;
            }

            if ($this->hasEventHandlers(self::EVENT_BEFORE_GENERATE_TRANSFORM)) {
                $event = new GenerateTransformEvent([
                    'asset' => $this,
                    'transform' => $transform,
                ]);

                $this->trigger(self::EVENT_BEFORE_GENERATE_TRANSFORM, $event);

                // If a plugin set the url, we'll just use that.
                if ($event->url !== null) {
                    return Html::encodeSpaces($event->url);
                }
            }

            $imageTransformer = $transform->getImageTransformer();

            try {
                $url = Html::encodeSpaces($imageTransformer->getTransformUrl($this, $transform, $immediately));
            } catch (NotSupportedException) {
                return null;
            } catch (ImageTransformException $e) {
                Craft::warning("Couldn’t get image transform URL: {$e->getMessage()}", __METHOD__);
                Craft::$app->getErrorHandler()->logException($e);
                return null;
            }

            if ($this->hasEventHandlers(self::EVENT_AFTER_GENERATE_TRANSFORM)) {
                $event = new GenerateTransformEvent([
                    'asset' => $this,
                    'transform' => $transform,
                    'url' => $url,
                ]);

                $this->trigger(self::EVENT_AFTER_GENERATE_TRANSFORM, $event);
            }

            return $url;
        }

        // todo: uncomment for v5. Currently Imager X is relying on a relative URL being returned
        //if (!$volume->getFs()->hasUrls) {
        //    return null;
        //}

        return Html::encodeSpaces(Assets::generateUrl($volume, $this));
    }

    /**
     * @inheritdoc
     */
    protected function thumbUrl(int $size): ?string
    {
        if ($this->isFolder) {
            return null;
        }

        if ($this->getWidth() && $this->getHeight()) {
            [$width, $height] = Assets::scaledDimensions((int)$this->getWidth(), (int)$this->getHeight(), $size, $size);
        } else {
            $width = $height = $size;
        }

        return Craft::$app->getAssets()->getThumbUrl($this, $width, $height, false);
    }

    /**
     * @inheritdoc
     */
    protected function thumbSvg(): ?string
    {
        if ($this->isFolder) {
            return file_get_contents(Craft::getAlias('@appicons/folder.svg'));
        }

        return Assets::iconSvg($this->getExtension());
    }

    /**
     * @inheritdoc
     */
    protected function thumbAlt(): ?string
    {
        if ($this->isFolder) {
            return null;
        }

        $extension = $this->getExtension();
        if (!Image::canManipulateAsImage($extension)) {
            return $extension;
        }

        return $this->alt;
    }

    /**
     * @inheritdoc
     */
    protected function hasCheckeredThumb(): bool
    {
        if ($this->isFolder) {
            return false;
        }

        return in_array(strtolower($this->getExtension()), ['png', 'gif', 'svg'], true);
    }

    /**
     * Returns preview thumb image HTML.
     *
     * @param int $desiredWidth
     * @param int $desiredHeight
     * @return string
     * @since 3.4.0
     */
    public function getPreviewThumbImg(int $desiredWidth, int $desiredHeight): string
    {
        $srcsets = [];
        [$width, $height] = Assets::scaledDimensions((int)$this->getWidth(), (int)$this->getHeight(), $desiredWidth, $desiredHeight);
        $thumbSizes = [
            [$width, $height],
            [$width * 2, $height * 2],
        ];
        $assetsService = Craft::$app->getAssets();

        foreach ($thumbSizes as [$width, $height]) {
            $url = $assetsService->getThumbUrl($this, $width, $height);
            $srcsets[] = sprintf('%s %sw', $url, $width);
        }

        return Html::tag('img', '', [
            'sizes' => "{$thumbSizes[0][0]}px",
            'srcset' => implode(', ', $srcsets),
            'alt' => $this->thumbAlt(),
        ]);
    }

    /**
     * @inheritdoc
     */
    public function getPreviewTargets(): array
    {
        return [];
    }

    /**
     * Returns the filename, with or without the extension.
     *
     * @param bool $withExtension
     * @return string
     * @throws InvalidConfigException if the filename isn’t set yet
     */
    public function getFilename(bool $withExtension = true): string
    {
        if ($this->isFolder) {
            return '';
        }

        if (!isset($this->_filename)) {
            throw new InvalidConfigException('Asset not configured with its filename');
        }

        if ($withExtension) {
            return $this->_filename;
        }

        return pathinfo($this->_filename, PATHINFO_FILENAME);
    }

    /**
     * Sets the filename (with extension).
     *
     * @param string $filename
     * @since 4.0.0
     */
    public function setFilename(string $filename): void
    {
        $this->_filename = $filename;
    }

    /**
     * Returns the file extension.
     *
     * @return string
     */
    public function getExtension(): string
    {
        return pathinfo($this->_filename, PATHINFO_EXTENSION);
    }

    /**
     * Returns the file’s MIME type, if it can be determined.
     *
     * @param ImageTransform|string|array|null $transform A transform handle or configuration that should be applied to the mime type
     * @return string|null
     * @throws ImageTransformException if $transform is an invalid transform handle
     */
    public function getMimeType(mixed $transform = null): ?string
    {
        $transform = $transform ?? $this->_transform;
        $transform = ImageTransforms::normalizeTransform($transform);

        if (!Image::canManipulateAsImage($this->getExtension()) || !$transform || !$transform->format) {
            // todo: maybe we should be passing this off to the filesystem
            // so Local can call FileHelper::getMimeType() (uses magic file instead of ext)
            return FileHelper::getMimeTypeByExtension($this->_filename);
        }

        // Prepend with '.' to let pathinfo() work
        return FileHelper::getMimeTypeByExtension('.' . $transform->format);
    }

    /**
     * Returns the file's format, if it can be determined.
     *
     * @param ImageTransform|string|array|null $transform A transform handle or configuration that should be applied to the image
     * @return string The asset's format
     * @throws ImageTransformException If an invalid transform handle is supplied
     */
    public function getFormat(mixed $transform = null): string
    {
        $ext = $this->getExtension();

        if (!Image::canManipulateAsImage($ext)) {
            return $ext;
        }

        $transform = $transform ?? $this->_transform;
        return ImageTransforms::normalizeTransform($transform)?->format ?? $ext;
    }

    /**
     * Returns the image height.
     *
     * @param ImageTransform|string|array|null $transform A transform handle or configuration that should be applied to the image
     * @return int|null
     */
    public function getHeight(mixed $transform = null): ?int
    {
        return $this->_dimensions($transform)[1];
    }

    /**
     * Sets the image height.
     *
     * @param int|null $height the image height
     */
    public function setHeight(?int $height): void
    {
        $this->_height = $height;
    }

    /**
     * Returns the image width.
     *
     * @param array|string|ImageTransform|null $transform A transform handle or configuration that should be applied to the image
     * @return int|null
     */
    public function getWidth(array|string|ImageTransform $transform = null): ?int
    {
        return $this->_dimensions($transform)[0];
    }

    /**
     * Sets the image width.
     *
     * @param int|null $width the image width
     */
    public function setWidth(?int $width): void
    {
        $this->_width = $width;
    }

    /**
     * Returns the formatted file size, if known.
     *
     * @param int|null $decimals the number of digits after the decimal point
     * @param bool $short whether the size should be returned in short form (“kB” instead of “kilobytes”)
     * @return string|null
     * @since 3.4.0
     */
    public function getFormattedSize(?int $decimals = null, bool $short = true): ?string
    {
        if (!isset($this->size)) {
            return null;
        }
        if ($short) {
            return Craft::$app->getFormatter()->asShortSize($this->size, $decimals);
        }
        return Craft::$app->getFormatter()->asSize($this->size, $decimals);
    }

    /**
     * Returns the formatted file size in bytes, if known.
     *
     * @param bool $short whether the size should be returned in short form (“B” instead of “bytes”)
     * @return string|null
     * @since 3.4.0
     */
    public function getFormattedSizeInBytes(bool $short = true): ?string
    {
        $params = [
            'n' => $this->size,
            'nFormatted' => Craft::$app->getFormatter()->asDecimal($this->size),
        ];
        if ($short) {
            return Craft::t('yii', '{nFormatted} B', $params);
        }
        return Craft::t('yii', '{nFormatted} {n, plural, =1{byte} other{bytes}}', $params);
    }

    /**
     * Returns the image dimensions.
     *
     * @return string|null
     * @since 3.4.0
     */
    public function getDimensions(): ?string
    {
        $width = $this->getWidth();
        $height = $this->getHeight();
        if (!$width || !$height) {
            return null;
        }
        return $width . '×' . $height;
    }

    /**
     * Returns the asset's path in the volume.
     *
     * @param string|null $filename Filename to use. If not specified, the asset's filename will be used.
     * @return string
     */
    public function getPath(?string $filename = null): string
    {
        return $this->folderPath . ($filename ?: $this->_filename);
    }

    /**
     * Return the path where the source for this Asset's transforms should be.
     *
     * @return string
     */
    public function getImageTransformSourcePath(): string
    {
        $fs = $this->getVolume()->getFs();

        if ($fs instanceof LocalFsInterface) {
            return FileHelper::normalizePath($fs->getRootPath() . DIRECTORY_SEPARATOR . $this->getPath());
        }

        return Craft::$app->getPath()->getAssetSourcesPath() . DIRECTORY_SEPARATOR . $this->id . '.' . $this->getExtension();
    }

    /**
     * Get a temporary copy of the actual file.
     *
     * @return string
     * @throws VolumeException If unable to fetch file from volume.
     * @throws InvalidConfigException If no volume can be found.
     */
    public function getCopyOfFile(): string
    {
        $tempFilename = FileHelper::uniqueName($this->_filename);
        $tempPath = Craft::$app->getPath()->getTempPath() . DIRECTORY_SEPARATOR . $tempFilename;
        Assets::downloadFile($this->getVolume(), $this->getPath(), $tempPath);

        return $tempPath;
    }

    /**
     * Returns a stream of the actual file.
     *
     * @return resource
     * @throws InvalidConfigException if [[volumeId]] is missing or invalid
     * @throws FsException if a stream cannot be created
     */
    public function getStream()
    {
        return $this->getVolume()->getFileStream($this->getPath());
    }

    /**
     * Returns the file’s contents.
     *
     * @return string
     * @throws InvalidConfigException if [[volumeId]] is missing or invalid
     * @throws AssetException if a stream could not be created
     * @since 3.0.6
     */
    public function getContents(): string
    {
        return stream_get_contents($this->getStream());
    }

    /**
     * Generates a base64-encoded [data URL](https://developer.mozilla.org/en-US/docs/Web/HTTP/Basics_of_HTTP/Data_URIs) for the asset.
     *
     * @return string
     * @throws InvalidConfigException if [[volumeId]] is missing or invalid
     * @throws AssetException if a stream could not be created
     * @since 3.5.13
     */
    public function getDataUrl(): string
    {
        return Html::dataUrlFromString($this->getContents(), $this->getMimeType());
    }

    /**
     * Returns whether this asset can be edited by the image editor.
     *
     * @return bool
     */
    public function getSupportsImageEditor(): bool
    {
        $ext = $this->getExtension();
        return (strcasecmp($ext, 'svg') !== 0 && Image::canManipulateAsImage($ext));
    }

    /**
     * Returns whether a user-defined focal point is set on the asset.
     *
     * @return bool
     */
    public function getHasFocalPoint(): bool
    {
        return isset($this->_focalPoint);
    }

    /**
     * Returns the focal point represented as an array with `x` and `y` keys, or null if it’s not an image.
     *
     * @param bool $asCss whether the value should be returned in CSS syntax ("50% 25%") instead
     * @return array|string|null
     */
    public function getFocalPoint(bool $asCss = false): array|string|null
    {
        if (!in_array($this->kind, [self::KIND_IMAGE, self::KIND_VIDEO], true)) {
            return null;
        }

        $focal = $this->_focalPoint ?? ['x' => 0.5, 'y' => 0.5];

        if ($asCss) {
            return ($focal['x'] * 100) . '% ' . ($focal['y'] * 100) . '%';
        }

        return $focal;
    }

    /**
     * Sets the asset's focal point.
     *
     * @param array|string|null $value
     * @throws \InvalidArgumentException if $value is invalid
     */
    public function setFocalPoint(array|string|null $value): void
    {
        if (is_array($value)) {
            if (!isset($value['x'], $value['y'])) {
                throw new \InvalidArgumentException('$value should be a string or array with \'x\' and \'y\' keys.');
            }
            $value = [
                'x' => (float)$value['x'],
                'y' => (float)$value['y'],
            ];
        } elseif ($value !== null) {
            $focal = explode(';', $value);
            if (count($focal) !== 2) {
                throw new \InvalidArgumentException('$value should be a string or array with \'x\' and \'y\' keys.');
            }
            $value = [
                'x' => (float)$focal[0],
                'y' => (float)$focal[1],
            ];
        }

        if ($value !== null && (
            $value['x'] < 0 ||
            $value['x'] > 1 ||
            $value['y'] < 0 ||
            $value['y'] > 1
        )) {
            $value = null;
        }

        $this->_focalPoint = $value;
    }

    // Indexes, etc.
    // -------------------------------------------------------------------------

    /**
     * @inheritdoc
     */
    public function getTableAttributeHtml(string $attribute): string
    {
        if ($this->isFolder) {
            return '';
        }

        return parent::getTableAttributeHtml($attribute);
    }

    /**
     * @inheritdoc
     */
    protected function tableAttributeHtml(string $attribute): string
    {
        switch ($attribute) {
            case 'uploader':
                $uploader = $this->getUploader();
                return $uploader ? Cp::elementHtml($uploader) : '';

            case 'filename':
                return Html::tag('span', Html::encode($this->_filename), [
                    'class' => 'break-word',
                ]);

            case 'kind':
                return Assets::getFileKindLabel($this->kind);

            case 'size':
                if (!isset($this->size)) {
                    return '';
                }
                return Html::tag('span', $this->getFormattedSize(0), [
                    'title' => $this->getFormattedSizeInBytes(false),
                ]);

            case 'imageSize':
                return $this->getDimensions() ?? '';

            case 'width':
            case 'height':
                $size = $this->$attribute;
                return ($size ? $size . 'px' : '');

            case 'location':
                return $this->locationHtml();
        }

        return parent::tableAttributeHtml($attribute);
    }

    /**
     * Returns the HTML for asset previews.
     *
     * @return string
     * @throws InvalidConfigException
     */
    public function getPreviewHtml(): string
    {
        $html = '';

        // See if we can show a thumbnail
        try {
            // Is the image editable, and is the user allowed to edit?
            $userSession = Craft::$app->getUser();

            $volume = $this->getVolume();
            $previewable = Craft::$app->getAssets()->getAssetPreviewHandler($this) !== null;
            $editable = (
                $this->getSupportsImageEditor() &&
                $userSession->checkPermission("editImages:$volume->uid") &&
                ($userSession->getId() == $this->uploaderId || $userSession->checkPermission("editPeerImages:$volume->uid"))
            );

            $previewThumbHtml =
                Html::beginTag('div', [
                    'id' => 'thumb-container',
                    'class' => array_filter([
                        'preview-thumb-container',
                        'button-fade',
                        $this->hasCheckeredThumb() ? 'checkered' : null,
                    ]),
                ]) .
                Html::tag('div', $this->getPreviewThumbImg(350, 190), [
                    'class' => 'preview-thumb',
                ]) .
                Html::endTag('div'); // .preview-thumb-container;

            $html .= $previewThumbHtml;
        } catch (NotSupportedException) {
            // NBD
        }

        return $html;
    }

    private function _updatePreviewThumbJs(): string
    {
        $thumbContainerId = Craft::$app->getView()->namespaceInputId('thumb-container');
        return <<<JS
$('#$thumbContainerId')
    .addClass('loading')
    .append($('<div class="spinner spinner-absolute"/>'));
Craft.sendActionRequest('POST', 'assets/preview-thumb', {
    data: {
        assetId: $this->id,
        width: 350,
        height: 190,
    },
}).then(({data}) => {
    $('#$thumbContainerId').find('img').replaceWith(data.img);
}).finally(() => {
    $('#$thumbContainerId').removeClass('loading')
        .find('.spinner').remove();
});
JS;
    }

    /**
     * @inheritdoc
     */
    public function getSidebarHtml(bool $static): string
    {
        return implode("\n", [
            // Omit preview button on sidebar of slideouts
            $this->getPreviewHtml(),
            parent::getSidebarHtml($static),
        ]);
    }

    /**
     * @inheritdoc
     */
    protected function metaFieldsHtml(bool $static): string
    {
        return implode("\n", [
            Cp::textFieldHtml([
                'label' => Craft::t('app', 'Filename'),
                'id' => 'new-filename',
                'name' => 'newFilename',
                'value' => $this->_filename,
                'errors' => $this->getErrors('newLocation'),
                'first' => true,
                'required' => true,
                'class' => ['text', 'filename'],
                'disabled' => $static,
            ]),
            parent::metaFieldsHtml($static),
        ]);
    }

    /**
     * @inheritdoc
     */
    protected function metadata(): array
    {
        return [
            Craft::t('app', 'Location') => fn() => $this->locationHtml(),
            Craft::t('app', 'File size') => function() {
                $size = $this->getFormattedSize(0);
                if (!$size) {
                    return false;
                }
                $inBytes = $this->getFormattedSizeInBytes(false);
                return Html::tag('div', $size, [
                    'id' => 'file-size-value',
                    'title' => $inBytes,
                ]);
            },
            Craft::t('app', 'Uploaded by') => function() {
                $uploader = $this->getUploader();
                return $uploader ? Cp::elementHtml($uploader) : false;
            },
            Craft::t('app', 'Dimensions') => function() {
                $dimensions = $this->getDimensions();
                if (!$dimensions) {
                    return false;
                }
                return Html::tag('div', $dimensions, [
                    'id' => 'dimensions-value',
                ]);
            },
        ];
    }

    private function locationHtml(): string
    {
        $volume = $this->getVolume();
        $uri = "assets/$volume->handle";
        $items = [
            Html::a(Craft::t('site', Html::encode($volume->name)), UrlHelper::cpUrl($uri)),
        ];
        if ($this->folderPath) {
            $subfolders = ArrayHelper::filterEmptyStringsFromArray(explode('/', $this->folderPath));
            foreach ($subfolders as $subfolder) {
                $uri .= "/$subfolder";
                $items[] = Html::a($subfolder, UrlHelper::cpUrl($uri));
            }
        }

        return Html::ul($items, [
            'encode' => false,
            'class' => 'path',
        ]);
    }

    /**
     * @inheritdoc
     * @since 3.3.0
     */
    public function getGqlTypeName(): string
    {
        return static::gqlTypeNameByContext($this->getVolume());
    }

    /**
     * @inheritdoc
     */
    public function attributes(): array
    {
        $names = parent::attributes();
        $names[] = 'extension';
        $names[] = 'filename';
        $names[] = 'focalPoint';
        $names[] = 'hasFocalPoint';
        $names[] = 'height';
        $names[] = 'mimeType';
        $names[] = 'path';
        $names[] = 'volumeId';
        $names[] = 'width';
        return $names;
    }

    /**
     * @inheritdoc
     */
    public function extraFields(): array
    {
        $names = parent::extraFields();
        $names[] = 'folder';
        $names[] = 'volume';
        return $names;
    }

    /**
     * Returns a copy of the asset with the given transform applied to it.
     *
     * @param ImageTransform|string|array|null $transform The transform handle or configuration that should be applied to the image
     * @return Asset
     * @throws ImageTransformException if $transform is an invalid transform handle
     */
    public function copyWithTransform(mixed $transform): Asset
    {
        $model = clone $this;
        $model->setFieldValues($this->getFieldValues());
        $model->setTransform($transform);

        return $model;
    }

    // Events
    // -------------------------------------------------------------------------

    /**
     * @inheritdoc
     */
    public function beforeSave(bool $isNew): bool
    {
        if (!isset($this->_filename)) {
            if (isset($this->newLocation)) {
                [, $this->filename] = Assets::parseFileLocation($this->newLocation);
            } elseif (isset($this->newFilename)) {
                $this->filename = $this->newFilename;
                $this->newFilename = null;
            }
        }

        if ($this->newFilename === '' || $this->newFilename === $this->getFilename()) {
            $this->newFilename = null;
        }

        // newFolderId/newFilename => newLocation
        if (isset($this->newFolderId) || isset($this->newFilename)) {
            $folderId = $this->newFolderId ?: $this->folderId;
            $filename = $this->newFilename ?? $this->_filename;
            $this->newLocation = "{folder:$folderId}$filename";
            $this->newFolderId = $this->newFilename = null;
        }

        // Get the (new?) folder ID
        if (isset($this->newLocation)) {
            [$folderId] = Assets::parseFileLocation($this->newLocation);
        } else {
            $folderId = $this->folderId;
        }

        // Fire a 'beforeHandleFile' event if we're going to be doing any file operations in afterSave()
        if (
            (isset($this->newLocation) || isset($this->tempFilePath)) &&
            $this->hasEventHandlers(self::EVENT_BEFORE_HANDLE_FILE)
        ) {
            $this->trigger(self::EVENT_BEFORE_HANDLE_FILE, new AssetEvent([
                'asset' => $this,
                'isNew' => !$this->id,
            ]));
        }

        // Set the kind based on filename
        $this->_setKind();

        // Give it a default title based on the file name, if it doesn't have a title yet
        if (!$this->id && !$this->title) {
            $this->title = Assets::filename2Title(pathinfo($this->_filename, PATHINFO_FILENAME));
        }

        // Set the field layout
        $volume = Craft::$app->getAssets()->getFolderById($folderId)->getVolume();

        if (!$volume->getFs() instanceof Temp) {
            $this->fieldLayoutId = $volume->fieldLayoutId;
        }

        return parent::beforeSave($isNew);
    }

    /**
     * Sets the asset’s kind based on its filename.
     */
    private function _setKind(): void
    {
        if (isset($this->_filename)) {
            $this->kind = Assets::getFileKindByExtension($this->_filename);
        }
    }

    /**
     * @inheritdoc
     * @throws InvalidConfigException
     */
    public function afterSave(bool $isNew): void
    {
        if (!$this->propagating) {
            $isCpRequest = Craft::$app->getRequest()->getIsCpRequest();
            $sanitizeCpImageUploads = Craft::$app->getConfig()->getGeneral()->sanitizeCpImageUploads;

            if (
                in_array($this->getScenario(), [self::SCENARIO_REPLACE, self::SCENARIO_CREATE], true) &&
                Assets::getFileKindByExtension($this->tempFilePath) === static::KIND_IMAGE &&
                !($isCpRequest && !$sanitizeCpImageUploads)
            ) {
                Image::cleanImageByPath($this->tempFilePath);
            }

            // Relocate the file?
            if (isset($this->newLocation) || isset($this->tempFilePath)) {
                $this->_relocateFile();
            }

            // Get the asset record
            if (!$isNew) {
                $record = AssetRecord::findOne($this->id);

                if (!$record) {
                    throw new InvalidConfigException("Invalid asset ID: $this->id");
                }
            } else {
                $record = new AssetRecord();
                $record->id = (int)$this->id;
            }

            $record->filename = $this->_filename;
            $record->volumeId = $this->getVolumeId();
            $record->folderId = (int)$this->folderId;
            $record->uploaderId = (int)$this->uploaderId ?: null;
            $record->kind = $this->kind;
            $record->alt = $this->alt;
            $record->size = (int)$this->size ?: null;
            $record->width = (int)$this->_width ?: null;
            $record->height = (int)$this->_height ?: null;
            $record->dateModified = Db::prepareDateForDb($this->dateModified);

            if ($this->getHasFocalPoint()) {
                $focal = $this->getFocalPoint();
                $record->focalPoint = number_format($focal['x'], 4) . ';' . number_format($focal['y'], 4);
            } else {
                $record->focalPoint = null;
            }

            $record->save(false);
        }

        parent::afterSave($isNew);
    }

    /**
     * @inheritdoc
     */
    public function beforeDelete(): bool
    {
        if (!parent::beforeDelete()) {
            return false;
        }

        // Update the asset record
        Db::update(Table::ASSETS, [
            'deletedWithVolume' => $this->deletedWithVolume,
            'keptFile' => $this->keepFileOnDelete,
        ], [
            'id' => $this->id,
        ], [], false);

        return true;
    }

    /**
     * @inheritdoc
     */
    public function afterDelete(): void
    {
        if (!$this->keepFileOnDelete) {
            try {
                $this->getVolume()->deleteFile($this->getPath());
            } catch (InvalidConfigException|NotSupportedException) {
                // NBD
            }
        }

        Craft::$app->getImageTransforms()->deleteAllTransformData($this);
        parent::afterDelete();
    }

    /**
     * @inheritdoc
     */
    public function beforeRestore(): bool
    {
        // Only allow the asset to be restored if the file was kept on delete
        return $this->keptFile && parent::beforeRestore();
    }

    /**
     * @inheritdoc
     */
    public function getHtmlAttributes(string $context): array
    {
        if ($this->isFolder) {
            $attributes = [
                'data' => [
                    'is-folder' => true,
                    'folder-id' => $this->folderId,
                    'folder-name' => $this->title,
                    'source-path' => Json::encode($this->sourcePath),
                    'has-children' => Craft::$app->getAssets()->foldersExist(['parentId' => $this->folderId]),
                ],
            ];

            $volume = $this->getVolume();
            $userSession = Craft::$app->getUser();

            if (
                $userSession->checkPermission("savePeerAssets:$volume->uid") &&
                $userSession->checkPermission("deletePeerAssets:$volume->uid")
            ) {
                $attributes['data']['movable'] = true;
            }

            return $attributes;
        }

        return parent::getHtmlAttributes($context);
    }

    /**
     * @inheritdoc
     */
    protected function htmlAttributes(string $context): array
    {
        $attributes = [
            'data' => [
                'kind' => $this->kind,
                'alt' => $this->alt,
                'filename' => $this->filename,
            ],
        ];

        if ($this->kind === self::KIND_IMAGE) {
            $attributes['data']['image-width'] = $this->getWidth();
            $attributes['data']['image-height'] = $this->getHeight();
        }

        $volume = $this->getVolume();
        $userSession = Craft::$app->getUser();
        $imageEditable = $context === ElementSources::CONTEXT_INDEX && $this->getSupportsImageEditor();

        if ($volume->getFs() instanceof Temp || $userSession->getId() == $this->uploaderId) {
            $attributes['data']['own-file'] = true;
            $movable = $replaceable = true;
        } else {
            $attributes['data']['peer-file'] = true;
            $movable = (
                $userSession->checkPermission("savePeerAssets:$volume->uid") &&
                $userSession->checkPermission("deletePeerAssets:$volume->uid")
            );
            $replaceable = $userSession->checkPermission("replacePeerFiles:$volume->uid");
            $imageEditable = (
                $imageEditable &&
                ($userSession->checkPermission("editPeerImages:$volume->uid"))
            );
        }

        if ($movable) {
            $attributes['data']['movable'] = true;
        }

        if ($replaceable) {
            $attributes['data']['replaceable'] = true;
        }

        if ($imageEditable) {
            $attributes['data']['editable-image'] = true;
        }

        if ($this->dateDeleted && $this->keptFile) {
            $attributes['data']['restorable'] = true;
        }

        return $attributes;
    }

    /**
     * Returns the filesystem the asset is stored in.
     *
     * @return FsInterface
     * @throws InvalidConfigException
     * @since 4.0.0
     * @deprecated in 4.4.0
     */
    public function getFs(): FsInterface
    {
        return $this->getVolume()->getFs();
    }

    /**
     * Returns the width and height of the image.
     *
     * @param ImageTransform|string|array|null $transform
     * @return array
     */
    private function _dimensions(mixed $transform = null): array
    {
        if (!in_array($this->kind, [self::KIND_IMAGE, self::KIND_VIDEO], true)) {
            return [null, null];
        }

        if (!$this->_width || !$this->_height) {
            if (
                $this->kind === self::KIND_IMAGE &&
                $this->getScenario() !== self::SCENARIO_CREATE
            ) {
                Craft::warning("Asset $this->id is missing its width or height", __METHOD__);
            }

            return [null, null];
        }

        $transform = $transform ?? $this->_transform;

        if ($transform === null || !Image::canManipulateAsImage($this->getExtension())) {
            return [$this->_width, $this->_height];
        }

        $transform = ImageTransforms::normalizeTransform($transform);

        return Image::targetDimensions(
            $this->_width,
            $this->_height,
            $transform->width,
            $transform->height,
            $transform->mode,
            $transform->upscale
        );
    }

    /**
     * Relocates the file after the element has been saved.
     *
     * @throws VolumeException if a file operation errored
     * @throws Exception if something else goes wrong
     */
    private function _relocateFile(): void
    {
        $assetsService = Craft::$app->getAssets();

        // Get the (new?) folder ID & filename
        if (isset($this->newLocation)) {
            [$folderId, $filename] = Assets::parseFileLocation($this->newLocation);
        } else {
            $folderId = $this->folderId;
            $filename = $this->_filename;
        }

        $hasNewFolder = $folderId != $this->folderId;

        $tempPath = null;

        $oldFolder = $this->folderId ? $assetsService->getFolderById($this->folderId) : null;
        $oldVolume = $oldFolder?->getVolume();

        $newFolder = $hasNewFolder ? $assetsService->getFolderById($folderId) : $oldFolder;
        $newVolume = $hasNewFolder ? $newFolder->getVolume() : $oldVolume;

        $oldPath = $this->folderId ? $this->getPath() : null;
        $newPath = ($newFolder->path ? rtrim($newFolder->path, '/') . '/' : '') . $filename;

        // Is this just a simple move/rename within the same volume?
        if (!isset($this->tempFilePath) && $oldFolder !== null && $oldFolder->volumeId == $newFolder->volumeId) {
            $oldVolume->renameFile($oldPath, $newPath);
        } else {
            // Get the temp path
            if (isset($this->tempFilePath)) {
                if (!$this->_validateTempFilePath()) {
                    Craft::warning("Prevented saving $this->tempFilePath as an asset. It must be located within a temp directory or the project root (excluding system directories).");
                    throw new FileException(Craft::t('app', "There was an error relocating the file."));
                }

                $tempPath = $this->tempFilePath;
            } else {
                $tempFilename = FileHelper::uniqueName($filename);
                $tempPath = Craft::$app->getPath()->getTempPath() . DIRECTORY_SEPARATOR . $tempFilename;
                Assets::downloadFile($oldVolume, $oldPath, $tempPath);
            }

            // Try to open a file stream
            if (($stream = fopen($tempPath, 'rb')) === false) {
                if (file_exists($tempPath)) {
                    FileHelper::unlink($tempPath);
                }
                throw new FileException(Craft::t('app', 'Could not open file for streaming at {path}', ['path' => $tempPath]));
            }

            if ($this->folderId) {
                // Delete the old file
                $oldVolume->deleteFile($oldPath);
            }

            // Upload the file to the new location
            try {
                $newVolume->writeFileFromStream($newPath, $stream, [
                    Fs::CONFIG_MIMETYPE => FileHelper::getMimeType($tempPath),
                ]);
            } catch (VolumeException $exception) {
                Craft::$app->getErrorHandler()->logException($exception);
                throw $exception;
            } finally {
                // If the volume has not already disconnected the stream, clean it up.
                if (is_resource($stream)) {
                    fclose($stream);
                }
            }
        }

        if ($this->folderId) {
            // Nuke the transforms
            Craft::$app->getImageTransforms()->deleteAllTransformData($this);
        }

        // Update file properties
        $this->setVolumeId($newFolder->volumeId);
        $this->folderId = $folderId;
        $this->folderPath = $newFolder->path;
        $this->_filename = $filename;
        $this->_volume = $newVolume;

        // If there was a new file involved, update file data.
        if ($tempPath && file_exists($tempPath)) {
            $this->kind = Assets::getFileKindByExtension($filename);

            if ($this->kind === self::KIND_IMAGE) {
                [$this->_width, $this->_height] = Image::imageSize($tempPath);
            } else {
                $this->_width = null;
                $this->_height = null;
            }

            $this->size = filesize($tempPath);
            $mtime = filemtime($tempPath);
            $this->dateModified = $mtime ? new DateTime('@' . $mtime) : null;

            // Delete the temp file
            FileHelper::unlink($tempPath);
        }

        // Clear out the temp location properties
        $this->newLocation = null;
        $this->tempFilePath = null;
    }

    /**
     * Validates that the temp file path exists and is someplace safe.
     *
     * @return bool
     */
    private function _validateTempFilePath(): bool
    {
        $tempFilePath = realpath($this->tempFilePath);

        if ($tempFilePath === false || !is_file($tempFilePath)) {
            return false;
        }

        $tempFilePath = FileHelper::normalizePath($tempFilePath);

        // Make sure it's within a known temp path, the project root, or storage/ folder
        $pathService = Craft::$app->getPath();
        $allowedRoots = [
            [$pathService->getTempPath(), true],
            [$pathService->getTempAssetUploadsPath(), true],
            [sys_get_temp_dir(), true],
            [Craft::getAlias('@root', false), false],
            [Craft::getAlias('@storage', false), false],
        ];

        $inAllowedRoot = false;
        foreach ($allowedRoots as [$root, $isTempDir]) {
            $root = $this->_normalizeTempPath($root);
            if ($root !== false && str_starts_with($tempFilePath, $root)) {
                // If this is a known temp dir, we’re good here
                if ($isTempDir) {
                    return true;
                }
                $inAllowedRoot = true;
                break;
            }
        }
        if (!$inAllowedRoot) {
            return false;
        }

        // Make sure it's *not* within a system directory though
        $systemDirs = $pathService->getSystemPaths();
        $systemDirs = array_map([$this, '_normalizeTempPath'], $systemDirs);
        $systemDirs = array_filter($systemDirs, function($value) {
            return ($value !== false);
        });

        foreach ($systemDirs as $dir) {
            if (str_starts_with($tempFilePath, $dir)) {
                return false;
            }
        }

        return true;
    }

    /**
     * Returns a normalized temp path or false, if realpath fails.
     *
     * @param string|false $path
     * @return string|false
     */
    private function _normalizeTempPath(string|false $path): string|false
    {
        if (!$path || !($path = realpath($path))) {
            return false;
        }

        return FileHelper::normalizePath($path) . DIRECTORY_SEPARATOR;
    }
}<|MERGE_RESOLUTION|>--- conflicted
+++ resolved
@@ -1499,11 +1499,8 @@
 
             $dimensionsLabel = Html::encode(Craft::t('app', 'Dimensions'));
             $updatePreviewThumbJs = $this->_updatePreviewThumbJs();
-<<<<<<< HEAD
             $replaceBtnId = $view->namespaceInputId('replace-btn');
-=======
             $fsClass = addslashes($this->fs::class);
->>>>>>> 3a392c5d
             $js = <<<JS
 $('#$replaceBtnId').on('click', () => {
     const \$fileInput = $('<input/>', {type: 'file', name: 'replaceFile', class: 'replaceFile hidden'}).appendTo(Garnish.\$bod);
