--- conflicted
+++ resolved
@@ -1587,7 +1587,6 @@
             ]);
         }
 
-<<<<<<< HEAD
         // Image editor
         if (
             $this->getSupportsImageEditor() &&
@@ -1612,80 +1611,6 @@
       }
     },
   });
-=======
-            $dimensionsLabel = Html::encode(Craft::t('app', 'Dimensions'));
-            $updatePreviewThumbJs = $this->_updatePreviewThumbJs();
-            $fsClass = addslashes($this->fs::class);
-            $js = <<<JS
-$('#replace-btn').on('click', () => {
-    const \$fileInput = $('<input/>', {type: 'file', name: 'replaceFile', class: 'replaceFile hidden'}).appendTo(Garnish.\$bod);
-    const uploader = Craft.createUploader('{$fsClass}', \$fileInput, {
-        dropZone: null,
-        fileInput: \$fileInput,
-        paramName: 'replaceFile',
-        replace: true,
-        events: {
-            fileuploadstart: () => {
-                $('#thumb-container').addClass('loading');
-            },
-            fileuploaddone: (event, data = null) => {
-                const result = event instanceof CustomEvent ? event.detail : data.result;
-                
-                $('#new-filename').val(result.filename);
-                $('#file-size-value')
-                    .text(result.formattedSize)
-                    .attr('title', result.formattedSizeInBytes);
-                let \$dimensionsVal = $('#dimensions-value');
-                if (result.dimensions) {
-                    if (!\$dimensionsVal.length) {
-                        $(
-                            '<div class="data">' +
-                            '<dt class="heading">$dimensionsLabel</div>' +
-                            '<dd id="dimensions-value" class="value"></div>' +
-                            '</div>'
-                        ).appendTo($('#details > .meta.read-only'));
-                        \$dimensionsVal = $('#dimensions-value');
-                    }
-                    \$dimensionsVal.text(result.dimensions);
-                } else if (\$dimensionsVal.length) {
-                    \$dimensionsVal.parent().remove();
-                }
-                $updatePreviewThumbJs
-                Craft.cp.runQueue();
-                if (result.error) {
-                    $('#thumb-container').removeClass('loading');
-                    alert(result.error);
-                } else {
-
-                }
-            },
-            fileuploadfail: (event, data = null) => {
-                const response = event instanceof Event
-                    ? event.detail
-                    : data?.jqXHR?.responseJSON;
-                
-                let {message, filename} = response || {};
-                
-                filename = filename || data?.files?.[0].name;
-                
-                if (!message) {
-                    message = filename
-                        ? Craft.t('app', 'Replace file failed for “{filename}”.', {filename})
-                        : Craft.t('app', 'Replace file failed.');
-                }
-                
-              Craft.cp.displayError(message);
-            },
-            fileuploadalways: (event, data = null) => {
-                $('#thumb-container').removeClass('loading');
-            },
-        }
-    });
-    uploader.setParams({
-        assetId: $this->id,
-    });
-    \$fileInput.click();
->>>>>>> 7dd63035
 });
 JS,[
                 $view->namespaceInputId($editImageId),
