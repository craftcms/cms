--- conflicted
+++ resolved
@@ -1637,6 +1637,8 @@
         if (result.error) {
           $('#' + Craft.namespaceId('thumb-container', $namespace)).removeClass('loading');
           alert(result.error);
+        } else {
+          Craft.cp.displayNotice(Craft.t('app', 'New file uploaded.'));
         }
       },
       fileuploadfail: (event, data) => {
@@ -1695,7 +1697,6 @@
                 'label' => Craft::t('app', 'Open in Image Editor'),
             ];
 
-<<<<<<< HEAD
             $view->registerJsWithVars(fn($id, $assetId) => <<<JS
 $('#' + $id).on('activate', () => {
   new Craft.AssetImageEditor($assetId, {
@@ -1706,43 +1707,6 @@
       }
     },
   });
-=======
-                $updatePreviewThumbJs
-                Craft.cp.runQueue();
-                if (result.error) {
-                    $('#thumb-container').removeClass('loading');
-                    alert(result.error);
-                } else {
-                  Craft.cp.displayNotice(Craft.t('app', 'New file uploaded.'));
-                }
-            },
-            fileuploadfail: (event, data = null) => {
-                const response = event instanceof Event
-                    ? event.detail
-                    : data?.jqXHR?.responseJSON;
-                
-                let {message, filename} = response || {};
-                
-                filename = filename || data?.files?.[0].name;
-                
-                if (!message) {
-                    message = filename
-                        ? Craft.t('app', 'Replace file failed for “{filename}”.', {filename})
-                        : Craft.t('app', 'Replace file failed.');
-                }
-                
-              Craft.cp.displayError(message);
-            },
-            fileuploadalways: (event, data = null) => {
-                $('#thumb-container').removeClass('loading');
-            },
-        }
-    });
-    uploader.setParams({
-        assetId: $this->id,
-    });
-    \$fileInput.click();
->>>>>>> 63aaba45
 });
 JS,[
                 $view->namespaceInputId($editImageId),
