<?php
/**
 * @link https://craftcms.com/
 * @copyright Copyright (c) Pixel & Tonic, Inc.
 * @license https://craftcms.github.io/license/
 */

namespace craft\elements;

use Craft;
use craft\base\Element;
use craft\base\Field;
use craft\base\Fs;
use craft\base\FsInterface;
use craft\base\LocalFsInterface;
use craft\db\Query;
use craft\db\QueryAbortedException;
use craft\db\Table;
use craft\elements\actions\CopyReferenceTag;
use craft\elements\actions\CopyUrl;
use craft\elements\actions\DownloadAssetFile;
use craft\elements\actions\EditImage;
use craft\elements\actions\MoveAssets;
use craft\elements\actions\PreviewAsset;
use craft\elements\actions\RenameFile;
use craft\elements\actions\ReplaceFile;
use craft\elements\actions\Restore;
use craft\elements\conditions\assets\AssetCondition;
use craft\elements\conditions\ElementConditionInterface;
use craft\elements\db\AssetQuery;
use craft\elements\db\ElementQueryInterface;
use craft\errors\AssetException;
use craft\errors\FileException;
use craft\errors\FsException;
use craft\errors\ImageTransformException;
use craft\errors\VolumeException;
use craft\events\AssetEvent;
use craft\events\DefineAssetUrlEvent;
use craft\events\GenerateTransformEvent;
use craft\fieldlayoutelements\assets\AltField;
use craft\fs\Temp;
use craft\helpers\ArrayHelper;
use craft\helpers\Assets;
use craft\helpers\Cp;
use craft\helpers\Db;
use craft\helpers\ElementHelper;
use craft\helpers\FileHelper;
use craft\helpers\Html;
use craft\helpers\Image;
use craft\helpers\ImageTransforms;
use craft\helpers\Json;
use craft\helpers\StringHelper;
use craft\helpers\Template;
use craft\helpers\UrlHelper;
use craft\models\FieldLayout;
use craft\models\ImageTransform;
use craft\models\Volume;
use craft\models\VolumeFolder;
use craft\records\Asset as AssetRecord;
use craft\search\SearchQuery;
use craft\search\SearchQueryTerm;
use craft\search\SearchQueryTermGroup;
use craft\services\ElementSources;
use craft\validators\AssetLocationValidator;
use craft\validators\DateTimeValidator;
use craft\validators\StringValidator;
use craft\web\CpScreenResponseBehavior;
use DateTime;
use Throwable;
use Twig\Markup;
use yii\base\ErrorHandler;
use yii\base\Exception;
use yii\base\InvalidArgumentException;
use yii\base\InvalidCallException;
use yii\base\InvalidConfigException;
use yii\base\NotSupportedException;
use yii\base\UnknownPropertyException;
use yii\validators\RequiredValidator;
use yii\web\Response;

/**
 * Asset represents an asset element.
 *
 * @property int|null $height the image height
 * @property int|null $width the image width
 * @property int|null $volumeId the volume ID
 * @property string $filename the filename (with extension)
 * @property string|array|null $focalPoint the focal point represented as an array with `x` and `y` keys, or null if it’s not an image
 * @property-read Markup|null $img an `<img>` tag based on this asset
 * @property-read VolumeFolder $folder the asset’s volume folder
 * @property-read Volume $volume the asset’s volume
 * @property-read bool $hasFocalPoint whether a user-defined focal point is set on the asset
 * @property-read string $extension the file extension
 * @property-read string $path the asset's path in the volume
 * @property-write string $transformSource
 * @property-read null|string $dimensions
 * @property-read string $copyOfFile
 * @property-read string[] $cacheTags
 * @property-read string $contents
 * @property-read bool $hasCheckeredThumb
 * @property-read bool $supportsImageEditor
 * @property-read array $previewTargets
 * @property-read FsInterface $fs
 * @property-read string $titleTranslationKey
 * @property-read null|string $titleTranslationDescription
 * @property-read string $dataUrl
 * @property-read bool $isTitleTranslatable
 * @property-read string $previewHtml
 * @property-read string $imageTransformSourcePath
 * @property User|null $uploader
 * @property-read resource $stream
 * @property-write null|string|array|ImageTransform $transform
 * @property-read string $gqlTypeName
 * @property-read string|null $mimeType the file’s MIME type, if it can be determined
 * @author Pixel & Tonic, Inc. <support@pixelandtonic.com>
 * @since 3.0.0
 */
class Asset extends Element
{
    // Events
    // -------------------------------------------------------------------------

    /**
     * @event AssetEvent The event that is triggered before an asset is uploaded to volume.
     */
    public const EVENT_BEFORE_HANDLE_FILE = 'beforeHandleFile';

    /**
     * @event GenerateTransformEvent The event that is triggered before a transform is generated for an asset.
     * @since 4.0.0
     */
    public const EVENT_BEFORE_GENERATE_TRANSFORM = 'beforeGenerateTransform';

    /**
     * @event GenerateTransformEvent The event that is triggered after a transform is generated for an asset.
     * @since 4.0.0
     */
    public const EVENT_AFTER_GENERATE_TRANSFORM = 'afterGenerateTransform';

    /**
     * @event DefineAssetUrlEvent The event that is triggered when defining the asset’s URL.
     * @see getUrl()
     * @since 4.0.0
     */
    public const EVENT_DEFINE_URL = 'defineUrl';

    // Location error codes
    // -------------------------------------------------------------------------

    public const ERROR_DISALLOWED_EXTENSION = 'disallowed_extension';
    public const ERROR_FILENAME_CONFLICT = 'filename_conflict';

    // Validation scenarios
    // -------------------------------------------------------------------------

    /**
     * Validation scenario that should be used when the asset is only getting *moved*; not renamed.
     *
     * @since 3.7.1
     */
    public const SCENARIO_MOVE = 'move';
    public const SCENARIO_FILEOPS = 'fileOperations';
    public const SCENARIO_INDEX = 'index';
    public const SCENARIO_CREATE = 'create';
    public const SCENARIO_REPLACE = 'replace';

    // File kinds
    // -------------------------------------------------------------------------

    public const KIND_ACCESS = 'access';
    public const KIND_AUDIO = 'audio';
    /**
     * @since 3.6.0
     */
    public const KIND_CAPTIONS_SUBTITLES = 'captionsSubtitles';
    public const KIND_COMPRESSED = 'compressed';
    public const KIND_EXCEL = 'excel';
    public const KIND_FLASH = 'flash';
    public const KIND_HTML = 'html';
    public const KIND_ILLUSTRATOR = 'illustrator';
    public const KIND_IMAGE = 'image';
    public const KIND_JAVASCRIPT = 'javascript';
    public const KIND_JSON = 'json';
    public const KIND_PDF = 'pdf';
    public const KIND_PHOTOSHOP = 'photoshop';
    public const KIND_PHP = 'php';
    public const KIND_POWERPOINT = 'powerpoint';
    public const KIND_TEXT = 'text';
    public const KIND_VIDEO = 'video';
    public const KIND_WORD = 'word';
    public const KIND_XML = 'xml';
    public const KIND_UNKNOWN = 'unknown';

    /**
     * @inheritdoc
     */
    public static function displayName(): string
    {
        return Craft::t('app', 'Asset');
    }

    /**
     * @inheritdoc
     */
    public static function lowerDisplayName(): string
    {
        return Craft::t('app', 'asset');
    }

    /**
     * @inheritdoc
     */
    public static function pluralDisplayName(): string
    {
        return Craft::t('app', 'Assets');
    }

    /**
     * @inheritdoc
     */
    public static function pluralLowerDisplayName(): string
    {
        return Craft::t('app', 'assets');
    }

    /**
     * @inheritdoc
     */
    public static function refHandle(): ?string
    {
        return 'asset';
    }

    /**
     * @inheritdoc
     */
    public static function hasContent(): bool
    {
        return true;
    }

    /**
     * @inheritdoc
     */
    public static function hasTitles(): bool
    {
        return true;
    }

    /**
     * @inheritdoc
     */
    public static function isLocalized(): bool
    {
        return true;
    }

    /**
     * @inheritdoc
     * @return AssetQuery The newly created [[AssetQuery]] instance.
     */
    public static function find(): AssetQuery
    {
        return new AssetQuery(static::class);
    }

    /**
     * @inheritdoc
     * @return AssetCondition
     */
    public static function createCondition(): ElementConditionInterface
    {
        return Craft::createObject(AssetCondition::class, [static::class]);
    }

    /**
     * @inheritdoc
     * @since 3.4.0
     */
    public static function eagerLoadingMap(array $sourceElements, string $handle): array|null|false
    {
        if ($handle === 'uploader') {
            // Get the source element IDs
            $sourceElementIds = ArrayHelper::getColumn($sourceElements, 'id');

            $map = (new Query())
                ->select(['id as source', 'uploaderId as target'])
                ->from([Table::ASSETS])
                ->where(['and', ['id' => $sourceElementIds], ['not', ['uploaderId' => null]]])
                ->all();

            return [
                'elementType' => User::class,
                'map' => $map,
            ];
        }

        return parent::eagerLoadingMap($sourceElements, $handle);
    }

    /**
     * @inheritdoc
     * @since 3.4.0
     */
    public function setEagerLoadedElements(string $handle, array $elements): void
    {
        if ($handle === 'uploader') {
            /** @var User|null $uploader */
            $uploader = $elements[0] ?? null;
            $this->setUploader($uploader);
        } else {
            parent::setEagerLoadedElements($handle, $elements);
        }
    }

    /**
     * @inheritdoc
     * @since 3.3.0
     */
    public static function gqlTypeNameByContext(mixed $context): string
    {
        return $context->handle . '_Asset';
    }

    /**
     * @inheritdoc
     * @since 3.3.0
     */
    public static function gqlScopesByContext(mixed $context): array
    {
        return ['volumes.' . $context->uid];
    }

    /**
     * @inheritdoc
     * @since 3.5.0
     */
    public static function gqlMutationNameByContext(mixed $context): string
    {
        /** @var Volume $context */
        return 'save_' . $context->handle . '_Asset';
    }

    /**
     * @inheritdoc
     */
    protected static function defineSources(string $context): array
    {
        $volumes = Craft::$app->getVolumes();

        if ($context === ElementSources::CONTEXT_INDEX) {
            $volumeIds = $volumes->getViewableVolumeIds();
        } else {
            $volumeIds = $volumes->getAllVolumeIds();
        }

        $tree = Craft::$app->getAssets()->getFolderTreeByVolumeIds($volumeIds, [
            'parentId' => ':empty:',
        ]);
        $sources = [];

        foreach ($tree as $folder) {
            $sources[] = self::_assembleSourceInfoForFolder($folder, Craft::$app->getUser()->getIdentity());
        }

        // Add the Temporary Uploads location, if that's not set to a real volume
        if (
            $context !== ElementSources::CONTEXT_SETTINGS &&
            !Craft::$app->getRequest()->getIsConsoleRequest() &&
            !Craft::$app->getProjectConfig()->get('assets.tempVolumeUid')
        ) {
            $temporaryUploadFolder = Craft::$app->getAssets()->getUserTemporaryUploadFolder();
            $temporaryUploadFolder->name = Craft::t('app', 'Temporary Uploads');
            $sources[] = self::_assembleSourceInfoForFolder($temporaryUploadFolder);
        }

        return $sources;
    }

    /**
     * @inheritdoc
     */
    public static function findSource(string $sourceKey, ?string $context = null): ?array
    {
        if (preg_match('/^volume:[\w\-]+(?:\/.+)?\/folder:([\w\-]+)$/', $sourceKey, $match)) {
            $folder = Craft::$app->getAssets()->getFolderByUid($match[1]);
            if ($folder) {
                $source = self::_assembleSourceInfoForFolder($folder, Craft::$app->getUser()->getIdentity());
                $source['keyPath'] = $sourceKey;
                return $source;
            }
        }

        return null;
    }

    /**
     * @inheritdoc
     * @since 3.5.0
     */
    protected static function defineFieldLayouts(string $source): array
    {
        $fieldLayouts = [];
        if (
            preg_match('/^volume:(.+)$/', $source, $matches) &&
            ($volume = Craft::$app->getVolumes()->getVolumeByUid($matches[1])) &&
            $fieldLayout = $volume->getFieldLayout()
        ) {
            $fieldLayouts[] = $fieldLayout;
        }
        return $fieldLayouts;
    }

    /**
     * @inheritdoc
     */
    protected static function defineActions(string $source): array
    {
        $actions = [];

        if (preg_match('/^volume:([a-z0-9\-]+)/', $source, $matches)) {
            $volume = Craft::$app->getVolumes()->getVolumeByUid($matches[1]);
        } elseif (preg_match('/^folder:([a-z0-9\-]+)/', $source, $matches)) {
            $folder = Craft::$app->getAssets()->getFolderByUid($matches[1]);
            $volume = $folder?->getVolume();
        }

        // Only match the first folder ID - ignore nested folders
        if (isset($volume)) {
            $isTemp = $volume->getFs() instanceof Temp;

            $actions[] = [
                'type' => PreviewAsset::class,
                'label' => Craft::t('app', 'Preview file'),
            ];

            // Download
            $actions[] = DownloadAssetFile::class;

            $userSession = Craft::$app->getUser();
            if ($isTemp || $userSession->checkPermission("replaceFiles:$volume->uid")) {
                // Rename/Replace File
                $actions[] = RenameFile::class;
                $actions[] = ReplaceFile::class;
            }

            // Copy URL
            if ($volume->getFs()->hasUrls) {
                $actions[] = CopyUrl::class;
            }

            // Copy Reference Tag
            $actions[] = CopyReferenceTag::class;

            // Edit Image
            if ($isTemp || $userSession->checkPermission("editImages:$volume->uid")) {
                $actions[] = EditImage::class;
            }

            // Move
            $actions[] = MoveAssets::class;

            // Restore
            $actions[] = [
                'type' => Restore::class,
                'restorableElementsOnly' => true,
            ];
        }

        return $actions;
    }

    /**
     * @inheritdoc
     */
    protected static function defineSearchableAttributes(): array
    {
        return ['filename', 'extension', 'kind', 'alt'];
    }

    /**
     * @inheritdoc
     */
    public static function sortOptions(): array
    {
        if (Craft::$app->getRequest()->getBodyParam('foldersOnly')) {
            return [
                'title' => Craft::t('app', 'Title'),
            ];
        }

        return parent::sortOptions(); // TODO: Change the autogenerated stub
    }

    /**
     * @inheritdoc
     */
    protected static function defineSortOptions(): array
    {
        return [
            'title' => Craft::t('app', 'Title'),
            'filename' => Craft::t('app', 'Filename'),
            'size' => Craft::t('app', 'File Size'),
            'kind' => Craft::t('app', 'File Kind'),
            [
                'label' => Craft::t('app', 'File Modification Date'),
                'orderBy' => 'dateModified',
                'defaultDir' => 'desc',
            ],
            [
                'label' => Craft::t('app', 'Date Uploaded'),
                'orderBy' => 'elements.dateCreated',
                'attribute' => 'dateCreated',
                'defaultDir' => 'desc',
            ],
            [
                'label' => Craft::t('app', 'Date Updated'),
                'orderBy' => 'elements.dateUpdated',
                'attribute' => 'dateUpdated',
                'defaultDir' => 'desc',
            ],
            [
                'label' => Craft::t('app', 'ID'),
                'orderBy' => 'elements.id',
                'attribute' => 'id',
            ],
        ];
    }

    /**
     * @inheritdoc
     */
    public static function tableAttributes(): array
    {
        if (Craft::$app->getRequest()->getBodyParam('foldersOnly')) {
            return [
                'title' => ['label' => Craft::t('app', 'Folder')],
            ];
        }

        return parent::tableAttributes();
    }

    /**
     * @inheritdoc
     */
    protected static function defineTableAttributes(): array
    {
        $attributes = [
            'filename' => ['label' => Craft::t('app', 'Filename')],
            'size' => ['label' => Craft::t('app', 'File Size')],
            'kind' => ['label' => Craft::t('app', 'File Kind')],
            'imageSize' => ['label' => Craft::t('app', 'Dimensions')],
            'width' => ['label' => Craft::t('app', 'Image Width')],
            'height' => ['label' => Craft::t('app', 'Image Height')],
            'alt' => ['label' => Craft::t('app', 'Alternative Text')],
            'location' => ['label' => Craft::t('app', 'Location')],
            'link' => ['label' => Craft::t('app', 'Link'), 'icon' => 'world'],
            'id' => ['label' => Craft::t('app', 'ID')],
            'uid' => ['label' => Craft::t('app', 'UID')],
            'dateModified' => ['label' => Craft::t('app', 'File Modified Date')],
            'dateCreated' => ['label' => Craft::t('app', 'Date Uploaded')],
            'dateUpdated' => ['label' => Craft::t('app', 'Date Updated')],
            'uploader' => ['label' => Craft::t('app', 'Uploaded By')],
        ];

        // Hide Author from Craft Solo
        if (Craft::$app->getEdition() !== Craft::Pro) {
            unset($attributes['uploader']);
        }

        return $attributes;
    }

    /**
     * @inheritdoc
     */
    protected static function defineDefaultTableAttributes(string $source): array
    {
        return [
            'filename',
            'size',
            'dateModified',
            'uploader',
            'link',
        ];
    }

    /**
     * @inheritdoc
     */
    protected static function prepElementQueryForTableAttribute(ElementQueryInterface $elementQuery, string $attribute): void
    {
        if ($attribute === 'uploader') {
            $elementQuery->andWith('uploader');
        } else {
            parent::prepElementQueryForTableAttribute($elementQuery, $attribute);
        }
    }

    /**
     * @inheritdoc
     */
    protected static function indexElements(ElementQueryInterface $elementQuery, ?string $sourceKey): array
    {
        $assets = [];

        // Include folders in the results?
        /** @var AssetQuery $elementQuery */
        if (self::_includeFoldersInIndexElements($elementQuery, $sourceKey, $queryFolder)) {
            $assetsService = Craft::$app->getAssets();
            $folderQuery = self::_createFolderQueryForIndex($elementQuery, $queryFolder);
            $totalFolders = $folderQuery->count();

            if ($totalFolders > $elementQuery->offset) {
                $source = ElementHelper::findSource(static::class, $sourceKey);
                if (isset($source['criteria']['folderId'])) {
                    $baseFolder = $assetsService->getFolderById($source['criteria']['folderId']);
                } else {
                    $baseFolder = $assetsService->getRootFolderByVolumeId($queryFolder->getVolume()->id);
                }
                $baseSourcePathStep = $baseFolder->getSourcePathInfo();

                $folderQuery
                    ->offset($elementQuery->offset)
                    ->limit($elementQuery->limit);

                $folders = array_map(function(array $result) {
                    return new VolumeFolder($result);
                }, $folderQuery->all());

                $foldersByPath = ArrayHelper::index($folders, function(VolumeFolder $folder) {
                    return rtrim($folder->path, '/');
                });

                foreach ($folders as $folder) {
                    $sourcePath = [$baseSourcePathStep];
                    $path = rtrim($baseFolder->path ?? '', '/');
                    $pathSegs = ArrayHelper::filterEmptyStringsFromArray(explode('/', StringHelper::removeLeft($folder['path'], $baseFolder->path ?? '')));
                    foreach ($pathSegs as $i => $seg) {
                        $path .= ($path !== '' ? '/' : '') . $seg;
                        if (isset($foldersByPath[$path])) {
                            $stepFolder = $foldersByPath[$path];
                        } else {
                            $stepFolder = $assetsService->findFolder([
                                'volumeId' => $queryFolder->volumeId,
                                'path' => "$path/",
                            ]);
                            if (!$stepFolder) {
                                $stepFolder = $assetsService->ensureFolderByFullPathAndVolume($path, $queryFolder->getVolume());
                            }
                            $foldersByPath[$path] = $stepFolder;
                        }

                        if ($i < count($pathSegs) - 1) {
                            $stepFolder->setHasChildren(true);
                        }
                        $sourcePath[] = $stepFolder->getSourcePathInfo();
                    }

                    $path = rtrim($folder->path, '/');
                    $assets[] = new self([
                        'isFolder' => true,
                        'volumeId' => $queryFolder->volumeId,
                        'folderId' => $folder->id,
                        'folderPath' => $path,
                        'title' => StringHelper::removeLeft($path, $queryFolder->path ?? ''),
                        'sourcePath' => $sourcePath,
                    ]);
                }
            }

            // Is there room for any normal assets as well?
            $totalAssets = count($assets);
            /** @phpstan-ignore-next-line */
            if ($totalAssets < $elementQuery->limit) {
                $elementQuery->offset(max($elementQuery->offset - $totalFolders, 0));
                $elementQuery->limit($elementQuery->limit - $totalAssets);
            }
        }

        $foldersOnly = Craft::$app->getRequest()->getBodyParam('foldersOnly') ?? false;
        if (!$foldersOnly) {
            $assets = array_merge($assets, $elementQuery->all());
        }

        return $assets;
    }

    /**
     * @inheritdoc
     */
    public static function indexElementCount(ElementQueryInterface $elementQuery, ?string $sourceKey): int
    {
        $count = 0;

        /** @var AssetQuery $elementQuery */
        if (self::_includeFoldersInIndexElements($elementQuery, $sourceKey, $queryFolder)) {
            try {
                $count += self::_createFolderQueryForIndex($elementQuery, $queryFolder)->count();
            } catch (QueryAbortedException $e) {
                return 0;
            }
        }

        $foldersOnly = Craft::$app->getRequest()->getBodyParam('foldersOnly') ?? false;
        if (!$foldersOnly) {
            $count += parent::indexElementCount($elementQuery, $sourceKey);
        }

        return $count;
    }

    private static function _includeFoldersInIndexElements(AssetQuery $assetQuery, ?string $sourceKey, ?VolumeFolder &$queryFolder = null): bool
    {
<<<<<<< HEAD
        if (!str_starts_with($sourceKey, 'volume:') || !is_numeric($assetQuery->folderId)) {
=======
        if (
            !Craft::$app->getRequest()->getBodyParam('showFolders') ||
            !StringHelper::startsWith($sourceKey, 'folder:') ||
            !is_numeric($assetQuery->folderId)
        ) {
>>>>>>> 962d860d
            return false;
        }

        if ($queryFolder === null) {
            $assetsService = Craft::$app->getAssets();
            $queryFolder = $assetsService->getFolderById($assetQuery->folderId);
            if (!$queryFolder) {
                return false;
            }
        }

        if ($queryFolder->getVolume()->getFs() instanceof Temp) {
            return false;
        }

        if ($assetQuery->search) {
            $assetQuery->search = $searchQuery = Craft::$app->getSearch()->normalizeSearchQuery($assetQuery->search);
            $tokens = $searchQuery->getTokens();
            if (count($tokens) !== 1 || !self::_validateSearchTermForIndex(reset($tokens))) {
                return false;
            }
        }

        return true;
    }

    private static function _validateSearchTermForIndex(SearchQueryTerm|SearchQueryTermGroup $token): bool
    {
        if ($token instanceof SearchQueryTermGroup) {
            foreach ($token->terms as $term) {
                if (!self::_validateSearchTermForIndex($term)) {
                    return false;
                }
            }
            return true;
        }

        /** @var SearchQueryTerm $token */
        return !$token->exclude && !$token->attribute;
    }

    /**
     * @throws QueryAbortedException
     */
    private static function _createFolderQueryForIndex(AssetQuery $assetQuery, ?VolumeFolder $queryFolder = null): Query
    {
        if (
            is_array($assetQuery->orderBy) &&
            is_string($firstOrderByCol = ArrayHelper::firstKey($assetQuery->orderBy)) &&
            in_array($firstOrderByCol, ['title', 'filename'])
        ) {
            $sortDir = $assetQuery->orderBy[$firstOrderByCol];
        } else {
            $sortDir = SORT_ASC;
        }

        $assetsService = Craft::$app->getAssets();
        $query = $assetsService->createFolderQuery()
            ->orderBy(['name' => $sortDir]);

        if ($assetQuery->includeSubfolders) {
            if ($queryFolder === null) {
                $queryFolder = $assetsService->getFolderById($assetQuery->folderId);
                if (!$queryFolder) {
                    throw new QueryAbortedException();
                }
            }
            $query
                ->where(['volumeId' => $queryFolder->volumeId])
                ->andWhere(['not', ['id' => $queryFolder->id]])
                ->andWhere(['like', 'path', "$queryFolder->path%", false]);
        } else {
            $query->where(['parentId' => $assetQuery->folderId]);
        }

        if ($assetQuery->search) {
            // `search` will already be normalized to a SearchQuery obj via _includeFoldersInIndexElements(),
            // and we already know it only has one token
            /** @var SearchQuery $searchQuery */
            $searchQuery = $assetQuery->search;
            $token = ArrayHelper::firstValue($searchQuery->getTokens());
            $query->andWhere(self::_buildFolderQuerySearchCondition($token));
        }

        return $query;
    }

    private static function _buildFolderQuerySearchCondition(SearchQueryTerm|SearchQueryTermGroup $token): array
    {
        if ($token instanceof SearchQueryTermGroup) {
            $condition = ['or'];
            foreach ($token->terms as $term) {
                $condition[] = self::_buildFolderQuerySearchCondition($term);
            }
            return $condition;
        }

        $isPgsql = Craft::$app->getDb()->getIsPgsql();

        /** @var SearchQueryTerm $token */
        if ($token->subLeft || $token->subRight) {
            return [$isPgsql ? 'ilike' : 'like', 'name', sprintf('%s%s%s',
                $token->subLeft ? '%' : '',
                $token->term,
                $token->subRight ? '%' : '',
            ), false];
        }

        // Only Postgres supports case-sensitive queries
        if ($isPgsql) {
            return ['=', 'lower([[name]])', mb_strtolower($token->term)];
        }

        return ['name' => $token->term];
    }

    /**
     * Transforms an VolumeFolderModel into a source info array.
     *
     * @param VolumeFolder $folder
     * @param User|null $user
     * @return array
     */
    private static function _assembleSourceInfoForFolder(VolumeFolder $folder, ?User $user = null): array
    {
        $volume = $folder->getVolume();

        if ($volume->getFs() instanceof Temp) {
            $volumeHandle = 'temp';
        } elseif (!$folder->parentId) {
            $volumeHandle = $volume->handle ?? false;
        } else {
            $volumeHandle = false;
        }

        $userSession = Craft::$app->getUser();
        $canUpload = $userSession->checkPermission("saveAssets:$volume->uid");
        $canMoveTo = $canUpload && $userSession->checkPermission("deleteAssets:$volume->uid");
        $canMovePeerFilesTo = (
            $canMoveTo &&
            $userSession->checkPermission("savePeerAssets:$volume->uid") &&
            $userSession->checkPermission("deletePeerAssets:$volume->uid")
        );

        $source = [
            'key' => $folder->parentId ? "folder:$folder->uid" : "volume:$volume->uid",
            'label' => $folder->parentId ? $folder->name : Craft::t('site', $folder->name),
            'hasThumbs' => true,
            'criteria' => ['folderId' => $folder->id],
            'defaultSort' => ['dateCreated', 'desc'],
            'data' => [
                'volume-handle' => $volumeHandle,
                'folder-id' => $folder->id,
                'can-upload' => $folder->volumeId === null || $canUpload,
                'can-move-to' => $canMoveTo,
                'can-move-peer-files-to' => $canMovePeerFilesTo,
            ],
        ];

        if ($user && !$user->can("viewPeerAssets:$volume->uid")) {
            $source['criteria']['uploaderId'] = $user->id;
        }

        return $source;
    }

    /**
     * @var bool Whether this asset represents a folder.
     * @since 4.4.0
     * @internal
     */
    public bool $isFolder = false;

    /**
     * @var array|null The source path, if this represents a folder.
     * @since 4.4.0
     * @internal
     */
    public ?array $sourcePath = null;

    /**
     * @var int|null Folder ID
     */
    public ?int $folderId = null;

    /**
     * @var int|null The ID of the user who first added this asset (if known)
     */
    public ?int $uploaderId = null;

    /**
     * @var string|null Folder path
     */
    public ?string $folderPath = null;

    /**
     * @var string|null Kind
     */
    public ?string $kind = null;

    /**
     * @var string|null Alternative text
     * @since 4.0.0
     */
    public ?string $alt = null;

    /**
     * @var int|null Size
     */
    public ?int $size = null;

    /**
     * @var bool|null Whether the file was kept around when the asset was deleted
     */
    public ?bool $keptFile = null;

    /**
     * @var DateTime|null Date modified
     */
    public ?DateTime $dateModified = null;

    /**
     * @var string|null New file location
     */
    public ?string $newLocation = null;

    /**
     * @var string|null Location error code
     * @see AssetLocationValidator::validateAttribute()
     */
    public ?string $locationError = null;

    /**
     * @var string|null New filename
     */
    public ?string $newFilename = null;

    /**
     * @var int|null New folder id
     */
    public ?int $newFolderId = null;

    /**
     * @var string|null The temp file path
     */
    public ?string $tempFilePath = null;

    /**
     * @var bool Whether Asset should avoid filename conflicts when saved.
     */
    public bool $avoidFilenameConflicts = false;

    /**
     * @var string|null The suggested filename in case of a conflict.
     */
    public ?string $suggestedFilename = null;

    /**
     * @var string|null The filename that was used that caused a conflict.
     */
    public ?string $conflictingFilename = null;

    /**
     * @var bool Whether the asset was deleted along with its volume
     * @see beforeDelete()
     */
    public bool $deletedWithVolume = false;

    /**
     * @var bool Whether the associated file should be preserved if the asset record is deleted.
     * @see beforeDelete()
     * @see afterDelete()
     */
    public bool $keepFileOnDelete = false;

    /**
     * @var int|null Volume ID
     */
    private ?int $_volumeId = null;

    /**
     * @var string Filename
     */
    private string $_filename;

    /**
     * @var int|null Width
     */
    private int|null $_width = null;

    /**
     * @var int|null Height
     */
    private int|null $_height = null;

    /**
     * @var array|null Focal point
     */
    private ?array $_focalPoint = null;

    /**
     * @var ImageTransform|null
     */
    private ?ImageTransform $_transform = null;

    /**
     * @var Volume|null
     */
    private ?Volume $_volume = null;

    /**
     * @var User|null
     */
    private ?User $_uploader = null;

    /**
     * @var int|null
     */
    private ?int $_oldVolumeId = null;

    /**
     * @inheritdoc
     */
    public function __toString(): string
    {
        try {
            if (isset($this->_transform) && ($url = (string)$this->getUrl())) {
                return $url;
            }
        } catch (Throwable $e) {
            ErrorHandler::convertExceptionToError($e);
        }

        return parent::__toString();
    }

    /**
     * Checks if a property is set.
     *
     * This method will check if $name is one of the following:
     * - a magic property supported by [[Element::__isset()]]
     * - an image transform handle
     *
     * @param string $name The property name
     * @return bool Whether the property is set
     */
    public function __isset($name): bool
    {
        return (
            parent::__isset($name) ||
            strncmp($name, 'transform:', 10) === 0 ||
            Craft::$app->getImageTransforms()->getTransformByHandle($name)
        );
    }

    /**
     * Returns a property value.
     *
     * This method will check if $name is one of the following:
     * - a magic property supported by [[Element::__get()]]
     * - an image transform handle
     *
     * @param string $name The property name
     * @return mixed The property value
     * @throws UnknownPropertyException if the property is not defined
     * @throws InvalidCallException if the property is write-only.
     */
    public function __get($name)
    {
        if (strncmp($name, 'transform:', 10) === 0) {
            return $this->copyWithTransform(substr($name, 10));
        }

        try {
            return parent::__get($name);
        } catch (UnknownPropertyException $e) {
            // Is $name a transform handle?
            if (($transform = Craft::$app->getImageTransforms()->getTransformByHandle($name)) !== null) {
                return $this->copyWithTransform($transform);
            }

            throw $e;
        }
    }

    /**
     * @inheritdoc
     * @since 3.5.0
     */
    public function init(): void
    {
        parent::init();

        if ($this->alt === '') {
            $this->alt = null;
        }

        $this->_oldVolumeId = $this->_volumeId;
    }

    /**
     * Returns the volume’s ID.
     *
     * @return int|null
     */
    public function getVolumeId(): ?int
    {
        return (int)$this->_volumeId ?: null;
    }

    /**
     * Sets the volume’s ID.
     *
     * @param int|null $id
     */
    public function setVolumeId(?int $id = null): void
    {
        if ($id !== $this->getVolumeId()) {
            $this->_volumeId = $id;
            $this->_volume = null;
        }
    }

    /**
     * @inheritdoc
     */
    public function afterValidate(): void
    {
        $scenario = $this->getScenario();

        if ($scenario === self::SCENARIO_LIVE) {
            $altElement = $this->getFieldLayout()->getFirstVisibleElementByType(AltField::class, $this);
            if ($altElement && $altElement->required) {
                (new RequiredValidator())->validateAttribute($this, 'alt');
            }
        }

        parent::afterValidate();
    }

    /**
     * @inheritdoc
     */
    protected function defineRules(): array
    {
        $rules = parent::defineRules();

        $rules[] = [['title'], StringValidator::class, 'max' => 255, 'disallowMb4' => true, 'on' => [self::SCENARIO_CREATE]];
        $rules[] = [['volumeId', 'folderId', 'width', 'height', 'size'], 'number', 'integerOnly' => true];
        $rules[] = [['dateModified'], DateTimeValidator::class];
        $rules[] = [['filename', 'kind'], 'required'];
        $rules[] = [['filename', 'newFilename', 'alt'], 'safe'];
        $rules[] = [['kind'], 'string', 'max' => 50];
        $rules[] = [['newLocation'], 'required', 'on' => [self::SCENARIO_CREATE, self::SCENARIO_MOVE, self::SCENARIO_FILEOPS]];
        $rules[] = [['tempFilePath'], 'required', 'on' => [self::SCENARIO_CREATE, self::SCENARIO_REPLACE]];

        // Validate the extension unless all we're doing is moving the file
        $rules[] = [
            ['newLocation'],
            AssetLocationValidator::class,
            'avoidFilenameConflicts' => $this->avoidFilenameConflicts,
            'except' => [self::SCENARIO_MOVE],
        ];
        $rules[] = [
            ['newLocation'],
            AssetLocationValidator::class,
            'avoidFilenameConflicts' => $this->avoidFilenameConflicts,
            'allowedExtensions' => '*',
            'on' => [self::SCENARIO_MOVE],
        ];

        return $rules;
    }

    /**
     * @inheritdoc
     */
    public function scenarios(): array
    {
        $scenarios = parent::scenarios();
        $scenarios[self::SCENARIO_INDEX] = [];

        return $scenarios;
    }

    /**
     * @inheritdoc
     * @since 3.5.0
     */
    protected function cacheTags(): array
    {
        $tags = [
            "volume:$this->_volumeId",
        ];

        // Did the volume just change?
        if ($this->_volumeId != $this->_oldVolumeId) {
            $tags[] = "volume:$this->_oldVolumeId";
        }

        return $tags;
    }

    /**
     * @inheritdoc
     */
    public function canView(User $user): bool
    {
        if ($this->isFolder) {
            return false;
        }

        if (parent::canView($user)) {
            return true;
        }

        $volume = $this->getVolume();

        if ($this->uploaderId !== $user->id) {
            return $user->can("viewPeerAssets:$volume->uid");
        }

        if ($volume->getFs() instanceof Temp) {
            return true;
        }

        return $user->can("viewAssets:$volume->uid");
    }

    /**
     * @inheritdoc
     */
    public function canSave(User $user): bool
    {
        if (parent::canSave($user)) {
            return true;
        }

        $volume = $this->getVolume();

        if ($this->uploaderId !== $user->id) {
            return $user->can("savePeerAssets:$volume->uid");
        }

        return $user->can("saveAssets:$volume->uid");
    }

    /**
     * @inheritdoc
     */
    public function canDelete(User $user): bool
    {
        if ($this->isFolder) {
            return false;
        }

        if (parent::canDelete($user)) {
            return true;
        }

        $volume = $this->getVolume();

        if ($volume->getFs() instanceof Temp) {
            return true;
        }

        if ($this->uploaderId !== $user->id) {
            return $user->can("deletePeerAssets:$volume->uid");
        }

        return $user->can("deleteAssets:$volume->uid");
    }

    /**
     * @inheritdoc
     * ---
     * ```php
     * $url = $asset->cpEditUrl;
     * ```
     * ```twig{2}
     * {% if asset.isEditable %}
     *   <a href="{{ asset.cpEditUrl }}">Edit</a>
     * {% endif %}
     * ```
     * @since 3.4.0
     */
    protected function cpEditUrl(): ?string
    {
        if ($this->isFolder) {
            return null;
        }

        $volume = $this->getVolume();
        if ($volume->getFs() instanceof Temp) {
            return null;
        }

        $filename = $this->getFilename(false);
        $path = "assets/edit/$this->id-$filename";

        return UrlHelper::cpUrl($path);
    }

    /**
     * @inheritdoc
     */
    public function getPostEditUrl(): ?string
    {
        return UrlHelper::cpUrl('assets');
    }

    /**
     * @inheritdoc
     */
    public function prepareEditScreen(Response $response, string $containerId): void
    {
        $volume = $this->getVolume();
        $uri = "assets/$volume->handle";

        $crumbs = [
            [
                'label' => Craft::t('app', 'Assets'),
                'url' => UrlHelper::cpUrl('assets'),
            ],
            [
                'label' => Craft::t('site', $volume->name),
                'url' => UrlHelper::cpUrl($uri),
            ],
        ];

        if ($this->folderPath !== null) {
            $subfolders = ArrayHelper::filterEmptyStringsFromArray(explode('/', $this->folderPath));
            foreach ($subfolders as $subfolder) {
                $uri .= "/$subfolder";
                $crumbs[] = [
                    'label' => $subfolder,
                    'url' => UrlHelper::cpUrl($uri),
                ];
            }
        }

        /** @var Response|CpScreenResponseBehavior $response */
        $response->crumbs($crumbs);
    }

    /**
     * @inheritdoc
     */
    public function getAdditionalButtons(): string
    {
        $volume = $this->getVolume();
        $user = Craft::$app->getUser()->getIdentity();
        $view = Craft::$app->getView();

        $html = Html::beginTag('div', ['class' => 'btngroup']);

        if (($url = $this->getUrl()) !== null) {
            $html .= Html::a(Craft::t('app', 'View'), $url, [
                'class' => 'btn',
                'target' => '_blank',
                'data' => [
                    'icon' => 'preview',
                ],
            ]);
        }

        $html .= Html::button(Craft::t('app', 'Download'), [
            'id' => 'download-btn',
            'class' => 'btn',
            'data' => [
                'icon' => 'download',
            ],
            'aria' => [
                'label' => Craft::t('app', 'Download'),
            ],
        ]);

        $js = <<<JS
$('#download-btn').on('click', () => {
        const \$form = Craft.createForm().appendTo(Garnish.\$bod);
        \$form.append(Craft.getCsrfInput());
        $('<input/>', {type: 'hidden', name: 'action', value: 'assets/download-asset'}).appendTo(\$form);
        $('<input/>', {type: 'hidden', name: 'assetId', value: $this->id}).appendTo(\$form);
        $('<input/>', {type: 'submit', value: 'Submit'}).appendTo(\$form);
        \$form.submit();
        \$form.remove();
    });
JS;
        $view->registerJs($js);

        $html .= Html::endTag('div');

        if (
            $user->can("replaceFiles:$volume->uid") &&
            ($user->id === $this->uploaderId || $user->can("replacePeerFiles:$volume->uid"))
        ) {
            $html .= Html::button(Craft::t('app', 'Replace file'), [
                'id' => 'replace-btn',
                'class' => 'btn',
                'data' => [
                    'icon' => 'upload',
                ],
            ]);

            $dimensionsLabel = Html::encode(Craft::t('app', 'Dimensions'));
            $updatePreviewThumbJs = $this->_updatePreviewThumbJs();
            $js = <<<JS
$('#replace-btn').on('click', () => {
    const \$fileInput = $('<input/>', {type: 'file', name: 'replaceFile', class: 'replaceFile hidden'}).appendTo(Garnish.\$bod);
    const uploader = new Craft.Uploader(\$fileInput, {
        url: Craft.getActionUrl('assets/replace-file'),
        dropZone: null,
        fileInput: \$fileInput,
        paramName: 'replaceFile',
        events: {
            fileuploadstart: () => {
                $('#thumb-container').addClass('loading');
            },
            fileuploaddone: (event, data) => {
                if (data.result.error) {
                    $('#thumb-container').removeClass('loading');
                    alert(data.result.error);
                } else {
                    $('#new-filename').val(data.result.filename);
                    $('#file-size-value')
                        .text(data.result.formattedSize)
                        .attr('title', data.result.formattedSizeInBytes);
                    let \$dimensionsVal = $('#dimensions-value');
                    if (data.result.dimensions) {
                        if (!\$dimensionsVal.length) {
                            $(
                                '<div class="data">' +
                                '<dt class="heading">$dimensionsLabel</div>' +
                                '<dd id="dimensions-value" class="value"></div>' +
                                '</div>'
                            ).appendTo($('#details > .meta.read-only'));
                            \$dimensionsVal = $('#dimensions-value');
                        }
                        \$dimensionsVal.text(data.result.dimensions);
                    } else if (\$dimensionsVal.length) {
                        \$dimensionsVal.parent().remove();
                    }
                    $updatePreviewThumbJs
                    Craft.cp.runQueue();
                }
            }
        }
    });
    uploader.setParams({
        assetId: $this->id,
    });
    \$fileInput.click();
});
JS;
            $view->registerJs($js);
        }

        return $html . parent::getAdditionalButtons();
    }

    /**
     * Returns an `<img>` tag based on this asset.
     *
     * @param ImageTransform|string|array|null $transform The transform to use when generating the html.
     * @param string[]|null $sizes The widths/x-descriptors that should be used for the `srcset` attribute
     * (see [[getSrcset()]] for example syntaxes)
     * @return Markup|null
     * @throws InvalidArgumentException
     */
    public function getImg(mixed $transform = null, ?array $sizes = null): ?Markup
    {
        if ($this->kind !== self::KIND_IMAGE) {
            return null;
        }

        if ($transform) {
            $oldTransform = $this->_transform;
            $this->setTransform($transform);
        }

        $url = $this->getUrl();

        if ($url) {
            $img = Html::tag('img', '', [
                'src' => $url,
                'width' => $this->getWidth(),
                'height' => $this->getHeight(),
                'srcset' => $sizes ? $this->getSrcset($sizes) : false,
                'alt' => $this->alt ?? $this->title,
            ]);
        } else {
            $img = null;
        }

        if ($transform) {
            $this->setTransform($oldTransform);
        }

        return $img ? Template::raw($img) : null;
    }

    /**
     * Returns a `srcset` attribute value based on the given widths or x-descriptors.
     *
     * For example, if you pass `['100w', '200w']`, you will get:
     *
     * ```
     * image-url@100w.ext 100w,
     * image-url@200w.ext 200w
     * ```
     *
     * If you pass x-descriptors, it will be assumed that the image’s current width is the `1x` width.
     * So if you pass `['1x', '2x']` on an image with a 100px-wide transform applied, you will get:
     *
     * ```
     * image-url@100w.ext,
     * image-url@200w.ext 2x
     * ```
     *
     * @param string[] $sizes
     * @param ImageTransform|string|array|null $transform A transform handle or configuration that should be applied to the image
     * @return string|false The `srcset` attribute value, or `false` if it can’t be determined
     * @throws InvalidArgumentException
     * @since 3.5.0
     */
    public function getSrcset(array $sizes, mixed $transform = null): string|false
    {
        $urls = $this->getUrlsBySize($sizes, $transform);

        if (empty($urls)) {
            return false;
        }

        $srcset = [];

        foreach ($urls as $size => $url) {
            if ($size === '1x') {
                $srcset[] = $url;
            } else {
                $srcset[] = "$url $size";
            }
        }

        return implode(', ', $srcset);
    }

    /**
     * Returns an array of image transform URLs based on the given widths or x-descriptors.
     *
     * For example, if you pass `['100w', '200w']`, you will get:
     *
     * ```php
     * [
     *     '100w' => 'image-url@100w.ext',
     *     '200w' => 'image-url@200w.ext'
     * ]
     * ```
     *
     * If you pass x-descriptors, it will be assumed that the image’s current width is the indented 1x width.
     * So if you pass `['1x', '2x']` on an image with a 100px-wide transform applied, you will get:
     *
     * ```php
     * [
     *     '1x' => 'image-url@100w.ext',
     *     '2x' => 'image-url@200w.ext'
     * ]
     * ```
     *
     * @param string[] $sizes
     * @param ImageTransform|string|array|null $transform A transform handle or configuration that should be applied to the image
     * @return array
     * @since 3.7.16
     */
    public function getUrlsBySize(array $sizes, mixed $transform = null): array
    {
        if ($this->kind !== self::KIND_IMAGE) {
            return [];
        }

        $urls = [];

        if (
            ($transform !== null || $this->_transform) &&
            Image::canManipulateAsImage($this->getExtension())
        ) {
            $transform = ImageTransforms::normalizeTransform($transform ?? $this->_transform);
        } else {
            $transform = null;
        }

        [$currentWidth, $currentHeight] = $this->_dimensions($transform);

        if (!$currentWidth || !$currentHeight) {
            return [];
        }

        foreach ($sizes as $size) {
            if ($size === '1x') {
                $urls[$size] = $this->getUrl($transform);
                continue;
            }

            [$value, $unit] = Assets::parseSrcsetSize($size);

            $sizeTransform = $transform ? $transform->toArray([
                'format',
                'height',
                'interlace',
                'mode',
                'position',
                'quality',
                'width',
            ]) : [];

            if ($unit === 'w') {
                $sizeTransform['width'] = (int)$value;
            } else {
                $sizeTransform['width'] = (int)ceil($currentWidth * $value);
            }

            // Only set the height if the current transform has a height set on it
            if ($transform && $transform->height) {
                if ($unit === 'w') {
                    $sizeTransform['height'] = (int)ceil($currentHeight * $sizeTransform['width'] / $currentWidth);
                } else {
                    $sizeTransform['height'] = (int)ceil($currentHeight * $value);
                }
            }

            $urls["$value$unit"] = $this->getUrl($sizeTransform);
        }

        return $urls;
    }

    /**
     * @inheritdoc
     */
    public function getIsTitleTranslatable(): bool
    {
        return ($this->getVolume()->titleTranslationMethod !== Field::TRANSLATION_METHOD_NONE);
    }

    /**
     * @inheritdoc
     */
    public function getTitleTranslationDescription(): ?string
    {
        return ElementHelper::translationDescription($this->getVolume()->titleTranslationMethod);
    }

    /**
     * @inheritdoc
     */
    public function getTitleTranslationKey(): string
    {
        $type = $this->getVolume();
        return ElementHelper::translationKey($this, $type->titleTranslationMethod, $type->titleTranslationKeyFormat);
    }

    /**
     * @inheritdoc
     */
    public function getFieldLayout(): ?FieldLayout
    {
        if (($fieldLayout = parent::getFieldLayout()) !== null) {
            return $fieldLayout;
        }

        $volume = $this->getVolume();
        return $volume->getFieldLayout();
    }

    /**
     * Returns the asset’s volume folder.
     *
     * @return VolumeFolder
     * @throws InvalidConfigException if [[folderId]] is missing or invalid
     */
    public function getFolder(): VolumeFolder
    {
        if (!isset($this->folderId)) {
            throw new InvalidConfigException('Asset is missing its folder ID');
        }

        if (($folder = Craft::$app->getAssets()->getFolderById($this->folderId)) === null) {
            throw new InvalidConfigException('Invalid folder ID: ' . $this->folderId);
        }

        return $folder;
    }

    /**
     * Returns the asset’s volume.
     *
     * @return Volume
     * @throws InvalidConfigException if [[volumeId]] is missing or invalid
     */
    public function getVolume(): Volume
    {
        if (isset($this->_volume)) {
            return $this->_volume;
        }

        $volumesService = Craft::$app->getVolumes();

        if (!isset($this->_volumeId)) {
            return $volumesService->getTemporaryVolume();
        }

        if (($volume = $volumesService->getVolumeById($this->_volumeId)) === null) {
            throw new InvalidConfigException('Invalid volume ID: ' . $this->_volumeId);
        }

        return $this->_volume = $volume;
    }

    /**
     * Returns the user that uploaded the asset, if known.
     *
     * @return User|null
     * @since 3.4.0
     */
    public function getUploader(): ?User
    {
        if (isset($this->_uploader)) {
            return $this->_uploader;
        }

        if (!isset($this->uploaderId)) {
            return null;
        }

        if (($this->_uploader = Craft::$app->getUsers()->getUserById($this->uploaderId)) === null) {
            // The uploader is probably soft-deleted. Just pretend no uploader is set
            return null;
        }

        return $this->_uploader;
    }

    /**
     * Sets the asset's uploader.
     *
     * @param User|null $uploader
     * @since 3.4.0
     */
    public function setUploader(?User $uploader = null): void
    {
        $this->_uploader = $uploader;
    }

    /**
     * Sets the transform.
     *
     * @param ImageTransform|string|array|null $transform A transform handle or configuration that should be applied to the image
     * @return Asset
     * @throws ImageTransformException if $transform is an invalid transform handle
     */
    public function setTransform(mixed $transform): Asset
    {
        $this->_transform = ImageTransforms::normalizeTransform($transform);

        return $this;
    }

    /**
     * Returns the element’s full URL.
     *
     * @param ImageTransform|string|array|null $transform A transform handle or configuration that should be applied to the
     * image If an array is passed, it can optionally include a `transform` key that defines a base transform
     * which the rest of the settings should be applied to.
     * @param bool|null $immediately Whether the image should be transformed immediately
     * @return string|null
     * @throws InvalidConfigException
     */
    public function getUrl(mixed $transform = null, ?bool $immediately = null): ?string
    {
        if ($this->isFolder) {
            return null;
        }

        $url = $this->_url($transform, $immediately);

        // Give plugins/modules a chance to customize it
        if ($this->hasEventHandlers(self::EVENT_DEFINE_URL)) {
            $event = new DefineAssetUrlEvent([
                'url' => $url,
                'transform' => $transform,
                'asset' => $this,
            ]);
            $this->trigger(self::EVENT_DEFINE_URL, $event);
            // If DefineAssetUrlEvent::$url is set to null, only respect that if $handled is true
            if ($event->url !== null || $event->handled) {
                $url = $event->url;
            }
        }

        return $url !== null ? Html::encodeSpaces($url) : $url;
    }

    private function _url(mixed $transform = null, ?bool $immediately = null): ?string
    {
        $volume = $this->getVolume();

        $transform = $transform ?? $this->_transform;

        if ($transform === null || !Image::canManipulateAsImage(pathinfo($this->getFilename(), PATHINFO_EXTENSION))) {
            return Html::encodeSpaces(Assets::generateUrl($volume->getFs(), $this));
        }

        $fsNoUrls = !$transform && !$volume->getFs()->hasUrls;
        $noFolder = !$this->folderId;
        $transformNoUrl = $transform && !$volume->getTransformFs()->hasUrls;

        if ($fsNoUrls || $noFolder || $transformNoUrl) {
            return null;
        }

        $mimeType = $this->getMimeType();
        $generalConfig = Craft::$app->getConfig()->getGeneral();

        if (
            ($mimeType === 'image/gif' && !$generalConfig->transformGifs) ||
            ($mimeType === 'image/svg+xml' && !$generalConfig->transformSvgs)
        ) {
            return Html::encodeSpaces(Assets::generateUrl($volume->getFs(), $this));
        }

        if ($transform) {
            if (is_array($transform)) {
                if (isset($transform['width'])) {
                    $transform['width'] = round((float)$transform['width']);
                }
                if (isset($transform['height'])) {
                    $transform['height'] = round((float)$transform['height']);
                }
            }

            $transform = ImageTransforms::normalizeTransform($transform);

            if ($immediately === null) {
                $immediately = Craft::$app->getConfig()->getGeneral()->generateTransformsBeforePageLoad;
            }

            try {
                if ($this->hasEventHandlers(self::EVENT_BEFORE_GENERATE_TRANSFORM)) {
                    $event = new GenerateTransformEvent([
                        'asset' => $this,
                        'transform' => $transform,
                    ]);

                    $this->trigger(self::EVENT_BEFORE_GENERATE_TRANSFORM, $event);

                    // If a plugin set the url, we'll just use that.
                    if ($event->url !== null) {
                        return Html::encodeSpaces($event->url);
                    }
                }

                $imageTransformer = $transform->getImageTransformer();
                $url = Html::encodeSpaces($imageTransformer->getTransformUrl($this, $transform, $immediately));

                if ($this->hasEventHandlers(self::EVENT_AFTER_GENERATE_TRANSFORM)) {
                    $event = new GenerateTransformEvent([
                        'asset' => $this,
                        'transform' => $transform,
                        'url' => $url,
                    ]);

                    $this->trigger(self::EVENT_AFTER_GENERATE_TRANSFORM, $event);
                }

                return $url;
            } catch (ImageTransformException $e) {
                Craft::warning("Couldn’t get image transform URL: {$e->getMessage()}", __METHOD__);
                Craft::$app->getErrorHandler()->logException($e);
                return null;
            }
        }

        return Html::encodeSpaces(Assets::generateUrl($volume->getFs(), $this));
    }

    /**
     * @inheritdoc
     */
    public function getThumbUrl(int $size): ?string
    {
        if ($this->isFolder) {
            return Craft::$app->getAssetManager()->getPublishedUrl('@app/web/assets/cp/dist', true, 'images/folder.svg');
        }

        if ($this->getWidth() && $this->getHeight()) {
            [$width, $height] = Assets::scaledDimensions((int)$this->getWidth(), (int)$this->getHeight(), $size, $size);
        } else {
            $width = $height = $size;
        }

        return Craft::$app->getAssets()->getThumbUrl($this, $width, $height);
    }

    /**
     * @inheritdoc
     */
    public function getThumbAlt(): ?string
    {
        if ($this->isFolder) {
            return Craft::t('app', 'Folder');
        }

        return $this->alt;
    }

    /**
     * @inheritdoc
     */
    public function getHasCheckeredThumb(): bool
    {
        if ($this->isFolder) {
            return false;
        }

        return in_array(strtolower($this->getExtension()), ['png', 'gif', 'svg'], true);
    }

    /**
     * Returns preview thumb image HTML.
     *
     * @param int $desiredWidth
     * @param int $desiredHeight
     * @return string
     * @since 3.4.0
     */
    public function getPreviewThumbImg(int $desiredWidth, int $desiredHeight): string
    {
        $srcsets = [];
        [$width, $height] = Assets::scaledDimensions((int)$this->getWidth(), (int)$this->getHeight(), $desiredWidth, $desiredHeight);
        $thumbSizes = [
            [$width, $height],
            [$width * 2, $height * 2],
        ];
        $assetsService = Craft::$app->getAssets();

        foreach ($thumbSizes as [$width, $height]) {
            $url = $assetsService->getThumbUrl($this, $width, $height);
            $srcsets[] = sprintf('%s %sw', $url, $width);
        }

        return Html::tag('img', '', [
            'sizes' => "{$thumbSizes[0][0]}px",
            'srcset' => implode(', ', $srcsets),
            'alt' => $this->alt ?? $this->title,
        ]);
    }

    /**
     * @inheritdoc
     */
    public function getPreviewTargets(): array
    {
        return [];
    }

    /**
     * Returns the filename, with or without the extension.
     *
     * @param bool $withExtension
     * @return string
     * @throws InvalidConfigException if the filename isn’t set yet
     */
    public function getFilename(bool $withExtension = true): string
    {
        if ($this->isFolder) {
            return '';
        }

        if (!isset($this->_filename)) {
            throw new InvalidConfigException('Asset not configured with its filename');
        }

        if ($withExtension) {
            return $this->_filename;
        }

        return pathinfo($this->_filename, PATHINFO_FILENAME);
    }

    /**
     * Sets the filename (with extension).
     *
     * @param string $filename
     * @since 4.0.0
     */
    public function setFilename(string $filename): void
    {
        $this->_filename = $filename;
    }

    /**
     * Returns the file extension.
     *
     * @return string
     */
    public function getExtension(): string
    {
        return pathinfo($this->_filename, PATHINFO_EXTENSION);
    }

    /**
     * Returns the file’s MIME type, if it can be determined.
     *
     * @param ImageTransform|string|array|null $transform A transform handle or configuration that should be applied to the mime type
     * @return string|null
     * @throws ImageTransformException if $transform is an invalid transform handle
     */
    public function getMimeType(mixed $transform = null): ?string
    {
        $transform = $transform ?? $this->_transform;
        $transform = ImageTransforms::normalizeTransform($transform);

        if (!Image::canManipulateAsImage($this->getExtension()) || !$transform || !$transform->format) {
            // todo: maybe we should be passing this off to the filesystem
            // so Local can call FileHelper::getMimeType() (uses magic file instead of ext)
            return FileHelper::getMimeTypeByExtension($this->_filename);
        }

        // Prepend with '.' to let pathinfo() work
        return FileHelper::getMimeTypeByExtension('.' . $transform->format);
    }

    /**
     * Returns the file's format, if it can be determined.
     *
     * @param ImageTransform|string|array|null $transform A transform handle or configuration that should be applied to the image
     * @return string|null The asset's format
     * @throws ImageTransformException If an invalid transform handle is supplied
     */
    public function getFormat(mixed $transform = null): ?string
    {
        $transform = $transform ?? $this->_transform;
        $transform = ImageTransforms::normalizeTransform($transform);

        if (!Image::canManipulateAsImage($this->getExtension()) || !$transform || !$transform->format) {
            return $this->getExtension();
        }

        return $transform->format;
    }

    /**
     * Returns the image height.
     *
     * @param ImageTransform|string|array|null $transform A transform handle or configuration that should be applied to the image
     * @return int|null
     */
    public function getHeight(mixed $transform = null): ?int
    {
        return $this->_dimensions($transform)[1];
    }

    /**
     * Sets the image height.
     *
     * @param int|null $height the image height
     */
    public function setHeight(?int $height): void
    {
        $this->_height = $height;
    }

    /**
     * Returns the image width.
     *
     * @param array|string|ImageTransform|null $transform A transform handle or configuration that should be applied to the image
     * @return int|null
     */
    public function getWidth(array|string|ImageTransform $transform = null): ?int
    {
        return $this->_dimensions($transform)[0];
    }

    /**
     * Sets the image width.
     *
     * @param int|null $width the image width
     */
    public function setWidth(?int $width): void
    {
        $this->_width = $width;
    }

    /**
     * Returns the formatted file size, if known.
     *
     * @param int|null $decimals the number of digits after the decimal point
     * @param bool $short whether the size should be returned in short form (“kB” instead of “kilobytes”)
     * @return string|null
     * @since 3.4.0
     */
    public function getFormattedSize(?int $decimals = null, bool $short = true): ?string
    {
        if (!isset($this->size)) {
            return null;
        }
        if ($short) {
            return Craft::$app->getFormatter()->asShortSize($this->size, $decimals);
        }
        return Craft::$app->getFormatter()->asSize($this->size, $decimals);
    }

    /**
     * Returns the formatted file size in bytes, if known.
     *
     * @param bool $short whether the size should be returned in short form (“B” instead of “bytes”)
     * @return string|null
     * @since 3.4.0
     */
    public function getFormattedSizeInBytes(bool $short = true): ?string
    {
        $params = [
            'n' => $this->size,
            'nFormatted' => Craft::$app->getFormatter()->asDecimal($this->size),
        ];
        if ($short) {
            return Craft::t('yii', '{nFormatted} B', $params);
        }
        return Craft::t('yii', '{nFormatted} {n, plural, =1{byte} other{bytes}}', $params);
    }

    /**
     * Returns the image dimensions.
     *
     * @return string|null
     * @since 3.4.0
     */
    public function getDimensions(): ?string
    {
        $width = $this->getWidth();
        $height = $this->getHeight();
        if (!$width || !$height) {
            return null;
        }
        return $width . '×' . $height;
    }

    /**
     * Returns the asset's path in the volume.
     *
     * @param string|null $filename Filename to use. If not specified, the asset's filename will be used.
     * @return string
     */
    public function getPath(?string $filename = null): string
    {
        return $this->folderPath . ($filename ?: $this->_filename);
    }

    /**
     * Return the path where the source for this Asset's transforms should be.
     *
     * @return string
     */
    public function getImageTransformSourcePath(): string
    {
        $fs = $this->getFs();

        if ($fs instanceof LocalFsInterface) {
            return FileHelper::normalizePath($fs->getRootPath() . DIRECTORY_SEPARATOR . $this->getPath());
        }

        return Craft::$app->getPath()->getAssetSourcesPath() . DIRECTORY_SEPARATOR . $this->id . '.' . $this->getExtension();
    }

    /**
     * Get a temporary copy of the actual file.
     *
     * @return string
     * @throws VolumeException If unable to fetch file from volume.
     * @throws InvalidConfigException If no volume can be found.
     */
    public function getCopyOfFile(): string
    {
        $tempFilename = uniqid(pathinfo($this->_filename, PATHINFO_FILENAME), true) . '.' . $this->getExtension();
        $tempPath = Craft::$app->getPath()->getTempPath() . DIRECTORY_SEPARATOR . $tempFilename;
        Assets::downloadFile($this->getFs(), $this->getPath(), $tempPath);

        return $tempPath;
    }

    /**
     * Returns a stream of the actual file.
     *
     * @return resource
     * @throws InvalidConfigException if [[volumeId]] is missing or invalid
     * @throws FsException if a stream cannot be created
     */
    public function getStream()
    {
        return $this->getFs()->getFileStream($this->getPath());
    }

    /**
     * Returns the file’s contents.
     *
     * @return string
     * @throws InvalidConfigException if [[volumeId]] is missing or invalid
     * @throws AssetException if a stream could not be created
     * @since 3.0.6
     */
    public function getContents(): string
    {
        return stream_get_contents($this->getStream());
    }

    /**
     * Generates a base64-encoded [data URL](https://developer.mozilla.org/en-US/docs/Web/HTTP/Basics_of_HTTP/Data_URIs) for the asset.
     *
     * @return string
     * @throws InvalidConfigException if [[volumeId]] is missing or invalid
     * @throws AssetException if a stream could not be created
     * @since 3.5.13
     */
    public function getDataUrl(): string
    {
        return Html::dataUrlFromString($this->getContents(), $this->getMimeType());
    }

    /**
     * Returns whether this asset can be edited by the image editor.
     *
     * @return bool
     */
    public function getSupportsImageEditor(): bool
    {
        $ext = $this->getExtension();
        return (strcasecmp($ext, 'svg') !== 0 && Image::canManipulateAsImage($ext));
    }

    /**
     * Returns whether a user-defined focal point is set on the asset.
     *
     * @return bool
     */
    public function getHasFocalPoint(): bool
    {
        return isset($this->_focalPoint);
    }

    /**
     * Returns the focal point represented as an array with `x` and `y` keys, or null if it’s not an image.
     *
     * @param bool $asCss whether the value should be returned in CSS syntax ("50% 25%") instead
     * @return array|string|null
     */
    public function getFocalPoint(bool $asCss = false): array|string|null
    {
        if (!in_array($this->kind, [self::KIND_IMAGE, self::KIND_VIDEO], true)) {
            return null;
        }

        $focal = $this->_focalPoint ?? ['x' => 0.5, 'y' => 0.5];

        if ($asCss) {
            return ($focal['x'] * 100) . '% ' . ($focal['y'] * 100) . '%';
        }

        return $focal;
    }

    /**
     * Sets the asset's focal point.
     *
     * @param array|string|null $value
     * @throws \InvalidArgumentException if $value is invalid
     */
    public function setFocalPoint(array|string|null $value): void
    {
        if (is_array($value)) {
            if (!isset($value['x'], $value['y'])) {
                throw new \InvalidArgumentException('$value should be a string or array with \'x\' and \'y\' keys.');
            }
            $value = [
                'x' => (float)$value['x'],
                'y' => (float)$value['y'],
            ];
        } elseif ($value !== null) {
            $focal = explode(';', $value);
            if (count($focal) !== 2) {
                throw new \InvalidArgumentException('$value should be a string or array with \'x\' and \'y\' keys.');
            }
            $value = [
                'x' => (float)$focal[0],
                'y' => (float)$focal[1],
            ];
        }

        if ($value !== null && (
            $value['x'] < 0 ||
            $value['x'] > 1 ||
            $value['y'] < 0 ||
            $value['y'] > 1
        )) {
            $value = null;
        }

        $this->_focalPoint = $value;
    }

    // Indexes, etc.
    // -------------------------------------------------------------------------

    /**
     * @inheritdoc
     */
    public function getTableAttributeHtml(string $attribute): string
    {
        if ($this->isFolder) {
            return '';
        }

        return parent::getTableAttributeHtml($attribute);
    }

    /**
     * @inheritdoc
     */
    protected function tableAttributeHtml(string $attribute): string
    {
        switch ($attribute) {
            case 'uploader':
                $uploader = $this->getUploader();
                return $uploader ? Cp::elementHtml($uploader) : '';

            case 'filename':
                return Html::tag('span', Html::encode($this->_filename), [
                    'class' => 'break-word',
                ]);

            case 'kind':
                return Assets::getFileKindLabel($this->kind);

            case 'size':
                if (!isset($this->size)) {
                    return '';
                }
                return Html::tag('span', $this->getFormattedSize(0), [
                    'title' => $this->getFormattedSizeInBytes(false),
                ]);

            case 'imageSize':
                return $this->getDimensions() ?? '';

            case 'width':
            case 'height':
                $size = $this->$attribute;
                return ($size ? $size . 'px' : '');

            case 'location':
                return $this->locationHtml();
        }

        return parent::tableAttributeHtml($attribute);
    }

    /**
     * Returns the HTML for asset previews.
     *
     * @return string
     * @throws InvalidConfigException
     */
    public function getPreviewHtml(): string
    {
        $html = '';

        // See if we can show a thumbnail
        try {
            // Is the image editable, and is the user allowed to edit?
            $userSession = Craft::$app->getUser();

            $volume = $this->getVolume();
            $previewable = Craft::$app->getAssets()->getAssetPreviewHandler($this) !== null;
            $editable = (
                $this->getSupportsImageEditor() &&
                $userSession->checkPermission("editImages:$volume->uid") &&
                ($userSession->getId() == $this->uploaderId || $userSession->checkPermission("editPeerImages:$volume->uid"))
            );

            $previewThumbHtml =
                Html::beginTag('div', [
                    'id' => 'thumb-container',
                    'class' => array_filter([
                        'preview-thumb-container',
                        'button-fade',
                        $this->getHasCheckeredThumb() ? 'checkered' : null,
                    ]),
                ]) .
                Html::tag('div', $this->getPreviewThumbImg(350, 190), [
                    'class' => 'preview-thumb',
                ]) .
                Html::endTag('div'); // .preview-thumb-container;

            if ($previewable || $editable) {
                $isMobile = Craft::$app->getRequest()->isMobileBrowser(true);
                $imageButtonHtml = Html::beginTag('div', [
                    'class' => array_filter([
                        'image-actions',
                        'buttons',
                        ($isMobile ? 'is-mobile' : null),
                    ]),
                ]);
                $view = Craft::$app->getView();

                if ($previewable) {
                    $imageButtonHtml .= Html::button(Craft::t('app', 'Preview'), [
                        'id' => 'preview-btn',
                        'class' => ['btn', 'preview-btn'],
                    ]);

                    $previewBtnId = $view->namespaceInputId('preview-btn');
                    $settings = [];
                    $width = $this->getWidth();
                    $height = $this->getHeight();
                    if ($width && $height) {
                        $settings['startingWidth'] = $width;
                        $settings['startingHeight'] = $height;
                    }
                    $jsSettings = Json::encode($settings);
                    $js = <<<JS
$('#$previewBtnId').on('click', () => {
    new Craft.PreviewFileModal($this->id, null, $jsSettings);
});
JS;
                    $view->registerJs($js);
                }

                if ($editable) {
                    $imageButtonHtml .= Html::button(Craft::t('app', 'Edit Image'), [
                        'id' => 'edit-btn',
                        'class' => ['btn', 'edit-btn'],
                    ]);

                    $editBtnId = $view->namespaceInputId('edit-btn');
                    $updatePreviewThumbJs = $this->_updatePreviewThumbJs();
                    $js = <<<JS
$('#$editBtnId').on('click', () => {
    new Craft.AssetImageEditor($this->id, {
        allowDegreeFractions: Craft.isImagick,
        onSave: data => {
            if (data.newAssetId) {
                // If this is within an Assets field’s editor slideout, replace the selected asset 
                const slideout = $('#$editBtnId').closest('[data-slideout]').data('slideout');
                if (slideout && slideout.settings.elementSelectInput) {
                    slideout.settings.elementSelectInput.replaceElement(slideout.\$element.data('id'), data.newAssetId)
                        .catch(() => {});
                }
                return;
            }

            $updatePreviewThumbJs
        },
    });
});
JS;
                    $view->registerJs($js);
                }

                $imageButtonHtml .= Html::endTag('div'); // .image-actions

                if (Craft::$app->getRequest()->isMobileBrowser(true)) {
                    $previewThumbHtml .= $imageButtonHtml;
                } else {
                    $previewThumbHtml = Html::appendToTag($previewThumbHtml, $imageButtonHtml);
                }
            }

            $html .= $previewThumbHtml;
        } catch (NotSupportedException) {
            // NBD
        }

        return $html;
    }

    private function _updatePreviewThumbJs(): string
    {
        $thumbContainerId = Craft::$app->getView()->namespaceInputId('thumb-container');
        return <<<JS
$('#$thumbContainerId')
    .addClass('loading')
    .append($('<div class="spinner spinner-absolute"/>'));
Craft.sendActionRequest('POST', 'assets/preview-thumb', {
    data: {
        assetId: $this->id,
        width: 350,
        height: 190,
    },
}).then(({data}) => {
    $('#$thumbContainerId').find('img').replaceWith(data.img);
}).finally(() => {
    $('#$thumbContainerId').removeClass('loading')
        .find('.spinner').remove();
});
JS;
    }

    /**
     * @inheritdoc
     */
    public function getSidebarHtml(bool $static): string
    {
        return implode("\n", [
            // Omit preview button on sidebar of slideouts
            $this->getPreviewHtml(),
            parent::getSidebarHtml($static),
        ]);
    }

    /**
     * @inheritdoc
     */
    protected function metaFieldsHtml(bool $static): string
    {
        return implode("\n", [
            Cp::textFieldHtml([
                'label' => Craft::t('app', 'Filename'),
                'id' => 'new-filename',
                'name' => 'newFilename',
                'value' => $this->_filename,
                'errors' => $this->getErrors('newLocation'),
                'first' => true,
                'required' => true,
                'class' => ['text', 'filename'],
                'disabled' => $static,
            ]),
            parent::metaFieldsHtml($static),
        ]);
    }

    /**
     * @inheritdoc
     */
    protected function metadata(): array
    {
        return [
            Craft::t('app', 'Location') => fn() => $this->locationHtml(),
            Craft::t('app', 'File size') => function() {
                $size = $this->getFormattedSize(0);
                if (!$size) {
                    return false;
                }
                $inBytes = $this->getFormattedSizeInBytes(false);
                return Html::tag('div', $size, [
                    'id' => 'file-size-value',
                    'title' => $inBytes,
                ]);
            },
            Craft::t('app', 'Uploaded by') => function() {
                $uploader = $this->getUploader();
                return $uploader ? Cp::elementHtml($uploader) : false;
            },
            Craft::t('app', 'Dimensions') => function() {
                $dimensions = $this->getDimensions();
                if (!$dimensions) {
                    return false;
                }
                return Html::tag('div', $dimensions, [
                    'id' => 'dimensions-value',
                ]);
            },
        ];
    }

    private function locationHtml(): string
    {
        $volume = $this->getVolume();
        $uri = "assets/$volume->handle";
        $items = [
            Html::a(Craft::t('site', Html::encode($volume->name)), UrlHelper::cpUrl($uri)),
        ];
        if ($this->folderPath) {
            $subfolders = ArrayHelper::filterEmptyStringsFromArray(explode('/', $this->folderPath));
            foreach ($subfolders as $subfolder) {
                $uri .= "/$subfolder";
                $items[] = Html::a($subfolder, UrlHelper::cpUrl($uri));
            }
        }

        return Html::ul($items, [
            'encode' => false,
            'class' => 'path',
        ]);
    }

    /**
     * @inheritdoc
     * @since 3.3.0
     */
    public function getGqlTypeName(): string
    {
        return static::gqlTypeNameByContext($this->getVolume());
    }

    /**
     * @inheritdoc
     */
    public function attributes(): array
    {
        $names = parent::attributes();
        $names[] = 'extension';
        $names[] = 'filename';
        $names[] = 'focalPoint';
        $names[] = 'hasFocalPoint';
        $names[] = 'height';
        $names[] = 'mimeType';
        $names[] = 'path';
        $names[] = 'volumeId';
        $names[] = 'width';
        return $names;
    }

    /**
     * @inheritdoc
     */
    public function extraFields(): array
    {
        $names = parent::extraFields();
        $names[] = 'folder';
        $names[] = 'volume';
        return $names;
    }

    /**
     * Returns a copy of the asset with the given transform applied to it.
     *
     * @param ImageTransform|string|array|null $transform The transform handle or configuration that should be applied to the image
     * @return Asset
     * @throws ImageTransformException if $transform is an invalid transform handle
     */
    public function copyWithTransform(mixed $transform): Asset
    {
        $model = clone $this;
        $model->setFieldValues($this->getFieldValues());
        $model->setTransform($transform);

        return $model;
    }

    // Events
    // -------------------------------------------------------------------------

    /**
     * @inheritdoc
     */
    public function beforeSave(bool $isNew): bool
    {
        if (!isset($this->_filename)) {
            if (isset($this->newLocation)) {
                [, $this->filename] = Assets::parseFileLocation($this->newLocation);
            } elseif (isset($this->newFilename)) {
                $this->filename = $this->newFilename;
                $this->newFilename = null;
            }
        }

        if ($this->newFilename === '' || $this->newFilename === $this->getFilename()) {
            $this->newFilename = null;
        }

        // newFolderId/newFilename => newLocation
        if (isset($this->newFolderId) || isset($this->newFilename)) {
            $folderId = $this->newFolderId ?: $this->folderId;
            $filename = $this->newFilename ?? $this->_filename;
            $this->newLocation = "{folder:$folderId}$filename";
            $this->newFolderId = $this->newFilename = null;
        }

        // Get the (new?) folder ID
        if (isset($this->newLocation)) {
            [$folderId] = Assets::parseFileLocation($this->newLocation);
        } else {
            $folderId = $this->folderId;
        }

        // Fire a 'beforeHandleFile' event if we're going to be doing any file operations in afterSave()
        if (
            (isset($this->newLocation) || isset($this->tempFilePath)) &&
            $this->hasEventHandlers(self::EVENT_BEFORE_HANDLE_FILE)
        ) {
            $this->trigger(self::EVENT_BEFORE_HANDLE_FILE, new AssetEvent([
                'asset' => $this,
                'isNew' => !$this->id,
            ]));
        }

        // Set the kind based on filename
        $this->_setKind();

        // Give it a default title based on the file name, if it doesn't have a title yet
        if (!$this->id && !$this->title) {
            $this->title = Assets::filename2Title(pathinfo($this->_filename, PATHINFO_FILENAME));
        }

        // Set the field layout
        $volume = Craft::$app->getAssets()->getFolderById($folderId)->getVolume();

        if (!$volume->getFs() instanceof Temp) {
            $this->fieldLayoutId = $volume->fieldLayoutId;
        }

        return parent::beforeSave($isNew);
    }

    /**
     * Sets the asset’s kind based on its filename.
     */
    private function _setKind(): void
    {
        if (isset($this->_filename)) {
            $this->kind = Assets::getFileKindByExtension($this->_filename);
        }
    }

    /**
     * @inheritdoc
     * @throws InvalidConfigException
     */
    public function afterSave(bool $isNew): void
    {
        if (!$this->propagating) {
            $isCpRequest = Craft::$app->getRequest()->getIsCpRequest();
            $sanitizeCpImageUploads = Craft::$app->getConfig()->getGeneral()->sanitizeCpImageUploads;

            if (
                in_array($this->getScenario(), [self::SCENARIO_REPLACE, self::SCENARIO_CREATE], true) &&
                Assets::getFileKindByExtension($this->tempFilePath) === static::KIND_IMAGE &&
                !($isCpRequest && !$sanitizeCpImageUploads)
            ) {
                Image::cleanImageByPath($this->tempFilePath);
            }

            // Relocate the file?
            if (isset($this->newLocation) || isset($this->tempFilePath)) {
                $this->_relocateFile();
            }

            // Get the asset record
            if (!$isNew) {
                $record = AssetRecord::findOne($this->id);

                if (!$record) {
                    throw new InvalidConfigException("Invalid asset ID: $this->id");
                }
            } else {
                $record = new AssetRecord();
                $record->id = (int)$this->id;
            }

            $record->filename = $this->_filename;
            $record->volumeId = $this->getVolumeId();
            $record->folderId = (int)$this->folderId;
            $record->uploaderId = (int)$this->uploaderId ?: null;
            $record->kind = $this->kind;
            $record->alt = $this->alt;
            $record->size = (int)$this->size ?: null;
            $record->width = (int)$this->_width ?: null;
            $record->height = (int)$this->_height ?: null;
            $record->dateModified = Db::prepareDateForDb($this->dateModified);

            if ($this->getHasFocalPoint()) {
                $focal = $this->getFocalPoint();
                $record->focalPoint = number_format($focal['x'], 4) . ';' . number_format($focal['y'], 4);
            } else {
                $record->focalPoint = null;
            }

            $record->save(false);
        }

        parent::afterSave($isNew);
    }

    /**
     * @inheritdoc
     */
    public function beforeDelete(): bool
    {
        if (!parent::beforeDelete()) {
            return false;
        }

        // Update the asset record
        Db::update(Table::ASSETS, [
            'deletedWithVolume' => $this->deletedWithVolume,
            'keptFile' => $this->keepFileOnDelete,
        ], [
            'id' => $this->id,
        ], [], false);

        return true;
    }

    /**
     * @inheritdoc
     */
    public function afterDelete(): void
    {
        if (!$this->keepFileOnDelete) {
            $this->getFs()->deleteFile($this->getPath());
        }

        Craft::$app->getImageTransforms()->deleteAllTransformData($this);
        parent::afterDelete();
    }

    /**
     * @inheritdoc
     */
    public function beforeRestore(): bool
    {
        // Only allow the asset to be restored if the file was kept on delete
        return $this->keptFile && parent::beforeRestore();
    }

    /**
     * @inheritdoc
     */
    public function getHtmlAttributes(string $context): array
    {
        if ($this->isFolder) {
            $attributes = [
                'data' => [
                    'is-folder' => true,
                    'folder-id' => $this->folderId,
                    'source-path' => Json::encode($this->sourcePath),
                    'has-children' => Craft::$app->getAssets()->foldersExist(['parentId' => $this->folderId]),
                ],
            ];

            $volume = $this->getVolume();
            $userSession = Craft::$app->getUser();

            if (
                $userSession->checkPermission("editPeerFilesInVolume:$volume->uid") &&
                $userSession->checkPermission("deletePeerFilesInVolume:$volume->uid")
            ) {
                $attributes['data']['movable'] = true;
            }

            return $attributes;
        }

        return parent::getHtmlAttributes($context);
    }

    /**
     * @inheritdoc
     */
    protected function htmlAttributes(string $context): array
    {
        $attributes = [
            'data' => [
                'kind' => $this->kind,
            ],
        ];

        if ($this->kind === self::KIND_IMAGE) {
            $attributes['data']['image-width'] = $this->getWidth();
            $attributes['data']['image-height'] = $this->getHeight();
        }

        $volume = $this->getVolume();
        $userSession = Craft::$app->getUser();
        $imageEditable = $context === ElementSources::CONTEXT_INDEX && $this->getSupportsImageEditor();

        if ($volume->getFs() instanceof Temp || $userSession->getId() == $this->uploaderId) {
            $attributes['data']['own-file'] = true;
            $movable = $replaceable = true;
        } else {
            $attributes['data']['peer-file'] = true;
            $movable = (
                $userSession->checkPermission("savePeerAssets:$volume->uid") &&
                $userSession->checkPermission("deletePeerAssets:$volume->uid")
            );
            $replaceable = $userSession->checkPermission("replacePeerFiles:$volume->uid");
            $imageEditable = (
                $imageEditable &&
                ($userSession->checkPermission("editPeerImages:$volume->uid"))
            );
        }

        if ($movable) {
            $attributes['data']['movable'] = true;
        }

        if ($replaceable) {
            $attributes['data']['replaceable'] = true;
        }

        if ($imageEditable) {
            $attributes['data']['editable-image'] = true;
        }

        if ($this->dateDeleted && $this->keptFile) {
            $attributes['data']['restorable'] = true;
        }

        return $attributes;
    }

    /**
     * Returns the filesystem the asset is stored in.
     *
     * @return FsInterface
     * @throws InvalidConfigException
     * @since 4.0.0
     */
    public function getFs(): FsInterface
    {
        return $this->getVolume()->getFs();
    }

    /**
     * Returns the width and height of the image.
     *
     * @param ImageTransform|string|array|null $transform
     * @return array
     */
    private function _dimensions(mixed $transform = null): array
    {
        if (!in_array($this->kind, [self::KIND_IMAGE, self::KIND_VIDEO], true)) {
            return [null, null];
        }

        if (!$this->_width || !$this->_height) {
            if ($this->getScenario() !== self::SCENARIO_CREATE) {
                Craft::warning("Asset $this->id is missing its width or height", __METHOD__);
            }

            return [null, null];
        }

        $transform = $transform ?? $this->_transform;

        if ($transform === null || !Image::canManipulateAsImage($this->getExtension())) {
            return [$this->_width, $this->_height];
        }

        $transform = ImageTransforms::normalizeTransform($transform);

        return Image::targetDimensions(
            $this->_width,
            $this->_height,
            $transform->width,
            $transform->height,
            $transform->mode
        );
    }

    /**
     * Relocates the file after the element has been saved.
     *
     * @throws VolumeException if a file operation errored
     * @throws Exception if something else goes wrong
     */
    private function _relocateFile(): void
    {
        $assetsService = Craft::$app->getAssets();

        // Get the (new?) folder ID & filename
        if (isset($this->newLocation)) {
            [$folderId, $filename] = Assets::parseFileLocation($this->newLocation);
        } else {
            $folderId = $this->folderId;
            $filename = $this->_filename;
        }

        $hasNewFolder = $folderId != $this->folderId;

        $tempPath = null;

        $oldFolder = $this->folderId ? $assetsService->getFolderById($this->folderId) : null;
        $oldVolume = $oldFolder?->getVolume();

        $newFolder = $hasNewFolder ? $assetsService->getFolderById($folderId) : $oldFolder;
        $newVolume = $hasNewFolder ? $newFolder->getVolume() : $oldVolume;

        $oldPath = $this->folderId ? $this->getPath() : null;
        $newPath = ($newFolder->path ? rtrim($newFolder->path, '/') . '/' : '') . $filename;

        // Is this just a simple move/rename within the same volume?
        if (!isset($this->tempFilePath) && $oldFolder !== null && $oldFolder->volumeId == $newFolder->volumeId) {
            $oldVolume->getFs()->renameFile($oldPath, $newPath);
        } else {
            // Get the temp path
            if (isset($this->tempFilePath)) {
                if (!$this->_validateTempFilePath()) {
                    Craft::warning("Prevented saving $this->tempFilePath as an asset. It must be located within a temp directory or the project root (excluding system directories).");
                    throw new FileException(Craft::t('app', "There was an error relocating the file."));
                }

                $tempPath = $this->tempFilePath;
            } else {
                $tempFilename = uniqid(pathinfo($filename, PATHINFO_FILENAME), true) . '.' . pathinfo($filename, PATHINFO_EXTENSION);
                $tempPath = Craft::$app->getPath()->getTempPath() . DIRECTORY_SEPARATOR . $tempFilename;
                Assets::downloadFile($oldVolume->getFs(), $oldPath, $tempPath);
            }

            // Try to open a file stream
            if (($stream = fopen($tempPath, 'rb')) === false) {
                if (file_exists($tempPath)) {
                    FileHelper::unlink($tempPath);
                }
                throw new FileException(Craft::t('app', 'Could not open file for streaming at {path}', ['path' => $tempPath]));
            }

            if ($this->folderId) {
                // Delete the old file
                $oldVolume->getFs()->deleteFile($oldPath);
            }

            // Upload the file to the new location
            try {
                $newVolume->getFs()->writeFileFromStream($newPath, $stream, [
                    Fs::CONFIG_MIMETYPE => FileHelper::getMimeType($tempPath),
                ]);
            } catch (VolumeException $exception) {
                Craft::$app->getErrorHandler()->logException($exception);
                throw $exception;
            } finally {
                // If the volume has not already disconnected the stream, clean it up.
                if (is_resource($stream)) {
                    fclose($stream);
                }
            }
        }

        if ($this->folderId) {
            // Nuke the transforms
            Craft::$app->getImageTransforms()->deleteAllTransformData($this);
        }

        // Update file properties
        $this->setVolumeId($newFolder->volumeId);
        $this->folderId = $folderId;
        $this->folderPath = $newFolder->path;
        $this->_filename = $filename;
        $this->_volume = $newVolume;

        // If there was a new file involved, update file data.
        if ($tempPath && file_exists($tempPath)) {
            $this->kind = Assets::getFileKindByExtension($filename);

            if ($this->kind === self::KIND_IMAGE) {
                [$this->_width, $this->_height] = Image::imageSize($tempPath);
            } else {
                $this->_width = null;
                $this->_height = null;
            }

            $this->size = filesize($tempPath);
            $mtime = filemtime($tempPath);
            $this->dateModified = $mtime ? new DateTime('@' . $mtime) : null;

            // Delete the temp file
            FileHelper::unlink($tempPath);
        }

        // Clear out the temp location properties
        $this->newLocation = null;
        $this->tempFilePath = null;
    }

    /**
     * Validates that the temp file path exists and is someplace safe.
     *
     * @return bool
     */
    private function _validateTempFilePath(): bool
    {
        $tempFilePath = realpath($this->tempFilePath);

        if ($tempFilePath === false || !is_file($tempFilePath)) {
            return false;
        }

        $tempFilePath = FileHelper::normalizePath($tempFilePath);

        // Make sure it's within a known temp path, the project root, or storage/ folder
        $pathService = Craft::$app->getPath();
        $allowedRoots = [
            [$pathService->getTempPath(), true],
            [$pathService->getTempAssetUploadsPath(), true],
            [sys_get_temp_dir(), true],
            [Craft::getAlias('@root', false), false],
            [Craft::getAlias('@storage', false), false],
        ];

        $inAllowedRoot = false;
        foreach ($allowedRoots as [$root, $isTempDir]) {
            $root = $this->_normalizeTempPath($root);
            if ($root !== false && str_starts_with($tempFilePath, $root)) {
                // If this is a known temp dir, we’re good here
                if ($isTempDir) {
                    return true;
                }
                $inAllowedRoot = true;
                break;
            }
        }
        if (!$inAllowedRoot) {
            return false;
        }

        // Make sure it's *not* within a system directory though
        $systemDirs = $pathService->getSystemPaths();
        $systemDirs = array_map([$this, '_normalizeTempPath'], $systemDirs);
        $systemDirs = array_filter($systemDirs, function($value) {
            return ($value !== false);
        });

        foreach ($systemDirs as $dir) {
            if (str_starts_with($tempFilePath, $dir)) {
                return false;
            }
        }

        return true;
    }

    /**
     * Returns a normalized temp path or false, if realpath fails.
     *
     * @param string|false $path
     * @return string|false
     */
    private function _normalizeTempPath(string|false $path): string|false
    {
        if (!$path || !($path = realpath($path))) {
            return false;
        }

        return FileHelper::normalizePath($path) . DIRECTORY_SEPARATOR;
    }
}<|MERGE_RESOLUTION|>--- conflicted
+++ resolved
@@ -713,15 +713,11 @@
 
     private static function _includeFoldersInIndexElements(AssetQuery $assetQuery, ?string $sourceKey, ?VolumeFolder &$queryFolder = null): bool
     {
-<<<<<<< HEAD
-        if (!str_starts_with($sourceKey, 'volume:') || !is_numeric($assetQuery->folderId)) {
-=======
         if (
             !Craft::$app->getRequest()->getBodyParam('showFolders') ||
-            !StringHelper::startsWith($sourceKey, 'folder:') ||
+            !str_starts_with($sourceKey, 'volume:') ||
             !is_numeric($assetQuery->folderId)
         ) {
->>>>>>> 962d860d
             return false;
         }
 
