--- conflicted
+++ resolved
@@ -357,21 +357,13 @@
     private static function _assembleSourceInfoForFolder(VolumeFolder $folder, bool $includeNestedFolders = true): array
     {
         $source = [
-<<<<<<< HEAD
-            'key' => 'folder:'.$folder->uid,
-=======
-            'key' => 'folder:' . $folder->id,
->>>>>>> 279116ba
+            'key' => 'folder:' . $folder->uid,
             'label' => $folder->parentId ? $folder->name : Craft::t('site', $folder->name),
             'hasThumbs' => true,
             'criteria' => ['folderId' => $folder->id],
             'data' => [
-<<<<<<< HEAD
-                'upload' => $folder->volumeId === null ? true : Craft::$app->getUser()->checkPermission('saveAssetInVolume:'.$folder->volumeId),
+                'upload' => $folder->volumeId === null ? true : Craft::$app->getUser()->checkPermission('saveAssetInVolume:' . $folder->volumeId),
                 'folder-id' => $folder->id
-=======
-                'upload' => $folder->volumeId === null ? true : Craft::$app->getUser()->checkPermission('saveAssetInVolume:' . $folder->volumeId)
->>>>>>> 279116ba
             ]
         ];
 
