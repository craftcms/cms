<?php
/**
 * @link      https://craftcms.com/
 * @copyright Copyright (c) Pixel & Tonic, Inc.
 * @license   https://craftcms.com/license
 */

namespace craft\app\elements;

use Craft;
use craft\app\base\Element;
use craft\app\base\Volume;
use craft\app\elements\actions\CopyReferenceTag;
use craft\app\elements\actions\DeleteAssets;
use craft\app\elements\actions\DownloadAssetFile;
use craft\app\elements\actions\Edit;
use craft\app\elements\actions\EditImage;
use craft\app\elements\actions\RenameFile;
use craft\app\elements\actions\ReplaceFile;
use craft\app\elements\actions\View;
use craft\app\elements\db\AssetQuery;
use craft\app\fields\Assets;
use craft\app\helpers\Html;
use craft\app\helpers\Image;
use craft\app\helpers\Io;
use craft\app\helpers\StringHelper;
use craft\app\helpers\Template;
use craft\app\helpers\Url;
use craft\app\models\VolumeFolder;
use craft\app\records\Asset as AssetRecord;
use craft\app\validators\AssetFilenameValidator;
use craft\app\validators\DateTimeValidator;
use yii\base\ErrorHandler;
use yii\base\Exception;
use yii\base\InvalidCallException;
use yii\base\UnknownPropertyException;

/**
 * Asset represents an asset element.
 *
 * @property boolean $hasThumb Whether the file has a thumbnail
 *
 * @author Pixel & Tonic, Inc. <support@pixelandtonic.com>
 * @since  3.0
 */
class Asset extends Element
{
    // Constants
    // =========================================================================

    // Validation scenarios
    // -------------------------------------------------------------------------

    const SCENARIO_FILENAME = 'filename';

    // Static
    // =========================================================================

    /**
     * @inheritdoc
     */
    public static function displayName()
    {
        return Craft::t('app', 'Asset');
    }

    /**
     * @inheritdoc
     */
    public static function hasContent()
    {
        return true;
    }

    /**
     * @inheritdoc
     */
    public static function hasTitles()
    {
        return true;
    }

    /**
     * @inheritdoc
     */
    public static function isLocalized()
    {
        return true;
    }

    /**
     * @inheritdoc
     *
     * @return AssetQuery The newly created [[AssetQuery]] instance.
     */
    public static function find()
    {
        return new AssetQuery(get_called_class());
    }

    /**
     * @inheritdoc
     */
    protected static function defineSources($context = null)
    {
        if ($context == 'index') {
            $sourceIds = Craft::$app->getVolumes()->getViewableVolumeIds();
        } else {
            $sourceIds = Craft::$app->getVolumes()->getAllVolumeIds();
        }

        $additionalCriteria = $context == 'settings' ? ['parentId' => ':empty:'] : [];
        $tree = Craft::$app->getAssets()->getFolderTreeByVolumeIds($sourceIds, $additionalCriteria);
        $sources = static::_assembleSourceList($tree, $context != 'settings');

        return $sources;
    }

    /**
     * @inheritdoc
     */
    protected static function defineActions($source = null)
    {
        $actions = [];

<<<<<<< HEAD
        if (preg_match('/^folder:(\d+)$/', $source, $matches)) {

=======
        if (preg_match('/^folder:(\d+)/', $source, $matches)) {
>>>>>>> c9b98208
            $folderId = $matches[1];

            $folder = Craft::$app->getAssets()->getFolderById($folderId);
            $volume = $folder->getVolume();

            // View for public URLs
            if ($volume->hasUrls) {
                $actions[] = Craft::$app->getElements()->createAction(
                    [
                        'type' => View::class,
                        'label' => Craft::t('app', 'View asset'),
                    ]
                );
            }

            // Download
            $actions[] = DownloadAssetFile::class;

            // Edit
            $actions[] = Craft::$app->getElements()->createAction(
                [
                    'type' => Edit::class,
                    'label' => Craft::t('app', 'Edit asset'),
                ]
            );

            $userSessionService = Craft::$app->getUser();

            // Rename File
            if (
                $userSessionService->checkPermission('removeFromVolume:'.$volume->id)
                &&
                $userSessionService->checkPermission('uploadToVolume:'.$volume->id)
            ) {
                $actions[] = RenameFile::class;
            }

            // Edit Image
            if (
                $userSessionService->checkPermission('removeFromVolume:'.$volume->id)
                &&
                $userSessionService->checkPermission('uploadToVolume:'.$volume->id)
            ) {
                $actions[] = EditImage::className();
            }

            // Replace File
            if ($userSessionService->checkPermission('uploadToVolume:'.$volume->id)) {
                $actions[] = ReplaceFile::class;
            }

            // Copy Reference Tag
            $actions[] = Craft::$app->getElements()->createAction(
                [
                    'type' => CopyReferenceTag::class,
                    'elementType' => Asset::class,
                ]
            );

            // Delete
            if ($userSessionService->checkPermission('removeFromVolume:'.$volume->id)) {
                $actions[] = DeleteAssets::class;
            }
        }

        return $actions;
    }

    /**
     * @inheritdoc
     */
    public static function searchableAttributes()
    {
        return ['filename', 'extension', 'kind'];
    }

    /**
     * @inheritdoc
     */
    protected static function defineSortableAttributes()
    {
        return [
            'title' => Craft::t('app', 'Title'),
            'filename' => Craft::t('app', 'Filename'),
            'size' => Craft::t('app', 'File Size'),
            'dateModified' => Craft::t('app', 'File Modification Date'),
            'elements.dateCreated' => Craft::t('app', 'Date Uploaded'),
            'elements.dateUpdated' => Craft::t('app', 'Date Updated'),
        ];
    }

    /**
     * @inheritdoc
     */
    protected static function defineTableAttributes()
    {
        return [
            'title' => ['label' => Craft::t('app', 'Title')],
            'filename' => ['label' => Craft::t('app', 'Filename')],
            'size' => ['label' => Craft::t('app', 'File Size')],
            'kind' => ['label' => Craft::t('app', 'File Kind')],
            'imageSize' => ['label' => Craft::t('app', 'Image Size')],
            'width' => ['label' => Craft::t('app', 'Image Width')],
            'height' => ['label' => Craft::t('app', 'Image Height')],
            'id' => ['label' => Craft::t('app', 'ID')],
            'dateModified' => ['label' => Craft::t('app', 'File Modified Date')],
            'dateCreated' => ['label' => Craft::t('app', 'Date Created')],
            'dateUpdated' => ['label' => Craft::t('app', 'Date Updated')],
        ];
    }

    /**
     * @inheritdoc
     */
    public static function defaultTableAttributes($source = null)
    {
        $attributes = ['filename', 'size', 'dateModified'];

        return $attributes;
    }

    /**
     * Transforms an asset folder tree into a source list.
     *
     * @param array   $folders
     * @param boolean $includeNestedFolders
     *
     * @return array
     */
    private static function _assembleSourceList($folders, $includeNestedFolders = true)
    {
        $sources = [];

        foreach ($folders as $folder) {
            $sources[] = static::_assembleSourceInfoForFolder($folder, $includeNestedFolders);
        }

        return $sources;
    }

    /**
     * Transforms an VolumeFolderModel into a source info array.
     *
     * @param VolumeFolder $folder
     * @param boolean      $includeNestedFolders
     *
     * @return array
     */
    private static function _assembleSourceInfoForFolder(VolumeFolder $folder, $includeNestedFolders = true)
    {
        $source = [
            'key' => 'folder:'.$folder->id,
            'label' => ($folder->parentId ? $folder->name : Craft::t('site', $folder->name)),
            'hasThumbs' => true,
            'criteria' => ['folderId' => $folder->id],
            'data' => [
                'upload' => is_null($folder->volumeId) ? true : Craft::$app->getUser()->checkPermission('uploadToVolume:'.$folder->volumeId)
            ]
        ];

        if ($includeNestedFolders) {
            $source['nested'] = static::_assembleSourceList(
                $folder->getChildren(),
                true
            );
        }

        return $source;
    }

    // Properties
    // =========================================================================

    /**
     * @var integer Source ID
     */
    public $volumeId;

    /**
     * @var integer Folder ID
     */
    public $folderId;

    /**
     * @var string Folder path
     */
    public $folderPath;

    /**
     * @var string Filename
     */
    public $filename;

    /**
     * @var string Kind
     */
    public $kind;

    /**
     * @var integer Width
     */
    public $width;

    /**
     * @var integer Height
     */
    public $height;

    /**
     * @var integer Size
     */
    public $size;

    /**
     * @var \DateTime Date modified
     */
    public $dateModified;

    /**
     * @var string New filename
     */
    public $newFilename;

    /**
     * @var string The new file path
     */
    public $newFilePath;

    /**
     * @var boolean Whether the associated file should be preserved if the asset record is deleted.
     */
    public $keepFileOnDelete = false;

    /**
     * @var boolean Whether the file is currently being indexed
     */
    public $indexInProgress = false;

    /**
     * @var
     */
    private $_transform;

    /**
     * @var string
     */
    private $_transformSource = '';

    /**
     * @var Volume
     */
    private $_volume = null;

    // Public Methods
    // =========================================================================

    /**
     * @inheritdoc
     */
    /** @noinspection PhpInconsistentReturnPointsInspection */
    public function __toString()
    {
        try {
            if (isset($this->_transform)) {
                return $this->getUrl();
            }

            return parent::__toString();
        } catch (\Exception $e) {
            ErrorHandler::convertExceptionToError($e);
        }
    }

    /**
     * Checks if a property is set.
     *
     * This method will check if $name is one of the following:
     *
     * - a magic property supported by [[Element::__isset()]]
     * - an image transform handle
     *
     * @param string $name The property name
     *
     * @return boolean Whether the property is set
     */
    public function __isset($name)
    {
        if (parent::__isset($name) || Craft::$app->getAssetTransforms()->getTransformByHandle($name)
        ) {
            return true;
        }

        return false;
    }

    /**
     * Returns a property value.
     *
     * This method will check if $name is one of the following:
     *
     * - a magic property supported by [[Element::__get()]]
     * - an image transform handle
     *
     * @param string $name The property name
     *
     * @return mixed The property value
     * @throws UnknownPropertyException if the property is not defined
     * @throws InvalidCallException if the property is write-only.
     */
    public function __get($name)
    {
        try {
            return parent::__get($name);
        } catch (UnknownPropertyException $e) {
            // Is $name a transform handle?
            $transform = Craft::$app->getAssetTransforms()->getTransformByHandle($name);

            if ($transform) {
                // Duplicate this model and set it to that transform
                $model = new Asset();

                // Can't just use attributes() here because we'll get thrown into an infinite loop.
                foreach ($this->attributes() as $attributeName) {
                    $model->$attributeName = $this->$attributeName;
                }

                $model->setFieldValues($this->getFieldValues());
                $model->setTransform($transform);

                return $model;
            }

            throw $e;
        }
    }

    /**
     * @inheritdoc
     */
    public function datetimeAttributes()
    {
        $names = parent::datetimeAttributes();
        $names[] = 'dateModified';

        return $names;
    }

    /**
     * @inheritdoc
     */
    public function rules()
    {
        $rules = parent::rules();

        if (!$this->id && !$this->title) {
            // Don't validate the title
            $key = array_search([['title'], 'required'], $rules);
            if ($key !== -1) {
                array_splice($rules, $key, 1);
            }
        }

        $rules[] = [['volumeId', 'folderId', 'width', 'height', 'size'], 'number', 'integerOnly' => true];
        $rules[] = [['dateModified'], DateTimeValidator::class];
        $rules[] = [['filename', 'kind'], 'required'];
        $rules[] = [['kind'], 'string', 'max' => 50];
        $rules[] = [['newFilename'], AssetFilenameValidator::class];

        return $rules;
    }

    /**
     * @inheritdoc
     */
    public function scenarios()
    {
        $scenarios = parent::scenarios();
        $scenarios[self::SCENARIO_FILENAME] = ['newFilename'];

        return $scenarios;
    }

    /**
     * @inheritdoc
     */
    public function getFieldLayout()
    {
        $volume = $this->getVolume();

        if ($volume->id) {
            return $volume->getFieldLayout();
        }

        $folder = $this->getFolder();

        if (preg_match('/field_([0-9]+)/', $folder->name, $matches)) {
            $fieldId = $matches[1];
            /** @var Assets $field */
            $field = Craft::$app->getFields()->getFieldById($fieldId);
            $settings = $field->settings;

            if ($settings['useSingleFolder']) {
                $sourceId = $settings['singleUploadLocationSource'];
            } else {
                $sourceId = $settings['defaultUploadLocationSource'];
            }

            $volume = Craft::$app->getVolumes()->getVolumeById($sourceId);

            if ($volume) {
                return $volume->getFieldLayout();
            }
        }


        return null;
    }

    /**
     * @inheritdoc
     */
    public function getHtmlAttributes($context)
    {
        $attributes = parent::getHtmlAttributes($context);

        if ($context == 'index' && Image::isImageManipulatable($this->getExtension())) {
            $attributes['data-image'] = true;
        }

        return $attributes;
    }


    /**
     * @inheritdoc
     */
    public function getIsEditable()
    {
        return Craft::$app->getUser()->checkPermission(
            'uploadToVolume:'.$this->volumeId
        );
    }

    /**
     * Returns an <img> tag based on this asset.
     *
     * @return \Twig_Markup|null
     */
    public function getImg()
    {
        if ($this->kind == 'image' && $this->getHasUrls()) {
            $img = '<img src="'.$this->getUrl().'" width="'.$this->getWidth().'" height="'.$this->getHeight().'" alt="'.Html::encode($this->title).'" />';

            return Template::raw($img);
        }

        return null;
    }

    /**
     * @return VolumeFolder|null
     */
    public function getFolder()
    {
        return Craft::$app->getAssets()->getFolderById($this->folderId);
    }

    /**
     * @return Volume|null
     */
    public function getVolume()
    {
        if (is_null($this->_volume)) {
            $this->_volume = Craft::$app->getVolumes()->getVolumeById($this->volumeId);
        }

        return $this->_volume;
    }

    /**
     * Sets the transform.
     *
     * @param string|array|null $transform The transform that should be applied, if any. Can either be the handle of a named transform, or an array that defines the transform settings.
     *
     * @return Asset
     */
    public function setTransform($transform)
    {
        $this->_transform = Craft::$app->getAssetTransforms()->normalizeTransform($transform);

        return $this;
    }

    /**
     * Returns the URL to the file.
     *
     * @param string|array|null $transform The transform that should be applied, if any. Can either be the handle of a named transform, or an array that defines the transform settings.
     *
     * @return mixed
     */
    public function getUrl($transform = null)
    {
        if (!$this->getHasUrls()) {
            return false;
        }

        if (is_array($transform)) {
            if (isset($transform['width'])) {
                $transform['width'] = round($transform['width']);
            }
            if (isset($transform['height'])) {
                $transform['height'] = round($transform['height']);
            }
        }

        if ($transform === null && isset($this->_transform)) {
            $transform = $this->_transform;
        }

        return Craft::$app->getAssets()->getUrlForAsset($this, $transform);
    }

    /**
     * @inheritdoc
     */
    public function getThumbUrl($size = 125)
    {
        if ($this->getHasThumb()) {
            return Url::getResourceUrl(
                'resized/'.$this->id.'/'.$size,
                [
                    Craft::$app->getResources()->dateParam => $this->dateModified->getTimestamp()
                ]
            );
        } else {
            return Url::getResourceUrl('icons/'.$this->getExtension());
        }
    }

    /**
     * Returns whether the file has a thumbnail.
     *
     * @return boolean
     */
    public function getHasThumb()
    {
        if ($this->kind == 'image') {
            if ($this->getHeight() && $this->getWidth()) {
                // Gd doesn't process bitmaps or SVGs
                if (in_array(
                        $this->getExtension(),
                        ['svg', 'bmp']
                    ) && Craft::$app->getImages()->getIsGd()
                ) {
                    return false;
                }

                return true;
            }
        }

        return false;
    }

    /**
     * Get the file extension.
     *
     * @return mixed
     */
    public function getExtension()
    {
        return Io::getExtension($this->filename);
    }

    /**
     * @return string
     */
    public function getMimeType()
    {
        return Io::getMimeType($this->filename);
    }

    /**
     * Get image height.
     *
     * @param string|array|null $transform The transform that should be applied, if any. Can either be the handle of a named transform, or an array that defines the transform settings.
     *
     * @return boolean|float|mixed
     */

    public function getHeight($transform = null)
    {
        if ($transform !== null && !Image::isImageManipulatable(
                $this->getExtension()
            )
        ) {
            $transform = null;
        }

        return $this->_getDimension('height', $transform);
    }

    /**
     * Get image width.
     *
     * @param string|null $transform The optional transform handle for which to get thumbnail.
     *
     * @return boolean|float|mixed
     */
    public function getWidth($transform = null)
    {
        if ($transform !== null && !Image::isImageManipulatable(
                $this->getExtension()
            )
        ) {
            $transform = null;
        }

        return $this->_getDimension('width', $transform);
    }

    /**
     * @return string
     */
    public function getTransformSource()
    {
        if (!$this->_transformSource) {
            Craft::$app->getAssetTransforms()->getLocalImageSource($this);
        }

        return $this->_transformSource;
    }

    /**
     * Set a source to use for transforms for this Assets File.
     *
     * @param $uri
     */
    public function setTransformSource($uri)
    {
        $this->_transformSource = $uri;
    }

    /**
     * Get a file's uri path in the source.
     *
     * @param string $filename Filename to use. If not specified, the file's filename will be used.
     *
     * @return string
     */
    public function getUri($filename = null)
    {
        return $this->folderPath.($filename ?: $this->filename);
    }

    /**
     * Return the path where the source for this Asset's transforms should be.
     *
     * @return string
     */
    public function getImageTransformSourcePath()
    {
        $volume = Craft::$app->getVolumes()->getVolumeById($this->volumeId);

        if ($volume::isLocal()) {
            return $volume->getRootPath().'/'.$this->getUri();
        }

        return Craft::$app->getPath()->getAssetsImageSourcePath().'/'.$this->id.'.'.$this->getExtension();
    }

    /**
     * Get a temporary copy of the actual file.
     *
     * @return string
     */
    public function getCopyOfFile()
    {
        $copyPath = Io::getTempFilePath($this->getExtension());
        $this->getVolume()->saveFileLocally($this->getUri(), $copyPath);

        return $copyPath;
    }

    /**
     * Return whether the Asset has a URL.
     *
     * @return boolean
     */
    public function getHasUrls()
    {
        $volume = $this->getVolume();

        return $volume && $volume->hasUrls;
    }

    // Indexes, etc.
    // -------------------------------------------------------------------------

    /**
     * @inheritdoc
     */
    protected function tableAttributeHtml($attribute)
    {
        switch ($attribute) {
            case 'filename':
                return Html::encodeParams('<span style="word-break: break-word;">{filename}</span>', [
                    'filename' => $this->filename,
                ]);

            case 'kind':
                return Io::getFileKindLabel($this->kind);

            case 'size':
                return $this->size ? Craft::$app->getFormatter()->asShortSize($this->size) : '';

            case 'imageSize':
                return (($width = $this->getWidth()) && ($height = $this->getHeight())) ? "{$width} × {$height}" : '';

            case 'width':
            case 'height':
                $size = $this->$attribute;

                return ($size ? $size.'px' : '');
        }

        return parent::tableAttributeHtml($attribute);
    }

    /**
     * @inheritdoc
     */
    public function getEditorHtml()
    {
        $html = Craft::$app->getView()->renderTemplateMacro('_includes/forms', 'textField', [
            [
                'label' => Craft::t('app', 'Filename'),
                'id' => 'newFilename',
                'name' => 'newFilename',
                'value' => $this->filename,
                'errors' => $this->getErrors('filename'),
                'first' => true,
                'required' => true,
                'class' => 'renameHelper text'
            ]
        ]);

        $html .= Craft::$app->getView()->renderTemplateMacro('_includes/forms', 'textField', [
            [
                'label' => Craft::t('app', 'Title'),
                'siteId' => $this->siteId,
                'id' => 'title',
                'name' => 'title',
                'value' => $this->title,
                'errors' => $this->getErrors('title'),
                'required' => true
            ]
        ]);

        $html .= parent::getEditorHtml();

        return $html;
    }

    // Events
    // -------------------------------------------------------------------------

    /**
     * @inheritdoc
     * @throws Exception if reasons
     */
    public function beforeSave($isNew)
    {
        if ($isNew && !$this->title) {
            // Give it a default title based on the file name
            $this->title = StringHelper::toTitleCase(Io::getFilename($this->filename, false));
        }

        return parent::beforeSave($isNew);
    }

    /**
     * @inheritdoc
     * @throws Exception if reasons
     */
    public function afterSave($isNew)
    {
        // Get the asset record
        if (!$isNew) {
            $record = AssetRecord::findOne($this->id);

            if (!$record) {
                throw new Exception('Invalid asset ID: '.$this->id);
            }

            if ($this->filename != $record->filename) {
                throw new Exception('Unable to change an asset’s filename like this.');
            }
        } else {
            $record = new AssetRecord();
            $record->id = $this->id;
            $record->filename = $this->filename;
        }

        $record->volumeId = $this->volumeId;
        $record->folderId = $this->folderId;
        $record->kind = $this->kind;
        $record->size = $this->size;
        $record->width = $this->width;
        $record->height = $this->height;
        $record->dateModified = $this->dateModified;
        $record->save(false);

        if ($this->newFilename) {
            if ($this->newFilename == $this->filename) {
                $this->newFilename = null;
            } else {
                Craft::$app->getAssets()->renameFile($this, false);
            }
        }

        parent::afterSave($isNew);
    }

    /**
     * @inheritdoc
     */
    public function afterDelete()
    {
        if (!$this->keepFileOnDelete) {
            $this->getVolume()->deleteFile($this->getUri());
        }

        Craft::$app->getAssetTransforms()->deleteAllTransformData($this);
        parent::afterDelete();
    }

    // Private Methods
    // =========================================================================

    /**
     * Return a dimension of the image.
     *
     * @param $dimension 'height' or 'width'
     * @param $transform
     *
     * @return null|float|mixed
     */
    private function _getDimension($dimension, $transform)
    {
        if ($this->kind != 'image') {
            return null;
        }

        if ($transform === null && isset($this->_transform)) {
            $transform = $this->_transform;
        }

        if (!$transform) {
            return $this->$dimension;
        }

        $transform = Craft::$app->getAssetTransforms()->normalizeTransform(
            $transform
        );

        $dimensions = [
            'width' => $transform->width,
            'height' => $transform->height
        ];

        if (!$transform->width || !$transform->height) {
            // Fill in the blank
            $dimensionArray = Image::calculateMissingDimension($dimensions['width'], $dimensions['height'], $this->width, $this->height);
            $dimensions['width'] = (int)$dimensionArray[0];
            $dimensions['height'] = (int)$dimensionArray[1];
        }

        // Special case for 'fit' since that's the only one whose dimensions vary from the transform dimensions
        if ($transform->mode == 'fit') {
            $factor = max($this->width / $dimensions['width'], $this->height / $dimensions['height']);
            $dimensions['width'] = (int)round($this->width / $factor);
            $dimensions['height'] = (int)round($this->height / $factor);
        }

        return $dimensions[$dimension];
    }
}<|MERGE_RESOLUTION|>--- conflicted
+++ resolved
@@ -123,12 +123,8 @@
     {
         $actions = [];
 
-<<<<<<< HEAD
-        if (preg_match('/^folder:(\d+)$/', $source, $matches)) {
-
-=======
         if (preg_match('/^folder:(\d+)/', $source, $matches)) {
->>>>>>> c9b98208
+
             $folderId = $matches[1];
 
             $folder = Craft::$app->getAssets()->getFolderById($folderId);
