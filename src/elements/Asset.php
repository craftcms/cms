--- conflicted
+++ resolved
@@ -47,13 +47,9 @@
 use craft\helpers\FileHelper;
 use craft\helpers\Html;
 use craft\helpers\Image;
-<<<<<<< HEAD
 use craft\helpers\ImageTransforms;
 use craft\helpers\Json;
-=======
-use craft\helpers\Json;
 use craft\helpers\StringHelper;
->>>>>>> b8122b9d
 use craft\helpers\Template;
 use craft\helpers\UrlHelper;
 use craft\models\FieldLayout;
@@ -61,13 +57,10 @@
 use craft\models\Volume;
 use craft\models\VolumeFolder;
 use craft\records\Asset as AssetRecord;
-<<<<<<< HEAD
-use craft\services\ElementSources;
-=======
 use craft\search\SearchQuery;
 use craft\search\SearchQueryTerm;
 use craft\search\SearchQueryTermGroup;
->>>>>>> b8122b9d
+use craft\services\ElementSources;
 use craft\validators\AssetLocationValidator;
 use craft\validators\DateTimeValidator;
 use craft\validators\StringValidator;
@@ -361,14 +354,7 @@
             $volumeIds = $volumes->getAllVolumeIds();
         }
 
-<<<<<<< HEAD
-        $additionalCriteria = $context === ElementSources::CONTEXT_SETTINGS ? ['parentId' => ':empty:'] : [];
-
-        $tree = Craft::$app->getAssets()->getFolderTreeByVolumeIds($volumeIds, $additionalCriteria);
-
-        $sourceList = self::_assembleSourceList($tree, $context !== ElementSources::CONTEXT_SETTINGS, Craft::$app->getUser()->getIdentity());
-=======
-        $tree = Craft::$app->getAssets()->getFolderTreeByVolumeIds($sourceIds, [
+        $tree = Craft::$app->getAssets()->getFolderTreeByVolumeIds($volumeIds, [
             'parentId' => ':empty:',
         ]);
         $sources = [];
@@ -376,7 +362,6 @@
         foreach ($tree as $folder) {
             $sources[] = self::_assembleSourceInfoForFolder($folder, Craft::$app->getUser()->getIdentity());
         }
->>>>>>> b8122b9d
 
         // Add the Temporary Uploads location, if that's not set to a real volume
         if (
@@ -397,7 +382,7 @@
      */
     public static function findSource(string $sourceKey, ?string $context = null): ?array
     {
-        if (preg_match('/^folder:[\w\-]+(?:\/.+)?\/folder:([\w\-]+)$/', $sourceKey, $match)) {
+        if (preg_match('/^volume:[\w\-]+(?:\/.+)?\/folder:([\w\-]+)$/', $sourceKey, $match)) {
             $folder = Craft::$app->getAssets()->getFolderByUid($match[1]);
             if ($folder) {
                 $source = self::_assembleSourceInfoForFolder($folder, Craft::$app->getUser()->getIdentity());
@@ -406,7 +391,7 @@
             }
         }
 
-        return parent::findSource($sourceKey, $context);
+        return null;
     }
 
     /**
@@ -472,21 +457,14 @@
                 $actions[] = EditImage::class;
             }
 
-<<<<<<< HEAD
+            // Move
+            $actions[] = MoveAssets::class;
+
             // Restore
             $actions[] = [
                 'type' => Restore::class,
                 'restorableElementsOnly' => true,
             ];
-=======
-            // Move
-            $actions[] = MoveAssets::class;
-
-            // Delete
-            if ($isTemp || $userSession->checkPermission("deleteFilesAndFoldersInVolume:$volume->uid")) {
-                $actions[] = DeleteAssets::class;
-            }
->>>>>>> b8122b9d
         }
 
         return $actions;
@@ -643,7 +621,6 @@
                     ->offset($elementQuery->offset)
                     ->limit($elementQuery->limit);
 
-                /** @var VolumeFolder[] $folders */
                 $folders = array_map(function(array $result) {
                     return new VolumeFolder($result);
                 }, $folderQuery->all());
@@ -666,8 +643,7 @@
                                 'path' => "$path/",
                             ]);
                             if (!$stepFolder) {
-                                $stepFolderId = $assetsService->ensureFolderByFullPathAndVolume($path, $queryFolder->getVolume());
-                                $stepFolder = $assetsService->getFolderById($stepFolderId);
+                                $stepFolder = $assetsService->ensureFolderByFullPathAndVolume($path, $queryFolder->getVolume());
                             }
                             $foldersByPath[$path] = $stepFolder;
                         }
@@ -692,6 +668,7 @@
 
             // Is there room for any normal assets as well?
             $totalAssets = count($assets);
+            /** @phpstan-ignore-next-line */
             if ($totalAssets < $elementQuery->limit) {
                 $elementQuery->offset(max($elementQuery->offset - $totalFolders, 0));
                 $elementQuery->limit($elementQuery->limit - $totalAssets);
@@ -732,7 +709,7 @@
 
     private static function _includeFoldersInIndexElements(AssetQuery $assetQuery, ?string $sourceKey, ?VolumeFolder &$queryFolder = null): bool
     {
-        if (!StringHelper::startsWith($sourceKey, 'folder:') || !is_numeric($assetQuery->folderId)) {
+        if (!StringHelper::startsWith($sourceKey, 'volume:') || !is_numeric($assetQuery->folderId)) {
             return false;
         }
 
@@ -744,7 +721,7 @@
             }
         }
 
-        if ($queryFolder->getVolume() instanceof Temp) {
+        if ($queryFolder->getVolume()->getFs() instanceof Temp) {
             return false;
         }
 
@@ -759,11 +736,7 @@
         return true;
     }
 
-    /**
-     * @param SearchQueryTerm|SearchQueryTermGroup $token
-     * @return bool
-     */
-    private static function _validateSearchTermForIndex($token): bool
+    private static function _validateSearchTermForIndex(SearchQueryTerm|SearchQueryTermGroup $token): bool
     {
         if ($token instanceof SearchQueryTermGroup) {
             foreach ($token->terms as $term) {
@@ -824,15 +797,7 @@
         return $query;
     }
 
-    /**
-     * @param SearchQueryTerm|SearchQueryTermGroup $token
-     * @return array
-     */
-<<<<<<< HEAD
-    private static function _assembleSourceList(array $folders, bool $includeNestedFolders = true, ?User $user = null): array
-=======
-    private static function _buildFolderQuerySearchCondition($token): array
->>>>>>> b8122b9d
+    private static function _buildFolderQuerySearchCondition(SearchQueryTerm|SearchQueryTermGroup $token): array
     {
         if ($token instanceof SearchQueryTermGroup) {
             $condition = ['or'];
@@ -868,11 +833,7 @@
      * @param User|null $user
      * @return array
      */
-<<<<<<< HEAD
-    private static function _assembleSourceInfoForFolder(VolumeFolder $folder, bool $includeNestedFolders = true, ?User $user = null): array
-=======
-    private static function _assembleSourceInfoForFolder(VolumeFolder $folder, User $user = null): array
->>>>>>> b8122b9d
+    private static function _assembleSourceInfoForFolder(VolumeFolder $folder, ?User $user = null): array
     {
         $volume = $folder->getVolume();
 
@@ -902,7 +863,6 @@
             'data' => [
                 'volume-handle' => $volumeHandle,
                 'folder-id' => $folder->id,
-                'has-children' => $folder->getHasChildren(),
                 'can-upload' => $folder->volumeId === null || $canUpload,
                 'can-move-to' => $canMoveTo,
                 'can-move-peer-files-to' => $canMovePeerFilesTo,
@@ -918,17 +878,17 @@
 
     /**
      * @var bool Whether this asset represents a folder.
-     * @since 3.8.0
+     * @since 4.4.0
      * @internal
      */
-    public $isFolder = false;
+    public bool $isFolder = false;
 
     /**
      * @var array|null The source path, if this represents a folder.
-     * @since 3.8.0
+     * @since 4.4.0
      * @internal
      */
-    public $sourcePath;
+    public ?array $sourcePath = null;
 
     /**
      * @var int|null Folder ID
@@ -1258,56 +1218,54 @@
      */
     public function canView(User $user): bool
     {
-<<<<<<< HEAD
+        if ($this->isFolder) {
+            return false;
+        }
+
         if (parent::canView($user)) {
             return true;
-=======
+        }
+
+        $volume = $this->getVolume();
+
+        if ($this->uploaderId !== $user->id) {
+            return $user->can("viewPeerAssets:$volume->uid");
+        }
+
+        if ($volume->getFs() instanceof Temp) {
+            return true;
+        }
+
+        return $user->can("viewAssets:$volume->uid");
+    }
+
+    /**
+     * @inheritdoc
+     */
+    public function canSave(User $user): bool
+    {
+        if (parent::canSave($user)) {
+            return true;
+        }
+
+        $volume = $this->getVolume();
+
+        if ($this->uploaderId !== $user->id) {
+            return $user->can("savePeerAssets:$volume->uid");
+        }
+
+        return $user->can("saveAssets:$volume->uid");
+    }
+
+    /**
+     * @inheritdoc
+     */
+    public function canDelete(User $user): bool
+    {
         if ($this->isFolder) {
             return false;
->>>>>>> b8122b9d
-        }
-
-        $volume = $this->getVolume();
-
-        if ($this->uploaderId !== $user->id) {
-            return $user->can("viewPeerAssets:$volume->uid");
-        }
-
-        if ($volume->getFs() instanceof Temp) {
-            return true;
-        }
-
-        return $user->can("viewAssets:$volume->uid");
-    }
-
-    /**
-     * @inheritdoc
-     */
-    public function canSave(User $user): bool
-    {
-<<<<<<< HEAD
-        if (parent::canSave($user)) {
-            return true;
-=======
-        if ($this->isFolder) {
-            return false;
->>>>>>> b8122b9d
-        }
-
-        $volume = $this->getVolume();
-
-        if ($this->uploaderId !== $user->id) {
-            return $user->can("savePeerAssets:$volume->uid");
-        }
-
-        return $user->can("saveAssets:$volume->uid");
-    }
-
-    /**
-     * @inheritdoc
-     */
-    public function canDelete(User $user): bool
-    {
+        }
+
         if (parent::canDelete($user)) {
             return true;
         }
@@ -1830,6 +1788,10 @@
      */
     public function getUrl(mixed $transform = null, ?bool $immediately = null): ?string
     {
+        if ($this->isFolder) {
+            return null;
+        }
+
         $url = $this->_url($transform, $immediately);
 
         // Give plugins/modules a chance to customize it
@@ -1851,10 +1813,6 @@
 
     private function _url(mixed $transform = null, ?bool $immediately = null): ?string
     {
-        if ($this->isFolder) {
-            return null;
-        }
-
         $volume = $this->getVolume();
 
         $transform = $transform ?? $this->_transform;
@@ -1959,6 +1917,10 @@
      */
     public function getThumbAlt(): ?string
     {
+        if ($this->isFolder) {
+            return Craft::t('app', 'Folder');
+        }
+
         return $this->alt;
     }
 
@@ -1967,6 +1929,10 @@
      */
     public function getHasCheckeredThumb(): bool
     {
+        if ($this->isFolder) {
+            return false;
+        }
+
         return in_array(strtolower($this->getExtension()), ['png', 'gif', 'svg'], true);
     }
 
@@ -2017,6 +1983,10 @@
      */
     public function getFilename(bool $withExtension = true): string
     {
+        if ($this->isFolder) {
+            return '';
+        }
+
         if (!isset($this->_filename)) {
             throw new InvalidConfigException('Asset not configured with its filename');
         }
@@ -2350,6 +2320,18 @@
 
     // Indexes, etc.
     // -------------------------------------------------------------------------
+
+    /**
+     * @inheritdoc
+     */
+    public function getTableAttributeHtml(string $attribute): string
+    {
+        if ($this->isFolder) {
+            return '';
+        }
+
+        return parent::getTableAttributeHtml($attribute);
+    }
 
     /**
      * @inheritdoc
@@ -2854,29 +2836,39 @@
     /**
      * @inheritdoc
      */
-    protected function htmlAttributes(string $context): array
-    {
-        $volume = $this->getVolume();
-        $userSession = Craft::$app->getUser();
-
+    public function getHtmlAttributes(string $context): array
+    {
         if ($this->isFolder) {
             $attributes = [
-                'data-is-folder' => null,
-                'data-folder-id' => $this->folderId,
-                'data-source-path' => Json::encode($this->sourcePath),
-                'data-has-children' => Craft::$app->getAssets()->foldersExist(['parentId' => $this->folderId]),
+                'data' => [
+                    'is-folder' => true,
+                    'folder-id' => $this->folderId,
+                    'source-path' => Json::encode($this->sourcePath),
+                    'has-children' => Craft::$app->getAssets()->foldersExist(['parentId' => $this->folderId]),
+                ],
             ];
+
+            $volume = $this->getVolume();
+            $userSession = Craft::$app->getUser();
 
             if (
                 $userSession->checkPermission("editPeerFilesInVolume:$volume->uid") &&
                 $userSession->checkPermission("deletePeerFilesInVolume:$volume->uid")
             ) {
-                $attributes['data-movable'] = null;
+                $attributes['data']['movable'] = true;
             }
 
             return $attributes;
         }
 
+        return parent::getHtmlAttributes($context);
+    }
+
+    /**
+     * @inheritdoc
+     */
+    protected function htmlAttributes(string $context): array
+    {
         $attributes = [
             'data' => [
                 'kind' => $this->kind,
@@ -2888,13 +2880,9 @@
             $attributes['data']['image-height'] = $this->getHeight();
         }
 
-<<<<<<< HEAD
         $volume = $this->getVolume();
         $userSession = Craft::$app->getUser();
         $imageEditable = $context === ElementSources::CONTEXT_INDEX && $this->getSupportsImageEditor();
-=======
-        $imageEditable = $context === 'index' && $this->getSupportsImageEditor();
->>>>>>> b8122b9d
 
         if ($volume->getFs() instanceof Temp || $userSession->getId() == $this->uploaderId) {
             $attributes['data']['own-file'] = true;
