--- conflicted
+++ resolved
@@ -2494,16 +2494,12 @@
             $oldVolume->getFs()->renameFile($oldPath, $newPath);
         } else {
             // Get the temp path
-<<<<<<< HEAD
             if (isset($this->tempFilePath)) {
-=======
-            if ($this->tempFilePath !== null) {
                 if (!$this->_validateTempFilePath()) {
                     Craft::warning("Prevented saving $this->tempFilePath as an asset. It must be located within a temp directory or the project root (excluding system directories).");
                     throw new FileException(Craft::t('app', "There was an error relocating the file."));
                 }
 
->>>>>>> 97dd7ed4
                 $tempPath = $this->tempFilePath;
             } else {
                 $tempFilename = uniqid(pathinfo($filename, PATHINFO_FILENAME), true) . '.' . pathinfo($filename, PATHINFO_EXTENSION);
