<?php
/**
 * @link https://craftcms.com/
 * @copyright Copyright (c) Pixel & Tonic, Inc.
 * @license https://craftcms.github.io/license/
 */

namespace craft\elements;

use Craft;
use craft\base\Element;
use craft\base\Field;
use craft\base\Fs;
use craft\base\FsInterface;
use craft\base\LocalFsInterface;
use craft\controllers\ElementIndexesController;
use craft\controllers\ElementSelectorModalsController;
use craft\db\Query;
use craft\db\QueryAbortedException;
use craft\db\Table;
use craft\elements\actions\CopyReferenceTag;
use craft\elements\actions\CopyUrl;
use craft\elements\actions\DownloadAssetFile;
use craft\elements\actions\EditImage;
use craft\elements\actions\MoveAssets;
use craft\elements\actions\PreviewAsset;
use craft\elements\actions\RenameFile;
use craft\elements\actions\ReplaceFile;
use craft\elements\actions\Restore;
use craft\elements\conditions\assets\AssetCondition;
use craft\elements\conditions\ElementConditionInterface;
use craft\elements\db\AssetQuery;
use craft\elements\db\ElementQueryInterface;
use craft\errors\AssetException;
use craft\errors\FileException;
use craft\errors\FsException;
use craft\errors\ImageTransformException;
use craft\errors\VolumeException;
use craft\events\AssetEvent;
use craft\events\DefineAssetUrlEvent;
use craft\events\GenerateTransformEvent;
use craft\fieldlayoutelements\assets\AltField;
use craft\fs\Temp;
use craft\helpers\ArrayHelper;
use craft\helpers\Assets;
use craft\helpers\Cp;
use craft\helpers\Db;
use craft\helpers\ElementHelper;
use craft\helpers\FileHelper;
use craft\helpers\Html;
use craft\helpers\Image;
use craft\helpers\ImageTransforms;
use craft\helpers\Json;
use craft\helpers\StringHelper;
use craft\helpers\Template;
use craft\helpers\UrlHelper;
use craft\models\FieldLayout;
use craft\models\ImageTransform;
use craft\models\Volume;
use craft\models\VolumeFolder;
use craft\records\Asset as AssetRecord;
use craft\search\SearchQuery;
use craft\search\SearchQueryTerm;
use craft\search\SearchQueryTermGroup;
use craft\services\ElementSources;
use craft\validators\AssetLocationValidator;
use craft\validators\DateTimeValidator;
use craft\validators\StringValidator;
use craft\web\CpScreenResponseBehavior;
use DateTime;
use Throwable;
use Twig\Markup;
use yii\base\ErrorHandler;
use yii\base\Exception;
use yii\base\InvalidArgumentException;
use yii\base\InvalidCallException;
use yii\base\InvalidConfigException;
use yii\base\NotSupportedException;
use yii\base\UnknownPropertyException;
use yii\validators\RequiredValidator;
use yii\web\Response;

/**
 * Asset represents an asset element.
 *
 * @property int|null $height the image height
 * @property int|null $width the image width
 * @property int|null $volumeId the volume ID
 * @property string $filename the filename (with extension)
 * @property string|array|null $focalPoint the focal point represented as an array with `x` and `y` keys, or null if it’s not an image
 * @property-read Markup|null $img an `<img>` tag based on this asset
 * @property-read VolumeFolder $folder the asset’s volume folder
 * @property-read Volume $volume the asset’s volume
 * @property-read bool $hasFocalPoint whether a user-defined focal point is set on the asset
 * @property-read string $extension the file extension
 * @property-read string $path the asset's path in the volume
 * @property-write string $transformSource
 * @property-read null|string $dimensions
 * @property-read string $copyOfFile
 * @property-read string[] $cacheTags
 * @property-read string $contents
 * @property-read bool $hasCheckeredThumb
 * @property-read bool $supportsImageEditor
 * @property-read array $previewTargets
 * @property-read FsInterface $fs
 * @property-read string $titleTranslationKey
 * @property-read null|string $titleTranslationDescription
 * @property-read string $dataUrl
 * @property-read bool $isTitleTranslatable
 * @property-read string $previewHtml
 * @property-read string $imageTransformSourcePath
 * @property User|null $uploader
 * @property-read resource $stream
 * @property-write null|string|array|ImageTransform $transform
 * @property-read string $gqlTypeName
 * @property-read string|null $mimeType the file’s MIME type, if it can be determined
 * @author Pixel & Tonic, Inc. <support@pixelandtonic.com>
 * @since 3.0.0
 */
class Asset extends Element
{
    // Events
    // -------------------------------------------------------------------------

    /**
     * @event AssetEvent The event that is triggered before an asset is uploaded to volume.
     */
    public const EVENT_BEFORE_HANDLE_FILE = 'beforeHandleFile';

    /**
     * @event GenerateTransformEvent The event that is triggered before a transform is generated for an asset.
     * @since 4.0.0
     */
    public const EVENT_BEFORE_GENERATE_TRANSFORM = 'beforeGenerateTransform';

    /**
     * @event GenerateTransformEvent The event that is triggered after a transform is generated for an asset.
     * @since 4.0.0
     */
    public const EVENT_AFTER_GENERATE_TRANSFORM = 'afterGenerateTransform';

    /**
     * @event DefineAssetUrlEvent The event that is triggered before defining the asset’s URL.
     * @see getUrl()
     * @since 4.4.7
     */
    public const EVENT_BEFORE_DEFINE_URL = 'beforeDefineUrl';

    /**
     * @event DefineAssetUrlEvent The event that is triggered when defining the asset’s URL.
     * @see getUrl()
     * @since 4.0.0
     */
    public const EVENT_DEFINE_URL = 'defineUrl';

    // Location error codes
    // -------------------------------------------------------------------------

    public const ERROR_DISALLOWED_EXTENSION = 'disallowed_extension';
    public const ERROR_FILENAME_CONFLICT = 'filename_conflict';

    // Validation scenarios
    // -------------------------------------------------------------------------

    /**
     * Validation scenario that should be used when the asset is only getting *moved*; not renamed.
     *
     * @since 3.7.1
     */
    public const SCENARIO_MOVE = 'move';
    public const SCENARIO_FILEOPS = 'fileOperations';
    public const SCENARIO_INDEX = 'index';
    public const SCENARIO_CREATE = 'create';
    public const SCENARIO_REPLACE = 'replace';

    // File kinds
    // -------------------------------------------------------------------------

    public const KIND_ACCESS = 'access';
    public const KIND_AUDIO = 'audio';
    /**
     * @since 3.6.0
     */
    public const KIND_CAPTIONS_SUBTITLES = 'captionsSubtitles';
    public const KIND_COMPRESSED = 'compressed';
    public const KIND_EXCEL = 'excel';
    public const KIND_FLASH = 'flash';
    public const KIND_HTML = 'html';
    public const KIND_ILLUSTRATOR = 'illustrator';
    public const KIND_IMAGE = 'image';
    public const KIND_JAVASCRIPT = 'javascript';
    public const KIND_JSON = 'json';
    public const KIND_PDF = 'pdf';
    public const KIND_PHOTOSHOP = 'photoshop';
    public const KIND_PHP = 'php';
    public const KIND_POWERPOINT = 'powerpoint';
    public const KIND_TEXT = 'text';
    public const KIND_VIDEO = 'video';
    public const KIND_WORD = 'word';
    public const KIND_XML = 'xml';
    public const KIND_UNKNOWN = 'unknown';

    private static string $_displayName;

    /**
     * @inheritdoc
     */
    public static function displayName(): string
    {
        if (!isset(self::$_displayName)) {
            if (self::isFolderIndex()) {
                self::$_displayName = Craft::t('app', 'Folder');
            } else {
                self::$_displayName = Craft::t('app', 'Asset');
            }
        }

        return self::$_displayName;
    }

    /**
     * @inheritdoc
     */
    public static function lowerDisplayName(): string
    {
        return Craft::t('app', 'asset');
    }

    /**
     * @inheritdoc
     */
    public static function pluralDisplayName(): string
    {
        return Craft::t('app', 'Assets');
    }

    /**
     * @inheritdoc
     */
    public static function pluralLowerDisplayName(): string
    {
        return Craft::t('app', 'assets');
    }

    /**
     * @inheritdoc
     */
    public static function refHandle(): ?string
    {
        return 'asset';
    }

    /**
     * @inheritdoc
     */
    public static function hasContent(): bool
    {
        return true;
    }

    /**
     * @inheritdoc
     */
    public static function hasTitles(): bool
    {
        return true;
    }

    /**
     * @inheritdoc
     */
    public static function isLocalized(): bool
    {
        return true;
    }

    /**
     * @inheritdoc
     * @return AssetQuery The newly created [[AssetQuery]] instance.
     */
    public static function find(): AssetQuery
    {
        return new AssetQuery(static::class);
    }

    /**
     * @inheritdoc
     * @return AssetCondition
     */
    public static function createCondition(): ElementConditionInterface
    {
        return Craft::createObject(AssetCondition::class, [static::class]);
    }

    /**
     * @inheritdoc
     * @since 3.4.0
     */
    public static function eagerLoadingMap(array $sourceElements, string $handle): array|null|false
    {
        if ($handle === 'uploader') {
            // Get the source element IDs
            $sourceElementIds = ArrayHelper::getColumn($sourceElements, 'id');

            $map = (new Query())
                ->select(['id as source', 'uploaderId as target'])
                ->from([Table::ASSETS])
                ->where(['and', ['id' => $sourceElementIds], ['not', ['uploaderId' => null]]])
                ->all();

            return [
                'elementType' => User::class,
                'map' => $map,
            ];
        }

        return parent::eagerLoadingMap($sourceElements, $handle);
    }

    /**
     * @inheritdoc
     * @since 3.4.0
     */
    public function setEagerLoadedElements(string $handle, array $elements): void
    {
        if ($handle === 'uploader') {
            /** @var User|null $uploader */
            $uploader = $elements[0] ?? null;
            $this->setUploader($uploader);
        } else {
            parent::setEagerLoadedElements($handle, $elements);
        }
    }

    /**
     * @inheritdoc
     * @since 3.3.0
     */
    public static function gqlTypeNameByContext(mixed $context): string
    {
        return $context->handle . '_Asset';
    }

    /**
     * @inheritdoc
     * @since 3.3.0
     */
    public static function gqlScopesByContext(mixed $context): array
    {
        return ['volumes.' . $context->uid];
    }

    /**
     * @inheritdoc
     * @since 3.5.0
     */
    public static function gqlMutationNameByContext(mixed $context): string
    {
        /** @var Volume $context */
        return 'save_' . $context->handle . '_Asset';
    }

    /**
     * @inheritdoc
     */
    protected static function defineSources(string $context): array
    {
        $sources = [];

        if ($context === ElementSources::CONTEXT_INDEX) {
            $volumeIds = Craft::$app->getVolumes()->getViewableVolumeIds();
        } else {
            $volumeIds = Craft::$app->getVolumes()->getAllVolumeIds();
        }

        $assetsService = Craft::$app->getAssets();
        $user = Craft::$app->getUser()->getIdentity();

        foreach ($volumeIds as $volumeId) {
            $folder = $assetsService->getRootFolderByVolumeId($volumeId);
            $sources[] = self::_assembleSourceInfoForFolder($folder, $user);
        }

        // Add the Temporary Uploads location, if that's not set to a real volume
        if (
            $context !== ElementSources::CONTEXT_SETTINGS &&
            !Craft::$app->getRequest()->getIsConsoleRequest() &&
            !Craft::$app->getProjectConfig()->get('assets.tempVolumeUid')
        ) {
            $temporaryUploadFolder = Craft::$app->getAssets()->getUserTemporaryUploadFolder();
            $temporaryUploadFolder->name = Craft::t('app', 'Temporary Uploads');
            $sources[] = self::_assembleSourceInfoForFolder($temporaryUploadFolder);
        }

        return $sources;
    }

    /**
     * @inheritdoc
     */
    public static function findSource(string $sourceKey, ?string $context = null): ?array
    {
        if (preg_match('/^volume:[\w\-]+(?:\/.+)?\/folder:([\w\-]+)$/', $sourceKey, $match)) {
            $folder = Craft::$app->getAssets()->getFolderByUid($match[1]);
            if ($folder) {
                $source = self::_assembleSourceInfoForFolder($folder, Craft::$app->getUser()->getIdentity());
                $source['keyPath'] = $sourceKey;
                return $source;
            }
        }

        return null;
    }

    public static function sourcePath(string $sourceKey, string $stepKey, ?string $context): ?array
    {
        if (!preg_match('/^folder:([\w\-]+)$/', $stepKey, $match)) {
            return null;
        }

        $folder = Craft::$app->getAssets()->getFolderByUid($match[1]);

        if (!$folder) {
            return null;
        }

        $path = [$folder->getSourcePathInfo()];

        while ($parent = $folder->getParent()) {
            array_unshift($path, $parent->getSourcePathInfo());
            $folder = $parent;
        }

        return $path;
    }

    /**
     * @inheritdoc
     * @since 3.5.0
     */
    protected static function defineFieldLayouts(string $source): array
    {
        $fieldLayouts = [];
        if (
            preg_match('/^volume:(.+)$/', $source, $matches) &&
            ($volume = Craft::$app->getVolumes()->getVolumeByUid($matches[1])) &&
            $fieldLayout = $volume->getFieldLayout()
        ) {
            $fieldLayouts[] = $fieldLayout;
        }
        return $fieldLayouts;
    }

    /**
     * @inheritdoc
     */
    protected static function defineActions(string $source): array
    {
        $actions = [];

        if (preg_match('/^volume:([a-z0-9\-]+)/', $source, $matches)) {
            $volume = Craft::$app->getVolumes()->getVolumeByUid($matches[1]);
        } elseif (preg_match('/^folder:([a-z0-9\-]+)/', $source, $matches)) {
            $folder = Craft::$app->getAssets()->getFolderByUid($matches[1]);
            $volume = $folder?->getVolume();
        }

        // Only match the first folder ID - ignore nested folders
        if (isset($volume)) {
            $isTemp = $volume->getFs() instanceof Temp;

            $actions[] = [
                'type' => PreviewAsset::class,
                'label' => Craft::t('app', 'Preview file'),
            ];

            // Download
            $actions[] = DownloadAssetFile::class;

            $userSession = Craft::$app->getUser();
            if ($isTemp || $userSession->checkPermission("replaceFiles:$volume->uid")) {
                // Rename/Replace File
                $actions[] = RenameFile::class;
                $actions[] = ReplaceFile::class;
            }

            // Copy URL
            if ($volume->getFs()->hasUrls) {
                $actions[] = CopyUrl::class;
            }

            // Copy Reference Tag
            $actions[] = CopyReferenceTag::class;

            // Edit Image
            if ($isTemp || $userSession->checkPermission("editImages:$volume->uid")) {
                $actions[] = EditImage::class;
            }

            // Move
            $actions[] = MoveAssets::class;

            // Restore
            $actions[] = [
                'type' => Restore::class,
                'restorableElementsOnly' => true,
            ];
        }

        return $actions;
    }

    /**
     * @inheritdoc
     */
    protected static function defineSearchableAttributes(): array
    {
        return ['filename', 'extension', 'kind', 'alt'];
    }

    /**
     * @inheritdoc
     */
    public static function sortOptions(): array
    {
        if (self::isFolderIndex()) {
            return [
                'title' => Craft::t('app', 'Folder'),
            ];
        }

        return parent::sortOptions();
    }

    /**
     * @inheritdoc
     */
    protected static function defineSortOptions(): array
    {
        return [
            'title' => Craft::t('app', 'Title'),
            'filename' => Craft::t('app', 'Filename'),
            'size' => Craft::t('app', 'File Size'),
            'kind' => Craft::t('app', 'File Kind'),
            [
                'label' => Craft::t('app', 'File Modification Date'),
                'orderBy' => 'dateModified',
                'defaultDir' => 'desc',
            ],
            [
                'label' => Craft::t('app', 'Date Uploaded'),
                'orderBy' => 'dateCreated',
                'defaultDir' => 'desc',
            ],
            [
                'label' => Craft::t('app', 'Date Updated'),
                'orderBy' => 'dateUpdated',
                'defaultDir' => 'desc',
            ],
            'id' => Craft::t('app', 'ID'),
            'width' => Craft::t('app', 'Width'),
            'height' => Craft::t('app', 'Height'),
        ];
    }

    /**
     * @inheritdoc
     */
    public static function tableAttributes(): array
    {
        if (self::isFolderIndex()) {
            return [];
        }

        return parent::tableAttributes();
    }

    /**
     * @inheritdoc
     */
    protected static function defineTableAttributes(): array
    {
        $attributes = [
            'filename' => ['label' => Craft::t('app', 'Filename')],
            'size' => ['label' => Craft::t('app', 'File Size')],
            'kind' => ['label' => Craft::t('app', 'File Kind')],
            'imageSize' => ['label' => Craft::t('app', 'Dimensions')],
            'width' => ['label' => Craft::t('app', 'Image Width')],
            'height' => ['label' => Craft::t('app', 'Image Height')],
            'alt' => ['label' => Craft::t('app', 'Alternative Text')],
            'location' => ['label' => Craft::t('app', 'Location')],
            'link' => ['label' => Craft::t('app', 'Link'), 'icon' => 'world'],
            'id' => ['label' => Craft::t('app', 'ID')],
            'uid' => ['label' => Craft::t('app', 'UID')],
            'dateModified' => ['label' => Craft::t('app', 'File Modified Date')],
            'dateCreated' => ['label' => Craft::t('app', 'Date Uploaded')],
            'dateUpdated' => ['label' => Craft::t('app', 'Date Updated')],
            'uploader' => ['label' => Craft::t('app', 'Uploaded By')],
        ];

        // Hide Author from Craft Solo
        if (Craft::$app->getEdition() !== Craft::Pro) {
            unset($attributes['uploader']);
        }

        return $attributes;
    }

    /**
     * @inheritdoc
     */
    protected static function defineDefaultTableAttributes(string $source): array
    {
        return [
            'filename',
            'size',
            'dateModified',
            'uploader',
            'link',
        ];
    }

    /**
     * @inheritdoc
     */
    protected static function prepElementQueryForTableAttribute(ElementQueryInterface $elementQuery, string $attribute): void
    {
        if ($attribute === 'uploader') {
            $elementQuery->andWith('uploader');
        } else {
            parent::prepElementQueryForTableAttribute($elementQuery, $attribute);
        }
    }

    /**
     * @inheritdoc
     */
    protected static function indexElements(ElementQueryInterface $elementQuery, ?string $sourceKey): array
    {
        $assets = [];

        // Include folders in the results?
        /** @var AssetQuery $elementQuery */
        if (self::_includeFoldersInIndexElements($elementQuery, $sourceKey, $queryFolder)) {
            $assetsService = Craft::$app->getAssets();
            $folderQuery = self::_createFolderQueryForIndex($elementQuery, $queryFolder);
            $totalFolders = $folderQuery->count();

            if ($totalFolders > $elementQuery->offset) {
                $source = ElementHelper::findSource(static::class, $sourceKey);
                if (isset($source['criteria']['folderId'])) {
                    $baseFolder = $assetsService->getFolderById($source['criteria']['folderId']);
                } else {
                    $baseFolder = $assetsService->getRootFolderByVolumeId($queryFolder->getVolume()->id);
                }
                $baseSourcePathStep = $baseFolder->getSourcePathInfo();

                $folderQuery
                    ->offset($elementQuery->offset)
                    ->limit($elementQuery->limit);

                $folders = array_map(function(array $result) {
                    return new VolumeFolder($result);
                }, $folderQuery->all());

                $foldersByPath = ArrayHelper::index($folders, function(VolumeFolder $folder) {
                    return rtrim($folder->path, '/');
                });

                foreach ($folders as $folder) {
                    $sourcePath = [$baseSourcePathStep];
                    $path = rtrim($baseFolder->path ?? '', '/');
                    $pathSegs = ArrayHelper::filterEmptyStringsFromArray(explode('/', StringHelper::removeLeft($folder['path'], $baseFolder->path ?? '')));
                    foreach ($pathSegs as $i => $seg) {
                        $path .= ($path !== '' ? '/' : '') . $seg;
                        if (isset($foldersByPath[$path])) {
                            $stepFolder = $foldersByPath[$path];
                        } else {
                            $stepFolder = $assetsService->findFolder([
                                'volumeId' => $queryFolder->volumeId,
                                'path' => "$path/",
                            ]);
                            if (!$stepFolder) {
                                $stepFolder = $assetsService->ensureFolderByFullPathAndVolume($path, $queryFolder->getVolume());
                            }
                            $foldersByPath[$path] = $stepFolder;
                        }

                        if ($i < count($pathSegs) - 1) {
                            $stepFolder->setHasChildren(true);
                        }
                        $sourcePath[] = $stepFolder->getSourcePathInfo();
                    }

                    $path = rtrim($folder->path, '/');
                    $path = StringHelper::removeRight($path, $folder->name);
                    $path = StringHelper::removeLeft($path, $queryFolder->path ?? '');

                    $assets[] = new self([
                        'isFolder' => true,
                        'volumeId' => $queryFolder->volumeId,
                        'folderId' => $folder->id,
                        'folderPath' => $path,
                        'title' => $folder->name,
                        'uiLabelPath' => ArrayHelper::filterEmptyStringsFromArray(explode('/', $path)),
                        'sourcePath' => $sourcePath,
                    ]);
                }
            }

            // Is there room for any normal assets as well?
            $totalAssets = count($assets);
            /** @phpstan-ignore-next-line */
            if ($totalAssets < $elementQuery->limit) {
                $elementQuery->offset(max($elementQuery->offset - $totalFolders, 0));
                $elementQuery->limit($elementQuery->limit - $totalAssets);
            }
        }

        // if it's a 'foldersOnly' request, or we have enough folders to hit the query limit,
        // return the folders directly
        if (
            self::isFolderIndex() ||
            count($assets) === (int)$elementQuery->limit
        ) {
            return $assets;
        }

        // otherwise merge in the resulting assets
        return array_merge($assets, $elementQuery->all());
    }

    /**
     * @inheritdoc
     */
    public static function indexElementCount(ElementQueryInterface $elementQuery, ?string $sourceKey): int
    {
        $count = 0;

        /** @var AssetQuery $elementQuery */
        if (self::_includeFoldersInIndexElements($elementQuery, $sourceKey, $queryFolder)) {
            try {
                $count += self::_createFolderQueryForIndex($elementQuery, $queryFolder)->count();
            } catch (QueryAbortedException $e) {
                return 0;
            }
        }

        if (!self::isFolderIndex()) {
            $count += parent::indexElementCount($elementQuery, $sourceKey);
        }

        return $count;
    }

    private static function _includeFoldersInIndexElements(AssetQuery $assetQuery, ?string $sourceKey, ?VolumeFolder &$queryFolder = null): bool
    {
        if (
            !Craft::$app->getRequest()->getBodyParam('showFolders') ||
            !str_starts_with($sourceKey, 'volume:') ||
            !is_numeric($assetQuery->folderId)
        ) {
            return false;
        }

        if ($queryFolder === null) {
            $assetsService = Craft::$app->getAssets();
            $queryFolder = $assetsService->getFolderById($assetQuery->folderId);
            if (!$queryFolder) {
                return false;
            }
        }

        if ($queryFolder->getVolume()->getFs() instanceof Temp) {
            return false;
        }

        if ($assetQuery->search) {
            $assetQuery->search = $searchQuery = Craft::$app->getSearch()->normalizeSearchQuery($assetQuery->search);
            $tokens = $searchQuery->getTokens();
            if (count($tokens) !== 1 || !self::_validateSearchTermForIndex(reset($tokens))) {
                return false;
            }
        }

        return true;
    }

    private static function _validateSearchTermForIndex(SearchQueryTerm|SearchQueryTermGroup $token): bool
    {
        if ($token instanceof SearchQueryTermGroup) {
            foreach ($token->terms as $term) {
                if (!self::_validateSearchTermForIndex($term)) {
                    return false;
                }
            }
            return true;
        }

        /** @var SearchQueryTerm $token */
        return !$token->exclude && !$token->attribute;
    }

    /**
     * @throws QueryAbortedException
     */
    private static function _createFolderQueryForIndex(AssetQuery $assetQuery, ?VolumeFolder $queryFolder = null): Query
    {
        if (
            is_array($assetQuery->orderBy) &&
            is_string($firstOrderByCol = ArrayHelper::firstKey($assetQuery->orderBy)) &&
            in_array($firstOrderByCol, ['title', 'filename'])
        ) {
            $sortDir = $assetQuery->orderBy[$firstOrderByCol];
        } else {
            $sortDir = SORT_ASC;
        }

        $assetsService = Craft::$app->getAssets();
        $query = $assetsService->createFolderQuery()
            ->orderBy(['name' => $sortDir]);

        if ($assetQuery->includeSubfolders) {
            if ($queryFolder === null) {
                $queryFolder = $assetsService->getFolderById($assetQuery->folderId);
                if (!$queryFolder) {
                    throw new QueryAbortedException();
                }
            }
            $query
                ->where(['volumeId' => $queryFolder->volumeId])
                ->andWhere(['not', ['id' => $queryFolder->id]])
                ->andWhere(['like', 'path', "$queryFolder->path%", false]);
        } else {
            $query->where(['parentId' => $assetQuery->folderId]);
        }

        if ($assetQuery->search) {
            // `search` will already be normalized to a SearchQuery obj via _includeFoldersInIndexElements(),
            // and we already know it only has one token
            /** @var SearchQuery $searchQuery */
            $searchQuery = $assetQuery->search;
            $token = ArrayHelper::firstValue($searchQuery->getTokens());
            $query->andWhere(self::_buildFolderQuerySearchCondition($token));
        }

        return $query;
    }

    private static function _buildFolderQuerySearchCondition(SearchQueryTerm|SearchQueryTermGroup $token): array
    {
        if ($token instanceof SearchQueryTermGroup) {
            $condition = ['or'];
            foreach ($token->terms as $term) {
                $condition[] = self::_buildFolderQuerySearchCondition($term);
            }
            return $condition;
        }

        $isPgsql = Craft::$app->getDb()->getIsPgsql();

        /** @var SearchQueryTerm $token */
        if ($token->subLeft || $token->subRight) {
            return [$isPgsql ? 'ilike' : 'like', 'name', sprintf('%s%s%s',
                $token->subLeft ? '%' : '',
                $token->term,
                $token->subRight ? '%' : '',
            ), false];
        }

        // Only Postgres supports case-sensitive queries
        if ($isPgsql) {
            return ['=', 'lower([[name]])', mb_strtolower($token->term)];
        }

        return ['name' => $token->term];
    }

    /**
     * Transforms an VolumeFolderModel into a source info array.
     *
     * @param VolumeFolder $folder
     * @param User|null $user
     * @return array
     */
    private static function _assembleSourceInfoForFolder(VolumeFolder $folder, ?User $user = null): array
    {
        $volume = $folder->getVolume();
        $fs = $volume->getFs();
        if ($fs instanceof Temp) {
            $volumeHandle = 'temp';
        } elseif (!$folder->parentId) {
            $volumeHandle = $volume->handle ?? false;
        } else {
            $volumeHandle = false;
        }

        $userSession = Craft::$app->getUser();
        $canUpload = $userSession->checkPermission("saveAssets:$volume->uid");
        $canMoveTo = $canUpload && $userSession->checkPermission("deleteAssets:$volume->uid");
        $canMovePeerFilesTo = (
            $canMoveTo &&
            $userSession->checkPermission("savePeerAssets:$volume->uid") &&
            $userSession->checkPermission("deletePeerAssets:$volume->uid")
        );

        $sourcePathInfo = $folder->getSourcePathInfo();

        $source = [
            'key' => $folder->parentId ? "folder:$folder->uid" : "volume:$volume->uid",
            'label' => $folder->parentId ? $folder->name : Craft::t('site', $folder->name),
            'hasThumbs' => true,
            'criteria' => ['folderId' => $folder->id],
            'defaultSort' => ['dateCreated', 'desc'],
            'defaultSourcePath' => $sourcePathInfo ? [$sourcePathInfo] : null,
            'data' => [
                'volume-handle' => $volumeHandle,
                'folder-id' => $folder->id,
                'can-upload' => $folder->volumeId === null || $canUpload,
                'can-move-to' => $canMoveTo,
                'can-move-peer-files-to' => $canMovePeerFilesTo,
                'fs-type' => $fs::class,
            ],
        ];

        if ($user && !$user->can("viewPeerAssets:$volume->uid")) {
            $source['criteria']['uploaderId'] = $user->id;
        }

        return $source;
    }

    private static function isFolderIndex(): bool
    {
        return (
            (Craft::$app->controller instanceof ElementIndexesController || Craft::$app->controller instanceof ElementSelectorModalsController) &&
            Craft::$app->getRequest()->getBodyParam('foldersOnly')
        );
    }

    /**
     * @var bool Whether this asset represents a folder.
     * @since 4.4.0
     * @internal
     */
    public bool $isFolder = false;

    /**
     * @var array|null The source path, if this represents a folder.
     * @since 4.4.0
     * @internal
     */
    public ?array $sourcePath = null;

    /**
     * @var int|null Folder ID
     */
    public ?int $folderId = null;

    /**
     * @var int|null The ID of the user who first added this asset (if known)
     */
    public ?int $uploaderId = null;

    /**
     * @var string|null Folder path
     */
    public ?string $folderPath = null;

    /**
     * @var string|null Kind
     */
    public ?string $kind = null;

    /**
     * @var string|null Alternative text
     * @since 4.0.0
     */
    public ?string $alt = null;

    /**
     * @var int|null Size
     */
    public ?int $size = null;

    /**
     * @var bool|null Whether the file was kept around when the asset was deleted
     */
    public ?bool $keptFile = null;

    /**
     * @var DateTime|null Date modified
     */
    public ?DateTime $dateModified = null;

    /**
     * @var string|null New file location
     */
    public ?string $newLocation = null;

    /**
     * @var string|null Location error code
     * @see AssetLocationValidator::validateAttribute()
     */
    public ?string $locationError = null;

    /**
     * @var string|null New filename
     */
    public ?string $newFilename = null;

    /**
     * @var int|null New folder ID
     */
    public ?int $newFolderId = null;

    /**
     * @var string|null The temp file path
     */
    public ?string $tempFilePath = null;

    /**
     * @var bool Whether the asset should avoid filename conflicts when saved.
     */
    public bool $avoidFilenameConflicts = false;

    /**
     * @var string|null The suggested filename in case of a conflict.
     */
    public ?string $suggestedFilename = null;

    /**
     * @var string|null The filename that was used that caused a conflict.
     */
    public ?string $conflictingFilename = null;

    /**
     * @var bool Whether the asset was deleted along with its volume
     * @see beforeDelete()
     */
    public bool $deletedWithVolume = false;

    /**
     * @var bool Whether the associated file should be preserved if the asset record is deleted.
     * @see beforeDelete()
     * @see afterDelete()
     */
    public bool $keepFileOnDelete = false;

    /**
     * @var int|null Volume ID
     */
    private ?int $_volumeId = null;

    /**
     * @var string Filename
     */
    private string $_filename;

    /**
     * @var int|null Width
     */
    private int|null $_width = null;

    /**
     * @var int|null Height
     */
    private int|null $_height = null;

    /**
     * @var array|null Focal point
     */
    private ?array $_focalPoint = null;

    /**
     * @var ImageTransform|null
     */
    private ?ImageTransform $_transform = null;

    /**
     * @var Volume|null
     */
    private ?Volume $_volume = null;

    /**
     * @var User|null
     */
    private ?User $_uploader = null;

    /**
     * @var int|null
     */
    private ?int $_oldVolumeId = null;

    /**
     * @inheritdoc
     */
    public function __toString(): string
    {
        try {
            if (isset($this->_transform) && ($url = (string)$this->getUrl())) {
                return $url;
            }
        } catch (Throwable $e) {
            ErrorHandler::convertExceptionToError($e);
        }

        return parent::__toString();
    }

    /**
     * Checks if a property is set.
     *
     * This method will check if $name is one of the following:
     * - a magic property supported by [[Element::__isset()]]
     * - an image transform handle
     *
     * @param string $name The property name
     * @return bool Whether the property is set
     */
    public function __isset($name): bool
    {
        return (
            parent::__isset($name) ||
            strncmp($name, 'transform:', 10) === 0 ||
            Craft::$app->getImageTransforms()->getTransformByHandle($name)
        );
    }

    /**
     * Returns a property value.
     *
     * This method will check if $name is one of the following:
     * - a magic property supported by [[Element::__get()]]
     * - an image transform handle
     *
     * @param string $name The property name
     * @return mixed The property value
     * @throws UnknownPropertyException if the property is not defined
     * @throws InvalidCallException if the property is write-only.
     */
    public function __get($name)
    {
        if (strncmp($name, 'transform:', 10) === 0) {
            return $this->copyWithTransform(substr($name, 10));
        }

        try {
            return parent::__get($name);
        } catch (UnknownPropertyException $e) {
            // Is $name a transform handle?
            if (($transform = Craft::$app->getImageTransforms()->getTransformByHandle($name)) !== null) {
                return $this->copyWithTransform($transform);
            }

            throw $e;
        }
    }

    /**
     * @inheritdoc
     * @since 3.5.0
     */
    public function init(): void
    {
        parent::init();

        if (isset($this->alt)) {
            $this->alt = trim($this->alt);
            if ($this->alt === '') {
                $this->alt = null;
            }
        }

        $this->_oldVolumeId = $this->_volumeId;
    }

    /**
     * Returns the volume’s ID.
     *
     * @return int|null
     */
    public function getVolumeId(): ?int
    {
        return (int)$this->_volumeId ?: null;
    }

    /**
     * Sets the volume’s ID.
     *
     * @param int|null $id
     */
    public function setVolumeId(?int $id = null): void
    {
        if ($id !== $this->getVolumeId()) {
            $this->_volumeId = $id;
            $this->_volume = null;
        }
    }

    /**
     * @inheritdoc
     */
    public function afterValidate(): void
    {
        $scenario = $this->getScenario();

        if ($scenario === self::SCENARIO_LIVE) {
            $altElement = $this->getFieldLayout()->getFirstVisibleElementByType(AltField::class, $this);
            if ($altElement && $altElement->required) {
                (new RequiredValidator())->validateAttribute($this, 'alt');
            }
        }

        parent::afterValidate();
    }

    /**
     * @inheritdoc
     */
    protected function defineRules(): array
    {
        $rules = parent::defineRules();

        $rules[] = [['title'], StringValidator::class, 'max' => 255, 'disallowMb4' => true, 'on' => [self::SCENARIO_CREATE]];
        $rules[] = [['volumeId', 'folderId', 'width', 'height', 'size'], 'number', 'integerOnly' => true];
        $rules[] = [['dateModified'], DateTimeValidator::class];
        $rules[] = [['filename', 'kind'], 'required'];
        $rules[] = [['filename', 'newFilename', 'alt'], 'safe'];
        $rules[] = [['kind'], 'string', 'max' => 50];
        $rules[] = [['newLocation'], 'required', 'on' => [self::SCENARIO_CREATE, self::SCENARIO_MOVE, self::SCENARIO_FILEOPS]];
        $rules[] = [['tempFilePath'], 'required', 'on' => [self::SCENARIO_CREATE, self::SCENARIO_REPLACE]];

        // Validate the extension unless all we're doing is moving the file
        $rules[] = [
            ['newLocation'],
            AssetLocationValidator::class,
            'avoidFilenameConflicts' => $this->avoidFilenameConflicts,
            'except' => [self::SCENARIO_MOVE],
        ];
        $rules[] = [
            ['newLocation'],
            AssetLocationValidator::class,
            'avoidFilenameConflicts' => $this->avoidFilenameConflicts,
            'allowedExtensions' => '*',
            'on' => [self::SCENARIO_MOVE],
        ];

        return $rules;
    }

    /**
     * @inheritdoc
     */
    public function scenarios(): array
    {
        $scenarios = parent::scenarios();
        $scenarios[self::SCENARIO_INDEX] = [];

        return $scenarios;
    }

    /**
     * @inheritdoc
     * @since 3.5.0
     */
    protected function cacheTags(): array
    {
        $tags = [
            "volume:$this->_volumeId",
        ];

        // Did the volume just change?
        if ($this->_volumeId != $this->_oldVolumeId) {
            $tags[] = "volume:$this->_oldVolumeId";
        }

        return $tags;
    }

    /**
     * @inheritdoc
     */
    public function canView(User $user): bool
    {
        if ($this->isFolder) {
            return false;
        }

        if (parent::canView($user)) {
            return true;
        }

        $volume = $this->getVolume();

        if ($this->uploaderId !== $user->id) {
            return $user->can("viewPeerAssets:$volume->uid");
        }

        if ($volume->getFs() instanceof Temp) {
            return true;
        }

        return $user->can("viewAssets:$volume->uid");
    }

    /**
     * @inheritdoc
     */
    public function canSave(User $user): bool
    {
        if (parent::canSave($user)) {
            return true;
        }

        $volume = $this->getVolume();

        if ($this->uploaderId !== $user->id) {
            return $user->can("savePeerAssets:$volume->uid");
        }

        return $user->can("saveAssets:$volume->uid");
    }

    /**
     * @inheritdoc
     */
    public function canDelete(User $user): bool
    {
        if ($this->isFolder) {
            return false;
        }

        if (parent::canDelete($user)) {
            return true;
        }

        $volume = $this->getVolume();

        if ($volume->getFs() instanceof Temp) {
            return true;
        }

        if ($this->uploaderId !== $user->id) {
            return $user->can("deletePeerAssets:$volume->uid");
        }

        return $user->can("deleteAssets:$volume->uid");
    }

    /**
     * @inheritdoc
     * ---
     * ```php
     * $url = $asset->cpEditUrl;
     * ```
     * ```twig{2}
     * {% if asset.isEditable %}
     *   <a href="{{ asset.cpEditUrl }}">Edit</a>
     * {% endif %}
     * ```
     * @since 3.4.0
     */
    protected function cpEditUrl(): ?string
    {
        if ($this->isFolder) {
            return null;
        }

        $volume = $this->getVolume();
        if ($volume->getFs() instanceof Temp) {
            return null;
        }

        $filename = $this->getFilename(false);
        $path = "assets/edit/$this->id-$filename";

        return UrlHelper::cpUrl($path);
    }

    /**
     * @inheritdoc
     */
    public function getPostEditUrl(): ?string
    {
        return UrlHelper::cpUrl('assets');
    }

    /**
     * @inheritdoc
     */
    public function prepareEditScreen(Response $response, string $containerId): void
    {
        $volume = $this->getVolume();
        $uri = "assets/$volume->handle";

        $crumbs = [
            [
                'label' => Craft::t('app', 'Assets'),
                'url' => UrlHelper::cpUrl('assets'),
            ],
            [
                'label' => Craft::t('site', $volume->name),
                'url' => UrlHelper::cpUrl($uri),
            ],
        ];

        if ($this->folderPath !== null) {
            $subfolders = ArrayHelper::filterEmptyStringsFromArray(explode('/', $this->folderPath));
            foreach ($subfolders as $subfolder) {
                $uri .= "/$subfolder";
                $crumbs[] = [
                    'label' => $subfolder,
                    'url' => UrlHelper::cpUrl($uri),
                ];
            }
        }

        /** @var Response|CpScreenResponseBehavior $response */
        $response->crumbs($crumbs);
    }

    /**
     * @inheritdoc
     */
    public function getAdditionalButtons(): string
    {
        $volume = $this->getVolume();
        $user = Craft::$app->getUser()->getIdentity();
        $view = Craft::$app->getView();

        $html = Html::beginTag('div', ['class' => 'btngroup']);

        if (($url = $this->getUrl()) !== null) {
            $html .= Html::a(Craft::t('app', 'View'), $url, [
                'class' => 'btn',
                'target' => '_blank',
                'data' => [
                    'icon' => 'preview',
                ],
            ]);
        }

        $html .= Html::button(Craft::t('app', 'Download'), [
            'id' => 'download-btn',
            'class' => 'btn',
            'data' => [
                'icon' => 'download',
            ],
            'aria' => [
                'label' => Craft::t('app', 'Download'),
            ],
        ]);

        $js = <<<JS
$('#download-btn').on('click', () => {
        const \$form = Craft.createForm().appendTo(Garnish.\$bod);
        \$form.append(Craft.getCsrfInput());
        $('<input/>', {type: 'hidden', name: 'action', value: 'assets/download-asset'}).appendTo(\$form);
        $('<input/>', {type: 'hidden', name: 'assetId', value: $this->id}).appendTo(\$form);
        $('<input/>', {type: 'submit', value: 'Submit'}).appendTo(\$form);
        \$form.submit();
        \$form.remove();
    });
JS;
        $view->registerJs($js);

        $html .= Html::endTag('div');

        if (
            $user->can("replaceFiles:$volume->uid") &&
            ($user->id === $this->uploaderId || $user->can("replacePeerFiles:$volume->uid"))
        ) {
            $html .= Html::button(Craft::t('app', 'Replace file'), [
                'id' => 'replace-btn',
                'class' => 'btn',
                'data' => [
                    'icon' => 'upload',
                ],
            ]);

            $dimensionsLabel = Html::encode(Craft::t('app', 'Dimensions'));
            $updatePreviewThumbJs = $this->_updatePreviewThumbJs();
            $fsClass = addslashes($this->fs::class);
            $js = <<<JS
$('#replace-btn').on('click', () => {
    const \$fileInput = $('<input/>', {type: 'file', name: 'replaceFile', class: 'replaceFile hidden'}).appendTo(Garnish.\$bod);
    const uploader = Craft.createAssetUploader('{$fsClass}', \$fileInput, {
<<<<<<< HEAD
        url: Craft.getActionUrl('assets/replace-file'),
=======
>>>>>>> cf178944
        dropZone: null,
        fileInput: \$fileInput,
        paramName: 'replaceFile',
        replace: true,
        events: {
            fileuploadstart: () => {
                $('#thumb-container').addClass('loading');
            },
            fileuploaddone: (event, data) => {
                const result = event instanceof CustomEvent ? event.detail : data.result;
                
                $('#new-filename').val(result.filename);
                $('#file-size-value')
                    .text(result.formattedSize)
                    .attr('title', result.formattedSizeInBytes);
                let \$dimensionsVal = $('#dimensions-value');
                if (result.dimensions) {
                    if (!\$dimensionsVal.length) {
                        $(
                            '<div class="data">' +
                            '<dt class="heading">$dimensionsLabel</div>' +
                            '<dd id="dimensions-value" class="value"></div>' +
                            '</div>'
                        ).appendTo($('#details > .meta.read-only'));
                        \$dimensionsVal = $('#dimensions-value');
                    }
                    \$dimensionsVal.text(result.dimensions);
                } else if (\$dimensionsVal.length) {
                    \$dimensionsVal.parent().remove();
                }
                $updatePreviewThumbJs
                Craft.cp.runQueue();
                if (result.error) {
                    $('#thumb-container').removeClass('loading');
                    alert(result.error);
                } else {

                }
            },
            fileuploadfail: (event, data) => {
                const response = event instanceof Event
                    ? event.detail
                    : data?.jqXHR?.responseJSON;
                
                let {message, filename} = response || {};
                
                if (!message) {
                    message = filename
                        ? Craft.t('app', 'Replace file failed for “{filename}”.', {filename})
                        : Craft.t('app', 'Replace file failed.');
                }
                
              Craft.cp.displayError(message);
            },
            fileuploadalways: (event, data) => {
                $('#thumb-container').removeClass('loading');
            },
        }
    });
    uploader.setParams({
        assetId: $this->id,
    });
    \$fileInput.click();
});
JS;
            $view->registerJs($js);
        }

        return $html . parent::getAdditionalButtons();
    }

    /**
     * Returns an `<img>` tag based on this asset.
     *
     * @param ImageTransform|string|array|null $transform The transform to use when generating the html.
     * @param string[]|null $sizes The widths/x-descriptors that should be used for the `srcset` attribute
     * (see [[getSrcset()]] for example syntaxes)
     * @return Markup|null
     * @throws InvalidArgumentException
     */
    public function getImg(mixed $transform = null, ?array $sizes = null): ?Markup
    {
        if ($this->kind !== self::KIND_IMAGE) {
            return null;
        }

        if ($transform) {
            $oldTransform = $this->_transform;
            $this->setTransform($transform);
        }

        $url = $this->getUrl();

        if ($url) {
            $img = Html::tag('img', '', [
                'src' => $url,
                'width' => $this->getWidth(),
                'height' => $this->getHeight(),
                'srcset' => $sizes ? $this->getSrcset($sizes) : false,
                'alt' => $this->getThumbAlt(),
            ]);
        } else {
            $img = null;
        }

        if ($transform) {
            $this->setTransform($oldTransform);
        }

        return $img ? Template::raw($img) : null;
    }

    /**
     * Returns a `srcset` attribute value based on the given widths or x-descriptors.
     *
     * For example, if you pass `['100w', '200w']`, you will get:
     *
     * ```
     * image-url@100w.ext 100w,
     * image-url@200w.ext 200w
     * ```
     *
     * If you pass x-descriptors, it will be assumed that the image’s current width is the `1x` width.
     * So if you pass `['1x', '2x']` on an image with a 100px-wide transform applied, you will get:
     *
     * ```
     * image-url@100w.ext,
     * image-url@200w.ext 2x
     * ```
     *
     * @param string[] $sizes
     * @param ImageTransform|string|array|null $transform A transform handle or configuration that should be applied to the image
     * @return string|false The `srcset` attribute value, or `false` if it can’t be determined
     * @throws InvalidArgumentException
     * @since 3.5.0
     */
    public function getSrcset(array $sizes, mixed $transform = null): string|false
    {
        $urls = $this->getUrlsBySize($sizes, $transform);

        if (empty($urls)) {
            return false;
        }

        $srcset = [];

        foreach ($urls as $size => $url) {
            if ($size === '1x') {
                $srcset[] = $url;
            } else {
                $srcset[] = "$url $size";
            }
        }

        return implode(', ', $srcset);
    }

    /**
     * Returns an array of image transform URLs based on the given widths or x-descriptors.
     *
     * For example, if you pass `['100w', '200w']`, you will get:
     *
     * ```php
     * [
     *     '100w' => 'image-url@100w.ext',
     *     '200w' => 'image-url@200w.ext'
     * ]
     * ```
     *
     * If you pass x-descriptors, it will be assumed that the image’s current width is the indented 1x width.
     * So if you pass `['1x', '2x']` on an image with a 100px-wide transform applied, you will get:
     *
     * ```php
     * [
     *     '1x' => 'image-url@100w.ext',
     *     '2x' => 'image-url@200w.ext'
     * ]
     * ```
     *
     * @param string[] $sizes
     * @param ImageTransform|string|array|null $transform A transform handle or configuration that should be applied to the image
     * @return array
     * @since 3.7.16
     */
    public function getUrlsBySize(array $sizes, mixed $transform = null): array
    {
        if ($this->kind !== self::KIND_IMAGE) {
            return [];
        }

        $urls = [];

        if (
            ($transform !== null || $this->_transform) &&
            Image::canManipulateAsImage($this->getExtension())
        ) {
            $transform = ImageTransforms::normalizeTransform($transform ?? $this->_transform);
        } else {
            $transform = null;
        }

        [$currentWidth, $currentHeight] = $this->_dimensions($transform);

        if (!$currentWidth || !$currentHeight) {
            return [];
        }

        foreach ($sizes as $size) {
            if ($size === '1x') {
                $urls[$size] = $this->getUrl($transform);
                continue;
            }

            [$value, $unit] = Assets::parseSrcsetSize($size);

            $sizeTransform = $transform ? $transform->toArray([
                'format',
                'height',
                'interlace',
                'mode',
                'position',
                'quality',
                'width',
            ]) : [];

            if ($unit === 'w') {
                $sizeTransform['width'] = (int)$value;
            } else {
                $sizeTransform['width'] = (int)ceil($currentWidth * $value);
            }

            // Only set the height if the current transform has a height set on it
            if ($transform && $transform->height) {
                if ($unit === 'w') {
                    $sizeTransform['height'] = (int)ceil($currentHeight * $sizeTransform['width'] / $currentWidth);
                } else {
                    $sizeTransform['height'] = (int)ceil($currentHeight * $value);
                }
            }

            $urls["$value$unit"] = $this->getUrl($sizeTransform);
        }

        return $urls;
    }

    /**
     * @inheritdoc
     */
    public function getIsTitleTranslatable(): bool
    {
        return ($this->getVolume()->titleTranslationMethod !== Field::TRANSLATION_METHOD_NONE);
    }

    /**
     * @inheritdoc
     */
    public function getTitleTranslationDescription(): ?string
    {
        return ElementHelper::translationDescription($this->getVolume()->titleTranslationMethod);
    }

    /**
     * @inheritdoc
     */
    public function getTitleTranslationKey(): string
    {
        $type = $this->getVolume();
        return ElementHelper::translationKey($this, $type->titleTranslationMethod, $type->titleTranslationKeyFormat);
    }

    /**
     * @inheritdoc
     */
    public function getFieldLayout(): ?FieldLayout
    {
        if (($fieldLayout = parent::getFieldLayout()) !== null) {
            return $fieldLayout;
        }

        $volume = $this->getVolume();
        return $volume->getFieldLayout();
    }

    /**
     * Returns the asset’s volume folder.
     *
     * @return VolumeFolder
     * @throws InvalidConfigException if [[folderId]] is missing or invalid
     */
    public function getFolder(): VolumeFolder
    {
        if (!isset($this->folderId)) {
            throw new InvalidConfigException('Asset is missing its folder ID');
        }

        if (($folder = Craft::$app->getAssets()->getFolderById($this->folderId)) === null) {
            throw new InvalidConfigException('Invalid folder ID: ' . $this->folderId);
        }

        return $folder;
    }

    /**
     * Returns the asset’s volume.
     *
     * @return Volume
     * @throws InvalidConfigException if [[volumeId]] is missing or invalid
     */
    public function getVolume(): Volume
    {
        if (isset($this->_volume)) {
            return $this->_volume;
        }

        $volumesService = Craft::$app->getVolumes();

        if (!isset($this->_volumeId)) {
            return $volumesService->getTemporaryVolume();
        }

        if (($volume = $volumesService->getVolumeById($this->_volumeId)) === null) {
            throw new InvalidConfigException('Invalid volume ID: ' . $this->_volumeId);
        }

        return $this->_volume = $volume;
    }

    /**
     * Returns the user that uploaded the asset, if known.
     *
     * @return User|null
     * @since 3.4.0
     */
    public function getUploader(): ?User
    {
        if (isset($this->_uploader)) {
            return $this->_uploader;
        }

        if (!isset($this->uploaderId)) {
            return null;
        }

        if (($this->_uploader = Craft::$app->getUsers()->getUserById($this->uploaderId)) === null) {
            // The uploader is probably soft-deleted. Just pretend no uploader is set
            return null;
        }

        return $this->_uploader;
    }

    /**
     * Sets the asset's uploader.
     *
     * @param User|null $uploader
     * @since 3.4.0
     */
    public function setUploader(?User $uploader = null): void
    {
        $this->_uploader = $uploader;
    }

    /**
     * Sets the transform.
     *
     * @param ImageTransform|string|array|null $transform A transform handle or configuration that should be applied to the image
     * @return Asset
     * @throws ImageTransformException if $transform is an invalid transform handle
     */
    public function setTransform(mixed $transform): Asset
    {
        $this->_transform = ImageTransforms::normalizeTransform($transform);

        return $this;
    }

    /**
     * Returns the element’s full URL.
     *
     * @param ImageTransform|string|array|null $transform A transform handle or configuration that should be applied to the
     * image If an array is passed, it can optionally include a `transform` key that defines a base transform
     * which the rest of the settings should be applied to.
     * @param bool|null $immediately Whether the image should be transformed immediately
     * @return string|null
     * @throws InvalidConfigException
     */
    public function getUrl(mixed $transform = null, ?bool $immediately = null): ?string
    {
        if ($this->isFolder) {
            return null;
        }

        // Give plugins/modules a chance to provide a custom URL
        $event = new DefineAssetUrlEvent([
            'transform' => $transform,
            'asset' => $this,
        ]);
        $this->trigger(self::EVENT_BEFORE_DEFINE_URL, $event);
        $url = $event->url;

        // If DefineAssetUrlEvent::$url is set to null, only respect that if $handled is true
        if ($url === null && !$event->handled) {
            $url = $this->_url($transform, $immediately);
        }

        // Give plugins/modules a chance to customize it
        if ($this->hasEventHandlers(self::EVENT_DEFINE_URL)) {
            $event = new DefineAssetUrlEvent([
                'url' => $url,
                'transform' => $transform,
                'asset' => $this,
            ]);
            $this->trigger(self::EVENT_DEFINE_URL, $event);
            // If DefineAssetUrlEvent::$url is set to null, only respect that if $handled is true
            if ($event->url !== null || $event->handled) {
                $url = $event->url;
            }
        }

        return $url !== null ? Html::encodeSpaces($url) : $url;
    }

    private function _url(mixed $transform = null, ?bool $immediately = null): ?string
    {
        if (!$this->folderId) {
            return null;
        }

        $volume = $this->getVolume();
        $transform = $transform ?? $this->_transform;

        if ($transform &&
            !Image::canManipulateAsImage(pathinfo($this->getFilename(), PATHINFO_EXTENSION))
        ) {
            $transform = null;
        }

        if ($transform) {
            if (is_array($transform)) {
                if (isset($transform['width'])) {
                    $transform['width'] = round((float)$transform['width']);
                }
                if (isset($transform['height'])) {
                    $transform['height'] = round((float)$transform['height']);
                }
            }

            $transform = ImageTransforms::normalizeTransform($transform);

            if ($immediately === null) {
                $immediately = Craft::$app->getConfig()->getGeneral()->generateTransformsBeforePageLoad;
            }

            if ($this->hasEventHandlers(self::EVENT_BEFORE_GENERATE_TRANSFORM)) {
                $event = new GenerateTransformEvent([
                    'asset' => $this,
                    'transform' => $transform,
                ]);

                $this->trigger(self::EVENT_BEFORE_GENERATE_TRANSFORM, $event);

                // If a plugin set the url, we'll just use that.
                if ($event->url !== null) {
                    return Html::encodeSpaces($event->url);
                }
            }

            $imageTransformer = $transform->getImageTransformer();

            try {
                $url = Html::encodeSpaces($imageTransformer->getTransformUrl($this, $transform, $immediately));
            } catch (NotSupportedException) {
                return null;
            } catch (ImageTransformException $e) {
                Craft::warning("Couldn’t get image transform URL: {$e->getMessage()}", __METHOD__);
                Craft::$app->getErrorHandler()->logException($e);
                return null;
            }

            if ($this->hasEventHandlers(self::EVENT_AFTER_GENERATE_TRANSFORM)) {
                $event = new GenerateTransformEvent([
                    'asset' => $this,
                    'transform' => $transform,
                    'url' => $url,
                ]);

                $this->trigger(self::EVENT_AFTER_GENERATE_TRANSFORM, $event);
            }

            return $url;
        }

        // todo: uncomment for v5. Currently Imager X is relying on a relative URL being returned
        //if (!$volume->getFs()->hasUrls) {
        //    return null;
        //}

        return Html::encodeSpaces(Assets::generateUrl($volume, $this));
    }

    /**
     * @inheritdoc
     */
    public function getThumbUrl(int $size): ?string
    {
        if ($this->isFolder) {
            return null;
        }

        if ($this->getWidth() && $this->getHeight()) {
            [$width, $height] = Assets::scaledDimensions((int)$this->getWidth(), (int)$this->getHeight(), $size, $size);
        } else {
            $width = $height = $size;
        }

        return Craft::$app->getAssets()->getThumbUrl($this, $width, $height, false);
    }

    /**
     * @inheritdoc
     */
    public function getThumbSvg(): ?string
    {
        if ($this->isFolder) {
            return file_get_contents(Craft::getAlias('@appicons/folder.svg'));
        }

        return Assets::iconSvg($this->getExtension());
    }

    /**
     * @inheritdoc
     */
    public function getThumbAlt(): ?string
    {
        if ($this->isFolder) {
            return null;
        }

        $extension = $this->getExtension();
        if (!Image::canManipulateAsImage($extension)) {
            return $extension;
        }

        return $this->alt;
    }

    /**
     * @inheritdoc
     */
    public function getHasCheckeredThumb(): bool
    {
        if ($this->isFolder) {
            return false;
        }

        return in_array(strtolower($this->getExtension()), ['png', 'gif', 'svg'], true);
    }

    /**
     * Returns preview thumb image HTML.
     *
     * @param int $desiredWidth
     * @param int $desiredHeight
     * @return string
     * @since 3.4.0
     */
    public function getPreviewThumbImg(int $desiredWidth, int $desiredHeight): string
    {
        $srcsets = [];
        [$width, $height] = Assets::scaledDimensions((int)$this->getWidth(), (int)$this->getHeight(), $desiredWidth, $desiredHeight);
        $thumbSizes = [
            [$width, $height],
            [$width * 2, $height * 2],
        ];
        $assetsService = Craft::$app->getAssets();

        foreach ($thumbSizes as [$width, $height]) {
            $url = $assetsService->getThumbUrl($this, $width, $height);
            $srcsets[] = sprintf('%s %sw', $url, $width);
        }

        return Html::tag('img', '', [
            'sizes' => "{$thumbSizes[0][0]}px",
            'srcset' => implode(', ', $srcsets),
            'alt' => $this->getThumbAlt(),
        ]);
    }

    /**
     * @inheritdoc
     */
    public function getPreviewTargets(): array
    {
        return [];
    }

    /**
     * Returns the filename, with or without the extension.
     *
     * @param bool $withExtension
     * @return string
     * @throws InvalidConfigException if the filename isn’t set yet
     */
    public function getFilename(bool $withExtension = true): string
    {
        if ($this->isFolder) {
            return '';
        }

        if (!isset($this->_filename)) {
            throw new InvalidConfigException('Asset not configured with its filename');
        }

        if ($withExtension) {
            return $this->_filename;
        }

        return pathinfo($this->_filename, PATHINFO_FILENAME);
    }

    /**
     * Sets the filename (with extension).
     *
     * @param string $filename
     * @since 4.0.0
     */
    public function setFilename(string $filename): void
    {
        $this->_filename = $filename;
    }

    /**
     * Returns the file extension.
     *
     * @return string
     */
    public function getExtension(): string
    {
        return pathinfo($this->_filename, PATHINFO_EXTENSION);
    }

    /**
     * Returns the file’s MIME type, if it can be determined.
     *
     * @param ImageTransform|string|array|null $transform A transform handle or configuration that should be applied to the mime type
     * @return string|null
     * @throws ImageTransformException if $transform is an invalid transform handle
     */
    public function getMimeType(mixed $transform = null): ?string
    {
        $transform = $transform ?? $this->_transform;
        $transform = ImageTransforms::normalizeTransform($transform);

        if (!Image::canManipulateAsImage($this->getExtension()) || !$transform || !$transform->format) {
            // todo: maybe we should be passing this off to the filesystem
            // so Local can call FileHelper::getMimeType() (uses magic file instead of ext)
            return FileHelper::getMimeTypeByExtension($this->_filename);
        }

        // Prepend with '.' to let pathinfo() work
        return FileHelper::getMimeTypeByExtension('.' . $transform->format);
    }

    /**
     * Returns the file's format, if it can be determined.
     *
     * @param ImageTransform|string|array|null $transform A transform handle or configuration that should be applied to the image
     * @return string The asset's format
     * @throws ImageTransformException If an invalid transform handle is supplied
     */
    public function getFormat(mixed $transform = null): string
    {
        $ext = $this->getExtension();

        if (!Image::canManipulateAsImage($ext)) {
            return $ext;
        }

        $transform = $transform ?? $this->_transform;
        return ImageTransforms::normalizeTransform($transform)?->format ?? $ext;
    }

    /**
     * Returns the image height.
     *
     * @param ImageTransform|string|array|null $transform A transform handle or configuration that should be applied to the image
     * @return int|null
     */
    public function getHeight(mixed $transform = null): ?int
    {
        return $this->_dimensions($transform)[1];
    }

    /**
     * Sets the image height.
     *
     * @param int|null $height the image height
     */
    public function setHeight(?int $height): void
    {
        $this->_height = $height;
    }

    /**
     * Returns the image width.
     *
     * @param array|string|ImageTransform|null $transform A transform handle or configuration that should be applied to the image
     * @return int|null
     */
    public function getWidth(array|string|ImageTransform $transform = null): ?int
    {
        return $this->_dimensions($transform)[0];
    }

    /**
     * Sets the image width.
     *
     * @param int|null $width the image width
     */
    public function setWidth(?int $width): void
    {
        $this->_width = $width;
    }

    /**
     * Returns the formatted file size, if known.
     *
     * @param int|null $decimals the number of digits after the decimal point
     * @param bool $short whether the size should be returned in short form (“kB” instead of “kilobytes”)
     * @return string|null
     * @since 3.4.0
     */
    public function getFormattedSize(?int $decimals = null, bool $short = true): ?string
    {
        if (!isset($this->size)) {
            return null;
        }
        if ($short) {
            return Craft::$app->getFormatter()->asShortSize($this->size, $decimals);
        }
        return Craft::$app->getFormatter()->asSize($this->size, $decimals);
    }

    /**
     * Returns the formatted file size in bytes, if known.
     *
     * @param bool $short whether the size should be returned in short form (“B” instead of “bytes”)
     * @return string|null
     * @since 3.4.0
     */
    public function getFormattedSizeInBytes(bool $short = true): ?string
    {
        $params = [
            'n' => $this->size,
            'nFormatted' => Craft::$app->getFormatter()->asDecimal($this->size),
        ];
        if ($short) {
            return Craft::t('yii', '{nFormatted} B', $params);
        }
        return Craft::t('yii', '{nFormatted} {n, plural, =1{byte} other{bytes}}', $params);
    }

    /**
     * Returns the image dimensions.
     *
     * @return string|null
     * @since 3.4.0
     */
    public function getDimensions(): ?string
    {
        $width = $this->getWidth();
        $height = $this->getHeight();
        if (!$width || !$height) {
            return null;
        }
        return $width . '×' . $height;
    }

    /**
     * Returns the asset's path in the volume.
     *
     * @param string|null $filename Filename to use. If not specified, the asset's filename will be used.
     * @return string
     */
    public function getPath(?string $filename = null): string
    {
        return $this->folderPath . ($filename ?: $this->_filename);
    }

    /**
     * Return the path where the source for this Asset's transforms should be.
     *
     * @return string
     */
    public function getImageTransformSourcePath(): string
    {
        $fs = $this->getVolume()->getFs();

        if ($fs instanceof LocalFsInterface) {
            return FileHelper::normalizePath($fs->getRootPath() . DIRECTORY_SEPARATOR . $this->getPath());
        }

        return Craft::$app->getPath()->getAssetSourcesPath() . DIRECTORY_SEPARATOR . $this->id . '.' . $this->getExtension();
    }

    /**
     * Get a temporary copy of the actual file.
     *
     * @return string
     * @throws VolumeException If unable to fetch file from volume.
     * @throws InvalidConfigException If no volume can be found.
     */
    public function getCopyOfFile(): string
    {
        $tempFilename = FileHelper::uniqueName($this->_filename);
        $tempPath = Craft::$app->getPath()->getTempPath() . DIRECTORY_SEPARATOR . $tempFilename;
        Assets::downloadFile($this->getVolume(), $this->getPath(), $tempPath);

        return $tempPath;
    }

    /**
     * Returns a stream of the actual file.
     *
     * @return resource
     * @throws InvalidConfigException if [[volumeId]] is missing or invalid
     * @throws FsException if a stream cannot be created
     */
    public function getStream()
    {
        return $this->getVolume()->getFileStream($this->getPath());
    }

    /**
     * Returns the file’s contents.
     *
     * @return string
     * @throws InvalidConfigException if [[volumeId]] is missing or invalid
     * @throws AssetException if a stream could not be created
     * @since 3.0.6
     */
    public function getContents(): string
    {
        return stream_get_contents($this->getStream());
    }

    /**
     * Generates a base64-encoded [data URL](https://developer.mozilla.org/en-US/docs/Web/HTTP/Basics_of_HTTP/Data_URIs) for the asset.
     *
     * @return string
     * @throws InvalidConfigException if [[volumeId]] is missing or invalid
     * @throws AssetException if a stream could not be created
     * @since 3.5.13
     */
    public function getDataUrl(): string
    {
        return Html::dataUrlFromString($this->getContents(), $this->getMimeType());
    }

    /**
     * Returns whether this asset can be edited by the image editor.
     *
     * @return bool
     */
    public function getSupportsImageEditor(): bool
    {
        $ext = $this->getExtension();
        return (strcasecmp($ext, 'svg') !== 0 && Image::canManipulateAsImage($ext));
    }

    /**
     * Returns whether a user-defined focal point is set on the asset.
     *
     * @return bool
     */
    public function getHasFocalPoint(): bool
    {
        return isset($this->_focalPoint);
    }

    /**
     * Returns the focal point represented as an array with `x` and `y` keys, or null if it’s not an image.
     *
     * @param bool $asCss whether the value should be returned in CSS syntax ("50% 25%") instead
     * @return array|string|null
     */
    public function getFocalPoint(bool $asCss = false): array|string|null
    {
        if (!in_array($this->kind, [self::KIND_IMAGE, self::KIND_VIDEO], true)) {
            return null;
        }

        $focal = $this->_focalPoint ?? ['x' => 0.5, 'y' => 0.5];

        if ($asCss) {
            return ($focal['x'] * 100) . '% ' . ($focal['y'] * 100) . '%';
        }

        return $focal;
    }

    /**
     * Sets the asset's focal point.
     *
     * @param array|string|null $value
     * @throws \InvalidArgumentException if $value is invalid
     */
    public function setFocalPoint(array|string|null $value): void
    {
        if (is_array($value)) {
            if (!isset($value['x'], $value['y'])) {
                throw new \InvalidArgumentException('$value should be a string or array with \'x\' and \'y\' keys.');
            }
            $value = [
                'x' => (float)$value['x'],
                'y' => (float)$value['y'],
            ];
        } elseif ($value !== null) {
            $focal = explode(';', $value);
            if (count($focal) !== 2) {
                throw new \InvalidArgumentException('$value should be a string or array with \'x\' and \'y\' keys.');
            }
            $value = [
                'x' => (float)$focal[0],
                'y' => (float)$focal[1],
            ];
        }

        if ($value !== null && (
            $value['x'] < 0 ||
            $value['x'] > 1 ||
            $value['y'] < 0 ||
            $value['y'] > 1
        )) {
            $value = null;
        }

        $this->_focalPoint = $value;
    }

    // Indexes, etc.
    // -------------------------------------------------------------------------

    /**
     * @inheritdoc
     */
    public function getTableAttributeHtml(string $attribute): string
    {
        if ($this->isFolder) {
            return '';
        }

        return parent::getTableAttributeHtml($attribute);
    }

    /**
     * @inheritdoc
     */
    protected function tableAttributeHtml(string $attribute): string
    {
        switch ($attribute) {
            case 'uploader':
                $uploader = $this->getUploader();
                return $uploader ? Cp::elementHtml($uploader) : '';

            case 'filename':
                return Html::tag('span', Html::encode($this->_filename), [
                    'class' => 'break-word',
                ]);

            case 'kind':
                return Assets::getFileKindLabel($this->kind);

            case 'size':
                if (!isset($this->size)) {
                    return '';
                }
                return Html::tag('span', $this->getFormattedSize(0), [
                    'title' => $this->getFormattedSizeInBytes(false),
                ]);

            case 'imageSize':
                return $this->getDimensions() ?? '';

            case 'width':
            case 'height':
                $size = $this->$attribute;
                return ($size ? $size . 'px' : '');

            case 'location':
                return $this->locationHtml();
        }

        return parent::tableAttributeHtml($attribute);
    }

    /**
     * Returns the HTML for asset previews.
     *
     * @return string
     * @throws InvalidConfigException
     */
    public function getPreviewHtml(): string
    {
        $html = '';

        // See if we can show a thumbnail
        try {
            // Is the image editable, and is the user allowed to edit?
            $userSession = Craft::$app->getUser();

            $volume = $this->getVolume();
            $previewable = Craft::$app->getAssets()->getAssetPreviewHandler($this) !== null;
            $editable = (
                $this->getSupportsImageEditor() &&
                $userSession->checkPermission("editImages:$volume->uid") &&
                ($userSession->getId() == $this->uploaderId || $userSession->checkPermission("editPeerImages:$volume->uid"))
            );

            $previewThumbHtml =
                Html::beginTag('div', [
                    'id' => 'thumb-container',
                    'class' => array_filter([
                        'preview-thumb-container',
                        'button-fade',
                        $this->getHasCheckeredThumb() ? 'checkered' : null,
                    ]),
                ]) .
                Html::tag('div', $this->getPreviewThumbImg(350, 190), [
                    'class' => 'preview-thumb',
                ]) .
                Html::endTag('div'); // .preview-thumb-container;

            if ($previewable || $editable) {
                $isMobile = Craft::$app->getRequest()->isMobileBrowser(true);
                $imageButtonHtml = Html::beginTag('div', [
                    'class' => array_filter([
                        'image-actions',
                        'buttons',
                        ($isMobile ? 'is-mobile' : null),
                    ]),
                ]);
                $view = Craft::$app->getView();

                if ($previewable) {
                    $imageButtonHtml .= Html::button(Craft::t('app', 'Preview'), [
                        'id' => 'preview-btn',
                        'class' => ['btn', 'preview-btn'],
                    ]);

                    $previewBtnId = $view->namespaceInputId('preview-btn');
                    $settings = [];
                    $width = $this->getWidth();
                    $height = $this->getHeight();
                    if ($width && $height) {
                        $settings['startingWidth'] = $width;
                        $settings['startingHeight'] = $height;
                    }
                    $jsSettings = Json::encode($settings);
                    $js = <<<JS
$('#$previewBtnId').on('click', () => {
    new Craft.PreviewFileModal($this->id, null, $jsSettings);
});
JS;
                    $view->registerJs($js);
                }

                if ($editable) {
                    $imageButtonHtml .= Html::button(Craft::t('app', 'Edit Image'), [
                        'id' => 'edit-btn',
                        'class' => ['btn', 'edit-btn'],
                    ]);

                    $editBtnId = $view->namespaceInputId('edit-btn');
                    $updatePreviewThumbJs = $this->_updatePreviewThumbJs();
                    $js = <<<JS
$('#$editBtnId').on('click', () => {
    new Craft.AssetImageEditor($this->id, {
        allowDegreeFractions: Craft.isImagick,
        onSave: data => {
            if (data.newAssetId) {
                // If this is within an Assets field’s editor slideout, replace the selected asset 
                const slideout = $('#$editBtnId').closest('[data-slideout]').data('slideout');
                if (slideout && slideout.settings.elementSelectInput) {
                    slideout.settings.elementSelectInput.replaceElement(slideout.\$element.data('id'), data.newAssetId)
                        .catch(() => {});
                }
                return;
            }

            $updatePreviewThumbJs
        },
    });
});
JS;
                    $view->registerJs($js);
                }

                $imageButtonHtml .= Html::endTag('div'); // .image-actions

                if (Craft::$app->getRequest()->isMobileBrowser(true)) {
                    $previewThumbHtml .= $imageButtonHtml;
                } else {
                    $previewThumbHtml = Html::appendToTag($previewThumbHtml, $imageButtonHtml);
                }
            }

            $html .= $previewThumbHtml;
        } catch (NotSupportedException) {
            // NBD
        }

        return $html;
    }

    private function _updatePreviewThumbJs(): string
    {
        $thumbContainerId = Craft::$app->getView()->namespaceInputId('thumb-container');
        return <<<JS
$('#$thumbContainerId')
    .addClass('loading')
    .append($('<div class="spinner spinner-absolute"/>'));
Craft.sendActionRequest('POST', 'assets/preview-thumb', {
    data: {
        assetId: $this->id,
        width: 350,
        height: 190,
    },
}).then(({data}) => {
    $('#$thumbContainerId').find('img').replaceWith(data.img);
}).finally(() => {
    $('#$thumbContainerId').removeClass('loading')
        .find('.spinner').remove();
});
JS;
    }

    /**
     * @inheritdoc
     */
    public function getSidebarHtml(bool $static): string
    {
        return implode("\n", [
            // Omit preview button on sidebar of slideouts
            $this->getPreviewHtml(),
            parent::getSidebarHtml($static),
        ]);
    }

    /**
     * @inheritdoc
     */
    protected function metaFieldsHtml(bool $static): string
    {
        return implode("\n", [
            Cp::textFieldHtml([
                'label' => Craft::t('app', 'Filename'),
                'id' => 'new-filename',
                'name' => 'newFilename',
                'value' => $this->_filename,
                'errors' => $this->getErrors('newLocation'),
                'first' => true,
                'required' => true,
                'class' => ['text', 'filename'],
                'disabled' => $static,
            ]),
            parent::metaFieldsHtml($static),
        ]);
    }

    /**
     * @inheritdoc
     */
    protected function metadata(): array
    {
        return [
            Craft::t('app', 'Location') => fn() => $this->locationHtml(),
            Craft::t('app', 'File size') => function() {
                $size = $this->getFormattedSize(0);
                if (!$size) {
                    return false;
                }
                $inBytes = $this->getFormattedSizeInBytes(false);
                return Html::tag('div', $size, [
                    'id' => 'file-size-value',
                    'title' => $inBytes,
                ]);
            },
            Craft::t('app', 'Uploaded by') => function() {
                $uploader = $this->getUploader();
                return $uploader ? Cp::elementHtml($uploader) : false;
            },
            Craft::t('app', 'Dimensions') => function() {
                $dimensions = $this->getDimensions();
                if (!$dimensions) {
                    return false;
                }
                return Html::tag('div', $dimensions, [
                    'id' => 'dimensions-value',
                ]);
            },
        ];
    }

    private function locationHtml(): string
    {
        $volume = $this->getVolume();
        $uri = "assets/$volume->handle";
        $items = [
            Html::a(Craft::t('site', Html::encode($volume->name)), UrlHelper::cpUrl($uri)),
        ];
        if ($this->folderPath) {
            $subfolders = ArrayHelper::filterEmptyStringsFromArray(explode('/', $this->folderPath));
            foreach ($subfolders as $subfolder) {
                $uri .= "/$subfolder";
                $items[] = Html::a($subfolder, UrlHelper::cpUrl($uri));
            }
        }

        return Html::ul($items, [
            'encode' => false,
            'class' => 'path',
        ]);
    }

    /**
     * @inheritdoc
     * @since 3.3.0
     */
    public function getGqlTypeName(): string
    {
        return static::gqlTypeNameByContext($this->getVolume());
    }

    /**
     * @inheritdoc
     */
    public function attributes(): array
    {
        $names = parent::attributes();
        $names[] = 'extension';
        $names[] = 'filename';
        $names[] = 'focalPoint';
        $names[] = 'hasFocalPoint';
        $names[] = 'height';
        $names[] = 'mimeType';
        $names[] = 'path';
        $names[] = 'volumeId';
        $names[] = 'width';
        return $names;
    }

    /**
     * @inheritdoc
     */
    public function extraFields(): array
    {
        $names = parent::extraFields();
        $names[] = 'folder';
        $names[] = 'volume';
        return $names;
    }

    /**
     * Returns a copy of the asset with the given transform applied to it.
     *
     * @param ImageTransform|string|array|null $transform The transform handle or configuration that should be applied to the image
     * @return Asset
     * @throws ImageTransformException if $transform is an invalid transform handle
     */
    public function copyWithTransform(mixed $transform): Asset
    {
        $model = clone $this;
        $model->setFieldValues($this->getFieldValues());
        $model->setTransform($transform);

        return $model;
    }

    // Events
    // -------------------------------------------------------------------------

    /**
     * @inheritdoc
     */
    public function beforeSave(bool $isNew): bool
    {
        if (!isset($this->_filename)) {
            if (isset($this->newLocation)) {
                [, $this->filename] = Assets::parseFileLocation($this->newLocation);
            } elseif (isset($this->newFilename)) {
                $this->filename = $this->newFilename;
                $this->newFilename = null;
            }
        }

        if ($this->newFilename === '' || $this->newFilename === $this->getFilename()) {
            $this->newFilename = null;
        }

        // newFolderId/newFilename => newLocation
        if (isset($this->newFolderId) || isset($this->newFilename)) {
            $folderId = $this->newFolderId ?: $this->folderId;
            $filename = $this->newFilename ?? $this->_filename;
            $this->newLocation = "{folder:$folderId}$filename";
            $this->newFolderId = $this->newFilename = null;
        }

        // Get the (new?) folder ID
        if (isset($this->newLocation)) {
            [$folderId] = Assets::parseFileLocation($this->newLocation);
        } else {
            $folderId = $this->folderId;
        }

        // Fire a 'beforeHandleFile' event if we're going to be doing any file operations in afterSave()
        if (
            (isset($this->newLocation) || isset($this->tempFilePath)) &&
            $this->hasEventHandlers(self::EVENT_BEFORE_HANDLE_FILE)
        ) {
            $this->trigger(self::EVENT_BEFORE_HANDLE_FILE, new AssetEvent([
                'asset' => $this,
                'isNew' => !$this->id,
            ]));
        }

        // Set the kind based on filename
        $this->_setKind();

        // Give it a default title based on the file name, if it doesn't have a title yet
        if (!$this->id && !$this->title) {
            $this->title = Assets::filename2Title(pathinfo($this->_filename, PATHINFO_FILENAME));
        }

        // Set the field layout
        $volume = Craft::$app->getAssets()->getFolderById($folderId)->getVolume();

        if (!$volume->getFs() instanceof Temp) {
            $this->fieldLayoutId = $volume->fieldLayoutId;
        }

        return parent::beforeSave($isNew);
    }

    /**
     * Sets the asset’s kind based on its filename.
     */
    private function _setKind(): void
    {
        if (isset($this->_filename)) {
            $this->kind = Assets::getFileKindByExtension($this->_filename);
        }
    }

    /**
     * @inheritdoc
     * @throws InvalidConfigException
     */
    public function afterSave(bool $isNew): void
    {
        if (!$this->propagating) {
            $isCpRequest = Craft::$app->getRequest()->getIsCpRequest();
            $sanitizeCpImageUploads = Craft::$app->getConfig()->getGeneral()->sanitizeCpImageUploads;

            if (
                in_array($this->getScenario(), [self::SCENARIO_REPLACE, self::SCENARIO_CREATE], true) &&
                Assets::getFileKindByExtension($this->tempFilePath) === static::KIND_IMAGE &&
                !($isCpRequest && !$sanitizeCpImageUploads)
            ) {
                Image::cleanImageByPath($this->tempFilePath);
            }

            // Relocate the file?
            if (isset($this->newLocation) || isset($this->tempFilePath)) {
                $this->_relocateFile();
            }

            // Get the asset record
            if (!$isNew) {
                $record = AssetRecord::findOne($this->id);

                if (!$record) {
                    throw new InvalidConfigException("Invalid asset ID: $this->id");
                }
            } else {
                $record = new AssetRecord();
                $record->id = (int)$this->id;
            }

            $record->filename = $this->_filename;
            $record->volumeId = $this->getVolumeId();
            $record->folderId = (int)$this->folderId;
            $record->uploaderId = (int)$this->uploaderId ?: null;
            $record->kind = $this->kind;
            $record->alt = $this->alt;
            $record->size = (int)$this->size ?: null;
            $record->width = (int)$this->_width ?: null;
            $record->height = (int)$this->_height ?: null;
            $record->dateModified = Db::prepareDateForDb($this->dateModified);

            if ($this->getHasFocalPoint()) {
                $focal = $this->getFocalPoint();
                $record->focalPoint = number_format($focal['x'], 4) . ';' . number_format($focal['y'], 4);
            } else {
                $record->focalPoint = null;
            }

            $record->save(false);
        }

        parent::afterSave($isNew);
    }

    /**
     * @inheritdoc
     */
    public function beforeDelete(): bool
    {
        if (!parent::beforeDelete()) {
            return false;
        }

        // Update the asset record
        Db::update(Table::ASSETS, [
            'deletedWithVolume' => $this->deletedWithVolume,
            'keptFile' => $this->keepFileOnDelete,
        ], [
            'id' => $this->id,
        ], [], false);

        return true;
    }

    /**
     * @inheritdoc
     */
    public function afterDelete(): void
    {
        if (!$this->keepFileOnDelete) {
            $this->getVolume()->deleteFile($this->getPath());
        }

        Craft::$app->getImageTransforms()->deleteAllTransformData($this);
        parent::afterDelete();
    }

    /**
     * @inheritdoc
     */
    public function beforeRestore(): bool
    {
        // Only allow the asset to be restored if the file was kept on delete
        return $this->keptFile && parent::beforeRestore();
    }

    /**
     * @inheritdoc
     */
    public function getHtmlAttributes(string $context): array
    {
        if ($this->isFolder) {
            $attributes = [
                'data' => [
                    'is-folder' => true,
                    'folder-id' => $this->folderId,
                    'folder-name' => $this->title,
                    'source-path' => Json::encode($this->sourcePath),
                    'has-children' => Craft::$app->getAssets()->foldersExist(['parentId' => $this->folderId]),
                ],
            ];

            $volume = $this->getVolume();
            $userSession = Craft::$app->getUser();

            if (
                $userSession->checkPermission("savePeerAssets:$volume->uid") &&
                $userSession->checkPermission("deletePeerAssets:$volume->uid")
            ) {
                $attributes['data']['movable'] = true;
            }

            return $attributes;
        }

        return parent::getHtmlAttributes($context);
    }

    /**
     * @inheritdoc
     */
    protected function htmlAttributes(string $context): array
    {
        $attributes = [
            'data' => [
                'kind' => $this->kind,
                'alt' => $this->alt,
                'filename' => $this->filename,
            ],
        ];

        if ($this->kind === self::KIND_IMAGE) {
            $attributes['data']['image-width'] = $this->getWidth();
            $attributes['data']['image-height'] = $this->getHeight();
        }

        $volume = $this->getVolume();
        $userSession = Craft::$app->getUser();
        $imageEditable = $context === ElementSources::CONTEXT_INDEX && $this->getSupportsImageEditor();

        if ($volume->getFs() instanceof Temp || $userSession->getId() == $this->uploaderId) {
            $attributes['data']['own-file'] = true;
            $movable = $replaceable = true;
        } else {
            $attributes['data']['peer-file'] = true;
            $movable = (
                $userSession->checkPermission("savePeerAssets:$volume->uid") &&
                $userSession->checkPermission("deletePeerAssets:$volume->uid")
            );
            $replaceable = $userSession->checkPermission("replacePeerFiles:$volume->uid");
            $imageEditable = (
                $imageEditable &&
                ($userSession->checkPermission("editPeerImages:$volume->uid"))
            );
        }

        if ($movable) {
            $attributes['data']['movable'] = true;
        }

        if ($replaceable) {
            $attributes['data']['replaceable'] = true;
        }

        if ($imageEditable) {
            $attributes['data']['editable-image'] = true;
        }

        if ($this->dateDeleted && $this->keptFile) {
            $attributes['data']['restorable'] = true;
        }

        return $attributes;
    }

    /**
     * Returns the filesystem the asset is stored in.
     *
     * @return FsInterface
     * @throws InvalidConfigException
     * @since 4.0.0
     * @deprecated in 4.4.0
     */
    public function getFs(): FsInterface
    {
        return $this->getVolume()->getFs();
    }

    /**
     * Returns the width and height of the image.
     *
     * @param ImageTransform|string|array|null $transform
     * @return array
     */
    private function _dimensions(mixed $transform = null): array
    {
        if (!in_array($this->kind, [self::KIND_IMAGE, self::KIND_VIDEO], true)) {
            return [null, null];
        }

        if (!$this->_width || !$this->_height) {
            if (
                $this->kind === self::KIND_IMAGE &&
                $this->getScenario() !== self::SCENARIO_CREATE
            ) {
                Craft::warning("Asset $this->id is missing its width or height", __METHOD__);
            }

            return [null, null];
        }

        $transform = $transform ?? $this->_transform;

        if ($transform === null || !Image::canManipulateAsImage($this->getExtension())) {
            return [$this->_width, $this->_height];
        }

        $transform = ImageTransforms::normalizeTransform($transform);

        return Image::targetDimensions(
            $this->_width,
            $this->_height,
            $transform->width,
            $transform->height,
            $transform->mode,
            $transform->upscale
        );
    }

    /**
     * Relocates the file after the element has been saved.
     *
     * @throws VolumeException if a file operation errored
     * @throws Exception if something else goes wrong
     */
    private function _relocateFile(): void
    {
        $assetsService = Craft::$app->getAssets();

        // Get the (new?) folder ID & filename
        if (isset($this->newLocation)) {
            [$folderId, $filename] = Assets::parseFileLocation($this->newLocation);
        } else {
            $folderId = $this->folderId;
            $filename = $this->_filename;
        }

        $hasNewFolder = $folderId != $this->folderId;

        $tempPath = null;

        $oldFolder = $this->folderId ? $assetsService->getFolderById($this->folderId) : null;
        $oldVolume = $oldFolder?->getVolume();

        $newFolder = $hasNewFolder ? $assetsService->getFolderById($folderId) : $oldFolder;
        $newVolume = $hasNewFolder ? $newFolder->getVolume() : $oldVolume;

        $oldPath = $this->folderId ? $this->getPath() : null;
        $newPath = ($newFolder->path ? rtrim($newFolder->path, '/') . '/' : '') . $filename;

        // Is this just a simple move/rename within the same volume?
        if (!isset($this->tempFilePath) && $oldFolder !== null && $oldFolder->volumeId == $newFolder->volumeId) {
            $oldVolume->renameFile($oldPath, $newPath);
        } else {
            // Get the temp path
            if (isset($this->tempFilePath)) {
                if (!$this->_validateTempFilePath()) {
                    Craft::warning("Prevented saving $this->tempFilePath as an asset. It must be located within a temp directory or the project root (excluding system directories).");
                    throw new FileException(Craft::t('app', "There was an error relocating the file."));
                }

                $tempPath = $this->tempFilePath;
            } else {
                $tempFilename = FileHelper::uniqueName($filename);
                $tempPath = Craft::$app->getPath()->getTempPath() . DIRECTORY_SEPARATOR . $tempFilename;
                Assets::downloadFile($oldVolume, $oldPath, $tempPath);
            }

            // Try to open a file stream
            if (($stream = fopen($tempPath, 'rb')) === false) {
                if (file_exists($tempPath)) {
                    FileHelper::unlink($tempPath);
                }
                throw new FileException(Craft::t('app', 'Could not open file for streaming at {path}', ['path' => $tempPath]));
            }

            if ($this->folderId) {
                // Delete the old file
                $oldVolume->deleteFile($oldPath);
            }

            // Upload the file to the new location
            try {
                $newVolume->writeFileFromStream($newPath, $stream, [
                    Fs::CONFIG_MIMETYPE => FileHelper::getMimeType($tempPath),
                ]);
            } catch (VolumeException $exception) {
                Craft::$app->getErrorHandler()->logException($exception);
                throw $exception;
            } finally {
                // If the volume has not already disconnected the stream, clean it up.
                if (is_resource($stream)) {
                    fclose($stream);
                }
            }
        }

        if ($this->folderId) {
            // Nuke the transforms
            Craft::$app->getImageTransforms()->deleteAllTransformData($this);
        }

        // Update file properties
        $this->setVolumeId($newFolder->volumeId);
        $this->folderId = $folderId;
        $this->folderPath = $newFolder->path;
        $this->_filename = $filename;
        $this->_volume = $newVolume;

        // If there was a new file involved, update file data.
        if ($tempPath && file_exists($tempPath)) {
            $this->kind = Assets::getFileKindByExtension($filename);

            if ($this->kind === self::KIND_IMAGE) {
                [$this->_width, $this->_height] = Image::imageSize($tempPath);
            } else {
                $this->_width = null;
                $this->_height = null;
            }

            $this->size = filesize($tempPath);
            $mtime = filemtime($tempPath);
            $this->dateModified = $mtime ? new DateTime('@' . $mtime) : null;

            // Delete the temp file
            FileHelper::unlink($tempPath);
        }

        // Clear out the temp location properties
        $this->newLocation = null;
        $this->tempFilePath = null;
    }

    /**
     * Validates that the temp file path exists and is someplace safe.
     *
     * @return bool
     */
    private function _validateTempFilePath(): bool
    {
        $tempFilePath = realpath($this->tempFilePath);

        if ($tempFilePath === false || !is_file($tempFilePath)) {
            return false;
        }

        $tempFilePath = FileHelper::normalizePath($tempFilePath);

        // Make sure it's within a known temp path, the project root, or storage/ folder
        $pathService = Craft::$app->getPath();
        $allowedRoots = [
            [$pathService->getTempPath(), true],
            [$pathService->getTempAssetUploadsPath(), true],
            [sys_get_temp_dir(), true],
            [Craft::getAlias('@root', false), false],
            [Craft::getAlias('@storage', false), false],
        ];

        $inAllowedRoot = false;
        foreach ($allowedRoots as [$root, $isTempDir]) {
            $root = $this->_normalizeTempPath($root);
            if ($root !== false && str_starts_with($tempFilePath, $root)) {
                // If this is a known temp dir, we’re good here
                if ($isTempDir) {
                    return true;
                }
                $inAllowedRoot = true;
                break;
            }
        }
        if (!$inAllowedRoot) {
            return false;
        }

        // Make sure it's *not* within a system directory though
        $systemDirs = $pathService->getSystemPaths();
        $systemDirs = array_map([$this, '_normalizeTempPath'], $systemDirs);
        $systemDirs = array_filter($systemDirs, function($value) {
            return ($value !== false);
        });

        foreach ($systemDirs as $dir) {
            if (str_starts_with($tempFilePath, $dir)) {
                return false;
            }
        }

        return true;
    }

    /**
     * Returns a normalized temp path or false, if realpath fails.
     *
     * @param string|false $path
     * @return string|false
     */
    private function _normalizeTempPath(string|false $path): string|false
    {
        if (!$path || !($path = realpath($path))) {
            return false;
        }

        return FileHelper::normalizePath($path) . DIRECTORY_SEPARATOR;
    }
}<|MERGE_RESOLUTION|>--- conflicted
+++ resolved
@@ -1486,10 +1486,6 @@
 $('#replace-btn').on('click', () => {
     const \$fileInput = $('<input/>', {type: 'file', name: 'replaceFile', class: 'replaceFile hidden'}).appendTo(Garnish.\$bod);
     const uploader = Craft.createAssetUploader('{$fsClass}', \$fileInput, {
-<<<<<<< HEAD
-        url: Craft.getActionUrl('assets/replace-file'),
-=======
->>>>>>> cf178944
         dropZone: null,
         fileInput: \$fileInput,
         paramName: 'replaceFile',
