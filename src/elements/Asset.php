--- conflicted
+++ resolved
@@ -2222,11 +2222,7 @@
      */
     public function getCopyOfFile(): string
     {
-<<<<<<< HEAD
-        $tempFilename = uniqid(pathinfo($this->_filename, PATHINFO_FILENAME), true) . '.' . $this->getExtension();
-=======
-        $tempFilename = FileHelper::uniqueName($this->filename);
->>>>>>> 121895f7
+        $tempFilename = FileHelper::uniqueName($this->_filename);
         $tempPath = Craft::$app->getPath()->getTempPath() . DIRECTORY_SEPARATOR . $tempFilename;
         Assets::downloadFile($this->getVolume(), $this->getPath(), $tempPath);
 
