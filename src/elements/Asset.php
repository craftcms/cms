<?php
/**
 * @link https://craftcms.com/
 * @copyright Copyright (c) Pixel & Tonic, Inc.
 * @license https://craftcms.github.io/license/
 */

namespace craft\elements;

use Craft;
use craft\base\Element;
use craft\base\LocalVolumeInterface;
use craft\base\Volume;
use craft\base\VolumeInterface;
use craft\db\Table;
use craft\elements\actions\CopyReferenceTag;
use craft\elements\actions\DeleteAssets;
use craft\elements\actions\DownloadAssetFile;
use craft\elements\actions\Edit;
use craft\elements\actions\EditImage;
use craft\elements\actions\PreviewAsset;
use craft\elements\actions\RenameFile;
use craft\elements\actions\ReplaceFile;
use craft\elements\db\AssetQuery;
use craft\elements\db\ElementQueryInterface;
use craft\errors\AssetException;
use craft\errors\AssetTransformException;
use craft\errors\FileException;
use craft\errors\VolumeObjectNotFoundException;
use craft\events\AssetEvent;
use craft\helpers\Assets as AssetsHelper;
use craft\helpers\FileHelper;
use craft\helpers\Html;
use craft\helpers\Image;
use craft\helpers\Template;
use craft\helpers\UrlHelper;
use craft\models\AssetTransform;
use craft\models\VolumeFolder;
use craft\records\Asset as AssetRecord;
use craft\validators\AssetLocationValidator;
use craft\validators\DateTimeValidator;
use craft\validators\StringValidator;
use craft\volumes\Temp;
use DateTime;
use Twig\Markup;
use yii\base\ErrorHandler;
use yii\base\Exception;
use yii\base\InvalidCallException;
use yii\base\InvalidConfigException;
use yii\base\NotSupportedException;
use yii\base\UnknownPropertyException;

/**
 * Asset represents an asset element.
 *
 * @property string $extension the file extension
 * @property array|null $focalPoint the focal point represented as an array with `x` and `y` keys, or null if it's not an image
 * @property VolumeFolder $folder the asset’s volume folder
 * @property bool $hasFocalPoint whether a user-defined focal point is set on the asset
 * @property int|float|null $height the image height
 * @property Markup|null $img an `<img>` tag based on this asset
 * @property string|null $mimeType the file’s MIME type, if it can be determined
 * @property string $path the asset's path in the volume
 * @property VolumeInterface $volume the asset’s volume
 * @property int|float|null $width the image width
 * @author Pixel & Tonic, Inc. <support@pixelandtonic.com>
 * @since 3.0
 */
class Asset extends Element
{
    // Constants
    // =========================================================================

    // Events
    // -------------------------------------------------------------------------

    /**
     * @event AssetEvent The event that is triggered before an asset is uploaded to volume.
     */
    const EVENT_BEFORE_HANDLE_FILE = 'beforeHandleFile';

    // Location error codes
    // -------------------------------------------------------------------------

    const ERROR_DISALLOWED_EXTENSION = 'disallowed_extension';
    const ERROR_FILENAME_CONFLICT = 'filename_conflict';

    // Validation scenarios
    // -------------------------------------------------------------------------

    const SCENARIO_FILEOPS = 'fileOperations';
    const SCENARIO_INDEX = 'index';
    const SCENARIO_CREATE = 'create';
    const SCENARIO_REPLACE = 'replace';

    // File kinds
    // -------------------------------------------------------------------------

    const KIND_ACCESS = 'access';
    const KIND_AUDIO = 'audio';
    const KIND_COMPRESSED = 'compressed';
    const KIND_EXCEL = 'excel';
    const KIND_FLASH = 'flash';
    const KIND_HTML = 'html';
    const KIND_ILLUSTRATOR = 'illustrator';
    const KIND_IMAGE = 'image';
    const KIND_JAVASCRIPT = 'javascript';
    const KIND_JSON = 'json';
    const KIND_PDF = 'pdf';
    const KIND_PHOTOSHOP = 'photoshop';
    const KIND_PHP = 'php';
    const KIND_POWERPOINT = 'powerpoint';
    const KIND_TEXT = 'text';
    const KIND_VIDEO = 'video';
    const KIND_WORD = 'word';
    const KIND_XML = 'xml';
    const KIND_UNKNOWN = 'unknown';

    // Static
    // =========================================================================

    /**
     * @inheritdoc
     */
    public static function displayName(): string
    {
        return Craft::t('app', 'Asset');
    }

    /**
     * @inheritdoc
     */
    public static function pluralDisplayName(): string
    {
        return Craft::t('app', 'Assets');
    }

    /**
     * @inheritdoc
     */
    public static function refHandle()
    {
        return 'asset';
    }

    /**
     * @inheritdoc
     */
    public static function hasContent(): bool
    {
        return true;
    }

    /**
     * @inheritdoc
     */
    public static function hasTitles(): bool
    {
        return true;
    }

    /**
     * @inheritdoc
     */
    public static function isLocalized(): bool
    {
        return true;
    }

    /**
     * @inheritdoc
     * @return AssetQuery The newly created [[AssetQuery]] instance.
     */
    public static function find(): ElementQueryInterface
    {
        return new AssetQuery(static::class);
    }

    /**
     * @inheritdoc
     */
    protected static function defineSources(string $context = null): array
    {
        $volumes = Craft::$app->getVolumes();

        if ($context === 'index') {
            $sourceIds = $volumes->getViewableVolumeIds();
        } else {
            $sourceIds = $volumes->getAllVolumeIds();
        }

        $additionalCriteria = $context === 'settings' ? ['parentId' => ':empty:'] : [];

        $tree = Craft::$app->getAssets()->getFolderTreeByVolumeIds($sourceIds, $additionalCriteria);

        $sourceList = self::_assembleSourceList($tree, $context !== 'settings');

        // Add the Temporary Uploads location, if that's not set to a real volume
        if (
            $context !== 'settings' &&
            !Craft::$app->getRequest()->getIsConsoleRequest() &&
            !Craft::$app->getProjectConfig()->get('assets.tempVolumeUid')
        ) {
<<<<<<< HEAD
            $temporaryUploadFolder = Craft::$app->getAssets()->getCurrentUserTemporaryUploadFolder();
=======
            $temporaryUploadFolder = Craft::$app->getAssets()->getUserTemporaryUploadFolder();
>>>>>>> e176191b
            $temporaryUploadFolder->name = Craft::t('app', 'Temporary Uploads');
            $sourceList[] = self::_assembleSourceInfoForFolder($temporaryUploadFolder, false);
        }

        return $sourceList;
    }

    /**
     * @inheritdoc
     */
    protected static function defineActions(string $source = null): array
    {
        $actions = [];

        if (preg_match('/^folder:([a-z0-9\-]+)/', $source, $matches)) {
            $folderId = $matches[1];

            $folder = Craft::$app->getAssets()->getFolderByUid($folderId);
            /** @var Volume $volume */
            $volume = $folder->getVolume();

            $actions[] = Craft::$app->getElements()->createAction(
                [
                    'type' => PreviewAsset::class,
                    'label' => Craft::t('app', 'Preview file'),
                ]
            );

            // Download
            $actions[] = DownloadAssetFile::class;

            // Edit
            $actions[] = Craft::$app->getElements()->createAction(
                [
                    'type' => Edit::class,
                    'label' => Craft::t('app', 'Edit asset'),
                ]
            );

            $userSession = Craft::$app->getUser();
            $canDeleteAndSave = (
                $userSession->checkPermission('deleteFilesAndFoldersInVolume:' . $volume->uid) &&
                $userSession->checkPermission('saveAssetInVolume:' . $volume->uid)
            );

            // Rename File
            if ($canDeleteAndSave) {
                $actions[] = RenameFile::class;
            }

            // Replace File
            if ($userSession->checkPermission('saveAssetInVolume:' . $volume->uid)) {
                $actions[] = ReplaceFile::class;
            }

            // Copy Reference Tag
            $actions[] = Craft::$app->getElements()->createAction(
                [
                    'type' => CopyReferenceTag::class,
                    'elementType' => static::class,
                ]
            );

            // Edit Image
            if ($canDeleteAndSave) {
                $actions[] = EditImage::class;
            }

            // Delete
            if ($userSession->checkPermission('deleteFilesAndFoldersInVolume:' . $volume->uid)) {
                $actions[] = DeleteAssets::class;
            }
        }

        return $actions;
    }

    /**
     * @inheritdoc
     */
    protected static function defineSearchableAttributes(): array
    {
        return ['filename', 'extension', 'kind'];
    }

    /**
     * @inheritdoc
     */
    protected static function defineSortOptions(): array
    {
        return [
            'title' => Craft::t('app', 'Title'),
            'filename' => Craft::t('app', 'Filename'),
            'size' => Craft::t('app', 'File Size'),
            'dateModified' => Craft::t('app', 'File Modification Date'),
            [
                'label' => Craft::t('app', 'Date Uploaded'),
                'orderBy' => 'elements.dateCreated',
                'attribute' => 'dateCreated'
            ],
            [
                'label' => Craft::t('app', 'Date Updated'),
                'orderBy' => 'elements.dateUpdated',
                'attribute' => 'dateUpdated'
            ],
        ];
    }

    /**
     * @inheritdoc
     */
    protected static function defineTableAttributes(): array
    {
        return [
            'title' => ['label' => Craft::t('app', 'Title')],
            'filename' => ['label' => Craft::t('app', 'Filename')],
            'size' => ['label' => Craft::t('app', 'File Size')],
            'kind' => ['label' => Craft::t('app', 'File Kind')],
            'imageSize' => ['label' => Craft::t('app', 'Image Size')],
            'width' => ['label' => Craft::t('app', 'Image Width')],
            'height' => ['label' => Craft::t('app', 'Image Height')],
            'link' => ['label' => Craft::t('app', 'Link'), 'icon' => 'world'],
            'id' => ['label' => Craft::t('app', 'ID')],
            'dateModified' => ['label' => Craft::t('app', 'File Modified Date')],
            'dateCreated' => ['label' => Craft::t('app', 'Date Created')],
            'dateUpdated' => ['label' => Craft::t('app', 'Date Updated')],
        ];
    }

    /**
     * @inheritdoc
     */
    protected static function defineDefaultTableAttributes(string $source): array
    {
        return [
            'filename',
            'size',
            'dateModified',
        ];
    }

    /**
     * Transforms an asset folder tree into a source list.
     *
     * @param array $folders
     * @param bool $includeNestedFolders
     * @return array
     */
    private static function _assembleSourceList(array $folders, bool $includeNestedFolders = true): array
    {
        $sources = [];

        foreach ($folders as $folder) {
            $sources[] = self::_assembleSourceInfoForFolder($folder, $includeNestedFolders);
        }

        return $sources;
    }

    /**
     * Transforms an VolumeFolderModel into a source info array.
     *
     * @param VolumeFolder $folder
     * @param bool $includeNestedFolders
     * @return array
     */
    private static function _assembleSourceInfoForFolder(VolumeFolder $folder, bool $includeNestedFolders = true): array
    {
        /** @var Volume $volume */
        $volume = $folder->getVolume();
        $source = [
            'key' => 'folder:' . $folder->uid,
            'label' => $folder->parentId ? $folder->name : Craft::t('site', $folder->name),
            'hasThumbs' => true,
            'criteria' => ['folderId' => $folder->id],
            'defaultSort' => ['dateCreated', 'desc'],
            'data' => [
                'upload' => $folder->volumeId === null ? true : Craft::$app->getUser()->checkPermission('saveAssetInVolume:' . $volume->uid),
                'folder-id' => $folder->id
            ]
        ];

        if ($includeNestedFolders) {
            $source['nested'] = self::_assembleSourceList(
                $folder->getChildren(),
                true
            );
        }

        return $source;
    }

    // Properties
    // =========================================================================

    /**
     * @var int|null Volume ID
     */
    public $volumeId;

    /**
     * @var int|null Folder ID
     */
    public $folderId;

    /**
     * @var string|null Folder path
     */
    public $folderPath;

    /**
     * @var string|null Filename
     * @todo rename to private $_basename w/ getter & setter in 4.0; and getFilename() should not include the extension (to be like PATHINFO_FILENAME). We can add a getBasename() for getting the whole thing.
     */
    public $filename;

    /**
     * @var string|null Kind
     */
    public $kind;

    /**
     * @var int|null Size
     */
    public $size;

    /**
     * @var bool|null Whether the file was kept around when the asset was deleted
     */
    public $keptFile;

    /**
     * @var \DateTime|null Date modified
     */
    public $dateModified;

    /**
     * @var string|null New file location
     */
    public $newLocation;

    /**
     * @var string|null Location error code
     * @see AssetLocationValidator::validateAttribute()
     */
    public $locationError;

    /**
     * @var string|null New filename
     */
    public $newFilename;

    /**
     * @var int|null New folder id
     */
    public $newFolderId;

    /**
     * @var string|null The temp file path
     */
    public $tempFilePath;

    /**
     * @var bool Whether Asset should avoid filename conflicts when saved.
     */
    public $avoidFilenameConflicts = false;

    /**
     * @var string|null The suggested filename in case of a conflict.
     */
    public $suggestedFilename;

    /**
     * @var string|null The filename that was used that caused a conflict.
     */
    public $conflictingFilename;

    /**
     * @var bool Whether the asset was deleted along with its volume
     * @see beforeDelete()
     */
    public $deletedWithVolume = false;

    /**
     * @var bool Whether the associated file should be preserved if the asset record is deleted.
     * @see beforeDelete()
     * @see afterDelete()
     */
    public $keepFileOnDelete = false;

    /**
     * @var int|float|null Width
     */
    private $_width;

    /**
     * @var int|float|null Height
     */
    private $_height;

    /**
     * @var array|null Focal point
     */
    private $_focalPoint;

    /**
     * @var AssetTransform|null
     */
    private $_transform;

    /**
     * @var string
     */
    private $_transformSource = '';

    /**
     * @var VolumeInterface|null
     */
    private $_volume;

    // Public Methods
    // =========================================================================

    /**
     * @inheritdoc
     */
    public function __toString()
    {
        try {
            if ($this->_transform !== null && ($url = (string)$this->getUrl())) {
                return $url;
            }
            return parent::__toString();
        } catch (\Exception $e) {
            ErrorHandler::convertExceptionToError($e);
        }
    }

    /**
     * Checks if a property is set.
     *
     * This method will check if $name is one of the following:
     * - a magic property supported by [[Element::__isset()]]
     * - an image transform handle
     *
     * @param string $name The property name
     * @return bool Whether the property is set
     */
    public function __isset($name): bool
    {
        return (
            parent::__isset($name) ||
            strncmp($name, 'transform:', 10) === 0 ||
            Craft::$app->getAssetTransforms()->getTransformByHandle($name)
        );
    }

    /**
     * Returns a property value.
     *
     * This method will check if $name is one of the following:
     * - a magic property supported by [[Element::__get()]]
     * - an image transform handle
     *
     * @param string $name The property name
     * @return mixed The property value
     * @throws UnknownPropertyException if the property is not defined
     * @throws InvalidCallException if the property is write-only.
     */
    public function __get($name)
    {
        if (strncmp($name, 'transform:', 10) === 0) {
            return $this->copyWithTransform(substr($name, 10));
        }

        try {
            return parent::__get($name);
        } catch (UnknownPropertyException $e) {
            // Is $name a transform handle?
            if (($transform = Craft::$app->getAssetTransforms()->getTransformByHandle($name)) !== null) {
                return $this->copyWithTransform($transform);
            }

            throw $e;
        }
    }

    /**
     * @inheritdoc
     */
    public function datetimeAttributes(): array
    {
        $attributes = parent::datetimeAttributes();
        $attributes[] = 'dateModified';
        return $attributes;
    }

    /**
     * @inheritdoc
     */
    public function rules()
    {
        $rules = parent::rules();

        $rules[] = [['title'], StringValidator::class, 'max' => 255, 'disallowMb4' => true, 'on' => [self::SCENARIO_CREATE]];
        $rules[] = [['volumeId', 'folderId', 'width', 'height', 'size'], 'number', 'integerOnly' => true];
        $rules[] = [['dateModified'], DateTimeValidator::class];
        $rules[] = [['filename', 'kind'], 'required'];
        $rules[] = [['kind'], 'string', 'max' => 50];
        $rules[] = [['newLocation'], AssetLocationValidator::class, 'avoidFilenameConflicts' => $this->avoidFilenameConflicts];
        $rules[] = [['newLocation'], 'required', 'on' => [self::SCENARIO_CREATE, self::SCENARIO_FILEOPS]];
        $rules[] = [['tempFilePath'], 'required', 'on' => [self::SCENARIO_CREATE, self::SCENARIO_REPLACE]];

        return $rules;
    }

    /**
     * @inheritdoc
     */
    public function scenarios()
    {
        $scenarios = parent::scenarios();
        $scenarios[self::SCENARIO_INDEX] = [];

        return $scenarios;
    }

    /**
     * @inheritdoc
     */
    public function getIsEditable(): bool
    {
        /** @var Volume $volume */
        $volume = $this->getVolume();
        return Craft::$app->getUser()->checkPermission(
            'saveAssetInVolume:' . $volume->uid
        );
    }

    /**
     * Returns an `<img>` tag based on this asset.
     *
     * @return Markup|null
     */
    public function getImg()
    {
        if ($this->kind !== self::KIND_IMAGE) {
            return null;
        }

        /** @var Volume $volume */
        $volume = $this->getVolume();

        if (!$volume->hasUrls) {
            return null;
        }

        $img = '<img src="' . $this->getUrl() . '" width="' . $this->getWidth() . '" height="' . $this->getHeight() . '" alt="' . Html::encode($this->title) . '">';
        return Template::raw($img);
    }

    /**
     * @inheritdoc
     */
    public function getFieldLayout()
    {
        if (($fieldLayout = parent::getFieldLayout()) !== null) {
            return $fieldLayout;
        }

        /** @var Volume $volume */
        $volume = $this->getVolume();
        return $volume->getFieldLayout();
    }

    /**
     * Returns the asset’s volume folder.
     *
     * @return VolumeFolder
     * @throws InvalidConfigException if [[folderId]] is missing or invalid
     */
    public function getFolder(): VolumeFolder
    {
        if ($this->folderId === null) {
            throw new InvalidConfigException('Asset is missing its folder ID');
        }

        if (($folder = Craft::$app->getAssets()->getFolderById($this->folderId)) === null) {
            throw new InvalidConfigException('Invalid folder ID: ' . $this->folderId);
        }

        return $folder;
    }

    /**
     * Returns the asset’s volume.
     *
     * @return VolumeInterface
     * @throws InvalidConfigException if [[volumeId]] is missing or invalid
     */
    public function getVolume(): VolumeInterface
    {
        if ($this->_volume !== null) {
            return $this->_volume;
        }

        if ($this->volumeId === null) {
            return new Temp();
        }

        if (($volume = Craft::$app->getVolumes()->getVolumeById($this->volumeId)) === null) {
            throw new InvalidConfigException('Invalid volume ID: ' . $this->volumeId);
        }

        return $this->_volume = $volume;
    }

    /**
     * Sets the transform.
     *
     * @param AssetTransform|string|array|null $transform The transform that should be applied, if any. Can either be the handle of a named transform, or an array that defines the transform settings.
     * @return Asset
     * @throws AssetTransformException if $transform is an invalid transform handle
     */
    public function setTransform($transform): Asset
    {
        $this->_transform = Craft::$app->getAssetTransforms()->normalizeTransform($transform);

        return $this;
    }

    /**
     * Returns the element’s full URL.
     *
     * @param string|array|null $transform The transform that should be applied, if any. Can either be the handle of a named transform, or an array that defines the transform settings.
     * @return string|null
     */
    public function getUrl($transform = null)
    {
        /** @var Volume $volume */
        $volume = $this->getVolume();

        if (!$volume->hasUrls) {
            return null;
        }

        if ($this->getMimeType() === 'image/gif' && !Craft::$app->getConfig()->getGeneral()->transformGifs) {
            return AssetsHelper::generateUrl($volume, $this);
        }

        // Normalize empty transform values
        $transform = $transform ?: null;

        if (is_array($transform)) {
            if (isset($transform['width'])) {
                $transform['width'] = round($transform['width']);
            }
            if (isset($transform['height'])) {
                $transform['height'] = round($transform['height']);
            }
        }

        if ($transform === null && $this->_transform !== null) {
            $transform = $this->_transform;
        }

        try {
            return Craft::$app->getAssets()->getAssetUrl($this, $transform);
        } catch (VolumeObjectNotFoundException $e) {
            Craft::error("Could not determine asset's URL ({$this->id}): {$e->getMessage()}");
            Craft::$app->getErrorHandler()->logException($e);
            return UrlHelper::actionUrl('not-found');
        }
    }

    /**
     * @inheritdoc
     */
    public function getThumbUrl(int $size)
    {
        return Craft::$app->getAssets()->getThumbUrl($this, $size, $size, false);
    }

    /**
     * Returns the file name, with or without the extension.
     *
     * @param bool $withExtension
     * @return string
     */
    public function getFilename(bool $withExtension = true): string
    {
        if ($withExtension) {
            return $this->filename;
        }
        return pathinfo($this->filename, PATHINFO_FILENAME);
    }

    /**
     * Returns the file extension.
     *
     * @return string
     */
    public function getExtension(): string
    {
        return pathinfo($this->filename, PATHINFO_EXTENSION);
    }

    /**
     * Returns the file’s MIME type, if it can be determined.
     *
     * @return string|null
     */
    public function getMimeType()
    {
        // todo: maybe we should be passing this off to volume types
        // so Local volumes can call FileHelper::getMimeType() (uses magic file instead of ext)
        return FileHelper::getMimeTypeByExtension($this->filename);
    }

    /**
     * Returns the image height.
     *
     * @param AssetTransform|string|array|null $transform The transform that should be applied, if any. Can either be the handle of a named transform, or an array that defines the transform settings.
     * @return int|float|null
     */

    public function getHeight($transform = null)
    {
        return $this->_getDimension('height', $transform);
    }

    /**
     * Sets the image height.
     *
     * @param int|float|null $height the image height
     */
    public function setHeight($height)
    {
        $this->_height = $height;
    }

    /**
     * Returns the image width.
     *
     * @param AssetTransform|string|array|null $transform The optional transform handle for which to get thumbnail.
     * @return int|float|null
     */
    public function getWidth($transform = null)
    {
        return $this->_getDimension('width', $transform);
    }

    /**
     * Sets the image width.
     *
     * @param int|float|null $width the image width
     */
    public function setWidth($width)
    {
        $this->_width = $width;
    }

    /**
     * @return string
     */
    public function getTransformSource(): string
    {
        if (!$this->_transformSource) {
            Craft::$app->getAssetTransforms()->getLocalImageSource($this);
        }

        return $this->_transformSource;
    }

    /**
     * Set a source to use for transforms for this Assets File.
     *
     * @param string $uri
     */
    public function setTransformSource(string $uri)
    {
        $this->_transformSource = $uri;
    }

    /**
     * Returns the asset's path in the volume.
     *
     * @param string|null $filename Filename to use. If not specified, the asset's filename will be used.
     * @return string
     * @deprecated in 3.0.0-RC12
     */
    public function getUri(string $filename = null): string
    {
        Craft::$app->getDeprecator()->log(self::class . '::getUri()', self::class . '::getUri() has been deprecated. Use getPath() instead.');

        return $this->getPath($filename);
    }

    /**
     * Returns the asset's path in the volume.
     *
     * @param string|null $filename Filename to use. If not specified, the asset's filename will be used.
     * @return string
     */
    public function getPath(string $filename = null): string
    {
        return $this->folderPath . ($filename ?: $this->filename);
    }

    /**
     * Return the path where the source for this Asset's transforms should be.
     *
     * @return string
     */
    public function getImageTransformSourcePath(): string
    {
        $volume = $this->getVolume();

        if ($volume instanceof LocalVolumeInterface) {
            return FileHelper::normalizePath($volume->getRootPath() . DIRECTORY_SEPARATOR . $this->getPath());
        }

        return Craft::$app->getPath()->getAssetSourcesPath() . DIRECTORY_SEPARATOR . $this->id . '.' . $this->getExtension();
    }

    /**
     * Get a temporary copy of the actual file.
     *
     * @return string
     */
    public function getCopyOfFile(): string
    {
        $tempFilename = uniqid(pathinfo($this->filename, PATHINFO_FILENAME), true) . '.' . $this->getExtension();
        $tempPath = Craft::$app->getPath()->getTempPath() . DIRECTORY_SEPARATOR . $tempFilename;
        $this->getVolume()->saveFileLocally($this->getPath(), $tempPath);

        return $tempPath;
    }

    /**
     * Returns a stream of the actual file.
     *
     * @return resource
     * @throws InvalidConfigException if [[volumeId]] is missing or invalid
     * @throws AssetException if a stream could not be created
     */
    public function getStream()
    {
        return $this->getVolume()->getFileStream($this->getPath());
    }

    /**
     * Returns the file’s contents.
     *
     * @return string
     * @throws InvalidConfigException if [[volumeId]] is missing or invalid
     * @throws AssetException if a stream could not be created
     */
    public function getContents(): string
    {
        return stream_get_contents($this->getStream());
    }

    /**
     * Return whether the Asset has a URL.
     *
     * @return bool
     * @deprecated in 3.0.0-RC12. Use getVolume()->hasUrls instead.
     */
    public function getHasUrls(): bool
    {
        Craft::$app->getDeprecator()->log(self::class . '::getHasUrls()', self::class . '::getHasUrls() has been deprecated. Use getVolume()->hasUrls instead.');

        /** @var Volume $volume */
        $volume = $this->getVolume();
        return $volume && $volume->hasUrls;
    }

    /**
     * Returns whether this asset can be edited by the image editor.
     *
     * @return bool
     */
    public function getSupportsImageEditor(): bool
    {
        $ext = $this->getExtension();
        return (strcasecmp($ext, 'svg') !== 0 && Image::canManipulateAsImage($ext));
    }

    /**
     * Returns whether this asset can be previewed.
     *
     * @return bool
     */
    public function getSupportsPreview(): bool
    {
        return \in_array($this->kind, [self::KIND_IMAGE, self::KIND_HTML, self::KIND_JAVASCRIPT, self::KIND_JSON], true);
    }

    /**
     * Returns whether a user-defined focal point is set on the asset.
     *
     * @return bool
     */
    public function getHasFocalPoint(): bool
    {
        return $this->_focalPoint !== null;
    }

    /**
     * Returns the focal point represented as an array with `x` and `y` keys, or null if it's not an image.
     *
     * @param bool $asCss whether the value should be returned in CSS syntax ("50% 25%") instead
     * @return array|string|null
     */
    public function getFocalPoint(bool $asCss = false)
    {
        if ($this->kind !== self::KIND_IMAGE) {
            return null;
        }

        $focal = $this->_focalPoint ?? ['x' => 0.5, 'y' => 0.5];

        if ($asCss) {
            return ($focal['x'] * 100) . '% ' . ($focal['y'] * 100) . '%';
        }

        return $focal;
    }

    /**
     * Sets the asset's focal point.
     *
     * @param $value string|array|null
     * @throws \InvalidArgumentException if $value is invalid
     */
    public function setFocalPoint($value)
    {
        if (is_array($value)) {
            if (!isset($value['x'], $value['y'])) {
                throw new \InvalidArgumentException('$value should be a string or array with \'x\' and \'y\' keys.');
            }
            $value = [
                'x' => (float)$value['x'],
                'y' => (float)$value['y']
            ];
        } else if ($value !== null) {
            $focal = explode(';', $value);
            if (count($focal) !== 2) {
                throw new \InvalidArgumentException('$value should be a string or array with \'x\' and \'y\' keys.');
            }
            $value = [
                'x' => (float)$focal[0],
                'y' => (float)$focal[1]
            ];
        }

        $this->_focalPoint = $value;
    }

    // Indexes, etc.
    // -------------------------------------------------------------------------

    /**
     * @inheritdoc
     */
    protected function tableAttributeHtml(string $attribute): string
    {
        switch ($attribute) {
            case 'filename':
                return Html::encodeParams('<span style="word-wrap: break-word;;">{filename}</span>', [
                    'filename' => $this->filename,
                ]);

            case 'kind':
                return AssetsHelper::getFileKindLabel($this->kind);

            case 'size':
                return $this->size ? Craft::$app->getFormatter()->asShortSize($this->size) : '';

            case 'imageSize':
                return (($width = $this->getWidth()) && ($height = $this->getHeight())) ? "{$width} × {$height}" : '';

            case 'width':
            case 'height':
                $size = $this->$attribute;

                return ($size ? $size . 'px' : '');
        }

        return parent::tableAttributeHtml($attribute);
    }

    /**
     * @inheritdoc
     */
    public function getEditorHtml(): string
    {
        $view = Craft::$app->getView();

        if (!$this->fieldLayoutId) {
            $this->fieldLayoutId = Craft::$app->getRequest()->getBodyParam('defaultFieldLayoutId');
        }

        $html = '';

        // See if we can show a thumbnail
        try {
            $assetsService = Craft::$app->getAssets();
            $srcsets = [];
            $thumbSizes = [
                [380, 190],
                [760, 380],
            ];
            foreach ($thumbSizes as list($width, $height)) {
                $thumbUrl = $assetsService->getThumbUrl($this, $width, $height, false, false);
                $srcsets[] = $thumbUrl . ' ' . $width . 'w';
            }

            // Is the image editable, and is the user allowed to edit?
            $userSession = Craft::$app->getUser();

            /** @var Volume $volume */
            $volume = $this->getVolume();

            $editable = (
                $this->getSupportsImageEditor() &&
                $userSession->checkPermission('deleteFilesAndFoldersInVolume:' . $volume->uid) &&
                $userSession->checkPermission('saveAssetInVolume:' . $volume->uid)
            );

            $html .= '<div class="image-preview-container' . ($editable ? ' editable' : '') . '">' .
                '<div class="image-preview">' .
                '<img sizes="' . $thumbSizes[0][0] . 'px" srcset="' . implode(', ', $srcsets) . '" alt="">' .
                '</div>';

            if ($editable) {
                $html .= '<div class="btn">' . Craft::t('app', 'Edit') . '</div>';
            }

            $html .= '</div>';
        } catch (NotSupportedException $e) {
            // NBD
        }

        $html .= $view->renderTemplateMacro('_includes/forms', 'textField', [
            [
                'label' => Craft::t('app', 'Filename'),
                'id' => 'newFilename',
                'name' => 'newFilename',
                'value' => $this->filename,
                'errors' => $this->getErrors('newLocation'),
                'first' => true,
                'required' => true,
                'class' => 'renameHelper text'
            ]
        ]);

        $html .= $view->renderTemplateMacro('_includes/forms', 'textField', [
            [
                'label' => Craft::t('app', 'Title'),
                'siteId' => $this->siteId,
                'id' => 'title',
                'name' => 'title',
                'value' => $this->title,
                'errors' => $this->getErrors('title'),
                'required' => true
            ]
        ]);

        $html .= parent::getEditorHtml();

        return $html;
    }

    /**
     * @inheritdoc
     */
    public function attributes()
    {
        $names = parent::attributes();
        $names[] = 'extension';
        $names[] = 'filename';
        $names[] = 'focalPoint';
        $names[] = 'hasFocalPoint';
        $names[] = 'height';
        $names[] = 'mimeType';
        $names[] = 'path';
        $names[] = 'width';
        return $names;
    }

    /**
     * @inheritdoc
     */
    public function extraFields()
    {
        $names = parent::extraFields();
        $names[] = 'folder';
        $names[] = 'volume';
        return $names;
    }

    /**
     * Returns a copy of the asset with the given transform applied to it.
     *
     * @param AssetTransform|string|array|null $transform
     * @return Asset
     * @throws AssetTransformException if $transform is an invalid transform handle
     */
    public function copyWithTransform($transform): Asset
    {
        $model = clone $this;
        $model->setFieldValues($this->getFieldValues());
        $model->setTransform($transform);

        return $model;
    }

    // Events
    // -------------------------------------------------------------------------

    /**
     * @inheritdoc
     */
    public function beforeSave(bool $isNew): bool
    {
        // newFolderId/newFilename => newLocation.
        if ($this->newFolderId !== null || $this->newFilename !== null) {
            $folderId = $this->newFolderId ?: $this->folderId;
            $filename = $this->newFilename ?: $this->filename;
            $this->newLocation = "{folder:{$folderId}}{$filename}";
            $this->newFolderId = $this->newFilename = null;
        }

        // Get the (new?) folder ID
        if ($this->newLocation !== null) {
            list($folderId) = AssetsHelper::parseFileLocation($this->newLocation);
        } else {
            $folderId = $this->folderId;
        }

        // Fire a 'beforeHandleFile' event if we're going to be doing any file operations in afterSave()
        if (
            ($this->newLocation !== null || $this->tempFilePath !== null) &&
            $this->hasEventHandlers(self::EVENT_BEFORE_HANDLE_FILE)
        ) {
            $this->trigger(self::EVENT_BEFORE_HANDLE_FILE, new AssetEvent([
                'asset' => $this,
                'isNew' => !$this->id
            ]));
        }

        // Set the kind based on filename, if not set already
        if ($this->kind === null && $this->filename !== null) {
            $this->kind = AssetsHelper::getFileKindByExtension($this->filename);
        }

        // Give it a default title based on the file name, if it doesn't have a title yet
        if (!$this->id && !$this->title) {
            $this->title = AssetsHelper::filename2Title(pathinfo($this->filename, PATHINFO_FILENAME));
        }

        // Set the field layout
        /** @var Volume $volume */
        $volume = Craft::$app->getAssets()->getFolderById($folderId)->getVolume();
        $this->fieldLayoutId = $volume->fieldLayoutId;

        return parent::beforeSave($isNew);
    }

    /**
     * @inheritdoc
     * @throws Exception if the asset isn't new but doesn't have a row in the `assets` table for some reason
     */
    public function afterSave(bool $isNew)
    {
        // If this is just an element being propagated, there's absolutely no need for re-saving this.
        if (!$this->propagating) {
            if (
                \in_array($this->getScenario(), [self::SCENARIO_REPLACE, self::SCENARIO_CREATE], true) &&
                AssetsHelper::getFileKindByExtension($this->tempFilePath) === static::KIND_IMAGE
            ) {
                Image::cleanImageByPath($this->tempFilePath);
            }

            // Relocate the file?
            if ($this->newLocation !== null || $this->tempFilePath !== null) {
                $this->_relocateFile();
            }

            // Get the asset record
            if (!$isNew) {
                $record = AssetRecord::findOne($this->id);

                if (!$record) {
                    throw new Exception('Invalid asset ID: ' . $this->id);
                }
            } else {
                $record = new AssetRecord();
                $record->id = $this->id;
            }

            $record->filename = $this->filename;
            $record->volumeId = $this->volumeId;
            $record->folderId = $this->folderId;
            $record->kind = $this->kind;
            $record->size = $this->size;
            $record->width = $this->_width;
            $record->height = $this->_height;
            $record->dateModified = $this->dateModified;

            if ($this->getHasFocalPoint()) {
                $focal = $this->getFocalPoint();
                $record->focalPoint = number_format($focal['x'], 4) . ';' . number_format($focal['y'], 4);
            } else {
                $record->focalPoint = null;
            }

            $record->save(false);
        }

        parent::afterSave($isNew);
    }

    /**
     * @inheritdoc
     */
    public function beforeDelete(): bool
    {
        if (!parent::beforeDelete()) {
            return false;
        }

        // Update the asset record
        Craft::$app->getDb()->createCommand()
            ->update(Table::ASSETS, [
                'deletedWithVolume' => $this->deletedWithVolume,
                'keptFile' => $this->keepFileOnDelete,
            ], ['id' => $this->id], [], false)
            ->execute();

        return true;
    }

    /**
     * @inheritdoc
     */
    public function afterDelete()
    {
        if (!$this->keepFileOnDelete) {
            $this->getVolume()->deleteFile($this->getPath());
        }

        Craft::$app->getAssetTransforms()->deleteAllTransformData($this);
        parent::afterDelete();
    }

    /**
     * @inheritdoc
     */
    public function beforeRestore(): bool
    {
        // Only allow the asset to be restored if the file was kept on delete
        return $this->keptFile && parent::beforeRestore();
    }

    // Private Methods
    // =========================================================================

    /**
     * @inheritdoc
     */
    protected function htmlAttributes(string $context): array
    {
        $attributes = [];

        // Eligible for the image editor?
        if ($context === 'index' && $this->getSupportsImageEditor()) {
            $attributes['data-editable-image'] = null;
        }

        if ($this->kind === self::KIND_IMAGE) {
            $attributes['data-image-width'] = $this->width;
            $attributes['data-image-height'] = $this->height;
        }

        return $attributes;
    }

    // Private Methods
    // =========================================================================

    /**
     * Return a dimension of the image.
     *
     * @param string $dimension 'height' or 'width'
     * @param AssetTransform|string|array|null $transform
     * @return int|float|null
     */
    private function _getDimension(string $dimension, $transform)
    {
        if ($this->kind !== self::KIND_IMAGE) {
            return null;
        }

        $transform = $transform ?? $this->_transform;

        if ($transform !== null && !Image::canManipulateAsImage($this->getExtension())) {
            $transform = null;
        }

        if ($transform === null) {
            return $this->{'_' . $dimension};
        }

        $transform = Craft::$app->getAssetTransforms()->normalizeTransform($transform);

        $dimensions = [
            'width' => $transform->width,
            'height' => $transform->height
        ];

        if (!$transform->width || !$transform->height) {
            // Fill in the blank
            $dimensionArray = Image::calculateMissingDimension($dimensions['width'], $dimensions['height'], $this->_width, $this->_height);
            $dimensions['width'] = (int)$dimensionArray[0];
            $dimensions['height'] = (int)$dimensionArray[1];
        }

        // Special case for 'fit' since that's the only one whose dimensions vary from the transform dimensions
        if ($transform->mode === 'fit') {
            $factor = max($this->_width / $dimensions['width'], $this->_height / $dimensions['height']);
            $dimensions['width'] = (int)round($this->_width / $factor);
            $dimensions['height'] = (int)round($this->_height / $factor);
        }

        return $dimensions[$dimension];
    }

    /**
     * Relocates the file after the element has been saved.
     *
     * @throws FileException if the file is being moved but cannot be read
     */
    private function _relocateFile()
    {
        $assetsService = Craft::$app->getAssets();

        // Get the (new?) folder ID & filename
        if ($this->newLocation !== null) {
            list($folderId, $filename) = AssetsHelper::parseFileLocation($this->newLocation);
        } else {
            $folderId = $this->folderId;
            $filename = $this->filename;
        }

        $hasNewFolder = $folderId != $this->folderId;

        $tempPath = null;

        $oldFolder = $this->folderId ? $assetsService->getFolderById($this->folderId) : null;
        $oldVolume = $oldFolder ? $oldFolder->getVolume() : null;

        $newFolder = $hasNewFolder ? $assetsService->getFolderById($folderId) : $oldFolder;
        $newVolume = $hasNewFolder ? $newFolder->getVolume() : $oldVolume;

        $oldPath = $this->folderId ? $this->getPath() : null;
        $newPath = ($newFolder->path ? rtrim($newFolder->path, '/') . '/' : '') . $filename;

        // Is this just a simple move/rename within the same volume?
        if ($this->tempFilePath === null && $oldFolder !== null && $oldFolder->volumeId == $newFolder->volumeId) {
            $oldVolume->renameFile($oldPath, $newPath);
        } else {
            // Get the temp path
            if ($this->tempFilePath !== null) {
                $tempPath = $this->tempFilePath;
            } else {
                $tempFilename = uniqid(pathinfo($filename, PATHINFO_FILENAME), true) . '.' . pathinfo($filename, PATHINFO_EXTENSION);
                $tempPath = Craft::$app->getPath()->getTempPath() . DIRECTORY_SEPARATOR . $tempFilename;
                $oldVolume->saveFileLocally($oldPath, $tempPath);
            }

            // Try to open a file stream
            if (($stream = fopen($tempPath, 'rb')) === false) {
                FileHelper::unlink($tempPath);
                throw new FileException(Craft::t('app', 'Could not open file for streaming at {path}', ['path' => $tempPath]));
            }

            if ($this->folderId) {
                // Delete the old file
                $oldVolume->deleteFile($oldPath);
            }

            // Upload the file to the new location
            $newVolume->createFileByStream($newPath, $stream, []);

            // Rackspace will disconnect the stream automatically
            if (is_resource($stream)) {
                fclose($stream);
            }
        }

        if ($this->folderId) {
            // Nuke the transforms
            Craft::$app->getAssetTransforms()->deleteAllTransformData($this);
        }

        // Update file properties
        $this->volumeId = $newFolder->volumeId;
        $this->folderId = $folderId;
        $this->folderPath = $newFolder->path;
        $this->filename = $filename;

        // If there was a new file involved, update file data.
        if ($tempPath) {
            $this->kind = AssetsHelper::getFileKindByExtension($filename);

            if ($this->kind === self::KIND_IMAGE) {
                list ($this->_width, $this->_height) = Image::imageSize($tempPath);
            } else {
                $this->_width = null;
                $this->_height = null;
            }

            $this->size = filesize($tempPath);
            $this->dateModified = new DateTime('@' . filemtime($tempPath));

            // Delete the temp file
            FileHelper::unlink($tempPath);
        }

        // Clear out the temp location properties
        $this->newLocation = null;
        $this->tempFilePath = null;
    }
}<|MERGE_RESOLUTION|>--- conflicted
+++ resolved
@@ -201,11 +201,7 @@
             !Craft::$app->getRequest()->getIsConsoleRequest() &&
             !Craft::$app->getProjectConfig()->get('assets.tempVolumeUid')
         ) {
-<<<<<<< HEAD
-            $temporaryUploadFolder = Craft::$app->getAssets()->getCurrentUserTemporaryUploadFolder();
-=======
             $temporaryUploadFolder = Craft::$app->getAssets()->getUserTemporaryUploadFolder();
->>>>>>> e176191b
             $temporaryUploadFolder->name = Craft::t('app', 'Temporary Uploads');
             $sourceList[] = self::_assembleSourceInfoForFolder($temporaryUploadFolder, false);
         }
