--- conflicted
+++ resolved
@@ -1533,11 +1533,7 @@
                 'width' => $this->getWidth(),
                 'height' => $this->getHeight(),
                 'srcset' => $sizes ? $this->getSrcset($sizes) : false,
-<<<<<<< HEAD
                 'alt' => $this->getThumbAlt(),
-=======
-                'alt' => $this->alt ?? false,
->>>>>>> f1016420
             ]);
         } else {
             $img = null;
