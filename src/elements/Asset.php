<?php
/**
 * @link https://craftcms.com/
 * @copyright Copyright (c) Pixel & Tonic, Inc.
 * @license https://craftcms.github.io/license/
 */

namespace craft\elements;

use Craft;
use craft\base\Element;
use craft\base\LocalVolumeInterface;
use craft\base\Volume;
use craft\base\VolumeInterface;
use craft\elements\actions\CopyReferenceTag;
use craft\elements\actions\DeleteAssets;
use craft\elements\actions\DownloadAssetFile;
use craft\elements\actions\Edit;
use craft\elements\actions\EditImage;
use craft\elements\actions\PreviewAsset;
use craft\elements\actions\RenameFile;
use craft\elements\actions\ReplaceFile;
use craft\elements\db\AssetQuery;
use craft\elements\db\ElementQueryInterface;
use craft\errors\AssetException;
use craft\errors\AssetTransformException;
use craft\errors\FileException;
use craft\errors\VolumeObjectNotFoundException;
use craft\events\AssetEvent;
use craft\helpers\Assets as AssetsHelper;
use craft\helpers\FileHelper;
use craft\helpers\Html;
use craft\helpers\Image;
use craft\helpers\StringHelper;
use craft\helpers\Template;
use craft\helpers\UrlHelper;
use craft\models\AssetTransform;
use craft\models\VolumeFolder;
use craft\records\Asset as AssetRecord;
use craft\validators\AssetLocationValidator;
use craft\validators\DateTimeValidator;
use craft\volumes\Temp;
use DateTime;
use yii\base\ErrorHandler;
use yii\base\Exception;
use yii\base\InvalidCallException;
use yii\base\InvalidConfigException;
use yii\base\NotSupportedException;
use yii\base\UnknownPropertyException;

/**
 * Asset represents an asset element.
 *
 * @property string $extension the file extension
 * @property array|null $focalPoint the focal point represented as an array with `x` and `y` keys, or null if it's not an image
 * @property VolumeFolder $folder the asset’s volume folder
 * @property bool $hasFocalPoint whether a user-defined focal point is set on the asset
 * @property int|float|null $height the image height
 * @property \Twig_Markup|null $img an `<img>` tag based on this asset
 * @property string|null $mimeType the file’s MIME type, if it can be determined
 * @property string $path the asset's path in the volume
 * @property VolumeInterface $volume the asset’s volume
 * @property int|float|null $width the image width
 * @author Pixel & Tonic, Inc. <support@pixelandtonic.com>
 * @since 3.0
 */
class Asset extends Element
{
    // Constants
    // =========================================================================

    // Events
    // -------------------------------------------------------------------------

    /**
     * @event AssetEvent The event that is triggered before an asset is uploaded to volume.
     */
    const EVENT_BEFORE_HANDLE_FILE = 'beforeHandleFile';

    // Location error codes
    // -------------------------------------------------------------------------

    const ERROR_DISALLOWED_EXTENSION = 'disallowed_extension';
    const ERROR_FILENAME_CONFLICT = 'filename_conflict';

    // Validation scenarios
    // -------------------------------------------------------------------------

    const SCENARIO_FILEOPS = 'fileOperations';
    const SCENARIO_INDEX = 'index';
    const SCENARIO_CREATE = 'create';
    const SCENARIO_REPLACE = 'replace';

    // File kinds
    // -------------------------------------------------------------------------

    const KIND_ACCESS = 'access';
    const KIND_AUDIO = 'audio';
    const KIND_COMPRESSED = 'compressed';
    const KIND_EXCEL = 'excel';
    const KIND_FLASH = 'flash';
    const KIND_HTML = 'html';
    const KIND_ILLUSTRATOR = 'illustrator';
    const KIND_IMAGE = 'image';
    const KIND_JAVASCRIPT = 'javascript';
    const KIND_JSON = 'json';
    const KIND_PDF = 'pdf';
    const KIND_PHOTOSHOP = 'photoshop';
    const KIND_PHP = 'php';
    const KIND_POWERPOINT = 'powerpoint';
    const KIND_TEXT = 'text';
    const KIND_VIDEO = 'video';
    const KIND_WORD = 'word';
    const KIND_XML = 'xml';
    const KIND_UNKNOWN = 'unknown';

    // Static
    // =========================================================================

    /**
     * @inheritdoc
     */
    public static function displayName(): string
    {
        return Craft::t('app', 'Asset');
    }

    /**
     * @inheritdoc
     */
    public static function refHandle()
    {
        return 'asset';
    }

    /**
     * @inheritdoc
     */
    public static function hasContent(): bool
    {
        return true;
    }

    /**
     * @inheritdoc
     */
    public static function hasTitles(): bool
    {
        return true;
    }

    /**
     * @inheritdoc
     */
    public static function isLocalized(): bool
    {
        return true;
    }

    /**
     * @inheritdoc
     * @return AssetQuery The newly created [[AssetQuery]] instance.
     */
    public static function find(): ElementQueryInterface
    {
        return new AssetQuery(static::class);
    }

    /**
     * @inheritdoc
     */
    protected static function defineSources(string $context = null): array
    {
        $volumes = Craft::$app->getVolumes();

        if ($context === 'index') {
            $sourceIds = $volumes->getViewableVolumeIds();
        } else {
            $sourceIds = $volumes->getAllVolumeIds();
        }

        $additionalCriteria = $context === 'settings' ? ['parentId' => ':empty:'] : [];

        $tree = Craft::$app->getAssets()->getFolderTreeByVolumeIds($sourceIds, $additionalCriteria);

        $sourceList = self::_assembleSourceList($tree, $context !== 'settings');

        // Add the customized temporary upload source
        if ($context !== 'settings' && !Craft::$app->getRequest()->getIsConsoleRequest()) {
            $temporaryUploadFolder = Craft::$app->getAssets()->getCurrentUserTemporaryUploadFolder();
            $temporaryUploadFolder->name = Craft::t('app', 'Temporary Uploads');
            $sourceList[] = self::_assembleSourceInfoForFolder($temporaryUploadFolder, false);
        }

        return $sourceList;
    }

    /**
     * @inheritdoc
     */
    protected static function defineActions(string $source = null): array
    {
        $actions = [];

        if (preg_match('/^folder:([a-z0-9\-]+)/', $source, $matches)) {
            $folderId = $matches[1];

            $folder = Craft::$app->getAssets()->getFolderByUid($folderId);
            /** @var Volume $volume */
            $volume = $folder->getVolume();

            $actions[] = Craft::$app->getElements()->createAction(
                [
                    'type' => PreviewAsset::class,
                    'label' => Craft::t('app', 'Preview file'),
                ]
            );

            // Download
            $actions[] = DownloadAssetFile::class;

            // Edit
            $actions[] = Craft::$app->getElements()->createAction(
                [
                    'type' => Edit::class,
                    'label' => Craft::t('app', 'Edit asset'),
                ]
            );

            $userSessionService = Craft::$app->getUser();
            $canDeleteAndSave = (
<<<<<<< HEAD
                $userSessionService->checkPermission('deleteFilesAndFoldersInVolume:'.$volume->uid) &&
                $userSessionService->checkPermission('saveAssetInVolume:'.$volume->uid)
=======
                $userSessionService->checkPermission('deleteFilesAndFoldersInVolume:' . $volume->id) &&
                $userSessionService->checkPermission('saveAssetInVolume:' . $volume->id)
>>>>>>> 928249a9
            );

            // Rename File
            if ($canDeleteAndSave) {
                $actions[] = RenameFile::class;
            }

            // Replace File
<<<<<<< HEAD
            if ($userSessionService->checkPermission('saveAssetInVolume:'.$volume->uid)) {
=======
            if ($userSessionService->checkPermission('saveAssetInVolume:' . $volume->id)) {
>>>>>>> 928249a9
                $actions[] = ReplaceFile::class;
            }

            // Copy Reference Tag
            $actions[] = Craft::$app->getElements()->createAction(
                [
                    'type' => CopyReferenceTag::class,
                    'elementType' => static::class,
                ]
            );

            // Edit Image
            if ($canDeleteAndSave) {
                $actions[] = EditImage::class;
            }

            // Delete
<<<<<<< HEAD
            if ($userSessionService->checkPermission('deleteFilesAndFoldersInVolume:'.$volume->uid)) {
=======
            if ($userSessionService->checkPermission('deleteFilesAndFoldersInVolume:' . $volume->id)) {
>>>>>>> 928249a9
                $actions[] = DeleteAssets::class;
            }
        }

        return $actions;
    }

    /**
     * @inheritdoc
     */
    protected static function defineSearchableAttributes(): array
    {
        return ['filename', 'extension', 'kind'];
    }

    /**
     * @inheritdoc
     */
    protected static function defineSortOptions(): array
    {
        return [
            'title' => Craft::t('app', 'Title'),
            'filename' => Craft::t('app', 'Filename'),
            'size' => Craft::t('app', 'File Size'),
            'dateModified' => Craft::t('app', 'File Modification Date'),
            [
                'label' => Craft::t('app', 'Date Uploaded'),
                'orderBy' => 'elements.dateCreated',
                'attribute' => 'dateCreated'
            ],
            [
                'label' => Craft::t('app', 'Date Updated'),
                'orderBy' => 'elements.dateUpdated',
                'attribute' => 'dateUpdated'
            ],
        ];
    }

    /**
     * @inheritdoc
     */
    protected static function defineTableAttributes(): array
    {
        return [
            'title' => ['label' => Craft::t('app', 'Title')],
            'filename' => ['label' => Craft::t('app', 'Filename')],
            'size' => ['label' => Craft::t('app', 'File Size')],
            'kind' => ['label' => Craft::t('app', 'File Kind')],
            'imageSize' => ['label' => Craft::t('app', 'Image Size')],
            'width' => ['label' => Craft::t('app', 'Image Width')],
            'height' => ['label' => Craft::t('app', 'Image Height')],
            'link' => ['label' => Craft::t('app', 'Link'), 'icon' => 'world'],
            'id' => ['label' => Craft::t('app', 'ID')],
            'dateModified' => ['label' => Craft::t('app', 'File Modified Date')],
            'dateCreated' => ['label' => Craft::t('app', 'Date Created')],
            'dateUpdated' => ['label' => Craft::t('app', 'Date Updated')],
        ];
    }

    /**
     * @inheritdoc
     */
    protected static function defineDefaultTableAttributes(string $source): array
    {
        return [
            'filename',
            'size',
            'dateModified',
        ];
    }

    /**
     * Transforms an asset folder tree into a source list.
     *
     * @param array $folders
     * @param bool $includeNestedFolders
     * @return array
     */
    private static function _assembleSourceList(array $folders, bool $includeNestedFolders = true): array
    {
        $sources = [];

        foreach ($folders as $folder) {
            $sources[] = self::_assembleSourceInfoForFolder($folder, $includeNestedFolders);
        }

        return $sources;
    }

    /**
     * Transforms an VolumeFolderModel into a source info array.
     *
     * @param VolumeFolder $folder
     * @param bool $includeNestedFolders
     * @return array
     */
    private static function _assembleSourceInfoForFolder(VolumeFolder $folder, bool $includeNestedFolders = true): array
    {
        $source = [
<<<<<<< HEAD
            'key' => 'folder:'.$folder->uid,
=======
            'key' => 'folder:' . $folder->uid,
>>>>>>> 928249a9
            'label' => $folder->parentId ? $folder->name : Craft::t('site', $folder->name),
            'hasThumbs' => true,
            'criteria' => ['folderId' => $folder->id],
            'data' => [
<<<<<<< HEAD
                'upload' => $folder->volumeId === null ? true : Craft::$app->getUser()->checkPermission('saveAssetInVolume:'.$folder->getVolume()->uid),
=======
                'upload' => $folder->volumeId === null ? true : Craft::$app->getUser()->checkPermission('saveAssetInVolume:' . $folder->volumeId),
>>>>>>> 928249a9
                'folder-id' => $folder->id
            ]
        ];

        if ($includeNestedFolders) {
            $source['nested'] = self::_assembleSourceList(
                $folder->getChildren(),
                true
            );
        }

        return $source;
    }

    // Properties
    // =========================================================================

    /**
     * @var int|null Volume ID
     */
    public $volumeId;

    /**
     * @var int|null Folder ID
     */
    public $folderId;

    /**
     * @var string|null Folder path
     */
    public $folderPath;

    /**
     * @var string|null Filename
     * @todo rename to private $_basename w/ getter & setter in 4.0; and getFilename() should not include the extension (to be like PATHINFO_FILENAME). We can add a getBasename() for getting the whole thing.
     */
    public $filename;

    /**
     * @var string|null Kind
     */
    public $kind;

    /**
     * @var int|null Size
     */
    public $size;

    /**
     * @var \DateTime|null Date modified
     */
    public $dateModified;

    /**
     * @var string|null New file location
     */
    public $newLocation;

    /**
     * @var string|null Location error code
     * @see AssetLocationValidator::validateAttribute()
     */
    public $locationError;

    /**
     * @var string|null New filename
     */
    public $newFilename;

    /**
     * @var int|null New folder id
     */
    public $newFolderId;

    /**
     * @var string|null The temp file path
     */
    public $tempFilePath;

    /**
     * @var bool Whether Asset should avoid filename conflicts when saved.
     */
    public $avoidFilenameConflicts = false;

    /**
     * @var string|null The suggested filename in case of a conflict.
     */
    public $suggestedFilename;

    /**
     * @var string|null The filename that was used that caused a conflict.
     */
    public $conflictingFilename;

    /**
     * @var bool Whether the associated file should be preserved if the asset record is deleted.
     */
    public $keepFileOnDelete = false;

    /**
     * @var int|float|null Width
     */
    private $_width;

    /**
     * @var int|float|null Height
     */
    private $_height;

    /**
     * @var array|null Focal point
     */
    private $_focalPoint;

    /**
     * @var AssetTransform|null
     */
    private $_transform;

    /**
     * @var string
     */
    private $_transformSource = '';

    /**
     * @var VolumeInterface|null
     */
    private $_volume;

    // Public Methods
    // =========================================================================

    /**
     * @inheritdoc
     */
    public function __toString()
    {
        try {
            if ($this->_transform !== null) {
                return (string)$this->getUrl();
            }
            return parent::__toString();
        } catch (\Exception $e) {
            ErrorHandler::convertExceptionToError($e);
        }
    }

    /**
     * Checks if a property is set.
     *
     * This method will check if $name is one of the following:
     * - a magic property supported by [[Element::__isset()]]
     * - an image transform handle
     *
     * @param string $name The property name
     * @return bool Whether the property is set
     */
    public function __isset($name): bool
    {
        return (
            parent::__isset($name) ||
            strncmp($name, 'transform:', 10) === 0 ||
            Craft::$app->getAssetTransforms()->getTransformByHandle($name)
        );
    }

    /**
     * Returns a property value.
     *
     * This method will check if $name is one of the following:
     * - a magic property supported by [[Element::__get()]]
     * - an image transform handle
     *
     * @param string $name The property name
     * @return mixed The property value
     * @throws UnknownPropertyException if the property is not defined
     * @throws InvalidCallException if the property is write-only.
     */
    public function __get($name)
    {
        if (strncmp($name, 'transform:', 10) === 0) {
            return $this->copyWithTransform(substr($name, 10));
        }

        try {
            return parent::__get($name);
        } catch (UnknownPropertyException $e) {
            // Is $name a transform handle?
            if (($transform = Craft::$app->getAssetTransforms()->getTransformByHandle($name)) !== null) {
                return $this->copyWithTransform($transform);
            }

            throw $e;
        }
    }

    /**
     * @inheritdoc
     */
    public function datetimeAttributes(): array
    {
        $attributes = parent::datetimeAttributes();
        $attributes[] = 'dateModified';
        return $attributes;
    }

    /**
     * @inheritdoc
     */
    public function rules()
    {
        $rules = parent::rules();

        $rules[] = [['volumeId', 'folderId', 'width', 'height', 'size'], 'number', 'integerOnly' => true];
        $rules[] = [['dateModified'], DateTimeValidator::class];
        $rules[] = [['filename', 'kind'], 'required'];
        $rules[] = [['kind'], 'string', 'max' => 50];
        $rules[] = [['newLocation'], AssetLocationValidator::class, 'avoidFilenameConflicts' => $this->avoidFilenameConflicts];
        $rules[] = [['newLocation'], 'required', 'on' => [self::SCENARIO_CREATE, self::SCENARIO_FILEOPS]];
        $rules[] = [['tempFilePath'], 'required', 'on' => [self::SCENARIO_CREATE, self::SCENARIO_REPLACE]];

        return $rules;
    }

    /**
     * @inheritdoc
     */
    public function scenarios()
    {
        $scenarios = parent::scenarios();
        $scenarios[self::SCENARIO_INDEX] = [];

        return $scenarios;
    }

    /**
     * @inheritdoc
     */
    public function getIsEditable(): bool
    {
        return Craft::$app->getUser()->checkPermission(
<<<<<<< HEAD
            'saveAssetInVolume:'.$this->getVolume()->uid
=======
            'saveAssetInVolume:' . $this->volumeId
>>>>>>> 928249a9
        );
    }

    /**
     * Returns an `<img>` tag based on this asset.
     *
     * @return \Twig_Markup|null
     */
    public function getImg()
    {
        if ($this->kind !== self::KIND_IMAGE) {
            return null;
        }

        /** @var Volume $volume */
        $volume = $this->getVolume();

        if (!$volume->hasUrls) {
            return null;
        }

        $img = '<img src="' . $this->getUrl() . '" width="' . $this->getWidth() . '" height="' . $this->getHeight() . '" alt="' . Html::encode($this->title) . '">';
        return Template::raw($img);
    }

    /**
     * @inheritdoc
     */
    public function getFieldLayout()
    {
        if (($fieldLayout = parent::getFieldLayout()) !== null) {
            return $fieldLayout;
        }

        /** @var Volume $volume */
        $volume = $this->getVolume();
        return $volume->getFieldLayout();
    }

    /**
     * Returns the asset’s volume folder.
     *
     * @return VolumeFolder
     * @throws InvalidConfigException if [[folderId]] is missing or invalid
     */
    public function getFolder(): VolumeFolder
    {
        if ($this->folderId === null) {
            throw new InvalidConfigException('Asset is missing its folder ID');
        }

        if (($folder = Craft::$app->getAssets()->getFolderById($this->folderId)) === null) {
            throw new InvalidConfigException('Invalid folder ID: ' . $this->folderId);
        }

        return $folder;
    }

    /**
     * Returns the asset’s volume.
     *
     * @return VolumeInterface
     * @throws InvalidConfigException if [[volumeId]] is missing or invalid
     */
    public function getVolume(): VolumeInterface
    {
        if ($this->_volume !== null) {
            return $this->_volume;
        }

        if ($this->volumeId === null) {
            return new Temp();
        }

        if (($volume = Craft::$app->getVolumes()->getVolumeById($this->volumeId)) === null) {
            throw new InvalidConfigException('Invalid volume ID: ' . $this->volumeId);
        }

        return $this->_volume = $volume;
    }

    /**
     * Sets the transform.
     *
     * @param AssetTransform|string|array|null $transform The transform that should be applied, if any. Can either be the handle of a named transform, or an array that defines the transform settings.
     * @return Asset
     * @throws AssetTransformException if $transform is an invalid transform handle
     */
    public function setTransform($transform): Asset
    {
        $this->_transform = Craft::$app->getAssetTransforms()->normalizeTransform($transform);

        return $this;
    }

    /**
     * Returns the element’s full URL.
     *
     * @param string|array|null $transform The transform that should be applied, if any. Can either be the handle of a named transform, or an array that defines the transform settings.
     * @return string|null
     */
    public function getUrl($transform = null)
    {
        /** @var Volume $volume */
        $volume = $this->getVolume();

        if (!$volume->hasUrls) {
            return null;
        }

        if ($this->getMimeType() === 'image/gif' && !Craft::$app->getConfig()->getGeneral()->transformGifs) {
            return AssetsHelper::generateUrl($volume, $this);
        }

        // Normalize empty transform values
        $transform = $transform ?: null;

        if (is_array($transform)) {
            if (isset($transform['width'])) {
                $transform['width'] = round($transform['width']);
            }
            if (isset($transform['height'])) {
                $transform['height'] = round($transform['height']);
            }
        }

        if ($transform === null && $this->_transform !== null) {
            $transform = $this->_transform;
        }

        try {
            return Craft::$app->getAssets()->getAssetUrl($this, $transform);
        } catch (VolumeObjectNotFoundException $e) {
            Craft::error("Could not determine asset's URL ({$this->id}): {$e->getMessage()}");
            Craft::$app->getErrorHandler()->logException($e);
            return UrlHelper::actionUrl('not-found');
        }
    }

    /**
     * @inheritdoc
     */
    public function getThumbUrl(int $size)
    {
        return Craft::$app->getAssets()->getThumbUrl($this, $size, $size, false);
    }

    /**
     * Returns the file name, with or without the extension.
     *
     * @param bool $withExtension
     * @return string
     */
    public function getFilename(bool $withExtension = true): string
    {
        if ($withExtension) {
            return $this->filename;
        }
        return pathinfo($this->filename, PATHINFO_FILENAME);
    }

    /**
     * Returns the file extension.
     *
     * @return string
     */
    public function getExtension(): string
    {
        return pathinfo($this->filename, PATHINFO_EXTENSION);
    }

    /**
     * Returns the file’s MIME type, if it can be determined.
     *
     * @return string|null
     */
    public function getMimeType()
    {
        // todo: maybe we should be passing this off to volume types
        // so Local volumes can call FileHelper::getMimeType() (uses magic file instead of ext)
        return FileHelper::getMimeTypeByExtension($this->filename);
    }

    /**
     * Returns the image height.
     *
     * @param AssetTransform|string|array|null $transform The transform that should be applied, if any. Can either be the handle of a named transform, or an array that defines the transform settings.
     * @return int|float|null
     */

    public function getHeight($transform = null)
    {
        return $this->_getDimension('height', $transform);
    }

    /**
     * Sets the image height.
     *
     * @param int|float|null $height the image height
     */
    public function setHeight($height)
    {
        $this->_height = $height;
    }

    /**
     * Returns the image width.
     *
     * @param AssetTransform|string|array|null $transform The optional transform handle for which to get thumbnail.
     * @return int|float|null
     */
    public function getWidth($transform = null)
    {
        return $this->_getDimension('width', $transform);
    }

    /**
     * Sets the image width.
     *
     * @param int|float|null $width the image width
     */
    public function setWidth($width)
    {
        $this->_width = $width;
    }

    /**
     * @return string
     */
    public function getTransformSource(): string
    {
        if (!$this->_transformSource) {
            Craft::$app->getAssetTransforms()->getLocalImageSource($this);
        }

        return $this->_transformSource;
    }

    /**
     * Set a source to use for transforms for this Assets File.
     *
     * @param string $uri
     */
    public function setTransformSource(string $uri)
    {
        $this->_transformSource = $uri;
    }

    /**
     * Returns the asset's path in the volume.
     *
     * @param string|null $filename Filename to use. If not specified, the asset's filename will be used.
     * @return string
     * @deprecated in 3.0.0-RC12
     */
    public function getUri(string $filename = null): string
    {
        Craft::$app->getDeprecator()->log(self::class . '::getUri()', self::class . '::getUri() has been deprecated. Use getPath() instead.');

        return $this->getPath($filename);
    }

    /**
     * Returns the asset's path in the volume.
     *
     * @param string|null $filename Filename to use. If not specified, the asset's filename will be used.
     * @return string
     */
    public function getPath(string $filename = null): string
    {
        return $this->folderPath . ($filename ?: $this->filename);
    }

    /**
     * Return the path where the source for this Asset's transforms should be.
     *
     * @return string
     */
    public function getImageTransformSourcePath(): string
    {
        $volume = $this->getVolume();

        if ($volume instanceof LocalVolumeInterface) {
            return FileHelper::normalizePath($volume->getRootPath() . DIRECTORY_SEPARATOR . $this->getPath());
        }

        return Craft::$app->getPath()->getAssetSourcesPath() . DIRECTORY_SEPARATOR . $this->id . '.' . $this->getExtension();
    }

    /**
     * Get a temporary copy of the actual file.
     *
     * @return string
     */
    public function getCopyOfFile(): string
    {
        $tempFilename = uniqid(pathinfo($this->filename, PATHINFO_FILENAME), true) . '.' . $this->getExtension();
        $tempPath = Craft::$app->getPath()->getTempPath() . DIRECTORY_SEPARATOR . $tempFilename;
        $this->getVolume()->saveFileLocally($this->getPath(), $tempPath);

        return $tempPath;
    }

    /**
     * Returns a stream of the actual file.
     *
     * @return resource
     * @throws InvalidConfigException if [[volumeId]] is missing or invalid
     * @throws AssetException if a stream could not be created
     */
    public function getStream()
    {
        return $this->getVolume()->getFileStream($this->getPath());
    }

    /**
     * Returns the file’s contents.
     *
     * @return string
     * @throws InvalidConfigException if [[volumeId]] is missing or invalid
     * @throws AssetException if a stream could not be created
     */
    public function getContents(): string
    {
        return stream_get_contents($this->getStream());
    }

    /**
     * Return whether the Asset has a URL.
     *
     * @return bool
     * @deprecated in 3.0.0-RC12. Use getVolume()->hasUrls instead.
     */
    public function getHasUrls(): bool
    {
        Craft::$app->getDeprecator()->log(self::class . '::getHasUrls()', self::class . '::getHasUrls() has been deprecated. Use getVolume()->hasUrls instead.');

        /** @var Volume $volume */
        $volume = $this->getVolume();
        return $volume && $volume->hasUrls;
    }

    /**
     * Returns whether this asset can be edited by the image editor.
     *
     * @return bool
     */
    public function getSupportsImageEditor(): bool
    {
        $ext = $this->getExtension();
        return (strcasecmp($ext, 'svg') !== 0 && Image::canManipulateAsImage($ext));
    }

    /**
     * Returns whether this asset can be previewed.
     *
     * @return bool
     */
    public function getSupportsPreview(): bool
    {
        return \in_array($this->kind, [self::KIND_IMAGE, self::KIND_HTML, self::KIND_JAVASCRIPT, self::KIND_JSON], true);
    }

    /**
     * Returns whether a user-defined focal point is set on the asset.
     *
     * @return bool
     */
    public function getHasFocalPoint(): bool
    {
        return $this->_focalPoint !== null;
    }

    /**
     * Returns the focal point represented as an array with `x` and `y` keys, or null if it's not an image.
     *
     * @param bool $asCss whether the value should be returned in CSS syntax ("50% 25%") instead
     * @return array|string|null
     */
    public function getFocalPoint(bool $asCss = false)
    {
        if ($this->kind !== self::KIND_IMAGE) {
            return null;
        }

        $focal = $this->_focalPoint ?? ['x' => 0.5, 'y' => 0.5];

        if ($asCss) {
            return ($focal['x'] * 100) . '% ' . ($focal['y'] * 100) . '%';
        }

        return $focal;
    }

    /**
     * Sets the asset's focal point.
     *
     * @param $value string|array|null
     * @throws \InvalidArgumentException if $value is invalid
     */
    public function setFocalPoint($value)
    {
        if (is_array($value)) {
            if (!isset($value['x'], $value['y'])) {
                throw new \InvalidArgumentException('$value should be a string or array with \'x\' and \'y\' keys.');
            }
            $value = [
                'x' => (float)$value['x'],
                'y' => (float)$value['y']
            ];
        } else if ($value !== null) {
            $focal = explode(';', $value);
            if (count($focal) !== 2) {
                throw new \InvalidArgumentException('$value should be a string or array with \'x\' and \'y\' keys.');
            }
            $value = [
                'x' => (float)$focal[0],
                'y' => (float)$focal[1]
            ];
        }

        $this->_focalPoint = $value;
    }

    // Indexes, etc.
    // -------------------------------------------------------------------------

    /**
     * @inheritdoc
     */
    protected function tableAttributeHtml(string $attribute): string
    {
        switch ($attribute) {
            case 'filename':
                return Html::encodeParams('<span style="word-wrap: break-word;;">{filename}</span>', [
                    'filename' => $this->filename,
                ]);

            case 'kind':
                return AssetsHelper::getFileKindLabel($this->kind);

            case 'size':
                return $this->size ? Craft::$app->getFormatter()->asShortSize($this->size) : '';

            case 'imageSize':
                return (($width = $this->getWidth()) && ($height = $this->getHeight())) ? "{$width} × {$height}" : '';

            case 'width':
            case 'height':
                $size = $this->$attribute;

                return ($size ? $size . 'px' : '');
        }

        return parent::tableAttributeHtml($attribute);
    }

    /**
     * @inheritdoc
     */
    public function getEditorHtml(): string
    {
        if (!$this->fieldLayoutId) {
            $this->fieldLayoutId = Craft::$app->getRequest()->getBodyParam('defaultFieldLayoutId');
        }

        $html = '';

        // See if we can show a thumbnail
        try {
            $assetsService = Craft::$app->getAssets();
            $srcsets = [];
            $thumbSizes = [
                [380, 190],
                [760, 380],
            ];
            foreach ($thumbSizes as list($width, $height)) {
                $thumbUrl = $assetsService->getThumbUrl($this, $width, $height, false, false);
                $srcsets[] = $thumbUrl . ' ' . $width . 'w';
            }

            // Is the image editable, and is the user allowed to edit?
            $user = Craft::$app->getUser();

            $volume = $this->getVolume();

            $editable = (
                $this->getSupportsImageEditor() &&
<<<<<<< HEAD
                $user->checkPermission('deleteFilesAndFoldersInVolume:'.$volume->uid) &&
                $user->checkPermission('saveAssetInVolume:'.$volume->uid)
=======
                $user->checkPermission('deleteFilesAndFoldersInVolume:' . $this->volumeId) &&
                $user->checkPermission('saveAssetInVolume:' . $this->volumeId)
>>>>>>> 928249a9
            );

            $html .= '<div class="image-preview-container' . ($editable ? ' editable' : '') . '">' .
                '<div class="image-preview">' .
                '<img sizes="' . $thumbSizes[0][0] . 'px" srcset="' . implode(', ', $srcsets) . '" alt="">' .
                '</div>';

            if ($editable) {
                $html .= '<div class="btn">' . Craft::t('app', 'Edit') . '</div>';
            }

            $html .= '</div>';
        } catch (NotSupportedException $e) {
            // NBD
        }

        $html .= Craft::$app->getView()->renderTemplateMacro('_includes/forms', 'textField', [
            [
                'label' => Craft::t('app', 'Filename'),
                'id' => 'newFilename',
                'name' => 'newFilename',
                'value' => $this->filename,
                'errors' => $this->getErrors('newLocation'),
                'first' => true,
                'required' => true,
                'class' => 'renameHelper text'
            ]
        ]);

        $html .= Craft::$app->getView()->renderTemplateMacro('_includes/forms', 'textField', [
            [
                'label' => Craft::t('app', 'Title'),
                'siteId' => $this->siteId,
                'id' => 'title',
                'name' => 'title',
                'value' => $this->title,
                'errors' => $this->getErrors('title'),
                'required' => true
            ]
        ]);

        $html .= parent::getEditorHtml();

        return $html;
    }

    /**
     * @inheritdoc
     */
    public function attributes()
    {
        $names = parent::attributes();
        $names[] = 'extension';
        $names[] = 'filename';
        $names[] = 'focalPoint';
        $names[] = 'hasFocalPoint';
        $names[] = 'height';
        $names[] = 'mimeType';
        $names[] = 'path';
        $names[] = 'width';
        return $names;
    }

    /**
     * @inheritdoc
     */
    public function extraFields()
    {
        $names = parent::extraFields();
        $names[] = 'folder';
        $names[] = 'volume';
        return $names;
    }

    /**
     * Returns a copy of the asset with the given transform applied to it.
     *
     * @param AssetTransform|string|array|null $transform
     * @return Asset
     * @throws AssetTransformException if $transform is an invalid transform handle
     */
    public function copyWithTransform($transform): Asset
    {
        $model = clone $this;
        $model->setFieldValues($this->getFieldValues());
        $model->setTransform($transform);

        return $model;
    }

    // Events
    // -------------------------------------------------------------------------

    /**
     * @inheritdoc
     */
    public function beforeSave(bool $isNew): bool
    {
        // newFolderId/newFilename => newLocation.
        if ($this->newFolderId !== null || $this->newFilename !== null) {
            $folderId = $this->newFolderId ?: $this->folderId;
            $filename = $this->newFilename ?: $this->filename;
            $this->newLocation = "{folder:{$folderId}}{$filename}";
            $this->newFolderId = $this->newFilename = null;
        }

        // Get the (new?) folder ID
        if ($this->newLocation !== null) {
            list($folderId) = AssetsHelper::parseFileLocation($this->newLocation);
        } else {
            $folderId = $this->folderId;
        }

        // Fire a 'beforeHandleFile' event if we're going to be doing any file operations in afterSave()
        if (
            ($this->newLocation !== null || $this->tempFilePath !== null) &&
            $this->hasEventHandlers(self::EVENT_BEFORE_HANDLE_FILE)
        ) {
            $this->trigger(self::EVENT_BEFORE_HANDLE_FILE, new AssetEvent([
                'asset' => $this,
                'isNew' => !$this->id
            ]));
        }

        // Set the kind based on filename, if not set already
        if ($this->kind === null && $this->filename !== null) {
            $this->kind = AssetsHelper::getFileKindByExtension($this->filename);
        }

        // Give it a default title based on the file name, if it doesn't have a title yet
        if (!$this->id && (!$this->title || $this->title === Craft::t('app', 'New Element'))) {
            $this->title = AssetsHelper::filename2Title(pathinfo($this->filename, PATHINFO_FILENAME));
        }

        // Set the field layout
        /** @var Volume $volume */
        $volume = Craft::$app->getAssets()->getFolderById($folderId)->getVolume();
        $this->fieldLayoutId = $volume->fieldLayoutId;

        return parent::beforeSave($isNew);
    }

    /**
     * @inheritdoc
     * @throws Exception if the asset isn't new but doesn't have a row in the `assets` table for some reason
     */
    public function afterSave(bool $isNew)
    {
        // If this is just an element being propagated, there's absolutely no need for re-saving this.
        if (!$this->propagating) {
            if (
                \in_array($this->getScenario(), [self::SCENARIO_REPLACE, self::SCENARIO_CREATE], true) &&
                AssetsHelper::getFileKindByExtension($this->tempFilePath) === static::KIND_IMAGE
            ) {
                Image::cleanImageByPath($this->tempFilePath);
            }

            // Relocate the file?
            if ($this->newLocation !== null || $this->tempFilePath !== null) {
                $this->_relocateFile();
            }

            // Get the asset record
            if (!$isNew) {
                $record = AssetRecord::findOne($this->id);

                if (!$record) {
                    throw new Exception('Invalid asset ID: ' . $this->id);
                }
            } else {
                $record = new AssetRecord();
                $record->id = $this->id;
            }

            $record->filename = $this->filename;
            $record->volumeId = $this->volumeId;
            $record->folderId = $this->folderId;
            $record->kind = $this->kind;
            $record->size = $this->size;
            $record->width = $this->_width;
            $record->height = $this->_height;
            $record->dateModified = $this->dateModified;

            if ($this->getHasFocalPoint()) {
                $focal = $this->getFocalPoint();
                $record->focalPoint = number_format($focal['x'], 4) . ';' . number_format($focal['y'], 4);
            } else {
                $record->focalPoint = null;
            }

            $record->save(false);
        }

        parent::afterSave($isNew);
    }

    /**
     * @inheritdoc
     */
    public function afterDelete()
    {
        if (!$this->keepFileOnDelete) {
            $this->getVolume()->deleteFile($this->getPath());
        }

        Craft::$app->getAssetTransforms()->deleteAllTransformData($this);
        parent::afterDelete();
    }

    /**
     * @inheritdoc
     */
    public function beforeRestore(): bool
    {
        // todo: maybe we can at least see if the file is still around first
        // Assets can't be restored
        return false;
    }

    // Private Methods
    // =========================================================================

    /**
     * @inheritdoc
     */
    protected function htmlAttributes(string $context): array
    {
        $attributes = [];

        // Eligible for the image editor?
        if ($context === 'index' && $this->getSupportsImageEditor()) {
            $attributes['data-editable-image'] = null;
        }

        if ($this->kind === self::KIND_IMAGE) {
            $attributes['data-image-width'] = $this->width;
            $attributes['data-image-height'] = $this->height;
        }

        return $attributes;
    }

    // Private Methods
    // =========================================================================

    /**
     * Return a dimension of the image.
     *
     * @param string $dimension 'height' or 'width'
     * @param AssetTransform|string|array|null $transform
     * @return int|float|null
     */
    private function _getDimension(string $dimension, $transform)
    {
        if ($this->kind !== self::KIND_IMAGE) {
            return null;
        }

        $transform = $transform ?? $this->_transform;

        if ($transform !== null && !Image::canManipulateAsImage($this->getExtension())) {
            $transform = null;
        }

        if ($transform === null) {
            return $this->{'_' . $dimension};
        }

        $transform = Craft::$app->getAssetTransforms()->normalizeTransform($transform);

        $dimensions = [
            'width' => $transform->width,
            'height' => $transform->height
        ];

        if (!$transform->width || !$transform->height) {
            // Fill in the blank
            $dimensionArray = Image::calculateMissingDimension($dimensions['width'], $dimensions['height'], $this->_width, $this->_height);
            $dimensions['width'] = (int)$dimensionArray[0];
            $dimensions['height'] = (int)$dimensionArray[1];
        }

        // Special case for 'fit' since that's the only one whose dimensions vary from the transform dimensions
        if ($transform->mode === 'fit') {
            $factor = max($this->_width / $dimensions['width'], $this->_height / $dimensions['height']);
            $dimensions['width'] = (int)round($this->_width / $factor);
            $dimensions['height'] = (int)round($this->_height / $factor);
        }

        return $dimensions[$dimension];
    }

    /**
     * Relocates the file after the element has been saved.
     *
     * @throws FileException if the file is being moved but cannot be read
     */
    private function _relocateFile()
    {
        $assetsService = Craft::$app->getAssets();

        // Get the (new?) folder ID & filename
        if ($this->newLocation !== null) {
            list($folderId, $filename) = AssetsHelper::parseFileLocation($this->newLocation);
        } else {
            $folderId = $this->folderId;
            $filename = $this->filename;
        }

        $hasNewFolder = $folderId != $this->folderId;

        $tempPath = null;

        $oldFolder = $this->folderId ? $assetsService->getFolderById($this->folderId) : null;
        $oldVolume = $oldFolder ? $oldFolder->getVolume() : null;

        $newFolder = $hasNewFolder ? $assetsService->getFolderById($folderId) : $oldFolder;
        $newVolume = $hasNewFolder ? $newFolder->getVolume() : $oldVolume;

        $oldPath = $this->folderId ? $this->getPath() : null;
        $newPath = ($newFolder->path ? rtrim($newFolder->path, '/') . '/' : '') . $filename;

        // Is this just a simple move/rename within the same volume?
        if ($this->tempFilePath === null && $oldFolder !== null && $oldFolder->volumeId == $newFolder->volumeId) {
            $oldVolume->renameFile($oldPath, $newPath);
        } else {
            // Get the temp path
            if ($this->tempFilePath !== null) {
                $tempPath = $this->tempFilePath;
            } else {
                $tempFilename = uniqid(pathinfo($filename, PATHINFO_FILENAME), true) . '.' . pathinfo($filename, PATHINFO_EXTENSION);
                $tempPath = Craft::$app->getPath()->getTempPath() . DIRECTORY_SEPARATOR . $tempFilename;
                $oldVolume->saveFileLocally($oldPath, $tempPath);
            }

            // Try to open a file stream
            if (($stream = fopen($tempPath, 'rb')) === false) {
                FileHelper::unlink($tempPath);
                throw new FileException(Craft::t('app', 'Could not open file for streaming at {path}', ['path' => $tempPath]));
            }

            if ($this->folderId) {
                // Delete the old file
                $oldVolume->deleteFile($oldPath);
            }

            // Upload the file to the new location
            $newVolume->createFileByStream($newPath, $stream, []);

            // Rackspace will disconnect the stream automatically
            if (is_resource($stream)) {
                fclose($stream);
            }
        }

        if ($this->folderId) {
            // Nuke the transforms
            Craft::$app->getAssetTransforms()->deleteAllTransformData($this);
        }

        // Update file properties
        $this->volumeId = $newFolder->volumeId;
        $this->folderId = $folderId;
        $this->folderPath = $newFolder->path;
        $this->filename = $filename;

        // If there was a new file involved, update file data.
        if ($tempPath) {
            $this->kind = AssetsHelper::getFileKindByExtension($filename);

            if ($this->kind === self::KIND_IMAGE) {
                list ($this->_width, $this->_height) = Image::imageSize($tempPath);
            } else {
                $this->_width = null;
                $this->_height = null;
            }

            $this->size = filesize($tempPath);
            $this->dateModified = new DateTime('@' . filemtime($tempPath));

            // Delete the temp file
            FileHelper::unlink($tempPath);
        }

        // Clear out the temp location properties
        $this->newLocation = null;
        $this->tempFilePath = null;
    }
}<|MERGE_RESOLUTION|>--- conflicted
+++ resolved
@@ -229,13 +229,8 @@
 
             $userSessionService = Craft::$app->getUser();
             $canDeleteAndSave = (
-<<<<<<< HEAD
-                $userSessionService->checkPermission('deleteFilesAndFoldersInVolume:'.$volume->uid) &&
-                $userSessionService->checkPermission('saveAssetInVolume:'.$volume->uid)
-=======
-                $userSessionService->checkPermission('deleteFilesAndFoldersInVolume:' . $volume->id) &&
-                $userSessionService->checkPermission('saveAssetInVolume:' . $volume->id)
->>>>>>> 928249a9
+                $userSessionService->checkPermission('deleteFilesAndFoldersInVolume:' . $volume->uid) &&
+                $userSessionService->checkPermission('saveAssetInVolume:' . $volume->uid)
             );
 
             // Rename File
@@ -244,11 +239,7 @@
             }
 
             // Replace File
-<<<<<<< HEAD
-            if ($userSessionService->checkPermission('saveAssetInVolume:'.$volume->uid)) {
-=======
-            if ($userSessionService->checkPermission('saveAssetInVolume:' . $volume->id)) {
->>>>>>> 928249a9
+            if ($userSessionService->checkPermission('saveAssetInVolume:' . $volume->uid)) {
                 $actions[] = ReplaceFile::class;
             }
 
@@ -266,11 +257,7 @@
             }
 
             // Delete
-<<<<<<< HEAD
-            if ($userSessionService->checkPermission('deleteFilesAndFoldersInVolume:'.$volume->uid)) {
-=======
-            if ($userSessionService->checkPermission('deleteFilesAndFoldersInVolume:' . $volume->id)) {
->>>>>>> 928249a9
+            if ($userSessionService->checkPermission('deleteFilesAndFoldersInVolume:' . $volume->uid)) {
                 $actions[] = DeleteAssets::class;
             }
         }
@@ -370,20 +357,12 @@
     private static function _assembleSourceInfoForFolder(VolumeFolder $folder, bool $includeNestedFolders = true): array
     {
         $source = [
-<<<<<<< HEAD
-            'key' => 'folder:'.$folder->uid,
-=======
             'key' => 'folder:' . $folder->uid,
->>>>>>> 928249a9
             'label' => $folder->parentId ? $folder->name : Craft::t('site', $folder->name),
             'hasThumbs' => true,
             'criteria' => ['folderId' => $folder->id],
             'data' => [
-<<<<<<< HEAD
-                'upload' => $folder->volumeId === null ? true : Craft::$app->getUser()->checkPermission('saveAssetInVolume:'.$folder->getVolume()->uid),
-=======
-                'upload' => $folder->volumeId === null ? true : Craft::$app->getUser()->checkPermission('saveAssetInVolume:' . $folder->volumeId),
->>>>>>> 928249a9
+                'upload' => $folder->volumeId === null ? true : Craft::$app->getUser()->checkPermission('saveAssetInVolume:' . $folder->getVolume()->uid),
                 'folder-id' => $folder->id
             ]
         ];
@@ -625,11 +604,7 @@
     public function getIsEditable(): bool
     {
         return Craft::$app->getUser()->checkPermission(
-<<<<<<< HEAD
-            'saveAssetInVolume:'.$this->getVolume()->uid
-=======
-            'saveAssetInVolume:' . $this->volumeId
->>>>>>> 928249a9
+            'saveAssetInVolume:' . $this->getVolume()->uid
         );
     }
 
@@ -1118,13 +1093,8 @@
 
             $editable = (
                 $this->getSupportsImageEditor() &&
-<<<<<<< HEAD
-                $user->checkPermission('deleteFilesAndFoldersInVolume:'.$volume->uid) &&
-                $user->checkPermission('saveAssetInVolume:'.$volume->uid)
-=======
-                $user->checkPermission('deleteFilesAndFoldersInVolume:' . $this->volumeId) &&
-                $user->checkPermission('saveAssetInVolume:' . $this->volumeId)
->>>>>>> 928249a9
+                $user->checkPermission('deleteFilesAndFoldersInVolume:' . $volume->uid) &&
+                $user->checkPermission('saveAssetInVolume:' . $volume->uid)
             );
 
             $html .= '<div class="image-preview-container' . ($editable ? ' editable' : '') . '">' .
