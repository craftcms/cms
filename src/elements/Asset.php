<?php
/**
 * @link https://craftcms.com/
 * @copyright Copyright (c) Pixel & Tonic, Inc.
 * @license https://craftcms.github.io/license/
 */

namespace craft\elements;

use Craft;
use craft\base\Element;
use craft\base\Field;
use craft\base\Fs;
use craft\base\FsInterface;
use craft\base\LocalFsInterface;
use craft\controllers\ElementIndexesController;
use craft\controllers\ElementSelectorModalsController;
use craft\db\Query;
use craft\db\QueryAbortedException;
use craft\db\Table;
use craft\elements\actions\CopyReferenceTag;
use craft\elements\actions\CopyUrl;
use craft\elements\actions\DownloadAssetFile;
use craft\elements\actions\EditImage;
use craft\elements\actions\MoveAssets;
use craft\elements\actions\PreviewAsset;
use craft\elements\actions\RenameFile;
use craft\elements\actions\ReplaceFile;
use craft\elements\actions\Restore;
use craft\elements\conditions\assets\AssetCondition;
use craft\elements\conditions\ElementConditionInterface;
use craft\elements\db\AssetQuery;
use craft\elements\db\ElementQueryInterface;
use craft\errors\AssetException;
use craft\errors\FileException;
use craft\errors\FsException;
use craft\errors\ImageTransformException;
use craft\errors\VolumeException;
use craft\events\AssetEvent;
use craft\events\DefineAssetUrlEvent;
use craft\events\DefineUrlEvent;
use craft\events\GenerateTransformEvent;
use craft\fieldlayoutelements\assets\AltField;
use craft\fs\Temp;
use craft\helpers\ArrayHelper;
use craft\helpers\Assets;
use craft\helpers\Cp;
use craft\helpers\Db;
use craft\helpers\ElementHelper;
use craft\helpers\FileHelper;
use craft\helpers\Html;
use craft\helpers\Image;
use craft\helpers\ImageTransforms;
use craft\helpers\Json;
use craft\helpers\StringHelper;
use craft\helpers\Template;
use craft\helpers\UrlHelper;
use craft\models\FieldLayout;
use craft\models\ImageTransform;
use craft\models\Volume;
use craft\models\VolumeFolder;
use craft\records\Asset as AssetRecord;
use craft\search\SearchQuery;
use craft\search\SearchQueryTerm;
use craft\search\SearchQueryTermGroup;
use craft\services\ElementSources;
use craft\validators\AssetLocationValidator;
use craft\validators\DateTimeValidator;
use craft\validators\StringValidator;
use craft\web\CpScreenResponseBehavior;
use DateTime;
use Throwable;
use Twig\Markup;
use yii\base\ErrorHandler;
use yii\base\Exception;
use yii\base\InvalidArgumentException;
use yii\base\InvalidCallException;
use yii\base\InvalidConfigException;
use yii\base\NotSupportedException;
use yii\base\UnknownPropertyException;
use yii\validators\RequiredValidator;
use yii\web\Response;

/**
 * Asset represents an asset element.
 *
 * @property int|null $height the image height
 * @property int|null $width the image width
 * @property int|null $volumeId the volume ID
 * @property string $filename the filename (with extension)
 * @property string|array|null $focalPoint the focal point represented as an array with `x` and `y` keys, or null if it’s not an image
 * @property-read Markup|null $img an `<img>` tag based on this asset
 * @property-read VolumeFolder $folder the asset’s volume folder
 * @property-read Volume $volume the asset’s volume
 * @property-read bool $hasFocalPoint whether a user-defined focal point is set on the asset
 * @property-read string $extension the file extension
 * @property-read string $path the asset's path in the volume
 * @property-write string $transformSource
 * @property-read null|string $dimensions
 * @property-read string $copyOfFile
 * @property-read string[] $cacheTags
 * @property-read string $contents
 * @property-read bool $hasCheckeredThumb
 * @property-read bool $supportsImageEditor
 * @property-read array $previewTargets
 * @property-read FsInterface $fs
 * @property-read string $titleTranslationKey
 * @property-read null|string $titleTranslationDescription
 * @property-read string $dataUrl
 * @property-read bool $isTitleTranslatable
 * @property-read string $previewHtml
 * @property-read string $imageTransformSourcePath
 * @property User|null $uploader
 * @property-read resource $stream
 * @property-write null|string|array|ImageTransform $transform
 * @property-read string $gqlTypeName
 * @property-read string|null $mimeType the file’s MIME type, if it can be determined
 * @author Pixel & Tonic, Inc. <support@pixelandtonic.com>
 * @since 3.0.0
 */
class Asset extends Element
{
    // Events
    // -------------------------------------------------------------------------

    /**
     * @event AssetEvent The event that is triggered before an asset is uploaded to volume.
     */
    public const EVENT_BEFORE_HANDLE_FILE = 'beforeHandleFile';

    /**
     * @event GenerateTransformEvent The event that is triggered before a transform is generated for an asset.
     * @since 4.0.0
     */
    public const EVENT_BEFORE_GENERATE_TRANSFORM = 'beforeGenerateTransform';

    /**
     * @event GenerateTransformEvent The event that is triggered after a transform is generated for an asset.
     * @since 4.0.0
     */
    public const EVENT_AFTER_GENERATE_TRANSFORM = 'afterGenerateTransform';

    /**
     * @event DefineAssetUrlEvent The event that is triggered when defining the asset’s URL.
     * @see getUrl()
     * @since 4.0.0
     */
    public const EVENT_DEFINE_URL = 'defineUrl';

    // Location error codes
    // -------------------------------------------------------------------------

    public const ERROR_DISALLOWED_EXTENSION = 'disallowed_extension';
    public const ERROR_FILENAME_CONFLICT = 'filename_conflict';

    // Validation scenarios
    // -------------------------------------------------------------------------

    /**
     * Validation scenario that should be used when the asset is only getting *moved*; not renamed.
     *
     * @since 3.7.1
     */
    public const SCENARIO_MOVE = 'move';
    public const SCENARIO_FILEOPS = 'fileOperations';
    public const SCENARIO_INDEX = 'index';
    public const SCENARIO_CREATE = 'create';
    public const SCENARIO_REPLACE = 'replace';

    // File kinds
    // -------------------------------------------------------------------------

    public const KIND_ACCESS = 'access';
    public const KIND_AUDIO = 'audio';
    /**
     * @since 3.6.0
     */
    public const KIND_CAPTIONS_SUBTITLES = 'captionsSubtitles';
    public const KIND_COMPRESSED = 'compressed';
    public const KIND_EXCEL = 'excel';
    public const KIND_FLASH = 'flash';
    public const KIND_HTML = 'html';
    public const KIND_ILLUSTRATOR = 'illustrator';
    public const KIND_IMAGE = 'image';
    public const KIND_JAVASCRIPT = 'javascript';
    public const KIND_JSON = 'json';
    public const KIND_PDF = 'pdf';
    public const KIND_PHOTOSHOP = 'photoshop';
    public const KIND_PHP = 'php';
    public const KIND_POWERPOINT = 'powerpoint';
    public const KIND_TEXT = 'text';
    public const KIND_VIDEO = 'video';
    public const KIND_WORD = 'word';
    public const KIND_XML = 'xml';
    public const KIND_UNKNOWN = 'unknown';

    private static string $_displayName;

    /**
     * @inheritdoc
     */
    public static function displayName(): string
    {
        if (!isset(self::$_displayName)) {
            if (self::isFolderIndex()) {
                self::$_displayName = Craft::t('app', 'Folder');
            } else {
                self::$_displayName = Craft::t('app', 'Asset');
            }
        }

        return self::$_displayName;
    }

    /**
     * @inheritdoc
     */
    public static function lowerDisplayName(): string
    {
        return Craft::t('app', 'asset');
    }

    /**
     * @inheritdoc
     */
    public static function pluralDisplayName(): string
    {
        return Craft::t('app', 'Assets');
    }

    /**
     * @inheritdoc
     */
    public static function pluralLowerDisplayName(): string
    {
        return Craft::t('app', 'assets');
    }

    /**
     * @inheritdoc
     */
    public static function refHandle(): ?string
    {
        return 'asset';
    }

    /**
     * @inheritdoc
     */
    public static function hasContent(): bool
    {
        return true;
    }

    /**
     * @inheritdoc
     */
    public static function hasTitles(): bool
    {
        return true;
    }

    /**
     * @inheritdoc
     */
    public static function isLocalized(): bool
    {
        return true;
    }

    /**
     * @inheritdoc
     * @return AssetQuery The newly created [[AssetQuery]] instance.
     */
    public static function find(): AssetQuery
    {
        return new AssetQuery(static::class);
    }

    /**
     * @inheritdoc
     * @return AssetCondition
     */
    public static function createCondition(): ElementConditionInterface
    {
        return Craft::createObject(AssetCondition::class, [static::class]);
    }

    /**
     * @inheritdoc
     * @since 3.4.0
     */
    public static function eagerLoadingMap(array $sourceElements, string $handle): array|null|false
    {
        if ($handle === 'uploader') {
            // Get the source element IDs
            $sourceElementIds = ArrayHelper::getColumn($sourceElements, 'id');

            $map = (new Query())
                ->select(['id as source', 'uploaderId as target'])
                ->from([Table::ASSETS])
                ->where(['and', ['id' => $sourceElementIds], ['not', ['uploaderId' => null]]])
                ->all();

            return [
                'elementType' => User::class,
                'map' => $map,
            ];
        }

        return parent::eagerLoadingMap($sourceElements, $handle);
    }

    /**
     * @inheritdoc
     * @since 3.4.0
     */
    public function setEagerLoadedElements(string $handle, array $elements): void
    {
        if ($handle === 'uploader') {
            /** @var User|null $uploader */
            $uploader = $elements[0] ?? null;
            $this->setUploader($uploader);
        } else {
            parent::setEagerLoadedElements($handle, $elements);
        }
    }

    /**
     * @inheritdoc
     * @since 3.3.0
     */
    public static function gqlTypeNameByContext(mixed $context): string
    {
        return $context->handle . '_Asset';
    }

    /**
     * @inheritdoc
     * @since 3.3.0
     */
    public static function gqlScopesByContext(mixed $context): array
    {
        return ['volumes.' . $context->uid];
    }

    /**
     * @inheritdoc
     * @since 3.5.0
     */
    public static function gqlMutationNameByContext(mixed $context): string
    {
        /** @var Volume $context */
        return 'save_' . $context->handle . '_Asset';
    }

    /**
     * @inheritdoc
     */
    protected static function defineSources(string $context): array
    {
        $sources = [];

        if ($context === ElementSources::CONTEXT_INDEX) {
            $volumeIds = Craft::$app->getVolumes()->getViewableVolumeIds();
        } else {
            $volumeIds = Craft::$app->getVolumes()->getAllVolumeIds();
        }

        $assetsService = Craft::$app->getAssets();
        $user = Craft::$app->getUser()->getIdentity();

        foreach ($volumeIds as $volumeId) {
            $folder = $assetsService->getRootFolderByVolumeId($volumeId);
            $sources[] = self::_assembleSourceInfoForFolder($folder, $user);
        }

        // Add the Temporary Uploads location, if that's not set to a real volume
        if (
            $context !== ElementSources::CONTEXT_SETTINGS &&
            !Craft::$app->getRequest()->getIsConsoleRequest() &&
            !Craft::$app->getProjectConfig()->get('assets.tempVolumeUid')
        ) {
            $temporaryUploadFolder = Craft::$app->getAssets()->getUserTemporaryUploadFolder();
            $temporaryUploadFolder->name = Craft::t('app', 'Temporary Uploads');
            $sources[] = self::_assembleSourceInfoForFolder($temporaryUploadFolder);
        }

        return $sources;
    }

    /**
     * @inheritdoc
     */
    public static function findSource(string $sourceKey, ?string $context = null): ?array
    {
        if (preg_match('/^volume:[\w\-]+(?:\/.+)?\/folder:([\w\-]+)$/', $sourceKey, $match)) {
            $folder = Craft::$app->getAssets()->getFolderByUid($match[1]);
            if ($folder) {
                $source = self::_assembleSourceInfoForFolder($folder, Craft::$app->getUser()->getIdentity());
                $source['keyPath'] = $sourceKey;
                return $source;
            }
        }

        return null;
    }

    /**
     * @inheritdoc
     * @since 3.5.0
     */
    protected static function defineFieldLayouts(string $source): array
    {
        $fieldLayouts = [];
        if (
            preg_match('/^volume:(.+)$/', $source, $matches) &&
            ($volume = Craft::$app->getVolumes()->getVolumeByUid($matches[1])) &&
            $fieldLayout = $volume->getFieldLayout()
        ) {
            $fieldLayouts[] = $fieldLayout;
        }
        return $fieldLayouts;
    }

    /**
     * @inheritdoc
     */
    protected static function defineActions(string $source): array
    {
        $actions = [];

        if (preg_match('/^volume:([a-z0-9\-]+)/', $source, $matches)) {
            $volume = Craft::$app->getVolumes()->getVolumeByUid($matches[1]);
        } elseif (preg_match('/^folder:([a-z0-9\-]+)/', $source, $matches)) {
            $folder = Craft::$app->getAssets()->getFolderByUid($matches[1]);
            $volume = $folder?->getVolume();
        }

        // Only match the first folder ID - ignore nested folders
        if (isset($volume)) {
            $isTemp = $volume->getFs() instanceof Temp;

            $actions[] = [
                'type' => PreviewAsset::class,
                'label' => Craft::t('app', 'Preview file'),
            ];

            // Download
            $actions[] = DownloadAssetFile::class;

            $userSession = Craft::$app->getUser();
            if ($isTemp || $userSession->checkPermission("replaceFiles:$volume->uid")) {
                // Rename/Replace File
                $actions[] = RenameFile::class;
                $actions[] = ReplaceFile::class;
            }

            // Copy URL
            if ($volume->getFs()->hasUrls) {
                $actions[] = CopyUrl::class;
            }

            // Copy Reference Tag
            $actions[] = CopyReferenceTag::class;

            // Edit Image
            if ($isTemp || $userSession->checkPermission("editImages:$volume->uid")) {
                $actions[] = EditImage::class;
            }

            // Move
            $actions[] = MoveAssets::class;

            // Restore
            $actions[] = [
                'type' => Restore::class,
                'restorableElementsOnly' => true,
            ];
        }

        return $actions;
    }

    /**
     * @inheritdoc
     */
    protected static function defineSearchableAttributes(): array
    {
        return ['filename', 'extension', 'kind', 'alt'];
    }

    /**
     * @inheritdoc
     */
    public static function sortOptions(): array
    {
        if (self::isFolderIndex()) {
            return [
                'title' => Craft::t('app', 'Folder'),
            ];
        }

        return parent::sortOptions();
    }

    /**
     * @inheritdoc
     */
    protected static function defineSortOptions(): array
    {
        return [
            'title' => Craft::t('app', 'Title'),
            'filename' => Craft::t('app', 'Filename'),
            'size' => Craft::t('app', 'File Size'),
            'kind' => Craft::t('app', 'File Kind'),
            [
                'label' => Craft::t('app', 'File Modification Date'),
                'orderBy' => 'dateModified',
                'defaultDir' => 'desc',
            ],
            [
                'label' => Craft::t('app', 'Date Uploaded'),
                'orderBy' => 'dateCreated',
                'defaultDir' => 'desc',
            ],
            [
                'label' => Craft::t('app', 'Date Updated'),
                'orderBy' => 'dateUpdated',
                'defaultDir' => 'desc',
            ],
            'id' => Craft::t('app', 'ID'),
            'width' => Craft::t('app', 'Width'),
            'height' => Craft::t('app', 'Height'),
        ];
    }

    /**
     * @inheritdoc
     */
    public static function tableAttributes(): array
    {
        if (self::isFolderIndex()) {
            return [];
        }

        return parent::tableAttributes();
    }

    /**
     * @inheritdoc
     */
    protected static function defineTableAttributes(): array
    {
        $attributes = [
            'filename' => ['label' => Craft::t('app', 'Filename')],
            'size' => ['label' => Craft::t('app', 'File Size')],
            'kind' => ['label' => Craft::t('app', 'File Kind')],
            'imageSize' => ['label' => Craft::t('app', 'Dimensions')],
            'width' => ['label' => Craft::t('app', 'Image Width')],
            'height' => ['label' => Craft::t('app', 'Image Height')],
            'alt' => ['label' => Craft::t('app', 'Alternative Text')],
            'location' => ['label' => Craft::t('app', 'Location')],
            'link' => ['label' => Craft::t('app', 'Link'), 'icon' => 'world'],
            'id' => ['label' => Craft::t('app', 'ID')],
            'uid' => ['label' => Craft::t('app', 'UID')],
            'dateModified' => ['label' => Craft::t('app', 'File Modified Date')],
            'dateCreated' => ['label' => Craft::t('app', 'Date Uploaded')],
            'dateUpdated' => ['label' => Craft::t('app', 'Date Updated')],
            'uploader' => ['label' => Craft::t('app', 'Uploaded By')],
        ];

        // Hide Author from Craft Solo
        if (Craft::$app->getEdition() !== Craft::Pro) {
            unset($attributes['uploader']);
        }

        return $attributes;
    }

    /**
     * @inheritdoc
     */
    protected static function defineDefaultTableAttributes(string $source): array
    {
        return [
            'filename',
            'size',
            'dateModified',
            'uploader',
            'link',
        ];
    }

    /**
     * @inheritdoc
     */
    protected static function prepElementQueryForTableAttribute(ElementQueryInterface $elementQuery, string $attribute): void
    {
        if ($attribute === 'uploader') {
            $elementQuery->andWith('uploader');
        } else {
            parent::prepElementQueryForTableAttribute($elementQuery, $attribute);
        }
    }

    /**
     * @inheritdoc
     */
    protected static function indexElements(ElementQueryInterface $elementQuery, ?string $sourceKey): array
    {
        $assets = [];

        // Include folders in the results?
        /** @var AssetQuery $elementQuery */
        if (self::_includeFoldersInIndexElements($elementQuery, $sourceKey, $queryFolder)) {
            $assetsService = Craft::$app->getAssets();
            $folderQuery = self::_createFolderQueryForIndex($elementQuery, $queryFolder);
            $totalFolders = $folderQuery->count();

            if ($totalFolders > $elementQuery->offset) {
                $source = ElementHelper::findSource(static::class, $sourceKey);
                if (isset($source['criteria']['folderId'])) {
                    $baseFolder = $assetsService->getFolderById($source['criteria']['folderId']);
                } else {
                    $baseFolder = $assetsService->getRootFolderByVolumeId($queryFolder->getVolume()->id);
                }
                $baseSourcePathStep = $baseFolder->getSourcePathInfo();

                $folderQuery
                    ->offset($elementQuery->offset)
                    ->limit($elementQuery->limit);

                $folders = array_map(function(array $result) {
                    return new VolumeFolder($result);
                }, $folderQuery->all());

                $foldersByPath = ArrayHelper::index($folders, function(VolumeFolder $folder) {
                    return rtrim($folder->path, '/');
                });

                foreach ($folders as $folder) {
                    $sourcePath = [$baseSourcePathStep];
                    $path = rtrim($baseFolder->path ?? '', '/');
                    $pathSegs = ArrayHelper::filterEmptyStringsFromArray(explode('/', StringHelper::removeLeft($folder['path'], $baseFolder->path ?? '')));
                    foreach ($pathSegs as $i => $seg) {
                        $path .= ($path !== '' ? '/' : '') . $seg;
                        if (isset($foldersByPath[$path])) {
                            $stepFolder = $foldersByPath[$path];
                        } else {
                            $stepFolder = $assetsService->findFolder([
                                'volumeId' => $queryFolder->volumeId,
                                'path' => "$path/",
                            ]);
                            if (!$stepFolder) {
                                $stepFolder = $assetsService->ensureFolderByFullPathAndVolume($path, $queryFolder->getVolume());
                            }
                            $foldersByPath[$path] = $stepFolder;
                        }

                        if ($i < count($pathSegs) - 1) {
                            $stepFolder->setHasChildren(true);
                        }
                        $sourcePath[] = $stepFolder->getSourcePathInfo();
                    }

                    $path = rtrim($folder->path, '/');
                    $path = StringHelper::removeRight($path, $folder->name);
                    $path = StringHelper::removeLeft($path, $queryFolder->path ?? '');

                    $assets[] = new self([
                        'isFolder' => true,
                        'volumeId' => $queryFolder->volumeId,
                        'folderId' => $folder->id,
                        'folderPath' => $path,
                        'title' => $folder->name,
                        'uiLabelPath' => ArrayHelper::filterEmptyStringsFromArray(explode('/', $path)),
                        'sourcePath' => $sourcePath,
                    ]);
                }
            }

            // Is there room for any normal assets as well?
            $totalAssets = count($assets);
            /** @phpstan-ignore-next-line */
            if ($totalAssets < $elementQuery->limit) {
                $elementQuery->offset(max($elementQuery->offset - $totalFolders, 0));
                $elementQuery->limit($elementQuery->limit - $totalAssets);
            }
        }

        // if it's a 'foldersOnly' request, or we have enough folders to hit the query limit,
        // return the folders directly
        if (
            self::isFolderIndex() ||
            count($assets) === (int)$elementQuery->limit
        ) {
            return $assets;
        }

        // otherwise merge in the resulting assets
        return array_merge($assets, $elementQuery->all());
    }

    /**
     * @inheritdoc
     */
    public static function indexElementCount(ElementQueryInterface $elementQuery, ?string $sourceKey): int
    {
        $count = 0;

        /** @var AssetQuery $elementQuery */
        if (self::_includeFoldersInIndexElements($elementQuery, $sourceKey, $queryFolder)) {
            try {
                $count += self::_createFolderQueryForIndex($elementQuery, $queryFolder)->count();
            } catch (QueryAbortedException $e) {
                return 0;
            }
        }

        if (!self::isFolderIndex()) {
            $count += parent::indexElementCount($elementQuery, $sourceKey);
        }

        return $count;
    }

    private static function _includeFoldersInIndexElements(AssetQuery $assetQuery, ?string $sourceKey, ?VolumeFolder &$queryFolder = null): bool
    {
        if (
            !Craft::$app->getRequest()->getBodyParam('showFolders') ||
            !str_starts_with($sourceKey, 'volume:') ||
            !is_numeric($assetQuery->folderId)
        ) {
            return false;
        }

        if ($queryFolder === null) {
            $assetsService = Craft::$app->getAssets();
            $queryFolder = $assetsService->getFolderById($assetQuery->folderId);
            if (!$queryFolder) {
                return false;
            }
        }

        if ($queryFolder->getVolume()->getFs() instanceof Temp) {
            return false;
        }

        if ($assetQuery->search) {
            $assetQuery->search = $searchQuery = Craft::$app->getSearch()->normalizeSearchQuery($assetQuery->search);
            $tokens = $searchQuery->getTokens();
            if (count($tokens) !== 1 || !self::_validateSearchTermForIndex(reset($tokens))) {
                return false;
            }
        }

        return true;
    }

    private static function _validateSearchTermForIndex(SearchQueryTerm|SearchQueryTermGroup $token): bool
    {
        if ($token instanceof SearchQueryTermGroup) {
            foreach ($token->terms as $term) {
                if (!self::_validateSearchTermForIndex($term)) {
                    return false;
                }
            }
            return true;
        }

        /** @var SearchQueryTerm $token */
        return !$token->exclude && !$token->attribute;
    }

    /**
     * @throws QueryAbortedException
     */
    private static function _createFolderQueryForIndex(AssetQuery $assetQuery, ?VolumeFolder $queryFolder = null): Query
    {
        if (
            is_array($assetQuery->orderBy) &&
            is_string($firstOrderByCol = ArrayHelper::firstKey($assetQuery->orderBy)) &&
            in_array($firstOrderByCol, ['title', 'filename'])
        ) {
            $sortDir = $assetQuery->orderBy[$firstOrderByCol];
        } else {
            $sortDir = SORT_ASC;
        }

        $assetsService = Craft::$app->getAssets();
        $query = $assetsService->createFolderQuery()
            ->orderBy(['name' => $sortDir]);

        if ($assetQuery->includeSubfolders) {
            if ($queryFolder === null) {
                $queryFolder = $assetsService->getFolderById($assetQuery->folderId);
                if (!$queryFolder) {
                    throw new QueryAbortedException();
                }
            }
            $query
                ->where(['volumeId' => $queryFolder->volumeId])
                ->andWhere(['not', ['id' => $queryFolder->id]])
                ->andWhere(['like', 'path', "$queryFolder->path%", false]);
        } else {
            $query->where(['parentId' => $assetQuery->folderId]);
        }

        if ($assetQuery->search) {
            // `search` will already be normalized to a SearchQuery obj via _includeFoldersInIndexElements(),
            // and we already know it only has one token
            /** @var SearchQuery $searchQuery */
            $searchQuery = $assetQuery->search;
            $token = ArrayHelper::firstValue($searchQuery->getTokens());
            $query->andWhere(self::_buildFolderQuerySearchCondition($token));
        }

        return $query;
    }

    private static function _buildFolderQuerySearchCondition(SearchQueryTerm|SearchQueryTermGroup $token): array
    {
        if ($token instanceof SearchQueryTermGroup) {
            $condition = ['or'];
            foreach ($token->terms as $term) {
                $condition[] = self::_buildFolderQuerySearchCondition($term);
            }
            return $condition;
        }

        $isPgsql = Craft::$app->getDb()->getIsPgsql();

        /** @var SearchQueryTerm $token */
        if ($token->subLeft || $token->subRight) {
            return [$isPgsql ? 'ilike' : 'like', 'name', sprintf('%s%s%s',
                $token->subLeft ? '%' : '',
                $token->term,
                $token->subRight ? '%' : '',
            ), false];
        }

        // Only Postgres supports case-sensitive queries
        if ($isPgsql) {
            return ['=', 'lower([[name]])', mb_strtolower($token->term)];
        }

        return ['name' => $token->term];
    }

    /**
     * Transforms an VolumeFolderModel into a source info array.
     *
     * @param VolumeFolder $folder
     * @param User|null $user
     * @return array
     */
    private static function _assembleSourceInfoForFolder(VolumeFolder $folder, ?User $user = null): array
    {
        $volume = $folder->getVolume();

        if ($volume->getFs() instanceof Temp) {
            $volumeHandle = 'temp';
        } elseif (!$folder->parentId) {
            $volumeHandle = $volume->handle ?? false;
        } else {
            $volumeHandle = false;
        }

        $userSession = Craft::$app->getUser();
        $canUpload = $userSession->checkPermission("saveAssets:$volume->uid");
        $canMoveTo = $canUpload && $userSession->checkPermission("deleteAssets:$volume->uid");
        $canMovePeerFilesTo = (
            $canMoveTo &&
            $userSession->checkPermission("savePeerAssets:$volume->uid") &&
            $userSession->checkPermission("deletePeerAssets:$volume->uid")
        );

        $sourcePathInfo = $folder->getSourcePathInfo();

        $source = [
            'key' => $folder->parentId ? "folder:$folder->uid" : "volume:$volume->uid",
            'label' => $folder->parentId ? $folder->name : Craft::t('site', $folder->name),
            'hasThumbs' => true,
            'criteria' => ['folderId' => $folder->id],
            'defaultSort' => ['dateCreated', 'desc'],
            'defaultSourcePath' => $sourcePathInfo ? [$sourcePathInfo] : null,
            'data' => [
                'volume-handle' => $volumeHandle,
                'folder-id' => $folder->id,
                'can-upload' => $folder->volumeId === null || $canUpload,
                'can-move-to' => $canMoveTo,
                'can-move-peer-files-to' => $canMovePeerFilesTo,
            ],
        ];

        if ($user && !$user->can("viewPeerAssets:$volume->uid")) {
            $source['criteria']['uploaderId'] = $user->id;
        }

        return $source;
    }

    private static function isFolderIndex(): bool
    {
        return (
            (Craft::$app->controller instanceof ElementIndexesController || Craft::$app->controller instanceof ElementSelectorModalsController) &&
            Craft::$app->getRequest()->getBodyParam('foldersOnly')
        );
    }

    /**
     * @var bool Whether this asset represents a folder.
     * @since 4.4.0
     * @internal
     */
    public bool $isFolder = false;

    /**
     * @var array|null The source path, if this represents a folder.
     * @since 4.4.0
     * @internal
     */
    public ?array $sourcePath = null;

    /**
     * @var int|null Folder ID
     */
    public ?int $folderId = null;

    /**
     * @var int|null The ID of the user who first added this asset (if known)
     */
    public ?int $uploaderId = null;

    /**
     * @var string|null Folder path
     */
    public ?string $folderPath = null;

    /**
     * @var string|null Kind
     */
    public ?string $kind = null;

    /**
     * @var string|null Alternative text
     * @since 4.0.0
     */
    public ?string $alt = null;

    /**
     * @var int|null Size
     */
    public ?int $size = null;

    /**
     * @var bool|null Whether the file was kept around when the asset was deleted
     */
    public ?bool $keptFile = null;

    /**
     * @var DateTime|null Date modified
     */
    public ?DateTime $dateModified = null;

    /**
     * @var string|null New file location
     */
    public ?string $newLocation = null;

    /**
     * @var string|null Location error code
     * @see AssetLocationValidator::validateAttribute()
     */
    public ?string $locationError = null;

    /**
     * @var string|null New filename
     */
    public ?string $newFilename = null;

    /**
     * @var int|null New folder ID
     */
    public ?int $newFolderId = null;

    /**
     * @var string|null The temp file path
     */
    public ?string $tempFilePath = null;

    /**
     * @var bool Whether the asset should avoid filename conflicts when saved.
     */
    public bool $avoidFilenameConflicts = false;

    /**
     * @var string|null The suggested filename in case of a conflict.
     */
    public ?string $suggestedFilename = null;

    /**
     * @var string|null The filename that was used that caused a conflict.
     */
    public ?string $conflictingFilename = null;

    /**
     * @var bool Whether the asset was deleted along with its volume
     * @see beforeDelete()
     */
    public bool $deletedWithVolume = false;

    /**
     * @var bool Whether the associated file should be preserved if the asset record is deleted.
     * @see beforeDelete()
     * @see afterDelete()
     */
    public bool $keepFileOnDelete = false;

    /**
     * @var int|null Volume ID
     */
    private ?int $_volumeId = null;

    /**
     * @var string Filename
     */
    private string $_filename;

    /**
     * @var int|null Width
     */
    private int|null $_width = null;

    /**
     * @var int|null Height
     */
    private int|null $_height = null;

    /**
     * @var array|null Focal point
     */
    private ?array $_focalPoint = null;

    /**
     * @var ImageTransform|null
     */
    private ?ImageTransform $_transform = null;

    /**
     * @var Volume|null
     */
    private ?Volume $_volume = null;

    /**
     * @var User|null
     */
    private ?User $_uploader = null;

    /**
     * @var int|null
     */
    private ?int $_oldVolumeId = null;

    /**
     * @inheritdoc
     */
    public function __toString(): string
    {
        try {
            if (isset($this->_transform) && ($url = (string)$this->getUrl())) {
                return $url;
            }
        } catch (Throwable $e) {
            ErrorHandler::convertExceptionToError($e);
        }

        return parent::__toString();
    }

    /**
     * Checks if a property is set.
     *
     * This method will check if $name is one of the following:
     * - a magic property supported by [[Element::__isset()]]
     * - an image transform handle
     *
     * @param string $name The property name
     * @return bool Whether the property is set
     */
    public function __isset($name): bool
    {
        return (
            parent::__isset($name) ||
            strncmp($name, 'transform:', 10) === 0 ||
            Craft::$app->getImageTransforms()->getTransformByHandle($name)
        );
    }

    /**
     * Returns a property value.
     *
     * This method will check if $name is one of the following:
     * - a magic property supported by [[Element::__get()]]
     * - an image transform handle
     *
     * @param string $name The property name
     * @return mixed The property value
     * @throws UnknownPropertyException if the property is not defined
     * @throws InvalidCallException if the property is write-only.
     */
    public function __get($name)
    {
        if (strncmp($name, 'transform:', 10) === 0) {
            return $this->copyWithTransform(substr($name, 10));
        }

        try {
            return parent::__get($name);
        } catch (UnknownPropertyException $e) {
            // Is $name a transform handle?
            if (($transform = Craft::$app->getImageTransforms()->getTransformByHandle($name)) !== null) {
                return $this->copyWithTransform($transform);
            }

            throw $e;
        }
    }

    /**
     * @inheritdoc
     * @since 3.5.0
     */
    public function init(): void
    {
        parent::init();

        if (isset($this->alt)) {
            $this->alt = trim($this->alt);
            if ($this->alt === '') {
                $this->alt = null;
            }
        }

        $this->_oldVolumeId = $this->_volumeId;
    }

    /**
     * Returns the volume’s ID.
     *
     * @return int|null
     */
    public function getVolumeId(): ?int
    {
        return (int)$this->_volumeId ?: null;
    }

    /**
     * Sets the volume’s ID.
     *
     * @param int|null $id
     */
    public function setVolumeId(?int $id = null): void
    {
        if ($id !== $this->getVolumeId()) {
            $this->_volumeId = $id;
            $this->_volume = null;
        }
    }

    /**
     * @inheritdoc
     */
    public function afterValidate(): void
    {
        $scenario = $this->getScenario();

        if ($scenario === self::SCENARIO_LIVE) {
            $altElement = $this->getFieldLayout()->getFirstVisibleElementByType(AltField::class, $this);
            if ($altElement && $altElement->required) {
                (new RequiredValidator())->validateAttribute($this, 'alt');
            }
        }

        parent::afterValidate();
    }

    /**
     * @inheritdoc
     */
    protected function defineRules(): array
    {
        $rules = parent::defineRules();

        $rules[] = [['title'], StringValidator::class, 'max' => 255, 'disallowMb4' => true, 'on' => [self::SCENARIO_CREATE]];
        $rules[] = [['volumeId', 'folderId', 'width', 'height', 'size'], 'number', 'integerOnly' => true];
        $rules[] = [['dateModified'], DateTimeValidator::class];
        $rules[] = [['filename', 'kind'], 'required'];
        $rules[] = [['filename', 'newFilename', 'alt'], 'safe'];
        $rules[] = [['kind'], 'string', 'max' => 50];
        $rules[] = [['newLocation'], 'required', 'on' => [self::SCENARIO_CREATE, self::SCENARIO_MOVE, self::SCENARIO_FILEOPS]];
        $rules[] = [['tempFilePath'], 'required', 'on' => [self::SCENARIO_CREATE, self::SCENARIO_REPLACE]];

        // Validate the extension unless all we're doing is moving the file
        $rules[] = [
            ['newLocation'],
            AssetLocationValidator::class,
            'avoidFilenameConflicts' => $this->avoidFilenameConflicts,
            'except' => [self::SCENARIO_MOVE],
        ];
        $rules[] = [
            ['newLocation'],
            AssetLocationValidator::class,
            'avoidFilenameConflicts' => $this->avoidFilenameConflicts,
            'allowedExtensions' => '*',
            'on' => [self::SCENARIO_MOVE],
        ];

        return $rules;
    }

    /**
     * @inheritdoc
     */
    public function scenarios(): array
    {
        $scenarios = parent::scenarios();
        $scenarios[self::SCENARIO_INDEX] = [];

        return $scenarios;
    }

    /**
     * @inheritdoc
     * @since 3.5.0
     */
    protected function cacheTags(): array
    {
        $tags = [
            "volume:$this->_volumeId",
        ];

        // Did the volume just change?
        if ($this->_volumeId != $this->_oldVolumeId) {
            $tags[] = "volume:$this->_oldVolumeId";
        }

        return $tags;
    }

    /**
     * @inheritdoc
     */
    public function canView(User $user): bool
    {
        if ($this->isFolder) {
            return false;
        }

        if (parent::canView($user)) {
            return true;
        }

        $volume = $this->getVolume();

        if ($this->uploaderId !== $user->id) {
            return $user->can("viewPeerAssets:$volume->uid");
        }

        if ($volume->getFs() instanceof Temp) {
            return true;
        }

        return $user->can("viewAssets:$volume->uid");
    }

    /**
     * @inheritdoc
     */
    public function canSave(User $user): bool
    {
        if (parent::canSave($user)) {
            return true;
        }

        $volume = $this->getVolume();

        if ($this->uploaderId !== $user->id) {
            return $user->can("savePeerAssets:$volume->uid");
        }

        return $user->can("saveAssets:$volume->uid");
    }

    /**
     * @inheritdoc
     */
    public function canDelete(User $user): bool
    {
        if ($this->isFolder) {
            return false;
        }

        if (parent::canDelete($user)) {
            return true;
        }

        $volume = $this->getVolume();

        if ($volume->getFs() instanceof Temp) {
            return true;
        }

        if ($this->uploaderId !== $user->id) {
            return $user->can("deletePeerAssets:$volume->uid");
        }

        return $user->can("deleteAssets:$volume->uid");
    }

    /**
     * @inheritdoc
     * ---
     * ```php
     * $url = $asset->cpEditUrl;
     * ```
     * ```twig{2}
     * {% if asset.isEditable %}
     *   <a href="{{ asset.cpEditUrl }}">Edit</a>
     * {% endif %}
     * ```
     * @since 3.4.0
     */
    protected function cpEditUrl(): ?string
    {
        if ($this->isFolder) {
            return null;
        }

        $volume = $this->getVolume();
        if ($volume->getFs() instanceof Temp) {
            return null;
        }

        $filename = $this->getFilename(false);
        $path = "assets/edit/$this->id-$filename";

        return UrlHelper::cpUrl($path);
    }

    /**
     * @inheritdoc
     */
    public function getPostEditUrl(): ?string
    {
        return UrlHelper::cpUrl('assets');
    }

    /**
     * @inheritdoc
     */
    public function prepareEditScreen(Response $response, string $containerId): void
    {
        $volume = $this->getVolume();
        $uri = "assets/$volume->handle";

        $crumbs = [
            [
                'label' => Craft::t('app', 'Assets'),
                'url' => UrlHelper::cpUrl('assets'),
            ],
            [
                'label' => Craft::t('site', $volume->name),
                'url' => UrlHelper::cpUrl($uri),
            ],
        ];

        if ($this->folderPath !== null) {
            $subfolders = ArrayHelper::filterEmptyStringsFromArray(explode('/', $this->folderPath));
            foreach ($subfolders as $subfolder) {
                $uri .= "/$subfolder";
                $crumbs[] = [
                    'label' => $subfolder,
                    'url' => UrlHelper::cpUrl($uri),
                ];
            }
        }

        /** @var Response|CpScreenResponseBehavior $response */
        $response->crumbs($crumbs);
    }

    /**
     * @inheritdoc
     */
    public function getAdditionalButtons(): string
    {
        $volume = $this->getVolume();
        $user = Craft::$app->getUser()->getIdentity();
        $view = Craft::$app->getView();

        $html = Html::beginTag('div', ['class' => 'btngroup']);

        if (($url = $this->getUrl()) !== null) {
            $html .= Html::a(Craft::t('app', 'View'), $url, [
                'class' => 'btn',
                'target' => '_blank',
                'data' => [
                    'icon' => 'preview',
                ],
            ]);
        }

        $html .= Html::button(Craft::t('app', 'Download'), [
            'id' => 'download-btn',
            'class' => 'btn',
            'data' => [
                'icon' => 'download',
            ],
            'aria' => [
                'label' => Craft::t('app', 'Download'),
            ],
        ]);

        $js = <<<JS
$('#download-btn').on('click', () => {
        const \$form = Craft.createForm().appendTo(Garnish.\$bod);
        \$form.append(Craft.getCsrfInput());
        $('<input/>', {type: 'hidden', name: 'action', value: 'assets/download-asset'}).appendTo(\$form);
        $('<input/>', {type: 'hidden', name: 'assetId', value: $this->id}).appendTo(\$form);
        $('<input/>', {type: 'submit', value: 'Submit'}).appendTo(\$form);
        \$form.submit();
        \$form.remove();
    });
JS;
        $view->registerJs($js);

        $html .= Html::endTag('div');

        if (
            $user->can("replaceFiles:$volume->uid") &&
            ($user->id === $this->uploaderId || $user->can("replacePeerFiles:$volume->uid"))
        ) {
            $html .= Html::button(Craft::t('app', 'Replace file'), [
                'id' => 'replace-btn',
                'class' => 'btn',
                'data' => [
                    'icon' => 'upload',
                ],
            ]);

            $dimensionsLabel = Html::encode(Craft::t('app', 'Dimensions'));
            $updatePreviewThumbJs = $this->_updatePreviewThumbJs();
            $js = <<<JS
$('#replace-btn').on('click', () => {
    const \$fileInput = $('<input/>', {type: 'file', name: 'replaceFile', class: 'replaceFile hidden'}).appendTo(Garnish.\$bod);
    const uploader = new Craft.Uploader(\$fileInput, {
        url: Craft.getActionUrl('assets/replace-file'),
        dropZone: null,
        fileInput: \$fileInput,
        paramName: 'replaceFile',
        events: {
            fileuploadstart: () => {
                $('#thumb-container').addClass('loading');
            },
            fileuploaddone: (event, data) => {
                if (data.result.error) {
                    $('#thumb-container').removeClass('loading');
                    alert(data.result.error);
                } else {
                    $('#new-filename').val(data.result.filename);
                    $('#file-size-value')
                        .text(data.result.formattedSize)
                        .attr('title', data.result.formattedSizeInBytes);
                    let \$dimensionsVal = $('#dimensions-value');
                    if (data.result.dimensions) {
                        if (!\$dimensionsVal.length) {
                            $(
                                '<div class="data">' +
                                '<dt class="heading">$dimensionsLabel</div>' +
                                '<dd id="dimensions-value" class="value"></div>' +
                                '</div>'
                            ).appendTo($('#details > .meta.read-only'));
                            \$dimensionsVal = $('#dimensions-value');
                        }
                        \$dimensionsVal.text(data.result.dimensions);
                    } else if (\$dimensionsVal.length) {
                        \$dimensionsVal.parent().remove();
                    }
                    $updatePreviewThumbJs
                    Craft.cp.runQueue();
                }
            }
        }
    });
    uploader.setParams({
        assetId: $this->id,
    });
    \$fileInput.click();
});
JS;
            $view->registerJs($js);
        }

        return $html . parent::getAdditionalButtons();
    }

    /**
     * Returns an `<img>` tag based on this asset.
     *
     * @param ImageTransform|string|array|null $transform The transform to use when generating the html.
     * @param string[]|null $sizes The widths/x-descriptors that should be used for the `srcset` attribute
     * (see [[getSrcset()]] for example syntaxes)
     * @return Markup|null
     * @throws InvalidArgumentException
     */
    public function getImg(mixed $transform = null, ?array $sizes = null): ?Markup
    {
        if ($this->kind !== self::KIND_IMAGE) {
            return null;
        }

        if ($transform) {
            $oldTransform = $this->_transform;
            $this->setTransform($transform);
        }

        $url = $this->getUrl();

        if ($url) {
            $img = Html::tag('img', '', [
                'src' => $url,
                'width' => $this->getWidth(),
                'height' => $this->getHeight(),
                'srcset' => $sizes ? $this->getSrcset($sizes) : false,
<<<<<<< HEAD
                'alt' => $this->alt ?? false,
=======
                'alt' => $this->getThumbAlt(),
>>>>>>> 5c143922
            ]);
        } else {
            $img = null;
        }

        if ($transform) {
            $this->setTransform($oldTransform);
        }

        return $img ? Template::raw($img) : null;
    }

    /**
     * Returns a `srcset` attribute value based on the given widths or x-descriptors.
     *
     * For example, if you pass `['100w', '200w']`, you will get:
     *
     * ```
     * image-url@100w.ext 100w,
     * image-url@200w.ext 200w
     * ```
     *
     * If you pass x-descriptors, it will be assumed that the image’s current width is the `1x` width.
     * So if you pass `['1x', '2x']` on an image with a 100px-wide transform applied, you will get:
     *
     * ```
     * image-url@100w.ext,
     * image-url@200w.ext 2x
     * ```
     *
     * @param string[] $sizes
     * @param ImageTransform|string|array|null $transform A transform handle or configuration that should be applied to the image
     * @return string|false The `srcset` attribute value, or `false` if it can’t be determined
     * @throws InvalidArgumentException
     * @since 3.5.0
     */
    public function getSrcset(array $sizes, mixed $transform = null): string|false
    {
        $urls = $this->getUrlsBySize($sizes, $transform);

        if (empty($urls)) {
            return false;
        }

        $srcset = [];

        foreach ($urls as $size => $url) {
            if ($size === '1x') {
                $srcset[] = $url;
            } else {
                $srcset[] = "$url $size";
            }
        }

        return implode(', ', $srcset);
    }

    /**
     * Returns an array of image transform URLs based on the given widths or x-descriptors.
     *
     * For example, if you pass `['100w', '200w']`, you will get:
     *
     * ```php
     * [
     *     '100w' => 'image-url@100w.ext',
     *     '200w' => 'image-url@200w.ext'
     * ]
     * ```
     *
     * If you pass x-descriptors, it will be assumed that the image’s current width is the indented 1x width.
     * So if you pass `['1x', '2x']` on an image with a 100px-wide transform applied, you will get:
     *
     * ```php
     * [
     *     '1x' => 'image-url@100w.ext',
     *     '2x' => 'image-url@200w.ext'
     * ]
     * ```
     *
     * @param string[] $sizes
     * @param ImageTransform|string|array|null $transform A transform handle or configuration that should be applied to the image
     * @return array
     * @since 3.7.16
     */
    public function getUrlsBySize(array $sizes, mixed $transform = null): array
    {
        if ($this->kind !== self::KIND_IMAGE) {
            return [];
        }

        $urls = [];

        if (
            ($transform !== null || $this->_transform) &&
            Image::canManipulateAsImage($this->getExtension())
        ) {
            $transform = ImageTransforms::normalizeTransform($transform ?? $this->_transform);
        } else {
            $transform = null;
        }

        [$currentWidth, $currentHeight] = $this->_dimensions($transform);

        if (!$currentWidth || !$currentHeight) {
            return [];
        }

        foreach ($sizes as $size) {
            if ($size === '1x') {
                $urls[$size] = $this->getUrl($transform);
                continue;
            }

            [$value, $unit] = Assets::parseSrcsetSize($size);

            $sizeTransform = $transform ? $transform->toArray([
                'format',
                'height',
                'interlace',
                'mode',
                'position',
                'quality',
                'width',
            ]) : [];

            if ($unit === 'w') {
                $sizeTransform['width'] = (int)$value;
            } else {
                $sizeTransform['width'] = (int)ceil($currentWidth * $value);
            }

            // Only set the height if the current transform has a height set on it
            if ($transform && $transform->height) {
                if ($unit === 'w') {
                    $sizeTransform['height'] = (int)ceil($currentHeight * $sizeTransform['width'] / $currentWidth);
                } else {
                    $sizeTransform['height'] = (int)ceil($currentHeight * $value);
                }
            }

            $urls["$value$unit"] = $this->getUrl($sizeTransform);
        }

        return $urls;
    }

    /**
     * @inheritdoc
     */
    public function getIsTitleTranslatable(): bool
    {
        return ($this->getVolume()->titleTranslationMethod !== Field::TRANSLATION_METHOD_NONE);
    }

    /**
     * @inheritdoc
     */
    public function getTitleTranslationDescription(): ?string
    {
        return ElementHelper::translationDescription($this->getVolume()->titleTranslationMethod);
    }

    /**
     * @inheritdoc
     */
    public function getTitleTranslationKey(): string
    {
        $type = $this->getVolume();
        return ElementHelper::translationKey($this, $type->titleTranslationMethod, $type->titleTranslationKeyFormat);
    }

    /**
     * @inheritdoc
     */
    public function getFieldLayout(): ?FieldLayout
    {
        if (($fieldLayout = parent::getFieldLayout()) !== null) {
            return $fieldLayout;
        }

        $volume = $this->getVolume();
        return $volume->getFieldLayout();
    }

    /**
     * Returns the asset’s volume folder.
     *
     * @return VolumeFolder
     * @throws InvalidConfigException if [[folderId]] is missing or invalid
     */
    public function getFolder(): VolumeFolder
    {
        if (!isset($this->folderId)) {
            throw new InvalidConfigException('Asset is missing its folder ID');
        }

        if (($folder = Craft::$app->getAssets()->getFolderById($this->folderId)) === null) {
            throw new InvalidConfigException('Invalid folder ID: ' . $this->folderId);
        }

        return $folder;
    }

    /**
     * Returns the asset’s volume.
     *
     * @return Volume
     * @throws InvalidConfigException if [[volumeId]] is missing or invalid
     */
    public function getVolume(): Volume
    {
        if (isset($this->_volume)) {
            return $this->_volume;
        }

        $volumesService = Craft::$app->getVolumes();

        if (!isset($this->_volumeId)) {
            return $volumesService->getTemporaryVolume();
        }

        if (($volume = $volumesService->getVolumeById($this->_volumeId)) === null) {
            throw new InvalidConfigException('Invalid volume ID: ' . $this->_volumeId);
        }

        return $this->_volume = $volume;
    }

    /**
     * Returns the user that uploaded the asset, if known.
     *
     * @return User|null
     * @since 3.4.0
     */
    public function getUploader(): ?User
    {
        if (isset($this->_uploader)) {
            return $this->_uploader;
        }

        if (!isset($this->uploaderId)) {
            return null;
        }

        if (($this->_uploader = Craft::$app->getUsers()->getUserById($this->uploaderId)) === null) {
            // The uploader is probably soft-deleted. Just pretend no uploader is set
            return null;
        }

        return $this->_uploader;
    }

    /**
     * Sets the asset's uploader.
     *
     * @param User|null $uploader
     * @since 3.4.0
     */
    public function setUploader(?User $uploader = null): void
    {
        $this->_uploader = $uploader;
    }

    /**
     * Sets the transform.
     *
     * @param ImageTransform|string|array|null $transform A transform handle or configuration that should be applied to the image
     * @return Asset
     * @throws ImageTransformException if $transform is an invalid transform handle
     */
    public function setTransform(mixed $transform): Asset
    {
        $this->_transform = ImageTransforms::normalizeTransform($transform);

        return $this;
    }

    /**
     * Returns the element’s full URL.
     *
     * @param ImageTransform|string|array|null $transform A transform handle or configuration that should be applied to the
     * image If an array is passed, it can optionally include a `transform` key that defines a base transform
     * which the rest of the settings should be applied to.
     * @param bool|null $immediately Whether the image should be transformed immediately
     * @return string|null
     * @throws InvalidConfigException
     */
    public function getUrl(mixed $transform = null, ?bool $immediately = null): ?string
    {
        if ($this->isFolder) {
            return null;
        }

        // Give plugins/modules a chance to provide a custom URL
        $event = new DefineUrlEvent();
        $this->trigger(self::EVENT_BEFORE_DEFINE_URL, $event);
        $url = $event->url;

        // If DefineAssetUrlEvent::$url is set to null, only respect that if $handled is true
        if ($url === null && !$event->handled) {
            $url = $this->_url($transform, $immediately);
        }

        // Give plugins/modules a chance to customize it
        if ($this->hasEventHandlers(self::EVENT_DEFINE_URL)) {
            $event = new DefineAssetUrlEvent([
                'url' => $url,
                'transform' => $transform,
                'asset' => $this,
            ]);
            $this->trigger(self::EVENT_DEFINE_URL, $event);
            // If DefineAssetUrlEvent::$url is set to null, only respect that if $handled is true
            if ($event->url !== null || $event->handled) {
                $url = $event->url;
            }
        }

        return $url !== null ? Html::encodeSpaces($url) : $url;
    }

    private function _url(mixed $transform = null, ?bool $immediately = null): ?string
    {
        if (!$this->folderId) {
            return null;
        }

        $volume = $this->getVolume();
        $transform = $transform ?? $this->_transform;

        if ($transform) {
            $mimeType = $this->getMimeType();
            $generalConfig = Craft::$app->getConfig()->getGeneral();
            if (
                ($mimeType === 'image/gif' && !$generalConfig->transformGifs) ||
                ($mimeType === 'image/svg+xml' && !$generalConfig->transformSvgs) ||
                !Image::canManipulateAsImage(pathinfo($this->getFilename(), PATHINFO_EXTENSION))
            ) {
                $transform = null;
            }
        }

        if ($transform) {
            if (is_array($transform)) {
                if (isset($transform['width'])) {
                    $transform['width'] = round((float)$transform['width']);
                }
                if (isset($transform['height'])) {
                    $transform['height'] = round((float)$transform['height']);
                }
            }

            $transform = ImageTransforms::normalizeTransform($transform);

            if ($immediately === null) {
                $immediately = Craft::$app->getConfig()->getGeneral()->generateTransformsBeforePageLoad;
            }

            if ($this->hasEventHandlers(self::EVENT_BEFORE_GENERATE_TRANSFORM)) {
                $event = new GenerateTransformEvent([
                    'asset' => $this,
                    'transform' => $transform,
                ]);

                $this->trigger(self::EVENT_BEFORE_GENERATE_TRANSFORM, $event);

                // If a plugin set the url, we'll just use that.
                if ($event->url !== null) {
                    return Html::encodeSpaces($event->url);
                }
            }

            $imageTransformer = $transform->getImageTransformer();

            try {
                $url = Html::encodeSpaces($imageTransformer->getTransformUrl($this, $transform, $immediately));
            } catch (NotSupportedException) {
                return null;
            } catch (ImageTransformException $e) {
                Craft::warning("Couldn’t get image transform URL: {$e->getMessage()}", __METHOD__);
                Craft::$app->getErrorHandler()->logException($e);
                return null;
            }

            if ($this->hasEventHandlers(self::EVENT_AFTER_GENERATE_TRANSFORM)) {
                $event = new GenerateTransformEvent([
                    'asset' => $this,
                    'transform' => $transform,
                    'url' => $url,
                ]);

                $this->trigger(self::EVENT_AFTER_GENERATE_TRANSFORM, $event);
            }

            return $url;
        }

        // todo: uncomment for v5. Currently Imager X is relying on a relative URL being returned
        //if (!$volume->getFs()->hasUrls) {
        //    return null;
        //}

        return Html::encodeSpaces(Assets::generateUrl($volume, $this));
    }

    /**
     * @inheritdoc
     */
    public function getThumbUrl(int $size): ?string
    {
        if ($this->isFolder) {
            return Craft::$app->getAssetManager()->getPublishedUrl('@app/web/assets/cp/dist', true, 'images/folder.svg');
        }

        if ($this->getWidth() && $this->getHeight()) {
            [$width, $height] = Assets::scaledDimensions((int)$this->getWidth(), (int)$this->getHeight(), $size, $size);
        } else {
            $width = $height = $size;
        }

        return Craft::$app->getAssets()->getThumbUrl($this, $width, $height);
    }

    /**
     * @inheritdoc
     */
    public function getThumbAlt(): ?string
    {
        if ($this->isFolder) {
            return null;
        }

        $extension = $this->getExtension();
        if (!Image::canManipulateAsImage($extension)) {
            return $extension;
        }

        return $this->alt;
    }

    /**
     * @inheritdoc
     */
    public function getHasCheckeredThumb(): bool
    {
        if ($this->isFolder) {
            return false;
        }

        return in_array(strtolower($this->getExtension()), ['png', 'gif', 'svg'], true);
    }

    /**
     * Returns preview thumb image HTML.
     *
     * @param int $desiredWidth
     * @param int $desiredHeight
     * @return string
     * @since 3.4.0
     */
    public function getPreviewThumbImg(int $desiredWidth, int $desiredHeight): string
    {
        $srcsets = [];
        [$width, $height] = Assets::scaledDimensions((int)$this->getWidth(), (int)$this->getHeight(), $desiredWidth, $desiredHeight);
        $thumbSizes = [
            [$width, $height],
            [$width * 2, $height * 2],
        ];
        $assetsService = Craft::$app->getAssets();

        foreach ($thumbSizes as [$width, $height]) {
            $url = $assetsService->getThumbUrl($this, $width, $height);
            $srcsets[] = sprintf('%s %sw', $url, $width);
        }

        return Html::tag('img', '', [
            'sizes' => "{$thumbSizes[0][0]}px",
            'srcset' => implode(', ', $srcsets),
            'alt' => $this->getThumbAlt(),
        ]);
    }

    /**
     * @inheritdoc
     */
    public function getPreviewTargets(): array
    {
        return [];
    }

    /**
     * Returns the filename, with or without the extension.
     *
     * @param bool $withExtension
     * @return string
     * @throws InvalidConfigException if the filename isn’t set yet
     */
    public function getFilename(bool $withExtension = true): string
    {
        if ($this->isFolder) {
            return '';
        }

        if (!isset($this->_filename)) {
            throw new InvalidConfigException('Asset not configured with its filename');
        }

        if ($withExtension) {
            return $this->_filename;
        }

        return pathinfo($this->_filename, PATHINFO_FILENAME);
    }

    /**
     * Sets the filename (with extension).
     *
     * @param string $filename
     * @since 4.0.0
     */
    public function setFilename(string $filename): void
    {
        $this->_filename = $filename;
    }

    /**
     * Returns the file extension.
     *
     * @return string
     */
    public function getExtension(): string
    {
        return pathinfo($this->_filename, PATHINFO_EXTENSION);
    }

    /**
     * Returns the file’s MIME type, if it can be determined.
     *
     * @param ImageTransform|string|array|null $transform A transform handle or configuration that should be applied to the mime type
     * @return string|null
     * @throws ImageTransformException if $transform is an invalid transform handle
     */
    public function getMimeType(mixed $transform = null): ?string
    {
        $transform = $transform ?? $this->_transform;
        $transform = ImageTransforms::normalizeTransform($transform);

        if (!Image::canManipulateAsImage($this->getExtension()) || !$transform || !$transform->format) {
            // todo: maybe we should be passing this off to the filesystem
            // so Local can call FileHelper::getMimeType() (uses magic file instead of ext)
            return FileHelper::getMimeTypeByExtension($this->_filename);
        }

        // Prepend with '.' to let pathinfo() work
        return FileHelper::getMimeTypeByExtension('.' . $transform->format);
    }

    /**
     * Returns the file's format, if it can be determined.
     *
     * @param ImageTransform|string|array|null $transform A transform handle or configuration that should be applied to the image
     * @return string The asset's format
     * @throws ImageTransformException If an invalid transform handle is supplied
     */
    public function getFormat(mixed $transform = null): string
    {
        $ext = $this->getExtension();

        if (!Image::canManipulateAsImage($ext)) {
            return $ext;
        }

        $transform = $transform ?? $this->_transform;
        return ImageTransforms::normalizeTransform($transform)?->format ?? $ext;
    }

    /**
     * Returns the image height.
     *
     * @param ImageTransform|string|array|null $transform A transform handle or configuration that should be applied to the image
     * @return int|null
     */
    public function getHeight(mixed $transform = null): ?int
    {
        return $this->_dimensions($transform)[1];
    }

    /**
     * Sets the image height.
     *
     * @param int|null $height the image height
     */
    public function setHeight(?int $height): void
    {
        $this->_height = $height;
    }

    /**
     * Returns the image width.
     *
     * @param array|string|ImageTransform|null $transform A transform handle or configuration that should be applied to the image
     * @return int|null
     */
    public function getWidth(array|string|ImageTransform $transform = null): ?int
    {
        return $this->_dimensions($transform)[0];
    }

    /**
     * Sets the image width.
     *
     * @param int|null $width the image width
     */
    public function setWidth(?int $width): void
    {
        $this->_width = $width;
    }

    /**
     * Returns the formatted file size, if known.
     *
     * @param int|null $decimals the number of digits after the decimal point
     * @param bool $short whether the size should be returned in short form (“kB” instead of “kilobytes”)
     * @return string|null
     * @since 3.4.0
     */
    public function getFormattedSize(?int $decimals = null, bool $short = true): ?string
    {
        if (!isset($this->size)) {
            return null;
        }
        if ($short) {
            return Craft::$app->getFormatter()->asShortSize($this->size, $decimals);
        }
        return Craft::$app->getFormatter()->asSize($this->size, $decimals);
    }

    /**
     * Returns the formatted file size in bytes, if known.
     *
     * @param bool $short whether the size should be returned in short form (“B” instead of “bytes”)
     * @return string|null
     * @since 3.4.0
     */
    public function getFormattedSizeInBytes(bool $short = true): ?string
    {
        $params = [
            'n' => $this->size,
            'nFormatted' => Craft::$app->getFormatter()->asDecimal($this->size),
        ];
        if ($short) {
            return Craft::t('yii', '{nFormatted} B', $params);
        }
        return Craft::t('yii', '{nFormatted} {n, plural, =1{byte} other{bytes}}', $params);
    }

    /**
     * Returns the image dimensions.
     *
     * @return string|null
     * @since 3.4.0
     */
    public function getDimensions(): ?string
    {
        $width = $this->getWidth();
        $height = $this->getHeight();
        if (!$width || !$height) {
            return null;
        }
        return $width . '×' . $height;
    }

    /**
     * Returns the asset's path in the volume.
     *
     * @param string|null $filename Filename to use. If not specified, the asset's filename will be used.
     * @return string
     */
    public function getPath(?string $filename = null): string
    {
        return $this->folderPath . ($filename ?: $this->_filename);
    }

    /**
     * Return the path where the source for this Asset's transforms should be.
     *
     * @return string
     */
    public function getImageTransformSourcePath(): string
    {
        $fs = $this->getVolume()->getFs();

        if ($fs instanceof LocalFsInterface) {
            return FileHelper::normalizePath($fs->getRootPath() . DIRECTORY_SEPARATOR . $this->getPath());
        }

        return Craft::$app->getPath()->getAssetSourcesPath() . DIRECTORY_SEPARATOR . $this->id . '.' . $this->getExtension();
    }

    /**
     * Get a temporary copy of the actual file.
     *
     * @return string
     * @throws VolumeException If unable to fetch file from volume.
     * @throws InvalidConfigException If no volume can be found.
     */
    public function getCopyOfFile(): string
    {
        $tempFilename = FileHelper::uniqueName($this->_filename);
        $tempPath = Craft::$app->getPath()->getTempPath() . DIRECTORY_SEPARATOR . $tempFilename;
        Assets::downloadFile($this->getVolume(), $this->getPath(), $tempPath);

        return $tempPath;
    }

    /**
     * Returns a stream of the actual file.
     *
     * @return resource
     * @throws InvalidConfigException if [[volumeId]] is missing or invalid
     * @throws FsException if a stream cannot be created
     */
    public function getStream()
    {
        return $this->getVolume()->getFileStream($this->getPath());
    }

    /**
     * Returns the file’s contents.
     *
     * @return string
     * @throws InvalidConfigException if [[volumeId]] is missing or invalid
     * @throws AssetException if a stream could not be created
     * @since 3.0.6
     */
    public function getContents(): string
    {
        return stream_get_contents($this->getStream());
    }

    /**
     * Generates a base64-encoded [data URL](https://developer.mozilla.org/en-US/docs/Web/HTTP/Basics_of_HTTP/Data_URIs) for the asset.
     *
     * @return string
     * @throws InvalidConfigException if [[volumeId]] is missing or invalid
     * @throws AssetException if a stream could not be created
     * @since 3.5.13
     */
    public function getDataUrl(): string
    {
        return Html::dataUrlFromString($this->getContents(), $this->getMimeType());
    }

    /**
     * Returns whether this asset can be edited by the image editor.
     *
     * @return bool
     */
    public function getSupportsImageEditor(): bool
    {
        $ext = $this->getExtension();
        return (strcasecmp($ext, 'svg') !== 0 && Image::canManipulateAsImage($ext));
    }

    /**
     * Returns whether a user-defined focal point is set on the asset.
     *
     * @return bool
     */
    public function getHasFocalPoint(): bool
    {
        return isset($this->_focalPoint);
    }

    /**
     * Returns the focal point represented as an array with `x` and `y` keys, or null if it’s not an image.
     *
     * @param bool $asCss whether the value should be returned in CSS syntax ("50% 25%") instead
     * @return array|string|null
     */
    public function getFocalPoint(bool $asCss = false): array|string|null
    {
        if (!in_array($this->kind, [self::KIND_IMAGE, self::KIND_VIDEO], true)) {
            return null;
        }

        $focal = $this->_focalPoint ?? ['x' => 0.5, 'y' => 0.5];

        if ($asCss) {
            return ($focal['x'] * 100) . '% ' . ($focal['y'] * 100) . '%';
        }

        return $focal;
    }

    /**
     * Sets the asset's focal point.
     *
     * @param array|string|null $value
     * @throws \InvalidArgumentException if $value is invalid
     */
    public function setFocalPoint(array|string|null $value): void
    {
        if (is_array($value)) {
            if (!isset($value['x'], $value['y'])) {
                throw new \InvalidArgumentException('$value should be a string or array with \'x\' and \'y\' keys.');
            }
            $value = [
                'x' => (float)$value['x'],
                'y' => (float)$value['y'],
            ];
        } elseif ($value !== null) {
            $focal = explode(';', $value);
            if (count($focal) !== 2) {
                throw new \InvalidArgumentException('$value should be a string or array with \'x\' and \'y\' keys.');
            }
            $value = [
                'x' => (float)$focal[0],
                'y' => (float)$focal[1],
            ];
        }

        if ($value !== null && (
            $value['x'] < 0 ||
            $value['x'] > 1 ||
            $value['y'] < 0 ||
            $value['y'] > 1
        )) {
            $value = null;
        }

        $this->_focalPoint = $value;
    }

    // Indexes, etc.
    // -------------------------------------------------------------------------

    /**
     * @inheritdoc
     */
    public function getTableAttributeHtml(string $attribute): string
    {
        if ($this->isFolder) {
            return '';
        }

        return parent::getTableAttributeHtml($attribute);
    }

    /**
     * @inheritdoc
     */
    protected function tableAttributeHtml(string $attribute): string
    {
        switch ($attribute) {
            case 'uploader':
                $uploader = $this->getUploader();
                return $uploader ? Cp::elementHtml($uploader) : '';

            case 'filename':
                return Html::tag('span', Html::encode($this->_filename), [
                    'class' => 'break-word',
                ]);

            case 'kind':
                return Assets::getFileKindLabel($this->kind);

            case 'size':
                if (!isset($this->size)) {
                    return '';
                }
                return Html::tag('span', $this->getFormattedSize(0), [
                    'title' => $this->getFormattedSizeInBytes(false),
                ]);

            case 'imageSize':
                return $this->getDimensions() ?? '';

            case 'width':
            case 'height':
                $size = $this->$attribute;
                return ($size ? $size . 'px' : '');

            case 'location':
                return $this->locationHtml();
        }

        return parent::tableAttributeHtml($attribute);
    }

    /**
     * Returns the HTML for asset previews.
     *
     * @return string
     * @throws InvalidConfigException
     */
    public function getPreviewHtml(): string
    {
        $html = '';

        // See if we can show a thumbnail
        try {
            // Is the image editable, and is the user allowed to edit?
            $userSession = Craft::$app->getUser();

            $volume = $this->getVolume();
            $previewable = Craft::$app->getAssets()->getAssetPreviewHandler($this) !== null;
            $editable = (
                $this->getSupportsImageEditor() &&
                $userSession->checkPermission("editImages:$volume->uid") &&
                ($userSession->getId() == $this->uploaderId || $userSession->checkPermission("editPeerImages:$volume->uid"))
            );

            $previewThumbHtml =
                Html::beginTag('div', [
                    'id' => 'thumb-container',
                    'class' => array_filter([
                        'preview-thumb-container',
                        'button-fade',
                        $this->getHasCheckeredThumb() ? 'checkered' : null,
                    ]),
                ]) .
                Html::tag('div', $this->getPreviewThumbImg(350, 190), [
                    'class' => 'preview-thumb',
                ]) .
                Html::endTag('div'); // .preview-thumb-container;

            if ($previewable || $editable) {
                $isMobile = Craft::$app->getRequest()->isMobileBrowser(true);
                $imageButtonHtml = Html::beginTag('div', [
                    'class' => array_filter([
                        'image-actions',
                        'buttons',
                        ($isMobile ? 'is-mobile' : null),
                    ]),
                ]);
                $view = Craft::$app->getView();

                if ($previewable) {
                    $imageButtonHtml .= Html::button(Craft::t('app', 'Preview'), [
                        'id' => 'preview-btn',
                        'class' => ['btn', 'preview-btn'],
                    ]);

                    $previewBtnId = $view->namespaceInputId('preview-btn');
                    $settings = [];
                    $width = $this->getWidth();
                    $height = $this->getHeight();
                    if ($width && $height) {
                        $settings['startingWidth'] = $width;
                        $settings['startingHeight'] = $height;
                    }
                    $jsSettings = Json::encode($settings);
                    $js = <<<JS
$('#$previewBtnId').on('click', () => {
    new Craft.PreviewFileModal($this->id, null, $jsSettings);
});
JS;
                    $view->registerJs($js);
                }

                if ($editable) {
                    $imageButtonHtml .= Html::button(Craft::t('app', 'Edit Image'), [
                        'id' => 'edit-btn',
                        'class' => ['btn', 'edit-btn'],
                    ]);

                    $editBtnId = $view->namespaceInputId('edit-btn');
                    $updatePreviewThumbJs = $this->_updatePreviewThumbJs();
                    $js = <<<JS
$('#$editBtnId').on('click', () => {
    new Craft.AssetImageEditor($this->id, {
        allowDegreeFractions: Craft.isImagick,
        onSave: data => {
            if (data.newAssetId) {
                // If this is within an Assets field’s editor slideout, replace the selected asset 
                const slideout = $('#$editBtnId').closest('[data-slideout]').data('slideout');
                if (slideout && slideout.settings.elementSelectInput) {
                    slideout.settings.elementSelectInput.replaceElement(slideout.\$element.data('id'), data.newAssetId)
                        .catch(() => {});
                }
                return;
            }

            $updatePreviewThumbJs
        },
    });
});
JS;
                    $view->registerJs($js);
                }

                $imageButtonHtml .= Html::endTag('div'); // .image-actions

                if (Craft::$app->getRequest()->isMobileBrowser(true)) {
                    $previewThumbHtml .= $imageButtonHtml;
                } else {
                    $previewThumbHtml = Html::appendToTag($previewThumbHtml, $imageButtonHtml);
                }
            }

            $html .= $previewThumbHtml;
        } catch (NotSupportedException) {
            // NBD
        }

        return $html;
    }

    private function _updatePreviewThumbJs(): string
    {
        $thumbContainerId = Craft::$app->getView()->namespaceInputId('thumb-container');
        return <<<JS
$('#$thumbContainerId')
    .addClass('loading')
    .append($('<div class="spinner spinner-absolute"/>'));
Craft.sendActionRequest('POST', 'assets/preview-thumb', {
    data: {
        assetId: $this->id,
        width: 350,
        height: 190,
    },
}).then(({data}) => {
    $('#$thumbContainerId').find('img').replaceWith(data.img);
}).finally(() => {
    $('#$thumbContainerId').removeClass('loading')
        .find('.spinner').remove();
});
JS;
    }

    /**
     * @inheritdoc
     */
    public function getSidebarHtml(bool $static): string
    {
        return implode("\n", [
            // Omit preview button on sidebar of slideouts
            $this->getPreviewHtml(),
            parent::getSidebarHtml($static),
        ]);
    }

    /**
     * @inheritdoc
     */
    protected function metaFieldsHtml(bool $static): string
    {
        return implode("\n", [
            Cp::textFieldHtml([
                'label' => Craft::t('app', 'Filename'),
                'id' => 'new-filename',
                'name' => 'newFilename',
                'value' => $this->_filename,
                'errors' => $this->getErrors('newLocation'),
                'first' => true,
                'required' => true,
                'class' => ['text', 'filename'],
                'disabled' => $static,
            ]),
            parent::metaFieldsHtml($static),
        ]);
    }

    /**
     * @inheritdoc
     */
    protected function metadata(): array
    {
        return [
            Craft::t('app', 'Location') => fn() => $this->locationHtml(),
            Craft::t('app', 'File size') => function() {
                $size = $this->getFormattedSize(0);
                if (!$size) {
                    return false;
                }
                $inBytes = $this->getFormattedSizeInBytes(false);
                return Html::tag('div', $size, [
                    'id' => 'file-size-value',
                    'title' => $inBytes,
                ]);
            },
            Craft::t('app', 'Uploaded by') => function() {
                $uploader = $this->getUploader();
                return $uploader ? Cp::elementHtml($uploader) : false;
            },
            Craft::t('app', 'Dimensions') => function() {
                $dimensions = $this->getDimensions();
                if (!$dimensions) {
                    return false;
                }
                return Html::tag('div', $dimensions, [
                    'id' => 'dimensions-value',
                ]);
            },
        ];
    }

    private function locationHtml(): string
    {
        $volume = $this->getVolume();
        $uri = "assets/$volume->handle";
        $items = [
            Html::a(Craft::t('site', Html::encode($volume->name)), UrlHelper::cpUrl($uri)),
        ];
        if ($this->folderPath) {
            $subfolders = ArrayHelper::filterEmptyStringsFromArray(explode('/', $this->folderPath));
            foreach ($subfolders as $subfolder) {
                $uri .= "/$subfolder";
                $items[] = Html::a($subfolder, UrlHelper::cpUrl($uri));
            }
        }

        return Html::ul($items, [
            'encode' => false,
            'class' => 'path',
        ]);
    }

    /**
     * @inheritdoc
     * @since 3.3.0
     */
    public function getGqlTypeName(): string
    {
        return static::gqlTypeNameByContext($this->getVolume());
    }

    /**
     * @inheritdoc
     */
    public function attributes(): array
    {
        $names = parent::attributes();
        $names[] = 'extension';
        $names[] = 'filename';
        $names[] = 'focalPoint';
        $names[] = 'hasFocalPoint';
        $names[] = 'height';
        $names[] = 'mimeType';
        $names[] = 'path';
        $names[] = 'volumeId';
        $names[] = 'width';
        return $names;
    }

    /**
     * @inheritdoc
     */
    public function extraFields(): array
    {
        $names = parent::extraFields();
        $names[] = 'folder';
        $names[] = 'volume';
        return $names;
    }

    /**
     * Returns a copy of the asset with the given transform applied to it.
     *
     * @param ImageTransform|string|array|null $transform The transform handle or configuration that should be applied to the image
     * @return Asset
     * @throws ImageTransformException if $transform is an invalid transform handle
     */
    public function copyWithTransform(mixed $transform): Asset
    {
        $model = clone $this;
        $model->setFieldValues($this->getFieldValues());
        $model->setTransform($transform);

        return $model;
    }

    // Events
    // -------------------------------------------------------------------------

    /**
     * @inheritdoc
     */
    public function beforeSave(bool $isNew): bool
    {
        if (!isset($this->_filename)) {
            if (isset($this->newLocation)) {
                [, $this->filename] = Assets::parseFileLocation($this->newLocation);
            } elseif (isset($this->newFilename)) {
                $this->filename = $this->newFilename;
                $this->newFilename = null;
            }
        }

        if ($this->newFilename === '' || $this->newFilename === $this->getFilename()) {
            $this->newFilename = null;
        }

        // newFolderId/newFilename => newLocation
        if (isset($this->newFolderId) || isset($this->newFilename)) {
            $folderId = $this->newFolderId ?: $this->folderId;
            $filename = $this->newFilename ?? $this->_filename;
            $this->newLocation = "{folder:$folderId}$filename";
            $this->newFolderId = $this->newFilename = null;
        }

        // Get the (new?) folder ID
        if (isset($this->newLocation)) {
            [$folderId] = Assets::parseFileLocation($this->newLocation);
        } else {
            $folderId = $this->folderId;
        }

        // Fire a 'beforeHandleFile' event if we're going to be doing any file operations in afterSave()
        if (
            (isset($this->newLocation) || isset($this->tempFilePath)) &&
            $this->hasEventHandlers(self::EVENT_BEFORE_HANDLE_FILE)
        ) {
            $this->trigger(self::EVENT_BEFORE_HANDLE_FILE, new AssetEvent([
                'asset' => $this,
                'isNew' => !$this->id,
            ]));
        }

        // Set the kind based on filename
        $this->_setKind();

        // Give it a default title based on the file name, if it doesn't have a title yet
        if (!$this->id && !$this->title) {
            $this->title = Assets::filename2Title(pathinfo($this->_filename, PATHINFO_FILENAME));
        }

        // Set the field layout
        $volume = Craft::$app->getAssets()->getFolderById($folderId)->getVolume();

        if (!$volume->getFs() instanceof Temp) {
            $this->fieldLayoutId = $volume->fieldLayoutId;
        }

        return parent::beforeSave($isNew);
    }

    /**
     * Sets the asset’s kind based on its filename.
     */
    private function _setKind(): void
    {
        if (isset($this->_filename)) {
            $this->kind = Assets::getFileKindByExtension($this->_filename);
        }
    }

    /**
     * @inheritdoc
     * @throws InvalidConfigException
     */
    public function afterSave(bool $isNew): void
    {
        if (!$this->propagating) {
            $isCpRequest = Craft::$app->getRequest()->getIsCpRequest();
            $sanitizeCpImageUploads = Craft::$app->getConfig()->getGeneral()->sanitizeCpImageUploads;

            if (
                in_array($this->getScenario(), [self::SCENARIO_REPLACE, self::SCENARIO_CREATE], true) &&
                Assets::getFileKindByExtension($this->tempFilePath) === static::KIND_IMAGE &&
                !($isCpRequest && !$sanitizeCpImageUploads)
            ) {
                Image::cleanImageByPath($this->tempFilePath);
            }

            // Relocate the file?
            if (isset($this->newLocation) || isset($this->tempFilePath)) {
                $this->_relocateFile();
            }

            // Get the asset record
            if (!$isNew) {
                $record = AssetRecord::findOne($this->id);

                if (!$record) {
                    throw new InvalidConfigException("Invalid asset ID: $this->id");
                }
            } else {
                $record = new AssetRecord();
                $record->id = (int)$this->id;
            }

            $record->filename = $this->_filename;
            $record->volumeId = $this->getVolumeId();
            $record->folderId = (int)$this->folderId;
            $record->uploaderId = (int)$this->uploaderId ?: null;
            $record->kind = $this->kind;
            $record->alt = $this->alt;
            $record->size = (int)$this->size ?: null;
            $record->width = (int)$this->_width ?: null;
            $record->height = (int)$this->_height ?: null;
            $record->dateModified = Db::prepareDateForDb($this->dateModified);

            if ($this->getHasFocalPoint()) {
                $focal = $this->getFocalPoint();
                $record->focalPoint = number_format($focal['x'], 4) . ';' . number_format($focal['y'], 4);
            } else {
                $record->focalPoint = null;
            }

            $record->save(false);
        }

        parent::afterSave($isNew);
    }

    /**
     * @inheritdoc
     */
    public function beforeDelete(): bool
    {
        if (!parent::beforeDelete()) {
            return false;
        }

        // Update the asset record
        Db::update(Table::ASSETS, [
            'deletedWithVolume' => $this->deletedWithVolume,
            'keptFile' => $this->keepFileOnDelete,
        ], [
            'id' => $this->id,
        ], [], false);

        return true;
    }

    /**
     * @inheritdoc
     */
    public function afterDelete(): void
    {
        if (!$this->keepFileOnDelete) {
            $this->getVolume()->deleteFile($this->getPath());
        }

        Craft::$app->getImageTransforms()->deleteAllTransformData($this);
        parent::afterDelete();
    }

    /**
     * @inheritdoc
     */
    public function beforeRestore(): bool
    {
        // Only allow the asset to be restored if the file was kept on delete
        return $this->keptFile && parent::beforeRestore();
    }

    /**
     * @inheritdoc
     */
    public function getHtmlAttributes(string $context): array
    {
        if ($this->isFolder) {
            $attributes = [
                'data' => [
                    'is-folder' => true,
                    'folder-id' => $this->folderId,
                    'folder-name' => $this->title,
                    'source-path' => Json::encode($this->sourcePath),
                    'has-children' => Craft::$app->getAssets()->foldersExist(['parentId' => $this->folderId]),
                ],
            ];

            $volume = $this->getVolume();
            $userSession = Craft::$app->getUser();

            if (
                $userSession->checkPermission("savePeerAssets:$volume->uid") &&
                $userSession->checkPermission("deletePeerAssets:$volume->uid")
            ) {
                $attributes['data']['movable'] = true;
            }

            return $attributes;
        }

        return parent::getHtmlAttributes($context);
    }

    /**
     * @inheritdoc
     */
    protected function htmlAttributes(string $context): array
    {
        $attributes = [
            'data' => [
                'kind' => $this->kind,
                'alt' => $this->alt,
            ],
        ];

        if ($this->kind === self::KIND_IMAGE) {
            $attributes['data']['image-width'] = $this->getWidth();
            $attributes['data']['image-height'] = $this->getHeight();
        }

        $volume = $this->getVolume();
        $userSession = Craft::$app->getUser();
        $imageEditable = $context === ElementSources::CONTEXT_INDEX && $this->getSupportsImageEditor();

        if ($volume->getFs() instanceof Temp || $userSession->getId() == $this->uploaderId) {
            $attributes['data']['own-file'] = true;
            $movable = $replaceable = true;
        } else {
            $attributes['data']['peer-file'] = true;
            $movable = (
                $userSession->checkPermission("savePeerAssets:$volume->uid") &&
                $userSession->checkPermission("deletePeerAssets:$volume->uid")
            );
            $replaceable = $userSession->checkPermission("replacePeerFiles:$volume->uid");
            $imageEditable = (
                $imageEditable &&
                ($userSession->checkPermission("editPeerImages:$volume->uid"))
            );
        }

        if ($movable) {
            $attributes['data']['movable'] = true;
        }

        if ($replaceable) {
            $attributes['data']['replaceable'] = true;
        }

        if ($imageEditable) {
            $attributes['data']['editable-image'] = true;
        }

        if ($this->dateDeleted && $this->keptFile) {
            $attributes['data']['restorable'] = true;
        }

        return $attributes;
    }

    /**
     * Returns the filesystem the asset is stored in.
     *
     * @return FsInterface
     * @throws InvalidConfigException
     * @since 4.0.0
     * @deprecated in 4.4.0
     */
    public function getFs(): FsInterface
    {
        return $this->getVolume()->getFs();
    }

    /**
     * Returns the width and height of the image.
     *
     * @param ImageTransform|string|array|null $transform
     * @return array
     */
    private function _dimensions(mixed $transform = null): array
    {
        if (!in_array($this->kind, [self::KIND_IMAGE, self::KIND_VIDEO], true)) {
            return [null, null];
        }

        if (!$this->_width || !$this->_height) {
            if (
                $this->kind === self::KIND_IMAGE &&
                $this->getScenario() !== self::SCENARIO_CREATE
            ) {
                Craft::warning("Asset $this->id is missing its width or height", __METHOD__);
            }

            return [null, null];
        }

        $transform = $transform ?? $this->_transform;

        if ($transform === null || !Image::canManipulateAsImage($this->getExtension())) {
            return [$this->_width, $this->_height];
        }

        $transform = ImageTransforms::normalizeTransform($transform);

        return Image::targetDimensions(
            $this->_width,
            $this->_height,
            $transform->width,
            $transform->height,
            $transform->mode,
            $transform->upscale
        );
    }

    /**
     * Relocates the file after the element has been saved.
     *
     * @throws VolumeException if a file operation errored
     * @throws Exception if something else goes wrong
     */
    private function _relocateFile(): void
    {
        $assetsService = Craft::$app->getAssets();

        // Get the (new?) folder ID & filename
        if (isset($this->newLocation)) {
            [$folderId, $filename] = Assets::parseFileLocation($this->newLocation);
        } else {
            $folderId = $this->folderId;
            $filename = $this->_filename;
        }

        $hasNewFolder = $folderId != $this->folderId;

        $tempPath = null;

        $oldFolder = $this->folderId ? $assetsService->getFolderById($this->folderId) : null;
        $oldVolume = $oldFolder?->getVolume();

        $newFolder = $hasNewFolder ? $assetsService->getFolderById($folderId) : $oldFolder;
        $newVolume = $hasNewFolder ? $newFolder->getVolume() : $oldVolume;

        $oldPath = $this->folderId ? $this->getPath() : null;
        $newPath = ($newFolder->path ? rtrim($newFolder->path, '/') . '/' : '') . $filename;

        // Is this just a simple move/rename within the same volume?
        if (!isset($this->tempFilePath) && $oldFolder !== null && $oldFolder->volumeId == $newFolder->volumeId) {
            $oldVolume->renameFile($oldPath, $newPath);
        } else {
            // Get the temp path
            if (isset($this->tempFilePath)) {
                if (!$this->_validateTempFilePath()) {
                    Craft::warning("Prevented saving $this->tempFilePath as an asset. It must be located within a temp directory or the project root (excluding system directories).");
                    throw new FileException(Craft::t('app', "There was an error relocating the file."));
                }

                $tempPath = $this->tempFilePath;
            } else {
                $tempFilename = uniqid(pathinfo($filename, PATHINFO_FILENAME), true) . '.' . pathinfo($filename, PATHINFO_EXTENSION);
                $tempPath = Craft::$app->getPath()->getTempPath() . DIRECTORY_SEPARATOR . $tempFilename;
                Assets::downloadFile($oldVolume, $oldPath, $tempPath);
            }

            // Try to open a file stream
            if (($stream = fopen($tempPath, 'rb')) === false) {
                if (file_exists($tempPath)) {
                    FileHelper::unlink($tempPath);
                }
                throw new FileException(Craft::t('app', 'Could not open file for streaming at {path}', ['path' => $tempPath]));
            }

            if ($this->folderId) {
                // Delete the old file
                $oldVolume->deleteFile($oldPath);
            }

            // Upload the file to the new location
            try {
                $newVolume->writeFileFromStream($newPath, $stream, [
                    Fs::CONFIG_MIMETYPE => FileHelper::getMimeType($tempPath),
                ]);
            } catch (VolumeException $exception) {
                Craft::$app->getErrorHandler()->logException($exception);
                throw $exception;
            } finally {
                // If the volume has not already disconnected the stream, clean it up.
                if (is_resource($stream)) {
                    fclose($stream);
                }
            }
        }

        if ($this->folderId) {
            // Nuke the transforms
            Craft::$app->getImageTransforms()->deleteAllTransformData($this);
        }

        // Update file properties
        $this->setVolumeId($newFolder->volumeId);
        $this->folderId = $folderId;
        $this->folderPath = $newFolder->path;
        $this->_filename = $filename;
        $this->_volume = $newVolume;

        // If there was a new file involved, update file data.
        if ($tempPath && file_exists($tempPath)) {
            $this->kind = Assets::getFileKindByExtension($filename);

            if ($this->kind === self::KIND_IMAGE) {
                [$this->_width, $this->_height] = Image::imageSize($tempPath);
            } else {
                $this->_width = null;
                $this->_height = null;
            }

            $this->size = filesize($tempPath);
            $mtime = filemtime($tempPath);
            $this->dateModified = $mtime ? new DateTime('@' . $mtime) : null;

            // Delete the temp file
            FileHelper::unlink($tempPath);
        }

        // Clear out the temp location properties
        $this->newLocation = null;
        $this->tempFilePath = null;
    }

    /**
     * Validates that the temp file path exists and is someplace safe.
     *
     * @return bool
     */
    private function _validateTempFilePath(): bool
    {
        $tempFilePath = realpath($this->tempFilePath);

        if ($tempFilePath === false || !is_file($tempFilePath)) {
            return false;
        }

        $tempFilePath = FileHelper::normalizePath($tempFilePath);

        // Make sure it's within a known temp path, the project root, or storage/ folder
        $pathService = Craft::$app->getPath();
        $allowedRoots = [
            [$pathService->getTempPath(), true],
            [$pathService->getTempAssetUploadsPath(), true],
            [sys_get_temp_dir(), true],
            [Craft::getAlias('@root', false), false],
            [Craft::getAlias('@storage', false), false],
        ];

        $inAllowedRoot = false;
        foreach ($allowedRoots as [$root, $isTempDir]) {
            $root = $this->_normalizeTempPath($root);
            if ($root !== false && str_starts_with($tempFilePath, $root)) {
                // If this is a known temp dir, we’re good here
                if ($isTempDir) {
                    return true;
                }
                $inAllowedRoot = true;
                break;
            }
        }
        if (!$inAllowedRoot) {
            return false;
        }

        // Make sure it's *not* within a system directory though
        $systemDirs = $pathService->getSystemPaths();
        $systemDirs = array_map([$this, '_normalizeTempPath'], $systemDirs);
        $systemDirs = array_filter($systemDirs, function($value) {
            return ($value !== false);
        });

        foreach ($systemDirs as $dir) {
            if (str_starts_with($tempFilePath, $dir)) {
                return false;
            }
        }

        return true;
    }

    /**
     * Returns a normalized temp path or false, if realpath fails.
     *
     * @param string|false $path
     * @return string|false
     */
    private function _normalizeTempPath(string|false $path): string|false
    {
        if (!$path || !($path = realpath($path))) {
            return false;
        }

        return FileHelper::normalizePath($path) . DIRECTORY_SEPARATOR;
    }
}<|MERGE_RESOLUTION|>--- conflicted
+++ resolved
@@ -1534,11 +1534,7 @@
                 'width' => $this->getWidth(),
                 'height' => $this->getHeight(),
                 'srcset' => $sizes ? $this->getSrcset($sizes) : false,
-<<<<<<< HEAD
-                'alt' => $this->alt ?? false,
-=======
                 'alt' => $this->getThumbAlt(),
->>>>>>> 5c143922
             ]);
         } else {
             $img = null;
