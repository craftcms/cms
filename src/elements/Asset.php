--- conflicted
+++ resolved
@@ -983,16 +983,12 @@
         }
 
         foreach ($sizes as $size) {
-<<<<<<< HEAD
-            [$value, $unit] = Assets::parseSrcsetSize($size);
-=======
             if ($size === '1x') {
                 $srcset[] = $this->getUrl();
                 continue;
             }
 
-            list($value, $unit) = Assets::parseSrcsetSize($size);
->>>>>>> 085167a6
+            [$value, $unit] = Assets::parseSrcsetSize($size);
 
             $sizeTransform = [];
             if ($unit === 'w') {
