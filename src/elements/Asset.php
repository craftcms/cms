<?php
/**
 * @link https://craftcms.com/
 * @copyright Copyright (c) Pixel & Tonic, Inc.
 * @license https://craftcms.github.io/license/
 */

namespace craft\elements;

use Craft;
use craft\base\Element;
use craft\base\Field;
<<<<<<< HEAD
use craft\base\Fs;
use craft\base\FsInterface;
use craft\base\LocalFsInterface;
=======
use craft\base\LocalVolumeInterface;
use craft\base\VolumeInterface;
use craft\controllers\ElementIndexesController;
use craft\controllers\ElementsController;
>>>>>>> 4b7e8852
use craft\db\Query;
use craft\db\QueryAbortedException;
use craft\db\Table;
use craft\elements\actions\CopyReferenceTag;
use craft\elements\actions\CopyUrl;
use craft\elements\actions\DownloadAssetFile;
use craft\elements\actions\EditImage;
use craft\elements\actions\MoveAssets;
use craft\elements\actions\PreviewAsset;
use craft\elements\actions\RenameFile;
use craft\elements\actions\ReplaceFile;
use craft\elements\actions\Restore;
use craft\elements\conditions\assets\AssetCondition;
use craft\elements\conditions\ElementConditionInterface;
use craft\elements\db\AssetQuery;
use craft\elements\db\ElementQueryInterface;
use craft\errors\AssetException;
use craft\errors\FileException;
use craft\errors\FsException;
use craft\errors\ImageTransformException;
use craft\errors\VolumeException;
use craft\events\AssetEvent;
use craft\events\DefineAssetUrlEvent;
use craft\events\GenerateTransformEvent;
use craft\fieldlayoutelements\assets\AltField;
use craft\fs\Temp;
use craft\helpers\ArrayHelper;
use craft\helpers\Assets;
use craft\helpers\Cp;
use craft\helpers\Db;
use craft\helpers\ElementHelper;
use craft\helpers\FileHelper;
use craft\helpers\Html;
use craft\helpers\Image;
use craft\helpers\ImageTransforms;
use craft\helpers\Json;
use craft\helpers\StringHelper;
use craft\helpers\Template;
use craft\helpers\UrlHelper;
use craft\models\FieldLayout;
use craft\models\ImageTransform;
use craft\models\Volume;
use craft\models\VolumeFolder;
use craft\records\Asset as AssetRecord;
use craft\search\SearchQuery;
use craft\search\SearchQueryTerm;
use craft\search\SearchQueryTermGroup;
use craft\services\ElementSources;
use craft\validators\AssetLocationValidator;
use craft\validators\DateTimeValidator;
use craft\validators\StringValidator;
use craft\web\CpScreenResponseBehavior;
use DateTime;
use Throwable;
use Twig\Markup;
use yii\base\ErrorHandler;
use yii\base\Exception;
use yii\base\InvalidArgumentException;
use yii\base\InvalidCallException;
use yii\base\InvalidConfigException;
use yii\base\NotSupportedException;
use yii\base\UnknownPropertyException;
use yii\validators\RequiredValidator;
use yii\web\Response;

/**
 * Asset represents an asset element.
 *
 * @property int|null $height the image height
 * @property int|null $width the image width
 * @property int|null $volumeId the volume ID
 * @property string $filename the filename (with extension)
 * @property string|array|null $focalPoint the focal point represented as an array with `x` and `y` keys, or null if it’s not an image
 * @property-read Markup|null $img an `<img>` tag based on this asset
 * @property-read VolumeFolder $folder the asset’s volume folder
 * @property-read Volume $volume the asset’s volume
 * @property-read bool $hasFocalPoint whether a user-defined focal point is set on the asset
 * @property-read string $extension the file extension
 * @property-read string $path the asset's path in the volume
 * @property-write string $transformSource
 * @property-read null|string $dimensions
 * @property-read string $copyOfFile
 * @property-read string[] $cacheTags
 * @property-read string $contents
 * @property-read bool $hasCheckeredThumb
 * @property-read bool $supportsImageEditor
 * @property-read array $previewTargets
 * @property-read FsInterface $fs
 * @property-read string $titleTranslationKey
 * @property-read null|string $titleTranslationDescription
 * @property-read string $dataUrl
 * @property-read bool $isTitleTranslatable
 * @property-read string $previewHtml
 * @property-read string $imageTransformSourcePath
 * @property User|null $uploader
 * @property-read resource $stream
 * @property-write null|string|array|ImageTransform $transform
 * @property-read string $gqlTypeName
 * @property-read string|null $mimeType the file’s MIME type, if it can be determined
 * @author Pixel & Tonic, Inc. <support@pixelandtonic.com>
 * @since 3.0.0
 */
class Asset extends Element
{
    // Events
    // -------------------------------------------------------------------------

    /**
     * @event AssetEvent The event that is triggered before an asset is uploaded to volume.
     */
    public const EVENT_BEFORE_HANDLE_FILE = 'beforeHandleFile';

    /**
     * @event GenerateTransformEvent The event that is triggered before a transform is generated for an asset.
     * @since 4.0.0
     */
    public const EVENT_BEFORE_GENERATE_TRANSFORM = 'beforeGenerateTransform';

    /**
     * @event GenerateTransformEvent The event that is triggered after a transform is generated for an asset.
     * @since 4.0.0
     */
    public const EVENT_AFTER_GENERATE_TRANSFORM = 'afterGenerateTransform';

    /**
     * @event DefineAssetUrlEvent The event that is triggered when defining the asset’s URL.
     * @see getUrl()
     * @since 4.0.0
     */
    public const EVENT_DEFINE_URL = 'defineUrl';

    // Location error codes
    // -------------------------------------------------------------------------

    public const ERROR_DISALLOWED_EXTENSION = 'disallowed_extension';
    public const ERROR_FILENAME_CONFLICT = 'filename_conflict';

    // Validation scenarios
    // -------------------------------------------------------------------------

    /**
     * Validation scenario that should be used when the asset is only getting *moved*; not renamed.
     *
     * @since 3.7.1
     */
    public const SCENARIO_MOVE = 'move';
    public const SCENARIO_FILEOPS = 'fileOperations';
    public const SCENARIO_INDEX = 'index';
    public const SCENARIO_CREATE = 'create';
    public const SCENARIO_REPLACE = 'replace';

    // File kinds
    // -------------------------------------------------------------------------

    public const KIND_ACCESS = 'access';
    public const KIND_AUDIO = 'audio';
    /**
     * @since 3.6.0
     */
    public const KIND_CAPTIONS_SUBTITLES = 'captionsSubtitles';
    public const KIND_COMPRESSED = 'compressed';
    public const KIND_EXCEL = 'excel';
    public const KIND_FLASH = 'flash';
    public const KIND_HTML = 'html';
    public const KIND_ILLUSTRATOR = 'illustrator';
    public const KIND_IMAGE = 'image';
    public const KIND_JAVASCRIPT = 'javascript';
    public const KIND_JSON = 'json';
    public const KIND_PDF = 'pdf';
    public const KIND_PHOTOSHOP = 'photoshop';
    public const KIND_PHP = 'php';
    public const KIND_POWERPOINT = 'powerpoint';
    public const KIND_TEXT = 'text';
    public const KIND_VIDEO = 'video';
    public const KIND_WORD = 'word';
    public const KIND_XML = 'xml';
    public const KIND_UNKNOWN = 'unknown';

    private static string $_displayName;

    /**
     * @inheritdoc
     */
    public static function displayName(): string
    {
        if (!isset(self::$_displayName)) {
            if (Craft::$app->getRequest()->getBodyParam('foldersOnly')) {
                self::$_displayName = Craft::t('app', 'Folder');
            } else {
                self::$_displayName = Craft::t('app', 'Asset');
            }
        }

        return self::$_displayName;
    }

    /**
     * @inheritdoc
     */
    public static function lowerDisplayName(): string
    {
        return Craft::t('app', 'asset');
    }

    /**
     * @inheritdoc
     */
    public static function pluralDisplayName(): string
    {
        return Craft::t('app', 'Assets');
    }

    /**
     * @inheritdoc
     */
    public static function pluralLowerDisplayName(): string
    {
        return Craft::t('app', 'assets');
    }

    /**
     * @inheritdoc
     */
    public static function refHandle(): ?string
    {
        return 'asset';
    }

    /**
     * @inheritdoc
     */
    public static function hasContent(): bool
    {
        return true;
    }

    /**
     * @inheritdoc
     */
    public static function hasTitles(): bool
    {
        return true;
    }

    /**
     * @inheritdoc
     */
    public static function isLocalized(): bool
    {
        return true;
    }

    /**
     * @inheritdoc
     * @return AssetQuery The newly created [[AssetQuery]] instance.
     */
    public static function find(): AssetQuery
    {
        return new AssetQuery(static::class);
    }

    /**
     * @inheritdoc
     * @return AssetCondition
     */
    public static function createCondition(): ElementConditionInterface
    {
        return Craft::createObject(AssetCondition::class, [static::class]);
    }

    /**
     * @inheritdoc
     * @since 3.4.0
     */
    public static function eagerLoadingMap(array $sourceElements, string $handle): array|null|false
    {
        if ($handle === 'uploader') {
            // Get the source element IDs
            $sourceElementIds = ArrayHelper::getColumn($sourceElements, 'id');

            $map = (new Query())
                ->select(['id as source', 'uploaderId as target'])
                ->from([Table::ASSETS])
                ->where(['and', ['id' => $sourceElementIds], ['not', ['uploaderId' => null]]])
                ->all();

            return [
                'elementType' => User::class,
                'map' => $map,
            ];
        }

        return parent::eagerLoadingMap($sourceElements, $handle);
    }

    /**
     * @inheritdoc
     * @since 3.4.0
     */
    public function setEagerLoadedElements(string $handle, array $elements): void
    {
        if ($handle === 'uploader') {
            /** @var User|null $uploader */
            $uploader = $elements[0] ?? null;
            $this->setUploader($uploader);
        } else {
            parent::setEagerLoadedElements($handle, $elements);
        }
    }

    /**
     * @inheritdoc
     * @since 3.3.0
     */
    public static function gqlTypeNameByContext(mixed $context): string
    {
        return $context->handle . '_Asset';
    }

    /**
     * @inheritdoc
     * @since 3.3.0
     */
    public static function gqlScopesByContext(mixed $context): array
    {
        return ['volumes.' . $context->uid];
    }

    /**
     * @inheritdoc
     * @since 3.5.0
     */
    public static function gqlMutationNameByContext(mixed $context): string
    {
        /** @var Volume $context */
        return 'save_' . $context->handle . '_Asset';
    }

    /**
     * @inheritdoc
     */
    protected static function defineSources(string $context): array
    {
        $volumes = Craft::$app->getVolumes();

        if ($context === ElementSources::CONTEXT_INDEX) {
            $volumeIds = $volumes->getViewableVolumeIds();
        } else {
            $volumeIds = $volumes->getAllVolumeIds();
        }

        $tree = Craft::$app->getAssets()->getFolderTreeByVolumeIds($volumeIds, [
            'parentId' => ':empty:',
        ]);
        $sources = [];

        foreach ($tree as $folder) {
            $sources[] = self::_assembleSourceInfoForFolder($folder, Craft::$app->getUser()->getIdentity());
        }

        // Add the Temporary Uploads location, if that's not set to a real volume
        if (
            $context !== ElementSources::CONTEXT_SETTINGS &&
            !Craft::$app->getRequest()->getIsConsoleRequest() &&
            !Craft::$app->getProjectConfig()->get('assets.tempVolumeUid')
        ) {
            $temporaryUploadFolder = Craft::$app->getAssets()->getUserTemporaryUploadFolder();
            $temporaryUploadFolder->name = Craft::t('app', 'Temporary Uploads');
            $sources[] = self::_assembleSourceInfoForFolder($temporaryUploadFolder);
        }

        return $sources;
    }

    /**
     * @inheritdoc
     */
    public static function findSource(string $sourceKey, ?string $context = null): ?array
    {
        if (preg_match('/^volume:[\w\-]+(?:\/.+)?\/folder:([\w\-]+)$/', $sourceKey, $match)) {
            $folder = Craft::$app->getAssets()->getFolderByUid($match[1]);
            if ($folder) {
                $source = self::_assembleSourceInfoForFolder($folder, Craft::$app->getUser()->getIdentity());
                $source['keyPath'] = $sourceKey;
                return $source;
            }
        }

        return null;
    }

    /**
     * @inheritdoc
     * @since 3.5.0
     */
    protected static function defineFieldLayouts(string $source): array
    {
        $fieldLayouts = [];
        if (
            preg_match('/^volume:(.+)$/', $source, $matches) &&
            ($volume = Craft::$app->getVolumes()->getVolumeByUid($matches[1])) &&
            $fieldLayout = $volume->getFieldLayout()
        ) {
            $fieldLayouts[] = $fieldLayout;
        }
        return $fieldLayouts;
    }

    /**
     * @inheritdoc
     */
    protected static function defineActions(string $source): array
    {
        $actions = [];

        if (preg_match('/^volume:([a-z0-9\-]+)/', $source, $matches)) {
            $volume = Craft::$app->getVolumes()->getVolumeByUid($matches[1]);
        } elseif (preg_match('/^folder:([a-z0-9\-]+)/', $source, $matches)) {
            $folder = Craft::$app->getAssets()->getFolderByUid($matches[1]);
            $volume = $folder?->getVolume();
        }

        // Only match the first folder ID - ignore nested folders
        if (isset($volume)) {
            $isTemp = $volume->getFs() instanceof Temp;

            $actions[] = [
                'type' => PreviewAsset::class,
                'label' => Craft::t('app', 'Preview file'),
            ];

            // Download
            $actions[] = DownloadAssetFile::class;

            $userSession = Craft::$app->getUser();
            if ($isTemp || $userSession->checkPermission("replaceFiles:$volume->uid")) {
                // Rename/Replace File
                $actions[] = RenameFile::class;
                $actions[] = ReplaceFile::class;
            }

            // Copy URL
            if ($volume->getFs()->hasUrls) {
                $actions[] = CopyUrl::class;
            }

            // Copy Reference Tag
            $actions[] = CopyReferenceTag::class;

            // Edit Image
            if ($isTemp || $userSession->checkPermission("editImages:$volume->uid")) {
                $actions[] = EditImage::class;
            }

            // Move
            $actions[] = MoveAssets::class;

            // Restore
            $actions[] = [
                'type' => Restore::class,
                'restorableElementsOnly' => true,
            ];
        }

        return $actions;
    }

    /**
     * @inheritdoc
     */
    protected static function defineSearchableAttributes(): array
    {
        return ['filename', 'extension', 'kind', 'alt'];
    }

    /**
     * @inheritdoc
     */
    public static function sortOptions(): array
    {
        if (self::isFolderIndex()) {
            return [
                'title' => Craft::t('app', 'Title'),
            ];
        }

        return parent::sortOptions();
    }

    /**
     * @inheritdoc
     */
    protected static function defineSortOptions(): array
    {
        return [
            'title' => Craft::t('app', 'Title'),
            'filename' => Craft::t('app', 'Filename'),
            'size' => Craft::t('app', 'File Size'),
            'kind' => Craft::t('app', 'File Kind'),
            [
                'label' => Craft::t('app', 'File Modification Date'),
                'orderBy' => 'dateModified',
                'defaultDir' => 'desc',
            ],
            [
                'label' => Craft::t('app', 'Date Uploaded'),
                'orderBy' => 'elements.dateCreated',
                'attribute' => 'dateCreated',
                'defaultDir' => 'desc',
            ],
            [
                'label' => Craft::t('app', 'Date Updated'),
                'orderBy' => 'elements.dateUpdated',
                'attribute' => 'dateUpdated',
                'defaultDir' => 'desc',
            ],
            [
                'label' => Craft::t('app', 'ID'),
                'orderBy' => 'elements.id',
                'attribute' => 'id',
            ],
        ];
    }

    /**
     * @inheritdoc
     */
<<<<<<< HEAD
=======
    public static function tableAttributes(): array
    {
        if (self::isFolderIndex()) {
            return [
                'title' => ['label' => Craft::t('app', 'Folder')],
            ];
        }

        return parent::tableAttributes();
    }

    /**
     * @inheritdoc
     */
>>>>>>> 4b7e8852
    protected static function defineTableAttributes(): array
    {
        $attributes = [
            'filename' => ['label' => Craft::t('app', 'Filename')],
            'size' => ['label' => Craft::t('app', 'File Size')],
            'kind' => ['label' => Craft::t('app', 'File Kind')],
            'imageSize' => ['label' => Craft::t('app', 'Dimensions')],
            'width' => ['label' => Craft::t('app', 'Image Width')],
            'height' => ['label' => Craft::t('app', 'Image Height')],
            'alt' => ['label' => Craft::t('app', 'Alternative Text')],
            'location' => ['label' => Craft::t('app', 'Location')],
            'link' => ['label' => Craft::t('app', 'Link'), 'icon' => 'world'],
            'id' => ['label' => Craft::t('app', 'ID')],
            'uid' => ['label' => Craft::t('app', 'UID')],
            'dateModified' => ['label' => Craft::t('app', 'File Modified Date')],
            'dateCreated' => ['label' => Craft::t('app', 'Date Uploaded')],
            'dateUpdated' => ['label' => Craft::t('app', 'Date Updated')],
            'uploader' => ['label' => Craft::t('app', 'Uploaded By')],
        ];

        // Hide Author from Craft Solo
        if (Craft::$app->getEdition() !== Craft::Pro) {
            unset($attributes['uploader']);
        }

        return $attributes;
    }

    /**
     * @inheritdoc
     */
    protected static function defineDefaultTableAttributes(string $source): array
    {
        return [
            'filename',
            'size',
            'dateModified',
            'uploader',
            'link',
        ];
    }

    /**
     * @inheritdoc
     */
    protected static function prepElementQueryForTableAttribute(ElementQueryInterface $elementQuery, string $attribute): void
    {
        if ($attribute === 'uploader') {
            $elementQuery->andWith('uploader');
        } else {
            parent::prepElementQueryForTableAttribute($elementQuery, $attribute);
        }
    }

    /**
     * @inheritdoc
     */
    protected static function indexElements(ElementQueryInterface $elementQuery, ?string $sourceKey): array
    {
        $assets = [];

        // Include folders in the results?
        /** @var AssetQuery $elementQuery */
        if (self::_includeFoldersInIndexElements($elementQuery, $sourceKey, $queryFolder)) {
            $assetsService = Craft::$app->getAssets();
            $folderQuery = self::_createFolderQueryForIndex($elementQuery, $queryFolder);
            $totalFolders = $folderQuery->count();

            if ($totalFolders > $elementQuery->offset) {
                $source = ElementHelper::findSource(static::class, $sourceKey);
                if (isset($source['criteria']['folderId'])) {
                    $baseFolder = $assetsService->getFolderById($source['criteria']['folderId']);
                } else {
                    $baseFolder = $assetsService->getRootFolderByVolumeId($queryFolder->getVolume()->id);
                }
                $baseSourcePathStep = $baseFolder->getSourcePathInfo();

                $folderQuery
                    ->offset($elementQuery->offset)
                    ->limit($elementQuery->limit);

                $folders = array_map(function(array $result) {
                    return new VolumeFolder($result);
                }, $folderQuery->all());

                $foldersByPath = ArrayHelper::index($folders, function(VolumeFolder $folder) {
                    return rtrim($folder->path, '/');
                });

                foreach ($folders as $folder) {
                    $sourcePath = [$baseSourcePathStep];
                    $path = rtrim($baseFolder->path ?? '', '/');
                    $pathSegs = ArrayHelper::filterEmptyStringsFromArray(explode('/', StringHelper::removeLeft($folder['path'], $baseFolder->path ?? '')));
                    foreach ($pathSegs as $i => $seg) {
                        $path .= ($path !== '' ? '/' : '') . $seg;
                        if (isset($foldersByPath[$path])) {
                            $stepFolder = $foldersByPath[$path];
                        } else {
                            $stepFolder = $assetsService->findFolder([
                                'volumeId' => $queryFolder->volumeId,
                                'path' => "$path/",
                            ]);
                            if (!$stepFolder) {
                                $stepFolder = $assetsService->ensureFolderByFullPathAndVolume($path, $queryFolder->getVolume());
                            }
                            $foldersByPath[$path] = $stepFolder;
                        }

                        if ($i < count($pathSegs) - 1) {
                            $stepFolder->setHasChildren(true);
                        }
                        $sourcePath[] = $stepFolder->getSourcePathInfo();
                    }

                    $path = rtrim($folder->path, '/');
                    $assets[] = new self([
                        'isFolder' => true,
                        'volumeId' => $queryFolder->volumeId,
                        'folderId' => $folder->id,
                        'folderPath' => $path,
                        'title' => StringHelper::removeLeft($path, $queryFolder->path ?? ''),
                        'sourcePath' => $sourcePath,
                    ]);
                }
            }

            // Is there room for any normal assets as well?
            $totalAssets = count($assets);
            /** @phpstan-ignore-next-line */
            if ($totalAssets < $elementQuery->limit) {
                $elementQuery->offset(max($elementQuery->offset - $totalFolders, 0));
                $elementQuery->limit($elementQuery->limit - $totalAssets);
            }
        }

        if (!self::isFolderIndex()) {
            $assets = array_merge($assets, $elementQuery->all());
        }

        return $assets;
    }

    /**
     * @inheritdoc
     */
    public static function indexElementCount(ElementQueryInterface $elementQuery, ?string $sourceKey): int
    {
        $count = 0;

        /** @var AssetQuery $elementQuery */
        if (self::_includeFoldersInIndexElements($elementQuery, $sourceKey, $queryFolder)) {
            try {
                $count += self::_createFolderQueryForIndex($elementQuery, $queryFolder)->count();
            } catch (QueryAbortedException $e) {
                return 0;
            }
        }

        if (!self::isFolderIndex()) {
            $count += parent::indexElementCount($elementQuery, $sourceKey);
        }

        return $count;
    }

    private static function _includeFoldersInIndexElements(AssetQuery $assetQuery, ?string $sourceKey, ?VolumeFolder &$queryFolder = null): bool
    {
        if (
            !Craft::$app->getRequest()->getBodyParam('showFolders') ||
            !str_starts_with($sourceKey, 'volume:') ||
            !is_numeric($assetQuery->folderId)
        ) {
            return false;
        }

        if ($queryFolder === null) {
            $assetsService = Craft::$app->getAssets();
            $queryFolder = $assetsService->getFolderById($assetQuery->folderId);
            if (!$queryFolder) {
                return false;
            }
        }

        if ($queryFolder->getVolume()->getFs() instanceof Temp) {
            return false;
        }

        if ($assetQuery->search) {
            $assetQuery->search = $searchQuery = Craft::$app->getSearch()->normalizeSearchQuery($assetQuery->search);
            $tokens = $searchQuery->getTokens();
            if (count($tokens) !== 1 || !self::_validateSearchTermForIndex(reset($tokens))) {
                return false;
            }
        }

        return true;
    }

    private static function _validateSearchTermForIndex(SearchQueryTerm|SearchQueryTermGroup $token): bool
    {
        if ($token instanceof SearchQueryTermGroup) {
            foreach ($token->terms as $term) {
                if (!self::_validateSearchTermForIndex($term)) {
                    return false;
                }
            }
            return true;
        }

        /** @var SearchQueryTerm $token */
        return !$token->exclude && !$token->attribute;
    }

    /**
     * @throws QueryAbortedException
     */
    private static function _createFolderQueryForIndex(AssetQuery $assetQuery, ?VolumeFolder $queryFolder = null): Query
    {
        if (
            is_array($assetQuery->orderBy) &&
            is_string($firstOrderByCol = ArrayHelper::firstKey($assetQuery->orderBy)) &&
            in_array($firstOrderByCol, ['title', 'filename'])
        ) {
            $sortDir = $assetQuery->orderBy[$firstOrderByCol];
        } else {
            $sortDir = SORT_ASC;
        }

        $assetsService = Craft::$app->getAssets();
        $query = $assetsService->createFolderQuery()
            ->orderBy(['name' => $sortDir]);

        if ($assetQuery->includeSubfolders) {
            if ($queryFolder === null) {
                $queryFolder = $assetsService->getFolderById($assetQuery->folderId);
                if (!$queryFolder) {
                    throw new QueryAbortedException();
                }
            }
            $query
                ->where(['volumeId' => $queryFolder->volumeId])
                ->andWhere(['not', ['id' => $queryFolder->id]])
                ->andWhere(['like', 'path', "$queryFolder->path%", false]);
        } else {
            $query->where(['parentId' => $assetQuery->folderId]);
        }

        if ($assetQuery->search) {
            // `search` will already be normalized to a SearchQuery obj via _includeFoldersInIndexElements(),
            // and we already know it only has one token
            /** @var SearchQuery $searchQuery */
            $searchQuery = $assetQuery->search;
            $token = ArrayHelper::firstValue($searchQuery->getTokens());
            $query->andWhere(self::_buildFolderQuerySearchCondition($token));
        }

        return $query;
    }

    private static function _buildFolderQuerySearchCondition(SearchQueryTerm|SearchQueryTermGroup $token): array
    {
        if ($token instanceof SearchQueryTermGroup) {
            $condition = ['or'];
            foreach ($token->terms as $term) {
                $condition[] = self::_buildFolderQuerySearchCondition($term);
            }
            return $condition;
        }

        $isPgsql = Craft::$app->getDb()->getIsPgsql();

        /** @var SearchQueryTerm $token */
        if ($token->subLeft || $token->subRight) {
            return [$isPgsql ? 'ilike' : 'like', 'name', sprintf('%s%s%s',
                $token->subLeft ? '%' : '',
                $token->term,
                $token->subRight ? '%' : '',
            ), false];
        }

        // Only Postgres supports case-sensitive queries
        if ($isPgsql) {
            return ['=', 'lower([[name]])', mb_strtolower($token->term)];
        }

        return ['name' => $token->term];
    }

    /**
     * Transforms an VolumeFolderModel into a source info array.
     *
     * @param VolumeFolder $folder
     * @param User|null $user
     * @return array
     */
    private static function _assembleSourceInfoForFolder(VolumeFolder $folder, ?User $user = null): array
    {
        $volume = $folder->getVolume();

        if ($volume->getFs() instanceof Temp) {
            $volumeHandle = 'temp';
        } elseif (!$folder->parentId) {
            $volumeHandle = $volume->handle ?? false;
        } else {
            $volumeHandle = false;
        }

        $userSession = Craft::$app->getUser();
        $canUpload = $userSession->checkPermission("saveAssets:$volume->uid");
        $canMoveTo = $canUpload && $userSession->checkPermission("deleteAssets:$volume->uid");
        $canMovePeerFilesTo = (
            $canMoveTo &&
            $userSession->checkPermission("savePeerAssets:$volume->uid") &&
            $userSession->checkPermission("deletePeerAssets:$volume->uid")
        );

        $sourcePathInfo = $folder->getSourcePathInfo();

        $source = [
            'key' => $folder->parentId ? "folder:$folder->uid" : "volume:$volume->uid",
            'label' => $folder->parentId ? $folder->name : Craft::t('site', $folder->name),
            'hasThumbs' => true,
            'criteria' => ['folderId' => $folder->id],
            'defaultSort' => ['dateCreated', 'desc'],
            'defaultSourcePath' => $sourcePathInfo ? [$sourcePathInfo] : null,
            'data' => [
                'volume-handle' => $volumeHandle,
                'folder-id' => $folder->id,
                'can-upload' => $folder->volumeId === null || $canUpload,
                'can-move-to' => $canMoveTo,
                'can-move-peer-files-to' => $canMovePeerFilesTo,
            ],
        ];

        if ($user && !$user->can("viewPeerAssets:$volume->uid")) {
            $source['criteria']['uploaderId'] = $user->id;
        }

        return $source;
    }

    private static function isFolderIndex(): bool
    {
        return (
            (Craft::$app->controller instanceof ElementIndexesController || Craft::$app->controller instanceof ElementsController) &&
            Craft::$app->getRequest()->getBodyParam('foldersOnly')
        );
    }

    /**
     * @var bool Whether this asset represents a folder.
     * @since 4.4.0
     * @internal
     */
    public bool $isFolder = false;

    /**
     * @var array|null The source path, if this represents a folder.
     * @since 4.4.0
     * @internal
     */
    public ?array $sourcePath = null;

    /**
     * @var int|null Folder ID
     */
    public ?int $folderId = null;

    /**
     * @var int|null The ID of the user who first added this asset (if known)
     */
    public ?int $uploaderId = null;

    /**
     * @var string|null Folder path
     */
    public ?string $folderPath = null;

    /**
     * @var string|null Kind
     */
    public ?string $kind = null;

    /**
     * @var string|null Alternative text
     * @since 4.0.0
     */
    public ?string $alt = null;

    /**
     * @var int|null Size
     */
    public ?int $size = null;

    /**
     * @var bool|null Whether the file was kept around when the asset was deleted
     */
    public ?bool $keptFile = null;

    /**
     * @var DateTime|null Date modified
     */
    public ?DateTime $dateModified = null;

    /**
     * @var string|null New file location
     */
    public ?string $newLocation = null;

    /**
     * @var string|null Location error code
     * @see AssetLocationValidator::validateAttribute()
     */
    public ?string $locationError = null;

    /**
     * @var string|null New filename
     */
    public ?string $newFilename = null;

    /**
     * @var int|null New folder id
     */
    public ?int $newFolderId = null;

    /**
     * @var string|null The temp file path
     */
    public ?string $tempFilePath = null;

    /**
     * @var bool Whether Asset should avoid filename conflicts when saved.
     */
    public bool $avoidFilenameConflicts = false;

    /**
     * @var string|null The suggested filename in case of a conflict.
     */
    public ?string $suggestedFilename = null;

    /**
     * @var string|null The filename that was used that caused a conflict.
     */
    public ?string $conflictingFilename = null;

    /**
     * @var bool Whether the asset was deleted along with its volume
     * @see beforeDelete()
     */
    public bool $deletedWithVolume = false;

    /**
     * @var bool Whether the associated file should be preserved if the asset record is deleted.
     * @see beforeDelete()
     * @see afterDelete()
     */
    public bool $keepFileOnDelete = false;

    /**
     * @var int|null Volume ID
     */
    private ?int $_volumeId = null;

    /**
     * @var string Filename
     */
    private string $_filename;

    /**
     * @var int|null Width
     */
    private int|null $_width = null;

    /**
     * @var int|null Height
     */
    private int|null $_height = null;

    /**
     * @var array|null Focal point
     */
    private ?array $_focalPoint = null;

    /**
     * @var ImageTransform|null
     */
    private ?ImageTransform $_transform = null;

    /**
     * @var Volume|null
     */
    private ?Volume $_volume = null;

    /**
     * @var User|null
     */
    private ?User $_uploader = null;

    /**
     * @var int|null
     */
    private ?int $_oldVolumeId = null;

    /**
     * @inheritdoc
     */
    public function __toString(): string
    {
        try {
            if (isset($this->_transform) && ($url = (string)$this->getUrl())) {
                return $url;
            }
        } catch (Throwable $e) {
            ErrorHandler::convertExceptionToError($e);
        }

        return parent::__toString();
    }

    /**
     * Checks if a property is set.
     *
     * This method will check if $name is one of the following:
     * - a magic property supported by [[Element::__isset()]]
     * - an image transform handle
     *
     * @param string $name The property name
     * @return bool Whether the property is set
     */
    public function __isset($name): bool
    {
        return (
            parent::__isset($name) ||
            strncmp($name, 'transform:', 10) === 0 ||
            Craft::$app->getImageTransforms()->getTransformByHandle($name)
        );
    }

    /**
     * Returns a property value.
     *
     * This method will check if $name is one of the following:
     * - a magic property supported by [[Element::__get()]]
     * - an image transform handle
     *
     * @param string $name The property name
     * @return mixed The property value
     * @throws UnknownPropertyException if the property is not defined
     * @throws InvalidCallException if the property is write-only.
     */
    public function __get($name)
    {
        if (strncmp($name, 'transform:', 10) === 0) {
            return $this->copyWithTransform(substr($name, 10));
        }

        try {
            return parent::__get($name);
        } catch (UnknownPropertyException $e) {
            // Is $name a transform handle?
            if (($transform = Craft::$app->getImageTransforms()->getTransformByHandle($name)) !== null) {
                return $this->copyWithTransform($transform);
            }

            throw $e;
        }
    }

    /**
     * @inheritdoc
     * @since 3.5.0
     */
    public function init(): void
    {
        parent::init();

        if ($this->alt === '') {
            $this->alt = null;
        }

        $this->_oldVolumeId = $this->_volumeId;
    }

    /**
     * Returns the volume’s ID.
     *
     * @return int|null
     */
    public function getVolumeId(): ?int
    {
        return (int)$this->_volumeId ?: null;
    }

    /**
     * Sets the volume’s ID.
     *
     * @param int|null $id
     */
    public function setVolumeId(?int $id = null): void
    {
        if ($id !== $this->getVolumeId()) {
            $this->_volumeId = $id;
            $this->_volume = null;
        }
    }

    /**
     * @inheritdoc
     */
    public function afterValidate(): void
    {
        $scenario = $this->getScenario();

        if ($scenario === self::SCENARIO_LIVE) {
            $altElement = $this->getFieldLayout()->getFirstVisibleElementByType(AltField::class, $this);
            if ($altElement && $altElement->required) {
                (new RequiredValidator())->validateAttribute($this, 'alt');
            }
        }

        parent::afterValidate();
    }

    /**
     * @inheritdoc
     */
    protected function defineRules(): array
    {
        $rules = parent::defineRules();

        $rules[] = [['title'], StringValidator::class, 'max' => 255, 'disallowMb4' => true, 'on' => [self::SCENARIO_CREATE]];
        $rules[] = [['volumeId', 'folderId', 'width', 'height', 'size'], 'number', 'integerOnly' => true];
        $rules[] = [['dateModified'], DateTimeValidator::class];
        $rules[] = [['filename', 'kind'], 'required'];
        $rules[] = [['filename', 'newFilename', 'alt'], 'safe'];
        $rules[] = [['kind'], 'string', 'max' => 50];
        $rules[] = [['newLocation'], 'required', 'on' => [self::SCENARIO_CREATE, self::SCENARIO_MOVE, self::SCENARIO_FILEOPS]];
        $rules[] = [['tempFilePath'], 'required', 'on' => [self::SCENARIO_CREATE, self::SCENARIO_REPLACE]];

        // Validate the extension unless all we're doing is moving the file
        $rules[] = [
            ['newLocation'],
            AssetLocationValidator::class,
            'avoidFilenameConflicts' => $this->avoidFilenameConflicts,
            'except' => [self::SCENARIO_MOVE],
        ];
        $rules[] = [
            ['newLocation'],
            AssetLocationValidator::class,
            'avoidFilenameConflicts' => $this->avoidFilenameConflicts,
            'allowedExtensions' => '*',
            'on' => [self::SCENARIO_MOVE],
        ];

        return $rules;
    }

    /**
     * @inheritdoc
     */
    public function scenarios(): array
    {
        $scenarios = parent::scenarios();
        $scenarios[self::SCENARIO_INDEX] = [];

        return $scenarios;
    }

    /**
     * @inheritdoc
     * @since 3.5.0
     */
    protected function cacheTags(): array
    {
        $tags = [
            "volume:$this->_volumeId",
        ];

        // Did the volume just change?
        if ($this->_volumeId != $this->_oldVolumeId) {
            $tags[] = "volume:$this->_oldVolumeId";
        }

        return $tags;
    }

    /**
     * @inheritdoc
     */
    public function canView(User $user): bool
    {
        if ($this->isFolder) {
            return false;
        }

        if (parent::canView($user)) {
            return true;
        }

        $volume = $this->getVolume();

        if ($this->uploaderId !== $user->id) {
            return $user->can("viewPeerAssets:$volume->uid");
        }

        if ($volume->getFs() instanceof Temp) {
            return true;
        }

        return $user->can("viewAssets:$volume->uid");
    }

    /**
     * @inheritdoc
     */
    public function canSave(User $user): bool
    {
        if (parent::canSave($user)) {
            return true;
        }

        $volume = $this->getVolume();

        if ($this->uploaderId !== $user->id) {
            return $user->can("savePeerAssets:$volume->uid");
        }

        return $user->can("saveAssets:$volume->uid");
    }

    /**
     * @inheritdoc
     */
    public function canDelete(User $user): bool
    {
        if ($this->isFolder) {
            return false;
        }

        if (parent::canDelete($user)) {
            return true;
        }

        $volume = $this->getVolume();

        if ($volume->getFs() instanceof Temp) {
            return true;
        }

        if ($this->uploaderId !== $user->id) {
            return $user->can("deletePeerAssets:$volume->uid");
        }

        return $user->can("deleteAssets:$volume->uid");
    }

    /**
     * @inheritdoc
     * ---
     * ```php
     * $url = $asset->cpEditUrl;
     * ```
     * ```twig{2}
     * {% if asset.isEditable %}
     *   <a href="{{ asset.cpEditUrl }}">Edit</a>
     * {% endif %}
     * ```
     * @since 3.4.0
     */
    protected function cpEditUrl(): ?string
    {
        if ($this->isFolder) {
            return null;
        }

        $volume = $this->getVolume();
        if ($volume->getFs() instanceof Temp) {
            return null;
        }

        $filename = $this->getFilename(false);
        $path = "assets/edit/$this->id-$filename";

        return UrlHelper::cpUrl($path);
    }

    /**
     * @inheritdoc
     */
    public function getPostEditUrl(): ?string
    {
        return UrlHelper::cpUrl('assets');
    }

    /**
     * @inheritdoc
     */
    public function prepareEditScreen(Response $response, string $containerId): void
    {
        $volume = $this->getVolume();
        $uri = "assets/$volume->handle";

        $crumbs = [
            [
                'label' => Craft::t('app', 'Assets'),
                'url' => UrlHelper::cpUrl('assets'),
            ],
            [
                'label' => Craft::t('site', $volume->name),
                'url' => UrlHelper::cpUrl($uri),
            ],
        ];

        if ($this->folderPath !== null) {
            $subfolders = ArrayHelper::filterEmptyStringsFromArray(explode('/', $this->folderPath));
            foreach ($subfolders as $subfolder) {
                $uri .= "/$subfolder";
                $crumbs[] = [
                    'label' => $subfolder,
                    'url' => UrlHelper::cpUrl($uri),
                ];
            }
        }

        /** @var Response|CpScreenResponseBehavior $response */
        $response->crumbs($crumbs);
    }

    /**
     * @inheritdoc
     */
    public function getAdditionalButtons(): string
    {
        $volume = $this->getVolume();
        $user = Craft::$app->getUser()->getIdentity();
        $view = Craft::$app->getView();

        $html = Html::beginTag('div', ['class' => 'btngroup']);

        if (($url = $this->getUrl()) !== null) {
            $html .= Html::a(Craft::t('app', 'View'), $url, [
                'class' => 'btn',
                'target' => '_blank',
                'data' => [
                    'icon' => 'preview',
                ],
            ]);
        }

        $html .= Html::button(Craft::t('app', 'Download'), [
            'id' => 'download-btn',
            'class' => 'btn',
            'data' => [
                'icon' => 'download',
            ],
            'aria' => [
                'label' => Craft::t('app', 'Download'),
            ],
        ]);

        $js = <<<JS
$('#download-btn').on('click', () => {
        const \$form = Craft.createForm().appendTo(Garnish.\$bod);
        \$form.append(Craft.getCsrfInput());
        $('<input/>', {type: 'hidden', name: 'action', value: 'assets/download-asset'}).appendTo(\$form);
        $('<input/>', {type: 'hidden', name: 'assetId', value: $this->id}).appendTo(\$form);
        $('<input/>', {type: 'submit', value: 'Submit'}).appendTo(\$form);
        \$form.submit();
        \$form.remove();
    });
JS;
        $view->registerJs($js);

        $html .= Html::endTag('div');

        if (
            $user->can("replaceFiles:$volume->uid") &&
            ($user->id === $this->uploaderId || $user->can("replacePeerFiles:$volume->uid"))
        ) {
            $html .= Html::button(Craft::t('app', 'Replace file'), [
                'id' => 'replace-btn',
                'class' => 'btn',
                'data' => [
                    'icon' => 'upload',
                ],
            ]);

            $dimensionsLabel = Html::encode(Craft::t('app', 'Dimensions'));
            $updatePreviewThumbJs = $this->_updatePreviewThumbJs();
            $js = <<<JS
$('#replace-btn').on('click', () => {
    const \$fileInput = $('<input/>', {type: 'file', name: 'replaceFile', class: 'replaceFile hidden'}).appendTo(Garnish.\$bod);
    const uploader = new Craft.Uploader(\$fileInput, {
        url: Craft.getActionUrl('assets/replace-file'),
        dropZone: null,
        fileInput: \$fileInput,
        paramName: 'replaceFile',
        events: {
            fileuploadstart: () => {
                $('#thumb-container').addClass('loading');
            },
            fileuploaddone: (event, data) => {
                if (data.result.error) {
                    $('#thumb-container').removeClass('loading');
                    alert(data.result.error);
                } else {
                    $('#new-filename').val(data.result.filename);
                    $('#file-size-value')
                        .text(data.result.formattedSize)
                        .attr('title', data.result.formattedSizeInBytes);
                    let \$dimensionsVal = $('#dimensions-value');
                    if (data.result.dimensions) {
                        if (!\$dimensionsVal.length) {
                            $(
                                '<div class="data">' +
                                '<dt class="heading">$dimensionsLabel</div>' +
                                '<dd id="dimensions-value" class="value"></div>' +
                                '</div>'
                            ).appendTo($('#details > .meta.read-only'));
                            \$dimensionsVal = $('#dimensions-value');
                        }
                        \$dimensionsVal.text(data.result.dimensions);
                    } else if (\$dimensionsVal.length) {
                        \$dimensionsVal.parent().remove();
                    }
                    $updatePreviewThumbJs
                    Craft.cp.runQueue();
                }
            }
        }
    });
    uploader.setParams({
        assetId: $this->id,
    });
    \$fileInput.click();
});
JS;
            $view->registerJs($js);
        }

        return $html . parent::getAdditionalButtons();
    }

    /**
     * Returns an `<img>` tag based on this asset.
     *
     * @param ImageTransform|string|array|null $transform The transform to use when generating the html.
     * @param string[]|null $sizes The widths/x-descriptors that should be used for the `srcset` attribute
     * (see [[getSrcset()]] for example syntaxes)
     * @return Markup|null
     * @throws InvalidArgumentException
     */
    public function getImg(mixed $transform = null, ?array $sizes = null): ?Markup
    {
        if ($this->kind !== self::KIND_IMAGE) {
            return null;
        }

        if ($transform) {
            $oldTransform = $this->_transform;
            $this->setTransform($transform);
        }

        $url = $this->getUrl();

        if ($url) {
            $img = Html::tag('img', '', [
                'src' => $url,
                'width' => $this->getWidth(),
                'height' => $this->getHeight(),
                'srcset' => $sizes ? $this->getSrcset($sizes) : false,
                'alt' => $this->alt ?? $this->title,
            ]);
        } else {
            $img = null;
        }

        if ($transform) {
            $this->setTransform($oldTransform);
        }

        return $img ? Template::raw($img) : null;
    }

    /**
     * Returns a `srcset` attribute value based on the given widths or x-descriptors.
     *
     * For example, if you pass `['100w', '200w']`, you will get:
     *
     * ```
     * image-url@100w.ext 100w,
     * image-url@200w.ext 200w
     * ```
     *
     * If you pass x-descriptors, it will be assumed that the image’s current width is the `1x` width.
     * So if you pass `['1x', '2x']` on an image with a 100px-wide transform applied, you will get:
     *
     * ```
     * image-url@100w.ext,
     * image-url@200w.ext 2x
     * ```
     *
     * @param string[] $sizes
     * @param ImageTransform|string|array|null $transform A transform handle or configuration that should be applied to the image
     * @return string|false The `srcset` attribute value, or `false` if it can’t be determined
     * @throws InvalidArgumentException
     * @since 3.5.0
     */
    public function getSrcset(array $sizes, mixed $transform = null): string|false
    {
        $urls = $this->getUrlsBySize($sizes, $transform);

        if (empty($urls)) {
            return false;
        }

        $srcset = [];

        foreach ($urls as $size => $url) {
            if ($size === '1x') {
                $srcset[] = $url;
            } else {
                $srcset[] = "$url $size";
            }
        }

        return implode(', ', $srcset);
    }

    /**
     * Returns an array of image transform URLs based on the given widths or x-descriptors.
     *
     * For example, if you pass `['100w', '200w']`, you will get:
     *
     * ```php
     * [
     *     '100w' => 'image-url@100w.ext',
     *     '200w' => 'image-url@200w.ext'
     * ]
     * ```
     *
     * If you pass x-descriptors, it will be assumed that the image’s current width is the indented 1x width.
     * So if you pass `['1x', '2x']` on an image with a 100px-wide transform applied, you will get:
     *
     * ```php
     * [
     *     '1x' => 'image-url@100w.ext',
     *     '2x' => 'image-url@200w.ext'
     * ]
     * ```
     *
     * @param string[] $sizes
     * @param ImageTransform|string|array|null $transform A transform handle or configuration that should be applied to the image
     * @return array
     * @since 3.7.16
     */
    public function getUrlsBySize(array $sizes, mixed $transform = null): array
    {
        if ($this->kind !== self::KIND_IMAGE) {
            return [];
        }

        $urls = [];

        if (
            ($transform !== null || $this->_transform) &&
            Image::canManipulateAsImage($this->getExtension())
        ) {
            $transform = ImageTransforms::normalizeTransform($transform ?? $this->_transform);
        } else {
            $transform = null;
        }

        [$currentWidth, $currentHeight] = $this->_dimensions($transform);

        if (!$currentWidth || !$currentHeight) {
            return [];
        }

        foreach ($sizes as $size) {
            if ($size === '1x') {
                $urls[$size] = $this->getUrl($transform);
                continue;
            }

            [$value, $unit] = Assets::parseSrcsetSize($size);

            $sizeTransform = $transform ? $transform->toArray([
                'format',
                'height',
                'interlace',
                'mode',
                'position',
                'quality',
                'width',
            ]) : [];

            if ($unit === 'w') {
                $sizeTransform['width'] = (int)$value;
            } else {
                $sizeTransform['width'] = (int)ceil($currentWidth * $value);
            }

            // Only set the height if the current transform has a height set on it
            if ($transform && $transform->height) {
                if ($unit === 'w') {
                    $sizeTransform['height'] = (int)ceil($currentHeight * $sizeTransform['width'] / $currentWidth);
                } else {
                    $sizeTransform['height'] = (int)ceil($currentHeight * $value);
                }
            }

            $urls["$value$unit"] = $this->getUrl($sizeTransform);
        }

        return $urls;
    }

    /**
     * @inheritdoc
     */
    public function getIsTitleTranslatable(): bool
    {
        return ($this->getVolume()->titleTranslationMethod !== Field::TRANSLATION_METHOD_NONE);
    }

    /**
     * @inheritdoc
     */
    public function getTitleTranslationDescription(): ?string
    {
        return ElementHelper::translationDescription($this->getVolume()->titleTranslationMethod);
    }

    /**
     * @inheritdoc
     */
    public function getTitleTranslationKey(): string
    {
        $type = $this->getVolume();
        return ElementHelper::translationKey($this, $type->titleTranslationMethod, $type->titleTranslationKeyFormat);
    }

    /**
     * @inheritdoc
     */
    public function getFieldLayout(): ?FieldLayout
    {
        if (($fieldLayout = parent::getFieldLayout()) !== null) {
            return $fieldLayout;
        }

        $volume = $this->getVolume();
        return $volume->getFieldLayout();
    }

    /**
     * Returns the asset’s volume folder.
     *
     * @return VolumeFolder
     * @throws InvalidConfigException if [[folderId]] is missing or invalid
     */
    public function getFolder(): VolumeFolder
    {
        if (!isset($this->folderId)) {
            throw new InvalidConfigException('Asset is missing its folder ID');
        }

        if (($folder = Craft::$app->getAssets()->getFolderById($this->folderId)) === null) {
            throw new InvalidConfigException('Invalid folder ID: ' . $this->folderId);
        }

        return $folder;
    }

    /**
     * Returns the asset’s volume.
     *
     * @return Volume
     * @throws InvalidConfigException if [[volumeId]] is missing or invalid
     */
    public function getVolume(): Volume
    {
        if (isset($this->_volume)) {
            return $this->_volume;
        }

        $volumesService = Craft::$app->getVolumes();

        if (!isset($this->_volumeId)) {
            return $volumesService->getTemporaryVolume();
        }

        if (($volume = $volumesService->getVolumeById($this->_volumeId)) === null) {
            throw new InvalidConfigException('Invalid volume ID: ' . $this->_volumeId);
        }

        return $this->_volume = $volume;
    }

    /**
     * Returns the user that uploaded the asset, if known.
     *
     * @return User|null
     * @since 3.4.0
     */
    public function getUploader(): ?User
    {
        if (isset($this->_uploader)) {
            return $this->_uploader;
        }

        if (!isset($this->uploaderId)) {
            return null;
        }

        if (($this->_uploader = Craft::$app->getUsers()->getUserById($this->uploaderId)) === null) {
            // The uploader is probably soft-deleted. Just pretend no uploader is set
            return null;
        }

        return $this->_uploader;
    }

    /**
     * Sets the asset's uploader.
     *
     * @param User|null $uploader
     * @since 3.4.0
     */
    public function setUploader(?User $uploader = null): void
    {
        $this->_uploader = $uploader;
    }

    /**
     * Sets the transform.
     *
     * @param ImageTransform|string|array|null $transform A transform handle or configuration that should be applied to the image
     * @return Asset
     * @throws ImageTransformException if $transform is an invalid transform handle
     */
    public function setTransform(mixed $transform): Asset
    {
        $this->_transform = ImageTransforms::normalizeTransform($transform);

        return $this;
    }

    /**
     * Returns the element’s full URL.
     *
     * @param ImageTransform|string|array|null $transform A transform handle or configuration that should be applied to the
     * image If an array is passed, it can optionally include a `transform` key that defines a base transform
     * which the rest of the settings should be applied to.
     * @param bool|null $immediately Whether the image should be transformed immediately
     * @return string|null
     * @throws InvalidConfigException
     */
    public function getUrl(mixed $transform = null, ?bool $immediately = null): ?string
    {
        if ($this->isFolder) {
            return null;
        }

        $url = $this->_url($transform, $immediately);

        // Give plugins/modules a chance to customize it
        if ($this->hasEventHandlers(self::EVENT_DEFINE_URL)) {
            $event = new DefineAssetUrlEvent([
                'url' => $url,
                'transform' => $transform,
                'asset' => $this,
            ]);
            $this->trigger(self::EVENT_DEFINE_URL, $event);
            // If DefineAssetUrlEvent::$url is set to null, only respect that if $handled is true
            if ($event->url !== null || $event->handled) {
                $url = $event->url;
            }
        }

        return $url !== null ? Html::encodeSpaces($url) : $url;
    }

    private function _url(mixed $transform = null, ?bool $immediately = null): ?string
    {
        $volume = $this->getVolume();

        $transform = $transform ?? $this->_transform;

        if ($transform === null || !Image::canManipulateAsImage(pathinfo($this->getFilename(), PATHINFO_EXTENSION))) {
            return Html::encodeSpaces(Assets::generateUrl($volume->getFs(), $this));
        }

        $fsNoUrls = !$transform && !$volume->getFs()->hasUrls;
        $noFolder = !$this->folderId;
        $transformNoUrl = $transform && !$volume->getTransformFs()->hasUrls;

        if ($fsNoUrls || $noFolder || $transformNoUrl) {
            return null;
        }

        $mimeType = $this->getMimeType();
        $generalConfig = Craft::$app->getConfig()->getGeneral();

        if (
            ($mimeType === 'image/gif' && !$generalConfig->transformGifs) ||
            ($mimeType === 'image/svg+xml' && !$generalConfig->transformSvgs)
        ) {
            return Html::encodeSpaces(Assets::generateUrl($volume->getFs(), $this));
        }

        if ($transform) {
            if (is_array($transform)) {
                if (isset($transform['width'])) {
                    $transform['width'] = round((float)$transform['width']);
                }
                if (isset($transform['height'])) {
                    $transform['height'] = round((float)$transform['height']);
                }
            }

            $transform = ImageTransforms::normalizeTransform($transform);

            if ($immediately === null) {
                $immediately = Craft::$app->getConfig()->getGeneral()->generateTransformsBeforePageLoad;
            }

            try {
                if ($this->hasEventHandlers(self::EVENT_BEFORE_GENERATE_TRANSFORM)) {
                    $event = new GenerateTransformEvent([
                        'asset' => $this,
                        'transform' => $transform,
                    ]);

                    $this->trigger(self::EVENT_BEFORE_GENERATE_TRANSFORM, $event);

                    // If a plugin set the url, we'll just use that.
                    if ($event->url !== null) {
                        return Html::encodeSpaces($event->url);
                    }
                }

                $imageTransformer = $transform->getImageTransformer();
                $url = Html::encodeSpaces($imageTransformer->getTransformUrl($this, $transform, $immediately));

                if ($this->hasEventHandlers(self::EVENT_AFTER_GENERATE_TRANSFORM)) {
                    $event = new GenerateTransformEvent([
                        'asset' => $this,
                        'transform' => $transform,
                        'url' => $url,
                    ]);

                    $this->trigger(self::EVENT_AFTER_GENERATE_TRANSFORM, $event);
                }

                return $url;
            } catch (ImageTransformException $e) {
                Craft::warning("Couldn’t get image transform URL: {$e->getMessage()}", __METHOD__);
                Craft::$app->getErrorHandler()->logException($e);
                return null;
            }
        }

        return Html::encodeSpaces(Assets::generateUrl($volume->getFs(), $this));
    }

    /**
     * @inheritdoc
     */
    public function getThumbUrl(int $size): ?string
    {
        if ($this->isFolder) {
            return Craft::$app->getAssetManager()->getPublishedUrl('@app/web/assets/cp/dist', true, 'images/folder.svg');
        }

        if ($this->getWidth() && $this->getHeight()) {
            [$width, $height] = Assets::scaledDimensions((int)$this->getWidth(), (int)$this->getHeight(), $size, $size);
        } else {
            $width = $height = $size;
        }

        return Craft::$app->getAssets()->getThumbUrl($this, $width, $height);
    }

    /**
     * @inheritdoc
     */
    public function getThumbAlt(): ?string
    {
        if ($this->isFolder) {
            return Craft::t('app', 'Folder');
        }

        return $this->alt;
    }

    /**
     * @inheritdoc
     */
    public function getHasCheckeredThumb(): bool
    {
        if ($this->isFolder) {
            return false;
        }

        return in_array(strtolower($this->getExtension()), ['png', 'gif', 'svg'], true);
    }

    /**
     * Returns preview thumb image HTML.
     *
     * @param int $desiredWidth
     * @param int $desiredHeight
     * @return string
     * @since 3.4.0
     */
    public function getPreviewThumbImg(int $desiredWidth, int $desiredHeight): string
    {
        $srcsets = [];
        [$width, $height] = Assets::scaledDimensions((int)$this->getWidth(), (int)$this->getHeight(), $desiredWidth, $desiredHeight);
        $thumbSizes = [
            [$width, $height],
            [$width * 2, $height * 2],
        ];
        $assetsService = Craft::$app->getAssets();

        foreach ($thumbSizes as [$width, $height]) {
            $url = $assetsService->getThumbUrl($this, $width, $height);
            $srcsets[] = sprintf('%s %sw', $url, $width);
        }

        return Html::tag('img', '', [
            'sizes' => "{$thumbSizes[0][0]}px",
            'srcset' => implode(', ', $srcsets),
            'alt' => $this->alt ?? $this->title,
        ]);
    }

    /**
     * @inheritdoc
     */
    public function getPreviewTargets(): array
    {
        return [];
    }

    /**
     * Returns the filename, with or without the extension.
     *
     * @param bool $withExtension
     * @return string
     * @throws InvalidConfigException if the filename isn’t set yet
     */
    public function getFilename(bool $withExtension = true): string
    {
        if ($this->isFolder) {
            return '';
        }

        if (!isset($this->_filename)) {
            throw new InvalidConfigException('Asset not configured with its filename');
        }

        if ($withExtension) {
            return $this->_filename;
        }

        return pathinfo($this->_filename, PATHINFO_FILENAME);
    }

    /**
     * Sets the filename (with extension).
     *
     * @param string $filename
     * @since 4.0.0
     */
    public function setFilename(string $filename): void
    {
        $this->_filename = $filename;
    }

    /**
     * Returns the file extension.
     *
     * @return string
     */
    public function getExtension(): string
    {
        return pathinfo($this->_filename, PATHINFO_EXTENSION);
    }

    /**
     * Returns the file’s MIME type, if it can be determined.
     *
     * @param ImageTransform|string|array|null $transform A transform handle or configuration that should be applied to the mime type
     * @return string|null
     * @throws ImageTransformException if $transform is an invalid transform handle
     */
    public function getMimeType(mixed $transform = null): ?string
    {
        $transform = $transform ?? $this->_transform;
        $transform = ImageTransforms::normalizeTransform($transform);

        if (!Image::canManipulateAsImage($this->getExtension()) || !$transform || !$transform->format) {
            // todo: maybe we should be passing this off to the filesystem
            // so Local can call FileHelper::getMimeType() (uses magic file instead of ext)
            return FileHelper::getMimeTypeByExtension($this->_filename);
        }

        // Prepend with '.' to let pathinfo() work
        return FileHelper::getMimeTypeByExtension('.' . $transform->format);
    }

    /**
     * Returns the file's format, if it can be determined.
     *
     * @param ImageTransform|string|array|null $transform A transform handle or configuration that should be applied to the image
     * @return string|null The asset's format
     * @throws ImageTransformException If an invalid transform handle is supplied
     */
    public function getFormat(mixed $transform = null): ?string
    {
        $transform = $transform ?? $this->_transform;
        $transform = ImageTransforms::normalizeTransform($transform);

        if (!Image::canManipulateAsImage($this->getExtension()) || !$transform || !$transform->format) {
            return $this->getExtension();
        }

        return $transform->format;
    }

    /**
     * Returns the image height.
     *
     * @param ImageTransform|string|array|null $transform A transform handle or configuration that should be applied to the image
     * @return int|null
     */
    public function getHeight(mixed $transform = null): ?int
    {
        return $this->_dimensions($transform)[1];
    }

    /**
     * Sets the image height.
     *
     * @param int|null $height the image height
     */
    public function setHeight(?int $height): void
    {
        $this->_height = $height;
    }

    /**
     * Returns the image width.
     *
     * @param array|string|ImageTransform|null $transform A transform handle or configuration that should be applied to the image
     * @return int|null
     */
    public function getWidth(array|string|ImageTransform $transform = null): ?int
    {
        return $this->_dimensions($transform)[0];
    }

    /**
     * Sets the image width.
     *
     * @param int|null $width the image width
     */
    public function setWidth(?int $width): void
    {
        $this->_width = $width;
    }

    /**
     * Returns the formatted file size, if known.
     *
     * @param int|null $decimals the number of digits after the decimal point
     * @param bool $short whether the size should be returned in short form (“kB” instead of “kilobytes”)
     * @return string|null
     * @since 3.4.0
     */
    public function getFormattedSize(?int $decimals = null, bool $short = true): ?string
    {
        if (!isset($this->size)) {
            return null;
        }
        if ($short) {
            return Craft::$app->getFormatter()->asShortSize($this->size, $decimals);
        }
        return Craft::$app->getFormatter()->asSize($this->size, $decimals);
    }

    /**
     * Returns the formatted file size in bytes, if known.
     *
     * @param bool $short whether the size should be returned in short form (“B” instead of “bytes”)
     * @return string|null
     * @since 3.4.0
     */
    public function getFormattedSizeInBytes(bool $short = true): ?string
    {
        $params = [
            'n' => $this->size,
            'nFormatted' => Craft::$app->getFormatter()->asDecimal($this->size),
        ];
        if ($short) {
            return Craft::t('yii', '{nFormatted} B', $params);
        }
        return Craft::t('yii', '{nFormatted} {n, plural, =1{byte} other{bytes}}', $params);
    }

    /**
     * Returns the image dimensions.
     *
     * @return string|null
     * @since 3.4.0
     */
    public function getDimensions(): ?string
    {
        $width = $this->getWidth();
        $height = $this->getHeight();
        if (!$width || !$height) {
            return null;
        }
        return $width . '×' . $height;
    }

    /**
     * Returns the asset's path in the volume.
     *
     * @param string|null $filename Filename to use. If not specified, the asset's filename will be used.
     * @return string
     */
    public function getPath(?string $filename = null): string
    {
        return $this->folderPath . ($filename ?: $this->_filename);
    }

    /**
     * Return the path where the source for this Asset's transforms should be.
     *
     * @return string
     */
    public function getImageTransformSourcePath(): string
    {
        $fs = $this->getFs();

        if ($fs instanceof LocalFsInterface) {
            return FileHelper::normalizePath($fs->getRootPath() . DIRECTORY_SEPARATOR . $this->getPath());
        }

        return Craft::$app->getPath()->getAssetSourcesPath() . DIRECTORY_SEPARATOR . $this->id . '.' . $this->getExtension();
    }

    /**
     * Get a temporary copy of the actual file.
     *
     * @return string
     * @throws VolumeException If unable to fetch file from volume.
     * @throws InvalidConfigException If no volume can be found.
     */
    public function getCopyOfFile(): string
    {
        $tempFilename = uniqid(pathinfo($this->_filename, PATHINFO_FILENAME), true) . '.' . $this->getExtension();
        $tempPath = Craft::$app->getPath()->getTempPath() . DIRECTORY_SEPARATOR . $tempFilename;
        Assets::downloadFile($this->getFs(), $this->getPath(), $tempPath);

        return $tempPath;
    }

    /**
     * Returns a stream of the actual file.
     *
     * @return resource
     * @throws InvalidConfigException if [[volumeId]] is missing or invalid
     * @throws FsException if a stream cannot be created
     */
    public function getStream()
    {
        return $this->getFs()->getFileStream($this->getPath());
    }

    /**
     * Returns the file’s contents.
     *
     * @return string
     * @throws InvalidConfigException if [[volumeId]] is missing or invalid
     * @throws AssetException if a stream could not be created
     * @since 3.0.6
     */
    public function getContents(): string
    {
        return stream_get_contents($this->getStream());
    }

    /**
     * Generates a base64-encoded [data URL](https://developer.mozilla.org/en-US/docs/Web/HTTP/Basics_of_HTTP/Data_URIs) for the asset.
     *
     * @return string
     * @throws InvalidConfigException if [[volumeId]] is missing or invalid
     * @throws AssetException if a stream could not be created
     * @since 3.5.13
     */
    public function getDataUrl(): string
    {
        return Html::dataUrlFromString($this->getContents(), $this->getMimeType());
    }

    /**
     * Returns whether this asset can be edited by the image editor.
     *
     * @return bool
     */
    public function getSupportsImageEditor(): bool
    {
        $ext = $this->getExtension();
        return (strcasecmp($ext, 'svg') !== 0 && Image::canManipulateAsImage($ext));
    }

    /**
     * Returns whether a user-defined focal point is set on the asset.
     *
     * @return bool
     */
    public function getHasFocalPoint(): bool
    {
        return isset($this->_focalPoint);
    }

    /**
     * Returns the focal point represented as an array with `x` and `y` keys, or null if it’s not an image.
     *
     * @param bool $asCss whether the value should be returned in CSS syntax ("50% 25%") instead
     * @return array|string|null
     */
    public function getFocalPoint(bool $asCss = false): array|string|null
    {
        if (!in_array($this->kind, [self::KIND_IMAGE, self::KIND_VIDEO], true)) {
            return null;
        }

        $focal = $this->_focalPoint ?? ['x' => 0.5, 'y' => 0.5];

        if ($asCss) {
            return ($focal['x'] * 100) . '% ' . ($focal['y'] * 100) . '%';
        }

        return $focal;
    }

    /**
     * Sets the asset's focal point.
     *
     * @param array|string|null $value
     * @throws \InvalidArgumentException if $value is invalid
     */
    public function setFocalPoint(array|string|null $value): void
    {
        if (is_array($value)) {
            if (!isset($value['x'], $value['y'])) {
                throw new \InvalidArgumentException('$value should be a string or array with \'x\' and \'y\' keys.');
            }
            $value = [
                'x' => (float)$value['x'],
                'y' => (float)$value['y'],
            ];
        } elseif ($value !== null) {
            $focal = explode(';', $value);
            if (count($focal) !== 2) {
                throw new \InvalidArgumentException('$value should be a string or array with \'x\' and \'y\' keys.');
            }
            $value = [
                'x' => (float)$focal[0],
                'y' => (float)$focal[1],
            ];
        }

        if ($value !== null && (
            $value['x'] < 0 ||
            $value['x'] > 1 ||
            $value['y'] < 0 ||
            $value['y'] > 1
        )) {
            $value = null;
        }

        $this->_focalPoint = $value;
    }

    // Indexes, etc.
    // -------------------------------------------------------------------------

    /**
     * @inheritdoc
     */
    public function getTableAttributeHtml(string $attribute): string
    {
        if ($this->isFolder) {
            return '';
        }

        return parent::getTableAttributeHtml($attribute);
    }

    /**
     * @inheritdoc
     */
    protected function tableAttributeHtml(string $attribute): string
    {
        switch ($attribute) {
            case 'uploader':
                $uploader = $this->getUploader();
                return $uploader ? Cp::elementHtml($uploader) : '';

            case 'filename':
                return Html::tag('span', Html::encode($this->_filename), [
                    'class' => 'break-word',
                ]);

            case 'kind':
                return Assets::getFileKindLabel($this->kind);

            case 'size':
                if (!isset($this->size)) {
                    return '';
                }
                return Html::tag('span', $this->getFormattedSize(0), [
                    'title' => $this->getFormattedSizeInBytes(false),
                ]);

            case 'imageSize':
                return $this->getDimensions() ?? '';

            case 'width':
            case 'height':
                $size = $this->$attribute;
                return ($size ? $size . 'px' : '');

            case 'location':
                return $this->locationHtml();
        }

        return parent::tableAttributeHtml($attribute);
    }

    /**
     * Returns the HTML for asset previews.
     *
     * @return string
     * @throws InvalidConfigException
     */
    public function getPreviewHtml(): string
    {
        $html = '';

        // See if we can show a thumbnail
        try {
            // Is the image editable, and is the user allowed to edit?
            $userSession = Craft::$app->getUser();

            $volume = $this->getVolume();
            $previewable = Craft::$app->getAssets()->getAssetPreviewHandler($this) !== null;
            $editable = (
                $this->getSupportsImageEditor() &&
                $userSession->checkPermission("editImages:$volume->uid") &&
                ($userSession->getId() == $this->uploaderId || $userSession->checkPermission("editPeerImages:$volume->uid"))
            );

            $previewThumbHtml =
                Html::beginTag('div', [
                    'id' => 'thumb-container',
                    'class' => array_filter([
                        'preview-thumb-container',
                        'button-fade',
                        $this->getHasCheckeredThumb() ? 'checkered' : null,
                    ]),
                ]) .
                Html::tag('div', $this->getPreviewThumbImg(350, 190), [
                    'class' => 'preview-thumb',
                ]) .
                Html::endTag('div'); // .preview-thumb-container;

            if ($previewable || $editable) {
                $isMobile = Craft::$app->getRequest()->isMobileBrowser(true);
                $imageButtonHtml = Html::beginTag('div', [
                    'class' => array_filter([
                        'image-actions',
                        'buttons',
                        ($isMobile ? 'is-mobile' : null),
                    ]),
                ]);
                $view = Craft::$app->getView();

                if ($previewable) {
                    $imageButtonHtml .= Html::button(Craft::t('app', 'Preview'), [
                        'id' => 'preview-btn',
                        'class' => ['btn', 'preview-btn'],
                    ]);

                    $previewBtnId = $view->namespaceInputId('preview-btn');
                    $settings = [];
                    $width = $this->getWidth();
                    $height = $this->getHeight();
                    if ($width && $height) {
                        $settings['startingWidth'] = $width;
                        $settings['startingHeight'] = $height;
                    }
                    $jsSettings = Json::encode($settings);
                    $js = <<<JS
$('#$previewBtnId').on('click', () => {
    new Craft.PreviewFileModal($this->id, null, $jsSettings);
});
JS;
                    $view->registerJs($js);
                }

                if ($editable) {
                    $imageButtonHtml .= Html::button(Craft::t('app', 'Edit Image'), [
                        'id' => 'edit-btn',
                        'class' => ['btn', 'edit-btn'],
                    ]);

                    $editBtnId = $view->namespaceInputId('edit-btn');
                    $updatePreviewThumbJs = $this->_updatePreviewThumbJs();
                    $js = <<<JS
$('#$editBtnId').on('click', () => {
    new Craft.AssetImageEditor($this->id, {
        allowDegreeFractions: Craft.isImagick,
        onSave: data => {
            if (data.newAssetId) {
                // If this is within an Assets field’s editor slideout, replace the selected asset 
                const slideout = $('#$editBtnId').closest('[data-slideout]').data('slideout');
                if (slideout && slideout.settings.elementSelectInput) {
                    slideout.settings.elementSelectInput.replaceElement(slideout.\$element.data('id'), data.newAssetId)
                        .catch(() => {});
                }
                return;
            }

            $updatePreviewThumbJs
        },
    });
});
JS;
                    $view->registerJs($js);
                }

                $imageButtonHtml .= Html::endTag('div'); // .image-actions

                if (Craft::$app->getRequest()->isMobileBrowser(true)) {
                    $previewThumbHtml .= $imageButtonHtml;
                } else {
                    $previewThumbHtml = Html::appendToTag($previewThumbHtml, $imageButtonHtml);
                }
            }

            $html .= $previewThumbHtml;
        } catch (NotSupportedException) {
            // NBD
        }

        return $html;
    }

    private function _updatePreviewThumbJs(): string
    {
        $thumbContainerId = Craft::$app->getView()->namespaceInputId('thumb-container');
        return <<<JS
$('#$thumbContainerId')
    .addClass('loading')
    .append($('<div class="spinner spinner-absolute"/>'));
Craft.sendActionRequest('POST', 'assets/preview-thumb', {
    data: {
        assetId: $this->id,
        width: 350,
        height: 190,
    },
}).then(({data}) => {
    $('#$thumbContainerId').find('img').replaceWith(data.img);
}).finally(() => {
    $('#$thumbContainerId').removeClass('loading')
        .find('.spinner').remove();
});
JS;
    }

    /**
     * @inheritdoc
     */
    public function getSidebarHtml(bool $static): string
    {
        return implode("\n", [
            // Omit preview button on sidebar of slideouts
            $this->getPreviewHtml(),
            parent::getSidebarHtml($static),
        ]);
    }

    /**
     * @inheritdoc
     */
    protected function metaFieldsHtml(bool $static): string
    {
        return implode("\n", [
            Cp::textFieldHtml([
                'label' => Craft::t('app', 'Filename'),
                'id' => 'new-filename',
                'name' => 'newFilename',
                'value' => $this->_filename,
                'errors' => $this->getErrors('newLocation'),
                'first' => true,
                'required' => true,
                'class' => ['text', 'filename'],
                'disabled' => $static,
            ]),
            parent::metaFieldsHtml($static),
        ]);
    }

    /**
     * @inheritdoc
     */
    protected function metadata(): array
    {
        return [
            Craft::t('app', 'Location') => fn() => $this->locationHtml(),
            Craft::t('app', 'File size') => function() {
                $size = $this->getFormattedSize(0);
                if (!$size) {
                    return false;
                }
                $inBytes = $this->getFormattedSizeInBytes(false);
                return Html::tag('div', $size, [
                    'id' => 'file-size-value',
                    'title' => $inBytes,
                ]);
            },
            Craft::t('app', 'Uploaded by') => function() {
                $uploader = $this->getUploader();
                return $uploader ? Cp::elementHtml($uploader) : false;
            },
            Craft::t('app', 'Dimensions') => function() {
                $dimensions = $this->getDimensions();
                if (!$dimensions) {
                    return false;
                }
                return Html::tag('div', $dimensions, [
                    'id' => 'dimensions-value',
                ]);
            },
        ];
    }

    private function locationHtml(): string
    {
        $volume = $this->getVolume();
        $uri = "assets/$volume->handle";
        $items = [
            Html::a(Craft::t('site', Html::encode($volume->name)), UrlHelper::cpUrl($uri)),
        ];
        if ($this->folderPath) {
            $subfolders = ArrayHelper::filterEmptyStringsFromArray(explode('/', $this->folderPath));
            foreach ($subfolders as $subfolder) {
                $uri .= "/$subfolder";
                $items[] = Html::a($subfolder, UrlHelper::cpUrl($uri));
            }
        }

        return Html::ul($items, [
            'encode' => false,
            'class' => 'path',
        ]);
    }

    /**
     * @inheritdoc
     * @since 3.3.0
     */
    public function getGqlTypeName(): string
    {
        return static::gqlTypeNameByContext($this->getVolume());
    }

    /**
     * @inheritdoc
     */
    public function attributes(): array
    {
        $names = parent::attributes();
        $names[] = 'extension';
        $names[] = 'filename';
        $names[] = 'focalPoint';
        $names[] = 'hasFocalPoint';
        $names[] = 'height';
        $names[] = 'mimeType';
        $names[] = 'path';
        $names[] = 'volumeId';
        $names[] = 'width';
        return $names;
    }

    /**
     * @inheritdoc
     */
    public function extraFields(): array
    {
        $names = parent::extraFields();
        $names[] = 'folder';
        $names[] = 'volume';
        return $names;
    }

    /**
     * Returns a copy of the asset with the given transform applied to it.
     *
     * @param ImageTransform|string|array|null $transform The transform handle or configuration that should be applied to the image
     * @return Asset
     * @throws ImageTransformException if $transform is an invalid transform handle
     */
    public function copyWithTransform(mixed $transform): Asset
    {
        $model = clone $this;
        $model->setFieldValues($this->getFieldValues());
        $model->setTransform($transform);

        return $model;
    }

    // Events
    // -------------------------------------------------------------------------

    /**
     * @inheritdoc
     */
    public function beforeSave(bool $isNew): bool
    {
        if (!isset($this->_filename)) {
            if (isset($this->newLocation)) {
                [, $this->filename] = Assets::parseFileLocation($this->newLocation);
            } elseif (isset($this->newFilename)) {
                $this->filename = $this->newFilename;
                $this->newFilename = null;
            }
        }

        if ($this->newFilename === '' || $this->newFilename === $this->getFilename()) {
            $this->newFilename = null;
        }

        // newFolderId/newFilename => newLocation
        if (isset($this->newFolderId) || isset($this->newFilename)) {
            $folderId = $this->newFolderId ?: $this->folderId;
            $filename = $this->newFilename ?? $this->_filename;
            $this->newLocation = "{folder:$folderId}$filename";
            $this->newFolderId = $this->newFilename = null;
        }

        // Get the (new?) folder ID
        if (isset($this->newLocation)) {
            [$folderId] = Assets::parseFileLocation($this->newLocation);
        } else {
            $folderId = $this->folderId;
        }

        // Fire a 'beforeHandleFile' event if we're going to be doing any file operations in afterSave()
        if (
            (isset($this->newLocation) || isset($this->tempFilePath)) &&
            $this->hasEventHandlers(self::EVENT_BEFORE_HANDLE_FILE)
        ) {
            $this->trigger(self::EVENT_BEFORE_HANDLE_FILE, new AssetEvent([
                'asset' => $this,
                'isNew' => !$this->id,
            ]));
        }

        // Set the kind based on filename
        $this->_setKind();

        // Give it a default title based on the file name, if it doesn't have a title yet
        if (!$this->id && !$this->title) {
            $this->title = Assets::filename2Title(pathinfo($this->_filename, PATHINFO_FILENAME));
        }

        // Set the field layout
        $volume = Craft::$app->getAssets()->getFolderById($folderId)->getVolume();

        if (!$volume->getFs() instanceof Temp) {
            $this->fieldLayoutId = $volume->fieldLayoutId;
        }

        return parent::beforeSave($isNew);
    }

    /**
     * Sets the asset’s kind based on its filename.
     */
    private function _setKind(): void
    {
        if (isset($this->_filename)) {
            $this->kind = Assets::getFileKindByExtension($this->_filename);
        }
    }

    /**
     * @inheritdoc
     * @throws InvalidConfigException
     */
    public function afterSave(bool $isNew): void
    {
        if (!$this->propagating) {
            $isCpRequest = Craft::$app->getRequest()->getIsCpRequest();
            $sanitizeCpImageUploads = Craft::$app->getConfig()->getGeneral()->sanitizeCpImageUploads;

            if (
                in_array($this->getScenario(), [self::SCENARIO_REPLACE, self::SCENARIO_CREATE], true) &&
                Assets::getFileKindByExtension($this->tempFilePath) === static::KIND_IMAGE &&
                !($isCpRequest && !$sanitizeCpImageUploads)
            ) {
                Image::cleanImageByPath($this->tempFilePath);
            }

            // Relocate the file?
            if (isset($this->newLocation) || isset($this->tempFilePath)) {
                $this->_relocateFile();
            }

            // Get the asset record
            if (!$isNew) {
                $record = AssetRecord::findOne($this->id);

                if (!$record) {
                    throw new InvalidConfigException("Invalid asset ID: $this->id");
                }
            } else {
                $record = new AssetRecord();
                $record->id = (int)$this->id;
            }

            $record->filename = $this->_filename;
            $record->volumeId = $this->getVolumeId();
            $record->folderId = (int)$this->folderId;
            $record->uploaderId = (int)$this->uploaderId ?: null;
            $record->kind = $this->kind;
            $record->alt = $this->alt;
            $record->size = (int)$this->size ?: null;
            $record->width = (int)$this->_width ?: null;
            $record->height = (int)$this->_height ?: null;
            $record->dateModified = Db::prepareDateForDb($this->dateModified);

            if ($this->getHasFocalPoint()) {
                $focal = $this->getFocalPoint();
                $record->focalPoint = number_format($focal['x'], 4) . ';' . number_format($focal['y'], 4);
            } else {
                $record->focalPoint = null;
            }

            $record->save(false);
        }

        parent::afterSave($isNew);
    }

    /**
     * @inheritdoc
     */
    public function beforeDelete(): bool
    {
        if (!parent::beforeDelete()) {
            return false;
        }

        // Update the asset record
        Db::update(Table::ASSETS, [
            'deletedWithVolume' => $this->deletedWithVolume,
            'keptFile' => $this->keepFileOnDelete,
        ], [
            'id' => $this->id,
        ], [], false);

        return true;
    }

    /**
     * @inheritdoc
     */
    public function afterDelete(): void
    {
        if (!$this->keepFileOnDelete) {
            $this->getFs()->deleteFile($this->getPath());
        }

        Craft::$app->getImageTransforms()->deleteAllTransformData($this);
        parent::afterDelete();
    }

    /**
     * @inheritdoc
     */
    public function beforeRestore(): bool
    {
        // Only allow the asset to be restored if the file was kept on delete
        return $this->keptFile && parent::beforeRestore();
    }

    /**
     * @inheritdoc
     */
    public function getHtmlAttributes(string $context): array
    {
        if ($this->isFolder) {
            $attributes = [
                'data' => [
                    'is-folder' => true,
                    'folder-id' => $this->folderId,
                    'source-path' => Json::encode($this->sourcePath),
                    'has-children' => Craft::$app->getAssets()->foldersExist(['parentId' => $this->folderId]),
                ],
            ];

            $volume = $this->getVolume();
            $userSession = Craft::$app->getUser();

            if (
                $userSession->checkPermission("editPeerFilesInVolume:$volume->uid") &&
                $userSession->checkPermission("deletePeerFilesInVolume:$volume->uid")
            ) {
                $attributes['data']['movable'] = true;
            }

            return $attributes;
        }

        return parent::getHtmlAttributes($context);
    }

    /**
     * @inheritdoc
     */
    protected function htmlAttributes(string $context): array
    {
        $attributes = [
            'data' => [
                'kind' => $this->kind,
            ],
        ];

        if ($this->kind === self::KIND_IMAGE) {
            $attributes['data']['image-width'] = $this->getWidth();
            $attributes['data']['image-height'] = $this->getHeight();
        }

        $volume = $this->getVolume();
        $userSession = Craft::$app->getUser();
        $imageEditable = $context === ElementSources::CONTEXT_INDEX && $this->getSupportsImageEditor();

        if ($volume->getFs() instanceof Temp || $userSession->getId() == $this->uploaderId) {
            $attributes['data']['own-file'] = true;
            $movable = $replaceable = true;
        } else {
            $attributes['data']['peer-file'] = true;
            $movable = (
                $userSession->checkPermission("savePeerAssets:$volume->uid") &&
                $userSession->checkPermission("deletePeerAssets:$volume->uid")
            );
            $replaceable = $userSession->checkPermission("replacePeerFiles:$volume->uid");
            $imageEditable = (
                $imageEditable &&
                ($userSession->checkPermission("editPeerImages:$volume->uid"))
            );
        }

        if ($movable) {
            $attributes['data']['movable'] = true;
        }

        if ($replaceable) {
            $attributes['data']['replaceable'] = true;
        }

        if ($imageEditable) {
            $attributes['data']['editable-image'] = true;
        }

        if ($this->dateDeleted && $this->keptFile) {
            $attributes['data']['restorable'] = true;
        }

        return $attributes;
    }

    /**
     * Returns the filesystem the asset is stored in.
     *
     * @return FsInterface
     * @throws InvalidConfigException
     * @since 4.0.0
     */
    public function getFs(): FsInterface
    {
        return $this->getVolume()->getFs();
    }

    /**
     * Returns the width and height of the image.
     *
     * @param ImageTransform|string|array|null $transform
     * @return array
     */
    private function _dimensions(mixed $transform = null): array
    {
        if (!in_array($this->kind, [self::KIND_IMAGE, self::KIND_VIDEO], true)) {
            return [null, null];
        }

        if (!$this->_width || !$this->_height) {
            if ($this->getScenario() !== self::SCENARIO_CREATE) {
                Craft::warning("Asset $this->id is missing its width or height", __METHOD__);
            }

            return [null, null];
        }

        $transform = $transform ?? $this->_transform;

        if ($transform === null || !Image::canManipulateAsImage($this->getExtension())) {
            return [$this->_width, $this->_height];
        }

        $transform = ImageTransforms::normalizeTransform($transform);

        return Image::targetDimensions(
            $this->_width,
            $this->_height,
            $transform->width,
            $transform->height,
            $transform->mode
        );
    }

    /**
     * Relocates the file after the element has been saved.
     *
     * @throws VolumeException if a file operation errored
     * @throws Exception if something else goes wrong
     */
    private function _relocateFile(): void
    {
        $assetsService = Craft::$app->getAssets();

        // Get the (new?) folder ID & filename
        if (isset($this->newLocation)) {
            [$folderId, $filename] = Assets::parseFileLocation($this->newLocation);
        } else {
            $folderId = $this->folderId;
            $filename = $this->_filename;
        }

        $hasNewFolder = $folderId != $this->folderId;

        $tempPath = null;

        $oldFolder = $this->folderId ? $assetsService->getFolderById($this->folderId) : null;
        $oldVolume = $oldFolder?->getVolume();

        $newFolder = $hasNewFolder ? $assetsService->getFolderById($folderId) : $oldFolder;
        $newVolume = $hasNewFolder ? $newFolder->getVolume() : $oldVolume;

        $oldPath = $this->folderId ? $this->getPath() : null;
        $newPath = ($newFolder->path ? rtrim($newFolder->path, '/') . '/' : '') . $filename;

        // Is this just a simple move/rename within the same volume?
        if (!isset($this->tempFilePath) && $oldFolder !== null && $oldFolder->volumeId == $newFolder->volumeId) {
            $oldVolume->getFs()->renameFile($oldPath, $newPath);
        } else {
            // Get the temp path
            if (isset($this->tempFilePath)) {
                if (!$this->_validateTempFilePath()) {
                    Craft::warning("Prevented saving $this->tempFilePath as an asset. It must be located within a temp directory or the project root (excluding system directories).");
                    throw new FileException(Craft::t('app', "There was an error relocating the file."));
                }

                $tempPath = $this->tempFilePath;
            } else {
                $tempFilename = uniqid(pathinfo($filename, PATHINFO_FILENAME), true) . '.' . pathinfo($filename, PATHINFO_EXTENSION);
                $tempPath = Craft::$app->getPath()->getTempPath() . DIRECTORY_SEPARATOR . $tempFilename;
                Assets::downloadFile($oldVolume->getFs(), $oldPath, $tempPath);
            }

            // Try to open a file stream
            if (($stream = fopen($tempPath, 'rb')) === false) {
                if (file_exists($tempPath)) {
                    FileHelper::unlink($tempPath);
                }
                throw new FileException(Craft::t('app', 'Could not open file for streaming at {path}', ['path' => $tempPath]));
            }

            if ($this->folderId) {
                // Delete the old file
                $oldVolume->getFs()->deleteFile($oldPath);
            }

            // Upload the file to the new location
            try {
                $newVolume->getFs()->writeFileFromStream($newPath, $stream, [
                    Fs::CONFIG_MIMETYPE => FileHelper::getMimeType($tempPath),
                ]);
            } catch (VolumeException $exception) {
                Craft::$app->getErrorHandler()->logException($exception);
                throw $exception;
            } finally {
                // If the volume has not already disconnected the stream, clean it up.
                if (is_resource($stream)) {
                    fclose($stream);
                }
            }
        }

        if ($this->folderId) {
            // Nuke the transforms
            Craft::$app->getImageTransforms()->deleteAllTransformData($this);
        }

        // Update file properties
        $this->setVolumeId($newFolder->volumeId);
        $this->folderId = $folderId;
        $this->folderPath = $newFolder->path;
        $this->_filename = $filename;
        $this->_volume = $newVolume;

        // If there was a new file involved, update file data.
        if ($tempPath && file_exists($tempPath)) {
            $this->kind = Assets::getFileKindByExtension($filename);

            if ($this->kind === self::KIND_IMAGE) {
                [$this->_width, $this->_height] = Image::imageSize($tempPath);
            } else {
                $this->_width = null;
                $this->_height = null;
            }

            $this->size = filesize($tempPath);
            $mtime = filemtime($tempPath);
            $this->dateModified = $mtime ? new DateTime('@' . $mtime) : null;

            // Delete the temp file
            FileHelper::unlink($tempPath);
        }

        // Clear out the temp location properties
        $this->newLocation = null;
        $this->tempFilePath = null;
    }

    /**
     * Validates that the temp file path exists and is someplace safe.
     *
     * @return bool
     */
    private function _validateTempFilePath(): bool
    {
        $tempFilePath = realpath($this->tempFilePath);

        if ($tempFilePath === false || !is_file($tempFilePath)) {
            return false;
        }

        $tempFilePath = FileHelper::normalizePath($tempFilePath);

        // Make sure it's within a known temp path, the project root, or storage/ folder
        $pathService = Craft::$app->getPath();
        $allowedRoots = [
            [$pathService->getTempPath(), true],
            [$pathService->getTempAssetUploadsPath(), true],
            [sys_get_temp_dir(), true],
            [Craft::getAlias('@root', false), false],
            [Craft::getAlias('@storage', false), false],
        ];

        $inAllowedRoot = false;
        foreach ($allowedRoots as [$root, $isTempDir]) {
            $root = $this->_normalizeTempPath($root);
            if ($root !== false && str_starts_with($tempFilePath, $root)) {
                // If this is a known temp dir, we’re good here
                if ($isTempDir) {
                    return true;
                }
                $inAllowedRoot = true;
                break;
            }
        }
        if (!$inAllowedRoot) {
            return false;
        }

        // Make sure it's *not* within a system directory though
        $systemDirs = $pathService->getSystemPaths();
        $systemDirs = array_map([$this, '_normalizeTempPath'], $systemDirs);
        $systemDirs = array_filter($systemDirs, function($value) {
            return ($value !== false);
        });

        foreach ($systemDirs as $dir) {
            if (str_starts_with($tempFilePath, $dir)) {
                return false;
            }
        }

        return true;
    }

    /**
     * Returns a normalized temp path or false, if realpath fails.
     *
     * @param string|false $path
     * @return string|false
     */
    private function _normalizeTempPath(string|false $path): string|false
    {
        if (!$path || !($path = realpath($path))) {
            return false;
        }

        return FileHelper::normalizePath($path) . DIRECTORY_SEPARATOR;
    }
}<|MERGE_RESOLUTION|>--- conflicted
+++ resolved
@@ -10,16 +10,11 @@
 use Craft;
 use craft\base\Element;
 use craft\base\Field;
-<<<<<<< HEAD
 use craft\base\Fs;
 use craft\base\FsInterface;
 use craft\base\LocalFsInterface;
-=======
-use craft\base\LocalVolumeInterface;
-use craft\base\VolumeInterface;
 use craft\controllers\ElementIndexesController;
-use craft\controllers\ElementsController;
->>>>>>> 4b7e8852
+use craft\controllers\ElementSelectorModalsController;
 use craft\db\Query;
 use craft\db\QueryAbortedException;
 use craft\db\Table;
@@ -206,7 +201,7 @@
     public static function displayName(): string
     {
         if (!isset(self::$_displayName)) {
-            if (Craft::$app->getRequest()->getBodyParam('foldersOnly')) {
+            if (self::isFolderIndex()) {
                 self::$_displayName = Craft::t('app', 'Folder');
             } else {
                 self::$_displayName = Craft::t('app', 'Asset');
@@ -547,14 +542,10 @@
     /**
      * @inheritdoc
      */
-<<<<<<< HEAD
-=======
     public static function tableAttributes(): array
     {
         if (self::isFolderIndex()) {
-            return [
-                'title' => ['label' => Craft::t('app', 'Folder')],
-            ];
+            return [];
         }
 
         return parent::tableAttributes();
@@ -563,7 +554,6 @@
     /**
      * @inheritdoc
      */
->>>>>>> 4b7e8852
     protected static function defineTableAttributes(): array
     {
         $attributes = [
@@ -908,7 +898,7 @@
     private static function isFolderIndex(): bool
     {
         return (
-            (Craft::$app->controller instanceof ElementIndexesController || Craft::$app->controller instanceof ElementsController) &&
+            (Craft::$app->controller instanceof ElementIndexesController || Craft::$app->controller instanceof ElementSelectorModalsController) &&
             Craft::$app->getRequest()->getBodyParam('foldersOnly')
         );
     }
