<?php
/**
 * @link https://craftcms.com/
 * @copyright Copyright (c) Pixel & Tonic, Inc.
 * @license https://craftcms.github.io/license/
 */

namespace craft\elements;

use Craft;
use craft\base\Element;
use craft\base\Field;
use craft\base\LocalVolumeInterface;
use craft\base\Volume;
use craft\base\VolumeInterface;
use craft\db\Query;
use craft\db\Table;
use craft\elements\actions\CopyReferenceTag;
use craft\elements\actions\CopyUrl;
use craft\elements\actions\DeleteAssets;
use craft\elements\actions\DownloadAssetFile;
use craft\elements\actions\Edit;
use craft\elements\actions\EditImage;
use craft\elements\actions\PreviewAsset;
use craft\elements\actions\RenameFile;
use craft\elements\actions\ReplaceFile;
use craft\elements\db\AssetQuery;
use craft\elements\db\ElementQueryInterface;
use craft\errors\AssetException;
use craft\errors\AssetTransformException;
use craft\errors\FileException;
use craft\errors\VolumeException;
use craft\errors\VolumeObjectNotFoundException;
use craft\events\AssetEvent;
use craft\helpers\ArrayHelper;
use craft\helpers\Assets;
use craft\helpers\Cp;
use craft\helpers\Db;
use craft\helpers\ElementHelper;
use craft\helpers\FileHelper;
use craft\helpers\Html;
use craft\helpers\Image;
use craft\helpers\Template;
use craft\helpers\UrlHelper;
use craft\models\AssetTransform;
use craft\models\FieldLayout;
use craft\models\VolumeFolder;
use craft\records\Asset as AssetRecord;
use craft\validators\AssetLocationValidator;
use craft\validators\DateTimeValidator;
use craft\validators\StringValidator;
use craft\volumes\Temp;
use DateTime;
use Throwable;
use Twig\Markup;
use yii\base\ErrorHandler;
use yii\base\Exception;
use yii\base\InvalidArgumentException;
use yii\base\InvalidCallException;
use yii\base\InvalidConfigException;
use yii\base\NotSupportedException;
use yii\base\UnknownPropertyException;

/**
 * Asset represents an asset element.
 *
 * @property int|float|null $height the image height
 * @property int|float|null $width the image width
 * @property int|null $volumeId the volume ID
 * @property string $filename the filename (with extension)
 * @property string|array|null $focalPoint the focal point represented as an array with `x` and `y` keys, or null if it's not an image
 * @property-read Markup|null $img an `<img>` tag based on this asset
 * @property-read VolumeFolder $folder the asset’s volume folder
 * @property-read VolumeInterface $volume the asset’s volume
 * @property-read bool $hasFocalPoint whether a user-defined focal point is set on the asset
 * @property-read string $extension the file extension
 * @property-read string $path the asset's path in the volume
 * @property-read string|null $mimeType the file’s MIME type, if it can be determined
 * @author Pixel & Tonic, Inc. <support@pixelandtonic.com>
 * @since 3.0.0
 */
class Asset extends Element
{
    // Events
    // -------------------------------------------------------------------------

    /**
     * @event AssetEvent The event that is triggered before an asset is uploaded to volume.
     */
    public const EVENT_BEFORE_HANDLE_FILE = 'beforeHandleFile';

    // Location error codes
    // -------------------------------------------------------------------------

    public const ERROR_DISALLOWED_EXTENSION = 'disallowed_extension';
    public const ERROR_FILENAME_CONFLICT = 'filename_conflict';

    // Validation scenarios
    // -------------------------------------------------------------------------

    /**
     * Validation scenario that should be used when the asset is only getting *moved*; not renamed.
     *
     * @since 3.7.1
     */
    public const SCENARIO_MOVE = 'move';
    public const SCENARIO_FILEOPS = 'fileOperations';
    public const SCENARIO_INDEX = 'index';
    public const SCENARIO_CREATE = 'create';
    public const SCENARIO_REPLACE = 'replace';

    // File kinds
    // -------------------------------------------------------------------------

    public const KIND_ACCESS = 'access';
    public const KIND_AUDIO = 'audio';
    /**
     * @since 3.6.0
     */
    public const KIND_CAPTIONS_SUBTITLES = 'captionsSubtitles';
    public const KIND_COMPRESSED = 'compressed';
    public const KIND_EXCEL = 'excel';
    public const KIND_FLASH = 'flash';
    public const KIND_HTML = 'html';
    public const KIND_ILLUSTRATOR = 'illustrator';
    public const KIND_IMAGE = 'image';
    public const KIND_JAVASCRIPT = 'javascript';
    public const KIND_JSON = 'json';
    public const KIND_PDF = 'pdf';
    public const KIND_PHOTOSHOP = 'photoshop';
    public const KIND_PHP = 'php';
    public const KIND_POWERPOINT = 'powerpoint';
    public const KIND_TEXT = 'text';
    public const KIND_VIDEO = 'video';
    public const KIND_WORD = 'word';
    public const KIND_XML = 'xml';
    public const KIND_UNKNOWN = 'unknown';

    /**
     * @inheritdoc
     */
    public static function displayName(): string
    {
        return Craft::t('app', 'Asset');
    }

    /**
     * @inheritdoc
     */
    public static function lowerDisplayName(): string
    {
        return Craft::t('app', 'asset');
    }

    /**
     * @inheritdoc
     */
    public static function pluralDisplayName(): string
    {
        return Craft::t('app', 'Assets');
    }

    /**
     * @inheritdoc
     */
    public static function pluralLowerDisplayName(): string
    {
        return Craft::t('app', 'assets');
    }

    /**
     * @inheritdoc
     */
    public static function refHandle(): ?string
    {
        return 'asset';
    }

    /**
     * @inheritdoc
     */
    public static function hasContent(): bool
    {
        return true;
    }

    /**
     * @inheritdoc
     */
    public static function hasTitles(): bool
    {
        return true;
    }

    /**
     * @inheritdoc
     */
    public static function isLocalized(): bool
    {
        return true;
    }

    /**
     * @inheritdoc
     * @return AssetQuery The newly created [[AssetQuery]] instance.
     */
    public static function find(): ElementQueryInterface
    {
        return new AssetQuery(static::class);
    }

    /**
     * @inheritdoc
     * @since 3.4.0
     */
    public static function eagerLoadingMap(array $sourceElements, string $handle)
    {
        if ($handle === 'uploader') {
            // Get the source element IDs
            $sourceElementIds = ArrayHelper::getColumn($sourceElements, 'id');

            $map = (new Query())
                ->select(['id as source', 'uploaderId as target'])
                ->from([Table::ASSETS])
                ->where(['and', ['id' => $sourceElementIds], ['not', ['uploaderId' => null]]])
                ->all();

            return [
                'elementType' => User::class,
                'map' => $map,
            ];
        }

        return parent::eagerLoadingMap($sourceElements, $handle);
    }

    /**
     * @inheritdoc
     * @since 3.4.0
     */
    public function setEagerLoadedElements(string $handle, array $elements): void
    {
        if ($handle === 'uploader') {
            $uploader = $elements[0] ?? null;
            $this->setUploader($uploader);
        } else {
            parent::setEagerLoadedElements($handle, $elements);
        }
    }

    /**
     * @inheritdoc
     * @since 3.3.0
     */
    public static function gqlTypeNameByContext($context): string
    {
        return $context->handle . '_Asset';
    }

    /**
     * @inheritdoc
     * @since 3.3.0
     */
    public static function gqlScopesByContext($context): array
    {
        return ['volumes.' . $context->uid];
    }

    /**
     * @inheritdoc
     * @since 3.5.0
     */
    public static function gqlMutationNameByContext($context): string
    {
        /** @var VolumeInterface $context */
        return 'save_' . $context->handle . '_Asset';
    }

    /**
     * @inheritdoc
     */
    protected static function defineSources(?string $context = null): array
    {
        $volumes = Craft::$app->getVolumes();

        if ($context === 'index') {
            $sourceIds = $volumes->getViewableVolumeIds();
        } else {
            $sourceIds = $volumes->getAllVolumeIds();
        }

        $additionalCriteria = $context === 'settings' ? ['parentId' => ':empty:'] : [];

        $tree = Craft::$app->getAssets()->getFolderTreeByVolumeIds($sourceIds, $additionalCriteria);

        $sourceList = self::_assembleSourceList($tree, $context !== 'settings', Craft::$app->getUser()->getIdentity());

        // Add the Temporary Uploads location, if that's not set to a real volume
        if (
            $context !== 'settings' &&
            !Craft::$app->getRequest()->getIsConsoleRequest() &&
            !Craft::$app->getProjectConfig()->get('assets.tempVolumeUid')
        ) {
            $temporaryUploadFolder = Craft::$app->getAssets()->getUserTemporaryUploadFolder();
            $temporaryUploadFolder->name = Craft::t('app', 'Temporary Uploads');
            $sourceList[] = self::_assembleSourceInfoForFolder($temporaryUploadFolder, false);
        }

        return $sourceList;
    }

    /**
     * @inheritdoc
     * @since 3.5.0
     */
    public static function defineFieldLayouts(string $source): array
    {
        $fieldLayouts = [];
        if (
            preg_match('/^folder:(.+)$/', $source, $matches) &&
            ($folder = Craft::$app->getAssets()->getFolderByUid($matches[1])) &&
            $fieldLayout = $folder->getVolume()->getFieldLayout()
        ) {
            $fieldLayouts[] = $fieldLayout;
        }
        return $fieldLayouts;
    }

    /**
     * @inheritdoc
     */
    protected static function defineActions(string $source): array
    {
        $actions = [];

        // Only match the first folder ID - ignore nested folders
        if (
            preg_match('/^folder:([a-z0-9\-]+)/', $source, $matches) &&
            $folder = Craft::$app->getAssets()->getFolderByUid($matches[1])
        ) {
            $volume = $folder->getVolume();
            $isTemp = $volume instanceof Temp;

            $actions[] = [
                'type' => PreviewAsset::class,
                'label' => Craft::t('app', 'Preview file'),
            ];

            // Download
            $actions[] = DownloadAssetFile::class;

            // Edit
            $actions[] = [
                'type' => Edit::class,
                'label' => Craft::t('app', 'Edit asset'),
            ];

            $userSession = Craft::$app->getUser();
            if ($isTemp || $userSession->checkPermission("replaceFilesInVolume:$volume->uid")) {
                // Rename/Replace File
                $actions[] = RenameFile::class;
                $actions[] = ReplaceFile::class;
            }

            // Copy URL
            if ($volume->hasUrls) {
                $actions[] = CopyUrl::class;
            }

            // Copy Reference Tag
            $actions[] = CopyReferenceTag::class;

            // Edit Image
            if ($isTemp || $userSession->checkPermission("editImagesInVolume:$volume->uid")) {
                $actions[] = EditImage::class;
            }

            // Delete
            if ($isTemp || $userSession->checkPermission("deleteFilesAndFoldersInVolume:$volume->uid")) {
                $actions[] = DeleteAssets::class;
            }
        }

        return $actions;
    }

    /**
     * @inheritdoc
     */
    protected static function defineSearchableAttributes(): array
    {
        return ['filename', 'extension', 'kind'];
    }

    /**
     * @inheritdoc
     */
    protected static function defineSortOptions(): array
    {
        return [
            'title' => Craft::t('app', 'Title'),
            'filename' => Craft::t('app', 'Filename'),
            'size' => Craft::t('app', 'File Size'),
            [
                'label' => Craft::t('app', 'File Modification Date'),
                'orderBy' => 'dateModified',
                'defaultDir' => 'desc',
            ],
            [
                'label' => Craft::t('app', 'Date Uploaded'),
                'orderBy' => 'elements.dateCreated',
                'attribute' => 'dateCreated',
                'defaultDir' => 'desc',
            ],
            [
                'label' => Craft::t('app', 'Date Updated'),
                'orderBy' => 'elements.dateUpdated',
                'attribute' => 'dateUpdated',
                'defaultDir' => 'desc',
            ],
            [
                'label' => Craft::t('app', 'ID'),
                'orderBy' => 'elements.id',
                'attribute' => 'id',
            ],
        ];
    }

    /**
     * @inheritdoc
     */
    protected static function defineTableAttributes(): array
    {
        $attributes = [
            'filename' => ['label' => Craft::t('app', 'Filename')],
            'size' => ['label' => Craft::t('app', 'File Size')],
            'kind' => ['label' => Craft::t('app', 'File Kind')],
            'imageSize' => ['label' => Craft::t('app', 'Dimensions')],
            'width' => ['label' => Craft::t('app', 'Image Width')],
            'height' => ['label' => Craft::t('app', 'Image Height')],
            'link' => ['label' => Craft::t('app', 'Link'), 'icon' => 'world'],
            'id' => ['label' => Craft::t('app', 'ID')],
            'uid' => ['label' => Craft::t('app', 'UID')],
            'dateModified' => ['label' => Craft::t('app', 'File Modified Date')],
            'dateCreated' => ['label' => Craft::t('app', 'Date Uploaded')],
            'dateUpdated' => ['label' => Craft::t('app', 'Date Updated')],
            'uploader' => ['label' => Craft::t('app', 'Uploaded By')],
        ];

        // Hide Author from Craft Solo
        if (Craft::$app->getEdition() !== Craft::Pro) {
            unset($attributes['uploader']);
        }

        return $attributes;
    }

    /**
     * @inheritdoc
     */
    protected static function defineDefaultTableAttributes(string $source): array
    {
        return [
            'filename',
            'size',
            'dateModified',
            'uploader',
            'link',
        ];
    }

    /**
     * @inheritdoc
     */
    protected static function prepElementQueryForTableAttribute(ElementQueryInterface $elementQuery, string $attribute): void
    {
        if ($attribute === 'uploader') {
            $elementQuery->andWith('uploader');
        } else {
            parent::prepElementQueryForTableAttribute($elementQuery, $attribute);
        }
    }

    /**
     * Transforms an asset folder tree into a source list.
     *
     * @param array $folders
     * @param bool $includeNestedFolders
     * @param User|null $user
     * @return array
     */
    private static function _assembleSourceList(array $folders, bool $includeNestedFolders = true, ?User $user = null): array
    {
        $sources = [];

        foreach ($folders as $folder) {
            $sources[] = self::_assembleSourceInfoForFolder($folder, $includeNestedFolders, $user);
        }

        return $sources;
    }

    /**
     * Transforms an VolumeFolderModel into a source info array.
     *
     * @param VolumeFolder $folder
     * @param bool $includeNestedFolders
     * @param User|null $user
     * @return array
     */
    private static function _assembleSourceInfoForFolder(VolumeFolder $folder, bool $includeNestedFolders = true, ?User $user = null): array
    {
        $volume = $folder->getVolume();

        if ($volume instanceof Temp) {
            $volumeHandle = 'temp';
        } else if (!$folder->parentId) {
            $volumeHandle = $volume->handle ?? false;
        } else {
            $volumeHandle = false;
        }

        $userSession = Craft::$app->getUser();
        $canUpload = $userSession->checkPermission("saveAssetInVolume:$volume->uid");
        $canMoveTo = $canUpload && $userSession->checkPermission("deleteFilesAndFoldersInVolume:$volume->uid");
        $canMovePeerFilesTo = (
            $canMoveTo &&
            $userSession->checkPermission("editPeerFilesInVolume:$volume->uid") &&
            $userSession->checkPermission("deletePeerFilesInVolume:$volume->uid")
        );

        $source = [
            'key' => 'folder:' . $folder->uid,
            'label' => $folder->parentId ? $folder->name : Craft::t('site', $folder->name),
            'hasThumbs' => true,
            'criteria' => ['folderId' => $folder->id],
            'defaultSort' => ['dateCreated', 'desc'],
            'data' => [
                'volume-handle' => $volumeHandle,
                'folder-id' => $folder->id,
                'can-upload' => $folder->volumeId === null || $canUpload,
                'can-move-to' => $canMoveTo,
                'can-move-peer-files-to' => $canMovePeerFilesTo,
            ],
        ];

        if ($user) {
            if (!$user->can("viewPeerFilesInVolume:$volume->uid")) {
                $source['criteria']['uploaderId'] = $user->id;
            }
        }

        if ($includeNestedFolders) {
            $source['nested'] = self::_assembleSourceList($folder->getChildren(), true, $user);
        }

        return $source;
    }

    /**
     * @var int|null Folder ID
     */
    public ?int $folderId = null;

    /**
     * @var int|null The ID of the user who first added this asset (if known)
     */
    public ?int $uploaderId = null;

    /**
     * @var string|null Folder path
     */
    public ?string $folderPath = null;

    /**
     * @var string|null Kind
     */
    public ?string $kind = null;

    /**
     * @var int|null Size
     */
    public ?int $size = null;

    /**
     * @var bool|null Whether the file was kept around when the asset was deleted
     */
    public ?bool $keptFile = null;

    /**
     * @var DateTime|null Date modified
     */
    public ?DateTime $dateModified = null;

    /**
     * @var string|null New file location
     */
    public ?string $newLocation = null;

    /**
     * @var string|null Location error code
     * @see AssetLocationValidator::validateAttribute()
     */
    public ?string $locationError = null;

    /**
     * @var string|null New filename
     */
    public ?string $newFilename = null;

    /**
     * @var int|null New folder id
     */
    public ?int $newFolderId = null;

    /**
     * @var string|null The temp file path
     */
    public ?string $tempFilePath = null;

    /**
     * @var bool Whether Asset should avoid filename conflicts when saved.
     */
    public bool $avoidFilenameConflicts = false;

    /**
     * @var string|null The suggested filename in case of a conflict.
     */
    public ?string $suggestedFilename = null;

    /**
     * @var string|null The filename that was used that caused a conflict.
     */
    public ?string $conflictingFilename = null;

    /**
     * @var bool Whether the asset was deleted along with its volume
     * @see beforeDelete()
     */
    public bool $deletedWithVolume = false;

    /**
     * @var bool Whether the associated file should be preserved if the asset record is deleted.
     * @see beforeDelete()
     * @see afterDelete()
     */
    public bool $keepFileOnDelete = false;

    /**
     * @var int|null Volume ID
     */
    private ?int $_volumeId = null;

    /**
     * @var string Filename
     */
    private string $_filename;

    /**
     * @var int|float|null Width
     */
    private $_width;

    /**
     * @var int|float|null Height
     */
    private $_height;

    /**
     * @var array|null Focal point
     */
    private ?array $_focalPoint = null;

    /**
     * @var AssetTransform|null
     */
    private ?AssetTransform $_transform = null;

    /**
     * @var string
     */
    private string $_transformSource = '';

    /**
     * @var VolumeInterface|null
     */
    private ?VolumeInterface $_volume = null;

    /**
     * @var User|null
     */
    private ?User $_uploader = null;

    /**
     * @var int|null
     */
    private ?int $_oldVolumeId = null;

    /**
     * @inheritdoc
     */
    public function __toString(): string
    {
        try {
            if (isset($this->_transform) && ($url = (string)$this->getUrl())) {
                return $url;
            }
        } catch (Throwable $e) {
            ErrorHandler::convertExceptionToError($e);
        }

        return parent::__toString();
    }

    /**
     * Checks if a property is set.
     *
     * This method will check if $name is one of the following:
     * - a magic property supported by [[Element::__isset()]]
     * - an image transform handle
     *
     * @param string $name The property name
     * @return bool Whether the property is set
     */
    public function __isset($name): bool
    {
        return (
            parent::__isset($name) ||
            strncmp($name, 'transform:', 10) === 0 ||
            Craft::$app->getAssetTransforms()->getTransformByHandle($name)
        );
    }

    /**
     * Returns a property value.
     *
     * This method will check if $name is one of the following:
     * - a magic property supported by [[Element::__get()]]
     * - an image transform handle
     *
     * @param string $name The property name
     * @return mixed The property value
     * @throws UnknownPropertyException if the property is not defined
     * @throws InvalidCallException if the property is write-only.
     */
    public function __get($name)
    {
        if (strncmp($name, 'transform:', 10) === 0) {
            return $this->copyWithTransform(substr($name, 10));
        }

        try {
            return parent::__get($name);
        } catch (UnknownPropertyException $e) {
            // Is $name a transform handle?
            if (($transform = Craft::$app->getAssetTransforms()->getTransformByHandle($name)) !== null) {
                return $this->copyWithTransform($transform);
            }

            throw $e;
        }
    }

    /**
     * @inheritdoc
     * @since 3.5.0
     */
    public function init(): void
    {
        parent::init();
        $this->_oldVolumeId = $this->_volumeId;
    }

    /**
     * Returns the volume’s ID.
     *
     * @return int|null
     */
    public function getVolumeId(): ?int
    {
        return (int)$this->_volumeId ?: null;
    }

    /**
     * Sets the volume’s ID.
     *
     * @param int|null $id
     */
    public function setVolumeId(?int $id = null): void
    {
        if ($id !== $this->getVolumeId()) {
            $this->_volumeId = $id;
            $this->_volume = null;
        }
    }

    /**
     * @inheritdoc
     */
    public function datetimeAttributes(): array
    {
        $attributes = parent::datetimeAttributes();
        $attributes[] = 'dateModified';
        return $attributes;
    }

    /**
     * @inheritdoc
     */
    protected function defineRules(): array
    {
        $rules = parent::defineRules();

        $rules[] = [['title'], StringValidator::class, 'max' => 255, 'disallowMb4' => true, 'on' => [self::SCENARIO_CREATE]];
        $rules[] = [['volumeId', 'folderId', 'width', 'height', 'size'], 'number', 'integerOnly' => true];
        $rules[] = [['dateModified'], DateTimeValidator::class];
        $rules[] = [['filename', 'kind'], 'required'];
        $rules[] = [['kind'], 'string', 'max' => 50];
        $rules[] = [['newLocation'], 'required', 'on' => [self::SCENARIO_CREATE, self::SCENARIO_MOVE, self::SCENARIO_FILEOPS]];
        $rules[] = [['tempFilePath'], 'required', 'on' => [self::SCENARIO_CREATE, self::SCENARIO_REPLACE]];

        // Validate the extension unless all we're doing is moving the file
        $rules[] = [
            ['newLocation'],
            AssetLocationValidator::class,
            'avoidFilenameConflicts' => $this->avoidFilenameConflicts,
            'except' => [self::SCENARIO_MOVE],
        ];
        $rules[] = [
            ['newLocation'],
            AssetLocationValidator::class,
            'avoidFilenameConflicts' => $this->avoidFilenameConflicts,
            'allowedExtensions' => '*',
            'on' => [self::SCENARIO_MOVE],
        ];

        return $rules;
    }

    /**
     * @inheritdoc
     */
    public function scenarios(): array
    {
        $scenarios = parent::scenarios();
        $scenarios[self::SCENARIO_INDEX] = [];

        return $scenarios;
    }

    /**
     * @inheritdoc
     * @since 3.5.0
     */
    public function getCacheTags(): array
    {
        $tags = [
            "volume:$this->_volumeId",
        ];

        // Did the volume just change?
        if ($this->_volumeId != $this->_oldVolumeId) {
            $tags[] = "volume:$this->_oldVolumeId";
        }

        return $tags;
    }

    /**
     * @inheritdoc
     */
    protected function isEditable(): bool
    {
        $volume = $this->getVolume();
        $userSession = Craft::$app->getUser();
        return (
            $userSession->checkPermission("saveAssetInVolume:$volume->uid") &&
            ($userSession->getId() == $this->uploaderId || $userSession->checkPermission("editPeerFilesInVolume:$volume->uid"))
        );
    }

    /**
     * @inheritdoc
     * @since 3.5.15
     */
    protected function isDeletable(): bool
    {
        $volume = $this->getVolume();

        if ($volume instanceof Temp) {
            return true;
        }

        $userSession = Craft::$app->getUser();
        return (
            $userSession->checkPermission("deleteFilesAndFoldersInVolume:$volume->uid") &&
            ($userSession->getId() == $this->uploaderId || $userSession->checkPermission("deletePeerFilesInVolume:$volume->uid"))
        );
    }

    /**
     * @inheritdoc
     * ---
     * ```php
     * $url = $asset->cpEditUrl;
     * ```
     * ```twig{2}
     * {% if asset.isEditable %}
     *   <a href="{{ asset.cpEditUrl }}">Edit</a>
     * {% endif %}
     * ```
     * @since 3.4.0
     */
    protected function cpEditUrl(): ?string
    {
        $volume = $this->getVolume();
        if ($volume instanceof Temp) {
            return null;
        }

        $filename = $this->getFilename(false);
        $path = "assets/edit/$this->id-$filename";

        $params = [];
        if (Craft::$app->getIsMultiSite()) {
            $params['site'] = $this->getSite()->handle;
        }

        return UrlHelper::cpUrl($path, $params);
    }

    /**
     * Returns an `<img>` tag based on this asset.
     *
     * @param mixed $transform The transform to use when generating the html.
     * @param string[]|null $sizes The widths/x-descriptors that should be used for the `srcset` attribute
     * (see [[getSrcset()]] for example syntaxes)
     * @return Markup|null
     * @throws InvalidArgumentException
     */
    public function getImg($transform = null, ?array $sizes = null): ?Markup
    {
        if ($this->kind !== self::KIND_IMAGE) {
            return null;
        }

        $volume = $this->getVolume();

        if (!$volume->hasUrls) {
            return null;
        }

        if ($transform) {
            $oldTransform = $this->_transform;
            $this->setTransform($transform);
        }

        $img = Html::tag('img', '', [
            'src' => $this->getUrl(),
            'width' => $this->getWidth(),
            'height' => $this->getHeight(),
            'srcset' => $sizes ? $this->getSrcset($sizes) : false,
            'alt' => $this->title,
        ]);

        if (isset($oldTransform)) {
            $this->setTransform($oldTransform);
        }

        return Template::raw($img);
    }

    /**
     * Returns a `srcset` attribute value based on the given widths or x-descriptors.
     *
     * For example, if you pass `['100w', '200w']`, you will get:
     *
     * ```
     * image-url@100w.ext 100w,
     * image-url@200w.ext 200w
     * ```
     *
     * If you pass x-descriptors, it will be assumed that the image’s current width is the indented 1x width.
     * So if you pass `['1x', '2x']` on an image with a 100px-wide transform applied, you will get:
     *
     * ```
     * image-url@100w.ext,
     * image-url@200w.ext 2x
     * ```
     *
     * @param string[] $sizes
     * @param AssetTransform|string|array|null $transform A transform handle or configuration that should be applied to the image
     * @return string|false The `srcset` attribute value, or `false` if it can’t be determined
     * @throws InvalidArgumentException
     * @since 3.5.0
     */
    public function getSrcset(array $sizes, $transform = null)
    {
        $urls = $this->getUrlsBySize($sizes, $transform);

        if (empty($urls)) {
            return false;
        }

        $srcset = [];

        foreach ($urls as $size => $url) {
            if ($size === '1x') {
                $srcset[] = $url;
            } else {
                $srcset[] = "$url $size";
            }
        }

        return implode(', ', $srcset);
    }

    /**
     * Returns an array of image transform URLs based on the given widths or x-descriptors.
     *
     * For example, if you pass `['100w', '200w']`, you will get:
     *
     * ```php
     * [
     *     '100w' => 'image-url@100w.ext',
     *     '200w' => 'image-url@200w.ext'
     * ]
     * ```
     *
     * If you pass x-descriptors, it will be assumed that the image’s current width is the indented 1x width.
     * So if you pass `['1x', '2x']` on an image with a 100px-wide transform applied, you will get:
     *
     * ```php
     * [
     *     '1x' => 'image-url@100w.ext',
     *     '2x' => 'image-url@200w.ext'
     * ]
     * ```
     *
     * @param string[] $sizes
     * @param AssetTransform|string|array|null $transform A transform handle or configuration that should be applied to the image
     * @return array
     * @since 3.7.16
     */
    public function getUrlsBySize(array $sizes, $transform = null): array
    {
        if ($this->kind !== self::KIND_IMAGE) {
            return [];
        }

        $urls = [];

        if (
            ($transform !== null || $this->_transform) &&
            Image::canManipulateAsImage($this->getExtension())
        ) {
            $transform = Craft::$app->getAssetTransforms()->normalizeTransform($transform ?? $this->_transform);
        } else {
            $transform = null;
        }

        [$currentWidth, $currentHeight] = $this->_dimensions($transform);

        if (!$currentWidth || !$currentHeight) {
            return [];
        }

        foreach ($sizes as $size) {
            if ($size === '1x') {
                $urls[$size] = $this->getUrl($transform);
                continue;
            }

            [$value, $unit] = Assets::parseSrcsetSize($size);

            $sizeTransform = $transform ? $transform->toArray() : [];

            // Having handle or name here will override dimensions, so we don't want that.
            unset($sizeTransform['handle'], $sizeTransform['name']);

            if ($unit === 'w') {
                $sizeTransform['width'] = (int)$value;
            } else {
                $sizeTransform['width'] = (int)ceil($currentWidth * $value);
            }

            // Only set the height if the current transform has a height set on it
            if ($transform && $transform->height) {
                if ($unit === 'w') {
                    $sizeTransform['height'] = (int)ceil($currentHeight * $sizeTransform['width'] / $currentWidth);
                } else {
                    $sizeTransform['height'] = (int)ceil($currentHeight * $value);
                }
            }

            $urls["$value$unit"] = $this->getUrl($sizeTransform);
        }

        return $urls;
    }

    /**
     * @inheritdoc
     */
    public function getIsTitleTranslatable(): bool
    {
        return ($this->getVolume()->titleTranslationMethod !== Field::TRANSLATION_METHOD_NONE);
    }

    /**
     * @inheritdoc
     */
    public function getTitleTranslationDescription(): ?string
    {
        return ElementHelper::translationDescription($this->getVolume()->titleTranslationMethod);
    }

    /**
     * @inheritdoc
     */
    public function getTitleTranslationKey(): string
    {
        $type = $this->getVolume();
        return ElementHelper::translationKey($this, $type->titleTranslationMethod, $type->titleTranslationKeyFormat);
    }

    /**
     * @inheritdoc
     */
    public function getFieldLayout(): ?FieldLayout
    {
        if (($fieldLayout = parent::getFieldLayout()) !== null) {
            return $fieldLayout;
        }

        $volume = $this->getVolume();
        return $volume->getFieldLayout();
    }

    /**
     * Returns the asset’s volume folder.
     *
     * @return VolumeFolder
     * @throws InvalidConfigException if [[folderId]] is missing or invalid
     */
    public function getFolder(): VolumeFolder
    {
        if (!isset($this->folderId)) {
            throw new InvalidConfigException('Asset is missing its folder ID');
        }

        if (($folder = Craft::$app->getAssets()->getFolderById($this->folderId)) === null) {
            throw new InvalidConfigException('Invalid folder ID: ' . $this->folderId);
        }

        return $folder;
    }

    /**
     * Returns the asset’s volume.
     *
     * @return VolumeInterface
     * @throws InvalidConfigException if [[volumeId]] is missing or invalid
     */
    public function getVolume(): VolumeInterface
    {
        if (isset($this->_volume)) {
            return $this->_volume;
        }

        if (!isset($this->_volumeId)) {
            return new Temp();
        }

        if (($volume = Craft::$app->getVolumes()->getVolumeById($this->_volumeId)) === null) {
            throw new InvalidConfigException('Invalid volume ID: ' . $this->_volumeId);
        }

        return $this->_volume = $volume;
    }

    /**
     * Returns the user that uploaded the asset, if known.
     *
     * @return User|null
     * @since 3.4.0
     */
    public function getUploader(): ?User
    {
        if (isset($this->_uploader)) {
            return $this->_uploader;
        }

        if (!isset($this->uploaderId)) {
            return null;
        }

        if (($this->_uploader = Craft::$app->getUsers()->getUserById($this->uploaderId)) === null) {
            // The uploader is probably soft-deleted. Just pretend no uploader is set
            return null;
        }

        return $this->_uploader;
    }

    /**
     * Sets the asset's uploader.
     *
     * @param User|null $uploader
     * @since 3.4.0
     */
    public function setUploader(?User $uploader = null): void
    {
        $this->_uploader = $uploader;
    }

    /**
     * Sets the transform.
     *
     * @param AssetTransform|string|array|null $transform A transform handle or configuration that should be applied to the image
     * @return Asset
     * @throws AssetTransformException if $transform is an invalid transform handle
     */
    public function setTransform($transform): Asset
    {
        $this->_transform = Craft::$app->getAssetTransforms()->normalizeTransform($transform);

        return $this;
    }

    /**
     * Returns the element’s full URL.
     *
     * @param string|array|null $transform A transform handle or configuration that should be applied to the
     * image If an array is passed, it can optionally include a `transform` key that defines a base transform
     * which the rest of the settings should be applied to.
     * @param bool|null $generateNow Whether the transformed image should be generated immediately if it doesn’t exist. If `null`, it will be left
     * up to the `generateTransformsBeforePageLoad` config setting.
     * @return string|null
     * @throws InvalidConfigException
     */
    public function getUrl($transform = null, ?bool $generateNow = null): ?string
    {
        $volume = $this->getVolume();

        if (!$volume->hasUrls || !$this->folderId) {
            return null;
        }

        $mimeType = $this->getMimeType();
        $generalConfig = Craft::$app->getConfig()->getGeneral();

        if (
            ($mimeType === 'image/gif' && !$generalConfig->transformGifs) ||
            ($mimeType === 'image/svg+xml' && !$generalConfig->transformSvgs)
        ) {
            return Assets::generateUrl($volume, $this);
        }

        // Normalize empty transform values
        $transform = $transform ?: null;

        if (is_array($transform)) {
            if (isset($transform['width'])) {
                $transform['width'] = round((float)$transform['width']);
            }
            if (isset($transform['height'])) {
                $transform['height'] = round((float)$transform['height']);
            }
            $assetTransformsService = Craft::$app->getAssetTransforms();
            $transform = $assetTransformsService->normalizeTransform($transform);
        }

        if ($transform === null && isset($this->_transform)) {
            $transform = $this->_transform;
        }

        try {
            return Craft::$app->getAssets()->getAssetUrl($this, $transform, $generateNow);
        } catch (VolumeObjectNotFoundException $e) {
            Craft::error("Could not determine asset's URL ($this->id): {$e->getMessage()}");
            Craft::$app->getErrorHandler()->logException($e);
            return UrlHelper::actionUrl('not-found', null, null, false);
        }
    }

    /**
     * @inheritdoc
     */
    public function getThumbUrl(int $size): ?string
    {
        if ($this->getWidth() && $this->getHeight()) {
            [$width, $height] = Assets::scaledDimensions($this->getWidth(), $this->getHeight(), $size, $size);
        } else {
            $width = $height = $size;
        }

        return Craft::$app->getAssets()->getThumbUrl($this, $width, $height, false);
    }

    /**
     * @inheritdoc
     */
    public function getHasCheckeredThumb(): bool
    {
        return in_array(strtolower($this->getExtension()), ['png', 'gif', 'svg'], true);
    }

    /**
     * Returns preview thumb image HTML.
     *
     * @param int $width
     * @param int $height
     * @return string
     * @throws NotSupportedException if the asset can't have a thumbnail, and $fallbackToIcon is `false`
     * @since 3.4.0
     */
    public function getPreviewThumbImg(int $width, int $height): string
    {
        $assetsService = Craft::$app->getAssets();
        $srcsets = [];
        [$width, $height] = Assets::scaledDimensions($this->getWidth() ?? 0, $this->getHeight() ?? 0, $width, $height);
        $thumbSizes = [
            [$width, $height],
            [$width * 2, $height * 2],
        ];
        foreach ($thumbSizes as [$width, $height]) {
            $thumbUrl = $assetsService->getThumbUrl($this, $width, $height, false);
            $srcsets[] = $thumbUrl . ' ' . $width . 'w';
        }

        return Html::tag('img', '', [
            'sizes' => "{$thumbSizes[0][0]}px",
            'srcset' => implode(', ', $srcsets),
            'alt' => $this->title,
        ]);
    }

    /**
     * @inheritdoc
     */
    public function getPreviewTargets(): array
    {
        return [];
    }

    /**
     * Returns the filename, with or without the extension.
     *
     * @param bool $withExtension
     * @return string
     * @throws InvalidConfigException if the filename isn’t set yet
     */
    public function getFilename(bool $withExtension = true): string
    {
        if (!isset($this->_filename)) {
            throw new InvalidConfigException('Asset not configured with its filename');
        }

        if ($withExtension) {
            return $this->_filename;
        }

        return pathinfo($this->_filename, PATHINFO_FILENAME);
    }

    /**
     * Sets the filename (with extension).
     *
     * @param string $filename
     * @since 4.0.0
     */
    public function setFilename(string $filename): void
    {
        $this->_filename = $filename;
    }

    /**
     * Returns the file extension.
     *
     * @return string
     */
    public function getExtension(): string
    {
        return pathinfo($this->_filename, PATHINFO_EXTENSION);
    }

    /**
     * Returns the file’s MIME type, if it can be determined.
     *
     * @return string|null
     */
    public function getMimeType(): ?string
    {
        // todo: maybe we should be passing this off to volume types
        // so Local volumes can call FileHelper::getMimeType() (uses magic file instead of ext)
        return FileHelper::getMimeTypeByExtension($this->_filename);
    }

    /**
     * Returns the image height.
     *
     * @param AssetTransform|string|array|null $transform A transform handle or configuration that should be applied to the image
     * @return int|float|null
     */

    public function getHeight($transform = null)
    {
        return $this->_dimensions($transform)[1];
    }

    /**
     * Sets the image height.
     *
     * @param int|float|null $height the image height
     */
    public function setHeight($height): void
    {
        $this->_height = $height;
    }

    /**
     * Returns the image width.
     *
     * @param AssetTransform|string|array|null $transform A transform handle or configuration that should be applied to the image
     * @return int|float|null
     */
    public function getWidth($transform = null)
    {
        return $this->_dimensions($transform)[0];
    }

    /**
     * Sets the image width.
     *
     * @param int|float|null $width the image width
     */
    public function setWidth($width): void
    {
        $this->_width = $width;
    }

    /**
     * Returns the formatted file size, if known.
     *
     * @param int|null $decimals the number of digits after the decimal point
     * @param bool $short whether the size should be returned in short form (“kB” instead of “kilobytes”)
     * @return string|null
     * @since 3.4.0
     */
    public function getFormattedSize(?int $decimals = null, bool $short = true): ?string
    {
        if (!isset($this->size)) {
            return null;
        }
        if ($short) {
            return Craft::$app->getFormatter()->asShortSize($this->size, $decimals);
        }
        return Craft::$app->getFormatter()->asSize($this->size, $decimals);
    }

    /**
     * Returns the formatted file size in bytes, if known.
     *
     * @param bool $short whether the size should be returned in short form (“B” instead of “bytes”)
     * @return string|null
     * @since 3.4.0
     */
    public function getFormattedSizeInBytes(bool $short = true): ?string
    {
        $params = [
            'n' => $this->size,
            'nFormatted' => Craft::$app->getFormatter()->asDecimal($this->size),
        ];
        if ($short) {
            return Craft::t('yii', '{nFormatted} B', $params);
        }
        return Craft::t('yii', '{nFormatted} {n, plural, =1{byte} other{bytes}}', $params);
    }

    /**
     * Returns the image dimensions.
     *
     * @return string|null
     * @since 3.4.0
     */
    public function getDimensions(): ?string
    {
        $width = $this->getWidth();
        $height = $this->getHeight();
        if (!$width || !$height) {
            return null;
        }
        return $width . '×' . $height;
    }

    /**
     * @return string
     */
    public function getTransformSource(): string
    {
        if (!$this->_transformSource) {
            Craft::$app->getAssetTransforms()->getLocalImageSource($this);
        }

        return $this->_transformSource;
    }

    /**
     * Set a source to use for transforms for this Assets File.
     *
     * @param string $uri
     */
    public function setTransformSource(string $uri): void
    {
        $this->_transformSource = $uri;
    }

    /**
     * Returns the asset's path in the volume.
     *
     * @param string|null $filename Filename to use. If not specified, the asset's filename will be used.
     * @return string
     */
    public function getPath(?string $filename = null): string
    {
        return $this->folderPath . ($filename ?: $this->_filename);
    }

    /**
     * Return the path where the source for this Asset's transforms should be.
     *
     * @return string
     */
    public function getImageTransformSourcePath(): string
    {
        $volume = $this->getVolume();

        if ($volume instanceof LocalVolumeInterface) {
            return FileHelper::normalizePath($volume->getRootPath() . DIRECTORY_SEPARATOR . $this->getPath());
        }

        return Craft::$app->getPath()->getAssetSourcesPath() . DIRECTORY_SEPARATOR . $this->id . '.' . $this->getExtension();
    }

    /**
     * Get a temporary copy of the actual file.
     *
     * @return string
     * @throws VolumeException If unable to fetch file from volume.
     * @throws InvalidConfigException If no volume can be found.
     */
    public function getCopyOfFile(): string
    {
        $tempFilename = uniqid(pathinfo($this->_filename, PATHINFO_FILENAME), true) . '.' . $this->getExtension();
        $tempPath = Craft::$app->getPath()->getTempPath() . DIRECTORY_SEPARATOR . $tempFilename;
        Assets::downloadFile($this->getVolume(), $this->getPath(), $tempPath);

        return $tempPath;
    }

    /**
     * Returns a stream of the actual file.
     *
     * @return resource
     * @throws InvalidConfigException if [[volumeId]] is missing or invalid
     * @throws VolumeException if a stream cannot be created
     */
    public function getStream()
    {
        return $this->getVolume()->getFileStream($this->getPath());
    }

    /**
     * Returns the file’s contents.
     *
     * @return string
     * @throws InvalidConfigException if [[volumeId]] is missing or invalid
     * @throws AssetException if a stream could not be created
     * @since 3.0.6
     */
    public function getContents(): string
    {
        return stream_get_contents($this->getStream());
    }

    /**
     * Generates a base64-encoded [data URL](https://developer.mozilla.org/en-US/docs/Web/HTTP/Basics_of_HTTP/Data_URIs) for the asset.
     *
     * @return string
     * @throws InvalidConfigException if [[volumeId]] is missing or invalid
     * @throws AssetException if a stream could not be created
     * @since 3.5.13
     */
    public function getDataUrl(): string
    {
        return Html::dataUrlFromString($this->getContents(), $this->getMimeType());
    }

    /**
     * Returns whether this asset can be edited by the image editor.
     *
     * @return bool
     */
    public function getSupportsImageEditor(): bool
    {
        $ext = $this->getExtension();
        return (strcasecmp($ext, 'svg') !== 0 && Image::canManipulateAsImage($ext));
    }

    /**
     * Returns whether a user-defined focal point is set on the asset.
     *
     * @return bool
     */
    public function getHasFocalPoint(): bool
    {
        return isset($this->_focalPoint);
    }

    /**
     * Returns the focal point represented as an array with `x` and `y` keys, or null if it's not an image.
     *
     * @param bool $asCss whether the value should be returned in CSS syntax ("50% 25%") instead
     * @return array|string|null
     */
    public function getFocalPoint(bool $asCss = false)
    {
        if ($this->kind !== self::KIND_IMAGE) {
            return null;
        }

        $focal = $this->_focalPoint ?? ['x' => 0.5, 'y' => 0.5];

        if ($asCss) {
            return ($focal['x'] * 100) . '% ' . ($focal['y'] * 100) . '%';
        }

        return $focal;
    }

    /**
     * Sets the asset's focal point.
     *
     * @param $value string|array|null
     * @throws \InvalidArgumentException if $value is invalid
     */
    public function setFocalPoint($value): void
    {
        if (is_array($value)) {
            if (!isset($value['x'], $value['y'])) {
                throw new \InvalidArgumentException('$value should be a string or array with \'x\' and \'y\' keys.');
            }
            $value = [
                'x' => (float)$value['x'],
                'y' => (float)$value['y'],
            ];
        } else if ($value !== null) {
            $focal = explode(';', $value);
            if (count($focal) !== 2) {
                throw new \InvalidArgumentException('$value should be a string or array with \'x\' and \'y\' keys.');
            }
            $value = [
                'x' => (float)$focal[0],
                'y' => (float)$focal[1],
            ];
        }

        $this->_focalPoint = $value;
    }

    // Indexes, etc.
    // -------------------------------------------------------------------------

    /**
     * @inheritdoc
     */
    protected function tableAttributeHtml(string $attribute): string
    {
        switch ($attribute) {
            case 'uploader':
                $uploader = $this->getUploader();
                return $uploader ? Cp::elementHtml($uploader) : '';

            case 'filename':
                return Html::tag('span', Html::encode($this->_filename), [
                    'class' => 'break-word',
                ]);

            case 'kind':
                return Assets::getFileKindLabel($this->kind);

            case 'size':
                if (!isset($this->size)) {
                    return '';
                }
                return Html::tag('span', $this->getFormattedSize(0), [
                    'title' => $this->getFormattedSizeInBytes(false),
                ]);

            case 'imageSize':
                return $this->getDimensions() ?? '';

            case 'width':
            case 'height':
                $size = $this->$attribute;
                return ($size ? $size . 'px' : '');
        }

        return parent::tableAttributeHtml($attribute);
    }

    /**
     * Returns the HTML for asset previews.
     *
     * @return string
     * @throws InvalidConfigException
     */
    public function getPreviewHtml(): string
    {
        $html = '';

        // See if we can show a thumbnail
        try {
            // Is the image editable, and is the user allowed to edit?
            $userSession = Craft::$app->getUser();

            $volume = $this->getVolume();
            $previewable = Craft::$app->getAssets()->getAssetPreviewHandler($this) !== null;
            $editable = (
                $this->getSupportsImageEditor() &&
                $userSession->checkPermission("editImagesInVolume:$volume->uid") &&
                ($userSession->getId() == $this->uploaderId || $userSession->checkPermission("editPeerImagesInVolume:$volume->uid"))
            );

            $html = Html::tag('div',
                Html::tag('div', $this->getPreviewThumbImg(350, 190), [
                    'class' => 'preview-thumb',
                ]) .
                Html::tag(
                    'div',
                    ($previewable ? Html::tag('div', Craft::t('app', 'Preview'), ['class' => 'btn preview-btn', 'id' => 'preview-btn']) : '') .
                    ($editable ? Html::tag('div', Craft::t('app', 'Edit'), ['class' => 'btn edit-btn', 'id' => 'edit-btn']) : ''),
                    ['class' => 'buttons']
                ),
                [
                    'class' => array_filter([
                        'preview-thumb-container',
                        $this->getHasCheckeredThumb() ? 'checkered' : null,
                    ]),
                ]
            );
        } catch (NotSupportedException $e) {
            // NBD
        }

        return $html;
    }

    /**
     * @inheritdoc
     */
    public function getSidebarHtml(): string
    {
        return implode("\n", [
            // Omit preview button on sidebar of slideouts
            $this->getPreviewHtml(),
            parent::getSidebarHtml(),
        ]);
    }

    /**
     * @inheritdoc
     */
    public function getEditorHtml(): string
    {
        if (!$this->fieldLayoutId) {
            $this->fieldLayoutId = Craft::$app->getRequest()->getBodyParam('defaultFieldLayoutId');
        }

        return parent::getEditorHtml();
    }

    /**
     * @inheritdoc
     */
    protected function metaFieldsHtml(): string
    {
        return implode('', [
            Cp::textFieldHtml([
                'label' => Craft::t('app', 'Filename'),
                'id' => 'newFilename',
                'name' => 'newFilename',
                'value' => $this->_filename,
                'errors' => $this->getErrors('newLocation'),
                'first' => true,
                'required' => true,
                'class' => ['text', 'filename'],
            ]),
            parent::metaFieldsHtml(),
        ]);
    }

    /**
     * @inheritdoc
     */
    protected function metadata(): array
    {
        $volume = $this->getVolume();

        return [
            Craft::t('app', 'Location') => function() use ($volume) {
                $loc = [Craft::t('site', $volume->name)];
                if ($this->folderPath) {
                    array_push($loc, ...ArrayHelper::filterEmptyStringsFromArray(explode('/', $this->folderPath)));
                }
                return implode(' → ', $loc);
            },
            Craft::t('app', 'File size') => function() {
                $size = $this->getFormattedSize(0);
                if (!$size) {
                    return false;
                }
                $inBytes = $this->getFormattedSizeInBytes(false);
                return Html::tag('div', $size, [
                    'title' => $inBytes,
                    'aria' => [
                        'label' => $inBytes,
                    ],
                ]);
            },
            Craft::t('app', 'Uploaded by') => function() {
                $uploader = $this->getUploader();
                return $uploader ? Cp::elementHtml($uploader) : false;
            },
            Craft::t('app', 'Dimensions') => $this->getDimensions() ?: false,
        ];
    }

    /**
     * @inheritdoc
     * @since 3.3.0
     */
    public function getGqlTypeName(): string
    {
        return static::gqlTypeNameByContext($this->getVolume());
    }

    /**
     * @inheritdoc
     */
    public function attributes(): array
    {
        $names = parent::attributes();
        $names[] = 'extension';
        $names[] = 'filename';
        $names[] = 'focalPoint';
        $names[] = 'hasFocalPoint';
        $names[] = 'height';
        $names[] = 'mimeType';
        $names[] = 'path';
        $names[] = 'volumeId';
        $names[] = 'width';
        return $names;
    }

    /**
     * @inheritdoc
     */
    public function extraFields(): array
    {
        $names = parent::extraFields();
        $names[] = 'folder';
        $names[] = 'volume';
        return $names;
    }

    /**
     * Returns a copy of the asset with the given transform applied to it.
     *
     * @param AssetTransform|string|array|null $transform The transform handle or configuration that should be applied to the image
     * @return Asset
     * @throws AssetTransformException if $transform is an invalid transform handle
     */
    public function copyWithTransform($transform): Asset
    {
        $model = clone $this;
        $model->setFieldValues($this->getFieldValues());
        $model->setTransform($transform);

        return $model;
    }

    // Events
    // -------------------------------------------------------------------------

    /**
     * @inheritdoc
     */
    public function beforeSave(bool $isNew): bool
    {
        // newFolderId/newFilename => newLocation.
        if ($this->newFilename === '') {
            $this->newFilename = null;
        }
        if (isset($this->newFolderId) || isset($this->newFilename)) {
            $folderId = $this->newFolderId ?: $this->folderId;
            $filename = $this->newFilename ?? $this->_filename;
            $this->newLocation = "{folder:$folderId}$filename";
            $this->newFolderId = $this->newFilename = null;
        }

        // Get the (new?) folder ID
<<<<<<< HEAD
        if (isset($this->newLocation)) {
            [$folderId] = AssetsHelper::parseFileLocation($this->newLocation);
=======
        if ($this->newLocation !== null) {
            [$folderId] = Assets::parseFileLocation($this->newLocation);
>>>>>>> 6056cfb6
        } else {
            $folderId = $this->folderId;
        }

        // Fire a 'beforeHandleFile' event if we're going to be doing any file operations in afterSave()
        if (
            (isset($this->newLocation) || isset($this->tempFilePath)) &&
            $this->hasEventHandlers(self::EVENT_BEFORE_HANDLE_FILE)
        ) {
            $this->trigger(self::EVENT_BEFORE_HANDLE_FILE, new AssetEvent([
                'asset' => $this,
                'isNew' => !$this->id,
            ]));
        }

        // Set the kind based on filename, if not set already
<<<<<<< HEAD
        if (!isset($this->kind) && isset($this->_filename)) {
            $this->kind = AssetsHelper::getFileKindByExtension($this->_filename);
=======
        if ($this->kind === null && $this->filename !== null) {
            $this->kind = Assets::getFileKindByExtension($this->filename);
>>>>>>> 6056cfb6
        }

        // Give it a default title based on the file name, if it doesn't have a title yet
        if (!$this->id && !$this->title) {
<<<<<<< HEAD
            $this->title = AssetsHelper::filename2Title(pathinfo($this->_filename, PATHINFO_FILENAME));
=======
            $this->title = Assets::filename2Title(pathinfo($this->filename, PATHINFO_FILENAME));
>>>>>>> 6056cfb6
        }

        // Set the field layout
        $volume = Craft::$app->getAssets()->getFolderById($folderId)->getVolume();

        if (!$volume instanceof Temp) {
            $this->fieldLayoutId = $volume->fieldLayoutId;
        }

        return parent::beforeSave($isNew);
    }

    /**
     * @inheritdoc
     * @throws Exception if the asset isn't new but doesn't have a row in the `assets` table for some reason
     */
    public function afterSave(bool $isNew): void
    {
        if (!$this->propagating) {
            $isCpRequest = Craft::$app->getRequest()->getIsCpRequest();
            $sanitizeCpImageUploads = Craft::$app->getConfig()->getGeneral()->sanitizeCpImageUploads;

            if (
<<<<<<< HEAD
                in_array($this->getScenario(), [self::SCENARIO_REPLACE, self::SCENARIO_CREATE], true) &&
                AssetsHelper::getFileKindByExtension($this->tempFilePath) === static::KIND_IMAGE &&
=======
                \in_array($this->getScenario(), [self::SCENARIO_REPLACE, self::SCENARIO_CREATE], true) &&
                Assets::getFileKindByExtension($this->tempFilePath) === static::KIND_IMAGE &&
>>>>>>> 6056cfb6
                !($isCpRequest && !$sanitizeCpImageUploads)
            ) {
                Image::cleanImageByPath($this->tempFilePath);
            }

            // Relocate the file?
            if (isset($this->newLocation) || isset($this->tempFilePath)) {
                $this->_relocateFile();
            }

            // Get the asset record
            if (!$isNew) {
                $record = AssetRecord::findOne($this->id);

                if (!$record) {
                    throw new Exception('Invalid asset ID: ' . $this->id);
                }
            } else {
                $record = new AssetRecord();
                $record->id = (int)$this->id;
            }

            $record->filename = $this->_filename;
            $record->volumeId = $this->getVolumeId();
            $record->folderId = (int)$this->folderId;
            $record->uploaderId = (int)$this->uploaderId ?: null;
            $record->kind = $this->kind;
            $record->size = (int)$this->size ?: null;
            $record->width = (int)$this->_width ?: null;
            $record->height = (int)$this->_height ?: null;
            $record->dateModified = $this->dateModified;

            if ($this->getHasFocalPoint()) {
                $focal = $this->getFocalPoint();
                $record->focalPoint = number_format($focal['x'], 4) . ';' . number_format($focal['y'], 4);
            } else {
                $record->focalPoint = null;
            }

            $record->save(false);
        }

        parent::afterSave($isNew);
    }

    /**
     * @inheritdoc
     */
    public function beforeDelete(): bool
    {
        if (!parent::beforeDelete()) {
            return false;
        }

        // Update the asset record
        Db::update(Table::ASSETS, [
            'deletedWithVolume' => $this->deletedWithVolume,
            'keptFile' => $this->keepFileOnDelete,
        ], [
            'id' => $this->id,
        ], [], false);

        return true;
    }

    /**
     * @inheritdoc
     */
    public function afterDelete(): void
    {
        if (!$this->keepFileOnDelete) {
            $this->getVolume()->deleteFile($this->getPath());
        }

        Craft::$app->getAssetTransforms()->deleteAllTransformData($this);
        parent::afterDelete();
    }

    /**
     * @inheritdoc
     */
    public function beforeRestore(): bool
    {
        // Only allow the asset to be restored if the file was kept on delete
        return $this->keptFile && parent::beforeRestore();
    }

    /**
     * @inheritdoc
     */
    protected function htmlAttributes(string $context): array
    {
        $attributes = [];

        if ($this->kind === self::KIND_IMAGE) {
            $attributes['data']['image-width'] = $this->getWidth();
            $attributes['data']['image-height'] = $this->getHeight();
        }

        $volume = $this->getVolume();
        $userSession = Craft::$app->getUser();
        $imageEditable = $context === 'index' && $this->getSupportsImageEditor();

        if ($volume instanceof Temp || $userSession->getId() == $this->uploaderId) {
            $attributes['data']['own-file'] = true;
            $movable = $replaceable = true;
        } else {
            $attributes['data']['peer-file'] = true;
            $movable = (
                $userSession->checkPermission("editPeerFilesInVolume:$volume->uid") &&
                $userSession->checkPermission("deletePeerFilesInVolume:$volume->uid")
            );
            $replaceable = $userSession->checkPermission("replacePeerFilesInVolume:$volume->uid");
            $imageEditable = (
                $imageEditable &&
                ($userSession->checkPermission("editPeerImagesInVolume:$volume->uid"))
            );
        }

        if ($movable) {
            $attributes['data']['movable'] = true;
        }

        if ($replaceable) {
            $attributes['data']['replaceable'] = true;
        }

        if ($imageEditable) {
            $attributes['data']['editable-image'] = true;
        }

        return $attributes;
    }

    /**
     * Returns whether the current user can move/rename the asset.
     *
     * @return bool
     */
    private function _isMovable(): bool
    {
        $userSession = Craft::$app->getUser();
        if ($userSession->getId() == $this->uploaderId) {
            return true;
        }

        $volume = $this->getVolume();
        return (
            $userSession->checkPermission("editPeerFilesInVolume:$volume->uid") &&
            $userSession->checkPermission("deletePeerFilesInVolume:$volume->uid")
        );
    }

    /**
     * Returns the width and height of the image.
     *
     * @param AssetTransform|string|array|null $transform
     * @return array
     */
    private function _dimensions($transform = null): array
    {
        if ($this->kind !== self::KIND_IMAGE) {
            return [null, null];
        }

        if (!$this->_width || !$this->_height) {
            if ($this->getScenario() !== self::SCENARIO_CREATE) {
                Craft::warning("Asset $this->id is missing its width or height", __METHOD__);
            }

            return [null, null];
        }

        $transform = $transform ?? $this->_transform;

        if ($transform === null || !Image::canManipulateAsImage($this->getExtension())) {
            return [$this->_width, $this->_height];
        }

        $transform = Craft::$app->getAssetTransforms()->normalizeTransform($transform);

        if ($this->_width < $transform->width && $this->_height < $transform->height && !Craft::$app->getConfig()->getGeneral()->upscaleImages) {
            $transformRatio = $transform->width / $transform->height;
            $imageRatio = $this->_width / $this->_height;

            if ($transform->mode !== 'crop' || $imageRatio === $transformRatio) {
                return [$this->_width, $this->_height];
            }

            return $transformRatio > 1 ? [$this->_width, round($this->_height / $transformRatio)] : [round($this->_width * $transformRatio), $this->_height];
        }

        [$width, $height] = Image::calculateMissingDimension($transform->width, $transform->height, $this->_width, $this->_height);

        // Special case for 'fit' since that's the only one whose dimensions vary from the transform dimensions
        if ($transform->mode === 'fit') {
            $factor = max($this->_width / $width, $this->_height / $height);
            $width = (int)round($this->_width / $factor);
            $height = (int)round($this->_height / $factor);
        }

        return [$width, $height];
    }

    /**
     * Relocates the file after the element has been saved.
     *
     * @throws VolumeException if a file operation errored
     * @throws Exception if something else goes wrong
     */
    private function _relocateFile(): void
    {
        $assetsService = Craft::$app->getAssets();

        // Get the (new?) folder ID & filename
<<<<<<< HEAD
        if (isset($this->newLocation)) {
            [$folderId, $filename] = AssetsHelper::parseFileLocation($this->newLocation);
=======
        if ($this->newLocation !== null) {
            [$folderId, $filename] = Assets::parseFileLocation($this->newLocation);
>>>>>>> 6056cfb6
        } else {
            $folderId = $this->folderId;
            $filename = $this->_filename;
        }

        $hasNewFolder = $folderId != $this->folderId;

        $tempPath = null;

        $oldFolder = $this->folderId ? $assetsService->getFolderById($this->folderId) : null;
        $oldVolume = $oldFolder ? $oldFolder->getVolume() : null;

        $newFolder = $hasNewFolder ? $assetsService->getFolderById($folderId) : $oldFolder;
        $newVolume = $hasNewFolder ? $newFolder->getVolume() : $oldVolume;

        $oldPath = $this->folderId ? $this->getPath() : null;
        $newPath = ($newFolder->path ? rtrim($newFolder->path, '/') . '/' : '') . $filename;

        // Is this just a simple move/rename within the same volume?
        if (!isset($this->tempFilePath) && $oldFolder !== null && $oldFolder->volumeId == $newFolder->volumeId) {
            $oldVolume->renameFile($oldPath, $newPath);
        } else {
            // Get the temp path
            if (isset($this->tempFilePath)) {
                $tempPath = $this->tempFilePath;
            } else {
                $tempFilename = uniqid(pathinfo($filename, PATHINFO_FILENAME), true) . '.' . pathinfo($filename, PATHINFO_EXTENSION);
                $tempPath = Craft::$app->getPath()->getTempPath() . DIRECTORY_SEPARATOR . $tempFilename;
                Assets::downloadFile($oldVolume, $oldPath, $tempPath);
            }

            // Try to open a file stream
            if (($stream = fopen($tempPath, 'rb')) === false) {
                FileHelper::unlink($tempPath);
                throw new FileException(Craft::t('app', 'Could not open file for streaming at {path}', ['path' => $tempPath]));
            }

            if ($this->folderId) {
                // Delete the old file
                $oldVolume->deleteFile($oldPath);
            }

            $exception = null;

            // Upload the file to the new location
            try {
                $newVolume->writeFileFromStream($newPath, $stream, [
                    Volume::CONFIG_MIMETYPE => FileHelper::getMimeType($tempPath),
                ]);
            } catch (VolumeException $exception) {
                Craft::$app->getErrorHandler()->logException($exception);
            } finally {
                // If the volume has not already disconnected the stream, clean it up.
                if (is_resource($stream)) {
                    fclose($stream);
                }
            }

            // Re-throw it, after we've made sure that the stream is disconnected.
            if ($exception !== null) {
                throw $exception;
            }
        }

        if ($this->folderId) {
            // Nuke the transforms
            Craft::$app->getAssetTransforms()->deleteAllTransformData($this);
        }

        // Update file properties
        $this->setVolumeId($newFolder->volumeId);
        $this->folderId = $folderId;
        $this->folderPath = $newFolder->path;
        $this->_filename = $filename;
        $this->_volume = $newVolume;

        // If there was a new file involved, update file data.
        if ($tempPath) {
            $this->kind = Assets::getFileKindByExtension($filename);

            if ($this->kind === self::KIND_IMAGE) {
                [$this->_width, $this->_height] = Image::imageSize($tempPath);
            } else {
                $this->_width = null;
                $this->_height = null;
            }

            $this->size = filesize($tempPath);
            $mtime = filemtime($tempPath);
            $this->dateModified = $mtime ? new DateTime('@' . $mtime) : null;

            // Delete the temp file
            FileHelper::unlink($tempPath);
        }

        // Clear out the temp location properties
        $this->newLocation = null;
        $this->tempFilePath = null;
    }
}<|MERGE_RESOLUTION|>--- conflicted
+++ resolved
@@ -1911,13 +1911,8 @@
         }
 
         // Get the (new?) folder ID
-<<<<<<< HEAD
         if (isset($this->newLocation)) {
-            [$folderId] = AssetsHelper::parseFileLocation($this->newLocation);
-=======
-        if ($this->newLocation !== null) {
             [$folderId] = Assets::parseFileLocation($this->newLocation);
->>>>>>> 6056cfb6
         } else {
             $folderId = $this->folderId;
         }
@@ -1934,22 +1929,13 @@
         }
 
         // Set the kind based on filename, if not set already
-<<<<<<< HEAD
         if (!isset($this->kind) && isset($this->_filename)) {
-            $this->kind = AssetsHelper::getFileKindByExtension($this->_filename);
-=======
-        if ($this->kind === null && $this->filename !== null) {
-            $this->kind = Assets::getFileKindByExtension($this->filename);
->>>>>>> 6056cfb6
+            $this->kind = Assets::getFileKindByExtension($this->_filename);
         }
 
         // Give it a default title based on the file name, if it doesn't have a title yet
         if (!$this->id && !$this->title) {
-<<<<<<< HEAD
-            $this->title = AssetsHelper::filename2Title(pathinfo($this->_filename, PATHINFO_FILENAME));
-=======
-            $this->title = Assets::filename2Title(pathinfo($this->filename, PATHINFO_FILENAME));
->>>>>>> 6056cfb6
+            $this->title = Assets::filename2Title(pathinfo($this->_filename, PATHINFO_FILENAME));
         }
 
         // Set the field layout
@@ -1973,13 +1959,8 @@
             $sanitizeCpImageUploads = Craft::$app->getConfig()->getGeneral()->sanitizeCpImageUploads;
 
             if (
-<<<<<<< HEAD
                 in_array($this->getScenario(), [self::SCENARIO_REPLACE, self::SCENARIO_CREATE], true) &&
-                AssetsHelper::getFileKindByExtension($this->tempFilePath) === static::KIND_IMAGE &&
-=======
-                \in_array($this->getScenario(), [self::SCENARIO_REPLACE, self::SCENARIO_CREATE], true) &&
                 Assets::getFileKindByExtension($this->tempFilePath) === static::KIND_IMAGE &&
->>>>>>> 6056cfb6
                 !($isCpRequest && !$sanitizeCpImageUploads)
             ) {
                 Image::cleanImageByPath($this->tempFilePath);
@@ -2195,13 +2176,8 @@
         $assetsService = Craft::$app->getAssets();
 
         // Get the (new?) folder ID & filename
-<<<<<<< HEAD
         if (isset($this->newLocation)) {
-            [$folderId, $filename] = AssetsHelper::parseFileLocation($this->newLocation);
-=======
-        if ($this->newLocation !== null) {
             [$folderId, $filename] = Assets::parseFileLocation($this->newLocation);
->>>>>>> 6056cfb6
         } else {
             $folderId = $this->folderId;
             $filename = $this->_filename;
