--- conflicted
+++ resolved
@@ -314,11 +314,7 @@
      */
     public function owner(ElementInterface $owner)
     {
-<<<<<<< HEAD
-        $this->ownerId = $owner->id;
-=======
         $this->ownerId = [$owner->id];
->>>>>>> 28b01f8a
         $this->siteId = $owner->siteId;
         return $this;
     }
