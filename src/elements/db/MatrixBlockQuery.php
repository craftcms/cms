--- conflicted
+++ resolved
@@ -102,11 +102,6 @@
     public function __set($name, $value)
     {
         switch ($name) {
-<<<<<<< HEAD
-            case 'type':
-                $this->type($value);
-                break;
-=======
             case 'field':
                 $this->field($value);
                 break;
@@ -122,7 +117,6 @@
             case 'ownerLocale':
                 Craft::$app->getDeprecator()->log('MatrixBlockQuery::ownerLocale()', 'The `ownerLocale` Matrix block query param has been deprecated. Use `site` or `siteId` instead.');
                 break;
->>>>>>> 48c995ff
             default:
                 parent::__set($name, $value);
         }
