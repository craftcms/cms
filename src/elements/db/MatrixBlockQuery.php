--- conflicted
+++ resolved
@@ -638,7 +638,6 @@
      */
     private function _normalizeOwnerId(mixed $value): ?array
     {
-<<<<<<< HEAD
         if (empty($value)) {
             return null;
         }
@@ -647,14 +646,6 @@
         }
         if (!is_array($value) || !ArrayHelper::isNumeric($value)) {
             throw new InvalidArgumentException();
-=======
-        if (empty($this->ownerId)) {
-            $this->ownerId = null;
-        } elseif (is_numeric($this->ownerId)) {
-            $this->ownerId = [$this->ownerId];
-        } elseif (!is_array($this->ownerId) || !ArrayHelper::isNumeric($this->ownerId)) {
-            throw new InvalidConfigException('Invalid ownerId param value');
->>>>>>> 9aa883ea
         }
         return $value;
     }
