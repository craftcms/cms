<?php
/**
 * @link https://craftcms.com/
 * @copyright Copyright (c) Pixel & Tonic, Inc.
 * @license https://craftcms.github.io/license/
 */

namespace craft\elements\db;

use Craft;
use craft\base\ElementContainerFieldInterface;
use craft\base\ElementInterface;
use craft\db\Query;
use craft\db\QueryAbortedException;
use craft\db\Table;
use craft\elements\Address;
use craft\helpers\ArrayHelper;
use craft\helpers\Db;
use yii\base\InvalidArgumentException;
use yii\base\InvalidConfigException;
use yii\db\Connection;

/**
 * AddressQuery represents a SELECT SQL statement for categories in a way that is independent of DBMS.
 *
 * @method Address[]|array all($db = null)
 * @method Address|array|null one($db = null)
 * @method Address|array|null nth(int $n, ?Connection $db = null)
 * @author Pixel & Tonic, Inc. <support@pixelandtonic.com>
 * @since 4.0.0
 * @doc-path addresses.md
 * @replace {element} address
 * @replace {elements} addresses
 * @replace {twig-method} craft.addresses()
 * @replace {myElement} myAddress
 * @replace {element-class} \craft\elements\Address
 */
class AddressQuery extends ElementQuery
{
    /**
     * @var mixed The field ID(s) that the resulting addresses must belong to.
     * @used-by fieldId()
     * @since 5.0.0
     */
    public mixed $fieldId = null;

    /**
     * @var mixed The primary owner element ID(s) that the resulting addresses must belong to.
     * @used-by primaryOwner()
     * @used-by primaryOwnerId()
     * @since 5.0.0
     */
    public mixed $primaryOwnerId = null;

    /**
     * @var mixed The owner element ID(s) that the resulting addresses must belong to.
     * @used-by owner()
     * @used-by ownerId()
     */
    public mixed $ownerId = null;

    /**
<<<<<<< HEAD
     * @var bool|null Whether the owner elements can be drafts.
     * @used-by allowOwnerDrafts()
     * @since 5.0.0
     */
    public ?bool $allowOwnerDrafts = null;

    /**
     * @var bool|null Whether the owner elements can be revisions.
     * @used-by allowOwnerRevisions()
     * @since 5.0.0
     */
    public ?bool $allowOwnerRevisions = null;
=======
     * @var ElementInterface|null The owner element specified by [[owner()]].
     * @used-by owner()
     */
    private ?ElementInterface $_owner = null;
>>>>>>> 65952909

    /**
     * @var mixed The address countryCode(s) that the resulting address must be in.
     * ---
     * ```php
     * // fetch addresses that are located in AU
     * $addresses = \craft\elements\Address::find()
     *     ->countryCode('AU')
     *     ->all();
     * ```
     * ```twig
     * {# fetch addresses that are located in AU #}
     * {% set addresses = craft.addresses()
     *   .countryCode('AU')
     *   .all() %}
     * ```
     * @used-by countryCode()
     * @used-by countryCode()
     */
    public mixed $countryCode = null;

    /**
     * @var mixed The address administrativeArea(s) that the resulting address must be in.
     * ---
     * ```php
     * // fetch addresses that are located in AU
     * $addresses = \craft\elements\Address::find()
     *     ->administrativeArea('AU')
     *     ->all();
     * ```
     * ```twig
     * {# fetch addresses that are located in AU #}
     * {% set addresses = craft.addresses()
     *   .administrativeArea('AU')
     *   .all() %}
     * ```
     * @used-by administrativeArea()
     * @used-by administrativeArea()
     */
    public mixed $administrativeArea = null;

    /**
     * Narrows the query results based on the administrative area the assets belong to.
     *
     * Possible values include:
     *
     * | Value | Fetches addresses…
     * | - | -
     * | `'AU'` | with a administrativeArea of `AU`.
     * | `'not US'` | not in a administrativeArea of `US`.
     * | `['AU', 'US']` | in a administrativeArea of `AU` or `US`.
     * | `['not', 'AU', 'US']` | not in a administrativeArea of `AU` or `US`.
     *
     * ---
     *
     * ```twig
     * {# Fetch addresses in the AU #}
     * {% set {elements-var} = {twig-method}
     *   .administrativeArea('AU')
     *   .all() %}
     * ```
     *
     * ```php
     * // Fetch addresses in the AU
     * ${elements-var} = {php-method}
     *     ->administrativeArea('AU')
     *     ->all();
     * ```
     *
     * @param string|string[]|null $value The property value
     * @return static self reference
     * @uses $administrativeArea
     */
    public function administrativeArea(array|string|null $value): static
    {
        $this->administrativeArea = $value;

        return $this;
    }

    /**
     * Narrows the query results based on the field the addresses are contained by.
     *
     * Possible values include:
     *
     * | Value | Fetches {elements}…
     * | - | -
     * | `'foo'` | in a field with a handle of `foo`.
     * | `['foo', 'bar']` | in a field with a handle of `foo` or `bar`.
     * | an [[craft\fields\Addresses]] object | in a field represented by the object.
     *
     * ---
     *
     * ```twig
     * {# Fetch {elements} in the Foo field #}
     * {% set {elements-var} = {twig-method}
     *   .field('foo')
     *   .all() %}
     * ```
     *
     * ```php
     * // Fetch {elements} in the Foo field
     * ${elements-var} = {php-method}
     *     ->field('foo')
     *     ->all();
     * ```
     *
     * @param mixed $value The property value
     * @return static self reference
     * @uses $fieldId
     * @since 5.0.0
     */
    public function field(mixed $value): static
    {
        if (Db::normalizeParam($value, function($item) {
            if (is_string($item)) {
                $item = Craft::$app->getFields()->getFieldByHandle($item);
            }
            return $item instanceof ElementContainerFieldInterface ? $item->id : null;
        })) {
            $this->fieldId = $value;
        } else {
            $this->fieldId = false;
        }

        return $this;
    }

    /**
     * Narrows the query results based on the field the addresses are contained by, per the fields’ IDs.
     *
     * Possible values include:
     *
     * | Value | Fetches addresses…
     * | - | -
     * | `1` | in a field with an ID of 1.
     * | `'not 1'` | not in a field with an ID of 1.
     * | `[1, 2]` | in a field with an ID of 1 or 2.
     * | `['not', 1, 2]` | not in a field with an ID of 1 or 2.
     *
     * ---
     *
     * ```twig
     * {# Fetch addresses in the field with an ID of 1 #}
     * {% set {elements-var} = {twig-method}
     *   .fieldId(1)
     *   .all() %}
     * ```
     *
     * ```php
     * // Fetch addresses in the field with an ID of 1
     * ${elements-var} = {php-method}
     *     ->fieldId(1)
     *     ->all();
     * ```
     *
     * @param mixed $value The property value
     * @return static self reference
     * @uses $fieldId
     * @since 5.0.0
     */
    public function fieldId(mixed $value): static
    {
        $this->fieldId = $value;
        return $this;
    }

    /**
     * Narrows the query results based on the primary owner element of the addresses, per the owners’ IDs.
     *
     * Possible values include:
     *
     * | Value | Fetches addresses…
     * | - | -
     * | `1` | created for an element with an ID of 1.
     * | `'not 1'` | not created for an element with an ID of 1.
     * | `[1, 2]` | created for an element with an ID of 1 or 2.
     * | `['not', 1, 2]` | not created for an element with an ID of 1 or 2.
     *
     * ---
     *
     * ```twig
     * {# Fetch addresses created for an element with an ID of 1 #}
     * {% set {elements-var} = {twig-method}
     *   .primaryOwnerId(1)
     *   .all() %}
     * ```
     *
     * ```php
     * // Fetch addresses created for an element with an ID of 1
     * ${elements-var} = {php-method}
     *     ->primaryOwnerId(1)
     *     ->all();
     * ```
     *
     * @param mixed $value The property value
     * @return static self reference
     * @uses $primaryOwnerId
     * @since 5.0.0
     */
    public function primaryOwnerId(mixed $value): static
    {
        $this->primaryOwnerId = $value;
        return $this;
    }

    /**
     * Sets the [[primaryOwnerId()]] and [[siteId()]] parameters based on a given element.
     *
     * ---
     *
     * ```twig
     * {# Fetch addresses created for this entry #}
     * {% set {elements-var} = {twig-method}
     *   .primaryOwner(myEntry)
     *   .all() %}
     * ```
     *
     * ```php
     * // Fetch addresses created for this entry
     * ${elements-var} = {php-method}
     *     ->primaryOwner($myEntry)
     *     ->all();
     * ```
     *
     * @param ElementInterface $primaryOwner The primary owner element
     * @return static self reference
     * @uses $primaryOwnerId
     * @since 5.0.0
     */
    public function primaryOwner(ElementInterface $primaryOwner): static
    {
        $this->primaryOwnerId = [$primaryOwner->id];
        $this->siteId = $primaryOwner->siteId;
        return $this;
    }

    /**
     * Sets the [[ownerId()]] parameter based on a given owner element.
     *
     * ---
     *
     * ```twig
     * {# Fetch addresses for the current user #}
     * {% set {elements-var} = {twig-method}
     *   .owner(currentUser)
     *   .all() %}
     * ```
     *
     * ```php
     * // Fetch addresses created for the current user
     * ${elements-var} = {php-method}
     *     ->owner(Craft::$app->user->identity)
     *     ->all();
     * ```
     *
     * @param ElementInterface $owner The owner element
     * @return static self reference
     * @uses $ownerId
     */
    public function owner(ElementInterface $owner): static
    {
        $this->ownerId = [$owner->id];
        $this->_owner = $owner;
        return $this;
    }

    /**
     * Narrows the query results based on the addresses’ owner elements, per their IDs.
     *
     * Possible values include:
     *
     * | Value | Fetches addresses…
     * | - | -
     * | `1` | created for an element with an ID of 1.
     * | `[1, 2]` | created for an element with an ID of 1 or 2.
     *
     * ---
     *
     * ```twig
     * {# Fetch addresses created for an element with an ID of 1 #}
     * {% set {elements-var} = {twig-method}
     *   .ownerId(1)
     *   .all() %}
     * ```
     *
     * ```php
     * // Fetch addresses created for an element with an ID of 1
     * ${elements-var} = {php-method}
     *     ->ownerId(1)
     *     ->all();
     * ```
     *
     * @param int|int[]|null $value The property value
     * @return static self reference
     * @uses $ownerId
     */
    public function ownerId(array|int|null $value): static
    {
        $this->ownerId = $value;
        $this->_owner = null;
        return $this;
    }

    /**
     * Narrows the query results based on whether the addresses’ owners are drafts.
     *
     * Possible values include:
     *
     * | Value | Fetches addresses…
     * | - | -
     * | `true` | which can belong to a draft.
     * | `false` | which cannot belong to a draft.
     *
     * @param bool|null $value The property value
     * @return static self reference
     * @uses $allowOwnerDrafts
     * @since 5.0.0
     */
    public function allowOwnerDrafts(?bool $value = true): static
    {
        $this->allowOwnerDrafts = $value;
        return $this;
    }

    /**
     * Narrows the query results based on whether the addresses’ owners are revisions.
     *
     * Possible values include:
     *
     * | Value | Fetches addresses…
     * | - | -
     * | `true` | which can belong to a revision.
     * | `false` | which cannot belong to a revision.
     *
     * @param bool|null $value The property value
     * @return static self reference
     * @uses $allowOwnerRevisions
     * @since 5.0.0
     */
    public function allowOwnerRevisions(?bool $value = true): static
    {
        $this->allowOwnerRevisions = $value;
        return $this;
    }

    /**
     * Narrows the query results based on the country the assets belong to.
     *
     * Possible values include:
     *
     * | Value | Fetches addresses…
     * | - | -
     * | `'AU'` | with a countryCode of `AU`.
     * | `'not US'` | not in a countryCode of `US`.
     * | `['AU', 'US']` | in a countryCode of `AU` or `US`.
     * | `['not', 'AU', 'US']` | not in a countryCode of `AU` or `US`.
     *
     * ---
     *
     * ```twig
     * {# Fetch addresses in the AU #}
     * {% set {elements-var} = {twig-method}
     *   .countryCode('AU')
     *   .all() %}
     * ```
     *
     * ```php
     * // Fetch addresses in the AU
     * ${elements-var} = {php-method}
     *     ->countryCode('AU')
     *     ->all();
     * ```
     *
     * @param string|string[]|null $value The property value
     * @return static self reference
     * @uses $countryCode
     */
    public function countryCode(array|string|null $value): static
    {
        $this->countryCode = $value;

        return $this;
    }

    /**
     * @inheritdoc
     */
    protected function beforePrepare(): bool
    {
        if (!parent::beforePrepare()) {
            return false;
        }

        if ($this->fieldId === false) {
            throw new QueryAbortedException();
        }

        $this->_normalizeFieldId();

        try {
            $this->primaryOwnerId = $this->_normalizeOwnerId($this->primaryOwnerId);
        } catch (InvalidArgumentException) {
            throw new InvalidConfigException('Invalid primaryOwnerId param value');
        }

        try {
            $this->ownerId = $this->_normalizeOwnerId($this->ownerId);
        } catch (InvalidArgumentException) {
            throw new InvalidConfigException('Invalid ownerId param value');
        }

        $this->joinElementTable(Table::ADDRESSES);

        $this->query->select([
            'addresses.id',
            'addresses.fieldId',
            'addresses.primaryOwnerId',
            'addresses.countryCode',
            'addresses.administrativeArea',
            'addresses.locality',
            'addresses.dependentLocality',
            'addresses.postalCode',
            'addresses.sortingCode',
            'addresses.addressLine1',
            'addresses.addressLine2',
            'addresses.organization',
            'addresses.organizationTaxId',
            'addresses.fullName',
            'addresses.firstName',
            'addresses.lastName',
            'addresses.latitude',
            'addresses.longitude',
        ]);

        if (!empty($this->fieldId) && (!empty($this->ownerId) || !empty($this->primaryOwnerId))) {
            // Join in the elements_owners table
            $ownersCondition = [
                'and',
                '[[elements_owners.elementId]] = [[elements.id]]',
                $this->ownerId ? ['elements_owners.ownerId' => $this->ownerId] : '[[elements_owners.ownerId]] = [[addresses.primaryOwnerId]]',
            ];

            $this->query
                ->addSelect([
                    'elements_owners.ownerId',
                    'elements_owners.sortOrder',
                ])
                ->innerJoin(['elements_owners' => Table::ELEMENTS_OWNERS], $ownersCondition);
            $this->subQuery->innerJoin(['elements_owners' => Table::ELEMENTS_OWNERS], $ownersCondition);

            $this->subQuery->andWhere(['addresses.fieldId' => $this->fieldId]);

            if ($this->primaryOwnerId) {
                $this->subQuery->andWhere(['addresses.primaryOwnerId' => $this->primaryOwnerId]);
            }

            // Ignore revision/draft blocks by default
            $allowOwnerDrafts = $this->allowOwnerDrafts ?? ($this->id || $this->primaryOwnerId || $this->ownerId);
            $allowOwnerRevisions = $this->allowOwnerRevisions ?? ($this->id || $this->primaryOwnerId || $this->ownerId);

            if (!$allowOwnerDrafts || !$allowOwnerRevisions) {
                $this->subQuery->innerJoin(
                    ['owners' => Table::ELEMENTS],
                    $this->ownerId ? '[[owners.id]] = [[elements_owners.ownerId]]' : '[[owners.id]] = [[addresses.primaryOwnerId]]'
                );

                if (!$allowOwnerDrafts) {
                    $this->subQuery->andWhere(['owners.draftId' => null]);
                }

                if (!$allowOwnerRevisions) {
                    $this->subQuery->andWhere(['owners.revisionId' => null]);
                }
            }

            $this->defaultOrderBy = ['elements_owners.sortOrder' => SORT_ASC];
        } elseif (isset($this->ownerId)) {
            if (!$this->ownerId) {
                throw new QueryAbortedException();
            }
            $this->subQuery->andWhere(['addresses.primaryOwnerId' => $this->ownerId]);
        }

        if ($this->countryCode) {
            $this->subQuery->andWhere(['addresses.countryCode' => $this->countryCode]);
        }

        if ($this->administrativeArea) {
            $this->subQuery->andWhere(['addresses.administrativeArea' => $this->administrativeArea]);
        }

        return true;
    }

    /**
     * Normalizes the fieldId param to an array of IDs or null
     */
    private function _normalizeFieldId(): void
    {
        if (empty($this->fieldId)) {
            $this->fieldId = is_array($this->fieldId) ? [] : null;
        } elseif (is_numeric($this->fieldId)) {
            $this->fieldId = [$this->fieldId];
        } elseif (!is_array($this->fieldId) || !ArrayHelper::isNumeric($this->fieldId)) {
            $this->fieldId = (new Query())
                ->select(['id'])
                ->from([Table::FIELDS])
                ->where(Db::parseNumericParam('id', $this->fieldId))
                ->column();
        }
    }

    public function createElement(array $row): ElementInterface
    {
        if (isset($this->_owner)) {
            $row['owner'] = $this->_owner;
        }

        return parent::createElement($row); // TODO: Change the autogenerated stub
    }

    /**
     * Normalizes the primaryOwnerId param to an array of IDs or null
     *
     * @param mixed $value
     * @return int[]|null
     * @throws InvalidArgumentException
     */
    private function _normalizeOwnerId(mixed $value): ?array
    {
        if (empty($value)) {
            return null;
        }
        if (is_numeric($value)) {
            return [$value];
        }
        if (!is_array($value) || !ArrayHelper::isNumeric($value)) {
            throw new InvalidArgumentException();
        }
        return $value;
    }

    /**
     * @inheritdoc
     * @since 3.5.0
     */
    protected function cacheTags(): array
    {
        $tags = [];

        if ($this->primaryOwnerId) {
            foreach ($this->primaryOwnerId as $ownerId) {
                $tags[] = "element::$ownerId";
            }
        }
        if ($this->ownerId) {
            foreach ($this->ownerId as $ownerId) {
                $tags[] = "element::$ownerId";
            }
        }

        return $tags;
    }

    /**
     * @inheritdoc
     */
    protected function fieldLayouts(): array
    {
        return [
            Craft::$app->getAddresses()->getFieldLayout(),
        ];
    }
}<|MERGE_RESOLUTION|>--- conflicted
+++ resolved
@@ -60,7 +60,6 @@
     public mixed $ownerId = null;
 
     /**
-<<<<<<< HEAD
      * @var bool|null Whether the owner elements can be drafts.
      * @used-by allowOwnerDrafts()
      * @since 5.0.0
@@ -73,12 +72,12 @@
      * @since 5.0.0
      */
     public ?bool $allowOwnerRevisions = null;
-=======
+
+    /**
      * @var ElementInterface|null The owner element specified by [[owner()]].
      * @used-by owner()
      */
     private ?ElementInterface $_owner = null;
->>>>>>> 65952909
 
     /**
      * @var mixed The address countryCode(s) that the resulting address must be in.
