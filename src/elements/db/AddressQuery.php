<?php
/**
 * @link https://craftcms.com/
 * @copyright Copyright (c) Pixel & Tonic, Inc.
 * @license https://craftcms.github.io/license/
 */

namespace craft\elements\db;

use Craft;
use craft\db\QueryAbortedException;
use craft\db\Table;
use craft\elements\Address;
use craft\helpers\Db;

/**
 * AddressQuery represents a SELECT SQL statement for categories in a way that is independent of DBMS.
 *
 * @template TKey of array-key
 * @template TElement of Address
 * @extends ElementQuery<TKey,TElement>
 *
 * @author Pixel & Tonic, Inc. <support@pixelandtonic.com>
 * @since 4.0.0
 * @doc-path addresses.md
 * @replace {element} address
 * @replace {elements} addresses
 * @replace {twig-method} craft.addresses()
 * @replace {myElement} myAddress
 * @replace {element-class} \craft\elements\Address
 */
class AddressQuery extends ElementQuery implements NestedElementQueryInterface
{
    use NestedElementQueryTrait {
        cacheTags as nestedTraitCacheTags;
    }

    /**
     * @var mixed The address countryCode(s) that the resulting address must be in.
     * ---
     * ```php
     * // fetch addresses that are located in AU
     * $addresses = \craft\elements\Address::find()
     *     ->countryCode('AU')
     *     ->all();
     * ```
     * ```twig
     * {# fetch addresses that are located in AU #}
     * {% set addresses = craft.addresses()
     *   .countryCode('AU')
     *   .all() %}
     * ```
     * @used-by countryCode()
     * @since 5.0.0
     */
    public mixed $countryCode = null;

    /**
     * @var mixed Narrows the query results based on the administrative areas the addresses belongs to.
     * ---
     * ```php
     * // fetch addresses that are located in Western Australia
     * $addresses = \craft\elements\Address::find()
     *     ->administrativeArea('WA')
     *     ->all();
     * ```
     * ```twig
     * {# fetch addresses that are located in Western Australia #}
     * {% set addresses = craft.addresses()
     *   .administrativeArea('WA')
     *   .all() %}
     * ```
     * @used-by administrativeArea()
     * @since 5.0.0
     */
    public mixed $administrativeArea = null;

    /**
     * @var string|null Narrows the query results based on the locality the addresses belong to.
     * ---
     * ```php
     * // fetch addresses by locality
     * $addresses = \craft\elements\Address::find()
     *     ->locality('Perth')
     *     ->all();
     * ```
     * ```twig
     * {# fetch addresses by locality #}
     * {% set addresses = craft.addresses()
     *   .locality('Perth')
     *   .all() %}
     * ```
     * @used-by locality()
     * @since 5.0.0
     */
    public ?string $locality = null;

    /**
     * @var string|null Narrows the query results based on the dependent locality the addresses belong to.
     * ---
     * ```php
     * // fetch addresses by dependent locality
     * $addresses = \craft\elements\Address::find()
     *     ->dependentLocality('Darlington')
     *     ->all();
     * ```
     * ```twig
     * {# fetch addresses by dependent locality #}
     * {% set addresses = craft.addresses()
     *   .dependentLocality('Darlington')
     *   .all() %}
     * ```
     * @used-by dependentLocality()
     * @since 5.0.0
     */
    public ?string $dependentLocality = null;

    /**
     * @var string|null Narrows the query results based on the postal code the addresses belong to.
     * ---
     * ```php
     * // fetch addresses by postal code
     * $addresses = \craft\elements\Address::find()
     *     ->postalCode('10001')
     *     ->all();
     * ```
     * ```twig
     * {# fetch addresses by postal code #}
     * {% set addresses = craft.addresses()
     *   .postalCode('10001')
     *   .all() %}
     * ```
     * @used-by postalCode()
     * @since 5.0.0
     */
    public ?string $postalCode = null;

    /**
     * @var string|null Narrows the query results based on the sorting code the addresses have.
     * ---
     * ```php
     * // fetch addresses by sorting code
     * $addresses = \craft\elements\Address::find()
     *     ->sortingCode('ABCD')
     *     ->all();
     * ```
     * ```twig
     * {# fetch addresses by sorting code #}
     * {% set addresses = craft.addresses()
     *   .sortingCode('ABCD')
     *   .all() %}
     * ```
     * @used-by sortingCode()
     * @since 5.0.0
     */
    public ?string $sortingCode = null;

    /**
     * @var string|null Narrows the query results based on the organization the addresses have.
     * ---
     * ```php
     * // fetch addresses by organization
     * $addresses = \craft\elements\Address::find()
     *     ->organization('Pixel & Tonic')
     *     ->all();
     * ```
     * ```twig
     * {# fetch addresses by organization #}
     * {% set addresses = craft.addresses()
     *   .organization('Pixel & Tonic')
     *   .all() %}
     * ```
     * @used-by organization()
     * @since 5.0.0
     */
    public ?string $organization = null;

    /**
     * @var string|null Narrows the query results based on the tax ID the addresses have.
     * ---
     * ```php
     * // fetch addresses by organization tax ID
     * $addresses = \craft\elements\Address::find()
     *     ->organizationTaxId('123-456-789')
     *     ->all();
     * ```
     * ```twig
     * {# fetch addresses by organization tax ID #}
     * {% set addresses = craft.addresses()
     *   .organizationTaxId('123-456-789')
     *   .all() %}
     * ```
     * @used-by organizationTaxId()
     * @since 5.0.0
     */
    public ?string $organizationTaxId = null;


    /**
     * @var string|null Narrows the query results based on the first address line the addresses have.
     * ---
     * ```php
     * // fetch addresses by address line 1
     * $addresses = \craft\elements\Address::find()
     *     ->addressLine1('23 Craft st')
     *     ->all();
     * ```
     * ```twig
     * {# fetch addresses by address line 1 #}
     * {% set addresses = craft.addresses()
     *   .addressLine1('23 Craft st')
     *   .all() %}
     * ```
     * @used-by addressLine1()
     * @since 5.0.0
     */
    public ?string $addressLine1 = null;

    /**
     * @var string|null Narrows the query results based on the second address line the addresses have.
     * ---
     * ```php
     * // fetch addresses by address line 2
     * $addresses = \craft\elements\Address::find()
     *     ->addressLine2('Apt 5B')
     *     ->all();
     * ```
     * ```twig
     * {# fetch addresses by address line 2 #}
     * {% set addresses = craft.addresses()
     *   .addressLine2('Apt 5B')
     *   .all() %}
     * ```
     * @used-by addressLine2()
     * @since 5.0.0
     */
    public ?string $addressLine2 = null;

    /**
     * @var string|null Narrows the query results based on the third address line the addresses have.
     * ---
     * ```php
     * // fetch addresses by address line 3
     * $addresses = \craft\elements\Address::find()
     *     ->addressLine3('Suite 212')
     *     ->all();
     * ```
     * ```twig
     * {# fetch addresses by address line 3 #}
     * {% set addresses = craft.addresses()
     *   .addressLine3('Suite 212')
     *   .all() %}
     * ```
     * @used-by addressLine3()
     * @since 5.0.0
     */
    public ?string $addressLine3 = null;

    /**
     * @var string|null Narrows the query results based on the full name the addresses have.
     * ---
     * ```php
     * // fetch addresses by full name
     * $addresses = \craft\elements\Address::find()
     *     ->fullName('John Doe')
     *     ->all();
     * ```
     * ```twig
     * {# fetch addresses by full name #}
     * {% set addresses = craft.addresses()
     *   .fullName('John Doe')
     *   .all() %}
     * ```
     * @used-by fullName()
     * @since 5.0.0
     */
    public ?string $fullName = null;

    /**
     * @var string|null Narrows the query results based on the first name the addresses have.
     * ---
     * ```php
     * // fetch addresses by first name
     * $addresses = \craft\elements\Address::find()
     *     ->firstName('Doe')
     *     ->all();
     * ```
     * ```twig
     * {# fetch addresses by first name #}
     * {% set addresses = craft.addresses()
     *   .firstName('Doe')
     *   .all() %}
     * ```
     * @used-by firstName()
     * @since 5.0.0
     */
    public ?string $firstName = null;

    /**
     * @var string|null Narrows the query results based on the last name the addresses have.
     * ---
     * ```php
     * // fetch addresses by last name
     * $addresses = \craft\elements\Address::find()
     *     ->lastName('Doe')
     *     ->all();
     * ```
     * ```twig
     * {# fetch addresses by last name #}
     * {% set addresses = craft.addresses()
     *   .lastName('Doe')
     *   .all() %}
     * ```
     * @used-by lastName()
     * @since 5.0.0
     */
    public ?string $lastName = null;

    /**
     * Narrows the query results based on the country the addresses belong to.
     *
     * Possible values include:
     *
     * | Value | Fetches addresses…
     * | - | -
     * | `'AU'` | with a countryCode of `AU`.
     * | `'not US'` | not in a countryCode of `US`.
     * | `['AU', 'US']` | in a countryCode of `AU` or `US`.
     * | `['not', 'AU', 'US']` | not in a countryCode of `AU` or `US`.
     *
     * ---
     *
     * ```twig
     * {# Fetch Australian addresses #}
     * {% set {elements-var} = {twig-method}
     *   .countryCode('AU')
     *   .all() %}
     * ```
     *
     * ```php
     * // Fetch Australian addresses
     * ${elements-var} = {php-method}
     *     ->countryCode('AU')
     *     ->all();
     * ```
     *
     * @param string|string[]|null $value The property value
     * @return static self reference
     * @uses $countryCode
     */
    public function countryCode(array|string|null $value): static
    {
        $this->countryCode = $value;

        return $this;
    }

    /**
     * Narrows the query results based on the administrative areas the addresses belongs to.
     *
     * Possible values include:
     *
     * | Value | Fetches addresses…
     * | - | -
     * | `'WA'` | with a administrative area of `WA`.
     * | `'not WA'` | not in a administrative area of `WA`.
     * | `['WA', 'SA']` | in a administrative area of `WA` or `SA`.
     * | `['not', 'WA', 'SA']` | not in a administrative area of `WA` or `SA`.
     *
     * ---
     *
     * ```twig
     * {# Fetch addresses in Western Australia #}
     * {% set {elements-var} = {twig-method}
     *   .administrativeArea('WA')
     *   .all() %}
     * ```
     *
     * ```php
     * // Fetch addresses in Western Australia
     * ${elements-var} = {php-method}
     *     ->administrativeArea('WA')
     *     ->all();
     * ```
     *
     * @param string|string[]|null $value The property value
     * @return static self reference
     * @uses $administrativeArea
     * @since 5.0.0
     */
    public function administrativeArea(array|string|null $value): static
    {
        $this->administrativeArea = $value;

        return $this;
    }

    /**
     * Narrows the query results based on the locality the addresses belong to.
     *
     * Possible values include:
     *
     * | Value | Fetches addresses…
     * | - | -
     * | `'Perth'` | with a locality of `Perth`.
     * | `'*Perth*'` | with a locality containing `Perth`.
     * | `'Ner*'` | with a locality beginning with `Per`.
     *
     * ---
     *
     * ```twig
     * {# Fetch addresses in Perth #}
     * {% set {elements-var} = {twig-method}
     *   .locality('Perth')
     *   .all() %}
     * ```
     *
     * ```php
     * // Fetch addresses in Perth
     * ${elements-var} = {php-method}
     *     ->locality('Perth')
     *     ->all();
     * ```
     *
     * @param string|null $value The property value
     * @return static self reference
     * @uses $locality
     * @since 5.0.0
     */
    public function locality(?string $value): static
    {
        $this->locality = $value;

        return $this;
    }

    /**
     * Narrows the query results based on the dependent locality the addresses belong to.
     *
     * Possible values include:
     *
     * | Value | Fetches addresses…
     * | - | -
     * | `'Darlington'` | with a dependentLocality of `Darlington`.
     * | `'*Darling*'` | with a dependentLocality containing `Darling`.
     * | `'Dar*'` | with a dependentLocality beginning with `Dar`.
     *
     * ---
     *
     * ```twig
     * {# Fetch addresses in Darlington #}
     * {% set {elements-var} = {twig-method}
     *   .dependentLocality('Darlington')
     *   .all() %}
     * ```
     *
     * ```php
     * // Fetch addresses in Darlington
     * ${elements-var} = {php-method}
     *     ->dependentLocality('Darlington')
     *     ->all();
     * ```
     *
     * @param string|null $value The property value
     * @return static self reference
     * @uses $dependentLocality
     * @since 5.0.0
     */
    public function dependentLocality(?string $value): static
    {
        $this->dependentLocality = $value;

        return $this;
    }

    /**
     * Narrows the query results based on the postal code the addresses belong to.
     *
     * Possible values include:
     *
     * | Value | Fetches addresses…
     * | - | -
     * | `'10001'` | with a postalCode of `10001`.
     * | `'*001*'` | with a postalCode containing `001`.
     * | `'100*'` | with a postalCode beginning with `100`.
     *
     * ---
     *
     * ```twig
     * {# Fetch addresses with postal code 10001 #}
     * {% set {elements-var} = {twig-method}
     *   .postalCode('10001')
     *   .all() %}
     * ```
     *
     * ```php
     * // Fetch addresses with postal code 10001
     * ${elements-var} = {php-method}
     *     ->postalCode('10001')
     *     ->all();
     * ```
     *
     * @param string|null $value The property value
     * @return static self reference
     * @uses $postalCode
     * @since 5.0.0
     */
    public function postalCode(?string $value): static
    {
        $this->postalCode = $value;

        return $this;
    }

    /**
     * Narrows the query results based on the sorting code the addresses have.
     *
     * Possible values include:
     *
     * | Value | Fetches addresses…
     * | - | -
     * | `'ABCD'` | with a sortingCode of `ABCD`.
     * | `'*BC*'` | with a sortingCode containing `BC`.
     * | `'AB*'` | with a sortingCode beginning with `AB`.
     *
     * ---
     *
     * ```twig
     * {# Fetch addresses with sorting code ABCD #}
     * {% set {elements-var} = {twig-method}
     *   .sortingCode('ABCD')
     *   .all() %}
     * ```
     *
     * ```php
     * // Fetch addresses with sorting code ABCD
     * ${elements-var} = {php-method}
     *     ->sortingCode('ABCD')
     *     ->all();
     * ```
     *
     * @param string|null $value The property value
     * @return static self reference
     * @uses $sortingCode
     * @since 5.0.0
     */
    public function sortingCode(?string $value): static
    {
        $this->sortingCode = $value;

        return $this;
    }

    /**
     * Narrows the query results based on the organization the addresses have.
     *
     * Possible values include:
     *
     * | Value | Fetches addresses…
     * | - | -
     * | `'Pixel & Tonic'` | with an organization of `Pixel & Tonic`.
     * | `'*Pixel*'` | with an organization containing `Pixel`.
     * | `'Pixel*'` | with an organization beginning with `Pixel`.
     *
     * ---
     *
     * ```twig
     * {# Fetch addresses for Pixel & Tonic #}
     * {% set {elements-var} = {twig-method}
     *   .organization('Pixel & Tonic')
     *   .all() %}
     * ```
     *
     * ```php
     * // Fetch addresses for Pixel & Tonic
     * ${elements-var} = {php-method}
     *     ->organization('Pixel & Tonic')
     *     ->all();
     * ```
     *
     * @param string|null $value The property value
     * @return static self reference
     * @uses $organization
     * @since 5.0.0
     */
    public function organization(?string $value): static
    {
        $this->organization = $value;

        return $this;
    }

    /**
     * Narrows the query results based on the tax ID the addresses have.
     *
     * Possible values include:
     *
     * | Value | Fetches addresses…
     * | - | -
     * | `'123-456-789'` | with an organizationTaxId of `123-456-789`.
     * | `'*456*'` | with an organizationTaxId containing `456`.
     * | `'123*'` | with an organizationTaxId beginning with `123`.
     *
     * ---
     *
     * ```twig
     * {# Fetch addresses with tax ID 123-456-789 #}
     * {% set {elements-var} = {twig-method}
     *   .organizationTaxId('123-456-789')
     *   .all() %}
     * ```
     *
     * ```php
     * // Fetch addresses with tax ID 123-456-789
     * ${elements-var} = {php-method}
     *     ->organizationTaxId('123-456-789')
     *     ->all();
     * ```
     *
     * @param string $value The property value
     * @return static self reference
     * @uses $organizationTaxId
     * @since 5.0.0
     */
    public function organizationTaxId(string $value): static
    {
        $this->organizationTaxId = $value;

        return $this;
    }

    /**
     * Narrows the query results based on the first address line the addresses have.
     *
     * Possible values include:
     *
     * | Value | Fetches addresses…
     * | - | -
     * | `'23 Craft st'` | with a addressLine1 of `23 Craft st`.
     * | `'*23*'` | with a addressLine1 containing `23`.
     * | `'23*'` | with a addressLine1 beginning with `23`.
     *
     * ---
     *
     * ```twig
     * {# Fetch addresses at 23 Craft st #}
     * {% set {elements-var} = {twig-method}
     *   .addressLine1('23 Craft st')
     *   .all() %}
     * ```
     *
     * ```php
     * // Fetch addresses at 23 Craft st
     * ${elements-var} = {php-method}
     *     ->addressLine1('23 Craft st')
     *     ->all();
     * ```
     *
     * @param string|null $value The property value
     * @return static self reference
     * @uses $addressLine1
     * @since 5.0.0
     */
    public function addressLine1(?string $value): static
    {
        $this->addressLine1 = $value;

        return $this;
    }

    /**
     * Narrows the query results based on the second address line the addresses have.
     *
     * Possible values include:
     *
     * | Value | Fetches addresses…
     * | - | -
     * | `'Apt 5B'` | with an addressLine2 of `Apt 5B`.
     * | `'*5B*'` | with an addressLine2 containing `5B`.
     * | `'5B*'` | with an addressLine2 beginning with `5B`.
     *
     * ---
     *
     * ```twig
     * {# Fetch addresses at Apt 5B #}
     * {% set {elements-var} = {twig-method}
     *   .addressLine2('Apt 5B')
     *   .all() %}
     * ```
     *
     * ```php
     * // Fetch addresses at Apt 5B
     * ${elements-var} = {php-method}
     *     ->addressLine2('Apt 5B')
     *     ->all();
     * ```
     *
     * @param string|null $value The property value
     * @return static self reference
     * @uses $addressLine2
     * @since 5.0.0
     */
    public function addressLine2(?string $value): static
    {
        $this->addressLine2 = $value;

        return $this;
    }

    /**
     * Narrows the query results based on the third address line the addresses have.
     *
     * Possible values include:
     *
     * | Value | Fetches addresses…
     * | - | -
     * | `'Suite 212'` | with an addressLine3 of `Suite 212`.
     * | `'*Suite*'` | with an addressLine3 containing `Suite`.
     * | `'Suite*'` | with an addressLine3 beginning with `Suite`.
     *
     * ---
     *
     * ```twig
     * {# Fetch addresses at Suite 212 #}
     * {% set {elements-var} = {twig-method}
     *   .addressLine3('Suite 212')
     *   .all() %}
     * ```
     *
     * ```php
     * // Fetch addresses at Suite 212
     * ${elements-var} = {php-method}
     *     ->addressLine3('Suite 212')
     *     ->all();
     * ```
     *
     * @param string|null $value The property value
     * @return static self reference
     * @uses $addressLine3
     * @since 5.0.0
     */
    public function addressLine3(?string $value): static
    {
        $this->addressLine3 = $value;

        return $this;
    }

    /**
     * Narrows the query results based on the full name the addresses have.
     *
     * Possible values include:
     *
     * | Value | Fetches addresses…
     * | - | -
     * | `'John Doe'` | with a fullName of `John Doe`.
     * | `'*Doe*'` | with a fullName containing `Doe`.
     * | `'John*'` | with a fullName beginning with `John`.
     *
     * ---
     *
     * ```twig
     * {# Fetch addresses for John Doe #}
     * {% set {elements-var} = {twig-method}
     *   .fullName('John Doe')
     *   .all() %}
     * ```
     *
     * ```php
     * // Fetch addresses for John Doe
     * ${elements-var} = {php-method}
     *     ->fullName('John Doe')
     *     ->all();
     * ```
     *
     * @param string|null $value The property value
     * @return static self reference
     * @uses $fullName
     * @since 5.0.0
     */
    public function fullName(?string $value): static
    {
        $this->fullName = $value;

        return $this;
    }

    /**
     * Narrows the query results based on the first name the addresses have.
     *
     * Possible values include:
     *
     * | Value | Fetches addresses…
     * | - | -
     * | `'John'` | with a firstName of `John`.
     * | `'*Joh*'` | with a firstName containing `Joh`.
     * | `'Joh*'` | with a firstName beginning with `Joh`.
     *
     * ---
     *
     * ```twig
     * {# Fetch addresses with first name John #}
     * {% set {elements-var} = {twig-method}
     *   .firstName('John')
     *   .all() %}
     * ```
     *
     * ```php
     * // Fetch addresses with first name John
     * ${elements-var} = {php-method}
     *     ->firstName('John')
     *     ->all();
     * ```
     *
     * @param string|null $value The property value
     * @return static self reference
     * @uses $firstName
     * @since 5.0.0
     */
    public function firstName(?string $value): static
    {
        $this->firstName = $value;

        return $this;
    }

    /**
     * Narrows the query results based on the last name the addresses have.
     *
     * Possible values include:
     *
     * | Value | Fetches addresses…
     * | - | -
     * | `'Doe'` | with a lastName of `Doe`.
     * | `'*Do*'` | with a lastName containing `Do`.
     * | `'Do*'` | with a lastName beginning with `Do`.
     *
     * ---
     *
     * ```twig
     * {# Fetch addresses with last name Doe #}
     * {% set {elements-var} = {twig-method}
     *   .lastName('Doe')
     *   .all() %}
     * ```
     *
     * ```php
     * // Fetch addresses with last name Doe
     * ${elements-var} = {php-method}
     *     ->lastName('Doe')
     *     ->all();
     * ```
     *
     * @param string|null $value The property value
     * @return static self reference
     * @uses $lastName
     * @since 5.0.0
     */
    public function lastName(?string $value): static
    {
        $this->lastName = $value;

        return $this;
    }

<<<<<<< HEAD
=======

    /**
     * @inheritdoc
     * @uses $fieldId
     * @since 5.0.0
     */
    public function field(mixed $value): static
    {
        if (Db::normalizeParam($value, function($item) {
            if (is_string($item)) {
                $item = Craft::$app->getFields()->getFieldByHandle($item);
            }
            return $item instanceof ElementContainerFieldInterface ? $item->id : null;
        })) {
            $this->fieldId = $value;
        } else {
            $this->fieldId = false;
        }

        return $this;
    }

    /**
     * @inheritdoc
     * @uses $fieldId
     * @since 5.0.0
     */
    public function fieldId(mixed $value): static
    {
        $this->fieldId = $value;
        return $this;
    }

    /**
     * @inheritdoc
     * @uses $primaryOwnerId
     * @since 5.0.0
     */
    public function primaryOwnerId(mixed $value): static
    {
        $this->primaryOwnerId = $value;
        return $this;
    }

    /**
     * @inheritdoc
     * @uses $primaryOwnerId
     * @since 5.0.0
     */
    public function primaryOwner(ElementInterface $primaryOwner): static
    {
        $this->primaryOwnerId = [$primaryOwner->id];
        $this->siteId = $primaryOwner->siteId;
        return $this;
    }

    /**
     * @inheritdoc
     * @return static self reference
     * @uses $ownerId
     */
    public function owner(ElementInterface $owner): static
    {
        $this->ownerId = [$owner->id];
        $this->_owner = $owner;
        return $this;
    }

    /**
     * @inheritdoc
     * @return static self reference
     * @uses $ownerId
     */
    public function ownerId(mixed $value): static
    {
        $this->ownerId = $value;
        $this->_owner = null;
        return $this;
    }

    /**
     * @inheritdoc
     * @uses $allowOwnerDrafts
     * @since 5.0.0
     */
    public function allowOwnerDrafts(?bool $value = true): static
    {
        $this->allowOwnerDrafts = $value;
        return $this;
    }

    /**
     * @inheritdoc
     * @uses $allowOwnerRevisions
     * @since 5.0.0
     */
    public function allowOwnerRevisions(?bool $value = true): static
    {
        $this->allowOwnerRevisions = $value;
        return $this;
    }

>>>>>>> 3dcb891d
    /**
     * @inheritdoc
     */
    protected function beforePrepare(): bool
    {
        if (!parent::beforePrepare()) {
            return false;
        }

        $this->joinElementTable(Table::ADDRESSES);

        $this->query->addSelect([
            'addresses.id',
            'addresses.fieldId',
            'addresses.primaryOwnerId',
            'addresses.countryCode',
            'addresses.administrativeArea',
            'addresses.locality',
            'addresses.dependentLocality',
            'addresses.postalCode',
            'addresses.sortingCode',
            'addresses.addressLine1',
            'addresses.addressLine2',
            'addresses.addressLine3',
            'addresses.organization',
            'addresses.organizationTaxId',
            'addresses.fullName',
            'addresses.firstName',
            'addresses.lastName',
            'addresses.latitude',
            'addresses.longitude',
        ]);

        $this->normalizeNestedElementParams();

        // Only join the elements_owners table if fieldId is specified
        if (!empty($this->fieldId) && (!empty($this->ownerId) || !empty($this->primaryOwnerId))) {
            $this->applyNestedElementParams('addresses.fieldId', 'addresses.primaryOwnerId');
        } elseif (isset($this->primaryOwnerId) || isset($this->ownerId)) {
            // User addresses don't get rows in the elements_owners table
            if (!$this->primaryOwnerId && !$this->ownerId) {
                throw new QueryAbortedException();
            }
            $this->subQuery->andWhere(['addresses.primaryOwnerId' => $this->primaryOwnerId ?? $this->ownerId]);
        }

        if ($this->countryCode) {
            $this->subQuery->andWhere(Db::parseParam('addresses.countryCode', $this->countryCode));
        }

        if ($this->administrativeArea) {
            $this->subQuery->andWhere(Db::parseParam('addresses.administrativeArea', $this->administrativeArea));
        }

        if ($this->locality) {
            $this->subQuery->andWhere(Db::parseParam('addresses.locality', $this->locality));
        }

        if ($this->dependentLocality) {
            $this->subQuery->andWhere(Db::parseParam('addresses.dependentLocality', $this->dependentLocality));
        }

        if ($this->postalCode) {
            $this->subQuery->andWhere(Db::parseParam('addresses.postalCode', $this->postalCode));
        }

        if ($this->sortingCode) {
            $this->subQuery->andWhere(Db::parseParam('addresses.sortingCode', $this->sortingCode));
        }

        if ($this->organization) {
            $this->subQuery->andWhere(Db::parseParam('addresses.organization', $this->organization));
        }

        if ($this->organizationTaxId) {
            $this->subQuery->andWhere(Db::parseParam('addresses.organizationTaxId', $this->organizationTaxId));
        }

        if ($this->addressLine1) {
            $this->subQuery->andWhere(Db::parseParam('addresses.addressLine1', $this->addressLine1));
        }

        if ($this->addressLine2) {
            $this->subQuery->andWhere(Db::parseParam('addresses.addressLine2', $this->addressLine2));
        }

        if ($this->addressLine3) {
            $this->subQuery->andWhere(Db::parseParam('addresses.addressLine3', $this->addressLine3));
        }

        if ($this->lastName) {
            $this->subQuery->andWhere(Db::parseParam('addresses.lastName', $this->lastName));
        }

        if ($this->firstName) {
            $this->subQuery->andWhere(Db::parseParam('addresses.firstName', $this->firstName));
        }

        if ($this->fullName) {
            $this->subQuery->andWhere(Db::parseParam('addresses.fullName', $this->fullName));
        }

        return true;
    }

    /**
     * @inheritdoc
     */
    protected function fieldLayouts(): array
    {
        return [
            Craft::$app->getAddresses()->getFieldLayout(),
        ];
    }
}<|MERGE_RESOLUTION|>--- conflicted
+++ resolved
@@ -863,111 +863,6 @@
         return $this;
     }
 
-<<<<<<< HEAD
-=======
-
-    /**
-     * @inheritdoc
-     * @uses $fieldId
-     * @since 5.0.0
-     */
-    public function field(mixed $value): static
-    {
-        if (Db::normalizeParam($value, function($item) {
-            if (is_string($item)) {
-                $item = Craft::$app->getFields()->getFieldByHandle($item);
-            }
-            return $item instanceof ElementContainerFieldInterface ? $item->id : null;
-        })) {
-            $this->fieldId = $value;
-        } else {
-            $this->fieldId = false;
-        }
-
-        return $this;
-    }
-
-    /**
-     * @inheritdoc
-     * @uses $fieldId
-     * @since 5.0.0
-     */
-    public function fieldId(mixed $value): static
-    {
-        $this->fieldId = $value;
-        return $this;
-    }
-
-    /**
-     * @inheritdoc
-     * @uses $primaryOwnerId
-     * @since 5.0.0
-     */
-    public function primaryOwnerId(mixed $value): static
-    {
-        $this->primaryOwnerId = $value;
-        return $this;
-    }
-
-    /**
-     * @inheritdoc
-     * @uses $primaryOwnerId
-     * @since 5.0.0
-     */
-    public function primaryOwner(ElementInterface $primaryOwner): static
-    {
-        $this->primaryOwnerId = [$primaryOwner->id];
-        $this->siteId = $primaryOwner->siteId;
-        return $this;
-    }
-
-    /**
-     * @inheritdoc
-     * @return static self reference
-     * @uses $ownerId
-     */
-    public function owner(ElementInterface $owner): static
-    {
-        $this->ownerId = [$owner->id];
-        $this->_owner = $owner;
-        return $this;
-    }
-
-    /**
-     * @inheritdoc
-     * @return static self reference
-     * @uses $ownerId
-     */
-    public function ownerId(mixed $value): static
-    {
-        $this->ownerId = $value;
-        $this->_owner = null;
-        return $this;
-    }
-
-    /**
-     * @inheritdoc
-     * @uses $allowOwnerDrafts
-     * @since 5.0.0
-     */
-    public function allowOwnerDrafts(?bool $value = true): static
-    {
-        $this->allowOwnerDrafts = $value;
-        return $this;
-    }
-
-    /**
-     * @inheritdoc
-     * @uses $allowOwnerRevisions
-     * @since 5.0.0
-     */
-    public function allowOwnerRevisions(?bool $value = true): static
-    {
-        $this->allowOwnerRevisions = $value;
-        return $this;
-    }
-
->>>>>>> 3dcb891d
     /**
      * @inheritdoc
      */
