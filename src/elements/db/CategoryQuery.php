--- conflicted
+++ resolved
@@ -12,7 +12,6 @@
 use craft\db\QueryAbortedException;
 use craft\db\Table;
 use craft\elements\Category;
-use craft\elements\ElementCollection;
 use craft\helpers\ArrayHelper;
 use craft\helpers\Db;
 use craft\helpers\StringHelper;
@@ -26,13 +25,6 @@
  * @extends ElementQuery<TKey,TElement>
  *
  * @property-write string|string[]|CategoryGroup|null $group The category group(s) that resulting categories must belong to
-<<<<<<< HEAD
- * @method Category[]|array all($db = null)
- * @method Category|array|null one($db = null)
- * @method Category|array|null nth(int $n, ?Connection $db = null)
- * @method ElementCollection<Category> collect($db = null)
-=======
->>>>>>> 0fbc77bd
  * @author Pixel & Tonic, Inc. <support@pixelandtonic.com>
  * @since 3.0.0
  * @doc-path categories.md
