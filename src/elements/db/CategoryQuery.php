<?php
/**
 * @link https://craftcms.com/
 * @copyright Copyright (c) Pixel & Tonic, Inc.
 * @license https://craftcms.github.io/license/
 */

namespace craft\elements\db;

use Craft;
use craft\db\Query;
use craft\db\QueryAbortedException;
use craft\db\Table;
use craft\elements\Category;
use craft\helpers\ArrayHelper;
use craft\helpers\Db;
use craft\helpers\StringHelper;
use craft\models\CategoryGroup;
use yii\db\Connection;

/**
 * CategoryQuery represents a SELECT SQL statement for categories in a way that is independent of DBMS.
 *
 * @property string|string[]|CategoryGroup $group The handle(s) of the category group(s) that resulting categories must belong to.
 * @method Category[]|array all($db = null)
 * @method Category|array|null one($db = null)
 * @method Category|array|null nth(int $n, Connection $db = null)
 * @author Pixel & Tonic, Inc. <support@pixelandtonic.com>
 * @since 3.0.0
 * @supports-structure-params
 * @supports-site-params
 * @supports-enabledforsite-param
 * @supports-title-param
 * @supports-slug-param
 * @supports-uri-param
 * @supports-status-param
 * @replace {element} category
 * @replace {elements} categories
 * @replace {twig-method} craft.categories()
 * @replace {myElement} myCategory
 * @replace {element-class} \craft\elements\Category
 */
class CategoryQuery extends ElementQuery
{
    // General parameters
    // -------------------------------------------------------------------------

    /**
     * @var bool Whether to only return categories that the user has permission to edit.
     * @used-by editable()
     */
    public $editable = false;

    /**
     * @var int|int[]|null The category group ID(s) that the resulting categories must be in.
     * @used-by group()
     * @used-by groupId()
     */
    public $groupId;

    /**
     * @inheritdoc
     */
    public function __set($name, $value)
    {
        if ($name === 'group') {
            $this->group($value);
        } else {
            parent::__set($name, $value);
        }
    }

    /**
     * @inheritdoc
     */
    public function init()
    {
        if ($this->withStructure === null) {
            $this->withStructure = true;
        }

        parent::init();
    }

    /**
     * Sets the [[$editable]] property.
     *
     * @param bool $value The property value (defaults to true)
     * @return static self reference
     * @uses $editable
     */
    public function editable(bool $value = true)
    {
        $this->editable = $value;
        return $this;
    }

    /**
     * Narrows the query results based on the category groups the categories belong to.
     *
     * Possible values include:
     *
     * | Value | Fetches categories…
     * | - | -
     * | `'foo'` | in a group with a handle of `foo`.
     * | `'not foo'` | not in a group with a handle of `foo`.
     * | `['foo', 'bar']` | in a group with a handle of `foo` or `bar`.
     * | `['not', 'foo', 'bar']` | not in a group with a handle of `foo` or `bar`.
     * | a [[CategoryGroup|CategoryGroup]] object | in a group represented by the object.
     *
     * ---
     *
     * ```twig
     * {# Fetch categories in the Foo group #}
     * {% set {elements-var} = {twig-method}
     *     .group('foo')
     *     .all() %}
     * ```
     *
     * ```php
     * // Fetch categories in the Foo group
     * ${elements-var} = {php-method}
     *     ->group('foo')
     *     ->all();
     * ```
     *
     * @param string|string[]|CategoryGroup|null $value The property value
     * @return static self reference
     * @uses $groupId
     */
    public function group($value)
    {
        if ($value instanceof CategoryGroup) {
            $this->structureId = ($value->structureId ?: false);
            $this->groupId = [$value->id];
        } else if ($value !== null) {
            $this->groupId = (new Query())
                ->select(['id'])
                ->from(Table::CATEGORYGROUPS)
                ->where(Db::parseParam('handle', $value))
                ->column();
        } else {
            $this->groupId = null;
        }

        return $this;
    }

    /**
     * Narrows the query results based on the category groups the categories belong to, per the groups’ IDs.
     *
     * Possible values include:
     *
     * | Value | Fetches categories…
     * | - | -
     * | `1` | in a group with an ID of 1.
     * | `'not 1'` | not in a group with an ID of 1.
     * | `[1, 2]` | in a group with an ID of 1 or 2.
     * | `['not', 1, 2]` | not in a group with an ID of 1 or 2.
     *
     * ---
     *
     * ```twig
     * {# Fetch categories in the group with an ID of 1 #}
     * {% set {elements-var} = {twig-method}
     *     .groupId(1)
     *     .all() %}
     * ```
     *
     * ```php
     * // Fetch categories in the group with an ID of 1
     * ${elements-var} = {php-method}
     *     ->groupId(1)
     *     ->all();
     * ```
     *
     * @param int|int[]|null $value The property value
     * @return static self reference
     * @uses $groupId
     */
    public function groupId($value)
    {
        $this->groupId = $value;
        return $this;
    }

    /**
     * @inheritdoc
     */
    protected function beforePrepare(): bool
    {
        // See if 'group' was set to an invalid handle
        if ($this->groupId === []) {
            return false;
        }

        $this->joinElementTable('categories');

        $this->query->select([
            'categories.groupId',
        ]);

        $this->_applyEditableParam();
        $this->_applyGroupIdParam();
        $this->_applyRefParam();

        return parent::beforePrepare();
    }

    /**
     * Applies the 'editable' param to the query being prepared.
     *
     * @throws QueryAbortedException
     */
    private function _applyEditableParam()
    {
        if ($this->editable) {
            // Limit the query to only the category groups the user has permission to edit
            $this->subQuery->andWhere([
                'categories.groupId' => Craft::$app->getCategories()->getEditableGroupIds()
            ]);
        }
    }

    /**
     * Applies the 'groupId' param to the query being prepared.
     */
    private function _applyGroupIdParam()
    {
        $this->_normalizeGroupId();
        if ($this->groupId) {
            $this->subQuery->andWhere(['categories.groupId' => $this->groupId]);

            // Should we set the structureId param?
            if ($this->structureId === null && count($this->groupId) === 1) {
                $structureId = (new Query())
                    ->select(['structureId'])
                    ->from([Table::CATEGORYGROUPS])
                    ->where(Db::parseParam('id', $this->groupId))
                    ->scalar();
                $this->structureId = (int)$structureId ?: false;
            }
        }
    }

    /**
     * Normalizes the groupId param to an array of IDs or null
     */
    private function _normalizeGroupId()
    {
        if (empty($this->groupId)) {
            $this->groupId = null;
        } else if (is_numeric($this->groupId)) {
            $this->groupId = [$this->groupId];
        } else if (!is_array($this->groupId) || !ArrayHelper::isNumeric($this->groupId)) {
            $this->groupId = (new Query())
                ->select(['id'])
                ->from([Table::CATEGORYGROUPS])
                ->where(Db::parseParam('id', $this->groupId))
                ->column();
        }
    }

    /**
     * Applies the 'ref' param to the query being prepared.
     */
    private function _applyRefParam()
    {
        if (!$this->ref) {
            return;
        }

        $refs = $this->ref;
        if (!is_array($refs)) {
            $refs = is_string($refs) ? StringHelper::split($refs) : [$refs];
        }

        $condition = ['or'];
        $joinCategoryGroups = false;

        foreach ($refs as $ref) {
            $parts = array_filter(explode('/', $ref));

            if (!empty($parts)) {
                if (count($parts) == 1) {
                    $condition[] = Db::parseParam('elements_sites.slug', $parts[0]);
                } else {
                    $condition[] = [
                        'and',
                        Db::parseParam('categorygroups.handle', $parts[0]),
                        Db::parseParam('elements_sites.slug', $parts[1])
                    ];
                    $joinCategoryGroups = true;
                }
            }
        }

        $this->subQuery->andWhere($condition);

        if ($joinCategoryGroups) {
            $this->subQuery->innerJoin(['categorygroups' => Table::CATEGORYGROUPS], '[[categorygroups.id]] = [[categories.groupId]]');
<<<<<<< HEAD
=======
        }
    }

    /**
     * @inheritdoc
     * @since 3.5.0
     */
    protected function cacheTags(): array
    {
        $tags = [];
        if ($this->groupId) {
            foreach ($this->groupId as $groupId) {
                $tags[] = "group:$groupId";
            }
>>>>>>> 28b01f8a
        }
        return $tags;
    }
}<|MERGE_RESOLUTION|>--- conflicted
+++ resolved
@@ -299,8 +299,6 @@
 
         if ($joinCategoryGroups) {
             $this->subQuery->innerJoin(['categorygroups' => Table::CATEGORYGROUPS], '[[categorygroups.id]] = [[categories.groupId]]');
-<<<<<<< HEAD
-=======
         }
     }
 
@@ -315,7 +313,6 @@
             foreach ($this->groupId as $groupId) {
                 $tags[] = "group:$groupId";
             }
->>>>>>> 28b01f8a
         }
         return $tags;
     }
