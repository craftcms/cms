--- conflicted
+++ resolved
@@ -8,27 +8,18 @@
 namespace craft\elements\db;
 
 use Craft;
-use craft\db\Query;
 use craft\db\QueryAbortedException;
 use craft\db\Table;
-use craft\elements\ElementCollection;
 use craft\elements\GlobalSet;
 use craft\helpers\Db;
 
 /**
  * GlobalSetQuery represents a SELECT SQL statement for global sets in a way that is independent of DBMS.
  *
-<<<<<<< HEAD
- * @method GlobalSet[]|array all($db = null)
- * @method GlobalSet|array|null one($db = null)
- * @method GlobalSet|array|null nth(int $n, ?Connection $db = null)
- * @method ElementCollection<GlobalSet> collect($db = null)
-=======
  * @template TKey of array-key
  * @template TElement of GlobalSet
  * @extends ElementQuery<TKey,TElement>
  *
->>>>>>> 0fbc77bd
  * @author Pixel & Tonic, Inc. <support@pixelandtonic.com>
  * @since 3.0.0
  * @doc-path globals.md
