<?php
/**
 * @link https://craftcms.com/
 * @copyright Copyright (c) Pixel & Tonic, Inc.
 * @license https://craftcms.github.io/license/
 */

namespace craft\elements\db;

use Craft;
use craft\base\ElementContainerFieldInterface;
use craft\base\ElementInterface;
use craft\db\Query;
use craft\db\QueryAbortedException;
use craft\db\Table;
use craft\elements\ElementCollection;
use craft\elements\Entry;
use craft\enums\CmsEdition;
use craft\helpers\ArrayHelper;
use craft\helpers\Db;
use craft\helpers\StringHelper;
use craft\models\EntryType;
use craft\models\Section;
use craft\models\UserGroup;
use DateTime;
use Illuminate\Support\Collection;
use yii\base\InvalidArgumentException;
use yii\base\InvalidConfigException;

/**
 * EntryQuery represents a SELECT SQL statement for entries in a way that is independent of DBMS.
 *
 * @template TKey of array-key
 * @template TElement of Entry
 * @extends ElementQuery<TKey,TElement>
 *
 * @property-write string|string[]|EntryType|null $type The entry type(s) that resulting entries must have
 * @property-write string|string[]|Section|null $section The section(s) that resulting entries must belong to
 * @property-write string|string[]|UserGroup|null $authorGroup The user group(s) that resulting entries’ authors must belong to
<<<<<<< HEAD
 * @method Entry[]|array all($db = null)
 * @method Entry|array|null one($db = null)
 * @method Entry|array|null nth(int $n, ?Connection $db = null)
 * @method ElementCollection<Entry> collect($db = null)
=======
>>>>>>> 0fbc77bd
 * @author Pixel & Tonic, Inc. <support@pixelandtonic.com>
 * @since 3.0.0
 * @doc-path entries.md
 * @supports-structure-params
 * @supports-site-params
 * @supports-title-param
 * @supports-slug-param
 * @supports-status-param
 * @supports-uri-param
 * @supports-draft-params
 * @supports-revision-params
 * @replace {element} entry
 * @replace {elements} entries
 * @replace {twig-method} craft.entries()
 * @replace {myElement} myEntry
 * @replace {element-class} \craft\elements\Entry
 */
class EntryQuery extends ElementQuery
{
    // General parameters
    // -------------------------------------------------------------------------

    /**
     * @var bool|null Whether to only return entries that the user has permission to view.
     * @used-by editable()
     */
    public ?bool $editable = null;

    /**
     * @var bool|null Whether to only return entries that the user has permission to save.
     * @used-by savable()
     * @since 4.4.0
     */
    public ?bool $savable = null;

    /**
     * @var mixed The section ID(s) that the resulting entries must be in.
     * ---
     * ```php
     * // fetch entries in the News section
     * $entries = \craft\elements\Entry::find()
     *     ->section('news')
     *     ->all();
     * ```
     * ```twig
     * {# fetch entries in the News section #}
     * {% set entries = craft.entries()
     *   .section('news')
     *   .all() %}
     * ```
     * @used-by section()
     * @used-by sectionId()
     */
    public mixed $sectionId = null;

    /**
     * @var mixed The field ID(s) that the resulting entries must belong to.
     * @used-by fieldId()
     * @since 5.0.0
     */
    public mixed $fieldId = null;

    /**
     * @var mixed The primary owner element ID(s) that the resulting entries must belong to.
     * @used-by primaryOwner()
     * @used-by primaryOwnerId()
     * @since 5.0.0
     */
    public mixed $primaryOwnerId = null;

    /**
     * @var mixed The owner element ID(s) that the resulting entries must belong to.
     * @used-by owner()
     * @used-by ownerId()
     * @since 5.0.0
     */
    public mixed $ownerId = null;

    /**
     * @var bool|null Whether the owner elements can be drafts.
     * @used-by allowOwnerDrafts()
     * @since 5.0.0
     */
    public ?bool $allowOwnerDrafts = null;

    /**
     * @var bool|null Whether the owner elements can be revisions.
     * @used-by allowOwnerRevisions()
     * @since 5.0.0
     */
    public ?bool $allowOwnerRevisions = null;

    /**
     * @var mixed The entry type ID(s) that the resulting entries must have.
     * ---
     * ```php{4}
     * // fetch Article entries in the News section
     * $entries = \craft\elements\Entry::find()
     *     ->section('news')
     *     ->type('article')
     *     ->all();
     * ```
     * ```twig{4}
     * {# fetch entries in the News section #}
     * {% set entries = craft.entries()
     *   .section('news')
     *   .type('article')
     *   .all() %}
     * ```
     * @used-by EntryQuery::type()
     * @used-by typeId()
     */
    public mixed $typeId = null;

    /**
     * @var mixed The user ID(s) that the resulting entries’ authors must have.
     * @used-by authorId()
     */
    public mixed $authorId = null;

    /**
     * @var mixed The user group ID(s) that the resulting entries’ authors must be in.
     * ---
     * ```php
     * // fetch entries authored by people in the Authors group
     * $entries = \craft\elements\Entry::find()
     *     ->authorGroup('authors')
     *     ->all();
     * ```
     * ```twig
     * {# fetch entries authored by people in the Authors group #}
     * {% set entries = craft.entries()
     *   .authorGroup('authors')
     *   .all() %}
     * ```
     * @used-by authorGroup()
     * @used-by authorGroupId()
     */
    public mixed $authorGroupId = null;

    /**
     * @var mixed The Post Date that the resulting entries must have.
     * ---
     * ```php
     * // fetch entries written in 2018
     * $entries = \craft\elements\Entry::find()
     *     ->postDate(['and', '>= 2018-01-01', '< 2019-01-01'])
     *     ->all();
     * ```
     * ```twig
     * {# fetch entries written in 2018 #}
     * {% set entries = craft.entries()
     *   .postDate(['and', '>= 2018-01-01', '< 2019-01-01'])
     *   .all() %}
     * ```
     * @used-by postDate()
     */
    public mixed $postDate = null;

    /**
     * @var mixed The maximum Post Date that resulting entries can have.
     * ---
     * ```php
     * // fetch entries written before 4/4/2018
     * $entries = \craft\elements\Entry::find()
     *     ->before('2018-04-04')
     *     ->all();
     * ```
     * ```twig
     * {# fetch entries written before 4/4/2018 #}
     * {% set entries = craft.entries()
     *   .before('2018-04-04')
     *   .all() %}
     * ```
     * @used-by before()
     */
    public mixed $before = null;

    /**
     * @var mixed The minimum Post Date that resulting entries can have.
     * ---
     * ```php
     * // fetch entries written in the last 7 days
     * $entries = \craft\elements\Entry::find()
     *     ->after((new \DateTime())->modify('-7 days'))
     *     ->all();
     * ```
     * ```twig
     * {# fetch entries written in the last 7 days #}
     * {% set entries = craft.entries()
     *   .after(now|date_modify('-7 days'))
     *   .all() %}
     * ```
     * @used-by after()
     */
    public mixed $after = null;

    /**
     * @var mixed The Expiry Date that the resulting entries must have.
     * @used-by expiryDate()
     */
    public mixed $expiryDate = null;

    /**
     * @inheritdoc
     */
    protected array $defaultOrderBy = [
        'entries.postDate' => SORT_DESC,
        'elements.id' => SORT_DESC,
    ];

    /**
     * @inheritdoc
     */
    public function __construct($elementType, array $config = [])
    {
        // Default status
        if (!isset($config['status'])) {
            $config['status'] = [
                Entry::STATUS_LIVE,
            ];
        }

        parent::__construct($elementType, $config);
    }

    /**
     * @inheritdoc
     */
    public function __set($name, $value)
    {
        switch ($name) {
            case 'section':
                $this->section($value);
                break;
            case 'field':
                $this->field($value);
                break;
            case 'owner':
                $this->owner($value);
                break;
            case 'primaryOwner':
                $this->primaryOwner($value);
                break;
            case 'type':
                $this->type($value);
                break;
            case 'authorGroup':
                $this->authorGroup($value);
                break;
            default:
                parent::__set($name, $value);
        }
    }

    /**
     * @inheritdoc
     */
    public function init(): void
    {
        if (!isset($this->withStructure)) {
            $this->withStructure = true;
        }

        parent::init();
    }

    /**
     * Sets the [[$editable]] property.
     *
     * @param bool|null $value The property value (defaults to true)
     * @return static self reference
     * @uses $editable
     */
    public function editable(?bool $value = true): static
    {
        $this->editable = $value;
        return $this;
    }

    /**
     * Sets the [[$savable]] property.
     *
     * @param bool|null $value The property value (defaults to true)
     * @return self self reference
     * @uses $savable
     * @since 4.4.0
     */
    public function savable(?bool $value = true): self
    {
        $this->savable = $value;
        return $this;
    }

    /**
     * Narrows the query results based on the sections the entries belong to.
     *
     * Possible values include:
     *
     * | Value | Fetches entries…
     * | - | -
     * | `'foo'` | in a section with a handle of `foo`.
     * | `'not foo'` | not in a section with a handle of `foo`.
     * | `['foo', 'bar']` | in a section with a handle of `foo` or `bar`.
     * | `['not', 'foo', 'bar']` | not in a section with a handle of `foo` or `bar`.
     * | a [[Section|Section]] object | in a section represented by the object.
     * | `'*'` | in any section.
     *
     * ---
     *
     * ```twig
     * {# Fetch entries in the Foo section #}
     * {% set {elements-var} = {twig-method}
     *   .section('foo')
     *   .all() %}
     * ```
     *
     * ```php
     * // Fetch entries in the Foo section
     * ${elements-var} = {php-method}
     *     ->section('foo')
     *     ->all();
     * ```
     *
     * @param mixed $value The property value
     * @return static self reference
     * @uses $sectionId
     */
    public function section(mixed $value): static
    {
        // If the value is a section handle, swap it with the section
        if (is_string($value) && ($section = Craft::$app->getEntries()->getSectionByHandle($value))) {
            $value = $section;
        }

        if ($value instanceof Section) {
            // Special case for a single section, since we also want to capture the structure ID
            $this->sectionId = [$value->id];
            if ($value->structureId) {
                $this->structureId = $value->structureId;
            } else {
                $this->withStructure = false;
            }
        } elseif ($value === '*') {
            $this->sectionId = Craft::$app->getEntries()->getAllSectionIds();
        } elseif (Db::normalizeParam($value, function($item) {
            if (is_string($item)) {
                $item = Craft::$app->getEntries()->getSectionByHandle($item);
            }
            return $item instanceof Section ? $item->id : null;
        })) {
            $this->sectionId = $value;
        } else {
            $this->sectionId = (new Query())
                ->select(['id'])
                ->from([Table::SECTIONS])
                ->where(Db::parseParam('handle', $value))
                ->column();
        }

        return $this;
    }

    /**
     * Narrows the query results based on the sections the entries belong to, per the sections’ IDs.
     *
     * Possible values include:
     *
     * | Value | Fetches entries…
     * | - | -
     * | `1` | in a section with an ID of 1.
     * | `'not 1'` | not in a section with an ID of 1.
     * | `[1, 2]` | in a section with an ID of 1 or 2.
     * | `['not', 1, 2]` | not in a section with an ID of 1 or 2.
     *
     * ---
     *
     * ```twig
     * {# Fetch entries in the section with an ID of 1 #}
     * {% set {elements-var} = {twig-method}
     *   .sectionId(1)
     *   .all() %}
     * ```
     *
     * ```php
     * // Fetch entries in the section with an ID of 1
     * ${elements-var} = {php-method}
     *     ->sectionId(1)
     *     ->all();
     * ```
     *
     * @param mixed $value The property value
     * @return static self reference
     * @uses $sectionId
     */
    public function sectionId(mixed $value): static
    {
        $this->sectionId = $value;
        return $this;
    }

    /**
     * Narrows the query results based on the field the entries are contained by.
     *
     * Possible values include:
     *
     * | Value | Fetches {elements}…
     * | - | -
     * | `'foo'` | in a field with a handle of `foo`.
     * | `['foo', 'bar']` | in a field with a handle of `foo` or `bar`.
     * | a [[craft\fields\Matrix]] object | in a field represented by the object.
     *
     * ---
     *
     * ```twig
     * {# Fetch {elements} in the Foo field #}
     * {% set {elements-var} = {twig-method}
     *   .field('foo')
     *   .all() %}
     * ```
     *
     * ```php
     * // Fetch {elements} in the Foo field
     * ${elements-var} = {php-method}
     *     ->field('foo')
     *     ->all();
     * ```
     *
     * @param mixed $value The property value
     * @return static self reference
     * @uses $fieldId
     * @since 5.0.0
     */
    public function field(mixed $value): static
    {
        if (Db::normalizeParam($value, function($item) {
            if (is_string($item)) {
                $item = Craft::$app->getFields()->getFieldByHandle($item);
            }
            return $item instanceof ElementContainerFieldInterface ? $item->id : null;
        })) {
            $this->fieldId = $value;
        } else {
            $this->fieldId = false;
        }

        return $this;
    }

    /**
     * Narrows the query results based on the field the entries are contained by, per the fields’ IDs.
     *
     * Possible values include:
     *
     * | Value | Fetches entries…
     * | - | -
     * | `1` | in a field with an ID of 1.
     * | `'not 1'` | not in a field with an ID of 1.
     * | `[1, 2]` | in a field with an ID of 1 or 2.
     * | `['not', 1, 2]` | not in a field with an ID of 1 or 2.
     *
     * ---
     *
     * ```twig
     * {# Fetch entries in the field with an ID of 1 #}
     * {% set {elements-var} = {twig-method}
     *   .fieldId(1)
     *   .all() %}
     * ```
     *
     * ```php
     * // Fetch entries in the field with an ID of 1
     * ${elements-var} = {php-method}
     *     ->fieldId(1)
     *     ->all();
     * ```
     *
     * @param mixed $value The property value
     * @return static self reference
     * @uses $fieldId
     * @since 5.0.0
     */
    public function fieldId(mixed $value): static
    {
        $this->fieldId = $value;
        return $this;
    }

    /**
     * Narrows the query results based on the primary owner element of the entries, per the owners’ IDs.
     *
     * Possible values include:
     *
     * | Value | Fetches entries…
     * | - | -
     * | `1` | created for an element with an ID of 1.
     * | `'not 1'` | not created for an element with an ID of 1.
     * | `[1, 2]` | created for an element with an ID of 1 or 2.
     * | `['not', 1, 2]` | not created for an element with an ID of 1 or 2.
     *
     * ---
     *
     * ```twig
     * {# Fetch entries created for an element with an ID of 1 #}
     * {% set {elements-var} = {twig-method}
     *   .primaryOwnerId(1)
     *   .all() %}
     * ```
     *
     * ```php
     * // Fetch entries created for an element with an ID of 1
     * ${elements-var} = {php-method}
     *     ->primaryOwnerId(1)
     *     ->all();
     * ```
     *
     * @param mixed $value The property value
     * @return static self reference
     * @uses $primaryOwnerId
     * @since 5.0.0
     */
    public function primaryOwnerId(mixed $value): static
    {
        $this->primaryOwnerId = $value;
        return $this;
    }

    /**
     * Sets the [[primaryOwnerId()]] and [[siteId()]] parameters based on a given element.
     *
     * ---
     *
     * ```twig
     * {# Fetch entries created for this entry #}
     * {% set {elements-var} = {twig-method}
     *   .primaryOwner(myEntry)
     *   .all() %}
     * ```
     *
     * ```php
     * // Fetch entries created for this entry
     * ${elements-var} = {php-method}
     *     ->primaryOwner($myEntry)
     *     ->all();
     * ```
     *
     * @param ElementInterface $primaryOwner The primary owner element
     * @return static self reference
     * @uses $primaryOwnerId
     * @since 5.0.0
     */
    public function primaryOwner(ElementInterface $primaryOwner): static
    {
        $this->primaryOwnerId = [$primaryOwner->id];
        $this->siteId = $primaryOwner->siteId;
        return $this;
    }

    /**
     * Narrows the query results based on the owner element of the entries, per the owners’ IDs.
     *
     * Possible values include:
     *
     * | Value | Fetches entries…
     * | - | -
     * | `1` | created for an element with an ID of 1.
     * | `'not 1'` | not created for an element with an ID of 1.
     * | `[1, 2]` | created for an element with an ID of 1 or 2.
     * | `['not', 1, 2]` | not created for an element with an ID of 1 or 2.
     *
     * ---
     *
     * ```twig
     * {# Fetch entries created for an element with an ID of 1 #}
     * {% set {elements-var} = {twig-method}
     *   .ownerId(1)
     *   .all() %}
     * ```
     *
     * ```php
     * // Fetch entries created for an element with an ID of 1
     * ${elements-var} = {php-method}
     *     ->ownerId(1)
     *     ->all();
     * ```
     *
     * @param mixed $value The property value
     * @return static self reference
     * @uses $ownerId
     * @since 5.0.0
     */
    public function ownerId(mixed $value): static
    {
        $this->ownerId = $value;
        return $this;
    }

    /**
     * Sets the [[ownerId()]] and [[siteId()]] parameters based on a given element.
     *
     * ---
     *
     * ```twig
     * {# Fetch entries created for this entry #}
     * {% set {elements-var} = {twig-method}
     *   .owner(myEntry)
     *   .all() %}
     * ```
     *
     * ```php
     * // Fetch entries created for this entry
     * ${elements-var} = {php-method}
     *     ->owner($myEntry)
     *     ->all();
     * ```
     *
     * @param ElementInterface $owner The owner element
     * @return static self reference
     * @uses $ownerId
     * @since 5.0.0
     */
    public function owner(ElementInterface $owner): static
    {
        $this->ownerId = [$owner->id];
        $this->siteId = $owner->siteId;
        return $this;
    }

    /**
     * Narrows the query results based on whether the entries’ owners are drafts.
     *
     * Possible values include:
     *
     * | Value | Fetches entries…
     * | - | -
     * | `true` | which can belong to a draft.
     * | `false` | which cannot belong to a draft.
     *
     * @param bool|null $value The property value
     * @return static self reference
     * @uses $allowOwnerDrafts
     * @since 5.0.0
     */
    public function allowOwnerDrafts(?bool $value = true): static
    {
        $this->allowOwnerDrafts = $value;
        return $this;
    }

    /**
     * Narrows the query results based on whether the entries’ owners are revisions.
     *
     * Possible values include:
     *
     * | Value | Fetches entries…
     * | - | -
     * | `true` | which can belong to a revision.
     * | `false` | which cannot belong to a revision.
     *
     * @param bool|null $value The property value
     * @return static self reference
     * @uses $allowOwnerRevisions
     * @since 5.0.0
     */
    public function allowOwnerRevisions(?bool $value = true): static
    {
        $this->allowOwnerRevisions = $value;
        return $this;
    }

    /**
     * Narrows the query results based on the entries’ entry types.
     *
     * Possible values include:
     *
     * | Value | Fetches entries…
     * | - | -
     * | `'foo'` | of a type with a handle of `foo`.
     * | `'not foo'` | not of a type with a handle of `foo`.
     * | `['foo', 'bar']` | of a type with a handle of `foo` or `bar`.
     * | `['not', 'foo', 'bar']` | not of a type with a handle of `foo` or `bar`.
     * | an [[EntryType|EntryType]] object | of a type represented by the object.
     *
     * ---
     *
     * ```twig
     * {# Fetch entries in the Foo section with a Bar entry type #}
     * {% set {elements-var} = {twig-method}
     *   .section('foo')
     *   .type('bar')
     *   .all() %}
     * ```
     *
     * ```php
     * // Fetch entries in the Foo section with a Bar entry type
     * ${elements-var} = {php-method}
     *     ->section('foo')
     *     ->type('bar')
     *     ->all();
     * ```
     *
     * @param mixed $value The property value
     * @return static self reference
     * @uses $typeId
     */
    public function type(mixed $value): static
    {
        if (Db::normalizeParam($value, function($item) {
            if (is_string($item)) {
                $item = Craft::$app->getEntries()->getEntryTypeByHandle($item);
            }
            return $item instanceof EntryType ? $item->id : null;
        })) {
            $this->typeId = $value;
        } else {
            $this->typeId = (new Query())
                ->select(['id'])
                ->from([Table::ENTRYTYPES])
                ->where(Db::parseParam('handle', $value))
                ->column();
        }

        return $this;
    }

    /**
     * Narrows the query results based on the entries’ entry types, per the types’ IDs.
     *
     * Possible values include:
     *
     * | Value | Fetches entries…
     * | - | -
     * | `1` | of a type with an ID of 1.
     * | `'not 1'` | not of a type with an ID of 1.
     * | `[1, 2]` | of a type with an ID of 1 or 2.
     * | `['not', 1, 2]` | not of a type with an ID of 1 or 2.
     *
     * ---
     *
     * ```twig
     * {# Fetch entries of the entry type with an ID of 1 #}
     * {% set {elements-var} = {twig-method}
     *   .typeId(1)
     *   .all() %}
     * ```
     *
     * ```php
     * // Fetch entries of the entry type with an ID of 1
     * ${elements-var} = {php-method}
     *     ->typeId(1)
     *     ->all();
     * ```
     *
     * @param mixed $value The property value
     * @return static self reference
     * @uses $typeId
     */
    public function typeId(mixed $value): static
    {
        $this->typeId = $value;
        return $this;
    }

    /**
     * Narrows the query results based on the entries’ author ID(s).
     *
     * Possible values include:
     *
     * | Value | Fetches entries…
     * | - | -
     * | `1` | with an author with an ID of 1.
     * | `'not 1'` | not with an author with an ID of 1.
     * | `[1, 2]` | with an author with an ID of 1 or 2.
     * | `['and', 1, 2]` |  with authors with IDs of 1 and 2.
     * | `['not', 1, 2]` | not with an author with an ID of 1 or 2.
     *
     * ---
     *
     * ```twig
     * {# Fetch entries with an author with an ID of 1 #}
     * {% set {elements-var} = {twig-method}
     *   .authorId(1)
     *   .all() %}
     * ```
     *
     * ```php
     * // Fetch entries with an author with an ID of 1
     * ${elements-var} = {php-method}
     *     ->authorId(1)
     *     ->all();
     * ```
     *
     * @param mixed $value The property value
     * @return static self reference
     * @uses $authorId
     */
    public function authorId(mixed $value): static
    {
        $this->authorId = $value;
        return $this;
    }

    /**
     * Narrows the query results based on the user group the entries’ authors belong to.
     *
     * Possible values include:
     *
     * | Value | Fetches entries…
     * | - | -
     * | `'foo'` | with an author in a group with a handle of `foo`.
     * | `'not foo'` | not with an author in a group with a handle of `foo`.
     * | `['foo', 'bar']` | with an author in a group with a handle of `foo` or `bar`.
     * | `['not', 'foo', 'bar']` | not with an author in a group with a handle of `foo` or `bar`.
     * | a [[UserGroup|UserGroup]] object | with an author in a group represented by the object.
     * | an array of [[UserGroup|UserGroup]] objects | with an author in a group represented by the objects.
     *
     * ---
     *
     * ```twig
     * {# Fetch entries with an author in the Foo user group #}
     * {% set {elements-var} = {twig-method}
     *   .authorGroup('foo')
     *   .all() %}
     * ```
     *
     * ```php
     * // Fetch entries with an author in the Foo user group
     * ${elements-var} = {php-method}
     *     ->authorGroup('foo')
     *     ->all();
     * ```
     *
     * @param mixed $value The property value
     * @return static self reference
     * @uses $authorGroupId
     */
    public function authorGroup(mixed $value): static
    {
        if ($value instanceof UserGroup) {
            $this->authorGroupId = $value->id;
            return $this;
        }

        if (ArrayHelper::isTraversable($value)) {
            $collection = Collection::make($value);
            if ($collection->every(fn($v) => $v instanceof UserGroup)) {
                $this->authorGroupId = $collection->map(fn(UserGroup $g) => $g->id)->all();
                return $this;
            }
        }

        if ($value !== null) {
            $this->authorGroupId = (new Query())
                ->select(['id'])
                ->from([Table::USERGROUPS])
                ->where(Db::parseParam('handle', $value))
                ->column();
        } else {
            $this->authorGroupId = null;
        }

        return $this;
    }

    /**
     * Narrows the query results based on the user group the entries’ authors belong to, per the groups’ IDs.
     *
     * Possible values include:
     *
     * | Value | Fetches entries…
     * | - | -
     * | `1` | with an author in a group with an ID of 1.
     * | `'not 1'` | not with an author in a group with an ID of 1.
     * | `[1, 2]` | with an author in a group with an ID of 1 or 2.
     * | `['not', 1, 2]` | not with an author in a group with an ID of 1 or 2.
     *
     * ---
     *
     * ```twig
     * {# Fetch entries with an author in a group with an ID of 1 #}
     * {% set {elements-var} = {twig-method}
     *   .authorGroupId(1)
     *   .all() %}
     * ```
     *
     * ```php
     * // Fetch entries with an author in a group with an ID of 1
     * ${elements-var} = {php-method}
     *     ->authorGroupId(1)
     *     ->all();
     * ```
     *
     * @param mixed $value The property value
     * @return static self reference
     * @uses $authorGroupId
     */
    public function authorGroupId(mixed $value): static
    {
        $this->authorGroupId = $value;
        return $this;
    }

    /**
     * Narrows the query results based on the entries’ post dates.
     *
     * Possible values include:
     *
     * | Value | Fetches entries…
     * | - | -
     * | `'>= 2018-04-01'` | that were posted on or after 2018-04-01.
     * | `'< 2018-05-01'` | that were posted before 2018-05-01.
     * | `['and', '>= 2018-04-04', '< 2018-05-01']` | that were posted between 2018-04-01 and 2018-05-01.
     * | `now`/`today`/`tomorrow`/`yesterday` | that were posted at midnight of the specified relative date.
     *
     * ---
     *
     * ```twig
     * {# Fetch entries posted last month #}
     * {% set start = date('first day of last month')|atom %}
     * {% set end = date('first day of this month')|atom %}
     *
     * {% set {elements-var} = {twig-method}
     *   .postDate(['and', ">= #{start}", "< #{end}"])
     *   .all() %}
     * ```
     *
     * ```php
     * // Fetch entries posted last month
     * $start = (new \DateTime('first day of last month'))->format(\DateTime::ATOM);
     * $end = (new \DateTime('first day of this month'))->format(\DateTime::ATOM);
     *
     * ${elements-var} = {php-method}
     *     ->postDate(['and', ">= {$start}", "< {$end}"])
     *     ->all();
     * ```
     *
     * @param mixed $value The property value
     * @return static self reference
     * @uses $postDate
     */
    public function postDate(mixed $value): static
    {
        $this->postDate = $value;
        return $this;
    }

    /**
     * Narrows the query results to only entries that were posted before a certain date.
     *
     * Possible values include:
     *
     * | Value | Fetches entries…
     * | - | -
     * | `'2018-04-01'` | that were posted before 2018-04-01.
     * | a [[\DateTime|DateTime]] object | that were posted before the date represented by the object.
     * | `now`/`today`/`tomorrow`/`yesterday` | that were posted before midnight of specified relative date.
     *
     * ---
     *
     * ```twig
     * {# Fetch entries posted before this month #}
     * {% set firstDayOfMonth = date('first day of this month') %}
     *
     * {% set {elements-var} = {twig-method}
     *   .before(firstDayOfMonth)
     *   .all() %}
     * ```
     *
     * ```php
     * // Fetch entries posted before this month
     * $firstDayOfMonth = new \DateTime('first day of this month');
     *
     * ${elements-var} = {php-method}
     *     ->before($firstDayOfMonth)
     *     ->all();
     * ```
     *
     * @param mixed $value The property value
     * @return static self reference
     * @uses $before
     */
    public function before(mixed $value): static
    {
        $this->before = $value;
        return $this;
    }

    /**
     * Narrows the query results to only entries that were posted on or after a certain date.
     *
     * Possible values include:
     *
     * | Value | Fetches entries…
     * | - | -
     * | `'2018-04-01'` | that were posted on or after 2018-04-01.
     * | a [[\DateTime|DateTime]] object | that were posted on or after the date represented by the object.
     * | `now`/`today`/`tomorrow`/`yesterday` | that were posted on or after midnight of the specified relative date.
     *
     * ---
     *
     * ```twig
     * {# Fetch entries posted this month #}
     * {% set firstDayOfMonth = date('first day of this month') %}
     *
     * {% set {elements-var} = {twig-method}
     *   .after(firstDayOfMonth)
     *   .all() %}
     * ```
     *
     * ```php
     * // Fetch entries posted this month
     * $firstDayOfMonth = new \DateTime('first day of this month');
     *
     * ${elements-var} = {php-method}
     *     ->after($firstDayOfMonth)
     *     ->all();
     * ```
     *
     * @param mixed $value The property value
     * @return static self reference
     * @uses $after
     */
    public function after(mixed $value): static
    {
        $this->after = $value;
        return $this;
    }

    /**
     * Narrows the query results based on the entries’ expiry dates.
     *
     * Possible values include:
     *
     * | Value | Fetches entries…
     * | - | -
     * | `':empty:'` | that don’t have an expiry date.
     * | `':notempty:'` | that have an expiry date.
     * | `'>= 2020-04-01'` | that will expire on or after 2020-04-01.
     * | `'< 2020-05-01'` | that will expire before 2020-05-01
     * | `['and', '>= 2020-04-04', '< 2020-05-01']` | that will expire between 2020-04-01 and 2020-05-01.
     * | `now`/`today`/`tomorrow`/`yesterday` | that expire at midnight of the specified relative date.
     *
     * ---
     *
     * ```twig
     * {# Fetch entries expiring this month #}
     * {% set nextMonth = date('first day of next month')|atom %}
     *
     * {% set {elements-var} = {twig-method}
     *   .expiryDate("< #{nextMonth}")
     *   .all() %}
     * ```
     *
     * ```php
     * // Fetch entries expiring this month
     * $nextMonth = (new \DateTime('first day of next month'))->format(\DateTime::ATOM);
     *
     * ${elements-var} = {php-method}
     *     ->expiryDate("< {$nextMonth}")
     *     ->all();
     * ```
     *
     * @param mixed $value The property value
     * @return static self reference
     * @uses $expiryDate
     */
    public function expiryDate(mixed $value): static
    {
        $this->expiryDate = $value;
        return $this;
    }

    /**
     * Narrows the query results based on the entries’ statuses.
     *
     * Possible values include:
     *
     * | Value | Fetches entries…
     * | - | -
     * | `'live'` _(default)_ | that are live.
     * | `'pending'` | that are pending (enabled with a Post Date in the future).
     * | `'expired'` | that are expired (enabled with an Expiry Date in the past).
     * | `'disabled'` | that are disabled.
     * | `['live', 'pending']` | that are live or pending.
     * | `['not', 'live', 'pending']` | that are not live or pending.
     *
     * ---
     *
     * ```twig
     * {# Fetch disabled entries #}
     * {% set {elements-var} = {twig-method}
     *   .status('disabled')
     *   .all() %}
     * ```
     *
     * ```php
     * // Fetch disabled entries
     * ${elements-var} = {element-class}::find()
     *     ->status('disabled')
     *     ->all();
     * ```
     */
    public function status(array|string|null $value): static
    {
        /** @var static */
        return parent::status($value);
    }

    /**
     * @inheritdoc
     */
    protected function beforePrepare(): bool
    {
        if (!parent::beforePrepare()) {
            return false;
        }

        if ($this->fieldId === false) {
            throw new QueryAbortedException();
        }

        $this->_normalizeSectionId();
        $this->_normalizeFieldId();
        $this->_normalizeTypeId();

        // See if 'section', 'type', or 'authorGroup' were set to invalid handles
        if ($this->sectionId === [] || $this->typeId === [] || $this->authorGroupId === []) {
            return false;
        }

        try {
            $this->primaryOwnerId = $this->_normalizeOwnerId($this->primaryOwnerId);
        } catch (InvalidArgumentException) {
            throw new InvalidConfigException('Invalid primaryOwnerId param value');
        }

        try {
            $this->ownerId = $this->_normalizeOwnerId($this->ownerId);
        } catch (InvalidArgumentException) {
            throw new InvalidConfigException('Invalid ownerId param value');
        }

        $this->joinElementTable(Table::ENTRIES);

        $this->query->addSelect([
            'entries.sectionId',
            'entries.fieldId',
            'entries.primaryOwnerId',
            'entries.typeId',
            'entries.postDate',
            'entries.expiryDate',
        ]);

        if (!empty($this->fieldId) || !empty($this->ownerId) || !empty($this->primaryOwnerId)) {
            // Join in the elements_owners table
            $ownersCondition = [
                'and',
                '[[elements_owners.elementId]] = [[elements.id]]',
                $this->ownerId ? ['elements_owners.ownerId' => $this->ownerId] : '[[elements_owners.ownerId]] = [[entries.primaryOwnerId]]',
            ];

            $this->query
                ->addSelect([
                    'elements_owners.ownerId',
                    'elements_owners.sortOrder',
                ])
                ->innerJoin(['elements_owners' => Table::ELEMENTS_OWNERS], $ownersCondition);
            $this->subQuery->innerJoin(['elements_owners' => Table::ELEMENTS_OWNERS], $ownersCondition);

            if ($this->fieldId) {
                $this->subQuery->andWhere(['entries.fieldId' => $this->fieldId]);
            }

            if ($this->primaryOwnerId) {
                $this->subQuery->andWhere(['entries.primaryOwnerId' => $this->primaryOwnerId]);
            }

            // Ignore revision/draft blocks by default
            $allowOwnerDrafts = $this->allowOwnerDrafts ?? ($this->id || $this->primaryOwnerId || $this->ownerId);
            $allowOwnerRevisions = $this->allowOwnerRevisions ?? ($this->id || $this->primaryOwnerId || $this->ownerId);

            if (!$allowOwnerDrafts || !$allowOwnerRevisions) {
                $this->subQuery->innerJoin(
                    ['owners' => Table::ELEMENTS],
                    $this->ownerId ? '[[owners.id]] = [[elements_owners.ownerId]]' : '[[owners.id]] = [[entries.primaryOwnerId]]'
                );

                if (!$allowOwnerDrafts) {
                    $this->subQuery->andWhere(['owners.draftId' => null]);
                }

                if (!$allowOwnerRevisions) {
                    $this->subQuery->andWhere(['owners.revisionId' => null]);
                }
            }

            $this->defaultOrderBy = ['elements_owners.sortOrder' => SORT_ASC];
        } else {
            $this->_applySectionIdParam();
        }

        if ($this->postDate) {
            $this->subQuery->andWhere(Db::parseDateParam('entries.postDate', $this->postDate));
        } else {
            if ($this->before) {
                $this->subQuery->andWhere(Db::parseDateParam('entries.postDate', $this->before, '<'));
            }
            if ($this->after) {
                $this->subQuery->andWhere(Db::parseDateParam('entries.postDate', $this->after, '>='));
            }
        }

        if ($this->expiryDate) {
            $this->subQuery->andWhere(Db::parseDateParam('entries.expiryDate', $this->expiryDate));
        }

        if ($this->typeId) {
            $this->subQuery->andWhere(['entries.typeId' => $this->typeId]);
        }

        if (Craft::$app->edition !== CmsEdition::Solo) {
            if ($this->authorId) {
                // Checking multiple authors?
                if (
                    is_array($this->authorId) &&
                    is_string(reset($this->authorId)) &&
                    strtolower(reset($this->authorId)) === 'and'
                ) {
                    $authorIdChecks = array_slice($this->authorId, 1);
                } else {
                    $authorIdChecks = [$this->authorId];
                }

                foreach ($authorIdChecks as $i => $authorIdCheck) {
                    if (
                        is_array($authorIdCheck) &&
                        is_string(reset($authorIdCheck)) &&
                        strtolower(reset($authorIdCheck)) === 'not'
                    ) {
                        $authorIdOperator = 'not exists';
                        array_shift($authorIdCheck);
                        if (empty($authorIdCheck)) {
                            continue;
                        }
                    } else {
                        $authorIdOperator = 'exists';
                    }

                    $this->subQuery->andWhere([
                        $authorIdOperator, (new Query())
                            ->from(['entries_authors' => Table::ENTRIES_AUTHORS])
                            ->where('[[entries.id]] = [[entries_authors.entryId]]')
                            ->andWhere(Db::parseNumericParam('authorId', $authorIdCheck)),
                    ]);
                }
            }

            if ($this->authorGroupId) {
                $this->subQuery->andWhere(['exists', (new Query())
                    ->from(['entries_authors' => Table::ENTRIES_AUTHORS])
                    ->innerJoin(['usergroups_users' => Table::USERGROUPS_USERS], '[[usergroups_users.userId]] = [[entries_authors.authorId]]')
                    ->where('[[entries.id]] = [[entries_authors.entryId]]')
                    ->andWhere(Db::parseNumericParam('usergroups_users.groupId', $this->authorGroupId)),
                ]);
            }
        }

        $this->_applyAuthParam($this->editable, 'viewEntries', 'viewPeerEntries', 'viewPeerEntryDrafts');
        $this->_applyAuthParam($this->savable, 'saveEntries', 'savePeerEntries', 'savePeerEntryDrafts');
        $this->_applyRefParam();

        return true;
    }

    /**
     * @inheritdoc
     */
    public function afterPopulate($elements): array
    {
        if (!$this->asArray && !empty($elements)) {
            $this->loadAuthorIds($elements);
        }

        return parent::afterPopulate($elements);
    }

    private function loadAuthorIds(array $entries): void
    {
        /** @var Entry[][] $indexedEntries */
        $indexedEntries = ArrayHelper::index($entries, null, [
            fn(Entry $entry) => $entry->id,
        ]);
        $indexedAuthorIds = [];

        $results = (new Query())
            ->select(['entryId', 'authorId'])
            ->from(Table::ENTRIES_AUTHORS)
            ->where(['entryId' => array_keys($indexedEntries)])
            ->orderBy(['sortOrder' => SORT_ASC])
            ->all();

        foreach ($results as $result) {
            $indexedAuthorIds[$result['entryId']][] = (int)$result['authorId'];
        }

        foreach ($indexedEntries as $entryId => $entriesOfId) {
            foreach ($entriesOfId as $entry) {
                $entry->setAuthorIds($indexedAuthorIds[$entryId] ?? []);
            }
        }
    }

    /**
     * @inheritdoc
     */
    protected function statusCondition(string $status): mixed
    {
        // Always consider “now” to be the current time @ 59 seconds into the minute.
        // This makes entry queries more cacheable, since they only change once every minute (https://github.com/craftcms/cms/issues/5389),
        // while not excluding any entries that may have just been published in the past minute (https://github.com/craftcms/cms/issues/7853).
        $now = new DateTime();
        $now->setTime((int)$now->format('H'), (int)$now->format('i'), 59);
        $currentTimeDb = Db::prepareDateForDb($now);

        return match ($status) {
            Entry::STATUS_LIVE => [
                'and',
                [
                    'elements.enabled' => true,
                    'elements_sites.enabled' => true,
                ],
                ['<=', 'entries.postDate', $currentTimeDb],
                [
                    'or',
                    ['entries.expiryDate' => null],
                    ['>', 'entries.expiryDate', $currentTimeDb],
                ],
            ],
            Entry::STATUS_PENDING => [
                'and',
                [
                    'elements.enabled' => true,
                    'elements_sites.enabled' => true,
                ],
                ['>', 'entries.postDate', $currentTimeDb],
            ],
            Entry::STATUS_EXPIRED => [
                'and',
                [
                    'elements.enabled' => true,
                    'elements_sites.enabled' => true,
                ],
                ['not', ['entries.expiryDate' => null]],
                ['<=', 'entries.expiryDate', $currentTimeDb],
            ],
            default => parent::statusCondition($status),
        };
    }

    /**
     * @param bool|null $value
     * @param string $permissionPrefix
     * @param string $peerPermissionPrefix
     * @param string $peerDraftPermissionPrefix
     * @throws QueryAbortedException
     */
    private function _applyAuthParam(
        ?bool $value,
        string $permissionPrefix,
        string $peerPermissionPrefix,
        string $peerDraftPermissionPrefix,
    ): void {
        if ($value === null) {
            return;
        }

        $user = Craft::$app->getUser()->getIdentity();

        if (!$user) {
            throw new QueryAbortedException();
        }

        $sections = Craft::$app->getEntries()->getAllSections();

        if (empty($sections)) {
            return;
        }

        $sectionConditions = [];
        $fullyAuthorizedSectionIds = [];

        foreach ($sections as $section) {
            if (!$user->can("$permissionPrefix:$section->uid")) {
                continue;
            }

            $excludePeerEntries = $section->type !== Section::TYPE_SINGLE && !$user->can("$peerPermissionPrefix:$section->uid");
            $excludePeerDrafts = $this->drafts !== false && !$user->can("$peerDraftPermissionPrefix:$section->uid");

            if ($excludePeerEntries || $excludePeerDrafts) {
                $sectionCondition = [
                    'and',
                    ['entries.sectionId' => $section->id],
                ];
                if ($excludePeerEntries) {
                    $sectionCondition[] = ['exists', (new Query())
                        ->from(['entries_authors' => Table::ENTRIES_AUTHORS])
                        ->where('[[entries_authors.entryId]] = [[entries.id]]')
                        ->andWhere(['entries_authors.authorId' => $user->id]), ];
                }
                if ($excludePeerDrafts) {
                    $sectionCondition[] = [
                        'or',
                        ['elements.draftId' => null],
                        ['drafts.creatorId' => $user->id],
                    ];
                }
                $sectionConditions[] = $sectionCondition;
            } else {
                $fullyAuthorizedSectionIds[] = $section->id;
            }
        }

        if (!empty($fullyAuthorizedSectionIds)) {
            if (count($fullyAuthorizedSectionIds) === count($sections)) {
                // They have access to everything
                if (!$value) {
                    throw new QueryAbortedException();
                }
                return;
            }

            $sectionConditions[] = ['entries.sectionId' => $fullyAuthorizedSectionIds];
        }

        if (empty($sectionConditions)) {
            // They don't have access to anything
            if ($value) {
                throw new QueryAbortedException();
            }
            return;
        }

        $condition = ['or', ...$sectionConditions];

        if (!$value) {
            $condition = ['not', $condition];
        }

        $this->subQuery->andWhere($condition);
    }

    /**
     * Normalizes the typeId param to an array of IDs or null
     *
     * @throws InvalidConfigException
     */
    private function _normalizeTypeId(): void
    {
        if (empty($this->typeId)) {
            $this->typeId = is_array($this->typeId) ? [] : null;
        } elseif (is_numeric($this->typeId)) {
            $this->typeId = [$this->typeId];
        } elseif (!is_array($this->typeId) || !ArrayHelper::isNumeric($this->typeId)) {
            $this->typeId = (new Query())
                ->select(['id'])
                ->from([Table::ENTRYTYPES])
                ->where(Db::parseNumericParam('id', $this->typeId))
                ->column();
        }
    }

    /**
     * Applies the 'sectionId' param to the query being prepared.
     */
    private function _applySectionIdParam(): void
    {
        if ($this->sectionId) {
            $this->subQuery->andWhere(['entries.sectionId' => $this->sectionId]);

            // Should we set the structureId param?
            if (
                $this->withStructure !== false &&
                !isset($this->structureId) &&
                count($this->sectionId) === 1
            ) {
                $section = Craft::$app->getEntries()->getSectionById(reset($this->sectionId));
                if ($section && $section->type === Section::TYPE_STRUCTURE) {
                    $this->structureId = $section->structureId;
                } else {
                    $this->withStructure = false;
                }
            }
        }
    }

    /**
     * Normalizes the sectionId param to an array of IDs or null
     */
    private function _normalizeSectionId(): void
    {
        if (empty($this->sectionId)) {
            $this->sectionId = is_array($this->sectionId) ? [] : null;
        } elseif (is_numeric($this->sectionId)) {
            $this->sectionId = [$this->sectionId];
        } elseif (!is_array($this->sectionId) || !ArrayHelper::isNumeric($this->sectionId)) {
            $this->sectionId = (new Query())
                ->select(['id'])
                ->from([Table::SECTIONS])
                ->where(Db::parseNumericParam('id', $this->sectionId))
                ->column();
        }
    }

    /**
     * Normalizes the fieldId param to an array of IDs or null
     */
    private function _normalizeFieldId(): void
    {
        if (empty($this->fieldId)) {
            $this->fieldId = is_array($this->fieldId) ? [] : null;
        } elseif (is_numeric($this->fieldId)) {
            $this->fieldId = [$this->fieldId];
        } elseif (!is_array($this->fieldId) || !ArrayHelper::isNumeric($this->fieldId)) {
            $this->fieldId = (new Query())
                ->select(['id'])
                ->from([Table::FIELDS])
                ->where(Db::parseNumericParam('id', $this->fieldId))
                ->column();
        }
    }

    /**
     * Normalizes the primaryOwnerId param to an array of IDs or null
     *
     * @param mixed $value
     * @return int[]|null
     * @throws InvalidArgumentException
     */
    private function _normalizeOwnerId(mixed $value): ?array
    {
        if (empty($value)) {
            return null;
        }
        if (is_numeric($value)) {
            return [$value];
        }
        if (!is_array($value) || !ArrayHelper::isNumeric($value)) {
            throw new InvalidArgumentException();
        }
        return $value;
    }

    /**
     * Applies the 'ref' param to the query being prepared.
     */
    private function _applyRefParam(): void
    {
        if (!$this->ref) {
            return;
        }

        $refs = $this->ref;
        if (!is_array($refs)) {
            $refs = is_string($refs) ? StringHelper::split($refs) : [$refs];
        }

        $joinSections = false;
        $condition = ['or'];

        foreach ($refs as $ref) {
            $parts = array_filter(explode('/', $ref));

            if (!empty($parts)) {
                if (count($parts) == 1) {
                    $condition[] = Db::parseParam('elements_sites.slug', $parts[0]);
                } else {
                    $condition[] = [
                        'and',
                        Db::parseParam('sections.handle', $parts[0]),
                        Db::parseParam('elements_sites.slug', $parts[1]),
                    ];
                    $joinSections = true;
                }
            }
        }

        $this->subQuery->andWhere($condition);

        if ($joinSections) {
            $this->subQuery->innerJoin(['sections' => Table::SECTIONS], '[[sections.id]] = [[entries.sectionId]]');
        }
    }

    /**
     * @inheritdoc
     * @since 3.5.0
     */
    protected function cacheTags(): array
    {
        $tags = [];
        // If the type is set, go with that instead of the section
        if ($this->typeId) {
            foreach ($this->typeId as $typeId) {
                $tags[] = "entryType:$typeId";
            }
        } elseif ($this->sectionId) {
            foreach ($this->sectionId as $sectionId) {
                $tags[] = "section:$sectionId";
            }
        } elseif ($this->fieldId) {
            foreach ($this->fieldId as $fieldId) {
                $tags[] = "field:$fieldId";
            }
        }

        if ($this->primaryOwnerId) {
            foreach ($this->primaryOwnerId as $ownerId) {
                $tags[] = "element::$ownerId";
            }
        }

        if ($this->ownerId) {
            foreach ($this->ownerId as $ownerId) {
                $tags[] = "element::$ownerId";
            }
        }
        return $tags;
    }

    /**
     * @inheritdoc
     */
    protected function fieldLayouts(): array
    {
        if ($this->typeId || $this->sectionId) {
            $fieldLayouts = [];
            $sectionsService = Craft::$app->getEntries();
            if ($this->typeId) {
                foreach ($this->typeId as $entryTypeId) {
                    $entryType = $sectionsService->getEntryTypeById($entryTypeId);
                    if ($entryType) {
                        $fieldLayouts[] = $entryType->getFieldLayout();
                    }
                }
            } else {
                foreach ($this->sectionId as $sectionId) {
                    $section = $sectionsService->getSectionById($sectionId);
                    if ($section) {
                        foreach ($section->getEntryTypes() as $entryType) {
                            $fieldLayouts[] = $entryType->getFieldLayout();
                        }
                    }
                }
            }
            return $fieldLayouts;
        }

        return parent::fieldLayouts();
    }
}<|MERGE_RESOLUTION|>--- conflicted
+++ resolved
@@ -13,7 +13,6 @@
 use craft\db\Query;
 use craft\db\QueryAbortedException;
 use craft\db\Table;
-use craft\elements\ElementCollection;
 use craft\elements\Entry;
 use craft\enums\CmsEdition;
 use craft\helpers\ArrayHelper;
@@ -37,13 +36,6 @@
  * @property-write string|string[]|EntryType|null $type The entry type(s) that resulting entries must have
  * @property-write string|string[]|Section|null $section The section(s) that resulting entries must belong to
  * @property-write string|string[]|UserGroup|null $authorGroup The user group(s) that resulting entries’ authors must belong to
-<<<<<<< HEAD
- * @method Entry[]|array all($db = null)
- * @method Entry|array|null one($db = null)
- * @method Entry|array|null nth(int $n, ?Connection $db = null)
- * @method ElementCollection<Entry> collect($db = null)
-=======
->>>>>>> 0fbc77bd
  * @author Pixel & Tonic, Inc. <support@pixelandtonic.com>
  * @since 3.0.0
  * @doc-path entries.md
