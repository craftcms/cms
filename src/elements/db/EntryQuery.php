<?php
/**
 * @link https://craftcms.com/
 * @copyright Copyright (c) Pixel & Tonic, Inc.
 * @license https://craftcms.github.io/license/
 */

namespace craft\elements\db;

use Craft;
use craft\db\Query;
use craft\db\QueryAbortedException;
use craft\db\Table;
use craft\elements\Entry;
use craft\helpers\ArrayHelper;
use craft\helpers\Db;
use craft\helpers\StringHelper;
use craft\models\EntryType;
use craft\models\Section;
use craft\models\UserGroup;
use DateTime;
use Illuminate\Support\Collection;
use yii\base\InvalidConfigException;
use yii\db\Connection;

/**
 * EntryQuery represents a SELECT SQL statement for entries in a way that is independent of DBMS.
 *
 * @property-write string|string[]|EntryType|null $type The entry type(s) that resulting entries must have
 * @property-write string|string[]|Section|null $section The section(s) that resulting entries must belong to
 * @property-write string|string[]|UserGroup|null $authorGroup The user group(s) that resulting entries’ authors must belong to
 * @method Entry[]|array all($db = null)
 * @method Entry|array|null one($db = null)
 * @method Entry|array|null nth(int $n, ?Connection $db = null)
 * @author Pixel & Tonic, Inc. <support@pixelandtonic.com>
 * @since 3.0.0
 * @doc-path entries.md
 * @supports-structure-params
 * @supports-site-params
 * @supports-title-param
 * @supports-slug-param
 * @supports-status-param
 * @supports-uri-param
 * @supports-draft-params
 * @supports-revision-params
 * @replace {element} entry
 * @replace {elements} entries
 * @replace {twig-method} craft.entries()
 * @replace {myElement} myEntry
 * @replace {element-class} \craft\elements\Entry
 */
class EntryQuery extends ElementQuery
{
    // General parameters
    // -------------------------------------------------------------------------

    /**
     * @var bool|null Whether to only return entries that the user has permission to view.
     * @used-by editable()
     */
    public ?bool $editable = null;

    /**
     * @var bool|null Whether to only return entries that the user has permission to save.
     * @used-by savable()
     * @since 4.4.0
     */
    public ?bool $savable = null;

    /**
     * @var mixed The section ID(s) that the resulting entries must be in.
     * ---
     * ```php
     * // fetch entries in the News section
     * $entries = \craft\elements\Entry::find()
     *     ->section('news')
     *     ->all();
     * ```
     * ```twig
     * {# fetch entries in the News section #}
     * {% set entries = craft.entries()
     *   .section('news')
     *   .all() %}
     * ```
     * @used-by section()
     * @used-by sectionId()
     */
    public mixed $sectionId = null;

    /**
     * @var mixed The entry type ID(s) that the resulting entries must have.
     * ---
     * ```php{4}
     * // fetch Article entries in the News section
     * $entries = \craft\elements\Entry::find()
     *     ->section('news')
     *     ->type('article')
     *     ->all();
     * ```
     * ```twig{4}
     * {# fetch entries in the News section #}
     * {% set entries = craft.entries()
     *   .section('news')
     *   .type('article')
     *   .all() %}
     * ```
     * @used-by EntryQuery::type()
     * @used-by typeId()
     */
    public mixed $typeId = null;

    /**
     * @var mixed The user ID(s) that the resulting entries’ authors must have.
     * @used-by authorId()
     */
    public mixed $authorId = null;

    /**
     * @var mixed The user group ID(s) that the resulting entries’ authors must be in.
     * ---
     * ```php
     * // fetch entries authored by people in the Authors group
     * $entries = \craft\elements\Entry::find()
     *     ->authorGroup('authors')
     *     ->all();
     * ```
     * ```twig
     * {# fetch entries authored by people in the Authors group #}
     * {% set entries = craft.entries()
     *   .authorGroup('authors')
     *   .all() %}
     * ```
     * @used-by authorGroup()
     * @used-by authorGroupId()
     */
    public mixed $authorGroupId = null;

    /**
     * @var mixed The Post Date that the resulting entries must have.
     * ---
     * ```php
     * // fetch entries written in 2018
     * $entries = \craft\elements\Entry::find()
     *     ->postDate(['and', '>= 2018-01-01', '< 2019-01-01'])
     *     ->all();
     * ```
     * ```twig
     * {# fetch entries written in 2018 #}
     * {% set entries = craft.entries()
     *   .postDate(['and', '>= 2018-01-01', '< 2019-01-01'])
     *   .all() %}
     * ```
     * @used-by postDate()
     */
    public mixed $postDate = null;

    /**
     * @var mixed The maximum Post Date that resulting entries can have.
     * ---
     * ```php
     * // fetch entries written before 4/4/2018
     * $entries = \craft\elements\Entry::find()
     *     ->before('2018-04-04')
     *     ->all();
     * ```
     * ```twig
     * {# fetch entries written before 4/4/2018 #}
     * {% set entries = craft.entries()
     *   .before('2018-04-04')
     *   .all() %}
     * ```
     * @used-by before()
     */
    public mixed $before = null;

    /**
     * @var mixed The minimum Post Date that resulting entries can have.
     * ---
     * ```php
     * // fetch entries written in the last 7 days
     * $entries = \craft\elements\Entry::find()
     *     ->after((new \DateTime())->modify('-7 days'))
     *     ->all();
     * ```
     * ```twig
     * {# fetch entries written in the last 7 days #}
     * {% set entries = craft.entries()
     *   .after(now|date_modify('-7 days'))
     *   .all() %}
     * ```
     * @used-by after()
     */
    public mixed $after = null;

    /**
     * @var mixed The Expiry Date that the resulting entries must have.
     * @used-by expiryDate()
     */
    public mixed $expiryDate = null;

    /**
     * @inheritdoc
     */
    protected array $defaultOrderBy = ['entries.postDate' => SORT_DESC];

    /**
     * @inheritdoc
     */
    public function __construct($elementType, array $config = [])
    {
        // Default status
        if (!isset($config['status'])) {
            $config['status'] = [
                Entry::STATUS_LIVE,
            ];
        }

        parent::__construct($elementType, $config);
    }

    /**
     * @inheritdoc
     */
    public function __set($name, $value)
    {
        switch ($name) {
            case 'section':
                $this->section($value);
                break;
            case 'type':
                $this->type($value);
                break;
            case 'authorGroup':
                $this->authorGroup($value);
                break;
            default:
                parent::__set($name, $value);
        }
    }

    /**
     * @inheritdoc
     */
    public function init(): void
    {
        if (!isset($this->withStructure)) {
            $this->withStructure = true;
        }

        parent::init();
    }

    /**
     * Sets the [[$editable]] property.
     *
<<<<<<< HEAD
     * @param bool $value The property value (defaults to true)
     * @return static self reference
     * @uses $editable
     */
    public function editable(bool $value = true): static
=======
     * @param bool|null $value The property value (defaults to true)
     * @return self self reference
     * @uses $editable
     */
    public function editable(?bool $value = true): self
>>>>>>> 63316c4c
    {
        $this->editable = $value;
        return $this;
    }

    /**
     * Sets the [[$savable]] property.
     *
     * @param bool|null $value The property value (defaults to true)
     * @return self self reference
     * @uses $savable
     * @since 4.4.0
     */
    public function savable(?bool $value = true): self
    {
        $this->savable = $value;
        return $this;
    }

    /**
     * Narrows the query results based on the sections the entries belong to.
     *
     * Possible values include:
     *
     * | Value | Fetches entries…
     * | - | -
     * | `'foo'` | in a section with a handle of `foo`.
     * | `'not foo'` | not in a section with a handle of `foo`.
     * | `['foo', 'bar']` | in a section with a handle of `foo` or `bar`.
     * | `['not', 'foo', 'bar']` | not in a section with a handle of `foo` or `bar`.
     * | a [[Section|Section]] object | in a section represented by the object.
     *
     * ---
     *
     * ```twig
     * {# Fetch entries in the Foo section #}
     * {% set {elements-var} = {twig-method}
     *   .section('foo')
     *   .all() %}
     * ```
     *
     * ```php
     * // Fetch entries in the Foo section
     * ${elements-var} = {php-method}
     *     ->section('foo')
     *     ->all();
     * ```
     *
     * @param mixed $value The property value
     * @return static self reference
     * @uses $sectionId
     */
    public function section(mixed $value): static
    {
        // If the value is a section handle, swap it with the section
        if (is_string($value) && ($section = Craft::$app->getSections()->getSectionByHandle($value))) {
            $value = $section;
        }

        if ($value instanceof Section) {
            // Special case for a single section, since we also want to capture the structure ID
            $this->sectionId = [$value->id];
            if ($value->structureId) {
                $this->structureId = $value->structureId;
            } else {
                $this->withStructure = false;
            }
        } elseif (Db::normalizeParam($value, function($item) {
            if (is_string($item)) {
                $item = Craft::$app->getSections()->getSectionByHandle($item);
            }
            return $item instanceof Section ? $item->id : null;
        })) {
            $this->sectionId = $value;
        } else {
            $this->sectionId = (new Query())
                ->select(['id'])
                ->from([Table::SECTIONS])
                ->where(Db::parseParam('handle', $value))
                ->column();
        }

        return $this;
    }

    /**
     * Narrows the query results based on the sections the entries belong to, per the sections’ IDs.
     *
     * Possible values include:
     *
     * | Value | Fetches entries…
     * | - | -
     * | `1` | in a section with an ID of 1.
     * | `'not 1'` | not in a section with an ID of 1.
     * | `[1, 2]` | in a section with an ID of 1 or 2.
     * | `['not', 1, 2]` | not in a section with an ID of 1 or 2.
     *
     * ---
     *
     * ```twig
     * {# Fetch entries in the section with an ID of 1 #}
     * {% set {elements-var} = {twig-method}
     *   .sectionId(1)
     *   .all() %}
     * ```
     *
     * ```php
     * // Fetch entries in the section with an ID of 1
     * ${elements-var} = {php-method}
     *     ->sectionId(1)
     *     ->all();
     * ```
     *
     * @param mixed $value The property value
     * @return static self reference
     * @uses $sectionId
     */
    public function sectionId(mixed $value): static
    {
        $this->sectionId = $value;
        return $this;
    }

    /**
     * Narrows the query results based on the entries’ entry types.
     *
     * Possible values include:
     *
     * | Value | Fetches entries…
     * | - | -
     * | `'foo'` | of a type with a handle of `foo`.
     * | `'not foo'` | not of a type with a handle of `foo`.
     * | `['foo', 'bar']` | of a type with a handle of `foo` or `bar`.
     * | `['not', 'foo', 'bar']` | not of a type with a handle of `foo` or `bar`.
     * | an [[EntryType|EntryType]] object | of a type represented by the object.
     *
     * ---
     *
     * ```twig
     * {# Fetch entries in the Foo section with a Bar entry type #}
     * {% set {elements-var} = {twig-method}
     *   .section('foo')
     *   .type('bar')
     *   .all() %}
     * ```
     *
     * ```php
     * // Fetch entries in the Foo section with a Bar entry type
     * ${elements-var} = {php-method}
     *     ->section('foo')
     *     ->type('bar')
     *     ->all();
     * ```
     *
     * @param mixed $value The property value
     * @return static self reference
     * @uses $typeId
     */
    public function type(mixed $value): static
    {
        if (Db::normalizeParam($value, function($item) {
            if (is_string($item)) {
                $item = Craft::$app->getSections()->getEntryTypesByHandle($item);
            }
            return $item instanceof EntryType ? $item->id : null;
        })) {
            $this->typeId = $value;
        } else {
            $this->typeId = (new Query())
                ->select(['id'])
                ->from([Table::ENTRYTYPES])
                ->where(Db::parseParam('handle', $value))
                ->column();
        }

        return $this;
    }

    /**
     * Narrows the query results based on the entries’ entry types, per the types’ IDs.
     *
     * Possible values include:
     *
     * | Value | Fetches entries…
     * | - | -
     * | `1` | of a type with an ID of 1.
     * | `'not 1'` | not of a type with an ID of 1.
     * | `[1, 2]` | of a type with an ID of 1 or 2.
     * | `['not', 1, 2]` | not of a type with an ID of 1 or 2.
     *
     * ---
     *
     * ```twig
     * {# Fetch entries of the entry type with an ID of 1 #}
     * {% set {elements-var} = {twig-method}
     *   .typeId(1)
     *   .all() %}
     * ```
     *
     * ```php
     * // Fetch entries of the entry type with an ID of 1
     * ${elements-var} = {php-method}
     *     ->typeId(1)
     *     ->all();
     * ```
     *
     * @param mixed $value The property value
     * @return static self reference
     * @uses $typeId
     */
    public function typeId(mixed $value): static
    {
        $this->typeId = $value;
        return $this;
    }

    /**
     * Narrows the query results based on the entries’ authors.
     *
     * Possible values include:
     *
     * | Value | Fetches entries…
     * | - | -
     * | `1` | with an author with an ID of 1.
     * | `'not 1'` | not with an author with an ID of 1.
     * | `[1, 2]` | with an author with an ID of 1 or 2.
     * | `['not', 1, 2]` | not with an author with an ID of 1 or 2.
     *
     * ---
     *
     * ```twig
     * {# Fetch entries with an author with an ID of 1 #}
     * {% set {elements-var} = {twig-method}
     *   .authorId(1)
     *   .all() %}
     * ```
     *
     * ```php
     * // Fetch entries with an author with an ID of 1
     * ${elements-var} = {php-method}
     *     ->authorId(1)
     *     ->all();
     * ```
     *
     * @param mixed $value The property value
     * @return static self reference
     * @uses $authorId
     */
    public function authorId(mixed $value): static
    {
        $this->authorId = $value;
        return $this;
    }

    /**
     * Narrows the query results based on the user group the entries’ authors belong to.
     *
     * Possible values include:
     *
     * | Value | Fetches entries…
     * | - | -
     * | `'foo'` | with an author in a group with a handle of `foo`.
     * | `'not foo'` | not with an author in a group with a handle of `foo`.
     * | `['foo', 'bar']` | with an author in a group with a handle of `foo` or `bar`.
     * | `['not', 'foo', 'bar']` | not with an author in a group with a handle of `foo` or `bar`.
     * | a [[UserGroup|UserGroup]] object | with an author in a group represented by the object.
     * | an array of [[UserGroup|UserGroup]] objects | with an author in a group represented by the objects.
     *
     * ---
     *
     * ```twig
     * {# Fetch entries with an author in the Foo user group #}
     * {% set {elements-var} = {twig-method}
     *   .authorGroup('foo')
     *   .all() %}
     * ```
     *
     * ```php
     * // Fetch entries with an author in the Foo user group
     * ${elements-var} = {php-method}
     *     ->authorGroup('foo')
     *     ->all();
     * ```
     *
     * @param mixed $value The property value
     * @return static self reference
     * @uses $authorGroupId
     */
    public function authorGroup(mixed $value): static
    {
        if ($value instanceof UserGroup) {
            $this->authorGroupId = $value->id;
            return $this;
        }

        if (ArrayHelper::isTraversable($value)) {
            $collection = Collection::make($value);
            if ($collection->every(fn($v) => $v instanceof UserGroup)) {
                $this->authorGroupId = $collection->map(fn(UserGroup $g) => $g->id)->all();
                return $this;
            }
        }

        if ($value !== null) {
            $this->authorGroupId = (new Query())
                ->select(['id'])
                ->from([Table::USERGROUPS])
                ->where(Db::parseParam('handle', $value))
                ->column();
        } else {
            $this->authorGroupId = null;
        }

        return $this;
    }

    /**
     * Narrows the query results based on the user group the entries’ authors belong to, per the groups’ IDs.
     *
     * Possible values include:
     *
     * | Value | Fetches entries…
     * | - | -
     * | `1` | with an author in a group with an ID of 1.
     * | `'not 1'` | not with an author in a group with an ID of 1.
     * | `[1, 2]` | with an author in a group with an ID of 1 or 2.
     * | `['not', 1, 2]` | not with an author in a group with an ID of 1 or 2.
     *
     * ---
     *
     * ```twig
     * {# Fetch entries with an author in a group with an ID of 1 #}
     * {% set {elements-var} = {twig-method}
     *   .authorGroupId(1)
     *   .all() %}
     * ```
     *
     * ```php
     * // Fetch entries with an author in a group with an ID of 1
     * ${elements-var} = {php-method}
     *     ->authorGroupId(1)
     *     ->all();
     * ```
     *
     * @param mixed $value The property value
     * @return static self reference
     * @uses $authorGroupId
     */
    public function authorGroupId(mixed $value): static
    {
        $this->authorGroupId = $value;
        return $this;
    }

    /**
     * Narrows the query results based on the entries’ post dates.
     *
     * Possible values include:
     *
     * | Value | Fetches entries…
     * | - | -
     * | `'>= 2018-04-01'` | that were posted on or after 2018-04-01.
     * | `'< 2018-05-01'` | that were posted before 2018-05-01.
     * | `['and', '>= 2018-04-04', '< 2018-05-01']` | that were posted between 2018-04-01 and 2018-05-01.
     * | `now`/`today`/`tomorrow`/`yesterday` | that were posted at midnight of the specified relative date.
     *
     * ---
     *
     * ```twig
     * {# Fetch entries posted last month #}
     * {% set start = date('first day of last month')|atom %}
     * {% set end = date('first day of this month')|atom %}
     *
     * {% set {elements-var} = {twig-method}
     *   .postDate(['and', ">= #{start}", "< #{end}"])
     *   .all() %}
     * ```
     *
     * ```php
     * // Fetch entries posted last month
     * $start = (new \DateTime('first day of last month'))->format(\DateTime::ATOM);
     * $end = (new \DateTime('first day of this month'))->format(\DateTime::ATOM);
     *
     * ${elements-var} = {php-method}
     *     ->postDate(['and', ">= {$start}", "< {$end}"])
     *     ->all();
     * ```
     *
     * @param mixed $value The property value
     * @return static self reference
     * @uses $postDate
     */
    public function postDate(mixed $value): static
    {
        $this->postDate = $value;
        return $this;
    }

    /**
     * Narrows the query results to only entries that were posted before a certain date.
     *
     * Possible values include:
     *
     * | Value | Fetches entries…
     * | - | -
     * | `'2018-04-01'` | that were posted before 2018-04-01.
     * | a [[\DateTime|DateTime]] object | that were posted before the date represented by the object.
     * | `now`/`today`/`tomorrow`/`yesterday` | that were posted before midnight of specified relative date.
     *
     * ---
     *
     * ```twig
     * {# Fetch entries posted before this month #}
     * {% set firstDayOfMonth = date('first day of this month') %}
     *
     * {% set {elements-var} = {twig-method}
     *   .before(firstDayOfMonth)
     *   .all() %}
     * ```
     *
     * ```php
     * // Fetch entries posted before this month
     * $firstDayOfMonth = new \DateTime('first day of this month');
     *
     * ${elements-var} = {php-method}
     *     ->before($firstDayOfMonth)
     *     ->all();
     * ```
     *
     * @param mixed $value The property value
     * @return static self reference
     * @uses $before
     */
    public function before(mixed $value): static
    {
        $this->before = $value;
        return $this;
    }

    /**
     * Narrows the query results to only entries that were posted on or after a certain date.
     *
     * Possible values include:
     *
     * | Value | Fetches entries…
     * | - | -
     * | `'2018-04-01'` | that were posted after 2018-04-01.
     * | a [[\DateTime|DateTime]] object | that were posted after the date represented by the object.
     * | `now`/`today`/`tomorrow`/`yesterday` | that were posted after midnight of the specified relative date.
     *
     * ---
     *
     * ```twig
     * {# Fetch entries posted this month #}
     * {% set firstDayOfMonth = date('first day of this month') %}
     *
     * {% set {elements-var} = {twig-method}
     *   .after(firstDayOfMonth)
     *   .all() %}
     * ```
     *
     * ```php
     * // Fetch entries posted this month
     * $firstDayOfMonth = new \DateTime('first day of this month');
     *
     * ${elements-var} = {php-method}
     *     ->after($firstDayOfMonth)
     *     ->all();
     * ```
     *
     * @param mixed $value The property value
     * @return static self reference
     * @uses $after
     */
    public function after(mixed $value): static
    {
        $this->after = $value;
        return $this;
    }

    /**
     * Narrows the query results based on the entries’ expiry dates.
     *
     * Possible values include:
     *
     * | Value | Fetches entries…
     * | - | -
     * | `':empty:'` | that don’t have an expiry date.
     * | `':notempty:'` | that have an expiry date.
     * | `'>= 2020-04-01'` | that will expire on or after 2020-04-01.
     * | `'< 2020-05-01'` | that will expire before 2020-05-01
     * | `['and', '>= 2020-04-04', '< 2020-05-01']` | that will expire between 2020-04-01 and 2020-05-01.
     * | `now`/`today`/`tomorrow`/`yesterday` | that expire at midnight of the specified relative date.
     *
     * ---
     *
     * ```twig
     * {# Fetch entries expiring this month #}
     * {% set nextMonth = date('first day of next month')|atom %}
     *
     * {% set {elements-var} = {twig-method}
     *   .expiryDate("< #{nextMonth}")
     *   .all() %}
     * ```
     *
     * ```php
     * // Fetch entries expiring this month
     * $nextMonth = (new \DateTime('first day of next month'))->format(\DateTime::ATOM);
     *
     * ${elements-var} = {php-method}
     *     ->expiryDate("< {$nextMonth}")
     *     ->all();
     * ```
     *
     * @param mixed $value The property value
     * @return static self reference
     * @uses $expiryDate
     */
    public function expiryDate(mixed $value): static
    {
        $this->expiryDate = $value;
        return $this;
    }

    /**
     * Narrows the query results based on the entries’ statuses.
     *
     * Possible values include:
     *
     * | Value | Fetches entries…
     * | - | -
     * | `'live'` _(default)_ | that are live.
     * | `'pending'` | that are pending (enabled with a Post Date in the future).
     * | `'expired'` | that are expired (enabled with an Expiry Date in the past).
     * | `'disabled'` | that are disabled.
     * | `['live', 'pending']` | that are live or pending.
     * | `['not', 'live', 'pending']` | that are not live or pending.
     *
     * ---
     *
     * ```twig
     * {# Fetch disabled entries #}
     * {% set {elements-var} = {twig-method}
     *   .status('disabled')
     *   .all() %}
     * ```
     *
     * ```php
     * // Fetch disabled entries
     * ${elements-var} = {element-class}::find()
     *     ->status('disabled')
     *     ->all();
     * ```
     */
    public function status(array|string|null $value): static
    {
        /** @var static */
        return parent::status($value);
    }

    /**
     * @inheritdoc
     */
    protected function beforePrepare(): bool
    {
        $this->_normalizeSectionId();
        $this->_normalizeTypeId();

        // See if 'section', 'type', or 'authorGroup' were set to invalid handles
        if ($this->sectionId === [] || $this->typeId === [] || $this->authorGroupId === []) {
            return false;
        }

        $this->joinElementTable(Table::ENTRIES);

        $this->query->select([
            'entries.sectionId',
            'entries.typeId',
            'entries.authorId',
            'entries.postDate',
            'entries.expiryDate',
        ]);

        if ($this->postDate) {
            $this->subQuery->andWhere(Db::parseDateParam('entries.postDate', $this->postDate));
        } else {
            if ($this->before) {
                $this->subQuery->andWhere(Db::parseDateParam('entries.postDate', $this->before, '<'));
            }
            if ($this->after) {
                $this->subQuery->andWhere(Db::parseDateParam('entries.postDate', $this->after, '>='));
            }
        }

        if ($this->expiryDate) {
            $this->subQuery->andWhere(Db::parseDateParam('entries.expiryDate', $this->expiryDate));
        }

        if ($this->typeId) {
            $this->subQuery->andWhere(['entries.typeId' => $this->typeId]);
        }

        if (Craft::$app->getEdition() === Craft::Pro) {
            if ($this->authorId) {
                $this->subQuery->andWhere(Db::parseNumericParam('entries.authorId', $this->authorId));
            }

            if ($this->authorGroupId) {
                $this->subQuery
                    ->innerJoin(['usergroups_users' => Table::USERGROUPS_USERS], '[[usergroups_users.userId]] = [[entries.authorId]]')
                    ->andWhere(Db::parseNumericParam('usergroups_users.groupId', $this->authorGroupId));
            }
        }

        $this->_applyAuthParam($this->editable, 'viewEntries', 'viewPeerEntries');
        $this->_applyAuthParam($this->savable, 'saveEntries', 'savePeerEntries');
        $this->_applySectionIdParam();
        $this->_applyRefParam();

        return parent::beforePrepare();
    }

    /**
     * @inheritdoc
     */
    protected function statusCondition(string $status): mixed
    {
        // Always consider “now” to be the current time @ 59 seconds into the minute.
        // This makes entry queries more cacheable, since they only change once every minute (https://github.com/craftcms/cms/issues/5389),
        // while not excluding any entries that may have just been published in the past minute (https://github.com/craftcms/cms/issues/7853).
        $now = new DateTime();
        $now->setTime((int)$now->format('H'), (int)$now->format('i'), 59);
        $currentTimeDb = Db::prepareDateForDb($now);

        return match ($status) {
            Entry::STATUS_LIVE => [
                'and',
                [
                    'elements.enabled' => true,
                    'elements_sites.enabled' => true,
                ],
                ['<=', 'entries.postDate', $currentTimeDb],
                [
                    'or',
                    ['entries.expiryDate' => null],
                    ['>', 'entries.expiryDate', $currentTimeDb],
                ],
            ],
            Entry::STATUS_PENDING => [
                'and',
                [
                    'elements.enabled' => true,
                    'elements_sites.enabled' => true,
                ],
                ['>', 'entries.postDate', $currentTimeDb],
            ],
            Entry::STATUS_EXPIRED => [
                'and',
                [
                    'elements.enabled' => true,
                    'elements_sites.enabled' => true,
                ],
                ['not', ['entries.expiryDate' => null]],
                ['<=', 'entries.expiryDate', $currentTimeDb],
            ],
            default => parent::statusCondition($status),
        };
    }

    /**
     * @param bool|null $value
     * @param string $permissionPrefix
     * @param string $peerPermissionPrefix
     * @throws QueryAbortedException
     */
    private function _applyAuthParam(?bool $value, string $permissionPrefix, string $peerPermissionPrefix): void
    {
        if ($value === null) {
            return;
        }

        $user = Craft::$app->getUser()->getIdentity();

        if (!$user) {
            throw new QueryAbortedException();
        }

        $fullyAuthorizedSectionIds = [];
        $partiallyAuthorizedSectionIds = [];
        $unauthorizedSectionIds = [];

        foreach (Craft::$app->getSections()->getAllSections() as $section) {
            if ($section->type === Section::TYPE_SINGLE) {
                // Singles don't have peer permissions
                if ($user->can("$permissionPrefix:$section->uid")) {
                    $fullyAuthorizedSectionIds[] = $section->id;
                } else {
                    $unauthorizedSectionIds[] = $section->id;
                }
            } else {
                if ($user->can("$peerPermissionPrefix:$section->uid")) {
                    $fullyAuthorizedSectionIds[] = $section->id;
                } elseif ($user->can("$permissionPrefix:$section->uid")) {
                    $partiallyAuthorizedSectionIds[] = $section->id;
                } else {
                    $unauthorizedSectionIds[] = $section->id;
                }
            }
        }

        if ($value) {
            if (!$fullyAuthorizedSectionIds && !$partiallyAuthorizedSectionIds) {
                throw new QueryAbortedException();
            }

            $this->subQuery->andWhere(array_filter([
                'or',
                $fullyAuthorizedSectionIds
                    ? ['entries.sectionId' => $fullyAuthorizedSectionIds]
                    : null,
                $partiallyAuthorizedSectionIds
                    ? [
                    'entries.sectionId' => $partiallyAuthorizedSectionIds,
                    'entries.authorId' => $user->id,
                ]
                    : null,
            ]));
        } else {
            if (!$unauthorizedSectionIds && !$partiallyAuthorizedSectionIds) {
                throw new QueryAbortedException();
            }

            $this->subQuery->andWhere(array_filter([
                'or',
                $unauthorizedSectionIds
                    ? ['entries.sectionId' => $unauthorizedSectionIds]
                    : null,
                $partiallyAuthorizedSectionIds
                    ? [
                        'and',
                        ['entries.sectionId' => $partiallyAuthorizedSectionIds],
                        [
                            'or',
                            ['not', ['entries.authorId' => $user->id]],
                            ['entries.authorId' => null],
                        ],
                    ]
                    : null,
            ]));
        }
    }

    /**
     * Normalizes the typeId param to an array of IDs or null
     *
     * @throws InvalidConfigException
     */
    private function _normalizeTypeId(): void
    {
        if (empty($this->typeId)) {
            $this->typeId = is_array($this->typeId) ? [] : null;
        } elseif (is_numeric($this->typeId)) {
            $this->typeId = [$this->typeId];
        } elseif (!is_array($this->typeId) || !ArrayHelper::isNumeric($this->typeId)) {
            $this->typeId = (new Query())
                ->select(['id'])
                ->from([Table::ENTRYTYPES])
                ->where(Db::parseNumericParam('id', $this->typeId))
                ->column();
        }
    }

    /**
     * Applies the 'sectionId' param to the query being prepared.
     */
    private function _applySectionIdParam(): void
    {
        if ($this->sectionId) {
            $this->subQuery->andWhere(['entries.sectionId' => $this->sectionId]);

            // Should we set the structureId param?
            if (
                $this->withStructure !== false &&
                !isset($this->structureId) &&
                count($this->sectionId) === 1
            ) {
                $section = Craft::$app->getSections()->getSectionById(reset($this->sectionId));
                if ($section && $section->type === Section::TYPE_STRUCTURE) {
                    $this->structureId = $section->structureId;
                } else {
                    $this->withStructure = false;
                }
            }
        }
    }

    /**
     * Normalizes the sectionId param to an array of IDs or null
     */
    private function _normalizeSectionId(): void
    {
        if (empty($this->sectionId)) {
            $this->sectionId = is_array($this->sectionId) ? [] : null;
        } elseif (is_numeric($this->sectionId)) {
            $this->sectionId = [$this->sectionId];
        } elseif (!is_array($this->sectionId) || !ArrayHelper::isNumeric($this->sectionId)) {
            $this->sectionId = (new Query())
                ->select(['id'])
                ->from([Table::SECTIONS])
                ->where(Db::parseNumericParam('id', $this->sectionId))
                ->column();
        }
    }

    /**
     * Applies the 'ref' param to the query being prepared.
     */
    private function _applyRefParam(): void
    {
        if (!$this->ref) {
            return;
        }

        $refs = $this->ref;
        if (!is_array($refs)) {
            $refs = is_string($refs) ? StringHelper::split($refs) : [$refs];
        }

        $joinSections = false;
        $condition = ['or'];

        foreach ($refs as $ref) {
            $parts = array_filter(explode('/', $ref));

            if (!empty($parts)) {
                if (count($parts) == 1) {
                    $condition[] = Db::parseParam('elements_sites.slug', $parts[0]);
                } else {
                    $condition[] = [
                        'and',
                        Db::parseParam('sections.handle', $parts[0]),
                        Db::parseParam('elements_sites.slug', $parts[1]),
                    ];
                    $joinSections = true;
                }
            }
        }

        $this->subQuery->andWhere($condition);

        if ($joinSections) {
            $this->subQuery->innerJoin(['sections' => Table::SECTIONS], '[[sections.id]] = [[entries.sectionId]]');
        }
    }

    /**
     * @inheritdoc
     * @since 3.5.0
     */
    protected function cacheTags(): array
    {
        $tags = [];
        // If the type is set, go with that instead of the section
        if ($this->typeId) {
            foreach ($this->typeId as $typeId) {
                $tags[] = "entryType:$typeId";
            }
        } elseif ($this->sectionId) {
            foreach ($this->sectionId as $sectionId) {
                $tags[] = "section:$sectionId";
            }
        }
        return $tags;
    }
}<|MERGE_RESOLUTION|>--- conflicted
+++ resolved
@@ -253,19 +253,11 @@
     /**
      * Sets the [[$editable]] property.
      *
-<<<<<<< HEAD
-     * @param bool $value The property value (defaults to true)
+     * @param bool|null $value The property value (defaults to true)
      * @return static self reference
      * @uses $editable
      */
-    public function editable(bool $value = true): static
-=======
-     * @param bool|null $value The property value (defaults to true)
-     * @return self self reference
-     * @uses $editable
-     */
-    public function editable(?bool $value = true): self
->>>>>>> 63316c4c
+    public function editable(?bool $value = true): static
     {
         $this->editable = $value;
         return $this;
