<?php
/**
 * @link https://craftcms.com/
 * @copyright Copyright (c) Pixel & Tonic, Inc.
 * @license https://craftcms.github.io/license/
 */

namespace craft\elements\db;

use Craft;
use craft\db\Query;
use craft\db\QueryAbortedException;
use craft\db\Table;
use craft\elements\Entry;
use craft\helpers\ArrayHelper;
use craft\helpers\Db;
use craft\helpers\StringHelper;
use craft\models\EntryType;
use craft\models\Section;
use craft\models\UserGroup;
use DateTime;
use Illuminate\Support\Collection;
use yii\base\InvalidConfigException;
use yii\db\Connection;

/**
 * EntryQuery represents a SELECT SQL statement for entries in a way that is independent of DBMS.
 *
 * @property-write string|string[]|EntryType|null $type The entry type(s) that resulting entries must have
 * @property-write string|string[]|Section|null $section The section(s) that resulting entries must belong to
 * @property-write string|string[]|UserGroup|null $authorGroup The user group(s) that resulting entries’ authors must belong to
 * @method Entry[]|array all($db = null)
 * @method Entry|array|null one($db = null)
 * @method Entry|array|null nth(int $n, ?Connection $db = null)
 * @author Pixel & Tonic, Inc. <support@pixelandtonic.com>
 * @since 3.0.0
 * @doc-path entries.md
 * @supports-structure-params
 * @supports-site-params
 * @supports-title-param
 * @supports-slug-param
 * @supports-status-param
 * @supports-uri-param
 * @supports-draft-params
 * @supports-revision-params
 * @replace {element} entry
 * @replace {elements} entries
 * @replace {twig-method} craft.entries()
 * @replace {myElement} myEntry
 * @replace {element-class} \craft\elements\Entry
 */
class EntryQuery extends ElementQuery
{
    // General parameters
    // -------------------------------------------------------------------------

    /**
     * @var bool|null Whether to only return entries that the user has permission to view.
     * @used-by editable()
     */
    public ?bool $editable = null;

    /**
     * @var bool|null Whether to only return entries that the user has permission to save.
     * @used-by savable()
     * @since 4.4.0
     */
    public ?bool $savable = null;

    /**
     * @var mixed The section ID(s) that the resulting entries must be in.
     * ---
     * ```php
     * // fetch entries in the News section
     * $entries = \craft\elements\Entry::find()
     *     ->section('news')
     *     ->all();
     * ```
     * ```twig
     * {# fetch entries in the News section #}
     * {% set entries = craft.entries()
     *   .section('news')
     *   .all() %}
     * ```
     * @used-by section()
     * @used-by sectionId()
     */
    public mixed $sectionId = null;

    /**
     * @var mixed The entry type ID(s) that the resulting entries must have.
     * ---
     * ```php{4}
     * // fetch Article entries in the News section
     * $entries = \craft\elements\Entry::find()
     *     ->section('news')
     *     ->type('article')
     *     ->all();
     * ```
     * ```twig{4}
     * {# fetch entries in the News section #}
     * {% set entries = craft.entries()
     *   .section('news')
     *   .type('article')
     *   .all() %}
     * ```
     * @used-by EntryQuery::type()
     * @used-by typeId()
     */
    public mixed $typeId = null;

    /**
     * @var mixed The user ID(s) that the resulting entries’ authors must have.
     * @used-by authorId()
     */
    public mixed $authorId = null;

    /**
     * @var mixed The user group ID(s) that the resulting entries’ authors must be in.
     * ---
     * ```php
     * // fetch entries authored by people in the Authors group
     * $entries = \craft\elements\Entry::find()
     *     ->authorGroup('authors')
     *     ->all();
     * ```
     * ```twig
     * {# fetch entries authored by people in the Authors group #}
     * {% set entries = craft.entries()
     *   .authorGroup('authors')
     *   .all() %}
     * ```
     * @used-by authorGroup()
     * @used-by authorGroupId()
     */
    public mixed $authorGroupId = null;

    /**
     * @var mixed The Post Date that the resulting entries must have.
     * ---
     * ```php
     * // fetch entries written in 2018
     * $entries = \craft\elements\Entry::find()
     *     ->postDate(['and', '>= 2018-01-01', '< 2019-01-01'])
     *     ->all();
     * ```
     * ```twig
     * {# fetch entries written in 2018 #}
     * {% set entries = craft.entries()
     *   .postDate(['and', '>= 2018-01-01', '< 2019-01-01'])
     *   .all() %}
     * ```
     * @used-by postDate()
     */
    public mixed $postDate = null;

    /**
     * @var mixed The maximum Post Date that resulting entries can have.
     * ---
     * ```php
     * // fetch entries written before 4/4/2018
     * $entries = \craft\elements\Entry::find()
     *     ->before('2018-04-04')
     *     ->all();
     * ```
     * ```twig
     * {# fetch entries written before 4/4/2018 #}
     * {% set entries = craft.entries()
     *   .before('2018-04-04')
     *   .all() %}
     * ```
     * @used-by before()
     */
    public mixed $before = null;

    /**
     * @var mixed The minimum Post Date that resulting entries can have.
     * ---
     * ```php
     * // fetch entries written in the last 7 days
     * $entries = \craft\elements\Entry::find()
     *     ->after((new \DateTime())->modify('-7 days'))
     *     ->all();
     * ```
     * ```twig
     * {# fetch entries written in the last 7 days #}
     * {% set entries = craft.entries()
     *   .after(now|date_modify('-7 days'))
     *   .all() %}
     * ```
     * @used-by after()
     */
    public mixed $after = null;

    /**
     * @var mixed The Expiry Date that the resulting entries must have.
     * @used-by expiryDate()
     */
    public mixed $expiryDate = null;

    /**
     * @inheritdoc
     */
    protected array $defaultOrderBy = ['entries.postDate' => SORT_DESC];

    /**
     * @inheritdoc
     */
    public function __construct($elementType, array $config = [])
    {
        // Default status
        if (!isset($config['status'])) {
            $config['status'] = [
                Entry::STATUS_LIVE,
            ];
        }

        parent::__construct($elementType, $config);
    }

    /**
     * @inheritdoc
     */
    public function __set($name, $value)
    {
        switch ($name) {
            case 'section':
                $this->section($value);
                break;
            case 'type':
                $this->type($value);
                break;
            case 'authorGroup':
                $this->authorGroup($value);
                break;
            default:
                parent::__set($name, $value);
        }
    }

    /**
     * @inheritdoc
     */
    public function init(): void
    {
        if (!isset($this->withStructure)) {
            $this->withStructure = true;
        }

        parent::init();
    }

    /**
     * Sets the [[$editable]] property.
     *
     * @param bool|null $value The property value (defaults to true)
     * @return self self reference
     * @uses $editable
     */
    public function editable(?bool $value = true): self
    {
        $this->editable = $value;
        return $this;
    }

    /**
     * Sets the [[$savable]] property.
     *
     * @param bool|null $value The property value (defaults to true)
     * @return self self reference
     * @uses $savable
     * @since 4.4.0
     */
    public function savable(?bool $value = true): self
    {
        $this->savable = $value;
        return $this;
    }

    /**
     * Narrows the query results based on the sections the entries belong to.
     *
     * Possible values include:
     *
     * | Value | Fetches entries…
     * | - | -
     * | `'foo'` | in a section with a handle of `foo`.
     * | `'not foo'` | not in a section with a handle of `foo`.
     * | `['foo', 'bar']` | in a section with a handle of `foo` or `bar`.
     * | `['not', 'foo', 'bar']` | not in a section with a handle of `foo` or `bar`.
     * | a [[Section|Section]] object | in a section represented by the object.
     *
     * ---
     *
     * ```twig
     * {# Fetch entries in the Foo section #}
     * {% set {elements-var} = {twig-method}
     *   .section('foo')
     *   .all() %}
     * ```
     *
     * ```php
     * // Fetch entries in the Foo section
     * ${elements-var} = {php-method}
     *     ->section('foo')
     *     ->all();
     * ```
     *
     * @param mixed $value The property value
     * @return self self reference
     * @uses $sectionId
     */
    public function section(mixed $value): self
    {
        // If the value is a section handle, swap it with the section
        if (is_string($value) && ($section = Craft::$app->getSections()->getSectionByHandle($value))) {
            $value = $section;
        }

        if ($value instanceof Section) {
            // Special case for a single section, since we also want to capture the structure ID
            $this->sectionId = [$value->id];
            if ($value->structureId) {
                $this->structureId = $value->structureId;
            } else {
                $this->withStructure = false;
            }
        } elseif (Db::normalizeParam($value, function($item) {
            if (is_string($item)) {
                $item = Craft::$app->getSections()->getSectionByHandle($item);
            }
            return $item instanceof Section ? $item->id : null;
        })) {
            $this->sectionId = $value;
        } else {
            $this->sectionId = (new Query())
                ->select(['id'])
                ->from([Table::SECTIONS])
                ->where(Db::parseParam('handle', $value))
                ->column();
        }

        return $this;
    }

    /**
     * Narrows the query results based on the sections the entries belong to, per the sections’ IDs.
     *
     * Possible values include:
     *
     * | Value | Fetches entries…
     * | - | -
     * | `1` | in a section with an ID of 1.
     * | `'not 1'` | not in a section with an ID of 1.
     * | `[1, 2]` | in a section with an ID of 1 or 2.
     * | `['not', 1, 2]` | not in a section with an ID of 1 or 2.
     *
     * ---
     *
     * ```twig
     * {# Fetch entries in the section with an ID of 1 #}
     * {% set {elements-var} = {twig-method}
     *   .sectionId(1)
     *   .all() %}
     * ```
     *
     * ```php
     * // Fetch entries in the section with an ID of 1
     * ${elements-var} = {php-method}
     *     ->sectionId(1)
     *     ->all();
     * ```
     *
     * @param mixed $value The property value
     * @return self self reference
     * @uses $sectionId
     */
    public function sectionId(mixed $value): self
    {
        $this->sectionId = $value;
        return $this;
    }

    /**
     * Narrows the query results based on the entries’ entry types.
     *
     * Possible values include:
     *
     * | Value | Fetches entries…
     * | - | -
     * | `'foo'` | of a type with a handle of `foo`.
     * | `'not foo'` | not of a type with a handle of `foo`.
     * | `['foo', 'bar']` | of a type with a handle of `foo` or `bar`.
     * | `['not', 'foo', 'bar']` | not of a type with a handle of `foo` or `bar`.
     * | an [[EntryType|EntryType]] object | of a type represented by the object.
     *
     * ---
     *
     * ```twig
     * {# Fetch entries in the Foo section with a Bar entry type #}
     * {% set {elements-var} = {twig-method}
     *   .section('foo')
     *   .type('bar')
     *   .all() %}
     * ```
     *
     * ```php
     * // Fetch entries in the Foo section with a Bar entry type
     * ${elements-var} = {php-method}
     *     ->section('foo')
     *     ->type('bar')
     *     ->all();
     * ```
     *
     * @param mixed $value The property value
     * @return self self reference
     * @uses $typeId
     */
    public function type(mixed $value): self
    {
        if (Db::normalizeParam($value, function($item) {
            if (is_string($item)) {
                $item = Craft::$app->getSections()->getEntryTypesByHandle($item);
            }
            return $item instanceof EntryType ? $item->id : null;
        })) {
            $this->typeId = $value;
        } else {
            $this->typeId = (new Query())
                ->select(['id'])
                ->from([Table::ENTRYTYPES])
                ->where(Db::parseParam('handle', $value))
                ->column();
        }

        return $this;
    }

    /**
     * Narrows the query results based on the entries’ entry types, per the types’ IDs.
     *
     * Possible values include:
     *
     * | Value | Fetches entries…
     * | - | -
     * | `1` | of a type with an ID of 1.
     * | `'not 1'` | not of a type with an ID of 1.
     * | `[1, 2]` | of a type with an ID of 1 or 2.
     * | `['not', 1, 2]` | not of a type with an ID of 1 or 2.
     *
     * ---
     *
     * ```twig
     * {# Fetch entries of the entry type with an ID of 1 #}
     * {% set {elements-var} = {twig-method}
     *   .typeId(1)
     *   .all() %}
     * ```
     *
     * ```php
     * // Fetch entries of the entry type with an ID of 1
     * ${elements-var} = {php-method}
     *     ->typeId(1)
     *     ->all();
     * ```
     *
     * @param mixed $value The property value
     * @return self self reference
     * @uses $typeId
     */
    public function typeId(mixed $value): self
    {
        $this->typeId = $value;
        return $this;
    }

    /**
     * Narrows the query results based on the entries’ authors.
     *
     * Possible values include:
     *
     * | Value | Fetches entries…
     * | - | -
     * | `1` | with an author with an ID of 1.
     * | `'not 1'` | not with an author with an ID of 1.
     * | `[1, 2]` | with an author with an ID of 1 or 2.
     * | `['not', 1, 2]` | not with an author with an ID of 1 or 2.
     *
     * ---
     *
     * ```twig
     * {# Fetch entries with an author with an ID of 1 #}
     * {% set {elements-var} = {twig-method}
     *   .authorId(1)
     *   .all() %}
     * ```
     *
     * ```php
     * // Fetch entries with an author with an ID of 1
     * ${elements-var} = {php-method}
     *     ->authorId(1)
     *     ->all();
     * ```
     *
     * @param mixed $value The property value
     * @return self self reference
     * @uses $authorId
     */
    public function authorId(mixed $value): self
    {
        $this->authorId = $value;
        return $this;
    }

    /**
     * Narrows the query results based on the user group the entries’ authors belong to.
     *
     * Possible values include:
     *
     * | Value | Fetches entries…
     * | - | -
     * | `'foo'` | with an author in a group with a handle of `foo`.
     * | `'not foo'` | not with an author in a group with a handle of `foo`.
     * | `['foo', 'bar']` | with an author in a group with a handle of `foo` or `bar`.
     * | `['not', 'foo', 'bar']` | not with an author in a group with a handle of `foo` or `bar`.
     * | a [[UserGroup|UserGroup]] object | with an author in a group represented by the object.
     * | an array of [[UserGroup|UserGroup]] objects | with an author in a group represented by the objects.
     *
     * ---
     *
     * ```twig
     * {# Fetch entries with an author in the Foo user group #}
     * {% set {elements-var} = {twig-method}
     *   .authorGroup('foo')
     *   .all() %}
     * ```
     *
     * ```php
     * // Fetch entries with an author in the Foo user group
     * ${elements-var} = {php-method}
     *     ->authorGroup('foo')
     *     ->all();
     * ```
     *
     * @param mixed $value The property value
     * @return self self reference
     * @uses $authorGroupId
     */
    public function authorGroup(mixed $value): self
    {
        if ($value instanceof UserGroup) {
            $this->authorGroupId = $value->id;
            return $this;
        }

        if (ArrayHelper::isTraversable($value)) {
            $collection = Collection::make($value);
            if ($collection->every(fn($v) => $v instanceof UserGroup)) {
                $this->authorGroupId = $collection->map(fn(UserGroup $g) => $g->id)->all();
                return $this;
            }
        }

        if ($value !== null) {
            $this->authorGroupId = (new Query())
                ->select(['id'])
                ->from([Table::USERGROUPS])
                ->where(Db::parseParam('handle', $value))
                ->column();
        } else {
            $this->authorGroupId = null;
        }

        return $this;
    }

    /**
     * Narrows the query results based on the user group the entries’ authors belong to, per the groups’ IDs.
     *
     * Possible values include:
     *
     * | Value | Fetches entries…
     * | - | -
     * | `1` | with an author in a group with an ID of 1.
     * | `'not 1'` | not with an author in a group with an ID of 1.
     * | `[1, 2]` | with an author in a group with an ID of 1 or 2.
     * | `['not', 1, 2]` | not with an author in a group with an ID of 1 or 2.
     *
     * ---
     *
     * ```twig
     * {# Fetch entries with an author in a group with an ID of 1 #}
     * {% set {elements-var} = {twig-method}
     *   .authorGroupId(1)
     *   .all() %}
     * ```
     *
     * ```php
     * // Fetch entries with an author in a group with an ID of 1
     * ${elements-var} = {php-method}
     *     ->authorGroupId(1)
     *     ->all();
     * ```
     *
     * @param mixed $value The property value
     * @return self self reference
     * @uses $authorGroupId
     */
    public function authorGroupId(mixed $value): self
    {
        $this->authorGroupId = $value;
        return $this;
    }

    /**
     * Narrows the query results based on the entries’ post dates.
     *
     * Possible values include:
     *
     * | Value | Fetches entries…
     * | - | -
     * | `'>= 2018-04-01'` | that were posted on or after 2018-04-01.
     * | `'< 2018-05-01'` | that were posted before 2018-05-01.
     * | `['and', '>= 2018-04-04', '< 2018-05-01']` | that were posted between 2018-04-01 and 2018-05-01.
     * | `now`/`today`/`tomorrow`/`yesterday` | that were posted at midnight of the specified relative date.
     *
     * ---
     *
     * ```twig
     * {# Fetch entries posted last month #}
     * {% set start = date('first day of last month')|atom %}
     * {% set end = date('first day of this month')|atom %}
     *
     * {% set {elements-var} = {twig-method}
     *   .postDate(['and', ">= #{start}", "< #{end}"])
     *   .all() %}
     * ```
     *
     * ```php
     * // Fetch entries posted last month
     * $start = (new \DateTime('first day of last month'))->format(\DateTime::ATOM);
     * $end = (new \DateTime('first day of this month'))->format(\DateTime::ATOM);
     *
     * ${elements-var} = {php-method}
     *     ->postDate(['and', ">= {$start}", "< {$end}"])
     *     ->all();
     * ```
     *
     * @param mixed $value The property value
     * @return self self reference
     * @uses $postDate
     */
    public function postDate(mixed $value): self
    {
        $this->postDate = $value;
        return $this;
    }

    /**
     * Narrows the query results to only entries that were posted before a certain date.
     *
     * Possible values include:
     *
     * | Value | Fetches entries…
     * | - | -
     * | `'2018-04-01'` | that were posted before 2018-04-01.
     * | a [[\DateTime|DateTime]] object | that were posted before the date represented by the object.
     * | `now`/`today`/`tomorrow`/`yesterday` | that were posted before midnight of specified relative date.
     *
     * ---
     *
     * ```twig
     * {# Fetch entries posted before this month #}
     * {% set firstDayOfMonth = date('first day of this month') %}
     *
     * {% set {elements-var} = {twig-method}
     *   .before(firstDayOfMonth)
     *   .all() %}
     * ```
     *
     * ```php
     * // Fetch entries posted before this month
     * $firstDayOfMonth = new \DateTime('first day of this month');
     *
     * ${elements-var} = {php-method}
     *     ->before($firstDayOfMonth)
     *     ->all();
     * ```
     *
     * @param mixed $value The property value
     * @return self self reference
     * @uses $before
     */
    public function before(mixed $value): self
    {
        $this->before = $value;
        return $this;
    }

    /**
     * Narrows the query results to only entries that were posted on or after a certain date.
     *
     * Possible values include:
     *
     * | Value | Fetches entries…
     * | - | -
     * | `'2018-04-01'` | that were posted after 2018-04-01.
     * | a [[\DateTime|DateTime]] object | that were posted after the date represented by the object.
     * | `now`/`today`/`tomorrow`/`yesterday` | that were posted after midnight of the specified relative date.
     *
     * ---
     *
     * ```twig
     * {# Fetch entries posted this month #}
     * {% set firstDayOfMonth = date('first day of this month') %}
     *
     * {% set {elements-var} = {twig-method}
     *   .after(firstDayOfMonth)
     *   .all() %}
     * ```
     *
     * ```php
     * // Fetch entries posted this month
     * $firstDayOfMonth = new \DateTime('first day of this month');
     *
     * ${elements-var} = {php-method}
     *     ->after($firstDayOfMonth)
     *     ->all();
     * ```
     *
     * @param mixed $value The property value
     * @return self self reference
     * @uses $after
     */
    public function after(mixed $value): self
    {
        $this->after = $value;
        return $this;
    }

    /**
     * Narrows the query results based on the entries’ expiry dates.
     *
     * Possible values include:
     *
     * | Value | Fetches entries…
     * | - | -
     * | `':empty:'` | that don’t have an expiry date.
     * | `':notempty:'` | that have an expiry date.
     * | `'>= 2020-04-01'` | that will expire on or after 2020-04-01.
     * | `'< 2020-05-01'` | that will expire before 2020-05-01
     * | `['and', '>= 2020-04-04', '< 2020-05-01']` | that will expire between 2020-04-01 and 2020-05-01.
     * | `now`/`today`/`tomorrow`/`yesterday` | that expire at midnight of the specified relative date.
     *
     * ---
     *
     * ```twig
     * {# Fetch entries expiring this month #}
     * {% set nextMonth = date('first day of next month')|atom %}
     *
     * {% set {elements-var} = {twig-method}
     *   .expiryDate("< #{nextMonth}")
     *   .all() %}
     * ```
     *
     * ```php
     * // Fetch entries expiring this month
     * $nextMonth = (new \DateTime('first day of next month'))->format(\DateTime::ATOM);
     *
     * ${elements-var} = {php-method}
     *     ->expiryDate("< {$nextMonth}")
     *     ->all();
     * ```
     *
     * @param mixed $value The property value
     * @return self self reference
     * @uses $expiryDate
     */
    public function expiryDate(mixed $value): self
    {
        $this->expiryDate = $value;
        return $this;
    }

    /**
     * Narrows the query results based on the entries’ statuses.
     *
     * Possible values include:
     *
     * | Value | Fetches entries…
     * | - | -
     * | `'live'` _(default)_ | that are live.
     * | `'pending'` | that are pending (enabled with a Post Date in the future).
     * | `'expired'` | that are expired (enabled with an Expiry Date in the past).
     * | `'disabled'` | that are disabled.
     * | `['live', 'pending']` | that are live or pending.
     * | `['not', 'live', 'pending']` | that are not live or pending.
     *
     * ---
     *
     * ```twig
     * {# Fetch disabled entries #}
     * {% set {elements-var} = {twig-method}
     *   .status('disabled')
     *   .all() %}
     * ```
     *
     * ```php
     * // Fetch disabled entries
     * ${elements-var} = {element-class}::find()
     *     ->status('disabled')
     *     ->all();
     * ```
     */
    public function status(array|string|null $value): self
    {
        /** @var self */
        return parent::status($value);
    }

    /**
     * @inheritdoc
     */
    protected function beforePrepare(): bool
    {
        $this->_normalizeSectionId();
        $this->_normalizeTypeId();

        // See if 'section', 'type', or 'authorGroup' were set to invalid handles
        if ($this->sectionId === [] || $this->typeId === [] || $this->authorGroupId === []) {
            return false;
        }

        $this->joinElementTable(Table::ENTRIES);

        $this->query->select([
            'entries.sectionId',
            'entries.typeId',
            'entries.authorId',
            'entries.postDate',
            'entries.expiryDate',
        ]);

        if ($this->postDate) {
            $this->subQuery->andWhere(Db::parseDateParam('entries.postDate', $this->postDate));
        } else {
            if ($this->before) {
                $this->subQuery->andWhere(Db::parseDateParam('entries.postDate', $this->before, '<'));
            }
            if ($this->after) {
                $this->subQuery->andWhere(Db::parseDateParam('entries.postDate', $this->after, '>='));
            }
        }

        if ($this->expiryDate) {
            $this->subQuery->andWhere(Db::parseDateParam('entries.expiryDate', $this->expiryDate));
        }

        if ($this->typeId) {
            $this->subQuery->andWhere(['entries.typeId' => $this->typeId]);
        }

        if (Craft::$app->getEdition() === Craft::Pro) {
            if ($this->authorId) {
                $this->subQuery->andWhere(Db::parseNumericParam('entries.authorId', $this->authorId));
            }

            if ($this->authorGroupId) {
                $this->subQuery
                    ->innerJoin(['usergroups_users' => Table::USERGROUPS_USERS], '[[usergroups_users.userId]] = [[entries.authorId]]')
                    ->andWhere(Db::parseNumericParam('usergroups_users.groupId', $this->authorGroupId));
            }
        }

        $this->_applyAuthParam($this->editable, 'viewEntries', 'viewPeerEntries');
        $this->_applyAuthParam($this->savable, 'saveEntries', 'savePeerEntries');
        $this->_applySectionIdParam();
        $this->_applyRefParam();

        return parent::beforePrepare();
    }

    /**
     * @inheritdoc
     */
    protected function statusCondition(string $status): mixed
    {
        // Always consider “now” to be the current time @ 59 seconds into the minute.
        // This makes entry queries more cacheable, since they only change once every minute (https://github.com/craftcms/cms/issues/5389),
        // while not excluding any entries that may have just been published in the past minute (https://github.com/craftcms/cms/issues/7853).
        $now = new DateTime();
        $now->setTime((int)$now->format('H'), (int)$now->format('i'), 59);
        $currentTimeDb = Db::prepareDateForDb($now);

        return match ($status) {
            Entry::STATUS_LIVE => [
                'and',
                [
                    'elements.enabled' => true,
                    'elements_sites.enabled' => true,
                ],
                ['<=', 'entries.postDate', $currentTimeDb],
                [
                    'or',
                    ['entries.expiryDate' => null],
                    ['>', 'entries.expiryDate', $currentTimeDb],
                ],
            ],
            Entry::STATUS_PENDING => [
                'and',
                [
                    'elements.enabled' => true,
                    'elements_sites.enabled' => true,
                ],
                ['>', 'entries.postDate', $currentTimeDb],
            ],
            Entry::STATUS_EXPIRED => [
                'and',
                [
                    'elements.enabled' => true,
                    'elements_sites.enabled' => true,
                ],
                ['not', ['entries.expiryDate' => null]],
                ['<=', 'entries.expiryDate', $currentTimeDb],
            ],
            default => parent::statusCondition($status),
        };
    }

    /**
     * @param bool|null $value
     * @param string $permissionPrefix
     * @param string $peerPermissionPrefix
     * @throws QueryAbortedException
     */
    private function _applyAuthParam(?bool $value, string $permissionPrefix, string $peerPermissionPrefix): void
    {
        if ($value === null) {
            return;
        }

        $user = Craft::$app->getUser()->getIdentity();

        if (!$user) {
            throw new QueryAbortedException();
        }

        $fullyAuthorizedSectionIds = [];
        $partiallyAuthorizedSectionIds = [];
        $unauthorizedSectionIds = [];

        foreach (Craft::$app->getSections()->getAllSections() as $section) {
<<<<<<< HEAD
            if ($user->can("$peerPermissionPrefix:$section->uid")) {
                $fullyAuthorizedSectionIds[] = $section->id;
            } elseif ($section->type !== Section::TYPE_SINGLE && $user->can("$permissionPrefix:$section->uid")) {
                $partiallyAuthorizedSectionIds[] = $section->id;
            } else {
                $unauthorizedSectionIds[] = $section->id;
            }
        }

        if ($value) {
            if (!$fullyAuthorizedSectionIds && !$partiallyAuthorizedSectionIds) {
                throw new QueryAbortedException();
=======
            if ($section->type === Section::TYPE_SINGLE) {
                // Singles don't have peer permissions
                if ($user->can("$permissionPrefix:$section->uid")) {
                    $fullyAuthorizedSectionIds[] = $section->id;
                } else {
                    $unauthorizedSectionIds[] = $section->id;
                }
            } else {
                if ($user->can("$peerPermissionPrefix:$section->uid")) {
                    $fullyAuthorizedSectionIds[] = $section->id;
                } elseif ($user->can("$permissionPrefix:$section->uid")) {
                    $partiallyAuthorizedSectionIds[] = $section->id;
                } else {
                    $unauthorizedSectionIds[] = $section->id;
                }
>>>>>>> a5022cde
            }

            $this->subQuery->andWhere(array_filter([
                'or',
                $fullyAuthorizedSectionIds
                    ? ['entries.sectionId' => $fullyAuthorizedSectionIds]
                    : null,
                $partiallyAuthorizedSectionIds
                    ? [
                    'entries.sectionId' => $partiallyAuthorizedSectionIds,
                    'entries.authorId' => $user->id,
                ]
                    : null,
            ]));
        } else {
            if (!$unauthorizedSectionIds && !$partiallyAuthorizedSectionIds) {
                throw new QueryAbortedException();
            }

            $this->subQuery->andWhere(array_filter([
                'or',
                $unauthorizedSectionIds
                    ? ['entries.sectionId' => $unauthorizedSectionIds]
                    : null,
                $partiallyAuthorizedSectionIds
                    ? [
                        'and',
                        ['entries.sectionId' => $partiallyAuthorizedSectionIds],
                        [
                            'or',
                            ['not', ['entries.authorId' => $user->id]],
                            ['entries.authorId' => null],
                        ],
                    ]
                    : null,
            ]));
        }

        if ($value) {
            if (!$fullyAuthorizedSectionIds && !$partiallyAuthorizedSectionIds) {
                throw new QueryAbortedException();
            }

            $this->subQuery->andWhere(array_filter([
                'or',
                $fullyAuthorizedSectionIds
                    ? ['entries.sectionId' => $fullyAuthorizedSectionIds]
                    : null,
                $partiallyAuthorizedSectionIds
                    ? [
                    'entries.sectionId' => $partiallyAuthorizedSectionIds,
                    'entries.authorId' => $user->id,
                ]
                    : null,
            ]));
        } else {
            if (!$unauthorizedSectionIds && !$partiallyAuthorizedSectionIds) {
                throw new QueryAbortedException();
            }

            $this->subQuery->andWhere(array_filter([
                'or',
                $unauthorizedSectionIds
                    ? ['entries.sectionId' => $unauthorizedSectionIds]
                    : null,
                $partiallyAuthorizedSectionIds
                    ? [
                        'and',
                        ['entries.sectionId' => $partiallyAuthorizedSectionIds],
                        [
                            'or',
                            ['not', ['entries.authorId' => $user->id]],
                            ['entries.authorId' => null],
                        ],
                    ]
                    : null,
            ]));
        }
    }

    /**
     * Normalizes the typeId param to an array of IDs or null
     *
     * @throws InvalidConfigException
     */
    private function _normalizeTypeId(): void
    {
        if (empty($this->typeId)) {
            $this->typeId = is_array($this->typeId) ? [] : null;
        } elseif (is_numeric($this->typeId)) {
            $this->typeId = [$this->typeId];
        } elseif (!is_array($this->typeId) || !ArrayHelper::isNumeric($this->typeId)) {
            $this->typeId = (new Query())
                ->select(['id'])
                ->from([Table::ENTRYTYPES])
                ->where(Db::parseNumericParam('id', $this->typeId))
                ->column();
        }
    }

    /**
     * Applies the 'sectionId' param to the query being prepared.
     */
    private function _applySectionIdParam(): void
    {
        if ($this->sectionId) {
            $this->subQuery->andWhere(['entries.sectionId' => $this->sectionId]);

            // Should we set the structureId param?
            if (
                $this->withStructure !== false &&
                !isset($this->structureId) &&
                count($this->sectionId) === 1
            ) {
                $section = Craft::$app->getSections()->getSectionById(reset($this->sectionId));
                if ($section && $section->type === Section::TYPE_STRUCTURE) {
                    $this->structureId = $section->structureId;
                } else {
                    $this->withStructure = false;
                }
            }
        }
    }

    /**
     * Normalizes the sectionId param to an array of IDs or null
     */
    private function _normalizeSectionId(): void
    {
        if (empty($this->sectionId)) {
            $this->sectionId = is_array($this->sectionId) ? [] : null;
        } elseif (is_numeric($this->sectionId)) {
            $this->sectionId = [$this->sectionId];
        } elseif (!is_array($this->sectionId) || !ArrayHelper::isNumeric($this->sectionId)) {
            $this->sectionId = (new Query())
                ->select(['id'])
                ->from([Table::SECTIONS])
                ->where(Db::parseNumericParam('id', $this->sectionId))
                ->column();
        }
    }

    /**
     * Applies the 'ref' param to the query being prepared.
     */
    private function _applyRefParam(): void
    {
        if (!$this->ref) {
            return;
        }

        $refs = $this->ref;
        if (!is_array($refs)) {
            $refs = is_string($refs) ? StringHelper::split($refs) : [$refs];
        }

        $joinSections = false;
        $condition = ['or'];

        foreach ($refs as $ref) {
            $parts = array_filter(explode('/', $ref));

            if (!empty($parts)) {
                if (count($parts) == 1) {
                    $condition[] = Db::parseParam('elements_sites.slug', $parts[0]);
                } else {
                    $condition[] = [
                        'and',
                        Db::parseParam('sections.handle', $parts[0]),
                        Db::parseParam('elements_sites.slug', $parts[1]),
                    ];
                    $joinSections = true;
                }
            }
        }

        $this->subQuery->andWhere($condition);

        if ($joinSections) {
            $this->subQuery->innerJoin(['sections' => Table::SECTIONS], '[[sections.id]] = [[entries.sectionId]]');
        }
    }

    /**
     * @inheritdoc
     * @since 3.5.0
     */
    protected function cacheTags(): array
    {
        $tags = [];
        // If the type is set, go with that instead of the section
        if ($this->typeId) {
            foreach ($this->typeId as $typeId) {
                $tags[] = "entryType:$typeId";
            }
        } elseif ($this->sectionId) {
            foreach ($this->sectionId as $sectionId) {
                $tags[] = "section:$sectionId";
            }
        }
        return $tags;
    }
}<|MERGE_RESOLUTION|>--- conflicted
+++ resolved
@@ -950,20 +950,6 @@
         $unauthorizedSectionIds = [];
 
         foreach (Craft::$app->getSections()->getAllSections() as $section) {
-<<<<<<< HEAD
-            if ($user->can("$peerPermissionPrefix:$section->uid")) {
-                $fullyAuthorizedSectionIds[] = $section->id;
-            } elseif ($section->type !== Section::TYPE_SINGLE && $user->can("$permissionPrefix:$section->uid")) {
-                $partiallyAuthorizedSectionIds[] = $section->id;
-            } else {
-                $unauthorizedSectionIds[] = $section->id;
-            }
-        }
-
-        if ($value) {
-            if (!$fullyAuthorizedSectionIds && !$partiallyAuthorizedSectionIds) {
-                throw new QueryAbortedException();
-=======
             if ($section->type === Section::TYPE_SINGLE) {
                 // Singles don't have peer permissions
                 if ($user->can("$permissionPrefix:$section->uid")) {
@@ -979,7 +965,12 @@
                 } else {
                     $unauthorizedSectionIds[] = $section->id;
                 }
->>>>>>> a5022cde
+            }
+        }
+
+        if ($value) {
+            if (!$fullyAuthorizedSectionIds && !$partiallyAuthorizedSectionIds) {
+                throw new QueryAbortedException();
             }
 
             $this->subQuery->andWhere(array_filter([
@@ -1017,47 +1008,6 @@
                     : null,
             ]));
         }
-
-        if ($value) {
-            if (!$fullyAuthorizedSectionIds && !$partiallyAuthorizedSectionIds) {
-                throw new QueryAbortedException();
-            }
-
-            $this->subQuery->andWhere(array_filter([
-                'or',
-                $fullyAuthorizedSectionIds
-                    ? ['entries.sectionId' => $fullyAuthorizedSectionIds]
-                    : null,
-                $partiallyAuthorizedSectionIds
-                    ? [
-                    'entries.sectionId' => $partiallyAuthorizedSectionIds,
-                    'entries.authorId' => $user->id,
-                ]
-                    : null,
-            ]));
-        } else {
-            if (!$unauthorizedSectionIds && !$partiallyAuthorizedSectionIds) {
-                throw new QueryAbortedException();
-            }
-
-            $this->subQuery->andWhere(array_filter([
-                'or',
-                $unauthorizedSectionIds
-                    ? ['entries.sectionId' => $unauthorizedSectionIds]
-                    : null,
-                $partiallyAuthorizedSectionIds
-                    ? [
-                        'and',
-                        ['entries.sectionId' => $partiallyAuthorizedSectionIds],
-                        [
-                            'or',
-                            ['not', ['entries.authorId' => $user->id]],
-                            ['entries.authorId' => null],
-                        ],
-                    ]
-                    : null,
-            ]));
-        }
     }
 
     /**
