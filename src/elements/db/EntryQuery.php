--- conflicted
+++ resolved
@@ -520,7 +520,6 @@
     {
         if ($value instanceof UserGroup) {
             $this->authorGroupId = $value->id;
-<<<<<<< HEAD
             return $this;
         }
 
@@ -533,9 +532,6 @@
         }
 
         if ($value !== null) {
-=======
-        } elseif ($value !== null) {
->>>>>>> 9aa883ea
             $this->authorGroupId = (new Query())
                 ->select(['id'])
                 ->from([Table::USERGROUPS])
