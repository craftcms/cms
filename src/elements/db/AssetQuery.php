<?php
/**
 * @link https://craftcms.com/
 * @copyright Copyright (c) Pixel & Tonic, Inc.
 * @license https://craftcms.github.io/license/
 */

namespace craft\elements\db;

use Craft;
use craft\base\VolumeInterface;
use craft\db\Query;
use craft\db\Table;
use craft\elements\Asset;
use craft\elements\User;
use craft\helpers\ArrayHelper;
use craft\helpers\Assets;
use craft\helpers\Db;
use craft\helpers\StringHelper;
use yii\base\InvalidArgumentException;
use yii\db\Connection;

/**
 * AssetQuery represents a SELECT SQL statement for assets in a way that is independent of DBMS.
 *
 * @property string|string[]|VolumeInterface $volume The handle(s) of the volume(s) that resulting assets must belong to.
 * @method Asset[]|array all($db = null)
 * @method Asset|array|null one($db = null)
 * @method Asset|array|null nth(int $n, Connection $db = null)
 * @author Pixel & Tonic, Inc. <support@pixelandtonic.com>
 * @since 3.0.0
 * @supports-site-params
 * @supports-title-param
 * @replace {element} asset
 * @replace {elements} assets
 * @replace {twig-method} craft.assets()
 * @replace {myElement} myAsset
 * @replace {element-class} \craft\elements\Asset
 */
class AssetQuery extends ElementQuery
{
    /**
     * @var bool
     * @see _supportsUploaderParam()
     */
    private static $_supportsUploaderParam;

    /**
     * Returns whether the `uploader` param is supported yet.
     *
     * @return bool
     * @todo remove after next beakpoint
     */
    private static function _supportsUploaderParam(): bool
    {
        if (self::$_supportsUploaderParam !== null) {
            return self::$_supportsUploaderParam;
        }

        $schemaVersion = Craft::$app->getInstalledSchemaVersion();
        return self::$_supportsUploaderParam = version_compare($schemaVersion, '3.4.5', '>=');
    }

    // General parameters
    // -------------------------------------------------------------------------

    /**
     * @var int|int[]|null The volume ID(s) that the resulting assets must be in.
     * ---
     * ```php
     * // fetch assets in the Logos volume
     * $logos = \craft\elements\Asset::find()
     *     ->volume('logos')
     *     ->all();
     * ```
     * ```twig
     * {# fetch assets in the Logos volume #}
     * {% set logos = craft.assets()
     *     .volume('logos')
     *     .all() %}
     * ```
     * @used-by volume()
     * @used-by volumeId()
     */
    public $volumeId;

    /**
     * @var int|int[]|null The asset folder ID(s) that the resulting assets must be in.
     * @used-by folderId()
     */
    public $folderId;

    /**
     * @var int|null The user ID that the resulting assets must have been uploaded by.
     * @used-by uploader()
     * @since 3.4.0
     */
    public $uploaderId;

    /**
     * @var string|string[]|null The filename(s) that the resulting assets must have.
     * @used-by filename()
     */
    public $filename;

    /**
     * @var string|string[]|null The file kind(s) that the resulting assets must be.
     *
     * Supported file kinds:
     * - access
     * - audio
     * - compressed
     * - excel
     * - flash
     * - html
     * - illustrator
     * - image
     * - javascript
     * - json
     * - pdf
     * - photoshop
     * - php
     * - powerpoint
     * - text
     * - video
     * - word
     * - xml
     * - unknown
     *
     * ---
     *
     * ```php
     * // fetch only images
     * $logos = \craft\elements\Asset::find()
     *     ->kind('image')
     *     ->all();
     * ```
     * ```twig
     * {# fetch only images #}
     * {% set logos = craft.assets()
     *     .kind('image')
     *     .all() %}
     * ```
     * @used-by kind()
     */
    public $kind;

    /**
     * @var mixed The width (in pixels) that the resulting assets must have.
     * ---
     * ```php{4}
     * // fetch images that are at least 500 pixels wide
     * $images = \craft\elements\Asset::find()
     *     ->kind('image')
     *     ->width('>= 500')
     *     ->all();
     * ```
     * ```twig{4}
     * {# fetch images that are at least 500 pixes wide #}
     * {% set logos = craft.assets()
     *     .kind('image')
     *     .width('>= 500')
     *     .all() %}
     * ```
     * @used-by width()
     */
    public $width;

    /**
     * @var mixed The height (in pixels) that the resulting assets must have.
     * ---
     * ```php{4}
     * // fetch images that are at least 500 pixels high
     * $images = \craft\elements\Asset::find()
     *     ->kind('image')
     *     ->height('>= 500')
     *     ->all();
     * ```
     * ```twig{4}
     * {# fetch images that are at least 500 pixes high #}
     * {% set logos = craft.assets()
     *     .kind('image')
     *     .height('>= 500')
     *     .all() %}
     * ```
     * @used-by height()
     */
    public $height;

    /**
     * @var mixed The size (in bytes) that the resulting assets must have.
     * @used-by size()
     */
    public $size;

    /**
     * @var mixed The Date Modified that the resulting assets must have.
     * @used-by dateModified()
     */
    public $dateModified;

    /**
     * @var bool Whether the query should search the subfolders of [[folderId]].
     * @used-by includeSubfolders()
     */
    public $includeSubfolders = false;

    /**
     * @var string|array|null The asset transform indexes that should be eager-loaded, if they exist
     * ---
     * ```php{4}
     * // fetch images with their 'thumb' transforms preloaded
     * $images = \craft\elements\Asset::find()
     *     ->kind('image')
     *     ->withTransforms(['thumb'])
     *     ->all();
     * ```
     * ```twig{4}
     * {# fetch images with their 'thumb' transforms preloaded #}
     * {% set logos = craft.assets()
     *     .kind('image')
     *     .withTransforms(['thumb'])
     *     .all() %}
     * ```
     * @used-by withTransforms()
     */
    public $withTransforms;

    /**
     * @inheritdoc
     */
    public function __set($name, $value)
    {
        if ($name === 'volume') {
            $this->volume($value);
        } else {
            parent::__set($name, $value);
        }
    }

    /**
     * Narrows the query results based on the volume the assets belong to.
     *
     * Possible values include:
     *
     * | Value | Fetches assets…
     * | - | -
     * | `'foo'` | in a volume with a handle of `foo`.
     * | `'not foo'` | not in a volume with a handle of `foo`.
     * | `['foo', 'bar']` | in a volume with a handle of `foo` or `bar`.
     * | `['not', 'foo', 'bar']` | not in a volume with a handle of `foo` or `bar`.
     * | a [[VolumeInterface|volume]] object | in a volume represented by the object.
     *
     * ---
     *
     * ```twig
     * {# Fetch assets in the Foo volume #}
     * {% set {elements-var} = {twig-method}
     *     .volume('foo')
     *     .all() %}
     * ```
     *
     * ```php
     * // Fetch assets in the Foo group
     * ${elements-var} = {php-method}
     *     ->volume('foo')
     *     ->all();
     * ```
     *
     * @param string|string[]|VolumeInterface|null $value The property value
     * @return static self reference
     * @uses $volumeId
     */
    public function volume($value)
    {
        if ($value instanceof VolumeInterface) {
<<<<<<< HEAD
            $this->volumeId = $value->id;
=======
            $this->volumeId = [$value->id];
>>>>>>> 28b01f8a
        } else if ($value !== null) {
            $this->volumeId = (new Query())
                ->select(['id'])
                ->from([Table::VOLUMES])
                ->where(Db::parseParam('handle', $value))
                ->andWhere(['dateDeleted' => null])
                ->column();
        } else {
            $this->volumeId = null;
        }

        return $this;
    }

    /**
     * Narrows the query results based on the volume the assets belong to.
     *
     * @param string|string[]|VolumeInterface $value The property value
     * @return static self reference
     * @deprecated in 3.0.0. Use [[volume()]] instead.
     */
    public function source($value)
    {
        Craft::$app->getDeprecator()->log('AssetQuery::source()', 'The “source” asset query param has been deprecated. Use “volume” instead.');

        return $this->volume($value);
    }

    /**
     * Narrows the query results based on the volumes the assets belong to, per the volumes’ IDs.
     *
     * Possible values include:
     *
     * | Value | Fetches assets…
     * | - | -
     * | `1` | in a volume with an ID of 1.
     * | `'not 1'` | not in a volume with an ID of 1.
     * | `[1, 2]` | in a volume with an ID of 1 or 2.
     * | `['not', 1, 2]` | not in a volume with an ID of 1 or 2.
     * | `':empty:'` | that haven’t been stored in a volume yet
     *
     * ---
     *
     * ```twig
     * {# Fetch assets in the volume with an ID of 1 #}
     * {% set {elements-var} = {twig-method}
     *     .volumeId(1)
     *     .all() %}
     * ```
     *
     * ```php
     * // Fetch assets in the volume with an ID of 1
     * ${elements-var} = {php-method}
     *     ->volumeId(1)
     *     ->all();
     * ```
     *
     * @param int|int[]|null $value The property value
     * @return static self reference
     * @uses $volumeId
     */
    public function volumeId($value)
    {
        $this->volumeId = $value;
        return $this;
    }

    /**
     * Narrows the query results based on the volumes the assets belong to, per the volumes’ IDs.
     *
     * @param int|int[] $value The property value
     * @return static self reference
     * @deprecated in Craft 3.0.0. Use [[volumeId()]] instead.
     */
    public function sourceId($value)
    {
        Craft::$app->getDeprecator()->log('AssetQuery::sourceId()', 'The “sourceId” asset query param has been deprecated. Use “volumeId” instead.');

        return $this->volumeId($value);
    }

    /**
     * Narrows the query results based on the folders the assets belong to, per the folders’ IDs.
     *
     * Possible values include:
     *
     * | Value | Fetches assets…
     * | - | -
     * | `1` | in a folder with an ID of 1.
     * | `'not 1'` | not in a folder with an ID of 1.
     * | `[1, 2]` | in a folder with an ID of 1 or 2.
     * | `['not', 1, 2]` | not in a folder with an ID of 1 or 2.
     *
     * ---
     *
     * ```twig
     * {# Fetch assets in the folder with an ID of 1 #}
     * {% set {elements-var} = {twig-method}
     *     .folderId(1)
     *     .all() %}
     * ```
     *
     * ```php
     * // Fetch assets in the folder with an ID of 1
     * ${elements-var} = {php-method}
     *     ->folderId(1)
     *     ->all();
     * ```
     *
     * ---
     *
     * ::: tip
     * This can be combined with [[includeSubfolders()]] if you want to include assets in all the subfolders of a certain folder.
     * :::
     *
     * @param int|int[]|null $value The property value
     * @return static self reference
     * @uses $folderId
     */
    public function folderId($value)
    {
        $this->folderId = $value;
        return $this;
    }

    /**
     * Narrows the query results based on the user the assets were uploaded by, per the user’s IDs.
     *
     * Possible values include:
     *
     * | Value | Fetches assets…
     * | - | -
     * | `1` | uploaded by the user with an ID of 1.
     * | a [[User]] object | uploaded by the user represented by the object.
     *
     * ---
     *
     * ```twig
     * {# Fetch assets uploaded by the user with an ID of 1 #}
     * {% set {elements-var} = {twig-method}
     *     .uploader(1)
     *     .all() %}
     * ```
     *
     * ```php
     * // Fetch assets uploaded by the user with an ID of 1
     * ${elements-var} = {php-method}
     *     ->uploader(1)
     *     ->all();
     * ```
     *
     * @param int|User|null $value The property value
     * @return static self reference
     * @uses $uploaderId
     * @since 3.4.0
     */
    public function uploader($value)
    {
        if ($value instanceof User) {
            $this->uploaderId = $value->id;
        } else if (is_numeric($value)) {
            $this->uploaderId = $value;
        } else {
            throw new InvalidArgumentException('Invalid uploader value');
        }
        return $this;
    }

    /**
     * Narrows the query results based on the assets’ filenames.
     *
     * Possible values include:
     *
     * | Value | Fetches assets…
     * | - | -
     * | `'foo.jpg'` | with a filename of `foo.jpg`.
     * | `'foo*'` | with a filename that begins with `foo`.
     * | `'*.jpg'` | with a filename that ends with `.jpg`.
     * | `'*foo*'` | with a filename that contains `foo`.
     * | `'not *foo*'` | with a filename that doesn’t contain `foo`.
     * | `['*foo*', '*bar*']` | with a filename that contains `foo` or `bar`.
     * | `['not', '*foo*', '*bar*']` | with a filename that doesn’t contain `foo` or `bar`.
     *
     * ---
     *
     * ```twig
     * {# Fetch all the hi-res images #}
     * {% set {elements-var} = {twig-method}
     *     .filename('*@2x*')
     *     .all() %}
     * ```
     *
     * ```php
     * // Fetch all the hi-res images
     * ${elements-var} = {php-method}
     *     ->filename('*@2x*')
     *     ->all();
     * ```
     *
     * @param string|string[]|null $value The property value
     * @return static self reference
     * @uses $filename
     */
    public function filename($value)
    {
        $this->filename = $value;
        return $this;
    }

    /**
     * Narrows the query results based on the assets’ file kinds.
     *
     * Supported file kinds:
     * - `access`
     * - `audio`
     * - `compressed`
     * - `excel`
     * - `flash`
     * - `html`
     * - `illustrator`
     * - `image`
     * - `javascript`
     * - `json`
     * - `pdf`
     * - `photoshop`
     * - `php`
     * - `powerpoint`
     * - `text`
     * - `video`
     * - `word`
     * - `xml`
     * - `unknown`
     *
     * Possible values include:
     *
     * | Value | Fetches assets…
     * | - | -
     * | `'image'` | with a file kind of `image`.
     * | `'not image'` | not with a file kind of `image`..
     * | `['image', 'pdf']` | with a file kind of `image` or `pdf`.
     * | `['not', 'image', 'pdf']` | not with a file kind of `image` or `pdf`.
     *
     * ---
     *
     * ```twig
     * {# Fetch all the images #}
     * {% set {elements-var} = {twig-method}
     *     .kind('image')
     *     .all() %}
     * ```
     *
     * ```php
     * // Fetch all the images
     * ${elements-var} = {php-method}
     *     ->kind('image')
     *     ->all();
     * ```
     *
     * @param string|string[]|null $value The property value
     * @return static self reference
     * @uses $kind
     */
    public function kind($value)
    {
        $this->kind = $value;
        return $this;
    }

    /**
     * Narrows the query results based on the assets’ image widths.
     *
     * Possible values include:
     *
     * | Value | Fetches assets…
     * | - | -
     * | `100` | with a width of 100.
     * | `'>= 100'` | with a width of at least 100.
     * | `['>= 100', '<= 1000']` | with a width between 100 and 1,000.
     *
     * ---
     *
     * ```twig
     * {# Fetch XL images #}
     * {% set {elements-var} = {twig-method}
     *     .kind('image')
     *     .width('>= 1000')
     *     .all() %}
     * ```
     *
     * ```php
     * // Fetch XL images
     * ${elements-var} = {php-method}
     *     ->kind('image')
     *     ->width('>= 1000')
     *     ->all();
     * ```
     *
     * @param mixed $value The property value
     * @return static self reference
     * @uses $width
     */
    public function width($value)
    {
        $this->width = $value;
        return $this;
    }

    /**
     * Narrows the query results based on the assets’ image heights.
     *
     * Possible values include:
     *
     * | Value | Fetches assets…
     * | - | -
     * | `100` | with a height of 100.
     * | `'>= 100'` | with a height of at least 100.
     * | `['>= 100', '<= 1000']` | with a height between 100 and 1,000.
     *
     * ---
     *
     * ```twig
     * {# Fetch XL images #}
     * {% set {elements-var} = {twig-method}
     *     .kind('image')
     *     .height('>= 1000')
     *     .all() %}
     * ```
     *
     * ```php
     * // Fetch XL images
     * ${elements-var} = {php-method}
     *     ->kind('image')
     *     ->height('>= 1000')
     *     ->all();
     * ```
     *
     * @param mixed $value The property value
     * @return static self reference
     * @uses $height
     */
    public function height($value)
    {
        $this->height = $value;
        return $this;
    }

    /**
     * Narrows the query results based on the assets’ file sizes (in bytes).
     *
     * Possible values include:
     *
     * | Value | Fetches assets…
     * | - | -
     * | `1000` | with a size of 1,000 bytes (1KB).
     * | `'< 1000000'` | with a size of less than 1,000,000 bytes (1MB).
     * | `['>= 1000', '< 1000000']` | with a size between 1KB and 1MB.
     *
     * ---
     *
     * ```twig
     * {# Fetch assets that are smaller than 1KB #}
     * {% set {elements-var} = {twig-method}
     *     .size('< 1000')
     *     .all() %}
     * ```
     *
     * ```php
     * // Fetch assets that are smaller than 1KB
     * ${elements-var} = {php-method}
     *     ->size('< 1000')
     *     ->all();
     * ```
     *
     * @param mixed $value The property value
     * @return static self reference
     * @uses $size
     */
    public function size($value)
    {
        $this->size = $value;
        return $this;
    }

    /**
     * Narrows the query results based on the assets’ files’ last-modified dates.
     *
     * Possible values include:
     *
     * | Value | Fetches assets…
     * | - | -
     * | `'>= 2018-04-01'` | that were modified on or after 2018-04-01.
     * | `'< 2018-05-01'` | that were modified before 2018-05-01
     * | `['and', '>= 2018-04-04', '< 2018-05-01']` | that were modified between 2018-04-01 and 2018-05-01.
     *
     * ---
     *
     * ```twig
     * {# Fetch assets modified in the last month #}
     * {% set start = date('30 days ago')|atom %}
     *
     * {% set {elements-var} = {twig-method}
     *     .dateModified(">= #{start}")
     *     .all() %}
     * ```
     *
     * ```php
     * // Fetch assets modified in the last month
     * $start = (new \DateTime('30 days ago'))->format(\DateTime::ATOM);
     *
     * ${elements-var} = {php-method}
     *     ->dateModified(">= {$start}")
     *     ->all();
     * ```
     *
     * @param mixed $value The property value
     * @return static self reference
     * @uses $dateModified
     */
    public function dateModified($value)
    {
        $this->dateModified = $value;
        return $this;
    }

    /**
     * Broadens the query results to include assets from any of the subfolders of the folder specified by [[folderId()]].
     *
     * ---
     *
     * ```twig
     * {# Fetch assets in the folder with an ID of 1 (including its subfolders) #}
     * {% set {elements-var} = {twig-method}
     *     .folderId(1)
     *     .includeSubfolders()
     *     .all() %}
     * ```
     *
     * ```php
     * // Fetch assets in the folder with an ID of 1 (including its subfolders)
     * ${elements-var} = {php-method}
     *     ->folderId(1)
     *     ->includeSubfolders()
     *     ->all();
     * ```
     *
     * ---
     *
     * ::: warning
     * This will only work if [[folderId()]] was set to a single folder ID.
     * :::
     *
     * @param bool $value The property value (defaults to true)
     * @return static self reference
     * @uses $includeSubfolders
     */
    public function includeSubfolders(bool $value = true)
    {
        $this->includeSubfolders = $value;
        return $this;
    }

    /**
     * Causes the query to return matching assets eager-loaded with image transform indexes.
     *
     * This can improve performance when displaying several image transforms at once, if the transforms
     * have already been generated.
     *
     * Transforms can be specified as their handle or an object that contains `width` and/or `height` properties.
     *
     * You can include `srcset`-style sizes (e.g. `100w` or `2x`) following a normal transform definition, for example:
     *
     * ::: code
     *
     * ```twig
     * [{width: 1000, height: 600}, '1.5x', '2x', '3x']
     * ```
     *
     * ```php
     * [['width' => 1000, 'height' => 600], '1.5x', '2x', '3x']
     * ```
     *
     * :::
     *
     * When a `srcset`-style size is encountered, the preceding normal transform definition will be used as a
     * reference when determining the resulting transform dimensions.
     *
     * ---
     *
     * ```twig
     * {# Fetch assets with the 'thumbnail' and 'hiResThumbnail' transform data preloaded #}
     * {% set {elements-var} = {twig-method}
     *     .kind('image')
     *     .withTransforms(['thumbnail', 'hiResThumbnail'])
     *     .all() %}
     * ```
     *
     * ```php
     * // Fetch assets with the 'thumbnail' and 'hiResThumbnail' transform data preloaded
     * ${elements-var} = {php-method}
     *     ->kind('image')
     *     ->withTransforms(['thumbnail', 'hiResThumbnail'])
     *     ->all();
     * ```
     *
     * @param string|array|null $value The transforms to include.
     * @return self The query object itself
     * @uses $withTransforms
     */
    public function withTransforms(array $value = null)
    {
        $this->withTransforms = $value;
        return $this;
    }

    /**
     * @inheritdoc
     */
    public function populate($rows)
    {
        $elements = parent::populate($rows);

        // Eager-load transforms?
        if ($this->withTransforms) {
            $transforms = $this->withTransforms;
            if (!is_array($transforms)) {
                $transforms = is_string($transforms) ? StringHelper::split($transforms) : [$transforms];
            }

            Craft::$app->getAssetTransforms()->eagerLoadTransforms($elements, $transforms);
        }

        return $elements;
    }

    /**
     * @inheritdoc
     */
    protected function beforePrepare(): bool
    {
        // See if 'source' was set to an invalid handle
        if ($this->volumeId === []) {
            return false;
        }

        $this->joinElementTable('assets');
        $this->query->innerJoin(['volumeFolders' => Table::VOLUMEFOLDERS], '[[volumeFolders.id]] = [[assets.folderId]]');

        $this->query->select([
            'assets.volumeId',
            'assets.folderId',
            'assets.filename',
            'assets.kind',
            'assets.width',
            'assets.height',
            'assets.size',
            'assets.focalPoint',
            'assets.keptFile',
            'assets.dateModified',
            'volumeFolders.path AS folderPath'
        ]);

        if (self::_supportsUploaderParam()) {
            $this->query->addSelect('assets.uploaderId');
        }

        $this->_normalizeVolumeId();
        if ($this->volumeId) {
            $this->subQuery->andWhere(['assets.volumeId' => $this->volumeId]);
        }

        if ($this->folderId) {
            $folderCondition = Db::parseParam('assets.folderId', $this->folderId);
            if (is_numeric($this->folderId) && $this->includeSubfolders) {
                $assetsService = Craft::$app->getAssets();
                $descendants = $assetsService->getAllDescendantFolders($assetsService->getFolderById($this->folderId));
                $folderCondition = ['or', $folderCondition, ['in', 'assets.folderId', array_keys($descendants)]];
            }
            $this->subQuery->andWhere($folderCondition);
        }

        if (self::_supportsUploaderParam() && $this->uploaderId) {
            $this->subQuery->andWhere(['uploaderId' => $this->uploaderId]);
        }

        if ($this->filename) {
            $this->subQuery->andWhere(Db::parseParam('assets.filename', $this->filename));
        }

        if ($this->kind) {
            $kindCondition = ['or', Db::parseParam('assets.kind', $this->kind)];
            $kinds = Assets::getFileKinds();
            foreach ((array)$this->kind as $kind) {
                if (isset($kinds[$kind])) {
                    foreach ($kinds[$kind]['extensions'] as $extension) {
                        $kindCondition[] = ['like', 'assets.filename', "%.{$extension}", false];
                    }
                }
            }
            $this->subQuery->andWhere($kindCondition);
        }

        if ($this->width) {
            $this->subQuery->andWhere(Db::parseParam('assets.width', $this->width));
        }

        if ($this->height) {
            $this->subQuery->andWhere(Db::parseParam('assets.height', $this->height));
        }

        if ($this->size) {
            $this->subQuery->andWhere(Db::parseParam('assets.size', $this->size));
        }

        if ($this->dateModified) {
            $this->subQuery->andWhere(Db::parseDateParam('assets.dateModified', $this->dateModified));
        }

        return parent::beforePrepare();
    }

    /**
     * Normalizes the volumeId param to an array of IDs or null
     */
    private function _normalizeVolumeId()
    {
        if ($this->volumeId === ':empty:') {
            return;
        }

        if (empty($this->volumeId)) {
            $this->volumeId = null;
        } else if (is_numeric($this->volumeId)) {
            $this->volumeId = [$this->volumeId];
        } else if (!is_array($this->volumeId) || !ArrayHelper::isNumeric($this->volumeId)) {
            $this->volumeId = (new Query())
                ->select(['id'])
                ->from([Table::VOLUMES])
                ->where(Db::parseParam('id', $this->volumeId))
                ->column();
        }
    }

    /**
     * @inheritdoc
     * @since 3.5.0
     */
    protected function cacheTags(): array
    {
        $tags = [];
        if ($this->volumeId && $this->volumeId !== ':empty:') {
            foreach ($this->volumeId as $volumeId) {
                $tags[] = "volume:$volumeId";
            }
        }
        return $tags;
    }
}<|MERGE_RESOLUTION|>--- conflicted
+++ resolved
@@ -274,11 +274,7 @@
     public function volume($value)
     {
         if ($value instanceof VolumeInterface) {
-<<<<<<< HEAD
-            $this->volumeId = $value->id;
-=======
             $this->volumeId = [$value->id];
->>>>>>> 28b01f8a
         } else if ($value !== null) {
             $this->volumeId = (new Query())
                 ->select(['id'])
