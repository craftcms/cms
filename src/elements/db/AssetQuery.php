<?php
/**
 * @link https://craftcms.com/
 * @copyright Copyright (c) Pixel & Tonic, Inc.
 * @license https://craftcms.github.io/license/
 */

namespace craft\elements\db;

use Craft;
use craft\base\ElementInterface;
use craft\db\Query;
use craft\db\QueryAbortedException;
use craft\db\Table;
use craft\elements\Asset;
use craft\elements\ElementCollection;
use craft\elements\User;
use craft\helpers\ArrayHelper;
use craft\helpers\Assets;
use craft\helpers\Db;
use craft\helpers\StringHelper;
use craft\models\Volume;
use yii\base\InvalidArgumentException;
use yii\db\Schema;

/**
 * AssetQuery represents a SELECT SQL statement for assets in a way that is independent of DBMS.
 *
 * @template TKey of array-key
 * @template TElement of Asset
 * @extends ElementQuery<TKey,TElement>
 *
 * @property-write string|string[]|Volume|null $volume The volume(s) that resulting assets must belong to
<<<<<<< HEAD
 * @method Asset[]|array all($db = null)
 * @method Asset|array|null one($db = null)
 * @method Asset|array|null nth(int $n, ?Connection $db = null)
 * @method ElementCollection<Asset> collect($db = null)
=======
>>>>>>> 0fbc77bd
 * @author Pixel & Tonic, Inc. <support@pixelandtonic.com>
 * @since 3.0.0
 * @doc-path assets.md
 * @supports-site-params
 * @supports-title-param
 * @replace {element} asset
 * @replace {elements} assets
 * @replace {twig-method} craft.assets()
 * @replace {myElement} myAsset
 * @replace {element-class} \craft\elements\Asset
 */
class AssetQuery extends ElementQuery
{
    // General parameters
    // -------------------------------------------------------------------------

    /**
     * @var bool|null Whether to only return assets that the user has permission to view.
     * @used-by editable()
     * @since 4.4.0
     */
    public ?bool $editable = null;

    /**
     * @var bool|null Whether to only return entries that the user has permission to save.
     * @used-by savable()
     * @since 4.4.0
     */
    public ?bool $savable = null;

    /**
     * @var mixed The volume ID(s) that the resulting assets must be in.
     * ---
     * ```php
     * // fetch assets in the Logos volume
     * $logos = \craft\elements\Asset::find()
     *     ->volume('logos')
     *     ->all();
     * ```
     * ```twig
     * {# fetch assets in the Logos volume #}
     * {% set logos = craft.assets()
     *   .volume('logos')
     *   .all() %}
     * ```
     * @used-by volume()
     * @used-by volumeId()
     */
    public mixed $volumeId = null;

    /**
     * @var mixed The asset folder ID(s) that the resulting assets must be in.
     * @used-by folderId()
     */
    public mixed $folderId = null;

    /**
     * @var int|null The user ID that the resulting assets must have been uploaded by.
     * @used-by uploader()
     * @since 3.4.0
     */
    public ?int $uploaderId = null;

    /**
     * @var mixed The filename(s) that the resulting assets must have.
     * @used-by filename()
     */
    public mixed $filename = null;

    /**
     * @var mixed The file kind(s) that the resulting assets must be.
     *
     * Supported file kinds:
     * - access
     * - audio
     * - compressed
     * - excel
     * - flash
     * - html
     * - illustrator
     * - image
     * - javascript
     * - json
     * - pdf
     * - photoshop
     * - php
     * - powerpoint
     * - text
     * - video
     * - word
     * - xml
     * - unknown
     *
     * ---
     *
     * ```php
     * // fetch only images
     * $logos = \craft\elements\Asset::find()
     *     ->kind('image')
     *     ->all();
     * ```
     * ```twig
     * {# fetch only images #}
     * {% set logos = craft.assets()
     *   .kind('image')
     *   .all() %}
     * ```
     * @used-by kind()
     */
    public mixed $kind = null;

    /**
     * @var bool|null Whether the query should filter assets depending on whether they have alternative text.
     * @used-by hasAlt()
     * @since 4.0.0
     */
    public ?bool $hasAlt = null;

    /**
     * @var mixed The width (in pixels) that the resulting assets must have.
     * ---
     * ```php{4}
     * // fetch images that are at least 500 pixels wide
     * $images = \craft\elements\Asset::find()
     *     ->kind('image')
     *     ->width('>= 500')
     *     ->all();
     * ```
     * ```twig{4}
     * {# fetch images that are at least 500 pixes wide #}
     * {% set logos = craft.assets()
     *   .kind('image')
     *   .width('>= 500')
     *   .all() %}
     * ```
     * @used-by width()
     */
    public mixed $width = null;

    /**
     * @var mixed The height (in pixels) that the resulting assets must have.
     * ---
     * ```php{4}
     * // fetch images that are at least 500 pixels high
     * $images = \craft\elements\Asset::find()
     *     ->kind('image')
     *     ->height('>= 500')
     *     ->all();
     * ```
     * ```twig{4}
     * {# fetch images that are at least 500 pixes high #}
     * {% set logos = craft.assets()
     *   .kind('image')
     *   .height('>= 500')
     *   .all() %}
     * ```
     * @used-by height()
     */
    public mixed $height = null;

    /**
     * @var mixed The size (in bytes) that the resulting assets must have.
     * @used-by size()
     */
    public mixed $size = null;

    /**
     * @var mixed The Date Modified that the resulting assets must have.
     * @used-by dateModified()
     */
    public mixed $dateModified = null;

    /**
     * @var bool Whether the query should search the subfolders of [[folderId]].
     * @used-by includeSubfolders()
     */
    public bool $includeSubfolders = false;

    /**
     * @var string|null The folder path that resulting assets must live within
     * @used-by folderPath()
     * @since 3.7.39
     */
    public ?string $folderPath = null;

    /**
     * @var mixed The asset transform indexes that should be eager-loaded, if they exist
     * ---
     * ```php{4}
     * // fetch images with their 'thumb' transforms preloaded
     * $images = \craft\elements\Asset::find()
     *     ->kind('image')
     *     ->withTransforms(['thumb'])
     *     ->all();
     * ```
     * ```twig{4}
     * {# fetch images with their 'thumb' transforms preloaded #}
     * {% set logos = craft.assets()
     *   .kind('image')
     *   .withTransforms(['thumb'])
     *   .all() %}
     * ```
     * @used-by withTransforms()
     */
    public mixed $withTransforms = null;

    /**
     * @inheritdoc
     */
    public function __set($name, $value)
    {
        if ($name === 'volume') {
            $this->volume($value);
        } else {
            parent::__set($name, $value);
        }
    }

    /**
     * Sets the [[$editable]] property.
     *
     * @param bool|null $value The property value (defaults to true)
     * @return self self reference
     * @uses $editable
     * @since 4.4.0
     */
    public function editable(?bool $value = true): self
    {
        $this->editable = $value;
        return $this;
    }

    /**
     * Sets the [[$savable]] property.
     *
     * @param bool|null $value The property value (defaults to true)
     * @return self self reference
     * @uses $savable
     * @since 4.4.0
     */
    public function savable(?bool $value = true): self
    {
        $this->savable = $value;
        return $this;
    }

    /**
     * Narrows the query results based on the volume the assets belong to.
     *
     * Possible values include:
     *
     * | Value | Fetches assets…
     * | - | -
     * | `'foo'` | in a volume with a handle of `foo`.
     * | `'not foo'` | not in a volume with a handle of `foo`.
     * | `['foo', 'bar']` | in a volume with a handle of `foo` or `bar`.
     * | `['not', 'foo', 'bar']` | not in a volume with a handle of `foo` or `bar`.
     * | a [[Volume]] object | in a volume represented by the object.
     *
     * ---
     *
     * ```twig
     * {# Fetch assets in the Foo volume #}
     * {% set {elements-var} = {twig-method}
     *   .volume('foo')
     *   .all() %}
     * ```
     *
     * ```php
     * // Fetch assets in the Foo group
     * ${elements-var} = {php-method}
     *     ->volume('foo')
     *     ->all();
     * ```
     *
     * @param mixed $value The property value
     * @return static self reference
     * @uses $volumeId
     */
    public function volume(mixed $value): static
    {
        if (Db::normalizeParam($value, function($item) {
            if (is_string($item)) {
                $item = Craft::$app->getVolumes()->getVolumeByHandle($item);
            }
            return $item instanceof Volume ? $item->id : null;
        })) {
            $this->volumeId = $value;
        } elseif ($value !== null) {
            $this->volumeId = (new Query())
                ->select(['id'])
                ->from([Table::VOLUMES])
                ->where(Db::parseParam('handle', $value))
                ->andWhere(['dateDeleted' => null])
                ->column();
        } else {
            $this->volumeId = null;
        }

        return $this;
    }

    /**
     * Narrows the query results based on the volumes the assets belong to, per the volumes’ IDs.
     *
     * Possible values include:
     *
     * | Value | Fetches assets…
     * | - | -
     * | `1` | in a volume with an ID of 1.
     * | `'not 1'` | not in a volume with an ID of 1.
     * | `[1, 2]` | in a volume with an ID of 1 or 2.
     * | `['not', 1, 2]` | not in a volume with an ID of 1 or 2.
     * | `':empty:'` | that haven’t been stored in a volume yet
     *
     * ---
     *
     * ```twig
     * {# Fetch assets in the volume with an ID of 1 #}
     * {% set {elements-var} = {twig-method}
     *   .volumeId(1)
     *   .all() %}
     * ```
     *
     * ```php
     * // Fetch assets in the volume with an ID of 1
     * ${elements-var} = {php-method}
     *     ->volumeId(1)
     *     ->all();
     * ```
     *
     * @param mixed $value The property value
     * @return static self reference
     * @uses $volumeId
     */
    public function volumeId(mixed $value): static
    {
        $this->volumeId = $value;
        return $this;
    }

    /**
     * Narrows the query results based on the folders the assets belong to, per the folders’ IDs.
     *
     * Possible values include:
     *
     * | Value | Fetches assets…
     * | - | -
     * | `1` | in a folder with an ID of 1.
     * | `'not 1'` | not in a folder with an ID of 1.
     * | `[1, 2]` | in a folder with an ID of 1 or 2.
     * | `['not', 1, 2]` | not in a folder with an ID of 1 or 2.
     *
     * ---
     *
     * ```twig
     * {# Fetch assets in the folder with an ID of 1 #}
     * {% set {elements-var} = {twig-method}
     *   .folderId(1)
     *   .all() %}
     * ```
     *
     * ```php
     * // Fetch assets in the folder with an ID of 1
     * ${elements-var} = {php-method}
     *     ->folderId(1)
     *     ->all();
     * ```
     *
     * ---
     *
     * ::: tip
     * This can be combined with [[includeSubfolders()]] if you want to include assets in all the subfolders of a certain folder.
     * :::
     *
     * @param mixed $value The property value
     * @return static self reference
     * @uses $folderId
     */
    public function folderId(mixed $value): static
    {
        $this->folderId = $value;
        return $this;
    }

    /**
     * Narrows the query results based on the user the assets were uploaded by, per the user’s IDs.
     *
     * Possible values include:
     *
     * | Value | Fetches assets…
     * | - | -
     * | `1` | uploaded by the user with an ID of 1.
     * | a [[User]] object | uploaded by the user represented by the object.
     *
     * ---
     *
     * ```twig
     * {# Fetch assets uploaded by the user with an ID of 1 #}
     * {% set {elements-var} = {twig-method}
     *   .uploader(1)
     *   .all() %}
     * ```
     *
     * ```php
     * // Fetch assets uploaded by the user with an ID of 1
     * ${elements-var} = {php-method}
     *     ->uploader(1)
     *     ->all();
     * ```
     *
     * @param int|User|null $value The property value
     * @return static self reference
     * @uses $uploaderId
     * @since 3.4.0
     */
    public function uploader(int|User|null $value): static
    {
        if ($value instanceof User) {
            $this->uploaderId = $value->id;
        } elseif (is_numeric($value)) {
            $this->uploaderId = $value;
        } else {
            throw new InvalidArgumentException('Invalid uploader value');
        }
        return $this;
    }

    /**
     * Narrows the query results based on the assets’ filenames.
     *
     * Possible values include:
     *
     * | Value | Fetches assets…
     * | - | -
     * | `'foo.jpg'` | with a filename of `foo.jpg`.
     * | `'foo*'` | with a filename that begins with `foo`.
     * | `'*.jpg'` | with a filename that ends with `.jpg`.
     * | `'*foo*'` | with a filename that contains `foo`.
     * | `'not *foo*'` | with a filename that doesn’t contain `foo`.
     * | `['*foo*', '*bar*']` | with a filename that contains `foo` or `bar`.
     * | `['not', '*foo*', '*bar*']` | with a filename that doesn’t contain `foo` or `bar`.
     *
     * ---
     *
     * ```twig
     * {# Fetch all the hi-res images #}
     * {% set {elements-var} = {twig-method}
     *   .filename('*@2x*')
     *   .all() %}
     * ```
     *
     * ```php
     * // Fetch all the hi-res images
     * ${elements-var} = {php-method}
     *     ->filename('*@2x*')
     *     ->all();
     * ```
     *
     * @param mixed $value The property value
     * @return static self reference
     * @uses $filename
     */
    public function filename(mixed $value): static
    {
        $this->filename = $value;
        return $this;
    }

    /**
     * Narrows the query results based on the assets’ file kinds.
     *
     * Supported file kinds:
     * - `access`
     * - `audio`
     * - `compressed`
     * - `excel`
     * - `flash`
     * - `html`
     * - `illustrator`
     * - `image`
     * - `javascript`
     * - `json`
     * - `pdf`
     * - `photoshop`
     * - `php`
     * - `powerpoint`
     * - `text`
     * - `video`
     * - `word`
     * - `xml`
     * - `unknown`
     *
     * Possible values include:
     *
     * | Value | Fetches assets…
     * | - | -
     * | `'image'` | with a file kind of `image`.
     * | `'not image'` | not with a file kind of `image`..
     * | `['image', 'pdf']` | with a file kind of `image` or `pdf`.
     * | `['not', 'image', 'pdf']` | not with a file kind of `image` or `pdf`.
     *
     * ---
     *
     * ```twig
     * {# Fetch all the images #}
     * {% set {elements-var} = {twig-method}
     *   .kind('image')
     *   .all() %}
     * ```
     *
     * ```php
     * // Fetch all the images
     * ${elements-var} = {php-method}
     *     ->kind('image')
     *     ->all();
     * ```
     *
     * @param mixed $value The property value
     * @return static self reference
     * @uses $kind
     */
    public function kind(mixed $value): static
    {
        $this->kind = $value;
        return $this;
    }

    /**
     * Narrows the query results based on whether the assets have alternative text.
     *
     * @param bool|null $value The property value
     * @return static self reference
     * @uses $hasAlt
     */
    public function hasAlt(?bool $value = true): static
    {
        $this->hasAlt = $value;
        return $this;
    }

    /**
     * Narrows the query results based on the assets’ image widths.
     *
     * Possible values include:
     *
     * | Value | Fetches assets…
     * | - | -
     * | `100` | with a width of 100.
     * | `'>= 100'` | with a width of at least 100.
     * | `['>= 100', '<= 1000']` | with a width between 100 and 1,000.
     *
     * ---
     *
     * ```twig
     * {# Fetch XL images #}
     * {% set {elements-var} = {twig-method}
     *   .kind('image')
     *   .width('>= 1000')
     *   .all() %}
     * ```
     *
     * ```php
     * // Fetch XL images
     * ${elements-var} = {php-method}
     *     ->kind('image')
     *     ->width('>= 1000')
     *     ->all();
     * ```
     *
     * @param mixed $value The property value
     * @return static self reference
     * @uses $width
     */
    public function width(mixed $value): static
    {
        $this->width = $value;
        return $this;
    }

    /**
     * Narrows the query results based on the assets’ image heights.
     *
     * Possible values include:
     *
     * | Value | Fetches assets…
     * | - | -
     * | `100` | with a height of 100.
     * | `'>= 100'` | with a height of at least 100.
     * | `['>= 100', '<= 1000']` | with a height between 100 and 1,000.
     *
     * ---
     *
     * ```twig
     * {# Fetch XL images #}
     * {% set {elements-var} = {twig-method}
     *   .kind('image')
     *   .height('>= 1000')
     *   .all() %}
     * ```
     *
     * ```php
     * // Fetch XL images
     * ${elements-var} = {php-method}
     *     ->kind('image')
     *     ->height('>= 1000')
     *     ->all();
     * ```
     *
     * @param mixed $value The property value
     * @return static self reference
     * @uses $height
     */
    public function height(mixed $value): static
    {
        $this->height = $value;
        return $this;
    }

    /**
     * Narrows the query results based on the assets’ file sizes (in bytes).
     *
     * Possible values include:
     *
     * | Value | Fetches assets…
     * | - | -
     * | `1000` | with a size of 1,000 bytes (1KB).
     * | `'< 1000000'` | with a size of less than 1,000,000 bytes (1MB).
     * | `['>= 1000', '< 1000000']` | with a size between 1KB and 1MB.
     *
     * ---
     *
     * ```twig
     * {# Fetch assets that are smaller than 1KB #}
     * {% set {elements-var} = {twig-method}
     *   .size('< 1000')
     *   .all() %}
     * ```
     *
     * ```php
     * // Fetch assets that are smaller than 1KB
     * ${elements-var} = {php-method}
     *     ->size('< 1000')
     *     ->all();
     * ```
     *
     * @param mixed $value The property value
     * @return static self reference
     * @uses $size
     */
    public function size(mixed $value): static
    {
        $this->size = $value;
        return $this;
    }

    /**
     * Narrows the query results based on the assets’ files’ last-modified dates.
     *
     * Possible values include:
     *
     * | Value | Fetches assets…
     * | - | -
     * | `'>= 2018-04-01'` | that were modified on or after 2018-04-01.
     * | `'< 2018-05-01'` | that were modified before 2018-05-01.
     * | `['and', '>= 2018-04-04', '< 2018-05-01']` | that were modified between 2018-04-01 and 2018-05-01.
     * | `now`/`today`/`tomorrow`/`yesterday` | that were modified at midnight of the specified relative date.
     *
     * ---
     *
     * ```twig
     * {# Fetch assets modified in the last month #}
     * {% set start = date('30 days ago')|atom %}
     *
     * {% set {elements-var} = {twig-method}
     *   .dateModified(">= #{start}")
     *   .all() %}
     * ```
     *
     * ```php
     * // Fetch assets modified in the last month
     * $start = (new \DateTime('30 days ago'))->format(\DateTime::ATOM);
     *
     * ${elements-var} = {php-method}
     *     ->dateModified(">= {$start}")
     *     ->all();
     * ```
     *
     * @param mixed $value The property value
     * @return static self reference
     * @uses $dateModified
     */
    public function dateModified(mixed $value): static
    {
        $this->dateModified = $value;
        return $this;
    }

    /**
     * Broadens the query results to include assets from any of the subfolders of the folder specified by [[folderId()]].
     *
     * ---
     *
     * ```twig
     * {# Fetch assets in the folder with an ID of 1 (including its subfolders) #}
     * {% set {elements-var} = {twig-method}
     *   .folderId(1)
     *   .includeSubfolders()
     *   .all() %}
     * ```
     *
     * ```php
     * // Fetch assets in the folder with an ID of 1 (including its subfolders)
     * ${elements-var} = {php-method}
     *     ->folderId(1)
     *     ->includeSubfolders()
     *     ->all();
     * ```
     *
     * ---
     *
     * ::: warning
     * This will only work if [[folderId()]] was set to a single folder ID.
     * :::
     *
     * @param bool $value The property value (defaults to true)
     * @return static self reference
     * @uses $includeSubfolders
     */
    public function includeSubfolders(bool $value = true): static
    {
        $this->includeSubfolders = $value;
        return $this;
    }

    /**
     * Narrows the query results based on the folders the assets belong to, per the folders’ paths.
     *
     * Possible values include:
     *
     * | Value | Fetches assets…
     * | - | -
     * | `foo/` | in a `foo/` folder (excluding nested folders).
     * | `foo/*` | in a `foo/` folder (including nested folders).
     * | `'not foo/*'` | not in a `foo/` folder (including nested folders).
     * | `['foo/*', 'bar/*']` | in a `foo/` or `bar/` folder (including nested folders).
     * | `['not', 'foo/*', 'bar/*']` | not in a `foo/` or `bar/` folder (including nested folders).
     *
     * ---
     *
     * ```twig
     * {# Fetch assets in the foo/ folder or its nested folders #}
     * {% set {elements-var} = {twig-method}
     *   .folderPath('foo/*')
     *   .all() %}
     * ```
     *
     * ```php
     * // Fetch assets in the foo/ folder or its nested folders
     * ${elements-var} = {php-method}
     *     ->folderPath('foo/*')
     *     ->all();
     * ```
     *
     * @param mixed $value The property value
     * @return static self reference
     * @uses $folderPath
     * @since 3.7.39
     */
    public function folderPath(mixed $value): static
    {
        $this->folderPath = $value;
        return $this;
    }

    /**
     * Causes the query to return matching assets eager-loaded with image transform indexes.
     *
     * This can improve performance when displaying several image transforms at once, if the transforms
     * have already been generated.
     *
     * Transforms can be specified as their handle or an object that contains `width` and/or `height` properties.
     *
     * You can include `srcset`-style sizes (e.g. `100w` or `2x`) following a normal transform definition, for example:
     *
     * ::: code
     *
     * ```twig
     * [{width: 1000, height: 600}, '1.5x', '2x', '3x']
     * ```
     *
     * ```php
     * [['width' => 1000, 'height' => 600], '1.5x', '2x', '3x']
     * ```
     *
     * :::
     *
     * When a `srcset`-style size is encountered, the preceding normal transform definition will be used as a
     * reference when determining the resulting transform dimensions.
     *
     * ---
     *
     * ```twig
     * {# Fetch assets with the 'thumbnail' and 'hiResThumbnail' transform data preloaded #}
     * {% set {elements-var} = {twig-method}
     *   .kind('image')
     *   .withTransforms(['thumbnail', 'hiResThumbnail'])
     *   .all() %}
     * ```
     *
     * ```php
     * // Fetch assets with the 'thumbnail' and 'hiResThumbnail' transform data preloaded
     * ${elements-var} = {php-method}
     *     ->kind('image')
     *     ->withTransforms(['thumbnail', 'hiResThumbnail'])
     *     ->all();
     * ```
     *
     * @param string|array|null $value The transforms to include.
     * @return static The query object itself
     * @uses $withTransforms
     */
    public function withTransforms(string|array|null $value = null): static
    {
        $this->withTransforms = $value;
        return $this;
    }

    /**
     * @inheritdoc
     */
    public function afterPopulate(array $elements): array
    {
        /** @var Asset[] $elements */
        $elements = parent::afterPopulate($elements);

        // Eager-load transforms?
        if ($this->withTransforms && !$this->asArray) {
            $transforms = $this->withTransforms;
            if (!is_array($transforms)) {
                $transforms = is_string($transforms) ? StringHelper::split($transforms) : [$transforms];
            }

            Craft::$app->getImageTransforms()->eagerLoadTransforms($elements, $transforms);
        }

        return $elements;
    }

    /**
     * @inheritdoc
     */
    protected function beforePrepare(): bool
    {
        if (!parent::beforePrepare()) {
            return false;
        }

        $this->_normalizeVolumeId();

        // See if 'volume' was set to an invalid handle
        if ($this->volumeId === []) {
            return false;
        }

        $this->joinElementTable(Table::ASSETS);
        $this->query->leftJoin(['assets_sites' => Table::ASSETS_SITES], [
            'and',
            '[[assets_sites.assetId]] = [[assets.id]]',
            '[[assets_sites.siteId]] = [[elements_sites.siteId]]',
        ]);
        $this->subQuery->innerJoin(['volumeFolders' => Table::VOLUMEFOLDERS], '[[volumeFolders.id]] = [[assets.folderId]]');
        $this->query->innerJoin(['volumeFolders' => Table::VOLUMEFOLDERS], '[[volumeFolders.id]] = [[assets.folderId]]');

        $this->query->select([
            'assets.volumeId',
            'assets.folderId',
            'assets.uploaderId',
            'assets.filename',
            'assets.kind',
            'assets.width',
            'assets.height',
            'assets.size',
            'assets.alt',
            'assets.focalPoint',
            'assets.keptFile',
            'assets.dateModified',
            'siteAlt' => 'assets_sites.alt',
            'folderPath' => 'volumeFolders.path',
        ]);

        if ($this->volumeId) {
            if ($this->volumeId === ':empty:') {
                $this->subQuery->andWhere(['assets.volumeId' => null]);
            } else {
                $this->subQuery->andWhere(['assets.volumeId' => $this->volumeId]);
            }
        }

        if ($this->folderId) {
            $folderCondition = Db::parseNumericParam('assets.folderId', $this->folderId);
            if (is_numeric($this->folderId) && $this->includeSubfolders) {
                $assetsService = Craft::$app->getAssets();
                $descendants = $assetsService->getAllDescendantFolders($assetsService->getFolderById($this->folderId));
                $folderCondition = ['or', $folderCondition, ['in', 'assets.folderId', array_keys($descendants)]];
            }
            $this->subQuery->andWhere($folderCondition);
        }

        if ($this->folderPath) {
            $this->subQuery->andWhere(Db::parseParam('volumeFolders.path', $this->folderPath));
        }

        if ($this->uploaderId) {
            $this->subQuery->andWhere(['uploaderId' => $this->uploaderId]);
        }

        if ($this->filename) {
            $this->subQuery->andWhere(Db::parseParam('assets.filename', $this->filename));
        }

        if ($this->kind) {
            $kindCondition = ['or', Db::parseParam('assets.kind', $this->kind)];
            $kinds = Assets::getFileKinds();
            foreach ((array)$this->kind as $kind) {
                if (isset($kinds[$kind])) {
                    foreach ($kinds[$kind]['extensions'] as $extension) {
                        $kindCondition[] = ['like', 'assets.filename', "%.$extension", false];
                    }
                }
            }
            $this->subQuery->andWhere($kindCondition);
        }

        if ($this->width) {
            $this->subQuery->andWhere(Db::parseNumericParam('assets.width', $this->width));
        }

        if ($this->height) {
            $this->subQuery->andWhere(Db::parseNumericParam('assets.height', $this->height));
        }

        if ($this->size) {
            $this->subQuery->andWhere(Db::parseNumericParam('assets.size', $this->size, '=', Schema::TYPE_BIGINT));
        }

        if ($this->dateModified) {
            $this->subQuery->andWhere(Db::parseDateParam('assets.dateModified', $this->dateModified));
        }

        $this->_applyAuthParam($this->editable, 'viewAssets', 'viewPeerAssets');
        $this->_applyAuthParam($this->savable, 'saveAssets', 'savePeerAssets');

        return true;
    }

    /**
     * @inheritdoc
     */
    protected function afterPrepare(): bool
    {
        if ($this->hasAlt !== null) {
            $hasAltCondition = [
                'or',
                ['assets.alt' => null],
                ['assets_sites.alt' => null],
            ];

            $this->subQuery
                ->leftJoin(['assets_sites' => Table::ASSETS_SITES], [
                    'and',
                    '[[assets_sites.assetId]] = [[assets.id]]',
                    '[[assets_sites.siteId]] = [[elements_sites.siteId]]',
                ])
                ->andWhere($this->hasAlt ? ['not', $hasAltCondition] : $hasAltCondition);
        }

        return parent::afterPrepare();
    }

    /**
     * @param bool|null $value
     * @param string $permissionPrefix
     * @param string $peerPermissionPrefix
     * @throws QueryAbortedException
     */
    private function _applyAuthParam(?bool $value, string $permissionPrefix, string $peerPermissionPrefix): void
    {
        if ($value === null) {
            return;
        }

        $user = Craft::$app->getUser()->getIdentity();

        if (!$user) {
            throw new QueryAbortedException();
        }

        $fullyAuthorizedVolumeIds = [];
        $partiallyAuthorizedVolumeIds = [];
        $unauthorizedVolumeIds = [];

        foreach (Craft::$app->getVolumes()->getAllVolumes() as $volume) {
            if ($user->can("$peerPermissionPrefix:$volume->uid")) {
                $fullyAuthorizedVolumeIds[] = $volume->id;
            } elseif ($user->can("$permissionPrefix:$volume->uid")) {
                $partiallyAuthorizedVolumeIds[] = $volume->id;
            } else {
                $unauthorizedVolumeIds[] = $volume->id;
            }
        }

        if ($value) {
            if (!$fullyAuthorizedVolumeIds && !$partiallyAuthorizedVolumeIds) {
                throw new QueryAbortedException();
            }

            $this->subQuery->andWhere(array_filter([
                'or',
                $fullyAuthorizedVolumeIds
                    ? ['assets.volumeId' => $fullyAuthorizedVolumeIds]
                    : null,
                $partiallyAuthorizedVolumeIds
                    ? [
                        'assets.volumeId' => $partiallyAuthorizedVolumeIds,
                        'assets.uploaderId' => $user->id,
                    ]
                    : null,
            ]));
        } else {
            if (!$unauthorizedVolumeIds && !$partiallyAuthorizedVolumeIds) {
                throw new QueryAbortedException();
            }

            $this->subQuery->andWhere(array_filter([
                'or',
                $unauthorizedVolumeIds
                    ? ['assets.volumeId' => $unauthorizedVolumeIds]
                    : null,
                $partiallyAuthorizedVolumeIds
                    ? [
                        'and',
                        ['assets.volumeId' => $partiallyAuthorizedVolumeIds],
                        [
                            'or',
                            ['not', ['assets.uploaderId' => $user->id]],
                            ['assets.uploaderId' => null],
                        ],
                    ]
                    : null,
            ]));
        }
    }

    /**
     * Normalizes the volumeId param to an array of IDs or null
     */
    private function _normalizeVolumeId(): void
    {
        if ($this->volumeId === ':empty:') {
            return;
        }

        if (empty($this->volumeId)) {
            $this->volumeId = is_array($this->volumeId) ? [] : null;
        } elseif (is_numeric($this->volumeId)) {
            $this->volumeId = [$this->volumeId];
        } elseif (!is_array($this->volumeId) || !ArrayHelper::isNumeric($this->volumeId)) {
            $this->volumeId = (new Query())
                ->select(['id'])
                ->from([Table::VOLUMES])
                ->where(Db::parseNumericParam('id', $this->volumeId))
                ->column();
        }
    }

    /**
     * @inheritdoc
     */
    public function createElement(array $row): ElementInterface
    {
        // Use the site-specific alt text, if set
        $siteAlt = ArrayHelper::remove($row, 'siteAlt');
        if ($siteAlt !== null) {
            $row['alt'] = $siteAlt;
        }

        return parent::createElement($row);
    }

    /**
     * @inheritdoc
     * @since 3.5.0
     */
    protected function cacheTags(): array
    {
        $tags = [];
        if ($this->volumeId && $this->volumeId !== ':empty:') {
            foreach ($this->volumeId as $volumeId) {
                $tags[] = "volume:$volumeId";
            }
        }
        return $tags;
    }

    /**
     * @inheritdoc
     */
    protected function fieldLayouts(): array
    {
        if ($this->volumeId && $this->volumeId !== ':empty:') {
            $fieldLayouts = [];
            $volumesService = Craft::$app->getVolumes();
            foreach ($this->volumeId as $volumeId) {
                $volume = $volumesService->getVolumeById($volumeId);
                if ($volume) {
                    $fieldLayouts[] = $volume->getFieldLayout();
                }
            }
            return $fieldLayouts;
        }

        return parent::fieldLayouts();
    }
}<|MERGE_RESOLUTION|>--- conflicted
+++ resolved
@@ -13,7 +13,6 @@
 use craft\db\QueryAbortedException;
 use craft\db\Table;
 use craft\elements\Asset;
-use craft\elements\ElementCollection;
 use craft\elements\User;
 use craft\helpers\ArrayHelper;
 use craft\helpers\Assets;
@@ -31,13 +30,6 @@
  * @extends ElementQuery<TKey,TElement>
  *
  * @property-write string|string[]|Volume|null $volume The volume(s) that resulting assets must belong to
-<<<<<<< HEAD
- * @method Asset[]|array all($db = null)
- * @method Asset|array|null one($db = null)
- * @method Asset|array|null nth(int $n, ?Connection $db = null)
- * @method ElementCollection<Asset> collect($db = null)
-=======
->>>>>>> 0fbc77bd
  * @author Pixel & Tonic, Inc. <support@pixelandtonic.com>
  * @since 3.0.0
  * @doc-path assets.md
