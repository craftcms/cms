<?php
/**
 * @link https://craftcms.com/
 * @copyright Copyright (c) Pixel & Tonic, Inc.
 * @license https://craftcms.github.io/license/
 */

namespace craft\elements\db;

use Craft;
use craft\db\Query;
use craft\db\Table;
use craft\elements\Asset;
use craft\elements\User;
use craft\helpers\ArrayHelper;
use craft\helpers\Assets;
use craft\helpers\Db;
use craft\helpers\StringHelper;
use craft\models\Volume;
use yii\base\InvalidArgumentException;
use yii\db\Connection;
use yii\db\Schema;

/**
 * AssetQuery represents a SELECT SQL statement for assets in a way that is independent of DBMS.
 *
 * @property-write string|string[]|Volume|null $volume The volume(s) that resulting assets must belong to
 * @method Asset[]|array all($db = null)
 * @method Asset|array|null one($db = null)
 * @method Asset|array|null nth(int $n, ?Connection $db = null)
 * @author Pixel & Tonic, Inc. <support@pixelandtonic.com>
 * @since 3.0.0
 * @doc-path assets.md
 * @supports-site-params
 * @supports-title-param
 * @replace {element} asset
 * @replace {elements} assets
 * @replace {twig-method} craft.assets()
 * @replace {myElement} myAsset
 * @replace {element-class} \craft\elements\Asset
 */
class AssetQuery extends ElementQuery
{
    // General parameters
    // -------------------------------------------------------------------------

    /**
     * @var mixed The volume ID(s) that the resulting assets must be in.
     * ---
     * ```php
     * // fetch assets in the Logos volume
     * $logos = \craft\elements\Asset::find()
     *     ->volume('logos')
     *     ->all();
     * ```
     * ```twig
     * {# fetch assets in the Logos volume #}
     * {% set logos = craft.assets()
     *   .volume('logos')
     *   .all() %}
     * ```
     * @used-by volume()
     * @used-by volumeId()
     */
    public mixed $volumeId = null;

    /**
     * @var mixed The asset folder ID(s) that the resulting assets must be in.
     * @used-by folderId()
     */
    public mixed $folderId = null;

    /**
     * @var int|null The user ID that the resulting assets must have been uploaded by.
     * @used-by uploader()
     * @since 3.4.0
     */
    public ?int $uploaderId = null;

    /**
     * @var mixed The filename(s) that the resulting assets must have.
     * @used-by filename()
     */
    public mixed $filename = null;

    /**
     * @var mixed The file kind(s) that the resulting assets must be.
     *
     * Supported file kinds:
     * - access
     * - audio
     * - compressed
     * - excel
     * - flash
     * - html
     * - illustrator
     * - image
     * - javascript
     * - json
     * - pdf
     * - photoshop
     * - php
     * - powerpoint
     * - text
     * - video
     * - word
     * - xml
     * - unknown
     *
     * ---
     *
     * ```php
     * // fetch only images
     * $logos = \craft\elements\Asset::find()
     *     ->kind('image')
     *     ->all();
     * ```
     * ```twig
     * {# fetch only images #}
     * {% set logos = craft.assets()
     *   .kind('image')
     *   .all() %}
     * ```
     * @used-by kind()
     */
    public mixed $kind = null;

    /**
     * @var bool|null Whether the query should filter assets depending on whether they have alternative text.
     * @used-by hasAlt()
     * @since 4.0.0
     */
    public ?bool $hasAlt = null;

    /**
     * @var mixed The width (in pixels) that the resulting assets must have.
     * ---
     * ```php{4}
     * // fetch images that are at least 500 pixels wide
     * $images = \craft\elements\Asset::find()
     *     ->kind('image')
     *     ->width('>= 500')
     *     ->all();
     * ```
     * ```twig{4}
     * {# fetch images that are at least 500 pixes wide #}
     * {% set logos = craft.assets()
     *   .kind('image')
     *   .width('>= 500')
     *   .all() %}
     * ```
     * @used-by width()
     */
    public mixed $width = null;

    /**
     * @var mixed The height (in pixels) that the resulting assets must have.
     * ---
     * ```php{4}
     * // fetch images that are at least 500 pixels high
     * $images = \craft\elements\Asset::find()
     *     ->kind('image')
     *     ->height('>= 500')
     *     ->all();
     * ```
     * ```twig{4}
     * {# fetch images that are at least 500 pixes high #}
     * {% set logos = craft.assets()
     *   .kind('image')
     *   .height('>= 500')
     *   .all() %}
     * ```
     * @used-by height()
     */
    public mixed $height = null;

    /**
     * @var mixed The size (in bytes) that the resulting assets must have.
     * @used-by size()
     */
    public mixed $size = null;

    /**
     * @var mixed The Date Modified that the resulting assets must have.
     * @used-by dateModified()
     */
    public mixed $dateModified = null;

    /**
     * @var bool Whether the query should search the subfolders of [[folderId]].
     * @used-by includeSubfolders()
     */
    public bool $includeSubfolders = false;

    /**
<<<<<<< HEAD
     * @var mixed The asset transform indexes that should be eager-loaded, if they exist
=======
     * @var string|null The folder path that resulting assets must live within
     * @sused-by folderPath()
     * @since 3.7.39
     */
    public $folderPath;

    /**
     * @var string|array|null The asset transform indexes that should be eager-loaded, if they exist
>>>>>>> 8d42e7f2
     * ---
     * ```php{4}
     * // fetch images with their 'thumb' transforms preloaded
     * $images = \craft\elements\Asset::find()
     *     ->kind('image')
     *     ->withTransforms(['thumb'])
     *     ->all();
     * ```
     * ```twig{4}
     * {# fetch images with their 'thumb' transforms preloaded #}
     * {% set logos = craft.assets()
     *   .kind('image')
     *   .withTransforms(['thumb'])
     *   .all() %}
     * ```
     * @used-by withTransforms()
     */
    public mixed $withTransforms = null;

    /**
     * @inheritdoc
     */
    public function __set($name, $value)
    {
        if ($name === 'volume') {
            $this->volume($value);
        } else {
            parent::__set($name, $value);
        }
    }

    /**
     * Narrows the query results based on the volume the assets belong to.
     *
     * Possible values include:
     *
     * | Value | Fetches assets…
     * | - | -
     * | `'foo'` | in a volume with a handle of `foo`.
     * | `'not foo'` | not in a volume with a handle of `foo`.
     * | `['foo', 'bar']` | in a volume with a handle of `foo` or `bar`.
     * | `['not', 'foo', 'bar']` | not in a volume with a handle of `foo` or `bar`.
     * | a [[Volume]] object | in a volume represented by the object.
     *
     * ---
     *
     * ```twig
     * {# Fetch assets in the Foo volume #}
     * {% set {elements-var} = {twig-method}
     *   .volume('foo')
     *   .all() %}
     * ```
     *
     * ```php
     * // Fetch assets in the Foo group
     * ${elements-var} = {php-method}
     *     ->volume('foo')
     *     ->all();
     * ```
     *
     * @param mixed $value The property value
     * @return self self reference
     * @uses $volumeId
     */
    public function volume(mixed $value): self
    {
        if ($value instanceof Volume) {
            $this->volumeId = [$value->id];
        } elseif ($value !== null) {
            $this->volumeId = (new Query())
                ->select(['id'])
                ->from([Table::VOLUMES])
                ->where(Db::parseParam('handle', $value))
                ->andWhere(['dateDeleted' => null])
                ->column();
        } else {
            $this->volumeId = null;
        }

        return $this;
    }

    /**
     * Narrows the query results based on the volumes the assets belong to, per the volumes’ IDs.
     *
     * Possible values include:
     *
     * | Value | Fetches assets…
     * | - | -
     * | `1` | in a volume with an ID of 1.
     * | `'not 1'` | not in a volume with an ID of 1.
     * | `[1, 2]` | in a volume with an ID of 1 or 2.
     * | `['not', 1, 2]` | not in a volume with an ID of 1 or 2.
     * | `':empty:'` | that haven’t been stored in a volume yet
     *
     * ---
     *
     * ```twig
     * {# Fetch assets in the volume with an ID of 1 #}
     * {% set {elements-var} = {twig-method}
     *   .volumeId(1)
     *   .all() %}
     * ```
     *
     * ```php
     * // Fetch assets in the volume with an ID of 1
     * ${elements-var} = {php-method}
     *     ->volumeId(1)
     *     ->all();
     * ```
     *
     * @param mixed $value The property value
     * @return self self reference
     * @uses $volumeId
     */
    public function volumeId(mixed $value): self
    {
        $this->volumeId = $value;
        return $this;
    }

    /**
     * Narrows the query results based on the folders the assets belong to, per the folders’ IDs.
     *
     * Possible values include:
     *
     * | Value | Fetches assets…
     * | - | -
     * | `1` | in a folder with an ID of 1.
     * | `'not 1'` | not in a folder with an ID of 1.
     * | `[1, 2]` | in a folder with an ID of 1 or 2.
     * | `['not', 1, 2]` | not in a folder with an ID of 1 or 2.
     *
     * ---
     *
     * ```twig
     * {# Fetch assets in the folder with an ID of 1 #}
     * {% set {elements-var} = {twig-method}
     *   .folderId(1)
     *   .all() %}
     * ```
     *
     * ```php
     * // Fetch assets in the folder with an ID of 1
     * ${elements-var} = {php-method}
     *     ->folderId(1)
     *     ->all();
     * ```
     *
     * ---
     *
     * ::: tip
     * This can be combined with [[includeSubfolders()]] if you want to include assets in all the subfolders of a certain folder.
     * :::
     *
     * @param mixed $value The property value
     * @return self self reference
     * @uses $folderId
     */
    public function folderId(mixed $value): self
    {
        $this->folderId = $value;
        return $this;
    }

    /**
     * Narrows the query results based on the user the assets were uploaded by, per the user’s IDs.
     *
     * Possible values include:
     *
     * | Value | Fetches assets…
     * | - | -
     * | `1` | uploaded by the user with an ID of 1.
     * | a [[User]] object | uploaded by the user represented by the object.
     *
     * ---
     *
     * ```twig
     * {# Fetch assets uploaded by the user with an ID of 1 #}
     * {% set {elements-var} = {twig-method}
     *   .uploader(1)
     *   .all() %}
     * ```
     *
     * ```php
     * // Fetch assets uploaded by the user with an ID of 1
     * ${elements-var} = {php-method}
     *     ->uploader(1)
     *     ->all();
     * ```
     *
     * @param int|User|null $value The property value
     * @return self self reference
     * @uses $uploaderId
     * @since 3.4.0
     */
    public function uploader(int|User|null $value): self
    {
        if ($value instanceof User) {
            $this->uploaderId = $value->id;
        } elseif (is_numeric($value)) {
            $this->uploaderId = $value;
        } else {
            throw new InvalidArgumentException('Invalid uploader value');
        }
        return $this;
    }

    /**
     * Narrows the query results based on the assets’ filenames.
     *
     * Possible values include:
     *
     * | Value | Fetches assets…
     * | - | -
     * | `'foo.jpg'` | with a filename of `foo.jpg`.
     * | `'foo*'` | with a filename that begins with `foo`.
     * | `'*.jpg'` | with a filename that ends with `.jpg`.
     * | `'*foo*'` | with a filename that contains `foo`.
     * | `'not *foo*'` | with a filename that doesn’t contain `foo`.
     * | `['*foo*', '*bar*']` | with a filename that contains `foo` or `bar`.
     * | `['not', '*foo*', '*bar*']` | with a filename that doesn’t contain `foo` or `bar`.
     *
     * ---
     *
     * ```twig
     * {# Fetch all the hi-res images #}
     * {% set {elements-var} = {twig-method}
     *   .filename('*@2x*')
     *   .all() %}
     * ```
     *
     * ```php
     * // Fetch all the hi-res images
     * ${elements-var} = {php-method}
     *     ->filename('*@2x*')
     *     ->all();
     * ```
     *
     * @param mixed $value The property value
     * @return self self reference
     * @uses $filename
     */
    public function filename(mixed $value): self
    {
        $this->filename = $value;
        return $this;
    }

    /**
     * Narrows the query results based on the assets’ file kinds.
     *
     * Supported file kinds:
     * - `access`
     * - `audio`
     * - `compressed`
     * - `excel`
     * - `flash`
     * - `html`
     * - `illustrator`
     * - `image`
     * - `javascript`
     * - `json`
     * - `pdf`
     * - `photoshop`
     * - `php`
     * - `powerpoint`
     * - `text`
     * - `video`
     * - `word`
     * - `xml`
     * - `unknown`
     *
     * Possible values include:
     *
     * | Value | Fetches assets…
     * | - | -
     * | `'image'` | with a file kind of `image`.
     * | `'not image'` | not with a file kind of `image`..
     * | `['image', 'pdf']` | with a file kind of `image` or `pdf`.
     * | `['not', 'image', 'pdf']` | not with a file kind of `image` or `pdf`.
     *
     * ---
     *
     * ```twig
     * {# Fetch all the images #}
     * {% set {elements-var} = {twig-method}
     *   .kind('image')
     *   .all() %}
     * ```
     *
     * ```php
     * // Fetch all the images
     * ${elements-var} = {php-method}
     *     ->kind('image')
     *     ->all();
     * ```
     *
     * @param mixed $value The property value
     * @return self self reference
     * @uses $kind
     */
    public function kind(mixed $value): self
    {
        $this->kind = $value;
        return $this;
    }

    /**
     * Narrows the query results based on whether the assets have alternative text.
     *
     * @param bool|null $value The property value
     * @return self self reference
     * @uses $hasAlt
     */
    public function hasAlt(?bool $value = true): self
    {
        $this->hasAlt = $value;
        return $this;
    }

    /**
     * Narrows the query results based on the assets’ image widths.
     *
     * Possible values include:
     *
     * | Value | Fetches assets…
     * | - | -
     * | `100` | with a width of 100.
     * | `'>= 100'` | with a width of at least 100.
     * | `['>= 100', '<= 1000']` | with a width between 100 and 1,000.
     *
     * ---
     *
     * ```twig
     * {# Fetch XL images #}
     * {% set {elements-var} = {twig-method}
     *   .kind('image')
     *   .width('>= 1000')
     *   .all() %}
     * ```
     *
     * ```php
     * // Fetch XL images
     * ${elements-var} = {php-method}
     *     ->kind('image')
     *     ->width('>= 1000')
     *     ->all();
     * ```
     *
     * @param mixed $value The property value
     * @return self self reference
     * @uses $width
     */
    public function width(mixed $value): self
    {
        $this->width = $value;
        return $this;
    }

    /**
     * Narrows the query results based on the assets’ image heights.
     *
     * Possible values include:
     *
     * | Value | Fetches assets…
     * | - | -
     * | `100` | with a height of 100.
     * | `'>= 100'` | with a height of at least 100.
     * | `['>= 100', '<= 1000']` | with a height between 100 and 1,000.
     *
     * ---
     *
     * ```twig
     * {# Fetch XL images #}
     * {% set {elements-var} = {twig-method}
     *   .kind('image')
     *   .height('>= 1000')
     *   .all() %}
     * ```
     *
     * ```php
     * // Fetch XL images
     * ${elements-var} = {php-method}
     *     ->kind('image')
     *     ->height('>= 1000')
     *     ->all();
     * ```
     *
     * @param mixed $value The property value
     * @return self self reference
     * @uses $height
     */
    public function height(mixed $value): self
    {
        $this->height = $value;
        return $this;
    }

    /**
     * Narrows the query results based on the assets’ file sizes (in bytes).
     *
     * Possible values include:
     *
     * | Value | Fetches assets…
     * | - | -
     * | `1000` | with a size of 1,000 bytes (1KB).
     * | `'< 1000000'` | with a size of less than 1,000,000 bytes (1MB).
     * | `['>= 1000', '< 1000000']` | with a size between 1KB and 1MB.
     *
     * ---
     *
     * ```twig
     * {# Fetch assets that are smaller than 1KB #}
     * {% set {elements-var} = {twig-method}
     *   .size('< 1000')
     *   .all() %}
     * ```
     *
     * ```php
     * // Fetch assets that are smaller than 1KB
     * ${elements-var} = {php-method}
     *     ->size('< 1000')
     *     ->all();
     * ```
     *
     * @param mixed $value The property value
     * @return self self reference
     * @uses $size
     */
    public function size(mixed $value): self
    {
        $this->size = $value;
        return $this;
    }

    /**
     * Narrows the query results based on the assets’ files’ last-modified dates.
     *
     * Possible values include:
     *
     * | Value | Fetches assets…
     * | - | -
     * | `'>= 2018-04-01'` | that were modified on or after 2018-04-01.
     * | `'< 2018-05-01'` | that were modified before 2018-05-01
     * | `['and', '>= 2018-04-04', '< 2018-05-01']` | that were modified between 2018-04-01 and 2018-05-01.
     *
     * ---
     *
     * ```twig
     * {# Fetch assets modified in the last month #}
     * {% set start = date('30 days ago')|atom %}
     *
     * {% set {elements-var} = {twig-method}
     *   .dateModified(">= #{start}")
     *   .all() %}
     * ```
     *
     * ```php
     * // Fetch assets modified in the last month
     * $start = (new \DateTime('30 days ago'))->format(\DateTime::ATOM);
     *
     * ${elements-var} = {php-method}
     *     ->dateModified(">= {$start}")
     *     ->all();
     * ```
     *
     * @param mixed $value The property value
     * @return self self reference
     * @uses $dateModified
     */
    public function dateModified(mixed $value): self
    {
        $this->dateModified = $value;
        return $this;
    }

    /**
     * Broadens the query results to include assets from any of the subfolders of the folder specified by [[folderId()]].
     *
     * ---
     *
     * ```twig
     * {# Fetch assets in the folder with an ID of 1 (including its subfolders) #}
     * {% set {elements-var} = {twig-method}
     *   .folderId(1)
     *   .includeSubfolders()
     *   .all() %}
     * ```
     *
     * ```php
     * // Fetch assets in the folder with an ID of 1 (including its subfolders)
     * ${elements-var} = {php-method}
     *     ->folderId(1)
     *     ->includeSubfolders()
     *     ->all();
     * ```
     *
     * ---
     *
     * ::: warning
     * This will only work if [[folderId()]] was set to a single folder ID.
     * :::
     *
     * @param bool $value The property value (defaults to true)
     * @return self self reference
     * @uses $includeSubfolders
     */
    public function includeSubfolders(bool $value = true): self
    {
        $this->includeSubfolders = $value;
        return $this;
    }

    /**
     * Narrows the query results based on the folders the assets belong to, per the folders’ paths.
     *
     * Possible values include:
     *
     * | Value | Fetches assets…
     * | - | -
     * | `foo/` | in a `foo/` folder (excluding nested folders).
     * | `foo/*` | in a `foo/` folder (including nested folders).
     * | `'not foo/*'` | not in a `foo/` folder (including nested folders).
     * | `['foo/*', 'bar/*']` | in a `foo/` or `bar/` folder (including nested folders).
     * | `['not', 'foo/*', 'bar/*']` | not in a `foo/` or `bar/` folder (including nested folders).
     *
     * ---
     *
     * ```twig
     * {# Fetch assets in the foo/ folder or its nested folders #}
     * {% set {elements-var} = {twig-method}
     *   .folderPath('foo/*')
     *   .all() %}
     * ```
     *
     * ```php
     * // Fetch assets in the foo/ folder or its nested folders
     * ${elements-var} = {php-method}
     *     ->folderPath('foo/*')
     *     ->all();
     * ```
     *
     * @param mixed $value The property value
     * @return self self reference
     * @uses $folderPath
     * @since 3.7.39
     */
    public function folderPath($value): self
    {
        $this->folderPath = $value;
        return $this;
    }

    /**
     * Causes the query to return matching assets eager-loaded with image transform indexes.
     *
     * This can improve performance when displaying several image transforms at once, if the transforms
     * have already been generated.
     *
     * Transforms can be specified as their handle or an object that contains `width` and/or `height` properties.
     *
     * You can include `srcset`-style sizes (e.g. `100w` or `2x`) following a normal transform definition, for example:
     *
     * ::: code
     *
     * ```twig
     * [{width: 1000, height: 600}, '1.5x', '2x', '3x']
     * ```
     *
     * ```php
     * [['width' => 1000, 'height' => 600], '1.5x', '2x', '3x']
     * ```
     *
     * :::
     *
     * When a `srcset`-style size is encountered, the preceding normal transform definition will be used as a
     * reference when determining the resulting transform dimensions.
     *
     * ---
     *
     * ```twig
     * {# Fetch assets with the 'thumbnail' and 'hiResThumbnail' transform data preloaded #}
     * {% set {elements-var} = {twig-method}
     *   .kind('image')
     *   .withTransforms(['thumbnail', 'hiResThumbnail'])
     *   .all() %}
     * ```
     *
     * ```php
     * // Fetch assets with the 'thumbnail' and 'hiResThumbnail' transform data preloaded
     * ${elements-var} = {php-method}
     *     ->kind('image')
     *     ->withTransforms(['thumbnail', 'hiResThumbnail'])
     *     ->all();
     * ```
     *
     * @param string|array|null $value The transforms to include.
     * @return self The query object itself
     * @uses $withTransforms
     */
    public function withTransforms(string|array|null $value = null): self
    {
        $this->withTransforms = $value;
        return $this;
    }

    /**
     * @inheritdoc
     */
    public function afterPopulate(array $elements): array
    {
        /** @var Asset[] $elements */
        $elements = parent::afterPopulate($elements);

        // Eager-load transforms?
        if ($this->withTransforms && !$this->asArray) {
            $transforms = $this->withTransforms;
            if (!is_array($transforms)) {
                $transforms = is_string($transforms) ? StringHelper::split($transforms) : [$transforms];
            }

            Craft::$app->getImageTransforms()->eagerLoadTransforms($elements, $transforms);
        }

        return $elements;
    }

    /**
     * @inheritdoc
     */
    protected function beforePrepare(): bool
    {
        $this->_normalizeVolumeId();

        // See if 'volume' was set to an invalid handle
        if ($this->volumeId === []) {
            return false;
        }

        $this->joinElementTable('assets');
        $this->subQuery->innerJoin(['volumeFolders' => Table::VOLUMEFOLDERS], '[[volumeFolders.id]] = [[assets.folderId]]');
        $this->query->innerJoin(['volumeFolders' => Table::VOLUMEFOLDERS], '[[volumeFolders.id]] = [[assets.folderId]]');

        $this->query->select([
            'assets.volumeId',
            'assets.folderId',
            'assets.uploaderId',
            'assets.filename',
            'assets.kind',
            'assets.alt',
            'assets.width',
            'assets.height',
            'assets.size',
            'assets.focalPoint',
            'assets.keptFile',
            'assets.dateModified',
            'volumeFolders.path AS folderPath',
        ]);

        if ($this->volumeId) {
            if ($this->volumeId === ':empty:') {
                $this->subQuery->andWhere(['assets.volumeId' => null]);
            } else {
                $this->subQuery->andWhere(['assets.volumeId' => $this->volumeId]);
            }
        }

        if ($this->folderId) {
            $folderCondition = Db::parseNumericParam('assets.folderId', $this->folderId);
            if (is_numeric($this->folderId) && $this->includeSubfolders) {
                $assetsService = Craft::$app->getAssets();
                $descendants = $assetsService->getAllDescendantFolders($assetsService->getFolderById($this->folderId));
                $folderCondition = ['or', $folderCondition, ['in', 'assets.folderId', array_keys($descendants)]];
            }
            $this->subQuery->andWhere($folderCondition);
        }

<<<<<<< HEAD
        if ($this->uploaderId) {
=======
        if ($this->folderPath) {
            $this->subQuery->andWhere(Db::parseParam('volumeFolders.path', $this->folderPath));
        }

        if (self::_supportsUploaderParam() && $this->uploaderId) {
>>>>>>> 8d42e7f2
            $this->subQuery->andWhere(['uploaderId' => $this->uploaderId]);
        }

        if ($this->filename) {
            $this->subQuery->andWhere(Db::parseParam('assets.filename', $this->filename));
        }

        if ($this->kind) {
            $kindCondition = ['or', Db::parseParam('assets.kind', $this->kind)];
            $kinds = Assets::getFileKinds();
            foreach ((array)$this->kind as $kind) {
                if (isset($kinds[$kind])) {
                    foreach ($kinds[$kind]['extensions'] as $extension) {
                        $kindCondition[] = ['like', 'assets.filename', "%.$extension", false];
                    }
                }
            }
            $this->subQuery->andWhere($kindCondition);
        }

        if ($this->hasAlt !== null) {
            $this->subQuery->andWhere($this->hasAlt ? ['not', ['assets.alt' => null]] : ['assets.alt' => null]);
        }

        if ($this->width) {
            $this->subQuery->andWhere(Db::parseNumericParam('assets.width', $this->width));
        }

        if ($this->height) {
            $this->subQuery->andWhere(Db::parseNumericParam('assets.height', $this->height));
        }

        if ($this->size) {
            $this->subQuery->andWhere(Db::parseNumericParam('assets.size', $this->size, '=', Schema::TYPE_BIGINT));
        }

        if ($this->dateModified) {
            $this->subQuery->andWhere(Db::parseDateParam('assets.dateModified', $this->dateModified));
        }

        return parent::beforePrepare();
    }

    /**
     * Normalizes the volumeId param to an array of IDs or null
     */
    private function _normalizeVolumeId(): void
    {
        if ($this->volumeId === ':empty:') {
            return;
        }

        if (empty($this->volumeId)) {
            $this->volumeId = is_array($this->volumeId) ? [] : null;
        } elseif (is_numeric($this->volumeId)) {
            $this->volumeId = [$this->volumeId];
        } elseif (!is_array($this->volumeId) || !ArrayHelper::isNumeric($this->volumeId)) {
            $this->volumeId = (new Query())
                ->select(['id'])
                ->from([Table::VOLUMES])
                ->where(Db::parseNumericParam('id', $this->volumeId))
                ->column();
        }
    }

    /**
     * @inheritdoc
     * @since 3.5.0
     */
    protected function cacheTags(): array
    {
        $tags = [];
        if ($this->volumeId && $this->volumeId !== ':empty:') {
            foreach ($this->volumeId as $volumeId) {
                $tags[] = "volume:$volumeId";
            }
        }
        return $tags;
    }
}<|MERGE_RESOLUTION|>--- conflicted
+++ resolved
@@ -193,9 +193,6 @@
     public bool $includeSubfolders = false;
 
     /**
-<<<<<<< HEAD
-     * @var mixed The asset transform indexes that should be eager-loaded, if they exist
-=======
      * @var string|null The folder path that resulting assets must live within
      * @sused-by folderPath()
      * @since 3.7.39
@@ -203,8 +200,7 @@
     public $folderPath;
 
     /**
-     * @var string|array|null The asset transform indexes that should be eager-loaded, if they exist
->>>>>>> 8d42e7f2
+     * @var mixed The asset transform indexes that should be eager-loaded, if they exist
      * ---
      * ```php{4}
      * // fetch images with their 'thumb' transforms preloaded
@@ -883,15 +879,11 @@
             $this->subQuery->andWhere($folderCondition);
         }
 
-<<<<<<< HEAD
-        if ($this->uploaderId) {
-=======
         if ($this->folderPath) {
             $this->subQuery->andWhere(Db::parseParam('volumeFolders.path', $this->folderPath));
         }
 
-        if (self::_supportsUploaderParam() && $this->uploaderId) {
->>>>>>> 8d42e7f2
+        if ($this->uploaderId) {
             $this->subQuery->andWhere(['uploaderId' => $this->uploaderId]);
         }
 
