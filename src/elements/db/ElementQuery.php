<?php
/**
 * @link https://craftcms.com/
 * @copyright Copyright (c) Pixel & Tonic, Inc.
 * @license https://craftcms.github.io/license/
 */

namespace craft\elements\db;

use Craft;
use craft\base\Element;
use craft\base\ElementInterface;
use craft\base\FieldInterface;
use craft\behaviors\CustomFieldBehavior;
use craft\behaviors\DraftBehavior;
use craft\behaviors\RevisionBehavior;
use craft\cache\ElementQueryTagDependency;
use craft\db\FixedOrderExpression;
use craft\db\Query;
use craft\db\QueryAbortedException;
use craft\db\Table;
use craft\elements\User;
use craft\errors\SiteNotFoundException;
use craft\events\CancelableEvent;
use craft\events\PopulateElementEvent;
use craft\helpers\ArrayHelper;
use craft\helpers\Db;
use craft\helpers\ElementHelper;
use craft\helpers\StringHelper;
use craft\models\Site;
use craft\search\SearchQuery;
use ReflectionClass;
use ReflectionProperty;
use yii\base\ArrayableTrait;
use yii\base\Exception;
use yii\base\InvalidArgumentException;
use yii\base\Model;
use yii\base\NotSupportedException;
use yii\db\Connection;
use yii\db\Expression;
use yii\db\ExpressionInterface;

/**
 * ElementQuery represents a SELECT SQL statement for elements in a way that is independent of DBMS.
 *
 * @property-write string|string[]|Site $site The site(s) that resulting elements must be returned in
 * @mixin CustomFieldBehavior
 * @author Pixel & Tonic, Inc. <support@pixelandtonic.com>
 * @since 3.0.0
 */
class ElementQuery extends Query implements ElementQueryInterface
{
    use ArrayableTrait;

    /**
     * @event Event An event that is triggered at the beginning of preparing an element query for the query builder.
     */
    public const EVENT_BEFORE_PREPARE = 'beforePrepare';

    /**
     * @event Event An event that is triggered at the end of preparing an element query for the query builder.
     */
    public const EVENT_AFTER_PREPARE = 'afterPrepare';

    /**
     * @event PopulateElementEvent The event that is triggered after an element is populated.
     *
     * If [[PopulateElementEvent::$element]] is replaced by an event handler, the replacement will be returned by [[createElement()]] instead.
     */
    public const EVENT_AFTER_POPULATE_ELEMENT = 'afterPopulateElement';

    /**
     * @var string The name of the [[ElementInterface]] class.
     */
    public string $elementType;

    /**
     * @var Query|null The query object created by [[prepare()]]
     * @see prepare()
     */
    public ?Query $query = null;

    /**
     * @var Query|null The subselect’s query object created by [[prepare()]]
     * @see prepare()
     */
    public ?Query $subQuery = null;

    /**
     * @var string|null The content table that will be joined by this query.
     */
    public ?string $contentTable = Table::CONTENT;

    /**
     * @var FieldInterface[]|null The fields that may be involved in this query.
     */
    public ?array $customFields = null;

    // Result formatting attributes
    // -------------------------------------------------------------------------

    /**
     * @var bool Whether the results should be queried in reverse.
     * @used-by inReverse()
     */
    public bool $inReverse = false;

    /**
     * @var bool Whether to return each element as an array. If false (default), an object
     * of [[elementType]] will be created to represent each element.
     * @used-by asArray()
     */
    public bool $asArray = false;

    /**
     * @var bool Whether to ignore placeholder elements when populating the results.
     * @used-by ignorePlaceholders()
     * @since 3.2.9
     */
    public bool $ignorePlaceholders = false;

    // Drafts and revisions
    // -------------------------------------------------------------------------

    /**
     * @var bool|null Whether draft elements should be returned.
     * @since 3.2.0
     */
    public ?bool $drafts = false;

    /**
     * @var bool|null Whether provisional drafts should be returned.
     * @since 3.7.0
     */
    public ?bool $provisionalDrafts = false;

    /**
     * @var int|null The ID of the draft to return (from the `drafts` table)
     * @since 3.2.0
     */
    public ?int $draftId = null;

    /**
     * @var int|string|false|null The source element ID that drafts should be returned for.
     *
     * This can be set to one of the following:
     *
     * - A source element ID – matches drafts of that element
     * - `'*'` – matches drafts of any source element
     * - `false` – matches unpublished drafts that have no source element
     *
     * @since 3.2.0
     */
    public mixed $draftOf = null;

    /**
     * @var int|null The drafts’ creator ID
     * @since 3.2.0
     */
    public ?int $draftCreator = null;

    /**
     * @var bool Whether only unpublished drafts which have been saved after initial creation should be included in the results.
     * @since 3.6.6
     */
    public bool $savedDraftsOnly = false;

    /**
     * @var bool|null Whether revision elements should be returned.
     * @since 3.2.0
     */
    public ?bool $revisions = false;

    /**
     * @var int|null The ID of the revision to return (from the `revisions` table)
     * @since 3.2.0
     */
    public ?int $revisionId = null;

    /**
     * @var int|null The source element ID that revisions should be returned for
     * @since 3.2.0
     */
    public ?int $revisionOf = null;

    /**
     * @var int|null The revisions’ creator ID
     * @since 3.2.0
     */
    public ?int $revisionCreator = null;

    // General parameters
    // -------------------------------------------------------------------------

    /**
     * @var int|int[]|false|null The element ID(s). Prefix IDs with `'not '` to exclude them.
     * @used-by id()
     */
    public mixed $id = null;

    /**
     * @var string|string[]|null The element UID(s). Prefix UIDs with `'not '` to exclude them.
     * @used-by uid()
     */
    public mixed $uid = null;

    /**
     * @var int|int[]|null The element ID(s) in the `elements_sites` table. Prefix IDs with `'not '` to exclude them.
     * @used-by siteSettingsId()
     * @since 3.7.0
     */
    public mixed $siteSettingsId = null;

    /**
     * @var bool Whether results should be returned in the order specified by [[id]].
     * @used-by fixedOrder()
     */
    public bool $fixedOrder = false;

    /**
     * @var string|string[]|null The status(es) that the resulting elements must have.
     * @used-by status()
     */
    public array|string|null $status = [
        Element::STATUS_ENABLED,
    ];

    /**
     * @var bool Whether to return only archived elements.
     * @used-by archived()
     */
    public bool $archived = false;

    /**
     * @var bool|null Whether to return trashed (soft-deleted) elements.
     * If this is set to `null`, then both trashed and non-trashed elements will be returned.
     * @used-by trashed()
     * @since 3.1.0
     */
    public ?bool $trashed = false;

    /**
     * @var mixed When the resulting elements must have been created.
     * @used-by dateCreated()
     */
    public mixed $dateCreated = null;

    /**
     * @var mixed When the resulting elements must have been last updated.
     * @used-by dateUpdated()
     */
    public mixed $dateUpdated = null;

    /**
     * @var int|int[]|string|null The site ID(s) that the elements should be returned in, or `'*'` if elements
     * should be returned in all supported sites.
     * @used-by site()
     * @used-by siteId()
     */
    public mixed $siteId = null;

    /**
     * @var bool Whether only elements with unique IDs should be returned by the query.
     * @used-by unique()
     * @since 3.2.0
     */
    public bool $unique = false;

    /**
     * @var array|null Determines which site should be selected when querying multi-site elements.
     * @used-by preferSites()
     * @since 3.2.0
     */
    public ?array $preferSites = null;

    /**
     * @var bool Whether the elements must be “leaves” in the structure.
     * @used-by leaves()
     */
    public bool $leaves = false;

    /**
     * @var int|array|ElementInterface|null The element relation criteria.
     *
     * See [Relations](https://craftcms.com/docs/4.x/relations.html) for supported syntax options.
     *
     * @used-by relatedTo()
     */
    public mixed $relatedTo = null;

    /**
     * @var string|string[]|null The title that resulting elements must have.
     * @used-by title()
     */
    public mixed $title = null;

    /**
     * @var string|string[]|null The slug that resulting elements must have.
     * @used-by slug()
     */
    public mixed $slug = null;

    /**
     * @var string|string[]|null The URI that the resulting element must have.
     * @used-by uri()
     */
    public mixed $uri = null;

    /**
     * @var string|array|SearchQuery|null The search term to filter the resulting elements by.
     *
     * See [Searching](https://craftcms.com/docs/4.x/searching.html) for supported syntax options.
     *
     * @used-by ElementQuery::search()
     */
    public mixed $search = null;

    /**
     * @var string|string[]|null The reference code(s) used to identify the element(s).
     *
     * This property is set when accessing elements via their reference tags, e.g. `{entry:section/slug}`.
     *
     * @used-by ElementQuery::ref()
     */
    public mixed $ref = null;

    /**
     * @var string|array|null The eager-loading declaration.
     *
     * See [Eager-Loading Elements](https://craftcms.com/docs/4.x/dev/eager-loading-elements.html) for supported syntax options.
     *
     * @used-by with()
     * @used-by andWith()
     */
    public array|string|null $with = null;

    /**
     * @inheritdoc
     * @var string|array
     * @used-by orderBy()
     * @used-by addOrderBy()
     */
    public $orderBy = '';

    // Structure parameters
    // -------------------------------------------------------------------------

    /**
     * @var bool|null Whether element structure data should automatically be left-joined into the query.
     * @used-by withStructure()
     */
    public ?bool $withStructure = null;

    /**
     * @var int|false|null The structure ID that should be used to join in the structureelements table.
     * @used-by structureId()
     */
    public mixed $structureId = null;

    /**
     * @var mixed The element’s level within the structure
     * @used-by level()
     */
    public mixed $level = null;

    /**
     * @var bool|null Whether the resulting elements must have descendants.
     * @used-by hasDescendants()
     * @since 3.0.4
     */
    public ?bool $hasDescendants = null;

    /**
     * @var int|ElementInterface|null The element (or its ID) that results must be an ancestor of.
     * @used-by ancestorOf()
     */
    public ElementInterface|int|null $ancestorOf = null;

    /**
     * @var int|null The maximum number of levels that results may be separated from [[ancestorOf]].
     * @used-by ancestorDist()
     */
    public ?int $ancestorDist = null;

    /**
     * @var int|ElementInterface|null The element (or its ID) that results must be a descendant of.
     * @used-by descendantOf()
     */
    public ElementInterface|int|null $descendantOf = null;

    /**
     * @var int|null The maximum number of levels that results may be separated from [[descendantOf]].
     * @used-by descendantDist()
     */
    public ?int $descendantDist = null;

    /**
     * @var int|ElementInterface|null The element (or its ID) that the results must be a sibling of.
     * @used-by siblingOf()
     */
    public ElementInterface|int|null $siblingOf = null;

    /**
     * @var int|ElementInterface|null The element (or its ID) that the result must be the previous sibling of.
     * @used-by prevSiblingOf()
     */
    public ElementInterface|int|null $prevSiblingOf = null;

    /**
     * @var int|ElementInterface|null The element (or its ID) that the result must be the next sibling of.
     * @used-by nextSiblingOf()
     */
    public ElementInterface|int|null $nextSiblingOf = null;

    /**
     * @var int|ElementInterface|null The element (or its ID) that the results must be positioned before.
     * @used-by positionedBefore()
     */
    public ElementInterface|int|null $positionedBefore = null;

    /**
     * @var int|ElementInterface|null The element (or its ID) that the results must be positioned after.
     * @used-by positionedAfter()
     */
    public ElementInterface|int|null $positionedAfter = null;

    /**
     * @var array The default [[orderBy]] value to use if [[orderBy]] is empty but not null.
     */
    protected array $defaultOrderBy = ['elements.dateCreated' => SORT_DESC];

    // For internal use
    // -------------------------------------------------------------------------

    /**
     * @var mixed The placeholder condition for this query.
     * @see _placeholderCondition()
     */
    private mixed $_placeholderCondition = null;

    /**
     * @var mixed The [[siteId]] param used at the time the placeholder condition was generated.
     * @see _placeholderCondition()
     */
    private mixed $_placeholderSiteIds = null;

    /**
     * @var ElementInterface[]|null The cached element query result
     * @see setCachedResult()
     */
    private ?array $_result = null;

    /**
     * @var array|null The criteria params that were set when the cached element query result was set
     * @see setCachedResult()
     */
    private ?array $_resultCriteria = null;

    /**
     * @var array|null
     */
    private ?array $_searchScores = null;

    /**
     * @var string[]|null
     * @see getCacheTags()
     */
    private array|null $_cacheTags = null;

    /**
     * Constructor
     *
     * @param string $elementType The element type class associated with this query
     * @param array $config Configurations to be applied to the newly created query object
     */
    public function __construct(string $elementType, array $config = [])
    {
        $this->elementType = $elementType;

        // Use ** as a placeholder for "all the default columns"
        $config['select'] = $config['select'] ?? ['**' => '**'];

        parent::__construct($config);
    }

    /**
     * @inheritdoc
     */
    public function __set($name, $value)
    {
        switch ($name) {
            case 'site':
                $this->site($value);
                break;
            default:
                parent::__set($name, $value);
        }
    }

    /**
     * @inheritdoc
     */
    public function behaviors(): array
    {
        $behaviors = parent::behaviors();
        $behaviors['customFields'] = [
            'class' => CustomFieldBehavior::class,
            'hasMethods' => true,
        ];
        return $behaviors;
    }

    // Element criteria parameter setters
    // -------------------------------------------------------------------------

    /**
     * @inheritdoc
     * @uses $inReverse
     */
    public function inReverse(bool $value = true): self
    {
        $this->inReverse = $value;
        return $this;
    }

    /**
     * @inheritdoc
     * @uses $asArray
     */
    public function asArray(bool $value = true): self
    {
        $this->asArray = $value;
        return $this;
    }

    /**
     * @inheritdoc
     * @uses $asArray
     */
    public function ignorePlaceholders(bool $value = true): self
    {
        $this->ignorePlaceholders = $value;
        return $this;
    }

    /**
     * @inheritdoc
     * @uses $drafts
     */
    public function drafts(?bool $value = true): self
    {
        $this->drafts = $value;
        return $this;
    }

    /**
     * @inheritdoc
     * @uses $draftId
     * @uses $drafts
     */
    public function draftId(?int $value = null): self
    {
        $this->draftId = $value;
        if ($value !== null && $this->drafts === false) {
            $this->drafts = true;
        }
        return $this;
    }

    /**
     * @inheritdoc
     * @uses $draftOf
     * @uses $drafts
     */
    public function draftOf($value): self
    {
        if ($value instanceof ElementInterface) {
            $this->draftOf = $value->getCanonicalId();
        } elseif (is_numeric($value) || $value === '*' || $value === false || $value === null) {
            $this->draftOf = $value;
        } else {
            throw new InvalidArgumentException('Invalid draftOf value');
        }
        if ($value !== null && $this->drafts === false) {
            $this->drafts = true;
        }
        return $this;
    }

    /**
     * @inheritdoc
     * @uses $draftCreator
     * @uses $drafts
     */
    public function draftCreator($value): self
    {
        if ($value instanceof User) {
            $this->draftCreator = $value->id;
        } elseif (is_numeric($value) || $value === null) {
            $this->draftCreator = $value;
        } else {
            throw new InvalidArgumentException('Invalid draftCreator value');
        }
        if ($value !== null && $this->drafts === false) {
            $this->drafts = true;
        }
        return $this;
    }

    /**
     * @inheritdoc
     * @uses $provisionalDrafts
     * @uses $drafts
     */
    public function provisionalDrafts(?bool $value = true): self
    {
        $this->provisionalDrafts = $value;
        if ($value === true && $this->drafts === false) {
            $this->drafts = true;
        }
        return $this;
    }

    /**
     * @inheritdoc
     * @uses $savedDraftsOnly
     */
    public function savedDraftsOnly(bool $value = true): self
    {
        $this->savedDraftsOnly = $value;
        return $this;
    }

    /**
     * @inheritdoc
     * @uses $revisions
     */
    public function revisions(?bool $value = true): self
    {
        $this->revisions = $value;
        return $this;
    }

    /**
     * @inheritdoc
     * @uses $revisionId
     * @uses $revisions
     */
    public function revisionId(?int $value = null): self
    {
        $this->revisionId = $value;
        if ($value !== null && $this->revisions === false) {
            $this->revisions = true;
        }
        return $this;
    }

    /**
     * @inheritdoc
     * @uses $revisionOf
     * @uses $revisions
     */
    public function revisionOf($value): self
    {
        if ($value instanceof ElementInterface) {
            $this->revisionOf = $value->getCanonicalId();
        } elseif (is_numeric($value) || $value === null) {
            $this->revisionOf = $value;
        } else {
            throw new InvalidArgumentException('Invalid revisionOf value');
        }
        if ($value !== null && $this->revisions === false) {
            $this->revisions = true;
        }
        return $this;
    }

    /**
     * @inheritdoc
     * @uses $revisionCreator
     * @uses $revisions
     */
    public function revisionCreator($value): self
    {
        if ($value instanceof User) {
            $this->revisionCreator = $value->id;
        } elseif (is_numeric($value) || $value === null) {
            $this->revisionCreator = $value;
        } else {
            throw new InvalidArgumentException('Invalid revisionCreator value');
        }
        if ($value !== null && $this->revisions === false) {
            $this->revisions = true;
        }
        return $this;
    }

    /**
     * @inheritdoc
     * @uses $id
     */
    public function id($value): self
    {
        $this->id = $value;
        return $this;
    }

    /**
     * @inheritdoc
     * @uses $uid
     */
    public function uid($value): self
    {
        $this->uid = $value;
        return $this;
    }

    /**
     * @inheritdoc
     * @uses $siteSettingsId
     */
    public function siteSettingsId($value): self
    {
        $this->siteSettingsId = $value;
        return $this;
    }

    /**
     * @inheritdoc
     * @uses $fixedOrder
     */
    public function fixedOrder(bool $value = true): self
    {
        $this->fixedOrder = $value;
        return $this;
    }

    /**
     * @inheritdoc
     * @uses $orderBy
     */
    public function orderBy($columns): self
    {
        parent::orderBy($columns);

        // If $columns normalizes to an empty array, just set it to null
        if ($this->orderBy === []) {
            $this->orderBy = null;
        }

        return $this;
    }

    /**
     * @inheritdoc
     * @uses $orderBy
     */
    public function addOrderBy($columns): self
    {
        // If orderBy is an empty, non-null value (leaving it up to the element query class to decide),
        // then treat this is an orderBy() call.
        if (isset($this->orderBy) && empty($this->orderBy)) {
            $this->orderBy = null;
        }

        parent::addOrderBy($columns);

        // If $this->>orderBy is empty, just set it to null
        if ($this->orderBy === []) {
            $this->orderBy = null;
        }

        return $this;
    }

    /**
     * @inheritdoc
     * @uses $status
     */
    public function status(array|string|null $value): self
    {
        $this->status = $value;
        return $this;
    }

    /**
     * @inheritdoc
     * @uses $archived
     */
    public function archived(bool $value = true): self
    {
        $this->archived = $value;
        return $this;
    }

    /**
     * @inheritdoc
     * @uses $trashed
     */
    public function trashed(?bool $value = true): self
    {
        $this->trashed = $value;
        return $this;
    }

    /**
     * @inheritdoc
     * @uses $dateCreated
     */
    public function dateCreated(mixed $value): self
    {
        $this->dateCreated = $value;
        return $this;
    }

    /**
     * @inheritdoc
     * @uses $dateUpdated
     */
    public function dateUpdated(mixed $value): self
    {
        $this->dateUpdated = $value;
        return $this;
    }

    /**
     * @inheritdoc
     * @throws InvalidArgumentException if $value is invalid
     * @uses $siteId
     */
    public function site($value): self
    {
        if ($value === null) {
            $this->siteId = null;
        } elseif ($value === '*') {
            $this->siteId = Craft::$app->getSites()->getAllSiteIds();
        } elseif ($value instanceof Site) {
            $this->siteId = $value->id;
        } elseif (is_string($value)) {
            $site = Craft::$app->getSites()->getSiteByHandle($value);
            if (!$site) {
                throw new InvalidArgumentException('Invalid site handle: ' . $value);
            }
            $this->siteId = $site->id;
        } else {
            if ($not = (strtolower(reset($value)) === 'not')) {
                array_shift($value);
            }
            $this->siteId = [];
            foreach (Craft::$app->getSites()->getAllSites() as $site) {
                if (in_array($site->handle, $value, true) === !$not) {
                    $this->siteId[] = $site->id;
                }
            }
            if (empty($this->siteId)) {
                throw new InvalidArgumentException('Invalid site param: [' . ($not ? 'not, ' : '') . implode(', ', $value) . ']');
            }
        }

        return $this;
    }

    /**
     * @inheritdoc
     * @uses $siteId
     */
    public function siteId($value): self
    {
        if (is_array($value) && strtolower(reset($value)) === 'not') {
            array_shift($value);
            $this->siteId = [];
            foreach (Craft::$app->getSites()->getAllSites() as $site) {
                if (!in_array($site->id, $value, false)) {
                    $this->siteId[] = $site->id;
                }
            }
        } else {
            $this->siteId = $value;
        }

        return $this;
    }

    /**
     * @inheritdoc
     * @uses $unique
     * @since 3.2.0
     */
    public function unique(bool $value = true): self
    {
        $this->unique = $value;
        return $this;
    }

    /**
     * @inheritdoc
     * @uses $preferSites
     * @since 3.2.0
     */
    public function preferSites(?array $value = null): self
    {
        $this->preferSites = $value;
        return $this;
    }

    /**
     * @inheritdoc
     * @uses $relatedTo
     */
    public function relatedTo($value): self
    {
        $this->relatedTo = $value;
        return $this;
    }

    /**
     * @inheritdoc
     * @throws NotSupportedException
     * @uses $relatedTo
     */
    public function andRelatedTo($value): self
    {
        if (!$value) {
            return $this;
        }

        if (!$this->relatedTo) {
            return $this->relatedTo($value);
        }

        // Normalize so element/targetElement/sourceElement values get pushed down to the 2nd level
        $relatedTo = ElementRelationParamParser::normalizeRelatedToParam($this->relatedTo);
        $criteriaCount = count($relatedTo) - 1;

        // Not possible to switch from `or` to `and` if there are multiple criteria
        if ($relatedTo[0] === 'or' && $criteriaCount > 1) {
            throw new NotSupportedException('It’s not possible to combine “or” and “and” relatedTo conditions.');
        }

        $relatedTo[0] = $criteriaCount > 0 ? 'and' : 'or';
        $relatedTo[] = ElementRelationParamParser::normalizeRelatedToCriteria($value);
        return $this->relatedTo($relatedTo);
    }

    /**
     * @inheritdoc
     * @uses $title
     */
    public function title($value): self
    {
        $this->title = $value;
        return $this;
    }

    /**
     * @inheritdoc
     * @uses $slug
     */
    public function slug($value): self
    {
        $this->slug = $value;
        return $this;
    }

    /**
     * @inheritdoc
     * @uses $uri
     */
    public function uri($value): self
    {
        $this->uri = $value;
        return $this;
    }

    /**
     * @inheritdoc
     * @uses $search
     */
    public function search($value): self
    {
        $this->search = $value;
        return $this;
    }

    /**
     * @inheritdoc
     * @uses $ref
     */
    public function ref($value): self
    {
        $this->ref = $value;
        return $this;
    }

    /**
     * @inheritdoc
     * @uses $with
     */
    public function with(array|string|null $value): self
    {
        $this->with = $value;
        return $this;
    }

    /**
     * @inheritdoc
     * @uses $with
     */
    public function andWith(array|string|null $value): self
    {
        if (empty($this->with)) {
            $this->with = [$value];
        } else {
            if (is_string($this->with)) {
                $this->with = StringHelper::split($this->with);
            }
            $this->with[] = $value;
        }
        return $this;
    }

    /**
     * @inheritdoc
     * @uses $withStructure
     */
    public function withStructure(bool $value = true): self
    {
        $this->withStructure = $value;
        return $this;
    }

    /**
     * @inheritdoc
     * @uses $structureId
     */
    public function structureId(?int $value = null): self
    {
        $this->structureId = $value;
        return $this;
    }

    /**
     * @inheritdoc
     * @uses $level
     */
    public function level($value = null): self
    {
        $this->level = $value;
        return $this;
    }

    /**
     * @inheritdoc
     * @uses $hasDescendants
     */
    public function hasDescendants(bool $value = true): self
    {
        $this->hasDescendants = $value;
        return $this;
    }

    /**
     * @inheritdoc
     * @uses $leaves
     */
    public function leaves(bool $value = true): self
    {
        $this->leaves = $value;
        return $this;
    }

    /**
     * @inheritdoc
     * @uses $ancestorOf
     */
    public function ancestorOf(ElementInterface|int|null $value): self
    {
        $this->ancestorOf = $value;
        return $this;
    }

    /**
     * @inheritdoc
     * @uses $ancestorDist
     */
    public function ancestorDist(?int $value = null): self
    {
        $this->ancestorDist = $value;
        return $this;
    }

    /**
     * @inheritdoc
     * @uses $descendantOf
     */
    public function descendantOf(ElementInterface|int|null $value): self
    {
        $this->descendantOf = $value;
        return $this;
    }

    /**
     * @inheritdoc
     * @uses $descendantDist
     */
    public function descendantDist(?int $value = null): self
    {
        $this->descendantDist = $value;
        return $this;
    }

    /**
     * @inheritdoc
     * @uses $siblingOf
     */
    public function siblingOf(ElementInterface|int|null $value): self
    {
        $this->siblingOf = $value;
        return $this;
    }

    /**
     * @inheritdoc
     * @uses $prevSiblingOf
     */
    public function prevSiblingOf(ElementInterface|int|null $value): self
    {
        $this->prevSiblingOf = $value;
        return $this;
    }

    /**
     * @inheritdoc
     * @uses $nextSiblingOf
     */
    public function nextSiblingOf(ElementInterface|int|null $value): self
    {
        $this->nextSiblingOf = $value;
        return $this;
    }

    /**
     * @inheritdoc
     * @uses $positionedBefore
     */
    public function positionedBefore(ElementInterface|int|null $value): self
    {
        $this->positionedBefore = $value;
        return $this;
    }

    /**
     * @inheritdoc
     * @uses $positionedAfter
     */
    public function positionedAfter(ElementInterface|int|null $value): self
    {
        $this->positionedAfter = $value;
        return $this;
    }

    /**
     * Sets the [[status()|status]] param to `null`.
     *
     * @return self self reference
     * @since 3.0.17
     * @deprecated in 4.0.0. `status(null)` should be used instead.
     */
    public function anyStatus(): self
    {
        $this->status = null;
        return $this;
    }

    // Query preparation/execution
    // -------------------------------------------------------------------------

    /**
     * @inheritdoc
     */
    public function cache($duration = true, $dependency = null): \yii\db\Query|ElementQuery
    {
        if ($dependency === null) {
            $dependency = new ElementQueryTagDependency($this);
        }

        return parent::cache($duration, $dependency);
    }

    /**
     * @inheritdoc
     * @throws QueryAbortedException if it can be determined that there won’t be any results
     */
    public function prepare($builder): Query
    {
        // Is the query already doomed?
        if (isset($this->id) && empty($this->id)) {
            throw new QueryAbortedException();
        }
        /** @var string|ElementInterface $class */
        $class = $this->elementType;

        // Make sure the siteId param is set
        try {
            if (!$class::isLocalized()) {
                // The criteria *must* be set to the primary site ID
                $this->siteId = Craft::$app->getSites()->getPrimarySite()->id;
            } else {
                $this->_normalizeSiteId();
            }
        } catch (SiteNotFoundException $e) {
            // Fail silently if Craft isn't installed yet or is in the middle of updating
            if (Craft::$app->getIsInstalled() && !Craft::$app->getUpdates()->getIsCraftUpdatePending()) {
                /** @noinspection PhpUnhandledExceptionInspection */
                throw $e;
            }
            throw new QueryAbortedException($e->getMessage(), 0, $e);
        }

        // Clear out the previous cache tags
        $this->_cacheTags = null;

        // Normalize the orderBy param in case it was set directly
        if (!empty($this->orderBy)) {
            $this->orderBy = $this->normalizeOrderBy($this->orderBy);
        }

        // Build the query
        // ---------------------------------------------------------------------

        $this->query = new Query();
        $this->query->withQueries = $this->withQueries;
        $this->subQuery = new Query();

        $this->query
            ->from(['subquery' => $this->subQuery])
            ->innerJoin(['elements' => Table::ELEMENTS], '[[elements.id]] = [[subquery.elementsId]]')
            ->innerJoin(['elements_sites' => Table::ELEMENTS_SITES], '[[elements_sites.id]] = [[subquery.elementsSitesId]]');

        // Give other classes a chance to make changes up front
        if (!$this->beforePrepare()) {
            throw new QueryAbortedException();
        }

        $this->subQuery
            ->addSelect([
                'elementsId' => 'elements.id',
                'elementsSitesId' => 'elements_sites.id',
            ])
            ->from(['elements' => Table::ELEMENTS])
            ->innerJoin(['elements_sites' => Table::ELEMENTS_SITES], '[[elements_sites.elementId]] = [[elements.id]]')
            ->andWhere($this->where)
            ->offset($this->offset)
            ->limit($this->limit)
            ->addParams($this->params);

        if (Craft::$app->getIsMultiSite(false, true)) {
            $this->subQuery->andWhere(['elements_sites.siteId' => $this->siteId]);
        }

        if ($class::hasContent() && isset($this->contentTable)) {
            $this->customFields = $this->customFields();
            $this->_joinContentTable($class);
        } else {
            $this->customFields = null;
        }

        if ($this->distinct) {
            $this->query->distinct();
        }

        if ($this->groupBy) {
            $this->query->groupBy = $this->groupBy;
        }

        if ($this->id) {
            $this->subQuery->andWhere(Db::parseNumericParam('elements.id', $this->id));
        }

        if ($this->uid) {
            $this->subQuery->andWhere(Db::parseParam('elements.uid', $this->uid));
        }

        if ($this->siteSettingsId) {
            $this->subQuery->andWhere(Db::parseNumericParam('elements_sites.id', $this->siteSettingsId));
        }

        if ($this->archived) {
            $this->subQuery->andWhere(['elements.archived' => true]);
        } else {
            $this->subQuery->andWhere(['elements.archived' => false]);
            $this->_applyStatusParam($class);
        }

<<<<<<< HEAD
        if ($this->trashed === false) {
            $this->subQuery->andWhere(['elements.dateDeleted' => null]);
        } else if ($this->trashed === true) {
            $this->subQuery->andWhere(['not', ['elements.dateDeleted' => null]]);
=======
        // todo: remove schema version condition after next beakpoint
        $schemaVersion = Craft::$app->getInstalledSchemaVersion();
        if (version_compare($schemaVersion, '3.1.0', '>=')) {
            if ($this->trashed === false) {
                $this->subQuery->andWhere(['elements.dateDeleted' => null]);
            } elseif ($this->trashed === true) {
                $this->subQuery->andWhere(['not', ['elements.dateDeleted' => null]]);
            }
>>>>>>> 9aa883ea
        }

        if ($this->dateCreated) {
            $this->subQuery->andWhere(Db::parseDateParam('elements.dateCreated', $this->dateCreated));
        }

        if ($this->dateUpdated) {
            $this->subQuery->andWhere(Db::parseDateParam('elements.dateUpdated', $this->dateUpdated));
        }

        if (isset($this->title) && $this->title !== '' && $class::hasTitles()) {
            $this->subQuery->andWhere(Db::parseParam('content.title', $this->title, '=', true));
        }

        if ($this->slug) {
            $this->subQuery->andWhere(Db::parseParam('elements_sites.slug', $this->slug));
        }

        if ($this->uri) {
            $this->subQuery->andWhere(Db::parseParam('elements_sites.uri', $this->uri, '=', true));
        }

        $this->_applyRelatedToParam();
        $this->_applyStructureParams($class);
        $this->_applyRevisionParams();
        $this->_applySearchParam($builder->db);
        $this->_applyOrderByParams($builder->db);
        $this->_applySelectParam();
        $this->_applyJoinParams();

        // Give other classes a chance to make changes up front
        if (!$this->afterPrepare()) {
            throw new QueryAbortedException();
        }

        $this->_applyUniqueParam($builder->db);

        // Pass along the cache info
        if ($this->queryCacheDuration !== null) {
            $this->query->cache($this->queryCacheDuration, $this->queryCacheDependency);
        }

        // Pass the query back
        return $this->query;
    }

    /**
     * @inheritdoc
     * @return ElementInterface[]|array The resulting elements.
     */
    public function populate($rows): array
    {
        if (empty($rows)) {
            return [];
        }

        // Should we set a search score on the elements?
        if (isset($this->_searchScores)) {
            foreach ($rows as &$row) {
                if (isset($row['id'], $this->_searchScores[$row['id']])) {
                    $row['searchScore'] = $this->_searchScores[$row['id']];
                }
            }
        }

        $elements = $this->_createElements($rows);
        return $this->afterPopulate($elements);
    }

    /**
     * @inheritdoc
     */
    public function afterPopulate(array $elements): array
    {
        return $elements;
    }

    /**
     * @inheritdoc
     */
    public function count($q = '*', $db = null): bool|int|string|null
    {
        // Cached?
        if (($cachedResult = $this->getCachedResult()) !== null) {
            return count($cachedResult);
        }

        return parent::count($q, $db) ?: 0;
    }

    /**
     * @inheritdoc
     */
    public function all($db = null): array
    {
        // Cached?
        if (($cachedResult = $this->getCachedResult()) !== null) {
            if ($this->with) {
                Craft::$app->getElements()->eagerLoadElements($this->elementType, $cachedResult, $this->with);
            }
            return $cachedResult;
        }

        return parent::all($db);
    }

    /**
     * @inheritdoc
     * @return ElementInterface|array|null the first element. Null is returned if the query
     * results in nothing.
     */
    public function one($db = null): Model|array|null
    {
        // Cached?
        if (($cachedResult = $this->getCachedResult()) !== null) {
            return reset($cachedResult) ?: null;
        }

        if ($row = parent::one($db)) {
            $elements = $this->populate([$row]);
            return reset($elements) ?: null;
        }

        return null;
    }

    /**
     * @inheritdoc
     * @since 3.3.16.2
     */
    public function column($db = null): array
    {
        // Avoid indexing by an ambiguous column
        if (
            !isset($this->from) &&
            is_string($this->indexBy) &&
            in_array($this->indexBy, ['id', 'dateCreated', 'dateUpdated', 'uid'], true)
        ) {
            $this->from = ['elements' => Table::ELEMENTS];
            $result = parent::column($db);
            $this->from = null;
            return $result;
        }

        return parent::column($db);
    }

    /**
     * @inheritdoc
     */
    public function exists($db = null): bool
    {
        return $this->getCachedResult() !== null || parent::exists($db);
    }

    /**
     * @inheritdoc
     * @return ElementInterface|array|null The element. Null is returned if the query
     * results in nothing.
     */
    public function nth(int $n, ?Connection $db = null): Model|array|null
    {
        // Cached?
        if (($cachedResult = $this->getCachedResult()) !== null) {
            return $cachedResult[$n] ?? null;
        }

        return parent::nth($n, $db);
    }

    /**
     * @inheritdoc
     */
    public function ids(?Connection $db = null): array
    {
        $select = $this->select;
        $this->select = ['elements.id' => 'elements.id'];
        $result = $this->column($db);
        $this->select($select);

        return $result;
    }

    /**
     * Returns the resulting elements set by [[setCachedResult()]], if the criteria params haven’t changed since then.
     *
     * @return ElementInterface[]|null $elements The resulting elements, or null if setCachedResult() was never called or the criteria has changed
     * @see setCachedResult()
     */
    public function getCachedResult(): ?array
    {
        if (!isset($this->_result)) {
            return null;
        }

        // Make sure the criteria hasn't changed
        if ($this->_resultCriteria !== $this->getCriteria()) {
            $this->_result = null;
            return null;
        }

        return $this->_result;
    }

    /**
     * Sets the resulting elements.
     *
     * If this is called, [[all()]] will return these elements rather than initiating a new SQL query,
     * as long as none of the parameters have changed since setCachedResult() was called.
     *
     * @param ElementInterface[] $elements The resulting elements.
     * @see getCachedResult()
     */
    public function setCachedResult(array $elements): void
    {
        $this->_result = $elements;
        $this->_resultCriteria = $this->getCriteria();
    }

    /**
     * Clears the [cached result](https://craftcms.com/docs/4.x/element-queries.html#cache).
     *
     * @see getCachedResult()
     * @see setCachedResult()
     * @since 3.4.0
     */
    public function clearCachedResult(): void
    {
        $this->_result = $this->_resultCriteria = null;
    }

    /**
     * Returns an array of the current criteria attribute values.
     *
     * @return array
     */
    public function getCriteria(): array
    {
        $attributes = $this->criteriaAttributes();

        // Ignore the 'with' param
        ArrayHelper::removeValue($attributes, 'with');

        return $this->toArray($attributes, [], false);
    }

    /**
     * Returns the query's criteria attributes.
     *
     * @return string[]
     */
    public function criteriaAttributes(): array
    {
        $names = [];

        // By default, include all public, non-static properties that were defined by a sub class, and certain ones in this class
        foreach ((new ReflectionClass($this))->getProperties(ReflectionProperty::IS_PUBLIC) as $property) {
            if (!$property->isStatic()) {
                $dec = $property->getDeclaringClass();
                if (
                    ($dec->getName() === self::class || $dec->isSubclassOf(self::class)) &&
                    !in_array($property->getName(), ['elementType', 'query', 'subQuery', 'contentTable', 'customFields', 'asArray'], true)
                ) {
                    $names[] = $property->getName();
                }
            }
        }

        // Add custom field properties
        /** @var CustomFieldBehavior $behavior */
        $behavior = $this->getBehavior('customFields');
        foreach ((new ReflectionClass($behavior))->getProperties(ReflectionProperty::IS_PUBLIC) as $property) {
            if (!$property->isStatic()) {
                $name = $property->getName();
                if (
                    !in_array($name, ['canSetProperties', 'hasMethods', 'owner']) &&
                    !method_exists($this, "get$name")
                ) {
                    $names[] = $property->getName();
                }
            }
        }

        return $names;
    }

    // Arrayable methods
    // -------------------------------------------------------------------------

    /**
     * Returns the list of fields that should be returned by default by [[toArray()]] when no specific fields are specified.
     *
     * A field is a named element in the returned array by [[toArray()]].
     * This method should return an array of field names or field definitions.
     * If the former, the field name will be treated as an object property name whose value will be used
     * as the field value. If the latter, the array key should be the field name while the array value should be
     * the corresponding field definition which can be either an object property name or a PHP callable
     * returning the corresponding field value. The signature of the callable should be:
     *
     * ```php
     * function ($model, $field) {
     *     // return field value
     * }
     * ```
     *
     * For example, the following code declares four fields:
     *
     * - `email`: the field name is the same as the property name `email`;
     * - `firstName` and `lastName`: the field names are `firstName` and `lastName`, and their
     *   values are obtained from the `first_name` and `last_name` properties;
     * - `fullName`: the field name is `fullName`. Its value is obtained by concatenating `first_name`
     *   and `last_name`.
     *
     * ```php
     * return [
     *     'email',
     *     'firstName' => 'first_name',
     *     'lastName' => 'last_name',
     *     'fullName' => function ($model) {
     *         return $model->first_name . ' ' . $model->last_name;
     *     },
     * ];
     * ```
     *
     * @return array The list of field names or field definitions.
     * @see toArray()
     */
    public function fields(): array
    {
        $fields = array_unique(array_merge(
            array_keys(Craft::getObjectVars($this)),
            array_keys(Craft::getObjectVars($this->getBehavior('customFields')))
        ));
        $fields = array_combine($fields, $fields);
        unset($fields['query'], $fields['subQuery'], $fields['owner']);

        return $fields;
    }

    // Internal Methods
    // -------------------------------------------------------------------------

    /**
     * @inheritdoc
     */
    public function createElement(array $row): ElementInterface
    {
        // Do we have a placeholder for this element?
        if (
            !$this->ignorePlaceholders &&
            isset($row['id'], $row['siteId']) &&
            ($element = Craft::$app->getElements()->getPlaceholderElement($row['id'], $row['siteId'])) !== null
        ) {
            return $element;
        }

        /** @var string|ElementInterface $class */
        $class = $this->elementType;

        // Instantiate the element
        if ($this->structureId) {
            $row['structureId'] = $this->structureId;
        }

        if ($class::hasContent() && isset($this->contentTable)) {
            if ($class::hasTitles()) {
                // Ensure the title is a string
                $row['title'] = (string)($row['title'] ?? '');
            }

            // Separate the content values from the main element attributes
            $fieldValues = [];

            if (!empty($this->customFields)) {
                foreach ($this->customFields as $field) {
                    if (($column = $this->_fieldColumn($field)) !== null) {
                        // Account for results where multiple fields have the same handle, but from
                        // different columns e.g. two Matrix block types that each have a field with the
                        // same handle
                        $firstCol = is_string($column) ? $column : reset($column);
                        $setValue = !isset($fieldValues[$field->handle]) || (empty($fieldValues[$field->handle]) && !empty($row[$firstCol]));

                        if (is_string($column)) {
                            if ($setValue) {
                                $fieldValues[$field->handle] = $row[$column] ?? null;
                            }
                            unset($row[$column]);
                        } else {
                            if ($setValue) {
                                $fieldValues[$field->handle] = [];
                                foreach ($column as $key => $col) {
                                    $fieldValues[$field->handle][$key] = $row[$col] ?? null;
                                }
                            }
                            foreach ($column as $col) {
                                unset($row[$col]);
                            }
                        }
                    }
                }
            }
        }

        if (array_key_exists('dateDeleted', $row)) {
            $row['trashed'] = $row['dateDeleted'] !== null;
        }

        // Set the custom field values
        if (isset($fieldValues)) {
            $row['fieldValues'] = $fieldValues;
        }

        $behaviors = [];

        if ($this->drafts !== false) {
            $row['isProvisionalDraft'] = (bool)($row['isProvisionalDraft'] ?? false);

            if (!empty($row['draftId'])) {
                $behaviors['draft'] = new DraftBehavior([
                    'creatorId' => ArrayHelper::remove($row, 'draftCreatorId'),
                    'draftName' => ArrayHelper::remove($row, 'draftName'),
                    'draftNotes' => ArrayHelper::remove($row, 'draftNotes'),
                ]);
            } else {
                unset(
                    $row['draftCreatorId'],
                    $row['draftName'],
                    $row['draftNotes']
                );
            }
        }

        if ($this->revisions !== false) {
            if (!empty($row['revisionId'])) {
                $behaviors['revision'] = new RevisionBehavior([
                    'creatorId' => ArrayHelper::remove($row, 'revisionCreatorId'),
                    'revisionNum' => ArrayHelper::remove($row, 'revisionNum'),
                    'revisionNotes' => ArrayHelper::remove($row, 'revisionNotes'),
                ]);
            } else {
                unset(
                    $row['revisionCreatorId'],
                    $row['revisionNum'],
                    $row['revisionNotes'],
                );
            }
        }

        $element = new $class($row);
        $element->attachBehaviors($behaviors);

        // Fire an 'afterPopulateElement' event
        if ($this->hasEventHandlers(self::EVENT_AFTER_POPULATE_ELEMENT)) {
            $event = new PopulateElementEvent([
                'element' => $element,
                'row' => $row,
            ]);
            $this->trigger(self::EVENT_AFTER_POPULATE_ELEMENT, $event);
            return $event->element;
        }

        return $element;
    }

    /**
     * This method is called at the beginning of preparing an element query for the query builder.
     *
     * The main Query object being prepared for the query builder is available via [[query]].
     * The subselect’s Query object being prepared is available via [[subQuery]].
     * The role of the subselect query is to apply conditions to the query and narrow the result set down to
     * just the elements that should actually be returned.
     * The role of the main query is to join in any tables that should be included in the results, and select
     * all of the columns that should be included in the results.
     *
     * @return bool Whether the query should be prepared and returned to the query builder.
     * If false, the query will be cancelled and no results will be returned.
     * @see prepare()
     * @see afterPrepare()
     */
    protected function beforePrepare(): bool
    {
        $event = new CancelableEvent();
        $this->trigger(self::EVENT_BEFORE_PREPARE, $event);

        return $event->isValid;
    }

    /**
     * This method is called at the end of preparing an element query for the query builder.
     *
     * It is called at the beginning of [[prepare()]], right after [[query]] and [[subQuery]] have been created.
     *
     * @return bool Whether the query should be prepared and returned to the query builder.
     * If false, the query will be cancelled and no results will be returned.
     * @see prepare()
     * @see beforePrepare()
     */
    protected function afterPrepare(): bool
    {
        $event = new CancelableEvent();
        $this->trigger(self::EVENT_AFTER_PREPARE, $event);

        if (!$event->isValid) {
            return false;
        }

        $elementsService = Craft::$app->getElements();
        if ($elementsService->getIsCollectingCacheTags()) {
            $elementsService->collectCacheTags($this->getCacheTags());
        }

        return true;
    }

    /**
     * @return string[]
     */
    public function getCacheTags(): array
    {
        if ($this->_cacheTags === null) {
            $this->_cacheTags = [
                'element',
                "element::$this->elementType",
            ];

            // If specific IDs were requested, then use those
            if (is_numeric($this->id) || (is_array($this->id) && ArrayHelper::isNumeric($this->id))) {
                $queryTags = (array)$this->id;
            } else {
                $queryTags = $this->cacheTags();
                if (!empty($queryTags)) {
                    if ($this->drafts !== false) {
                        $queryTags[] = 'drafts';
                    }
                    if ($this->revisions !== false) {
                        $queryTags[] = 'revisions';
                    }
                } else {
                    $queryTags[] = '*';
                }
            }

            foreach ($queryTags as $tag) {
                $this->_cacheTags[] = "element::$this->elementType::$tag";
            }
        }

        return $this->_cacheTags;
    }

    /**
     * Returns any cache invalidation tags that caches involving this element query should use as dependencies.
     *
     * Use the most specific tag(s) possible, to reduce the likelihood of pointless cache clearing.
     *
     * When elements are created/updated/deleted, their [[ElementInterface::getCacheTags()]] method will be called,
     * and any caches that have those tags listed as dependencies will be invalidated.
     *
     * @return string[]
     * @since 3.5.0
     */
    protected function cacheTags(): array
    {
        return [];
    }

    /**
     * Returns the fields that should take part in an upcoming elements query.
     *
     * @return FieldInterface[] The fields that should take part in the upcoming elements query
     */
    protected function customFields(): array
    {
        $contentService = Craft::$app->getContent();
        $originalFieldContext = $contentService->fieldContext;
        $contentService->fieldContext = 'global';
        $fields = Craft::$app->getFields()->getAllFields();
        $contentService->fieldContext = $originalFieldContext;

        return $fields;
    }

    /**
     * Returns the condition that should be applied to the element query for a given status.
     *
     * For example, if you support a status called “pending”, which maps back to a `pending` database column that will
     * either be 0 or 1, this method could do this:
     *
     * ```php
     * protected function statusCondition($status)
     * {
     *     switch ($status) {
     *         case 'pending':
     *             return ['mytable.pending' => true];
     *         default:
     *             return parent::statusCondition($status);
     *     }
     * ```
     *
     * @param string $status The status
     * @return string|array|ExpressionInterface|false|null The status condition, or false if $status is an unsupported status
     */
    protected function statusCondition(string $status): mixed
    {
        return match ($status) {
            Element::STATUS_ENABLED => [
                'elements.enabled' => true,
                'elements_sites.enabled' => true,
            ],
            Element::STATUS_DISABLED => [
                'or',
                ['elements.enabled' => false],
                ['elements_sites.enabled' => false],
            ],
            Element::STATUS_ARCHIVED => ['elements.archived' => true],
            default => false,
        };
    }

    /**
     * Joins in a table with an `id` column that has a foreign key pointing to `craft_elements`.`id`.
     *
     * @param string $table The unprefixed table name. This will also be used as the table’s alias within the query.
     */
    protected function joinElementTable(string $table): void
    {
        $joinTable = [$table => "{{%$table}}"];
        $this->query->innerJoin($joinTable, "[[$table.id]] = [[subquery.elementsId]]");
        $this->subQuery->innerJoin($joinTable, "[[$table.id]] = [[elements.id]]");
    }

    /**
     * @inheritdoc
     */
    protected function normalizeOrderBy($columns): array
    {
        // Special case for 'score' - that should be shorthand for SORT_DESC, not SORT_ASC
        if ($columns === 'score') {
            return ['score' => SORT_DESC];
        }

        return parent::normalizeOrderBy($columns);
    }

    /**
     * Combines the given condition with an alternative condition if there are any relevant placeholder elements.
     *
     * @param mixed $condition
     * @return mixed
     */
    private function _placeholderCondition(mixed $condition): mixed
    {
        if ($this->ignorePlaceholders) {
            return $condition;
        }

        if (!isset($this->_placeholderCondition) || $this->siteId !== $this->_placeholderSiteIds) {
            $placeholderSourceIds = [];
            $placeholderElements = Craft::$app->getElements()->getPlaceholderElements();
            if (!empty($placeholderElements)) {
                $siteIds = array_flip((array)$this->siteId);
                foreach ($placeholderElements as $element) {
                    if ($element instanceof $this->elementType && isset($siteIds[$element->siteId])) {
                        $placeholderSourceIds[] = $element->getCanonicalId();
                    }
                }
            }

            if (!empty($placeholderSourceIds)) {
                $this->_placeholderCondition = ['elements.id' => $placeholderSourceIds];
            } else {
                $this->_placeholderCondition = false;
            }
            $this->_placeholderSiteIds = is_array($this->siteId) ? array_merge($this->siteId) : $this->siteId;
        }

        if ($this->_placeholderCondition === false) {
            return $condition;
        }

        return ['or', $condition, $this->_placeholderCondition];
    }

    /**
     * Joins the content table into the query being prepared.
     *
     * @param string $class
     * @throws QueryAbortedException
     */
    private function _joinContentTable(string $class): void
    {
        /** @var ElementInterface|string $class */
        // Join in the content table on both queries
        $joinCondition = [
            'and',
            '[[content.elementId]] = [[elements.id]]',
        ];
        if (Craft::$app->getIsMultiSite(false, true)) {
            $joinCondition[] = '[[content.siteId]] = [[elements_sites.siteId]]';
        }
        $this->subQuery
            ->innerJoin($this->contentTable . ' content', $joinCondition)
            ->addSelect(['contentId' => 'content.id']);

        $this->query->innerJoin($this->contentTable . ' content', '[[content.id]] = [[subquery.contentId]]');

        // Select the content table columns on the main query
        $this->query->addSelect(['contentId' => 'content.id']);

        if ($class::hasTitles()) {
            $this->query->addSelect(['content.title']);
        }

        if (is_array($this->customFields)) {
            $contentService = Craft::$app->getContent();
            $originalFieldColumnPrefix = $contentService->fieldColumnPrefix;
            $fieldAttributes = $this->getBehavior('customFields');

            foreach ($this->customFields as $field) {
                if (($column = $this->_fieldColumn($field)) !== null) {
                    if (is_string($column)) {
                        $this->query->addSelect("content.$column");
                    } else {
                        foreach ($column as $c) {
                            $this->query->addSelect("content.$c");
                        }
                    }
                }

                $handle = $field->handle;

                // In theory all field handles will be accounted for on the CustomFieldBehavior, but just to be safe...
                if ($handle !== 'owner' && isset($fieldAttributes->$handle)) {
                    $fieldAttributeValue = $fieldAttributes->$handle;
                } else {
                    $fieldAttributeValue = null;
                }

                // Set the field's column prefix on the Content service.
                if ($field->columnPrefix !== null) {
                    $contentService->fieldColumnPrefix = $field->columnPrefix;
                }

                $exception = null;
                try {
                    $field->modifyElementsQuery($this, $fieldAttributeValue);
                } catch (QueryAbortedException $exception) {
                }

                // Set it back
                $contentService->fieldColumnPrefix = $originalFieldColumnPrefix;

                // Need to bail early?
                if ($exception !== null) {
                    throw $exception;
                }
            }
        }
    }

    /**
     * Applies the 'status' param to the query being prepared.
     *
     * @param string $class
     * @throws QueryAbortedException
     */
    private function _applyStatusParam(string $class): void
    {
        /** @var string|ElementInterface $class */
        if (!$this->status || !$class::hasStatuses()) {
            return;
        }

        $statuses = $this->status;
        if (!is_array($statuses)) {
            $statuses = is_string($statuses) ? StringHelper::split($statuses) : [$statuses];
        }

        $firstVal = strtolower(reset($statuses));
        if (in_array($firstVal, ['not', 'or'])) {
            $glue = $firstVal;
            array_shift($statuses);
            if (!$statuses) {
                return;
            }
        } else {
            $glue = 'or';
        }

        if ($negate = ($glue === 'not')) {
            $glue = 'and';
        }

        $condition = [$glue];

        foreach ($statuses as $status) {
            $status = strtolower($status);
            $statusCondition = $this->statusCondition($status);

            if ($statusCondition === false) {
                throw new QueryAbortedException('Unsupported status: ' . $status);
            }

            if ($statusCondition !== null) {
                if ($negate) {
                    $condition[] = ['not', $statusCondition];
                } else {
                    $condition[] = $statusCondition;
                }
            }
        }

        $this->subQuery->andWhere($this->_placeholderCondition($condition));
    }

    /**
     * Applies the 'relatedTo' param to the query being prepared.
     *
     * @throws QueryAbortedException
     */
    private function _applyRelatedToParam(): void
    {
        if (!$this->relatedTo) {
            return;
        }

        $parser = new ElementRelationParamParser([
            'fields' => $this->customFields ? ArrayHelper::index($this->customFields, 'handle') : [],
        ]);
        $condition = $parser->parse($this->relatedTo);

        if ($condition === false) {
            throw new QueryAbortedException();
        }

        $this->subQuery->andWhere($condition);
    }

    /**
     * Returns whether we should join structure data in the query.
     *
     * @return bool
     */
    private function _shouldJoinStructureData(): bool
    {
        return (
            !$this->trashed &&
            !$this->revisions &&
            ($this->withStructure ?? (bool)$this->structureId)
        );
    }

    /**
     * Applies the structure params to the query being prepared.
     *
     * @param string $class
     * @throws QueryAbortedException
     */
    private function _applyStructureParams(string $class): void
    {
        if (!$this->_shouldJoinStructureData()) {
            $structureParams = [
                'hasDescendants',
                'ancestorOf',
                'descendantOf',
                'siblingOf',
                'prevSiblingOf',
                'nextSiblingOf',
                'positionedBefore',
                'positionedAfter',
                'level',
            ];

            foreach ($structureParams as $param) {
                if ($this->$param !== null) {
                    throw new QueryAbortedException("Unable to apply the '$param' param because 'structureId' isn't set");
                }
            }

            return;
        }

        $this->query
            ->addSelect([
                'structureelements.root',
                'structureelements.lft',
                'structureelements.rgt',
                'structureelements.level',
            ]);

        if ($this->structureId) {
            $this->query->leftJoin(['structureelements' => Table::STRUCTUREELEMENTS], [
                'and',
                '[[structureelements.elementId]] = [[subquery.elementsId]]',
                ['structureelements.structureId' => $this->structureId],
            ]);
            $this->subQuery->leftJoin(['structureelements' => Table::STRUCTUREELEMENTS], [
                'and',
                '[[structureelements.elementId]] = [[elements.id]]',
                ['structureelements.structureId' => $this->structureId],
            ]);
        } else {
            $this->query
                ->addSelect(['structureelements.structureId'])
                ->leftJoin(['structureelements' => Table::STRUCTUREELEMENTS], [
                    'and',
                    '[[structureelements.elementId]] = [[subquery.elementsId]]',
                    '[[structureelements.structureId]] = [[subquery.structureId]]',
                ]);
            $existsQuery = (new Query())
                ->from([Table::STRUCTURES])
                ->where('[[id]] = [[structureelements.structureId]]')
                ->andWhere(['dateDeleted' => null]);
            $this->subQuery
                ->addSelect(['structureelements.structureId'])
                ->leftJoin(['structureelements' => Table::STRUCTUREELEMENTS], [
                    'and',
                    '[[structureelements.elementId]] = [[elements.id]]',
                    ['exists', $existsQuery],
                ]);
        }

        if (isset($this->hasDescendants)) {
            if ($this->hasDescendants) {
                $this->subQuery->andWhere('[[structureelements.rgt]] > [[structureelements.lft]] + 1');
            } else {
                $this->subQuery->andWhere('[[structureelements.rgt]] = [[structureelements.lft]] + 1');
            }
        }

        if ($this->ancestorOf) {
            $ancestorOf = $this->_normalizeStructureParamValue('ancestorOf', $class);

            $this->subQuery->andWhere([
                'and',
                ['<', 'structureelements.lft', $ancestorOf->lft],
                ['>', 'structureelements.rgt', $ancestorOf->rgt],
                ['structureelements.root' => $ancestorOf->root],
            ]);

            if ($this->ancestorDist) {
                $this->subQuery->andWhere(['>=', 'structureelements.level', $ancestorOf->level - $this->ancestorDist]);
            }
        }

        if ($this->descendantOf) {
            $descendantOf = $this->_normalizeStructureParamValue('descendantOf', $class);

            $this->subQuery->andWhere([
                'and',
                ['>', 'structureelements.lft', $descendantOf->lft],
                ['<', 'structureelements.rgt', $descendantOf->rgt],
                ['structureelements.root' => $descendantOf->root],
            ]);

            if ($this->descendantDist) {
                $this->subQuery->andWhere(['<=', 'structureelements.level', $descendantOf->level + $this->descendantDist]);
            }
        }

        foreach (['siblingOf', 'prevSiblingOf', 'nextSiblingOf'] as $param) {
            if (!$this->$param) {
                continue;
            }

            $siblingOf = $this->_normalizeStructureParamValue($param, $class);

            $this->subQuery->andWhere([
                'and',
                [
                    'structureelements.level' => $siblingOf->level,
                    'structureelements.root' => $siblingOf->root,
                ],
                ['not', ['structureelements.elementId' => $siblingOf->id]],
            ]);

            if ($siblingOf->level != 1) {
                $parent = $siblingOf->getParent();

                if (!$parent) {
                    throw new QueryAbortedException();
                }

                $this->subQuery->andWhere([
                    'and',
                    ['>', 'structureelements.lft', $parent->lft],
                    ['<', 'structureelements.rgt', $parent->rgt],
                ]);
            }

            switch ($param) {
                case 'prevSiblingOf':
                    $this->query->orderBy(['structureelements.lft' => SORT_DESC]);
                    $this->subQuery
                        ->andWhere(['<', 'structureelements.lft', $siblingOf->lft])
                        ->orderBy(['structureelements.lft' => SORT_DESC])
                        ->limit(1);
                    break;
                case 'nextSiblingOf':
                    $this->query->orderBy(['structureelements.lft' => SORT_ASC]);
                    $this->subQuery
                        ->andWhere(['>', 'structureelements.lft', $siblingOf->lft])
                        ->orderBy(['structureelements.lft' => SORT_ASC])
                        ->limit(1);
                    break;
            }
        }

        if ($this->positionedBefore) {
            $positionedBefore = $this->_normalizeStructureParamValue('positionedBefore', $class);

            $this->subQuery->andWhere([
                'and',
                ['<', 'structureelements.lft', $positionedBefore->lft],
                ['structureelements.root' => $positionedBefore->root],
            ]);
        }

        if ($this->positionedAfter) {
            $positionedAfter = $this->_normalizeStructureParamValue('positionedAfter', $class);

            $this->subQuery->andWhere([
                'and',
                ['>', 'structureelements.lft', $positionedAfter->rgt],
                ['structureelements.root' => $positionedAfter->root],
            ]);
        }

        if ($this->level) {
            $this->subQuery->andWhere(Db::parseNumericParam('structureelements.level', $this->level));
        }

        if ($this->leaves) {
            $this->subQuery->andWhere('[[structureelements.rgt]] = [[structureelements.lft]] + 1');
        }
    }

    /**
     * Applies draft and revision params to the query being prepared.
     */
    private function _applyRevisionParams(): void
    {
        if ($this->drafts !== false) {
            $joinType = $this->drafts === true ? 'INNER JOIN' : 'LEFT JOIN';
            $this->subQuery->join($joinType, ['drafts' => Table::DRAFTS], '[[drafts.id]] = [[elements.draftId]]');
            $this->query->join($joinType, ['drafts' => Table::DRAFTS], '[[drafts.id]] = [[elements.draftId]]');

            $this->query->addSelect([
                'elements.draftId',
                'drafts.creatorId as draftCreatorId',
                'drafts.provisional as isProvisionalDraft',
                'drafts.name as draftName',
                'drafts.notes as draftNotes',
            ]);

            if ($this->draftId) {
                $this->subQuery->andWhere(['elements.draftId' => $this->draftId]);
            }

<<<<<<< HEAD
            if ($this->draftOf === '*') {
                $this->subQuery->andWhere(['not', ['elements.canonicalId' => null]]);
            } else if (isset($this->draftOf)) {
                $this->subQuery->andWhere(['elements.canonicalId' => $this->draftOf ?: null]);
=======
            // todo: remove this check after the next breakpoint
            if ($useCanonicalId) {
                if ($this->draftOf === '*') {
                    $this->subQuery->andWhere(['not', ['elements.canonicalId' => null]]);
                } elseif ($this->draftOf !== null) {
                    $this->subQuery->andWhere(['elements.canonicalId' => $this->draftOf ?: null]);
                }
            } else {
                if ($this->draftOf === '*') {
                    $this->subQuery->andWhere(['not', ['drafts.sourceId' => null]]);
                } elseif ($this->draftOf !== null) {
                    $this->subQuery->andWhere(['drafts.sourceId' => $this->draftOf ?: null]);
                }
>>>>>>> 9aa883ea
            }

            if ($this->draftCreator) {
                $this->subQuery->andWhere(['drafts.creatorId' => $this->draftCreator]);
            }

            if (isset($this->provisionalDrafts)) {
                $this->subQuery->andWhere([
                    'or',
                    ['elements.draftId' => null],
                    ['drafts.provisional' => $this->provisionalDrafts],
                ]);
            }

            if ($this->savedDraftsOnly) {
                $this->subQuery->andWhere([
                    'or',
                    ['elements.draftId' => null],
                    ['not', ['elements.canonicalId' => null]],
                    ['drafts.saved' => true],
                ]);
            }
        } else {
            $this->subQuery->andWhere($this->_placeholderCondition(['elements.draftId' => null]));
        }

        if ($this->revisions !== false) {
            $joinType = $this->revisions === true ? 'INNER JOIN' : 'LEFT JOIN';
            $this->subQuery->join($joinType, ['revisions' => Table::REVISIONS], '[[revisions.id]] = [[elements.revisionId]]');
            $this->query->join($joinType, ['revisions' => Table::REVISIONS], '[[revisions.id]] = [[elements.revisionId]]');

            $this->query->addSelect([
                'elements.revisionId',
                'revisions.creatorId as revisionCreatorId',
                'revisions.num as revisionNum',
                'revisions.notes as revisionNotes',
            ]);

            if ($this->revisionId) {
                $this->subQuery->andWhere(['elements.revisionId' => $this->revisionId]);
            }

            if ($this->revisionOf) {
                $this->subQuery->andWhere(['elements.canonicalId' => $this->revisionOf]);
            }

            if ($this->revisionCreator) {
                $this->subQuery->andWhere(['revisions.creatorId' => $this->revisionCreator]);
            }
        } else {
            $this->subQuery->andWhere($this->_placeholderCondition(['elements.revisionId' => null]));
        }
    }

    /**
     * Normalizes the siteId param value.
     */
    private function _normalizeSiteId(): void
    {
        if (!$this->siteId) {
            // Default to the current site
            $this->siteId = Craft::$app->getSites()->getCurrentSite()->id;
        } elseif ($this->siteId === '*') {
            $this->siteId = Craft::$app->getSites()->getAllSiteIds();
        }
    }

    /**
     * Normalizes a structure param value to either an Element object or false.
     *
     * @param string $property The parameter’s property name.
     * @param string $class The element class
     * @return ElementInterface The normalized element
     * @throws QueryAbortedException if the element can't be found
     */
    private function _normalizeStructureParamValue(string $property, string $class): ElementInterface
    {
        $element = $this->$property;

        if ($element === false) {
            throw new QueryAbortedException();
        }

        /** @var string|ElementInterface $class */
        if ($element instanceof ElementInterface && !$element->lft) {
            $element = $element->getCanonicalId();

            if ($element === null) {
                throw new QueryAbortedException();
            }
        }

        if (!$element instanceof ElementInterface) {
            $element = $class::find()
                ->id($element)
                ->siteId($this->siteId)
                ->structureId($this->structureId)
                ->status(null)
                ->one();

            if ($element === null) {
                $this->$property = false;
                throw new QueryAbortedException();
            }
        }

        if (!$element->lft) {
            if ($element->getIsDerivative()) {
                $element = $element->getCanonical(true);
            }

            if (!$element->lft) {
                $this->$property = false;
                throw new QueryAbortedException();
            }
        }

        return $this->$property = $element;
    }

    /**
     * Applies the 'search' param to the query being prepared.
     *
     * @param Connection $db
     * @throws Exception if the DB connection doesn't support fixed ordering
     * @throws QueryAbortedException
     */
    private function _applySearchParam(Connection $db): void
    {
        $this->_searchScores = null;

        if ($this->search) {
            $searchResults = Craft::$app->getSearch()->searchElements($this);

            // No results?
            if (empty($searchResults)) {
                throw new QueryAbortedException();
            }

            $filteredElementIds = array_keys($searchResults);

            if ($this->orderBy === ['score' => SORT_ASC] || $this->orderBy === ['score' => SORT_DESC]) {
                // Order the elements in the exact order that the Search service returned them in
                if (!$db instanceof \craft\db\Connection) {
                    throw new Exception('The database connection doesn’t support fixed ordering.');
                }
                if (
                    ($this->orderBy === ['score' => SORT_ASC] && !$this->inReverse) ||
                    ($this->orderBy === ['score' => SORT_DESC] && $this->inReverse)
                ) {
                    $orderBy = [new FixedOrderExpression('elements.id', array_reverse($filteredElementIds), $db)];
                } else {
                    $orderBy = [new FixedOrderExpression('elements.id', $filteredElementIds, $db)];
                }

                $this->query->orderBy($orderBy);
                $this->subQuery->orderBy($orderBy);
            }

            $this->subQuery->andWhere(['elements.id' => $filteredElementIds]);

            $this->_searchScores = $searchResults;
        }
    }

    /**
     * Applies the 'fixedOrder' and 'orderBy' params to the query being prepared.
     *
     * @param Connection $db
     * @throws Exception if the DB connection doesn't support fixed ordering
     * @throws QueryAbortedException
     */
    private function _applyOrderByParams(Connection $db): void
    {
        if (
            !isset($this->orderBy) ||
            $this->orderBy === ['score' => SORT_ASC] ||
            $this->orderBy === ['score' => SORT_DESC] ||
            !empty($this->query->orderBy)
        ) {
            return;
        }

        // Any other empty value means we should set it
        if (empty($this->orderBy)) {
            if ($this->fixedOrder) {
                if (empty($this->id)) {
                    throw new QueryAbortedException();
                }

                $ids = $this->id;
                if (!is_array($ids)) {
                    $ids = is_string($ids) ? StringHelper::split($ids) : [$ids];
                }

                if (!$db instanceof \craft\db\Connection) {
                    throw new Exception('The database connection doesn’t support fixed ordering.');
                }
                $this->orderBy = [new FixedOrderExpression('elements.id', $ids, $db)];
<<<<<<< HEAD
            } else if ($this->revisions) {
=======
            } elseif (self::_supportsRevisionParams() && $this->revisions) {
>>>>>>> 9aa883ea
                $this->orderBy = ['num' => SORT_DESC];
            } elseif ($this->_shouldJoinStructureData()) {
                $this->orderBy = ['structureelements.lft' => SORT_ASC] + $this->defaultOrderBy;
            } elseif (!empty($this->defaultOrderBy)) {
                $this->orderBy = $this->defaultOrderBy;
            } else {
                return;
            }
        }

        // Define the real column name mapping (e.g. `fieldHandle` => `field_fieldHandle`)
        $orderColumnMap = [];

        if (is_array($this->customFields)) {
            // Add the field column prefixes
            foreach ($this->customFields as $field) {
                if (($column = $this->_fieldColumn($field)) !== null) {
                    $firstCol = is_string($column) ? $column : reset($column);
                    $orderColumnMap[$field->handle] = "content.$firstCol";
                }
            }
        }

        // Prevent “1052 Column 'id' in order clause is ambiguous” MySQL error
        $orderColumnMap['id'] = 'elements.id';
        $orderColumnMap['dateCreated'] = 'elements.dateCreated';
        $orderColumnMap['dateUpdated'] = 'elements.dateUpdated';

        // Rename orderBy keys based on the real column name mapping
        // (yes this is awkward but we need to preserve the order of the keys!)
        /** @var array $orderBy */
        $orderBy = array_merge($this->orderBy);
        $orderByColumns = array_keys($orderBy);

        foreach ($orderColumnMap as $orderValue => $columnName) {
            // Are we ordering by this column name?
            $pos = array_search($orderValue, $orderByColumns, true);

            if ($pos !== false) {
                // Swap it with the mapped column name
                $orderByColumns[$pos] = $columnName;
                $orderBy = array_combine($orderByColumns, $orderBy);
            }
        }

        if ($this->inReverse) {
            foreach ($orderBy as &$direction) {
                if ($direction instanceof FixedOrderExpression) {
                    $values = array_reverse($direction->values);
                    $direction = new FixedOrderExpression($direction->column, $values, $direction->db, $direction->params);
                } // Can't do anything about custom SQL expressions
                elseif (!$direction instanceof ExpressionInterface) {
                    $direction = $direction === SORT_DESC ? SORT_ASC : SORT_DESC;
                }
            }
            unset($direction);
        }

        $this->query->orderBy($orderBy);
        $this->subQuery->orderBy($orderBy);
    }

    /**
     * Applies the 'select' param to the query being prepared.
     */
    private function _applySelectParam(): void
    {
        // Select all columns defined by [[select]]
        $select = array_merge((array)$this->select);

        // Is there still a ** placeholder param?
        if (isset($select['**'])) {
            unset($select['**']);

            // Merge in the default columns
            $select = array_merge($select, [
                'elements.id' => 'elements.id',
                'elements.canonicalId' => 'elements.canonicalId',
                'elements.fieldLayoutId' => 'elements.fieldLayoutId',
                'elements.uid' => 'elements.uid',
                'elements.enabled' => 'elements.enabled',
                'elements.archived' => 'elements.archived',
                'elements.dateLastMerged' => 'elements.dateLastMerged',
                'elements.dateCreated' => 'elements.dateCreated',
                'elements.dateUpdated' => 'elements.dateUpdated',
                'siteSettingsId' => 'elements_sites.id',
                'elements_sites.slug' => 'elements_sites.slug',
                'elements_sites.siteId' => 'elements_sites.siteId',
                'elements_sites.uri' => 'elements_sites.uri',
                'enabledForSite' => 'elements_sites.enabled',
            ]);

            // If the query includes soft-deleted elements, include the date deleted
            if ($this->trashed !== false) {
                $select['elements.dateDeleted'] = 'elements.dateDeleted';
            }

            // If the query already specifies any columns, merge those in too
            if (!empty($this->query->select)) {
                $select = array_merge($select, $this->query->select);
            }
        }

        $this->query->select = $select;
    }

    /**
     * Applies the 'join' params to the query being prepared.
     */
    private function _applyJoinParams(): void
    {
        if (isset($this->join)) {
            foreach ($this->join as $join) {
                $this->query->join[] = $join;
                $this->subQuery->join[] = $join;
            }
        }
    }

    /**
     * Applies the 'unique' param to the query being prepared
     *
     * @param Connection $db
     */
    private function _applyUniqueParam(Connection $db): void
    {
        if (
            !$this->unique ||
            !Craft::$app->getIsMultiSite(false, true) ||
            (
                $this->siteId &&
                (!is_array($this->siteId) || count($this->siteId) === 1)
            )
        ) {
            return;
        }

        $sitesService = Craft::$app->getSites();

        if (!$this->preferSites) {
            $preferSites = [$sitesService->getCurrentSite()->id];
        } else {
            $preferSites = [];
            foreach ($this->preferSites as $preferSite) {
                if (is_numeric($preferSite)) {
                    $preferSites[] = $preferSite;
                } elseif ($site = $sitesService->getSiteByHandle($preferSite)) {
                    $preferSites[] = $site->id;
                }
            }
        }

        $caseSql = 'case';
        $caseParams = [];
        foreach ($preferSites as $index => $siteId) {
            $param = 'preferSites' . $index;
            $caseSql .= " when [[elements_sites.siteId]] = :$param then $index";
            $caseParams[$param] = $siteId;
        }
        $caseSql .= ' else ' . count($preferSites) . ' end';

        $subSelectSql = (clone $this->subQuery)
            ->select(['elements_sites.id'])
            ->andWhere('[[subElements.id]] = [[tmpElements.id]]')
            ->orderBy([
                new Expression($caseSql, $caseParams),
                'elements_sites.id' => SORT_ASC,
            ])
            ->offset(0)
            ->limit(1)
            ->getRawSql();

        // `elements` => `subElements`
        $qElements = $db->quoteTableName('elements');
        $qSubElements = $db->quoteTableName('subElements');
        $qTmpElements = $db->quoteTableName('tmpElements');
        $q = $qElements[0];
        $subSelectSql = str_replace("$qElements.", "$qSubElements.", $subSelectSql);
        $subSelectSql = str_replace("$q $qElements", "$q $qSubElements", $subSelectSql);
        $subSelectSql = str_replace($qTmpElements, $qElements, $subSelectSql);

        $this->subQuery->andWhere(new Expression("[[elements_sites.id]] = ($subSelectSql)"));
    }

    /**
     * Returns a field’s content column name(s).
     *
     * @param FieldInterface $field
     * @return string|string[]|null
     */
    private function _fieldColumn(FieldInterface $field): array|string|null
    {
        if (!$field::hasContentColumn()) {
            return null;
        }

        $type = $field->getContentColumnType();

        if (is_array($type)) {
            $columns = [];
            foreach (array_keys($type) as $i => $key) {
                $columns[$key] = ElementHelper::fieldColumnFromField($field, $i !== 0 ? $key : null);
            }
            return $columns;
        }

        return ElementHelper::fieldColumnFromField($field);
    }

    /**
     * Converts found rows into element instances
     *
     * @param array $rows
     * @return array|ElementInterface[]
     */
    private function _createElements(array $rows): array
    {
        $elements = [];

        if ($this->asArray === true) {
            if (!isset($this->indexBy)) {
                return $rows;
            }

            foreach ($rows as $row) {
                if (is_string($this->indexBy)) {
                    $key = $row[$this->indexBy];
                } else {
                    $key = call_user_func($this->indexBy, $row);
                }

                $elements[$key] = $row;
            }
        } else {
            foreach ($rows as $row) {
                $element = $this->createElement($row);

                // Add it to the elements array
                if (!isset($this->indexBy)) {
                    $elements[] = $element;
                } else {
                    if (is_string($this->indexBy)) {
                        $key = $element->{$this->indexBy};
                    } else {
                        $key = call_user_func($this->indexBy, $element);
                    }

                    $elements[$key] = $element;
                }
            }

            ElementHelper::setNextPrevOnElements($elements);

            // Should we eager-load some elements onto these?
            if ($this->with) {
                Craft::$app->getElements()->eagerLoadElements($this->elementType, $elements, $this->with);
            }
        }

        return $elements;
    }
}<|MERGE_RESOLUTION|>--- conflicted
+++ resolved
@@ -1292,21 +1292,10 @@
             $this->_applyStatusParam($class);
         }
 
-<<<<<<< HEAD
         if ($this->trashed === false) {
             $this->subQuery->andWhere(['elements.dateDeleted' => null]);
-        } else if ($this->trashed === true) {
+        } elseif ($this->trashed === true) {
             $this->subQuery->andWhere(['not', ['elements.dateDeleted' => null]]);
-=======
-        // todo: remove schema version condition after next beakpoint
-        $schemaVersion = Craft::$app->getInstalledSchemaVersion();
-        if (version_compare($schemaVersion, '3.1.0', '>=')) {
-            if ($this->trashed === false) {
-                $this->subQuery->andWhere(['elements.dateDeleted' => null]);
-            } elseif ($this->trashed === true) {
-                $this->subQuery->andWhere(['not', ['elements.dateDeleted' => null]]);
-            }
->>>>>>> 9aa883ea
         }
 
         if ($this->dateCreated) {
@@ -2366,26 +2355,10 @@
                 $this->subQuery->andWhere(['elements.draftId' => $this->draftId]);
             }
 
-<<<<<<< HEAD
             if ($this->draftOf === '*') {
                 $this->subQuery->andWhere(['not', ['elements.canonicalId' => null]]);
-            } else if (isset($this->draftOf)) {
+            } elseif (isset($this->draftOf)) {
                 $this->subQuery->andWhere(['elements.canonicalId' => $this->draftOf ?: null]);
-=======
-            // todo: remove this check after the next breakpoint
-            if ($useCanonicalId) {
-                if ($this->draftOf === '*') {
-                    $this->subQuery->andWhere(['not', ['elements.canonicalId' => null]]);
-                } elseif ($this->draftOf !== null) {
-                    $this->subQuery->andWhere(['elements.canonicalId' => $this->draftOf ?: null]);
-                }
-            } else {
-                if ($this->draftOf === '*') {
-                    $this->subQuery->andWhere(['not', ['drafts.sourceId' => null]]);
-                } elseif ($this->draftOf !== null) {
-                    $this->subQuery->andWhere(['drafts.sourceId' => $this->draftOf ?: null]);
-                }
->>>>>>> 9aa883ea
             }
 
             if ($this->draftCreator) {
@@ -2585,11 +2558,7 @@
                     throw new Exception('The database connection doesn’t support fixed ordering.');
                 }
                 $this->orderBy = [new FixedOrderExpression('elements.id', $ids, $db)];
-<<<<<<< HEAD
-            } else if ($this->revisions) {
-=======
-            } elseif (self::_supportsRevisionParams() && $this->revisions) {
->>>>>>> 9aa883ea
+            } elseif ($this->revisions) {
                 $this->orderBy = ['num' => SORT_DESC];
             } elseif ($this->_shouldJoinStructureData()) {
                 $this->orderBy = ['structureelements.lft' => SORT_ASC] + $this->defaultOrderBy;
