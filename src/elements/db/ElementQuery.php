<?php
/**
 * @link https://craftcms.com/
 * @copyright Copyright (c) Pixel & Tonic, Inc.
 * @license https://craftcms.github.io/license/
 */

namespace craft\elements\db;

use Craft;
use craft\base\Element;
use craft\base\ElementInterface;
use craft\base\FieldInterface;
use craft\behaviors\CustomFieldBehavior;
use craft\behaviors\DraftBehavior;
use craft\behaviors\RevisionBehavior;
use craft\cache\ElementQueryTagDependency;
use craft\db\FixedOrderExpression;
use craft\db\Query;
use craft\db\QueryAbortedException;
use craft\db\Table;
use craft\elements\User;
use craft\errors\SiteNotFoundException;
use craft\events\CancelableEvent;
use craft\events\PopulateElementEvent;
use craft\helpers\ArrayHelper;
use craft\helpers\Db;
use craft\helpers\ElementHelper;
use craft\helpers\StringHelper;
use craft\models\Site;
use ReflectionClass;
use ReflectionProperty;
use yii\base\ArrayableTrait;
use yii\base\Exception;
use yii\base\InvalidArgumentException;
use yii\base\NotSupportedException;
use yii\db\Connection;
use yii\db\Expression;
use yii\db\ExpressionInterface;

/**
 * ElementQuery represents a SELECT SQL statement for elements in a way that is independent of DBMS.
 *
 * @property-write string|string[]|Site $site The site(s) that resulting elements must be returned in
 * @mixin CustomFieldBehavior
 * @author Pixel & Tonic, Inc. <support@pixelandtonic.com>
 * @since 3.0.0
 */
class ElementQuery extends Query implements ElementQueryInterface
{
    use ArrayableTrait;

    /**
     * @event Event An event that is triggered at the beginning of preparing an element query for the query builder.
     */
    public const EVENT_BEFORE_PREPARE = 'beforePrepare';

    /**
     * @event Event An event that is triggered at the end of preparing an element query for the query builder.
     */
    public const EVENT_AFTER_PREPARE = 'afterPrepare';

    /**
     * @event PopulateElementEvent The event that is triggered after an element is populated.
     *
     * If [[PopulateElementEvent::$element]] is replaced by an event handler, the replacement will be returned by [[createElement()]] instead.
     */
    public const EVENT_AFTER_POPULATE_ELEMENT = 'afterPopulateElement';

    /**
     * @var string The name of the [[ElementInterface]] class.
     * @phpstan-var class-string<ElementInterface>
     */
    public string $elementType;

    /**
     * @var Query|null The query object created by [[prepare()]]
     * @see prepare()
     */
    public ?Query $query = null;

    /**
     * @var Query|null The subselect’s query object created by [[prepare()]]
     * @see prepare()
     */
    public ?Query $subQuery = null;

    /**
     * @var string|null The content table that will be joined by this query.
     */
    public ?string $contentTable = Table::CONTENT;

    /**
     * @var FieldInterface[]|null The fields that may be involved in this query.
     */
    public ?array $customFields = null;

    // Result formatting attributes
    // -------------------------------------------------------------------------

    /**
     * @var bool Whether the results should be queried in reverse.
     * @used-by inReverse()
     */
    public bool $inReverse = false;

    /**
     * @var bool Whether to return each element as an array. If false (default), an object
     * of [[elementType]] will be created to represent each element.
     * @used-by asArray()
     */
    public bool $asArray = false;

    /**
     * @var bool Whether to ignore placeholder elements when populating the results.
     * @used-by ignorePlaceholders()
     * @since 3.2.9
     */
    public bool $ignorePlaceholders = false;

    // Drafts and revisions
    // -------------------------------------------------------------------------

    /**
     * @var bool|null Whether draft elements should be returned.
     * @since 3.2.0
     */
    public ?bool $drafts = false;

    /**
     * @var bool|null Whether provisional drafts should be returned.
     * @since 3.7.0
     */
    public ?bool $provisionalDrafts = false;

    /**
     * @var int|null The ID of the draft to return (from the `drafts` table)
     * @since 3.2.0
     */
    public ?int $draftId = null;

    /**
     * @var mixed The source element ID that drafts should be returned for.
     *
     * This can be set to one of the following:
     *
     * - A source element ID – matches drafts of that element
     * - `'*'` – matches drafts of any source element
     * - `false` – matches unpublished drafts that have no source element
     *
     * @since 3.2.0
     */
    public mixed $draftOf = null;

    /**
     * @var int|null The drafts’ creator ID
     * @since 3.2.0
     */
    public ?int $draftCreator = null;

    /**
     * @var bool Whether only unpublished drafts which have been saved after initial creation should be included in the results.
     * @since 3.6.6
     */
    public bool $savedDraftsOnly = false;

    /**
     * @var bool|null Whether revision elements should be returned.
     * @since 3.2.0
     */
    public ?bool $revisions = false;

    /**
     * @var int|null The ID of the revision to return (from the `revisions` table)
     * @since 3.2.0
     */
    public ?int $revisionId = null;

    /**
     * @var int|null The source element ID that revisions should be returned for
     * @since 3.2.0
     */
    public ?int $revisionOf = null;

    /**
     * @var int|null The revisions’ creator ID
     * @since 3.2.0
     */
    public ?int $revisionCreator = null;

    // General parameters
    // -------------------------------------------------------------------------

    /**
     * @var mixed The element ID(s). Prefix IDs with `'not '` to exclude them.
     * @used-by id()
     */
    public mixed $id = null;

    /**
     * @var mixed The element UID(s). Prefix UIDs with `'not '` to exclude them.
     * @used-by uid()
     */
    public mixed $uid = null;

    /**
     * @var mixed The element ID(s) in the `elements_sites` table. Prefix IDs with `'not '` to exclude them.
     * @used-by siteSettingsId()
     * @since 3.7.0
     */
    public mixed $siteSettingsId = null;

    /**
     * @var bool Whether results should be returned in the order specified by [[id]].
     * @used-by fixedOrder()
     */
    public bool $fixedOrder = false;

    /**
     * @var string|string[]|null The status(es) that the resulting elements must have.
     * @used-by status()
     */
    public array|string|null $status = [
        Element::STATUS_ENABLED,
    ];

    /**
     * @var bool Whether to return only archived elements.
     * @used-by archived()
     */
    public bool $archived = false;

    /**
     * @var bool|null Whether to return trashed (soft-deleted) elements.
     * If this is set to `null`, then both trashed and non-trashed elements will be returned.
     * @used-by trashed()
     * @since 3.1.0
     */
    public ?bool $trashed = false;

    /**
     * @var mixed When the resulting elements must have been created.
     * @used-by dateCreated()
     */
    public mixed $dateCreated = null;

    /**
     * @var mixed When the resulting elements must have been last updated.
     * @used-by dateUpdated()
     */
    public mixed $dateUpdated = null;

    /**
     * @var mixed The site ID(s) that the elements should be returned in, or `'*'` if elements
     * should be returned in all supported sites.
     * @used-by site()
     * @used-by siteId()
     */
    public mixed $siteId = null;

    /**
     * @var bool Whether only elements with unique IDs should be returned by the query.
     * @used-by unique()
     * @since 3.2.0
     */
    public bool $unique = false;

    /**
     * @var array|null Determines which site should be selected when querying multi-site elements.
     * @used-by preferSites()
     * @since 3.2.0
     */
    public ?array $preferSites = null;

    /**
     * @var bool Whether the elements must be “leaves” in the structure.
     * @used-by leaves()
     */
    public bool $leaves = false;

    /**
     * @var mixed The element relation criteria.
     *
     * See [Relations](https://craftcms.com/docs/4.x/relations.html) for supported syntax options.
     *
     * @used-by relatedTo()
     */
    public mixed $relatedTo = null;

    /**
     * @var mixed The title that resulting elements must have.
     * @used-by title()
     */
    public mixed $title = null;

    /**
     * @var mixed The slug that resulting elements must have.
     * @used-by slug()
     */
    public mixed $slug = null;

    /**
     * @var mixed The URI that the resulting element must have.
     * @used-by uri()
     */
    public mixed $uri = null;

    /**
     * @var mixed The search term to filter the resulting elements by.
     *
     * See [Searching](https://craftcms.com/docs/4.x/searching.html) for supported syntax options.
     *
     * @used-by ElementQuery::search()
     */
    public mixed $search = null;

    /**
     * @var mixed The reference code(s) used to identify the element(s).
     *
     * This property is set when accessing elements via their reference tags, e.g. `{entry:section/slug}`.
     *
     * @used-by ElementQuery::ref()
     */
    public mixed $ref = null;

    /**
     * @var string|array|null The eager-loading declaration.
     *
     * See [Eager-Loading Elements](https://craftcms.com/docs/4.x/dev/eager-loading-elements.html) for supported syntax options.
     *
     * @used-by with()
     * @used-by andWith()
     */
    public array|string|null $with = null;

    /**
     * @inheritdoc
     * @used-by orderBy()
     * @used-by addOrderBy()
     */
    public $orderBy = '';

    // Structure parameters
    // -------------------------------------------------------------------------

    /**
     * @var bool|null Whether element structure data should automatically be left-joined into the query.
     * @used-by withStructure()
     */
    public ?bool $withStructure = null;

    /**
     * @var mixed The structure ID that should be used to join in the structureelements table.
     * @used-by structureId()
     */
    public mixed $structureId = null;

    /**
     * @var mixed The element’s level within the structure
     * @used-by level()
     */
    public mixed $level = null;

    /**
     * @var bool|null Whether the resulting elements must have descendants.
     * @used-by hasDescendants()
     * @since 3.0.4
     */
    public ?bool $hasDescendants = null;

    /**
     * @var int|ElementInterface|null The element (or its ID) that results must be an ancestor of.
     * @used-by ancestorOf()
     */
    public ElementInterface|int|null $ancestorOf = null;

    /**
     * @var int|null The maximum number of levels that results may be separated from [[ancestorOf]].
     * @used-by ancestorDist()
     */
    public ?int $ancestorDist = null;

    /**
     * @var int|ElementInterface|null The element (or its ID) that results must be a descendant of.
     * @used-by descendantOf()
     */
    public ElementInterface|int|null $descendantOf = null;

    /**
     * @var int|null The maximum number of levels that results may be separated from [[descendantOf]].
     * @used-by descendantDist()
     */
    public ?int $descendantDist = null;

    /**
     * @var int|ElementInterface|null The element (or its ID) that the results must be a sibling of.
     * @used-by siblingOf()
     */
    public ElementInterface|int|null $siblingOf = null;

    /**
     * @var int|ElementInterface|null The element (or its ID) that the result must be the previous sibling of.
     * @used-by prevSiblingOf()
     */
    public ElementInterface|int|null $prevSiblingOf = null;

    /**
     * @var int|ElementInterface|null The element (or its ID) that the result must be the next sibling of.
     * @used-by nextSiblingOf()
     */
    public ElementInterface|int|null $nextSiblingOf = null;

    /**
     * @var int|ElementInterface|null The element (or its ID) that the results must be positioned before.
     * @used-by positionedBefore()
     */
    public ElementInterface|int|null $positionedBefore = null;

    /**
     * @var int|ElementInterface|null The element (or its ID) that the results must be positioned after.
     * @used-by positionedAfter()
     */
    public ElementInterface|int|null $positionedAfter = null;

    /**
     * @var array The default [[orderBy]] value to use if [[orderBy]] is empty but not null.
     */
    protected array $defaultOrderBy = ['elements.dateCreated' => SORT_DESC];

    // For internal use
    // -------------------------------------------------------------------------

    /**
     * @var mixed The placeholder condition for this query.
     * @see _placeholderCondition()
     */
    private mixed $_placeholderCondition = null;

    /**
     * @var mixed The [[siteId]] param used at the time the placeholder condition was generated.
     * @see _placeholderCondition()
     */
    private mixed $_placeholderSiteIds = null;

    /**
     * @var ElementInterface[]|null The cached element query result
     * @see setCachedResult()
     */
    private ?array $_result = null;

    /**
     * @var array|null The criteria params that were set when the cached element query result was set
     * @see setCachedResult()
     */
    private ?array $_resultCriteria = null;

    /**
     * @var array|null
     */
    private ?array $_searchScores = null;

    /**
     * @var string[]|null
     * @see getCacheTags()
     */
    private array|null $_cacheTags = null;

    /**
     * @var bool Whether an element table has been joined for the query
     * @see prepare()
     * @see joinElementTable()
     */
    private $_joinedElementTable = false;

    /**
     * Constructor
     *
     * @param string $elementType The element type class associated with this query
     * @phpstan-param class-string<ElementInterface> $elementType
     * @param array $config Configurations to be applied to the newly created query object
     */
    public function __construct(string $elementType, array $config = [])
    {
        $this->elementType = $elementType;

        // Use ** as a placeholder for "all the default columns"
        $config['select'] = $config['select'] ?? ['**' => '**'];

        parent::__construct($config);
    }

    /**
     * @inheritdoc
     */
    public function __set($name, $value)
    {
        switch ($name) {
            case 'site':
                $this->site($value);
                break;
            default:
                parent::__set($name, $value);
        }
    }

    /**
     * @inheritdoc
     */
    public function behaviors(): array
    {
        $behaviors = parent::behaviors();
        $behaviors['customFields'] = [
            'class' => CustomFieldBehavior::class,
            'hasMethods' => true,
        ];
        return $behaviors;
    }

    // Element criteria parameter setters
    // -------------------------------------------------------------------------

    /**
     * @inheritdoc
     * @uses $inReverse
     */
    public function inReverse(bool $value = true): self
    {
        $this->inReverse = $value;
        return $this;
    }

    /**
     * @inheritdoc
     * @uses $asArray
     */
    public function asArray(bool $value = true): self
    {
        $this->asArray = $value;
        return $this;
    }

    /**
     * @inheritdoc
     * @uses $asArray
     */
    public function ignorePlaceholders(bool $value = true): self
    {
        $this->ignorePlaceholders = $value;
        return $this;
    }

    /**
     * @inheritdoc
     * @uses $drafts
     */
    public function drafts(?bool $value = true): self
    {
        $this->drafts = $value;
        return $this;
    }

    /**
     * @inheritdoc
     * @uses $draftId
     * @uses $drafts
     */
    public function draftId(?int $value = null): self
    {
        $this->draftId = $value;
        if ($value !== null && $this->drafts === false) {
            $this->drafts = true;
        }
        return $this;
    }

    /**
     * @inheritdoc
     * @uses $draftOf
     * @uses $drafts
     */
    public function draftOf($value): self
    {
        if ($value instanceof ElementInterface) {
            $this->draftOf = $value->getCanonicalId();
        } elseif (is_numeric($value) || $value === '*' || $value === false || $value === null) {
            $this->draftOf = $value;
        } else {
            throw new InvalidArgumentException('Invalid draftOf value');
        }
        if ($value !== null && $this->drafts === false) {
            $this->drafts = true;
        }
        return $this;
    }

    /**
     * @inheritdoc
     * @uses $draftCreator
     * @uses $drafts
     */
    public function draftCreator($value): self
    {
        if ($value instanceof User) {
            $this->draftCreator = $value->id;
        } elseif (is_numeric($value) || $value === null) {
            $this->draftCreator = $value;
        } else {
            throw new InvalidArgumentException('Invalid draftCreator value');
        }
        if ($value !== null && $this->drafts === false) {
            $this->drafts = true;
        }
        return $this;
    }

    /**
     * @inheritdoc
     * @uses $provisionalDrafts
     * @uses $drafts
     */
    public function provisionalDrafts(?bool $value = true): self
    {
        $this->provisionalDrafts = $value;
        if ($value === true && $this->drafts === false) {
            $this->drafts = true;
        }
        return $this;
    }

    /**
     * @inheritdoc
     * @uses $savedDraftsOnly
     */
    public function savedDraftsOnly(bool $value = true): self
    {
        $this->savedDraftsOnly = $value;
        return $this;
    }

    /**
     * @inheritdoc
     * @uses $revisions
     */
    public function revisions(?bool $value = true): self
    {
        $this->revisions = $value;
        return $this;
    }

    /**
     * @inheritdoc
     * @uses $revisionId
     * @uses $revisions
     */
    public function revisionId(?int $value = null): self
    {
        $this->revisionId = $value;
        if ($value !== null && $this->revisions === false) {
            $this->revisions = true;
        }
        return $this;
    }

    /**
     * @inheritdoc
     * @uses $revisionOf
     * @uses $revisions
     */
    public function revisionOf($value): self
    {
        if ($value instanceof ElementInterface) {
            $this->revisionOf = $value->getCanonicalId();
        } elseif (is_numeric($value) || $value === null) {
            $this->revisionOf = $value;
        } else {
            throw new InvalidArgumentException('Invalid revisionOf value');
        }
        if ($value !== null && $this->revisions === false) {
            $this->revisions = true;
        }
        return $this;
    }

    /**
     * @inheritdoc
     * @uses $revisionCreator
     * @uses $revisions
     */
    public function revisionCreator($value): self
    {
        if ($value instanceof User) {
            $this->revisionCreator = $value->id;
        } elseif (is_numeric($value) || $value === null) {
            $this->revisionCreator = $value;
        } else {
            throw new InvalidArgumentException('Invalid revisionCreator value');
        }
        if ($value !== null && $this->revisions === false) {
            $this->revisions = true;
        }
        return $this;
    }

    /**
     * @inheritdoc
     * @uses $id
     */
    public function id($value): self
    {
        $this->id = $value;
        return $this;
    }

    /**
     * @inheritdoc
     * @uses $uid
     */
    public function uid($value): self
    {
        $this->uid = $value;
        return $this;
    }

    /**
     * @inheritdoc
     * @uses $siteSettingsId
     */
    public function siteSettingsId($value): self
    {
        $this->siteSettingsId = $value;
        return $this;
    }

    /**
     * @inheritdoc
     * @uses $fixedOrder
     */
    public function fixedOrder(bool $value = true): self
    {
        $this->fixedOrder = $value;
        return $this;
    }

    /**
     * @inheritdoc
     * @uses $orderBy
     */
    public function orderBy($columns): self
    {
        parent::orderBy($columns);

        // If $columns normalizes to an empty array, just set it to null
        if ($this->orderBy === []) {
            $this->orderBy = null;
        }

        return $this;
    }

    /**
     * @inheritdoc
     * @uses $orderBy
     */
    public function addOrderBy($columns): self
    {
        // If orderBy is an empty, non-null value (leaving it up to the element query class to decide),
        // then treat this is an orderBy() call.
        if (isset($this->orderBy) && empty($this->orderBy)) {
            $this->orderBy = null;
        }

        parent::addOrderBy($columns);

        // If $this->>orderBy is empty, just set it to null
        if ($this->orderBy === []) {
            $this->orderBy = null;
        }

        return $this;
    }

    /**
     * @inheritdoc
     * @uses $status
     */
    public function status(array|string|null $value): self
    {
        $this->status = $value;
        return $this;
    }

    /**
     * @inheritdoc
     * @uses $archived
     */
    public function archived(bool $value = true): self
    {
        $this->archived = $value;
        return $this;
    }

    /**
     * @inheritdoc
     * @uses $trashed
     */
    public function trashed(?bool $value = true): self
    {
        $this->trashed = $value;
        return $this;
    }

    /**
     * @inheritdoc
     * @uses $dateCreated
     */
    public function dateCreated(mixed $value): self
    {
        $this->dateCreated = $value;
        return $this;
    }

    /**
     * @inheritdoc
     * @uses $dateUpdated
     */
    public function dateUpdated(mixed $value): self
    {
        $this->dateUpdated = $value;
        return $this;
    }

    /**
     * @inheritdoc
     * @throws InvalidArgumentException if $value is invalid
     * @uses $siteId
     */
    public function site($value): self
    {
        if ($value === null) {
            $this->siteId = null;
        } elseif ($value === '*') {
            $this->siteId = Craft::$app->getSites()->getAllSiteIds();
        } elseif ($value instanceof Site) {
            $this->siteId = $value->id;
        } elseif (is_string($value)) {
            $site = Craft::$app->getSites()->getSiteByHandle($value);
            if (!$site) {
                throw new InvalidArgumentException('Invalid site handle: ' . $value);
            }
            $this->siteId = $site->id;
        } else {
            if ($not = (strtolower(reset($value)) === 'not')) {
                array_shift($value);
            }
            $this->siteId = [];
            foreach (Craft::$app->getSites()->getAllSites() as $site) {
                if (in_array($site->handle, $value, true) === !$not) {
                    $this->siteId[] = $site->id;
                }
            }
            if (empty($this->siteId)) {
                throw new InvalidArgumentException('Invalid site param: [' . ($not ? 'not, ' : '') . implode(', ', $value) . ']');
            }
        }

        return $this;
    }

    /**
     * @inheritdoc
     * @uses $siteId
     */
    public function siteId($value): self
    {
        if (is_array($value) && strtolower(reset($value)) === 'not') {
            array_shift($value);
            $this->siteId = [];
            foreach (Craft::$app->getSites()->getAllSites() as $site) {
                if (!in_array($site->id, $value, false)) {
                    $this->siteId[] = $site->id;
                }
            }
        } else {
            $this->siteId = $value;
        }

        return $this;
    }

    /**
     * @inheritdoc
     * @uses $unique
     * @since 3.2.0
     */
    public function unique(bool $value = true): self
    {
        $this->unique = $value;
        return $this;
    }

    /**
     * @inheritdoc
     * @uses $preferSites
     * @since 3.2.0
     */
    public function preferSites(?array $value = null): self
    {
        $this->preferSites = $value;
        return $this;
    }

    /**
     * @inheritdoc
     * @uses $relatedTo
     */
    public function relatedTo($value): self
    {
        $this->relatedTo = $value;
        return $this;
    }

    /**
     * @inheritdoc
     * @throws NotSupportedException
     * @uses $relatedTo
     */
    public function andRelatedTo($value): self
    {
        if (!$value) {
            return $this;
        }

        if (!$this->relatedTo) {
            return $this->relatedTo($value);
        }

        // Normalize so element/targetElement/sourceElement values get pushed down to the 2nd level
        $relatedTo = ElementRelationParamParser::normalizeRelatedToParam($this->relatedTo);
        $criteriaCount = count($relatedTo) - 1;

        // Not possible to switch from `or` to `and` if there are multiple criteria
        if ($relatedTo[0] === 'or' && $criteriaCount > 1) {
            throw new NotSupportedException('It’s not possible to combine “or” and “and” relatedTo conditions.');
        }

        $relatedTo[0] = $criteriaCount > 0 ? 'and' : 'or';
        $relatedTo[] = ElementRelationParamParser::normalizeRelatedToCriteria($value);
        return $this->relatedTo($relatedTo);
    }

    /**
     * @inheritdoc
     * @uses $title
     */
    public function title($value): self
    {
        $this->title = $value;
        return $this;
    }

    /**
     * @inheritdoc
     * @uses $slug
     */
    public function slug($value): self
    {
        $this->slug = $value;
        return $this;
    }

    /**
     * @inheritdoc
     * @uses $uri
     */
    public function uri($value): self
    {
        $this->uri = $value;
        return $this;
    }

    /**
     * @inheritdoc
     * @uses $search
     */
    public function search($value): self
    {
        $this->search = $value;
        return $this;
    }

    /**
     * @inheritdoc
     * @uses $ref
     */
    public function ref($value): self
    {
        $this->ref = $value;
        return $this;
    }

    /**
     * @inheritdoc
     * @uses $with
     */
    public function with(array|string|null $value): self
    {
        $this->with = $value;
        return $this;
    }

    /**
     * @inheritdoc
     * @uses $with
     */
    public function andWith(array|string|null $value): self
    {
        if (empty($this->with)) {
            $this->with = [$value];
        } else {
            if (is_string($this->with)) {
                $this->with = StringHelper::split($this->with);
            }
            $this->with[] = $value;
        }
        return $this;
    }

    /**
     * @inheritdoc
     * @uses $withStructure
     */
    public function withStructure(bool $value = true): self
    {
        $this->withStructure = $value;
        return $this;
    }

    /**
     * @inheritdoc
     * @uses $structureId
     */
    public function structureId(?int $value = null): self
    {
        $this->structureId = $value;
        return $this;
    }

    /**
     * @inheritdoc
     * @uses $level
     */
    public function level($value = null): self
    {
        $this->level = $value;
        return $this;
    }

    /**
     * @inheritdoc
     * @uses $hasDescendants
     */
    public function hasDescendants(bool $value = true): self
    {
        $this->hasDescendants = $value;
        return $this;
    }

    /**
     * @inheritdoc
     * @uses $leaves
     */
    public function leaves(bool $value = true): self
    {
        $this->leaves = $value;
        return $this;
    }

    /**
     * @inheritdoc
     * @uses $ancestorOf
     */
    public function ancestorOf(ElementInterface|int|null $value): self
    {
        $this->ancestorOf = $value;
        return $this;
    }

    /**
     * @inheritdoc
     * @uses $ancestorDist
     */
    public function ancestorDist(?int $value = null): self
    {
        $this->ancestorDist = $value;
        return $this;
    }

    /**
     * @inheritdoc
     * @uses $descendantOf
     */
    public function descendantOf(ElementInterface|int|null $value): self
    {
        $this->descendantOf = $value;
        return $this;
    }

    /**
     * @inheritdoc
     * @uses $descendantDist
     */
    public function descendantDist(?int $value = null): self
    {
        $this->descendantDist = $value;
        return $this;
    }

    /**
     * @inheritdoc
     * @uses $siblingOf
     */
    public function siblingOf(ElementInterface|int|null $value): self
    {
        $this->siblingOf = $value;
        return $this;
    }

    /**
     * @inheritdoc
     * @uses $prevSiblingOf
     */
    public function prevSiblingOf(ElementInterface|int|null $value): self
    {
        $this->prevSiblingOf = $value;
        return $this;
    }

    /**
     * @inheritdoc
     * @uses $nextSiblingOf
     */
    public function nextSiblingOf(ElementInterface|int|null $value): self
    {
        $this->nextSiblingOf = $value;
        return $this;
    }

    /**
     * @inheritdoc
     * @uses $positionedBefore
     */
    public function positionedBefore(ElementInterface|int|null $value): self
    {
        $this->positionedBefore = $value;
        return $this;
    }

    /**
     * @inheritdoc
     * @uses $positionedAfter
     */
    public function positionedAfter(ElementInterface|int|null $value): self
    {
        $this->positionedAfter = $value;
        return $this;
    }

    /**
     * Sets the [[status()|status]] param to `null`.
     *
     * @return self self reference
     * @since 3.0.17
     * @deprecated in 4.0.0. `status(null)` should be used instead.
     */
    public function anyStatus(): self
    {
        $this->status = null;
        return $this;
    }

    // Query preparation/execution
    // -------------------------------------------------------------------------

    /**
     * @inheritdoc
     */
    public function cache($duration = true, $dependency = null): \yii\db\Query|ElementQuery
    {
        if ($dependency === null) {
            $dependency = new ElementQueryTagDependency($this);
        }

        return parent::cache($duration, $dependency);
    }

    /**
     * @inheritdoc
     * @throws QueryAbortedException if it can be determined that there won’t be any results
     */
    public function prepare($builder): Query
    {
        // Is the query already doomed?
        if (isset($this->id) && empty($this->id)) {
            throw new QueryAbortedException();
        }
        /** @var string|ElementInterface $class */
        /** @phpstan-var class-string<ElementInterface>|ElementInterface $class */
        $class = $this->elementType;

        // Make sure the siteId param is set
        try {
            if (!$class::isLocalized()) {
                // The criteria *must* be set to the primary site ID
                $this->siteId = Craft::$app->getSites()->getPrimarySite()->id;
            } else {
                $this->_normalizeSiteId();
            }
        } catch (SiteNotFoundException $e) {
            // Fail silently if Craft isn't installed yet or is in the middle of updating
            if (Craft::$app->getIsInstalled() && !Craft::$app->getUpdates()->getIsCraftUpdatePending()) {
                /** @noinspection PhpUnhandledExceptionInspection */
                throw $e;
            }
            throw new QueryAbortedException($e->getMessage(), 0, $e);
        }

        // Clear out the previous cache tags
        $this->_cacheTags = null;

        // Normalize the orderBy param in case it was set directly
        if (!empty($this->orderBy)) {
            $this->orderBy = $this->normalizeOrderBy($this->orderBy);
        }

        // Build the query
        // ---------------------------------------------------------------------

        $this->query = new Query();
        $this->query->withQueries = $this->withQueries;
        $this->subQuery = new Query();

<<<<<<< HEAD
=======
        // Keep track of whether an element table is joined into the query
        $this->_joinedElementTable = false;

        // Give other classes a chance to make changes up front
        if (!$this->beforePrepare()) {
            throw new QueryAbortedException();
        }

>>>>>>> dee2fd38
        $this->query
            ->from(['subquery' => $this->subQuery])
            ->innerJoin(['elements' => Table::ELEMENTS], '[[elements.id]] = [[subquery.elementsId]]')
            ->innerJoin(['elements_sites' => Table::ELEMENTS_SITES], '[[elements_sites.id]] = [[subquery.elementsSitesId]]');

        // Give other classes a chance to make changes up front
        if (!$this->beforePrepare()) {
            throw new QueryAbortedException();
        }

        $this->subQuery
            ->addSelect([
                'elementsId' => 'elements.id',
                'elementsSitesId' => 'elements_sites.id',
            ])
            ->from(['elements' => Table::ELEMENTS])
            ->innerJoin(['elements_sites' => Table::ELEMENTS_SITES], '[[elements_sites.elementId]] = [[elements.id]]')
            ->andWhere($this->where)
            ->offset($this->offset)
            ->limit($this->limit)
            ->addParams($this->params);

        if (Craft::$app->getIsMultiSite(false, true)) {
            $this->subQuery->andWhere(['elements_sites.siteId' => $this->siteId]);
        }

        if ($class::hasContent() && isset($this->contentTable)) {
            $this->customFields = $this->customFields();
            $this->_joinContentTable($class);
        } else {
            $this->customFields = null;
        }

        if ($this->distinct) {
            $this->query->distinct();
        }

        if ($this->groupBy) {
            $this->query->groupBy = $this->groupBy;
        }

        if ($this->id) {
            $this->subQuery->andWhere(Db::parseNumericParam('elements.id', $this->id));
        }

        if ($this->uid) {
            $this->subQuery->andWhere(Db::parseParam('elements.uid', $this->uid));
        }

        if ($this->siteSettingsId) {
            $this->subQuery->andWhere(Db::parseNumericParam('elements_sites.id', $this->siteSettingsId));
        }

        if ($this->archived) {
            $this->subQuery->andWhere(['elements.archived' => true]);
        } else {
            $this->subQuery->andWhere(['elements.archived' => false]);
            $this->_applyStatusParam($class);
        }

        if ($this->trashed === false) {
            $this->subQuery->andWhere(['elements.dateDeleted' => null]);
        } elseif ($this->trashed === true) {
            $this->subQuery->andWhere(['not', ['elements.dateDeleted' => null]]);
        }

        if ($this->dateCreated) {
            $this->subQuery->andWhere(Db::parseDateParam('elements.dateCreated', $this->dateCreated));
        }

        if ($this->dateUpdated) {
            $this->subQuery->andWhere(Db::parseDateParam('elements.dateUpdated', $this->dateUpdated));
        }

        if (isset($this->title) && $this->title !== '' && $class::hasTitles()) {
            if (is_string($this->title)) {
                $this->title = Db::escapeCommas($this->title);
            }
            $this->subQuery->andWhere(Db::parseParam('content.title', $this->title, '=', true));
        }

        if ($this->slug) {
            $this->subQuery->andWhere(Db::parseParam('elements_sites.slug', $this->slug));
        }

        if ($this->uri) {
            $this->subQuery->andWhere(Db::parseParam('elements_sites.uri', $this->uri, '=', true));
        }

        $this->_applyRelatedToParam();
        $this->_applyStructureParams($class);
        $this->_applyRevisionParams();
        $this->_applySearchParam($builder->db);
        $this->_applyOrderByParams($builder->db);
        $this->_applySelectParam();
        $this->_applyJoinParams();

        // Give other classes a chance to make changes up front
        if (!$this->afterPrepare()) {
            throw new QueryAbortedException();
        }

        // If an element table was never joined in, explicitly filter based on the element type
        if (!$this->_joinedElementTable && $this->elementType) {
            $this->subQuery->andWhere(['elements.type' => $this->elementType]);
        }

        $this->_applyUniqueParam($builder->db);

        // Pass along the cache info
        if ($this->queryCacheDuration !== null) {
            $this->query->cache($this->queryCacheDuration, $this->queryCacheDependency);
        }

        // Pass the query back
        return $this->query;
    }

    /**
     * @inheritdoc
     * @return ElementInterface[]|array The resulting elements.
     */
    public function populate($rows): array
    {
        if (empty($rows)) {
            return [];
        }

        // Should we set a search score on the elements?
        if (isset($this->_searchScores)) {
            foreach ($rows as &$row) {
                if (isset($row['id'], $this->_searchScores[$row['id']])) {
                    $row['searchScore'] = $this->_searchScores[$row['id']];
                }
            }
        }

        $elements = $this->_createElements($rows);
        return $this->afterPopulate($elements);
    }

    /**
     * @inheritdoc
     */
    public function afterPopulate(array $elements): array
    {
        return $elements;
    }

    /**
     * @inheritdoc
     */
    public function count($q = '*', $db = null): bool|int|string|null
    {
        // Cached?
        if (($cachedResult = $this->getCachedResult()) !== null) {
            return count($cachedResult);
        }

        return parent::count($q, $db) ?: 0;
    }

    /**
     * @inheritdoc
     * @return ElementInterface[]|array
     */
    public function all($db = null): array
    {
        // Cached?
        if (($cachedResult = $this->getCachedResult()) !== null) {
            if ($this->with) {
                Craft::$app->getElements()->eagerLoadElements($this->elementType, $cachedResult, $this->with);
            }
            return $cachedResult;
        }

        return parent::all($db);
    }

    /**
     * @inheritdoc
     * @return ElementInterface|array|null
     */
    public function one($db = null): mixed
    {
        // Cached?
        if (($cachedResult = $this->getCachedResult()) !== null) {
            return reset($cachedResult) ?: null;
        }

        if ($row = parent::one($db)) {
            $elements = $this->populate([$row]);
            return reset($elements) ?: null;
        }

        return null;
    }

    /**
     * @inheritdoc
     * @since 3.3.16.2
     */
    public function column($db = null): array
    {
        // Avoid indexing by an ambiguous column
        if (
            !isset($this->from) &&
            is_string($this->indexBy) &&
            in_array($this->indexBy, ['id', 'dateCreated', 'dateUpdated', 'uid'], true)
        ) {
            $this->from = ['elements' => Table::ELEMENTS];
            $result = parent::column($db);
            $this->from = null;
            return $result;
        }

        return parent::column($db);
    }

    /**
     * @inheritdoc
     */
    public function exists($db = null): bool
    {
        return $this->getCachedResult() !== null || parent::exists($db);
    }

    /**
     * @inheritdoc
     * @return ElementInterface|array|null
     */
    public function nth(int $n, ?Connection $db = null): mixed
    {
        // Cached?
        if (($cachedResult = $this->getCachedResult()) !== null) {
            return $cachedResult[$n] ?? null;
        }

        return parent::nth($n, $db);
    }

    /**
     * @inheritdoc
     */
    public function ids(?Connection $db = null): array
    {
        $select = $this->select;
        $this->select = ['elements.id' => 'elements.id'];
        $result = $this->column($db);
        $this->select($select);

        return $result;
    }

    /**
     * Returns the resulting elements set by [[setCachedResult()]], if the criteria params haven’t changed since then.
     *
     * @return ElementInterface[]|null $elements The resulting elements, or null if setCachedResult() was never called or the criteria has changed
     * @see setCachedResult()
     */
    public function getCachedResult(): ?array
    {
        if (!isset($this->_result)) {
            return null;
        }

        // Make sure the criteria hasn't changed
        if ($this->_resultCriteria !== $this->getCriteria()) {
            $this->_result = null;
            return null;
        }

        return $this->_result;
    }

    /**
     * Sets the resulting elements.
     *
     * If this is called, [[all()]] will return these elements rather than initiating a new SQL query,
     * as long as none of the parameters have changed since setCachedResult() was called.
     *
     * @param ElementInterface[] $elements The resulting elements.
     * @see getCachedResult()
     */
    public function setCachedResult(array $elements): void
    {
        $this->_result = $elements;
        $this->_resultCriteria = $this->getCriteria();
    }

    /**
     * Clears the [cached result](https://craftcms.com/docs/4.x/element-queries.html#cache).
     *
     * @see getCachedResult()
     * @see setCachedResult()
     * @since 3.4.0
     */
    public function clearCachedResult(): void
    {
        $this->_result = $this->_resultCriteria = null;
    }

    /**
     * Returns an array of the current criteria attribute values.
     *
     * @return array
     */
    public function getCriteria(): array
    {
        $attributes = $this->criteriaAttributes();

        // Ignore the 'with' param
        ArrayHelper::removeValue($attributes, 'with');

        return $this->toArray($attributes, [], false);
    }

    /**
     * Returns the query's criteria attributes.
     *
     * @return string[]
     */
    public function criteriaAttributes(): array
    {
        $names = [];

        // By default, include all public, non-static properties that were defined by a sub class, and certain ones in this class
        foreach ((new ReflectionClass($this))->getProperties(ReflectionProperty::IS_PUBLIC) as $property) {
            if (!$property->isStatic()) {
                $dec = $property->getDeclaringClass();
                if (
                    ($dec->getName() === self::class || $dec->isSubclassOf(self::class)) &&
                    !in_array($property->getName(), ['elementType', 'query', 'subQuery', 'contentTable', 'customFields', 'asArray'], true)
                ) {
                    $names[] = $property->getName();
                }
            }
        }

        // Add custom field properties
        /** @var CustomFieldBehavior $behavior */
        $behavior = $this->getBehavior('customFields');
        foreach ((new ReflectionClass($behavior))->getProperties(ReflectionProperty::IS_PUBLIC) as $property) {
            if (!$property->isStatic()) {
                $name = $property->getName();
                if (
                    !in_array($name, ['canSetProperties', 'hasMethods', 'owner']) &&
                    !method_exists($this, "get$name")
                ) {
                    $names[] = $property->getName();
                }
            }
        }

        return $names;
    }

    // Arrayable methods
    // -------------------------------------------------------------------------

    /**
     * Returns the list of fields that should be returned by default by [[toArray()]] when no specific fields are specified.
     *
     * A field is a named element in the returned array by [[toArray()]].
     * This method should return an array of field names or field definitions.
     * If the former, the field name will be treated as an object property name whose value will be used
     * as the field value. If the latter, the array key should be the field name while the array value should be
     * the corresponding field definition which can be either an object property name or a PHP callable
     * returning the corresponding field value. The signature of the callable should be:
     *
     * ```php
     * function ($model, $field) {
     *     // return field value
     * }
     * ```
     *
     * For example, the following code declares four fields:
     *
     * - `email`: the field name is the same as the property name `email`;
     * - `firstName` and `lastName`: the field names are `firstName` and `lastName`, and their
     *   values are obtained from the `first_name` and `last_name` properties;
     * - `fullName`: the field name is `fullName`. Its value is obtained by concatenating `first_name`
     *   and `last_name`.
     *
     * ```php
     * return [
     *     'email',
     *     'firstName' => 'first_name',
     *     'lastName' => 'last_name',
     *     'fullName' => function ($model) {
     *         return $model->first_name . ' ' . $model->last_name;
     *     },
     * ];
     * ```
     *
     * @return array The list of field names or field definitions.
     * @see toArray()
     */
    public function fields(): array
    {
        $fields = array_unique(array_merge(
            array_keys(Craft::getObjectVars($this)),
            array_keys(Craft::getObjectVars($this->getBehavior('customFields')))
        ));
        $fields = array_combine($fields, $fields);
        unset($fields['query'], $fields['subQuery'], $fields['owner']);

        return $fields;
    }

    // Internal Methods
    // -------------------------------------------------------------------------

    /**
     * @inheritdoc
     */
    public function createElement(array $row): ElementInterface
    {
        // Do we have a placeholder for this element?
        if (
            !$this->ignorePlaceholders &&
            isset($row['id'], $row['siteId']) &&
            ($element = Craft::$app->getElements()->getPlaceholderElement($row['id'], $row['siteId'])) !== null
        ) {
            return $element;
        }

        /** @var string|ElementInterface $class */
        /** @phpstan-var class-string<ElementInterface>|ElementInterface $class */
        $class = $this->elementType;

        // Instantiate the element
        if ($this->structureId) {
            $row['structureId'] = $this->structureId;
        }

        if ($class::hasContent() && isset($this->contentTable)) {
            if ($class::hasTitles()) {
                // Ensure the title is a string
                $row['title'] = (string)($row['title'] ?? '');
            }

            // Separate the content values from the main element attributes
            $fieldValues = [];

            if (!empty($this->customFields)) {
                foreach ($this->customFields as $field) {
                    if (($column = $this->_fieldColumn($field)) !== null) {
                        // Account for results where multiple fields have the same handle, but from
                        // different columns e.g. two Matrix block types that each have a field with the
                        // same handle
                        $firstCol = is_string($column) ? $column : reset($column);
                        $setValue = !isset($fieldValues[$field->handle]) || (empty($fieldValues[$field->handle]) && !empty($row[$firstCol]));

                        if (is_string($column)) {
                            if ($setValue) {
                                $fieldValues[$field->handle] = $row[$column] ?? null;
                            }
                            unset($row[$column]);
                        } else {
                            if ($setValue) {
                                $columnValues = [];
                                $hasColumnValues = false;

                                foreach ($column as $key => $col) {
                                    $columnValues[$key] = $row[$col] ?? null;
                                    $hasColumnValues = $hasColumnValues || $columnValues[$key] !== null;
                                }

                                // Only actually set it on $fieldValues if any of the columns weren't null.
                                // Otherwise, leave it alone in case another field has the same handle.
                                if ($hasColumnValues) {
                                    $fieldValues[$field->handle] = $columnValues;
                                }
                            }

                            foreach ($column as $col) {
                                unset($row[$col]);
                            }
                        }
                    }
                }
            }
        }

        if (array_key_exists('dateDeleted', $row)) {
            $row['trashed'] = $row['dateDeleted'] !== null;
        }

        // Set the custom field values
        if (isset($fieldValues)) {
            $row['fieldValues'] = $fieldValues;
        }

        $behaviors = [];

        if ($this->drafts !== false) {
            $row['isProvisionalDraft'] = (bool)($row['isProvisionalDraft'] ?? false);

            if (!empty($row['draftId'])) {
                $behaviors['draft'] = new DraftBehavior([
                    'creatorId' => ArrayHelper::remove($row, 'draftCreatorId'),
                    'draftName' => ArrayHelper::remove($row, 'draftName'),
                    'draftNotes' => ArrayHelper::remove($row, 'draftNotes'),
                ]);
            } else {
                unset(
                    $row['draftCreatorId'],
                    $row['draftName'],
                    $row['draftNotes']
                );
            }
        }

        if ($this->revisions !== false) {
            if (!empty($row['revisionId'])) {
                $behaviors['revision'] = new RevisionBehavior([
                    'creatorId' => ArrayHelper::remove($row, 'revisionCreatorId'),
                    'revisionNum' => ArrayHelper::remove($row, 'revisionNum'),
                    'revisionNotes' => ArrayHelper::remove($row, 'revisionNotes'),
                ]);
            } else {
                unset(
                    $row['revisionCreatorId'],
                    $row['revisionNum'],
                    $row['revisionNotes'],
                );
            }
        }

        $element = new $class($row);
        $element->attachBehaviors($behaviors);

        // Fire an 'afterPopulateElement' event
        if ($this->hasEventHandlers(self::EVENT_AFTER_POPULATE_ELEMENT)) {
            $event = new PopulateElementEvent([
                'element' => $element,
                'row' => $row,
            ]);
            $this->trigger(self::EVENT_AFTER_POPULATE_ELEMENT, $event);
            return $event->element;
        }

        return $element;
    }

    /**
     * This method is called at the beginning of preparing an element query for the query builder.
     *
     * The main Query object being prepared for the query builder is available via [[query]].
     * The subselect’s Query object being prepared is available via [[subQuery]].
     * The role of the subselect query is to apply conditions to the query and narrow the result set down to
     * just the elements that should actually be returned.
     * The role of the main query is to join in any tables that should be included in the results, and select
     * all of the columns that should be included in the results.
     *
     * @return bool Whether the query should be prepared and returned to the query builder.
     * If false, the query will be cancelled and no results will be returned.
     * @see prepare()
     * @see afterPrepare()
     */
    protected function beforePrepare(): bool
    {
        $event = new CancelableEvent();
        $this->trigger(self::EVENT_BEFORE_PREPARE, $event);

        return $event->isValid;
    }

    /**
     * This method is called at the end of preparing an element query for the query builder.
     *
     * It is called at the beginning of [[prepare()]], right after [[query]] and [[subQuery]] have been created.
     *
     * @return bool Whether the query should be prepared and returned to the query builder.
     * If false, the query will be cancelled and no results will be returned.
     * @see prepare()
     * @see beforePrepare()
     */
    protected function afterPrepare(): bool
    {
        $event = new CancelableEvent();
        $this->trigger(self::EVENT_AFTER_PREPARE, $event);

        if (!$event->isValid) {
            return false;
        }

        $elementsService = Craft::$app->getElements();
        if ($elementsService->getIsCollectingCacheTags()) {
            $elementsService->collectCacheTags($this->getCacheTags());
        }

        return true;
    }

    /**
     * @return string[]
     */
    public function getCacheTags(): array
    {
        if ($this->_cacheTags === null) {
            $this->_cacheTags = [
                'element',
                "element::$this->elementType",
            ];

            // If specific IDs were requested, then use those
            if (is_numeric($this->id) || (is_array($this->id) && ArrayHelper::isNumeric($this->id))) {
                $queryTags = (array)$this->id;
            } else {
                $queryTags = $this->cacheTags();
                if (!empty($queryTags)) {
                    if ($this->drafts !== false) {
                        $queryTags[] = 'drafts';
                    }
                    if ($this->revisions !== false) {
                        $queryTags[] = 'revisions';
                    }
                } else {
                    $queryTags[] = '*';
                }
            }

            foreach ($queryTags as $tag) {
                $this->_cacheTags[] = "element::$this->elementType::$tag";
            }
        }

        return $this->_cacheTags;
    }

    /**
     * Returns any cache invalidation tags that caches involving this element query should use as dependencies.
     *
     * Use the most specific tag(s) possible, to reduce the likelihood of pointless cache clearing.
     *
     * When elements are created/updated/deleted, their [[ElementInterface::getCacheTags()]] method will be called,
     * and any caches that have those tags listed as dependencies will be invalidated.
     *
     * @return string[]
     * @since 3.5.0
     */
    protected function cacheTags(): array
    {
        return [];
    }

    /**
     * Returns the fields that should take part in an upcoming elements query.
     *
     * @return FieldInterface[] The fields that should take part in the upcoming elements query
     */
    protected function customFields(): array
    {
        $contentService = Craft::$app->getContent();
        $originalFieldContext = $contentService->fieldContext;
        $contentService->fieldContext = 'global';
        $fields = Craft::$app->getFields()->getAllFields();
        $contentService->fieldContext = $originalFieldContext;

        return $fields;
    }

    /**
     * Returns the condition that should be applied to the element query for a given status.
     *
     * For example, if you support a status called “pending”, which maps back to a `pending` database column that will
     * either be 0 or 1, this method could do this:
     *
     * ```php
     * protected function statusCondition($status)
     * {
     *     switch ($status) {
     *         case 'pending':
     *             return ['mytable.pending' => true];
     *         default:
     *             return parent::statusCondition($status);
     *     }
     * ```
     *
     * @param string $status The status
     * @return string|array|ExpressionInterface|false|null The status condition, or false if $status is an unsupported status
     */
    protected function statusCondition(string $status): mixed
    {
        return match ($status) {
            Element::STATUS_ENABLED => [
                'elements.enabled' => true,
                'elements_sites.enabled' => true,
            ],
            Element::STATUS_DISABLED => [
                'or',
                ['elements.enabled' => false],
                ['elements_sites.enabled' => false],
            ],
            Element::STATUS_ARCHIVED => ['elements.archived' => true],
            default => false,
        };
    }

    /**
     * Joins in a table with an `id` column that has a foreign key pointing to `craft_elements`.`id`.
     *
     * @param string $table The unprefixed table name. This will also be used as the table’s alias within the query.
     */
    protected function joinElementTable(string $table): void
    {
        $joinTable = [$table => "{{%$table}}"];
<<<<<<< HEAD
        $this->query->innerJoin($joinTable, "[[$table.id]] = [[subquery.elementsId]]");
        $this->subQuery->innerJoin($joinTable, "[[$table.id]] = [[elements.id]]");
=======
        $this->query->innerJoin($joinTable, "[[{$table}.id]] = [[subquery.elementsId]]");
        $this->subQuery->innerJoin($joinTable, "[[{$table}.id]] = [[elements.id]]");
        $this->_joinedElementTable = true;
>>>>>>> dee2fd38
    }

    /**
     * @inheritdoc
     */
    protected function normalizeOrderBy($columns): array
    {
        // Special case for 'score' - that should be shorthand for SORT_DESC, not SORT_ASC
        if ($columns === 'score') {
            return ['score' => SORT_DESC];
        }

        return parent::normalizeOrderBy($columns);
    }

    /**
     * Combines the given condition with an alternative condition if there are any relevant placeholder elements.
     *
     * @param mixed $condition
     * @return mixed
     */
    private function _placeholderCondition(mixed $condition): mixed
    {
        if ($this->ignorePlaceholders) {
            return $condition;
        }

        if (!isset($this->_placeholderCondition) || $this->siteId !== $this->_placeholderSiteIds) {
            $placeholderSourceIds = [];
            $placeholderElements = Craft::$app->getElements()->getPlaceholderElements();
            if (!empty($placeholderElements)) {
                $siteIds = array_flip((array)$this->siteId);
                foreach ($placeholderElements as $element) {
                    if ($element instanceof $this->elementType && isset($siteIds[$element->siteId])) {
                        $placeholderSourceIds[] = $element->getCanonicalId();
                    }
                }
            }

            if (!empty($placeholderSourceIds)) {
                $this->_placeholderCondition = ['elements.id' => $placeholderSourceIds];
            } else {
                $this->_placeholderCondition = false;
            }
            $this->_placeholderSiteIds = is_array($this->siteId) ? array_merge($this->siteId) : $this->siteId;
        }

        if ($this->_placeholderCondition === false) {
            return $condition;
        }

        return ['or', $condition, $this->_placeholderCondition];
    }

    /**
     * Joins the content table into the query being prepared.
     *
     * @param string $class
     * @phpstan-param class-string<ElementInterface> $class
     * @throws QueryAbortedException
     */
    private function _joinContentTable(string $class): void
    {
        /** @var ElementInterface|string $class */
        // Join in the content table on both queries
        $joinCondition = [
            'and',
            '[[content.elementId]] = [[elements.id]]',
        ];
        if (Craft::$app->getIsMultiSite(false, true)) {
            $joinCondition[] = '[[content.siteId]] = [[elements_sites.siteId]]';
        }
        $this->subQuery
            ->innerJoin($this->contentTable . ' content', $joinCondition)
            ->addSelect(['contentId' => 'content.id']);

        $this->query->innerJoin($this->contentTable . ' content', '[[content.id]] = [[subquery.contentId]]');

        // Select the content table columns on the main query
        $this->query->addSelect(['contentId' => 'content.id']);

        if ($class::hasTitles()) {
            $this->query->addSelect(['content.title']);
        }

        if (is_array($this->customFields)) {
            $contentService = Craft::$app->getContent();
            $originalFieldColumnPrefix = $contentService->fieldColumnPrefix;
            $fieldAttributes = $this->getBehavior('customFields');

            foreach ($this->customFields as $field) {
                if (($column = $this->_fieldColumn($field)) !== null) {
                    if (is_string($column)) {
                        $this->query->addSelect("content.$column");
                    } else {
                        foreach ($column as $c) {
                            $this->query->addSelect("content.$c");
                        }
                    }
                }

                $handle = $field->handle;

                // In theory all field handles will be accounted for on the CustomFieldBehavior, but just to be safe...
                if ($handle !== 'owner' && isset($fieldAttributes->$handle)) {
                    $fieldAttributeValue = $fieldAttributes->$handle;
                } else {
                    $fieldAttributeValue = null;
                }

                // Set the field's column prefix on the Content service.
                if ($field->columnPrefix !== null) {
                    $contentService->fieldColumnPrefix = $field->columnPrefix;
                }

                $exception = null;
                try {
                    $field->modifyElementsQuery($this, $fieldAttributeValue);
                } catch (QueryAbortedException $exception) {
                }

                // Set it back
                $contentService->fieldColumnPrefix = $originalFieldColumnPrefix;

                // Need to bail early?
                if ($exception !== null) {
                    throw $exception;
                }
            }
        }
    }

    /**
     * Applies the 'status' param to the query being prepared.
     *
     * @param string $class
     * @phpstan-param class-string<ElementInterface> $class
     * @throws QueryAbortedException
     */
    private function _applyStatusParam(string $class): void
    {
        /** @var string|ElementInterface $class */
        /** @phpstan-var class-string<ElementInterface>|ElementInterface $class */
        if (!$this->status || !$class::hasStatuses()) {
            return;
        }

        /** @var string[]|string|null $statuses */
        $statuses = $this->status;
        if (!is_array($statuses)) {
            $statuses = $statuses ? StringHelper::split($statuses) : [];
        }

        $firstVal = strtolower(reset($statuses));
        if (in_array($firstVal, ['not', 'or'])) {
            $glue = $firstVal;
            array_shift($statuses);
            if (!$statuses) {
                return;
            }
        } else {
            $glue = 'or';
        }

        if ($negate = ($glue === 'not')) {
            $glue = 'and';
        }

        $condition = [$glue];

        foreach ($statuses as $status) {
            $status = strtolower($status);
            $statusCondition = $this->statusCondition($status);

            if ($statusCondition === false) {
                throw new QueryAbortedException('Unsupported status: ' . $status);
            }

            if ($statusCondition !== null) {
                if ($negate) {
                    $condition[] = ['not', $statusCondition];
                } else {
                    $condition[] = $statusCondition;
                }
            }
        }

        $this->subQuery->andWhere($this->_placeholderCondition($condition));
    }

    /**
     * Applies the 'relatedTo' param to the query being prepared.
     *
     * @throws QueryAbortedException
     */
    private function _applyRelatedToParam(): void
    {
        if (!$this->relatedTo) {
            return;
        }

        $parser = new ElementRelationParamParser([
            'fields' => $this->customFields ? ArrayHelper::index($this->customFields, 'handle') : [],
        ]);
        $condition = $parser->parse($this->relatedTo);

        if ($condition === false) {
            throw new QueryAbortedException();
        }

        $this->subQuery->andWhere($condition);
    }

    /**
     * Returns whether we should join structure data in the query.
     *
     * @return bool
     */
    private function _shouldJoinStructureData(): bool
    {
        return (
            !$this->trashed &&
            !$this->revisions &&
            ($this->withStructure ?? (bool)$this->structureId)
        );
    }

    /**
     * Applies the structure params to the query being prepared.
     *
     * @param string $class
     * @phpstan-param class-string<ElementInterface> $class
     * @throws QueryAbortedException
     */
    private function _applyStructureParams(string $class): void
    {
        if (!$this->_shouldJoinStructureData()) {
            $structureParams = [
                'hasDescendants',
                'ancestorOf',
                'descendantOf',
                'siblingOf',
                'prevSiblingOf',
                'nextSiblingOf',
                'positionedBefore',
                'positionedAfter',
                'level',
            ];

            foreach ($structureParams as $param) {
                if ($this->$param !== null) {
                    throw new QueryAbortedException("Unable to apply the '$param' param because 'structureId' isn't set");
                }
            }

            return;
        }

        $this->query
            ->addSelect([
                'structureelements.root',
                'structureelements.lft',
                'structureelements.rgt',
                'structureelements.level',
            ]);

        if ($this->structureId) {
            $this->query->leftJoin(['structureelements' => Table::STRUCTUREELEMENTS], [
                'and',
                '[[structureelements.elementId]] = [[subquery.elementsId]]',
                ['structureelements.structureId' => $this->structureId],
            ]);
            $this->subQuery->leftJoin(['structureelements' => Table::STRUCTUREELEMENTS], [
                'and',
                '[[structureelements.elementId]] = [[elements.id]]',
                ['structureelements.structureId' => $this->structureId],
            ]);
        } else {
            $this->query
                ->addSelect(['structureelements.structureId'])
                ->leftJoin(['structureelements' => Table::STRUCTUREELEMENTS], [
                    'and',
                    '[[structureelements.elementId]] = [[subquery.elementsId]]',
                    '[[structureelements.structureId]] = [[subquery.structureId]]',
                ]);
            $existsQuery = (new Query())
                ->from([Table::STRUCTURES])
                ->where('[[id]] = [[structureelements.structureId]]')
                ->andWhere(['dateDeleted' => null]);
            $this->subQuery
                ->addSelect(['structureelements.structureId'])
                ->leftJoin(['structureelements' => Table::STRUCTUREELEMENTS], [
                    'and',
                    '[[structureelements.elementId]] = [[elements.id]]',
                    ['exists', $existsQuery],
                ]);
        }

        if (isset($this->hasDescendants)) {
            if ($this->hasDescendants) {
                $this->subQuery->andWhere('[[structureelements.rgt]] > [[structureelements.lft]] + 1');
            } else {
                $this->subQuery->andWhere('[[structureelements.rgt]] = [[structureelements.lft]] + 1');
            }
        }

        if ($this->ancestorOf) {
            $ancestorOf = $this->_normalizeStructureParamValue('ancestorOf', $class);

            $this->subQuery->andWhere([
                'and',
                ['<', 'structureelements.lft', $ancestorOf->lft],
                ['>', 'structureelements.rgt', $ancestorOf->rgt],
                ['structureelements.root' => $ancestorOf->root],
            ]);

            if ($this->ancestorDist) {
                $this->subQuery->andWhere(['>=', 'structureelements.level', $ancestorOf->level - $this->ancestorDist]);
            }
        }

        if ($this->descendantOf) {
            $descendantOf = $this->_normalizeStructureParamValue('descendantOf', $class);

            $this->subQuery->andWhere([
                'and',
                ['>', 'structureelements.lft', $descendantOf->lft],
                ['<', 'structureelements.rgt', $descendantOf->rgt],
                ['structureelements.root' => $descendantOf->root],
            ]);

            if ($this->descendantDist) {
                $this->subQuery->andWhere(['<=', 'structureelements.level', $descendantOf->level + $this->descendantDist]);
            }
        }

        foreach (['siblingOf', 'prevSiblingOf', 'nextSiblingOf'] as $param) {
            if (!$this->$param) {
                continue;
            }

            $siblingOf = $this->_normalizeStructureParamValue($param, $class);

            $this->subQuery->andWhere([
                'and',
                [
                    'structureelements.level' => $siblingOf->level,
                    'structureelements.root' => $siblingOf->root,
                ],
                ['not', ['structureelements.elementId' => $siblingOf->id]],
            ]);

            if ($siblingOf->level != 1) {
                $parent = $siblingOf->getParent();

                if (!$parent) {
                    throw new QueryAbortedException();
                }

                $this->subQuery->andWhere([
                    'and',
                    ['>', 'structureelements.lft', $parent->lft],
                    ['<', 'structureelements.rgt', $parent->rgt],
                ]);
            }

            switch ($param) {
                case 'prevSiblingOf':
                    $this->query->orderBy(['structureelements.lft' => SORT_DESC]);
                    $this->subQuery
                        ->andWhere(['<', 'structureelements.lft', $siblingOf->lft])
                        ->orderBy(['structureelements.lft' => SORT_DESC])
                        ->limit(1);
                    break;
                case 'nextSiblingOf':
                    $this->query->orderBy(['structureelements.lft' => SORT_ASC]);
                    $this->subQuery
                        ->andWhere(['>', 'structureelements.lft', $siblingOf->lft])
                        ->orderBy(['structureelements.lft' => SORT_ASC])
                        ->limit(1);
                    break;
            }
        }

        if ($this->positionedBefore) {
            $positionedBefore = $this->_normalizeStructureParamValue('positionedBefore', $class);

            $this->subQuery->andWhere([
                'and',
                ['<', 'structureelements.lft', $positionedBefore->lft],
                ['structureelements.root' => $positionedBefore->root],
            ]);
        }

        if ($this->positionedAfter) {
            $positionedAfter = $this->_normalizeStructureParamValue('positionedAfter', $class);

            $this->subQuery->andWhere([
                'and',
                ['>', 'structureelements.lft', $positionedAfter->rgt],
                ['structureelements.root' => $positionedAfter->root],
            ]);
        }

        if ($this->level) {
            $this->subQuery->andWhere(Db::parseNumericParam('structureelements.level', $this->level));
        }

        if ($this->leaves) {
            $this->subQuery->andWhere('[[structureelements.rgt]] = [[structureelements.lft]] + 1');
        }
    }

    /**
     * Applies draft and revision params to the query being prepared.
     */
    private function _applyRevisionParams(): void
    {
        if ($this->drafts !== false) {
            $joinType = $this->drafts === true ? 'INNER JOIN' : 'LEFT JOIN';
            $this->subQuery->join($joinType, ['drafts' => Table::DRAFTS], '[[drafts.id]] = [[elements.draftId]]');
            $this->query->join($joinType, ['drafts' => Table::DRAFTS], '[[drafts.id]] = [[elements.draftId]]');

            $this->query->addSelect([
                'elements.draftId',
                'drafts.creatorId as draftCreatorId',
                'drafts.provisional as isProvisionalDraft',
                'drafts.name as draftName',
                'drafts.notes as draftNotes',
            ]);

            if ($this->draftId) {
                $this->subQuery->andWhere(['elements.draftId' => $this->draftId]);
            }

            if ($this->draftOf === '*') {
                $this->subQuery->andWhere(['not', ['elements.canonicalId' => null]]);
            } elseif (isset($this->draftOf)) {
                $this->subQuery->andWhere(['elements.canonicalId' => $this->draftOf ?: null]);
            }

            if ($this->draftCreator) {
                $this->subQuery->andWhere(['drafts.creatorId' => $this->draftCreator]);
            }

            if (isset($this->provisionalDrafts)) {
                $this->subQuery->andWhere([
                    'or',
                    ['elements.draftId' => null],
                    ['drafts.provisional' => $this->provisionalDrafts],
                ]);
            }

            if ($this->savedDraftsOnly) {
                $this->subQuery->andWhere([
                    'or',
                    ['elements.draftId' => null],
                    ['not', ['elements.canonicalId' => null]],
                    ['drafts.saved' => true],
                ]);
            }
        } else {
            $this->subQuery->andWhere($this->_placeholderCondition(['elements.draftId' => null]));
        }

        if ($this->revisions !== false) {
            $joinType = $this->revisions === true ? 'INNER JOIN' : 'LEFT JOIN';
            $this->subQuery->join($joinType, ['revisions' => Table::REVISIONS], '[[revisions.id]] = [[elements.revisionId]]');
            $this->query->join($joinType, ['revisions' => Table::REVISIONS], '[[revisions.id]] = [[elements.revisionId]]');

            $this->query->addSelect([
                'elements.revisionId',
                'revisions.creatorId as revisionCreatorId',
                'revisions.num as revisionNum',
                'revisions.notes as revisionNotes',
            ]);

            if ($this->revisionId) {
                $this->subQuery->andWhere(['elements.revisionId' => $this->revisionId]);
            }

            if ($this->revisionOf) {
                $this->subQuery->andWhere(['elements.canonicalId' => $this->revisionOf]);
            }

            if ($this->revisionCreator) {
                $this->subQuery->andWhere(['revisions.creatorId' => $this->revisionCreator]);
            }
        } else {
            $this->subQuery->andWhere($this->_placeholderCondition(['elements.revisionId' => null]));
        }
    }

    /**
     * Normalizes the siteId param value.
     */
    private function _normalizeSiteId(): void
    {
        if (!$this->siteId) {
            // Default to the current site
            $this->siteId = Craft::$app->getSites()->getCurrentSite()->id;
        } elseif ($this->siteId === '*') {
            $this->siteId = Craft::$app->getSites()->getAllSiteIds();
        }
    }

    /**
     * Normalizes a structure param value to either an Element object or false.
     *
     * @param string $property The parameter’s property name.
     * @param string $class The element class
     * @phpstan-param class-string<ElementInterface> $class
     * @return ElementInterface The normalized element
     * @throws QueryAbortedException if the element can't be found
     */
    private function _normalizeStructureParamValue(string $property, string $class): ElementInterface
    {
        $element = $this->$property;

        if ($element === false) {
            throw new QueryAbortedException();
        }

        /** @var string|ElementInterface $class */
        /** @phpstan-var class-string<ElementInterface>|ElementInterface $class */
        if ($element instanceof ElementInterface && !$element->lft) {
            $element = $element->getCanonicalId();

            if ($element === null) {
                throw new QueryAbortedException();
            }
        }

        if (!$element instanceof ElementInterface) {
            $element = $class::find()
                ->id($element)
                ->siteId($this->siteId)
                ->structureId($this->structureId)
                ->status(null)
                ->one();

            if ($element === null) {
                $this->$property = false;
                throw new QueryAbortedException();
            }
        }

        if (!$element->lft) {
            if ($element->getIsDerivative()) {
                $element = $element->getCanonical(true);
            }

            if (!$element->lft) {
                $this->$property = false;
                throw new QueryAbortedException();
            }
        }

        return $this->$property = $element;
    }

    /**
     * Applies the 'search' param to the query being prepared.
     *
     * @param Connection $db
     * @throws Exception if the DB connection doesn't support fixed ordering
     * @throws QueryAbortedException
     */
    private function _applySearchParam(Connection $db): void
    {
        $this->_searchScores = null;

        if ($this->search) {
            $searchResults = Craft::$app->getSearch()->searchElements($this);

            // No results?
            if (empty($searchResults)) {
                throw new QueryAbortedException();
            }

            $filteredElementIds = array_keys($searchResults);

            if ($this->orderBy === ['score' => SORT_ASC] || $this->orderBy === ['score' => SORT_DESC]) {
                // Order the elements in the exact order that the Search service returned them in
                if (!$db instanceof \craft\db\Connection) {
                    throw new Exception('The database connection doesn’t support fixed ordering.');
                }
                if (
                    ($this->orderBy === ['score' => SORT_ASC] && !$this->inReverse) ||
                    ($this->orderBy === ['score' => SORT_DESC] && $this->inReverse)
                ) {
                    $orderBy = [new FixedOrderExpression('elements.id', array_reverse($filteredElementIds), $db)];
                } else {
                    $orderBy = [new FixedOrderExpression('elements.id', $filteredElementIds, $db)];
                }

                $this->query->orderBy($orderBy);
                $this->subQuery->orderBy($orderBy);
            }

            $this->subQuery->andWhere(['elements.id' => $filteredElementIds]);

            $this->_searchScores = $searchResults;
        }
    }

    /**
     * Applies the 'fixedOrder' and 'orderBy' params to the query being prepared.
     *
     * @param Connection $db
     * @throws Exception if the DB connection doesn't support fixed ordering
     * @throws QueryAbortedException
     */
    private function _applyOrderByParams(Connection $db): void
    {
        if (
            !isset($this->orderBy) ||
            $this->orderBy === ['score' => SORT_ASC] ||
            $this->orderBy === ['score' => SORT_DESC] ||
            !empty($this->query->orderBy)
        ) {
            return;
        }

        // Any other empty value means we should set it
        if (empty($this->orderBy)) {
            if ($this->fixedOrder) {
                if (empty($this->id)) {
                    throw new QueryAbortedException();
                }

                $ids = $this->id;
                if (!is_array($ids)) {
                    $ids = is_string($ids) ? StringHelper::split($ids) : [$ids];
                }

                if (!$db instanceof \craft\db\Connection) {
                    throw new Exception('The database connection doesn’t support fixed ordering.');
                }
                $this->orderBy = [new FixedOrderExpression('elements.id', $ids, $db)];
            } elseif ($this->revisions) {
                $this->orderBy = ['num' => SORT_DESC];
            } elseif ($this->_shouldJoinStructureData()) {
                $this->orderBy = ['structureelements.lft' => SORT_ASC] + $this->defaultOrderBy;
            } elseif (!empty($this->defaultOrderBy)) {
                $this->orderBy = $this->defaultOrderBy;
            } else {
                return;
            }
        }

        // Define the real column name mapping (e.g. `fieldHandle` => `field_fieldHandle`)
        $orderColumnMap = [];

        if (is_array($this->customFields)) {
            // Add the field column prefixes
            foreach ($this->customFields as $field) {
                if (($column = $this->_fieldColumn($field)) !== null) {
                    $firstCol = is_string($column) ? $column : reset($column);
                    $orderColumnMap[$field->handle] = "content.$firstCol";
                }
            }
        }

        // Prevent “1052 Column 'id' in order clause is ambiguous” MySQL error
        $orderColumnMap['id'] = 'elements.id';
        $orderColumnMap['dateCreated'] = 'elements.dateCreated';
        $orderColumnMap['dateUpdated'] = 'elements.dateUpdated';

        // Rename orderBy keys based on the real column name mapping
        // (yes this is awkward but we need to preserve the order of the keys!)
        /** @var array $orderBy */
        $orderBy = array_merge($this->orderBy);
        $orderByColumns = array_keys($orderBy);

        foreach ($orderColumnMap as $orderValue => $columnName) {
            // Are we ordering by this column name?
            $pos = array_search($orderValue, $orderByColumns, true);

            if ($pos !== false) {
                // Swap it with the mapped column name
                $orderByColumns[$pos] = $columnName;
                $orderBy = array_combine($orderByColumns, $orderBy);
            }
        }

        if ($this->inReverse) {
            foreach ($orderBy as &$direction) {
                if ($direction instanceof FixedOrderExpression) {
                    $values = array_reverse($direction->values);
                    $direction = new FixedOrderExpression($direction->column, $values, $direction->db, $direction->params);
                } // Can't do anything about custom SQL expressions
                elseif (!$direction instanceof ExpressionInterface) {
                    $direction = $direction === SORT_DESC ? SORT_ASC : SORT_DESC;
                }
            }
            unset($direction);
        }

        $this->query->orderBy($orderBy);
        $this->subQuery->orderBy($orderBy);
    }

    /**
     * Applies the 'select' param to the query being prepared.
     */
    private function _applySelectParam(): void
    {
        // Select all columns defined by [[select]]
        $select = array_merge((array)$this->select);

        // Is there still a ** placeholder param?
        if (isset($select['**'])) {
            unset($select['**']);

            // Merge in the default columns
            $select = array_merge($select, [
                'elements.id' => 'elements.id',
                'elements.canonicalId' => 'elements.canonicalId',
                'elements.fieldLayoutId' => 'elements.fieldLayoutId',
                'elements.uid' => 'elements.uid',
                'elements.enabled' => 'elements.enabled',
                'elements.archived' => 'elements.archived',
                'elements.dateLastMerged' => 'elements.dateLastMerged',
                'elements.dateCreated' => 'elements.dateCreated',
                'elements.dateUpdated' => 'elements.dateUpdated',
                'siteSettingsId' => 'elements_sites.id',
                'elements_sites.slug' => 'elements_sites.slug',
                'elements_sites.siteId' => 'elements_sites.siteId',
                'elements_sites.uri' => 'elements_sites.uri',
                'enabledForSite' => 'elements_sites.enabled',
            ]);

            // If the query includes soft-deleted elements, include the date deleted
            if ($this->trashed !== false) {
                $select['elements.dateDeleted'] = 'elements.dateDeleted';
            }

            // If the query already specifies any columns, merge those in too
            if (!empty($this->query->select)) {
                $select = array_merge($select, $this->query->select);
            }
        }

        $this->query->select = $select;
    }

    /**
     * Applies the 'join' params to the query being prepared.
     */
    private function _applyJoinParams(): void
    {
        if (isset($this->join)) {
            foreach ($this->join as $join) {
                $this->query->join[] = $join;
                $this->subQuery->join[] = $join;
            }
        }
    }

    /**
     * Applies the 'unique' param to the query being prepared
     *
     * @param Connection $db
     */
    private function _applyUniqueParam(Connection $db): void
    {
        if (
            !$this->unique ||
            !Craft::$app->getIsMultiSite(false, true) ||
            (
                $this->siteId &&
                (!is_array($this->siteId) || count($this->siteId) === 1)
            )
        ) {
            return;
        }

        $sitesService = Craft::$app->getSites();

        if (!$this->preferSites) {
            $preferSites = [$sitesService->getCurrentSite()->id];
        } else {
            $preferSites = [];
            foreach ($this->preferSites as $preferSite) {
                if (is_numeric($preferSite)) {
                    $preferSites[] = $preferSite;
                } elseif ($site = $sitesService->getSiteByHandle($preferSite)) {
                    $preferSites[] = $site->id;
                }
            }
        }

        $caseSql = 'case';
        $caseParams = [];
        foreach ($preferSites as $index => $siteId) {
            $param = 'preferSites' . $index;
            $caseSql .= " when [[elements_sites.siteId]] = :$param then $index";
            $caseParams[$param] = $siteId;
        }
        $caseSql .= ' else ' . count($preferSites) . ' end';

        $subSelectSql = (clone $this->subQuery)
            ->select(['elements_sites.id'])
            ->andWhere('[[subElements.id]] = [[tmpElements.id]]')
            ->orderBy([
                new Expression($caseSql, $caseParams),
                'elements_sites.id' => SORT_ASC,
            ])
            ->offset(0)
            ->limit(1)
            ->getRawSql();

        // `elements` => `subElements`
        $qElements = $db->quoteTableName('elements');
        $qSubElements = $db->quoteTableName('subElements');
        $qTmpElements = $db->quoteTableName('tmpElements');
        $q = $qElements[0];
        $subSelectSql = str_replace("$qElements.", "$qSubElements.", $subSelectSql);
        $subSelectSql = str_replace("$q $qElements", "$q $qSubElements", $subSelectSql);
        $subSelectSql = str_replace($qTmpElements, $qElements, $subSelectSql);

        $this->subQuery->andWhere(new Expression("[[elements_sites.id]] = ($subSelectSql)"));
    }

    /**
     * Returns a field’s content column name(s).
     *
     * @param FieldInterface $field
     * @return string|string[]|null
     */
    private function _fieldColumn(FieldInterface $field): array|string|null
    {
        if (!$field::hasContentColumn()) {
            return null;
        }

        $type = $field->getContentColumnType();

        if (is_array($type)) {
            $columns = [];
            foreach (array_keys($type) as $i => $key) {
                $columns[$key] = ElementHelper::fieldColumnFromField($field, $i !== 0 ? $key : null);
            }
            return $columns;
        }

        return ElementHelper::fieldColumnFromField($field);
    }

    /**
     * Converts found rows into element instances
     *
     * @param array $rows
     * @return array|ElementInterface[]
     */
    private function _createElements(array $rows): array
    {
        $elements = [];

        if ($this->asArray === true) {
            if (!isset($this->indexBy)) {
                return $rows;
            }

            foreach ($rows as $row) {
                if (is_string($this->indexBy)) {
                    $key = $row[$this->indexBy];
                } else {
                    $key = call_user_func($this->indexBy, $row);
                }

                $elements[$key] = $row;
            }
        } else {
            foreach ($rows as $row) {
                $element = $this->createElement($row);

                // Add it to the elements array
                if (!isset($this->indexBy)) {
                    $elements[] = $element;
                } else {
                    if (is_string($this->indexBy)) {
                        $key = $element->{$this->indexBy};
                    } else {
                        $key = call_user_func($this->indexBy, $element);
                    }

                    $elements[$key] = $element;
                }
            }

            ElementHelper::setNextPrevOnElements($elements);

            // Should we eager-load some elements onto these?
            if ($this->with) {
                Craft::$app->getElements()->eagerLoadElements($this->elementType, $elements, $this->with);
            }
        }

        return $elements;
    }
}<|MERGE_RESOLUTION|>--- conflicted
+++ resolved
@@ -1239,21 +1239,13 @@
         $this->query->withQueries = $this->withQueries;
         $this->subQuery = new Query();
 
-<<<<<<< HEAD
-=======
-        // Keep track of whether an element table is joined into the query
-        $this->_joinedElementTable = false;
-
-        // Give other classes a chance to make changes up front
-        if (!$this->beforePrepare()) {
-            throw new QueryAbortedException();
-        }
-
->>>>>>> dee2fd38
         $this->query
             ->from(['subquery' => $this->subQuery])
             ->innerJoin(['elements' => Table::ELEMENTS], '[[elements.id]] = [[subquery.elementsId]]')
             ->innerJoin(['elements_sites' => Table::ELEMENTS_SITES], '[[elements_sites.id]] = [[subquery.elementsSitesId]]');
+
+        // Keep track of whether an element table is joined into the query
+        $this->_joinedElementTable = false;
 
         // Give other classes a chance to make changes up front
         if (!$this->beforePrepare()) {
@@ -1959,14 +1951,9 @@
     protected function joinElementTable(string $table): void
     {
         $joinTable = [$table => "{{%$table}}"];
-<<<<<<< HEAD
         $this->query->innerJoin($joinTable, "[[$table.id]] = [[subquery.elementsId]]");
         $this->subQuery->innerJoin($joinTable, "[[$table.id]] = [[elements.id]]");
-=======
-        $this->query->innerJoin($joinTable, "[[{$table}.id]] = [[subquery.elementsId]]");
-        $this->subQuery->innerJoin($joinTable, "[[{$table}.id]] = [[elements.id]]");
         $this->_joinedElementTable = true;
->>>>>>> dee2fd38
     }
 
     /**
