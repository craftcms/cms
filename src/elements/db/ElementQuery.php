<?php
/**
 * @link https://craftcms.com/
 * @copyright Copyright (c) Pixel & Tonic, Inc.
 * @license https://craftcms.github.io/license/
 */

namespace craft\elements\db;

use Craft;
use craft\base\Element;
use craft\base\ElementInterface;
use craft\base\ExpirableElementInterface;
use craft\base\FieldInterface;
use craft\behaviors\CustomFieldBehavior;
use craft\behaviors\DraftBehavior;
use craft\behaviors\RevisionBehavior;
use craft\cache\ElementQueryTagDependency;
use craft\db\CoalesceColumnsExpression;
use craft\db\Connection;
use craft\db\FixedOrderExpression;
use craft\db\Query;
use craft\db\QueryAbortedException;
use craft\db\Table;
use craft\elements\ElementCollection;
use craft\elements\User;
use craft\errors\SiteNotFoundException;
use craft\events\CancelableEvent;
use craft\events\DefineValueEvent;
use craft\events\PopulateElementEvent;
use craft\events\PopulateElementsEvent;
use craft\helpers\App;
use craft\helpers\ArrayHelper;
use craft\helpers\Db;
use craft\helpers\ElementHelper;
use craft\helpers\Json;
use craft\helpers\StringHelper;
use craft\models\FieldLayout;
use craft\models\Site;
use Illuminate\Support\Collection;
use ReflectionClass;
use ReflectionException;
use ReflectionProperty;
use Twig\Markup;
use yii\base\ArrayableTrait;
use yii\base\Exception;
use yii\base\InvalidArgumentException;
use yii\base\InvalidConfigException;
use yii\base\InvalidValueException;
use yii\base\NotSupportedException;
use yii\db\Connection as YiiConnection;
use yii\db\Expression;
use yii\db\ExpressionInterface;
use yii\db\QueryBuilder;

/**
 * ElementQuery represents a SELECT SQL statement for elements in a way that is independent of DBMS.
 *
 * @template TKey of array-key
 * @template TElement of ElementInterface
 * @extends Query<TKey,TElement>
 *
 * @property-write string|string[]|Site $site The site(s) that resulting elements must be returned in
 * @mixin CustomFieldBehavior
 * @author Pixel & Tonic, Inc. <support@pixelandtonic.com>
 * @since 3.0.0
 */
class ElementQuery extends Query implements ElementQueryInterface
{
    use ArrayableTrait;

    /**
     * @event CancelableEvent An event that is triggered at the beginning of preparing an element query for the query builder.
     */
    public const EVENT_BEFORE_PREPARE = 'beforePrepare';

    /**
     * @event CancelableEvent An event that is triggered at the end of preparing an element query for the query builder.
     */
    public const EVENT_AFTER_PREPARE = 'afterPrepare';

    /**
     * @event DefineValueEvent An event that is triggered when defining the cache tags that should be associated with the query.
     * @see getCacheTags()
     * @since 4.1.0
     */
    public const EVENT_DEFINE_CACHE_TAGS = 'defineCacheTags';

    /**
     * @event PopulateElementEvent The event that is triggered before an element is populated.
     *
     * If [[PopulateElementEvent::$element]] is set by an event handler, the replacement will be returned by [[createElement()]] instead.
     *
     * @since 4.5.0
     */
    public const EVENT_BEFORE_POPULATE_ELEMENT = 'beforePopulateElement';

    /**
     * @event PopulateElementEvent The event that is triggered after an element is populated.
     *
     * If [[PopulateElementEvent::$element]] is replaced by an event handler, the replacement will be returned by [[createElement()]] instead.
     */
    public const EVENT_AFTER_POPULATE_ELEMENT = 'afterPopulateElement';

    /**
     * @event PopulateElementEvent The event that is triggered after an element is populated.
     *
     * If [[PopulateElementEvent::$element]] is replaced by an event handler, the replacement will be returned by [[createElement()]] instead.
     */
    public const EVENT_AFTER_POPULATE_ELEMENTS = 'afterPopulateElements';

    // Base config attributes
    // -------------------------------------------------------------------------

    /**
     * @var string The name of the [[ElementInterface]] class.
     * @phpstan-var class-string<TElement>
     */
    public string $elementType;

    /**
     * @var Query|null The query object created by [[prepare()]]
     * @see prepare()
     */
    public ?Query $query = null;

    /**
     * @var Query|null The subselect’s query object created by [[prepare()]]
     * @see prepare()
     */
    public ?Query $subQuery = null;

    /**
     * @var FieldInterface[]|null The fields that may be involved in this query.
     */
    public ?array $customFields = null;

    // Result formatting attributes
    // -------------------------------------------------------------------------

    /**
     * @var bool Whether the results should be queried in reverse.
     * @used-by inReverse()
     */
    public bool $inReverse = false;

    /**
     * @var bool Whether to return each element as an array. If false (default), an object
     * of [[elementType]] will be created to represent each element.
     * @used-by asArray()
     */
    public bool $asArray = false;

    /**
     * @var bool Whether to ignore placeholder elements when populating the results.
     * @used-by ignorePlaceholders()
     * @since 3.2.9
     */
    public bool $ignorePlaceholders = false;

    // Drafts and revisions
    // -------------------------------------------------------------------------

    /**
     * @var bool|null Whether draft elements should be returned.
     * @since 3.2.0
     */
    public ?bool $drafts = false;

    /**
     * @var bool|null Whether provisional drafts should be returned.
     * @since 3.7.0
     */
    public ?bool $provisionalDrafts = false;

    /**
     * @var int|null The ID of the draft to return (from the `drafts` table)
     * @since 3.2.0
     */
    public ?int $draftId = null;

    /**
     * @var mixed The source element ID that drafts should be returned for.
     *
     * This can be set to one of the following:
     *
     * - A source element ID – matches drafts of that element
     * - `'*'` – matches drafts of any source element
     * - `false` – matches unpublished drafts that have no source element
     *
     * @since 3.2.0
     */
    public mixed $draftOf = null;

    /**
     * @var int|null The drafts’ creator ID
     * @since 3.2.0
     */
    public ?int $draftCreator = null;

    /**
     * @var bool Whether only unpublished drafts which have been saved after initial creation should be included in the results.
     * @since 3.6.6
     */
    public bool $savedDraftsOnly = false;

    /**
     * @var bool|null Whether revision elements should be returned.
     * @since 3.2.0
     */
    public ?bool $revisions = false;

    /**
     * @var int|null The ID of the revision to return (from the `revisions` table)
     * @since 3.2.0
     */
    public ?int $revisionId = null;

    /**
     * @var int|null The source element ID that revisions should be returned for
     * @since 3.2.0
     */
    public ?int $revisionOf = null;

    /**
     * @var int|null The revisions’ creator ID
     * @since 3.2.0
     */
    public ?int $revisionCreator = null;

    // General parameters
    // -------------------------------------------------------------------------

    /**
     * @var mixed The element ID(s). Prefix IDs with `'not '` to exclude them.
     * @used-by id()
     */
    public mixed $id = null;

    /**
     * @var mixed The element UID(s). Prefix UIDs with `'not '` to exclude them.
     * @used-by uid()
     */
    public mixed $uid = null;

    /**
     * @var mixed The element ID(s) in the `elements_sites` table. Prefix IDs with `'not '` to exclude them.
     * @used-by siteSettingsId()
     * @since 3.7.0
     */
    public mixed $siteSettingsId = null;

    /**
     * @var bool Whether results should be returned in the order specified by [[id]].
     * @used-by fixedOrder()
     */
    public bool $fixedOrder = false;

    /**
     * @var string|string[]|null The status(es) that the resulting elements must have.
     * @used-by status()
     */
    public array|string|null $status = [
        Element::STATUS_ENABLED,
    ];

    /**
     * @var bool Whether to return only archived elements.
     * @used-by archived()
     */
    public bool $archived = false;

    /**
     * @var bool|null Whether to return trashed (soft-deleted) elements.
     * If this is set to `null`, then both trashed and non-trashed elements will be returned.
     * @used-by trashed()
     * @since 3.1.0
     */
    public ?bool $trashed = false;

    /**
     * @var mixed When the resulting elements must have been created.
     * @used-by dateCreated()
     */
    public mixed $dateCreated = null;

    /**
     * @var mixed When the resulting elements must have been last updated.
     * @used-by dateUpdated()
     */
    public mixed $dateUpdated = null;

    /**
     * @var mixed The site ID(s) that the elements should be returned in, or `'*'` if elements
     * should be returned in all supported sites.
     * @used-by site()
     * @used-by siteId()
     */
    public mixed $siteId = null;

    /**
     * @var bool Whether only elements with unique IDs should be returned by the query.
     * @used-by unique()
     * @since 3.2.0
     */
    public bool $unique = false;

    /**
     * @var array|null Determines which site should be selected when querying multi-site elements.
     * @used-by preferSites()
     * @since 3.2.0
     */
    public ?array $preferSites = null;

    /**
     * @var bool Whether the elements must be “leaves” in the structure.
     * @used-by leaves()
     */
    public bool $leaves = false;

    /**
     * @var mixed The element relation criteria.
     *
     * See [Relations](https://craftcms.com/docs/4.x/relations.html) for supported syntax options.
     *
     * @used-by relatedTo()
     */
    public mixed $relatedTo = null;

    /**
     * @var mixed The title that resulting elements must have.
     * @used-by title()
     */
    public mixed $title = null;

    /**
     * @var mixed The slug that resulting elements must have.
     * @used-by slug()
     */
    public mixed $slug = null;

    /**
     * @var mixed The URI that the resulting element must have.
     * @used-by uri()
     */
    public mixed $uri = null;

    /**
     * @var mixed The search term to filter the resulting elements by.
     *
     * See [Searching](https://craftcms.com/docs/4.x/searching.html) for supported syntax options.
     *
     * @used-by ElementQuery::search()
     */
    public mixed $search = null;

    /**
     * @var string|null The bulk element operation key that the resulting elements were involved in.
     *
     * @used-by ElementQuery::inBulkOp()
     * @since 5.0.0
     */
    public ?string $inBulkOp = null;

    /**
     * @var mixed The reference code(s) used to identify the element(s).
     *
     * This property is set when accessing elements via their reference tags, e.g. `{entry:section/slug}`.
     *
     * @used-by ElementQuery::ref()
     */
    public mixed $ref = null;

    // Eager-loading
    // -------------------------------------------------------------------------

    /**
     * @var string|array|null The eager-loading declaration.
     *
     * See [Eager-Loading Elements](https://craftcms.com/docs/4.x/dev/eager-loading-elements.html) for supported syntax options.
     *
     * @used-by with()
     * @used-by andWith()
     */
    public array|string|null $with = null;

    /**
     * @var ElementInterface|null The source element that this query is fetching relations for.
     * @since 5.0.0
     */
    public ?ElementInterface $eagerLoadSourceElement = null;

    /**
     * @var string|null The handle that could be used to eager-load the query's target elmeents.
     * @since 5.0.0
     */
    public ?string $eagerLoadHandle = null;

    /**
     * @var string|null The eager-loading alias that should be used.
     * @since 5.0.0
     */
    public ?string $eagerLoadAlias = null;

    /**
     * @var bool Whether the query should be used to eager-load results for the [[$eagerSourceElement|source element]]
     * and any other elements in its collection.
     * @used-by eagerly()
     * @since 5.0.0
     */
    public bool $eagerly = false;

    /**
     * @var bool Whether custom fields should be factored into the query.
     * @used-by withCustomFields()
     * @since 5.2.0
     */
    public bool $withCustomFields = true;

    // Structure parameters
    // -------------------------------------------------------------------------

    /**
     * @var bool|null Whether element structure data should automatically be left-joined into the query.
     * @used-by withStructure()
     */
    public ?bool $withStructure = null;

    /**
     * @var mixed The structure ID that should be used to join in the structureelements table.
     * @used-by structureId()
     */
    public mixed $structureId = null;

    /**
     * @var mixed The element’s level within the structure
     * @used-by level()
     */
    public mixed $level = null;

    /**
     * @var bool|null Whether the resulting elements must have descendants.
     * @used-by hasDescendants()
     * @since 3.0.4
     */
    public ?bool $hasDescendants = null;

    /**
     * @var int|ElementInterface|null The element (or its ID) that results must be an ancestor of.
     * @used-by ancestorOf()
     */
    public ElementInterface|int|null $ancestorOf = null;

    /**
     * @var int|null The maximum number of levels that results may be separated from [[ancestorOf]].
     * @used-by ancestorDist()
     */
    public ?int $ancestorDist = null;

    /**
     * @var int|ElementInterface|null The element (or its ID) that results must be a descendant of.
     * @used-by descendantOf()
     */
    public ElementInterface|int|null $descendantOf = null;

    /**
     * @var int|null The maximum number of levels that results may be separated from [[descendantOf]].
     * @used-by descendantDist()
     */
    public ?int $descendantDist = null;

    /**
     * @var int|ElementInterface|null The element (or its ID) that the results must be a sibling of.
     * @used-by siblingOf()
     */
    public ElementInterface|int|null $siblingOf = null;

    /**
     * @var int|ElementInterface|null The element (or its ID) that the result must be the previous sibling of.
     * @used-by prevSiblingOf()
     */
    public ElementInterface|int|null $prevSiblingOf = null;

    /**
     * @var int|ElementInterface|null The element (or its ID) that the result must be the next sibling of.
     * @used-by nextSiblingOf()
     */
    public ElementInterface|int|null $nextSiblingOf = null;

    /**
     * @var int|ElementInterface|null The element (or its ID) that the results must be positioned before.
     * @used-by positionedBefore()
     */
    public ElementInterface|int|null $positionedBefore = null;

    /**
     * @var int|ElementInterface|null The element (or its ID) that the results must be positioned after.
     * @used-by positionedAfter()
     */
    public ElementInterface|int|null $positionedAfter = null;

    /**
     * @var array The default [[orderBy]] value to use if [[orderBy]] is empty but not null.
     */
    protected array $defaultOrderBy = [
        'elements.dateCreated' => SORT_DESC,
        'elements.id' => SORT_DESC,
    ];

    // For internal use
    // -------------------------------------------------------------------------

    /**
     * @var mixed The placeholder condition for this query.
     * @see _placeholderCondition()
     */
    private mixed $_placeholderCondition = null;

    /**
     * @var mixed The [[siteId]] param used at the time the placeholder condition was generated.
     * @see _placeholderCondition()
     */
    private mixed $_placeholderSiteIds = null;

    /**
     * @var ElementInterface[]|null The cached element query result
     * @see setCachedResult()
     */
    private ?array $_result = null;

    /**
     * @var array|null The criteria params that were set when the cached element query result was set
     * @see setCachedResult()
     */
    private ?array $_resultCriteria = null;

    /**
     * @var array<string,int>|null
     * @see _applySearchParam()
     * @see _applyOrderByParams()
     * @see populate()
     */
    private ?array $_searchResults = null;

    /**
     * @var string[]|null
     * @see getCacheTags()
     */
    private array|null $_cacheTags = null;

    /**
     * @var array<string,string|string[]> Column alias => name mapping
     * @see prepare()
     * @see joinElementTable()
     * @see _applyOrderByParams()
     * @see _applySelectParam()
     */
    private array $_columnMap = [];

    /**
     * @var bool Whether an element table has been joined for the query
     * @see prepare()
     * @see joinElementTable()
     */
    private bool $_joinedElementTable = false;

    /**
     * Constructor
     *
     * @param string $elementType The element type class associated with this query
     * @phpstan-param class-string<TElement> $elementType
     * @param array $config Configurations to be applied to the newly created query object
     */
    public function __construct(string $elementType, array $config = [])
    {
        $this->elementType = $elementType;

        // Use ** as a placeholder for "all the default columns"
        $config['select'] = $config['select'] ?? ['**' => '**'];

        // Set a placeholder for the default `orderBy` param
        if (!isset($this->orderBy)) {
            $this->orderBy(new OrderByPlaceholderExpression());
        }

        parent::__construct($config);
    }

    /**
     * @inheritdoc
     */
    public function __set($name, $value)
    {
        switch ($name) {
            case 'site':
                $this->site($value);
                break;
            default:
                parent::__set($name, $value);
        }
    }

    /**
     * @inheritdoc
     */
    public function __toString()
    {
        return __CLASS__;
    }

    /**
     * @inheritdoc
     */
    public function offsetExists(mixed $offset): bool
    {
        // Cached?
        if (is_numeric($offset)) {
            $cachedResult = $this->getCachedResult();
            if ($cachedResult !== null) {
                return $offset < count($cachedResult);
            }
        }

        return parent::offsetExists($offset);
    }

    /**
     * @inheritdoc
     */
    public function behaviors(): array
    {
        $behaviors = parent::behaviors();
        $behaviors['customFields'] = [
            'class' => CustomFieldBehavior::class,
            'hasMethods' => true,
        ];
        return $behaviors;
    }

    // Element criteria parameter setters
    // -------------------------------------------------------------------------

    /**
     * @inheritdoc
     * @uses $inReverse
     */
    public function inReverse(bool $value = true): static
    {
        $this->inReverse = $value;
        return $this;
    }

    /**
     * @inheritdoc
     * @uses $asArray
     */
    public function asArray(bool $value = true): static
    {
        $this->asArray = $value;
        return $this;
    }

    /**
     * @inheritdoc
     * @uses $asArray
     */
    public function ignorePlaceholders(bool $value = true): static
    {
        $this->ignorePlaceholders = $value;
        return $this;
    }

    /**
     * @inheritdoc
     * @uses $drafts
     */
    public function drafts(?bool $value = true): static
    {
        $this->drafts = $value;
        return $this;
    }

    /**
     * @inheritdoc
     * @uses $draftId
     * @uses $drafts
     */
    public function draftId(?int $value = null): static
    {
        $this->draftId = $value;
        if ($value !== null && $this->drafts === false) {
            $this->drafts = true;
        }
        return $this;
    }

    /**
     * @inheritdoc
     * @uses $draftOf
     * @uses $drafts
     */
    public function draftOf($value): static
    {
        if ($value instanceof ElementInterface) {
            $this->draftOf = $value->getCanonicalId();
        } elseif (is_numeric($value) || $value === '*' || $value === false || $value === null) {
            $this->draftOf = $value;
        } else {
            throw new InvalidArgumentException('Invalid draftOf value');
        }
        if ($value !== null && $this->drafts === false) {
            $this->drafts = true;
        }
        return $this;
    }

    /**
     * @inheritdoc
     * @uses $draftCreator
     * @uses $drafts
     */
    public function draftCreator($value): static
    {
        if ($value instanceof User) {
            $this->draftCreator = $value->id;
        } elseif (is_numeric($value) || $value === null) {
            $this->draftCreator = $value;
        } else {
            throw new InvalidArgumentException('Invalid draftCreator value');
        }
        if ($value !== null && $this->drafts === false) {
            $this->drafts = true;
        }
        return $this;
    }

    /**
     * @inheritdoc
     * @uses $provisionalDrafts
     * @uses $drafts
     */
    public function provisionalDrafts(?bool $value = true): static
    {
        $this->provisionalDrafts = $value;
        if ($value === true && $this->drafts === false) {
            $this->drafts = true;
        }
        return $this;
    }

    /**
     * @inheritdoc
     * @uses $savedDraftsOnly
     */
    public function savedDraftsOnly(bool $value = true): static
    {
        $this->savedDraftsOnly = $value;
        return $this;
    }

    /**
     * @inheritdoc
     * @uses $revisions
     */
    public function revisions(?bool $value = true): static
    {
        $this->revisions = $value;
        return $this;
    }

    /**
     * @inheritdoc
     * @uses $revisionId
     * @uses $revisions
     */
    public function revisionId(?int $value = null): static
    {
        $this->revisionId = $value;
        if ($value !== null && $this->revisions === false) {
            $this->revisions = true;
        }
        return $this;
    }

    /**
     * @inheritdoc
     * @uses $revisionOf
     * @uses $revisions
     */
    public function revisionOf($value): static
    {
        if ($value instanceof ElementInterface) {
            $this->revisionOf = $value->getCanonicalId();
        } elseif (is_numeric($value) || $value === null) {
            $this->revisionOf = $value;
        } else {
            throw new InvalidArgumentException('Invalid revisionOf value');
        }
        if ($value !== null && $this->revisions === false) {
            $this->revisions = true;
        }
        return $this;
    }

    /**
     * @inheritdoc
     * @uses $revisionCreator
     * @uses $revisions
     */
    public function revisionCreator($value): static
    {
        if ($value instanceof User) {
            $this->revisionCreator = $value->id;
        } elseif (is_numeric($value) || $value === null) {
            $this->revisionCreator = $value;
        } else {
            throw new InvalidArgumentException('Invalid revisionCreator value');
        }
        if ($value !== null && $this->revisions === false) {
            $this->revisions = true;
        }
        return $this;
    }

    /**
     * @inheritdoc
     * @uses $id
     */
    public function id($value): static
    {
        $this->id = $value;
        return $this;
    }

    /**
     * @inheritdoc
     * @uses $uid
     */
    public function uid($value): static
    {
        $this->uid = $value;
        return $this;
    }

    /**
     * @inheritdoc
     * @uses $siteSettingsId
     */
    public function siteSettingsId($value): static
    {
        $this->siteSettingsId = $value;
        return $this;
    }

    /**
     * @inheritdoc
     * @uses $fixedOrder
     */
    public function fixedOrder(bool $value = true): static
    {
        $this->fixedOrder = $value;
        return $this;
    }

    /**
     * @inheritdoc
     * @uses $orderBy
     */
    public function orderBy($columns): static
    {
        parent::orderBy($columns);

        // If $columns normalizes to an empty array, just set it to null
        if ($this->orderBy === []) {
            $this->orderBy = null;
        }

        return $this;
    }

    /**
     * @inheritdoc
     * @uses $orderBy
     */
    public function addOrderBy($columns): static
    {
        // If orderBy is an empty, non-null value (leaving it up to the element query class to decide),
        // then treat this is an orderBy() call.
        if (isset($this->orderBy) && empty($this->orderBy)) {
            $this->orderBy = null;
        }

        parent::addOrderBy($columns);

        // If $this->>orderBy is empty, just set it to null
        if ($this->orderBy === []) {
            $this->orderBy = null;
        }

        return $this;
    }

    /**
     * @inheritdoc
     * @uses $status
     */
    public function status(array|string|null $value): static
    {
        $this->status = $value;
        return $this;
    }

    /**
     * @inheritdoc
     * @uses $archived
     */
    public function archived(bool $value = true): static
    {
        $this->archived = $value;
        return $this;
    }

    /**
     * @inheritdoc
     * @uses $trashed
     */
    public function trashed(?bool $value = true): static
    {
        $this->trashed = $value;
        return $this;
    }

    /**
     * @inheritdoc
     * @uses $dateCreated
     */
    public function dateCreated(mixed $value): static
    {
        $this->dateCreated = $value;
        return $this;
    }

    /**
     * @inheritdoc
     * @uses $dateUpdated
     */
    public function dateUpdated(mixed $value): static
    {
        $this->dateUpdated = $value;
        return $this;
    }

    /**
     * @inheritdoc
     * @throws InvalidArgumentException if $value is invalid
     * @uses $siteId
     */
    public function site($value): static
    {
        if ($value === null) {
            $this->siteId = null;
        } elseif ($value === '*') {
            $this->siteId = Craft::$app->getSites()->getAllSiteIds();
        } elseif ($value instanceof Site) {
            $this->siteId = $value->id;
        } elseif (is_string($value)) {
            $site = Craft::$app->getSites()->getSiteByHandle($value);
            if (!$site) {
                throw new InvalidArgumentException('Invalid site handle: ' . $value);
            }
            $this->siteId = $site->id;
        } else {
            if ($not = (strtolower(reset($value)) === 'not')) {
                array_shift($value);
            }
            $this->siteId = [];
            foreach (Craft::$app->getSites()->getAllSites() as $site) {
                if (in_array($site->handle, $value, true) === !$not) {
                    $this->siteId[] = $site->id;
                }
            }
            if (empty($this->siteId)) {
                throw new InvalidArgumentException('Invalid site param: [' . ($not ? 'not, ' : '') . implode(', ', $value) . ']');
            }
        }

        return $this;
    }

    /**
     * @inheritdoc
     * @uses $siteId
     */
    public function siteId($value): static
    {
        if (is_array($value) && strtolower(reset($value)) === 'not') {
            array_shift($value);
            $this->siteId = [];
            foreach (Craft::$app->getSites()->getAllSites() as $site) {
                if (!in_array($site->id, $value, false)) {
                    $this->siteId[] = $site->id;
                }
            }
        } else {
            $this->siteId = $value;
        }

        return $this;
    }

    /**
     * @inheritdoc
     * @uses $siteId
     * @return static
     */
    public function language($value): self
    {
        if (is_string($value)) {
            $sites = Craft::$app->getSites()->getSitesByLanguage($value);
            if (empty($sites)) {
                throw new InvalidArgumentException("Invalid language: $value");
            }
            $this->siteId = array_map(fn(Site $site) => $site->id, $sites);
        } else {
            if ($not = (strtolower(reset($value)) === 'not')) {
                array_shift($value);
            }
            $this->siteId = [];
            foreach (Craft::$app->getSites()->getAllSites() as $site) {
                if (in_array($site->language, $value, true) === !$not) {
                    $this->siteId[] = $site->id;
                }
            }
            if (empty($this->siteId)) {
                throw new InvalidArgumentException('Invalid language param: [' . ($not ? 'not, ' : '') . implode(', ', $value) . ']');
            }
        }

        return $this;
    }

    /**
     * @inheritdoc
     * @return static
     * @uses $unique
     * @since 3.2.0
     */
    public function unique(bool $value = true): static
    {
        $this->unique = $value;
        return $this;
    }

    /**
     * @inheritdoc
     * @uses $preferSites
     * @since 3.2.0
     */
    public function preferSites(?array $value = null): static
    {
        $this->preferSites = $value;
        return $this;
    }

    /**
     * @inheritdoc
     * @uses $relatedTo
     */
    public function relatedTo($value): static
    {
        $this->relatedTo = $value;
        return $this;
    }

    /**
     * @inheritdoc
     * @throws NotSupportedException
     * @uses $relatedTo
     */
    public function andRelatedTo($value): static
    {
        if (!$value) {
            return $this;
        }

        if (!$this->relatedTo) {
            return $this->relatedTo($value);
        }

        // Normalize so element/targetElement/sourceElement values get pushed down to the 2nd level
        $relatedTo = ElementRelationParamParser::normalizeRelatedToParam($this->relatedTo);
        $criteriaCount = count($relatedTo) - 1;

        // Not possible to switch from `or` to `and` if there are multiple criteria
        if ($relatedTo[0] === 'or' && $criteriaCount > 1) {
            throw new NotSupportedException('It’s not possible to combine “or” and “and” relatedTo conditions.');
        }

        $relatedTo[0] = $criteriaCount > 0 ? 'and' : 'or';
        $relatedTo[] = ElementRelationParamParser::normalizeRelatedToCriteria($value);
        return $this->relatedTo($relatedTo);
    }

    /**
     * @inheritdoc
     * @uses $title
     */
    public function title($value): static
    {
        $this->title = $value;
        return $this;
    }

    /**
     * @inheritdoc
     * @uses $slug
     */
    public function slug($value): static
    {
        $this->slug = $value;
        return $this;
    }

    /**
     * @inheritdoc
     * @uses $uri
     */
    public function uri($value): static
    {
        $this->uri = $value;
        return $this;
    }

    /**
     * @inheritdoc
     * @uses $search
     */
    public function search($value): static
    {
        $this->search = $value;
        return $this;
    }

    /**
     * @inheritdoc
     * @uses $inBulkOp
     */
    public function inBulkOp(?string $value): static
    {
        $this->inBulkOp = $value;
        return $this;
    }

    /**
     * @inheritdoc
     * @uses $ref
     */
    public function ref($value): static
    {
        $this->ref = $value;
        return $this;
    }

    /**
     * @inheritdoc
     * @uses $with
     */
    public function with(array|string|null $value): static
    {
        $this->with = $value;
        return $this;
    }

    /**
     * @inheritdoc
     * @uses $with
     */
    public function andWith(array|string|null $value): static
    {
        if (empty($this->with)) {
            $this->with = [$value];
        } else {
            if (is_string($this->with)) {
                $this->with = StringHelper::split($this->with);
            }
            $this->with[] = $value;
        }
        return $this;
    }

    /**
     * @inheritdoc
     */
    public function eagerly(string|bool $value = true): static
    {
        $this->eagerly = $value !== false;
        $this->eagerLoadAlias = is_string($value) ? $value : null;
        return $this;
    }

    /**
     * @inheritdoc
     * @uses $withCustomFields
     */
    public function withCustomFields(bool $value = true): static
    {
        $this->withCustomFields = $value;
        return $this;
    }

    /**
     * @inheritdoc
     * @uses $withStructure
     */
    public function withStructure(bool $value = true): static
    {
        $this->withStructure = $value;
        return $this;
    }

    /**
     * @inheritdoc
     * @uses $structureId
     */
    public function structureId(?int $value = null): static
    {
        $this->structureId = $value;
        return $this;
    }

    /**
     * @inheritdoc
     * @uses $level
     */
    public function level($value = null): static
    {
        $this->level = $value;
        return $this;
    }

    /**
     * @inheritdoc
     * @uses $hasDescendants
     */
    public function hasDescendants(bool $value = true): static
    {
        $this->hasDescendants = $value;
        return $this;
    }

    /**
     * @inheritdoc
     * @uses $leaves
     */
    public function leaves(bool $value = true): static
    {
        $this->leaves = $value;
        return $this;
    }

    /**
     * @inheritdoc
     * @uses $ancestorOf
     */
    public function ancestorOf(ElementInterface|int|null $value): static
    {
        $this->ancestorOf = $value;
        return $this;
    }

    /**
     * @inheritdoc
     * @uses $ancestorDist
     */
    public function ancestorDist(?int $value = null): static
    {
        $this->ancestorDist = $value;
        return $this;
    }

    /**
     * @inheritdoc
     * @uses $descendantOf
     */
    public function descendantOf(ElementInterface|int|null $value): static
    {
        $this->descendantOf = $value;
        return $this;
    }

    /**
     * @inheritdoc
     * @uses $descendantDist
     */
    public function descendantDist(?int $value = null): static
    {
        $this->descendantDist = $value;
        return $this;
    }

    /**
     * @inheritdoc
     * @uses $siblingOf
     */
    public function siblingOf(ElementInterface|int|null $value): static
    {
        $this->siblingOf = $value;
        return $this;
    }

    /**
     * @inheritdoc
     * @uses $prevSiblingOf
     */
    public function prevSiblingOf(ElementInterface|int|null $value): static
    {
        $this->prevSiblingOf = $value;
        return $this;
    }

    /**
     * @inheritdoc
     * @uses $nextSiblingOf
     */
    public function nextSiblingOf(ElementInterface|int|null $value): static
    {
        $this->nextSiblingOf = $value;
        return $this;
    }

    /**
     * @inheritdoc
     * @uses $positionedBefore
     */
    public function positionedBefore(ElementInterface|int|null $value): static
    {
        $this->positionedBefore = $value;
        return $this;
    }

    /**
     * @inheritdoc
     * @uses $positionedAfter
     */
    public function positionedAfter(ElementInterface|int|null $value): static
    {
        $this->positionedAfter = $value;
        return $this;
    }

    /**
     * Sets the [[status()|status]] param to `null`.
     *
     * @return static self reference
     * @since 3.0.17
     * @deprecated in 4.0.0. `status(null)` should be used instead.
     */
    public function anyStatus(): static
    {
        $this->status = null;
        return $this;
    }

    // Query preparation/execution
    // -------------------------------------------------------------------------

    /**
     * @inheritdoc
     */
    public function prepForEagerLoading(string $handle, ElementInterface $sourceElement): static
    {
        // Prefix the handle with the provider's handle, if there is one
        $providerHandle = $sourceElement->getFieldLayout()?->provider?->getHandle();
        $this->eagerLoadHandle = $providerHandle ? "$providerHandle:$handle" : $handle;

        $this->eagerLoadSourceElement = $sourceElement;

        return $this;
    }

    /**
     * @inheritdoc
     */
    public function wasEagerLoaded(?string $alias = null): bool
    {
        if (!isset($this->eagerLoadHandle, $this->eagerLoadSourceElement)) {
            return false;
        }

        if ($alias !== null) {
            return $this->eagerLoadSourceElement->hasEagerLoadedElements($alias);
        }

        $planHandle = $this->eagerLoadHandle;
        if (str_contains($planHandle, ':')) {
            $planHandle = explode(':', $planHandle, 2)[1];
        }
        return $this->eagerLoadSourceElement->hasEagerLoadedElements($planHandle);
    }

    /**
     * @inheritdoc
     */
    public function wasCountEagerLoaded(?string $alias = null): bool
    {
        if (!isset($this->eagerLoadHandle, $this->eagerLoadSourceElement)) {
            return false;
        }

        if ($alias !== null) {
            return $this->eagerLoadSourceElement->getEagerLoadedElementCount($alias) !== null;
        }

        $planHandle = $this->eagerLoadHandle;
        if (str_contains($planHandle, ':')) {
            $planHandle = explode(':', $planHandle, 2)[1];
        }
        return $this->eagerLoadSourceElement->getEagerLoadedElementCount($planHandle) !== null;
    }

    /**
     * @inheritdoc
     */
    public function cache($duration = true, $dependency = null): \yii\db\Query|ElementQuery
    {
        if ($dependency === null) {
            $dependency = new ElementQueryTagDependency($this);
        }

        return parent::cache($duration, $dependency);
    }

    /**
     * @inheritdoc
     * @return Query
     * @throws QueryAbortedException if it can be determined that there won’t be any results
     */
    public function prepare($builder): Query
    {
        // Log a warning if the app isn't fully initialized yet
        if (!Craft::$app->getIsInitialized()) {
            Craft::warning(
                "Element query executed before Craft is fully initialized.\nStack trace:\n" .
                App::backtrace(),
                __METHOD__
            );
        }

        $db = $builder->db;
        if (!$db instanceof Connection) {
            throw new QueryAbortedException(sprintf('Element queries must be executed for %s connections.', Connection::class));
        }

        // todo: remove after the next breakpoint
        /** @var  */
        if (!$db->columnExists(Table::ELEMENTS_SITES, 'content')) {
            throw new QueryAbortedException("The elements_sites.content column doesn't exist yet.");
        }

        // Is the query already doomed?
        if (isset($this->id) && empty($this->id)) {
            throw new QueryAbortedException();
        }
        /** @var string|ElementInterface $class */
        /** @phpstan-var class-string<ElementInterface>|ElementInterface $class */
        $class = $this->elementType;

        // Make sure the siteId param is set
        try {
            if (!$class::isLocalized()) {
                // The criteria *must* be set to the primary site ID
                $this->siteId = Craft::$app->getSites()->getPrimarySite()->id;
            } else {
                $this->_normalizeSiteId();
            }
        } catch (SiteNotFoundException $e) {
            // Fail silently if Craft isn't installed yet or is in the middle of updating
            if (Craft::$app->getIsInstalled() && !Craft::$app->getUpdates()->getIsCraftUpdatePending()) {
                /** @noinspection PhpUnhandledExceptionInspection */
                throw $e;
            }
            throw new QueryAbortedException($e->getMessage(), 0, $e);
        }

        // Clear out the previous cache tags
        $this->_cacheTags = null;

        // Normalize the orderBy param in case it was set directly
        if (!empty($this->orderBy)) {
            $this->orderBy = $this->normalizeOrderBy($this->orderBy);
        }

        // Normalize `offset` and `limit` for _applySearchParam()
        if (is_numeric($this->offset)) {
            $this->offset = (int)$this->offset;
        }
        if (is_numeric($this->limit)) {
            $this->limit = (int)$this->limit;
        }

        // Build the query
        // ---------------------------------------------------------------------

        $this->query = new Query();
        $this->query->withQueries = $this->withQueries;
        $this->subQuery = new Query();

        $this->query
            ->from(['subquery' => $this->subQuery])
            ->innerJoin(['elements' => Table::ELEMENTS], '[[elements.id]] = [[subquery.elementsId]]')
            ->innerJoin(['elements_sites' => Table::ELEMENTS_SITES], '[[elements_sites.id]] = [[subquery.siteSettingsId]]');

        // Prepare a new column mapping
        // (for use in SELECT and ORDER BY clauses)
        $this->_columnMap = [
            'id' => 'elements.id',
            'enabled' => 'elements.enabled',
            'dateCreated' => 'elements.dateCreated',
            'dateUpdated' => 'elements.dateUpdated',
            'uid' => 'elements.uid',
        ];

        // Keep track of whether an element table is joined into the query
        $this->_joinedElementTable = false;

        // Give other classes a chance to make changes up front
        if (!$this->beforePrepare()) {
            throw new QueryAbortedException();
        }

        $this->subQuery
            ->addSelect([
                'elementsId' => 'elements.id',
                'siteSettingsId' => 'elements_sites.id',
            ])
            ->from(['elements' => Table::ELEMENTS])
            ->innerJoin(['elements_sites' => Table::ELEMENTS_SITES], '[[elements_sites.elementId]] = [[elements.id]]')
            ->andWhere($this->where)
            ->offset($this->offset)
            ->limit($this->limit)
            ->addParams($this->params);

        if (Craft::$app->getIsMultiSite(false, true)) {
            $this->subQuery->andWhere(['elements_sites.siteId' => $this->siteId]);
        }

        $this->customFields = $this->customFields();
        $this->_loopInCustomFields();

        if ($this->distinct) {
            $this->query->distinct();
        }

        if ($this->groupBy) {
            $this->query->groupBy = $this->groupBy;
        }

        if ($this->id) {
            $this->subQuery->andWhere(Db::parseNumericParam('elements.id', $this->id));
        }

        if ($this->uid) {
            $this->subQuery->andWhere(Db::parseParam('elements.uid', $this->uid));
        }

        if ($this->siteSettingsId) {
            $this->subQuery->andWhere(Db::parseNumericParam('elements_sites.id', $this->siteSettingsId));
        }

        if ($this->archived) {
            $this->subQuery->andWhere(['elements.archived' => true]);
        } else {
            $this->_applyStatusParam($class);

            // only set archived=false if 'archived' doesn't show up in the status param
            // (_applyStatusParam() will normalize $this->status to an array if applicable)
            if (!is_array($this->status) || !in_array(Element::STATUS_ARCHIVED, $this->status)) {
                $this->subQuery->andWhere(['elements.archived' => false]);
            }
        }

        if ($this->trashed === false) {
            $this->subQuery->andWhere(['elements.dateDeleted' => null]);
        } elseif ($this->trashed === true) {
            $this->subQuery->andWhere(['not', ['elements.dateDeleted' => null]]);
        }

        if ($this->dateCreated) {
            $this->subQuery->andWhere(Db::parseDateParam('elements.dateCreated', $this->dateCreated));
        }

        if ($this->dateUpdated) {
            $this->subQuery->andWhere(Db::parseDateParam('elements.dateUpdated', $this->dateUpdated));
        }

        if (isset($this->title) && $this->title !== '' && $class::hasTitles()) {
            if (is_string($this->title)) {
                $this->title = Db::escapeCommas($this->title);
            }
            $this->subQuery->andWhere(Db::parseParam('elements_sites.title', $this->title, '=', true));
        }

        if ($this->slug) {
            $this->subQuery->andWhere(Db::parseParam('elements_sites.slug', $this->slug));
        }

        if ($this->uri) {
            $this->subQuery->andWhere(Db::parseParam('elements_sites.uri', $this->uri, '=', true));
        }

        if ($class::hasTitles()) {
            $this->_columnMap['title'] = 'elements_sites.title';
        }

        // Map custom field handles to their content values
        foreach ($this->customFields as $field) {
            $valueSql = $field->getValueSql();
            if ($valueSql !== null) {
                if (isset($this->_columnMap[$field->handle])) {
                    if (!is_array($this->_columnMap[$field->handle])) {
                        $this->_columnMap[$field->handle] = [$this->_columnMap[$field->handle]];
                    }
                    $this->_columnMap[$field->handle][] = $valueSql;
                } else {
                    $this->_columnMap[$field->handle] = $valueSql;
                }
            }
        }

        $this->_applyRelatedToParam();
        $this->_applyStructureParams($class);
        $this->_applyRevisionParams();
        $this->_applySearchParam();
        $this->_applyInBulkOpParam();
        $this->_applyOrderByParams($db);
        $this->_applySelectParam();
        $this->_applyJoinParams();

        // Give other classes a chance to make changes up front
        if (!$this->afterPrepare()) {
            throw new QueryAbortedException();
        }

        // If an element table was never joined in, explicitly filter based on the element type
        if (!$this->_joinedElementTable && $this->elementType) {
            try {
                $ref = new ReflectionClass($this->elementType);
            } catch (ReflectionException) {
                $ref = null;
            }
            /** @var ReflectionClass|null $ref */
            if ($ref && !$ref->isAbstract()) {
                $this->subQuery->andWhere(['elements.type' => $this->elementType]);
            }
        }

        $this->_applyUniqueParam($db);

        // Pass along the cache info
        if ($this->queryCacheDuration !== null) {
            $this->query->cache($this->queryCacheDuration, $this->queryCacheDependency);
        }

        // Pass the query back
        return $this->query;
    }

    /**
     * @inheritdoc
     * @return TElement[]|array The resulting elements.
     */
    public function populate($rows): array
    {
        if (empty($rows)) {
            return [];
        }

        // Should we set a search score on the elements?
        if (isset($this->_searchResults)) {
            foreach ($rows as &$row) {
                if (isset($row['id'], $this->_searchResults[$row['id']])) {
                    $row['searchScore'] = (int)round($this->_searchResults[$row['id']]);
                }
            }
        }

        $elements = $this->_createElements($rows);
        return $this->afterPopulate($elements);
    }

    /**
     * @inheritdoc
     */
    public function afterPopulate(array $elements): array
    {
        if (!$this->asArray) {
            $elementsService = Craft::$app->getElements();

            foreach ($elements as $element) {
                // Set the full query result on the element, in case it's needed for lazy eager loading
                $element->elementQueryResult = $elements;

                // If we're collecting cache info and the element is expirable, register its expiry date
                if (
                    $element instanceof ExpirableElementInterface &&
                    $elementsService->getIsCollectingCacheInfo() &&
                    ($expiryDate = $element->getExpiryDate()) !== null
                ) {
                    $elementsService->setCacheExpiryDate($expiryDate);
                }
            }

            ElementHelper::setNextPrevOnElements($elements);

            // Should we eager-load some elements onto these?
            if ($this->with) {
                $elementsService->eagerLoadElements($this->elementType, $elements, $this->with);
            }
        }

        return $elements;
    }

    /**
     * @inheritdoc
     */
    public function count($q = '*', $db = null): bool|int|string|null
    {
        // Cached?
        if (
            !$this->offset &&
            !$this->limit &&
            ($cachedResult = $this->getCachedResult()) !== null
        ) {
            return count($cachedResult);
        }

        $eagerLoadedCount = $this->eagerLoad(true);
        if ($eagerLoadedCount !== null) {
            return $eagerLoadedCount;
        }

        return parent::count($q, $db) ?: 0;
    }

    /**
     * @inheritdoc
     * @return TElement[]|array
     */
    public function all($db = null): array
    {
        // Cached?
        if (($cachedResult = $this->getCachedResult()) !== null) {
            if ($this->with) {
                Craft::$app->getElements()->eagerLoadElements($this->elementType, $cachedResult, $this->with);
            }
            return $cachedResult;
        }

        return $this->eagerLoad()?->all() ?? parent::all($db);
    }

    /**
     * @param YiiConnection|null $db
<<<<<<< HEAD
     * @return ElementCollection
=======
     * @return ElementCollection<TKey,TElement>
>>>>>>> 0fbc77bd
     */
    public function collect(?YiiConnection $db = null): ElementCollection
    {
        /** @phpstan-ignore-next-line */
        return $this->eagerLoad() ?? ElementCollection::make($this->all($db));
    }

    private function eagerLoad(bool $count = false, array $criteria = []): ElementCollection|int|null
    {
        if (!$this->eagerly || !isset($this->eagerLoadSourceElement->elementQueryResult, $this->eagerLoadHandle)) {
            return null;
        }

        if (isset($this->eagerLoadAlias)) {
            $alias = $this->eagerLoadAlias;
        } else {
            $alias = $this->eagerLoadHandle;
            if (str_contains($alias, ':')) {
                $alias = explode(':', $alias, 2)[1];
            }
        }

        // see if it was already eager-loaded
        $eagerLoaded = match ($count) {
            true => $this->wasCountEagerLoaded($alias),
            false => $this->wasEagerLoaded($alias),
        };

        if (!$eagerLoaded) {
            Craft::$app->getElements()->eagerLoadElements(
                $this->eagerLoadSourceElement::class,
                $this->eagerLoadSourceElement->elementQueryResult,
                [
                    new EagerLoadPlan([
                        'handle' => $this->eagerLoadHandle,
                        'alias' => $alias,
                        'criteria' => $criteria + $this->getCriteria() + ['with' => $this->with],
                        'all' => !$count,
                        'count' => $count,
                        'lazy' => true,
                    ]),
                ],
            );
        }

        if ($count) {
            return $this->eagerLoadSourceElement->getEagerLoadedElementCount($alias);
        }

        return $this->eagerLoadSourceElement->getEagerLoadedElements($alias);
    }

    /**
     * @inheritdoc
     * @return TElement|array|null
     */
    public function one($db = null): mixed
    {
        // Cached?
        if (($cachedResult = $this->getCachedResult()) !== null) {
            return reset($cachedResult) ?: null;
        }

        // Eagerly?
        $eagerResult = $this->eagerLoad(criteria: ['limit' => 1]);
        if ($eagerResult !== null) {
            return $eagerResult->first();
        }

        if ($row = parent::one($db)) {
            $elements = $this->populate([$row]);
            return reset($elements) ?: null;
        }

        return null;
    }

    /**
     * @inheritdoc
     * @since 3.3.16.2
     */
    public function column($db = null): array
    {
        // Avoid indexing by an ambiguous column
        if (
            !isset($this->from) &&
            is_string($this->indexBy) &&
            in_array($this->indexBy, ['id', 'dateCreated', 'dateUpdated', 'uid'], true)
        ) {
            $this->from = ['elements' => Table::ELEMENTS];
            $result = parent::column($db);
            $this->from = null;
            return $result;
        }

        return parent::column($db);
    }

    /**
     * @inheritdoc
     */
    public function exists($db = null): bool
    {
        $cachedResult = $this->getCachedResult();
        if ($cachedResult !== null) {
            return !empty($cachedResult);
        }
        try {
            return $this->prepareSubquery()
                ->select('elements.id')
                ->exists($db);
        } catch (QueryAbortedException) {
            return false;
        }
    }

    /**
     * @inheritdoc
     * @return TElement|array|null
     */
    public function nth(int $n, ?YiiConnection $db = null): mixed
    {
        // Cached?
        if (($cachedResult = $this->getCachedResult()) !== null) {
            return $cachedResult[$n] ?? null;
        }

        // Eagerly?
        $eagerResult = $this->eagerLoad(criteria: [
            'offset' => ($this->offset ?: 0) + $n,
            'limit' => 1,
        ]);
        if ($eagerResult !== null) {
            return $eagerResult->first();
        }

        return parent::nth($n, $db);
    }

    /**
     * @inheritdoc
     */
    public function ids(?YiiConnection $db = null): array
    {
        $select = $this->select;
        $this->select = ['elements.id' => 'elements.id'];
        $result = $this->column($db);
        $this->select($select);

        return $result;
    }

    /**
     * Executes the query and renders the resulting elements using their partial templates.
     *
     * If no partial template exists for an element, its string representation will be output instead.
     *
     * @param array $variables
     * @return Markup
     * @throws InvalidConfigException
     * @throws NotSupportedException
     * @see ElementHelper::renderElements()
     * @since 5.0.0
     */
    public function render(array $variables = []): Markup
    {
        return ElementHelper::renderElements($this->all(), $variables);
    }

    /**
     * Returns the resulting elements set by [[setCachedResult()]], if the criteria params haven’t changed since then.
     *
     * @return TElement[]|null $elements The resulting elements, or null if setCachedResult() was never called or the criteria has changed
     * @see setCachedResult()
     */
    public function getCachedResult(): ?array
    {
        if (!isset($this->_result)) {
            return null;
        }

        // Make sure the criteria hasn't changed
        if ($this->_resultCriteria !== $this->getCriteria()) {
            $this->_result = null;
            return null;
        }

        return $this->_result;
    }

    /**
     * Sets the resulting elements.
     *
     * If this is called, [[all()]] will return these elements rather than initiating a new SQL query,
     * as long as none of the parameters have changed since setCachedResult() was called.
     *
     * @param TElement[] $elements The resulting elements.
     * @see getCachedResult()
     */
    public function setCachedResult(array $elements): void
    {
        $this->_result = $elements;
        $this->_resultCriteria = $this->getCriteria();
    }

    /**
     * Clears the [cached result](https://craftcms.com/docs/4.x/element-queries.html#cache).
     *
     * @see getCachedResult()
     * @see setCachedResult()
     * @since 3.4.0
     */
    public function clearCachedResult(): void
    {
        $this->_result = $this->_resultCriteria = null;
    }

    /**
     * Returns an array of the current criteria attribute values.
     *
     * @return array
     */
    public function getCriteria(): array
    {
        return $this->toArray($this->criteriaAttributes(), [], false);
    }

    /**
     * Returns the query's criteria attributes.
     *
     * @return string[]
     */
    public function criteriaAttributes(): array
    {
        $names = [];

        // By default, include all public, non-static properties that were defined by a sub class, and certain ones in this class
        foreach ((new ReflectionClass($this))->getProperties(ReflectionProperty::IS_PUBLIC) as $property) {
            if (!$property->isStatic()) {
                $dec = $property->getDeclaringClass();
                if (
                    ($dec->getName() === self::class || $dec->isSubclassOf(self::class)) &&
                    !in_array($property->getName(), ['elementType', 'query', 'subQuery', 'customFields', 'asArray', 'with', 'eagerly'], true)
                ) {
                    $names[] = $property->getName();
                }
            }
        }

        // Add custom field properties
        /** @var CustomFieldBehavior $behavior */
        $behavior = $this->getBehavior('customFields');
        foreach ((new ReflectionClass($behavior))->getProperties(ReflectionProperty::IS_PUBLIC) as $property) {
            if (!$property->isStatic()) {
                $name = $property->getName();
                if (
                    !in_array($name, ['canSetProperties', 'hasMethods', 'owner']) &&
                    !method_exists($this, "get$name")
                ) {
                    $names[] = $property->getName();
                }
            }
        }

        return $names;
    }

    /**
     * Prepares the element query and returns its subquery (which determines what elements will be returned).
     *
     * @param QueryBuilder|null $builder
     * @return Query
     * @since 4.0.3
     */
    public function prepareSubquery(?QueryBuilder $builder = null): Query
    {
        if ($builder === null) {
            $builder = Craft::$app->getDb()->getQueryBuilder();
        }

        /** @var Query */
        return $this->prepare($builder)->from['subquery'];
    }

    /**
     * @inheritdoc
     */
    protected function queryScalar($selectExpression, $db): bool|string|null
    {
        // Mostly copied from yii\db\Query::queryScalar(),
        // except that createCommand() is called on the prepared subquery rather than this query.
        // (We still temporarily override $select, $orderBy, $limit, and $offset on this query,
        // so those values look right from EVENT_BEFORE_PREPARE/EVENT_AFTER_PREPARE listeners.)

        if ($this->emulateExecution) {
            return null;
        }

        if (
            !$this->distinct
            && empty($this->groupBy)
            && empty($this->having)
            && empty($this->union)
        ) {
            $select = $this->select;
            $order = $this->orderBy;
            $limit = $this->limit;
            $offset = $this->offset;

            $this->select = [$selectExpression];
            $this->orderBy = null;
            $this->limit = null;
            $this->offset = null;

            try {
                $subquery = $this->prepareSubquery();
                $subquery->select = [$selectExpression];
                $subquery->orderBy = null;
                $subquery->limit = null;
                $subquery->offset = null;
                $command = $subquery->createCommand($db);
            } catch (QueryAbortedException) {
                return false;
            } finally {
                $this->select = $select;
                $this->orderBy = $order;
                $this->limit = $limit;
                $this->offset = $offset;
            }

            return $command->queryScalar();
        }

        return parent::queryScalar($selectExpression, $db);
    }

    // Arrayable methods
    // -------------------------------------------------------------------------

    /**
     * Returns the list of fields that should be returned by default by [[toArray()]] when no specific fields are specified.
     *
     * A field is a named element in the returned array by [[toArray()]].
     * This method should return an array of field names or field definitions.
     * If the former, the field name will be treated as an object property name whose value will be used
     * as the field value. If the latter, the array key should be the field name while the array value should be
     * the corresponding field definition which can be either an object property name or a PHP callable
     * returning the corresponding field value. The signature of the callable should be:
     *
     * ```php
     * function ($model, $field) {
     *     // return field value
     * }
     * ```
     *
     * For example, the following code declares four fields:
     *
     * - `email`: the field name is the same as the property name `email`;
     * - `firstName` and `lastName`: the field names are `firstName` and `lastName`, and their
     *   values are obtained from the `first_name` and `last_name` properties;
     * - `fullName`: the field name is `fullName`. Its value is obtained by concatenating `first_name`
     *   and `last_name`.
     *
     * ```php
     * return [
     *     'email',
     *     'firstName' => 'first_name',
     *     'lastName' => 'last_name',
     *     'fullName' => function ($model) {
     *         return $model->first_name . ' ' . $model->last_name;
     *     },
     * ];
     * ```
     *
     * @return array The list of field names or field definitions.
     * @see toArray()
     */
    public function fields(): array
    {
        $vars = array_keys(Craft::getObjectVars($this));
        $behavior = $this->getBehavior('customFields');
        $behaviorVars = array_keys(Craft::getObjectVars($behavior));
        $fields = array_merge(
            array_combine($vars, $vars),
            array_combine($behaviorVars, array_map(fn(string $var) => fn() => $behavior->$var, $behaviorVars))
        );
        unset($fields['query'], $fields['subQuery'], $fields['owner']);
        return $fields;
    }

    // Internal Methods
    // -------------------------------------------------------------------------

    /**
     * @inheritdoc
     */
    public function createElement(array $row): ElementInterface
    {
        // Do we have a placeholder for this element?
        if (
            !$this->ignorePlaceholders &&
            isset($row['id'], $row['siteId']) &&
            ($element = Craft::$app->getElements()->getPlaceholderElement($row['id'], $row['siteId'])) !== null
        ) {
            return $element;
        }

        /** @var string|ElementInterface $class */
        /** @phpstan-var class-string<ElementInterface>|ElementInterface $class */
        $class = $this->elementType;

        // Instantiate the element
        if ($this->structureId) {
            $row['structureId'] = $this->structureId;
        }

        if ($class::hasTitles()) {
            // Ensure the title is a string
            $row['title'] = (string)($row['title'] ?? '');
        }

        // Set the field values
        $content = ArrayHelper::remove($row, 'content');
        $row['fieldValues'] = [];

        if (!empty($this->customFields) && !empty($content)) {
            if (is_string($content)) {
                $content = Json::decode($content);
            }

            foreach ($this->customFields as $field) {
                if ($field::dbType() !== null && isset($content[$field->layoutElement->uid])) {
                    $handle = $field->layoutElement->handle ?? $field->handle;
                    $row['fieldValues'][$handle] = $content[$field->layoutElement->uid];
                }
            }
        }

        if (array_key_exists('dateDeleted', $row)) {
            $row['trashed'] = $row['dateDeleted'] !== null;
        }

        $behaviors = [];

        if ($this->drafts !== false) {
            $row['isProvisionalDraft'] = (bool)($row['isProvisionalDraft'] ?? false);

            if (!empty($row['draftId'])) {
                $behaviors['draft'] = new DraftBehavior([
                    'creatorId' => ArrayHelper::remove($row, 'draftCreatorId'),
                    'draftName' => ArrayHelper::remove($row, 'draftName'),
                    'draftNotes' => ArrayHelper::remove($row, 'draftNotes'),
                ]);
            } else {
                unset(
                    $row['draftCreatorId'],
                    $row['draftName'],
                    $row['draftNotes']
                );
            }
        }

        if ($this->revisions !== false) {
            if (!empty($row['revisionId'])) {
                $behaviors['revision'] = new RevisionBehavior([
                    'creatorId' => ArrayHelper::remove($row, 'revisionCreatorId'),
                    'revisionNum' => ArrayHelper::remove($row, 'revisionNum'),
                    'revisionNotes' => ArrayHelper::remove($row, 'revisionNotes'),
                ]);
            } else {
                unset(
                    $row['revisionCreatorId'],
                    $row['revisionNum'],
                    $row['revisionNotes'],
                );
            }
        }

        $element = null;

        // Fire a 'beforePopulateElement' event
        if ($this->hasEventHandlers(self::EVENT_BEFORE_POPULATE_ELEMENT)) {
            $event = new PopulateElementEvent([
                'row' => $row,
            ]);
            $this->trigger(self::EVENT_BEFORE_POPULATE_ELEMENT, $event);
            $row = $event->row ?? $row;
            if (isset($event->element)) {
                $element = $event->element;
            }
        }

        $element ??= new $class($row);
        $element->attachBehaviors($behaviors);

        // Fire an 'afterPopulateElement' event
        if ($this->hasEventHandlers(self::EVENT_AFTER_POPULATE_ELEMENT)) {
            $event = new PopulateElementEvent([
                'element' => $element,
                'row' => $row,
            ]);
            $this->trigger(self::EVENT_AFTER_POPULATE_ELEMENT, $event);
            return $event->element;
        }

        return $element;
    }

    /**
     * This method is called at the beginning of preparing an element query for the query builder.
     *
     * The main Query object being prepared for the query builder is available via [[query]].
     * The subselect’s Query object being prepared is available via [[subQuery]].
     * The role of the subselect query is to apply conditions to the query and narrow the result set down to
     * just the elements that should actually be returned.
     * The role of the main query is to join in any tables that should be included in the results, and select
     * all of the columns that should be included in the results.
     *
     * @return bool Whether the query should be prepared and returned to the query builder.
     * If false, the query will be cancelled and no results will be returned.
     * @throws QueryAbortedException
     * @see prepare()
     * @see afterPrepare()
     */
    protected function beforePrepare(): bool
    {
        // Fire a 'beforePrepare' event
        if ($this->hasEventHandlers(self::EVENT_BEFORE_PREPARE)) {
            $event = new CancelableEvent();
            $this->trigger(self::EVENT_BEFORE_PREPARE, $event);
            return $event->isValid;
        }

        return true;
    }

    /**
     * This method is called at the end of preparing an element query for the query builder.
     *
     * It is called at the beginning of [[prepare()]], right after [[query]] and [[subQuery]] have been created.
     *
     * @return bool Whether the query should be prepared and returned to the query builder.
     * If false, the query will be cancelled and no results will be returned.
     * @see prepare()
     * @see beforePrepare()
     */
    protected function afterPrepare(): bool
    {
        // Fire an 'afterPrepare' event
        if ($this->hasEventHandlers(self::EVENT_AFTER_PREPARE)) {
            $event = new CancelableEvent();
            $this->trigger(self::EVENT_AFTER_PREPARE, $event);
            if (!$event->isValid) {
                return false;
            }
        }

        $elementsService = Craft::$app->getElements();
        if ($elementsService->getIsCollectingCacheInfo()) {
            $elementsService->collectCacheTags($this->getCacheTags());
        }

        return true;
    }

    /**
     * @return string[]
     */
    public function getCacheTags(): array
    {
        if ($this->_cacheTags === null) {
            $this->_cacheTags = [
                'element',
                "element::$this->elementType",
            ];

            // If specific IDs were requested, then use those
            if (is_numeric($this->id) || (is_array($this->id) && ArrayHelper::isNumeric($this->id))) {
                array_push($this->_cacheTags, ...array_map(fn($id) => "element::$id", (array)$this->id));
            } else {
                $queryTags = $this->cacheTags();

                // Fire a 'defineCacheTags' event
                if ($this->hasEventHandlers(self::EVENT_DEFINE_CACHE_TAGS)) {
                    $event = new DefineValueEvent(['value' => $queryTags]);
                    $this->trigger(self::EVENT_DEFINE_CACHE_TAGS, $event);
                    $queryTags = $event->value;
                }

                if (!empty($queryTags)) {
                    if ($this->drafts !== false) {
                        $queryTags[] = 'drafts';
                    }
                    if ($this->revisions !== false) {
                        $queryTags[] = 'revisions';
                    }
                } else {
                    $queryTags[] = '*';
                }

                foreach ($queryTags as $tag) {
                    // tags can be provided fully-formed, or relative to the element type
                    if (!str_starts_with($tag, 'element::')) {
                        $tag = sprintf('element::%s::%s', $this->elementType, $tag);
                    }
                    $this->_cacheTags[] = $tag;
                }
            }
        }

        return $this->_cacheTags;
    }

    /**
     * Returns any cache invalidation tags that caches involving this element query should use as dependencies.
     *
     * Use the most specific tag(s) possible, to reduce the likelihood of pointless cache clearing.
     *
     * When elements are created/updated/deleted, their [[ElementInterface::getCacheTags()]] method will be called,
     * and any caches that have those tags listed as dependencies will be invalidated.
     *
     * @return string[]
     * @since 3.5.0
     */
    protected function cacheTags(): array
    {
        return [];
    }

    /**
     * Returns the fields that should take part in an upcoming elements query.
     *
     * @return FieldInterface[] The fields that should take part in the upcoming elements query
     */
    protected function customFields(): array
    {
        if (!$this->withCustomFields) {
            return [];
        }
        $fields = [];
        foreach ($this->fieldLayouts() as $fieldLayout) {
            array_push($fields, ...$fieldLayout->getCustomFields());
        }
        return $fields;
    }

    /**
     * Returns the field layouts whose custom fields should be returned by [[customFields()]].
     *
     * @return FieldLayout[]
     * @since 5.0.0
     */
    protected function fieldLayouts(): array
    {
        return Craft::$app->getFields()->getLayoutsByType($this->elementType);
    }

    /**
     * Returns the condition that should be applied to the element query for a given status.
     *
     * For example, if you support a status called “pending”, which maps back to a `pending` database column that will
     * either be 0 or 1, this method could do this:
     *
     * ```php
     * protected function statusCondition($status)
     * {
     *     switch ($status) {
     *         case 'pending':
     *             return ['mytable.pending' => true];
     *         default:
     *             return parent::statusCondition($status);
     *     }
     * ```
     *
     * @param string $status The status
     * @return string|array|ExpressionInterface|false|null The status condition, or false if $status is an unsupported status
     */
    protected function statusCondition(string $status): mixed
    {
        return match ($status) {
            Element::STATUS_ENABLED => [
                'elements.enabled' => true,
                'elements_sites.enabled' => true,
            ],
            Element::STATUS_DISABLED => [
                'or',
                ['elements.enabled' => false],
                ['elements_sites.enabled' => false],
            ],
            Element::STATUS_ARCHIVED => ['elements.archived' => true],
            default => false,
        };
    }

    /**
     * Joins in a table with an `id` column that has a foreign key pointing to `elements.id`.
     *
     * The table will be joined with an alias based on the unprefixed table name. For example,
     * if `{{%entries}}` is passed, the table will be aliased to `entries`.
     *
     * @param string $table The table name, e.g. `entries` or `{{%entries}}`
     */
    protected function joinElementTable(string $table): void
    {
        $alias = Db::rawTableShortName($table);
        $table = "{{%$alias}}";

        $joinTable = [$alias => $table];
        $this->query->innerJoin($joinTable, "[[$alias.id]] = [[subquery.elementsId]]");
        $this->subQuery->innerJoin($joinTable, "[[$alias.id]] = [[elements.id]]");
        $this->_joinedElementTable = true;

        // Add element table cols to the column map
        foreach (Craft::$app->getDb()->getTableSchema($table)->columns as $column) {
            if (!isset($this->_columnMap[$column->name])) {
                $this->_columnMap[$column->name] = "$alias.$column->name";
            }
        }
    }

    /**
     * @inheritdoc
     */
    protected function normalizeOrderBy($columns): array
    {
        // Special case for 'score' - that should be shorthand for SORT_DESC, not SORT_ASC
        if (is_string($columns)) {
            $columns = preg_replace('/(?<=^|,)(\s*)score(\s*)(?=$|,)/', '$1score desc$2', $columns);
        }

        return parent::normalizeOrderBy($columns);
    }

    /**
     * Combines the given condition with an alternative condition if there are any relevant placeholder elements.
     *
     * @param mixed $condition
     * @return mixed
     */
    private function _placeholderCondition(mixed $condition): mixed
    {
        if ($this->ignorePlaceholders) {
            return $condition;
        }

        if (!isset($this->_placeholderCondition) || $this->siteId !== $this->_placeholderSiteIds) {
            $placeholderSourceIds = [];
            $placeholderElements = Craft::$app->getElements()->getPlaceholderElements();
            if (!empty($placeholderElements)) {
                $siteIds = array_flip((array)$this->siteId);
                foreach ($placeholderElements as $element) {
                    if ($element instanceof $this->elementType && isset($siteIds[$element->siteId])) {
                        $placeholderSourceIds[] = $element->getCanonicalId();
                    }
                }
            }

            if (!empty($placeholderSourceIds)) {
                $this->_placeholderCondition = ['elements.id' => $placeholderSourceIds];
            } else {
                $this->_placeholderCondition = false;
            }
            $this->_placeholderSiteIds = is_array($this->siteId) ? array_merge($this->siteId) : $this->siteId;
        }

        if ($this->_placeholderCondition === false) {
            return $condition;
        }

        return ['or', $condition, $this->_placeholderCondition];
    }

    /**
     * Allow the custom fields to modify the query.
     *
     * @throws QueryAbortedException
     */
    private function _loopInCustomFields(): void
    {
        if (is_array($this->customFields)) {
            $fieldAttributes = $this->getBehavior('customFields');

            // Group the fields by handle and field UUID
            /** @var FieldInterface[][][] $fieldsByHandle */
            $fieldsByHandle = [];
            foreach ($this->customFields as $field) {
                $fieldsByHandle[$field->handle][$field->uid] = $field;
            }

            foreach ($fieldsByHandle as $handle => $instancesByUid) {
                // In theory all field handles will be accounted for on the CustomFieldBehavior, but just to be safe...
                // ($fieldAttributes->$handle will return true even if it's set to null, so can't use isset() alone here)
                if ($handle === 'owner' || ($fieldAttributes->$handle ?? null) === null) {
                    continue;
                }

                $conditions = [];
                $params = [];

                foreach ($instancesByUid as $instances) {
                    $firstInstance = $instances[0];
                    $condition = $firstInstance::queryCondition($instances, $fieldAttributes->$handle, $params);

                    // aborting?
                    if ($condition === false) {
                        throw new QueryAbortedException();
                    }

                    if ($condition !== null) {
                        $conditions[] = $condition;
                    }
                }

                if (!empty($conditions)) {
                    if (count($conditions) === 1) {
                        $this->subQuery->andWhere(reset($conditions), $params);
                    } else {
                        $this->subQuery->andWhere(['or', ...$conditions], $params);
                    }
                }
            }
        }
    }

    /**
     * Applies the 'status' param to the query being prepared.
     *
     * @param string $class
     * @phpstan-param class-string<ElementInterface> $class
     * @throws QueryAbortedException
     */
    private function _applyStatusParam(string $class): void
    {
        /** @var string|ElementInterface $class */
        /** @phpstan-var class-string<ElementInterface>|ElementInterface $class */
        if (!$this->status || !$class::hasStatuses()) {
            return;
        }

        // Normalize the status param
        if (!is_array($this->status)) {
            $this->status = StringHelper::split($this->status);
        }

        $statuses = array_merge($this->status);

        $firstVal = strtolower(reset($statuses));
        if (in_array($firstVal, ['not', 'or'])) {
            $glue = $firstVal;
            array_shift($statuses);
            if (!$statuses) {
                return;
            }
        } else {
            $glue = 'or';
        }

        if ($negate = ($glue === 'not')) {
            $glue = 'and';
        }

        $condition = [$glue];

        foreach ($statuses as $status) {
            $status = strtolower($status);
            $statusCondition = $this->statusCondition($status);

            if ($statusCondition === false) {
                throw new QueryAbortedException('Unsupported status: ' . $status);
            }

            if ($statusCondition !== null) {
                if ($negate) {
                    $condition[] = ['not', $statusCondition];
                } else {
                    $condition[] = $statusCondition;
                }
            }
        }

        $this->subQuery->andWhere($this->_placeholderCondition($condition));
    }

    /**
     * Applies the 'relatedTo' param to the query being prepared.
     *
     * @throws QueryAbortedException
     */
    private function _applyRelatedToParam(): void
    {
        if (!$this->relatedTo) {
            return;
        }

        $parser = new ElementRelationParamParser([
            'fields' => $this->customFields ? ArrayHelper::index(
                $this->customFields,
                fn(FieldInterface $field) => $field->layoutElement?->getOriginalHandle() ?? $field->handle,
            ) : [],
        ]);
        $condition = $parser->parse($this->relatedTo, $this->siteId !== '*' ? $this->siteId : null);

        if ($condition === false) {
            throw new QueryAbortedException();
        }

        $this->subQuery->andWhere($condition);
    }

    /**
     * Returns whether we should join structure data in the query.
     *
     * @return bool
     */
    private function _shouldJoinStructureData(): bool
    {
        return (
            !$this->revisions &&
            ($this->withStructure ?? ($this->structureId && !$this->trashed))
        );
    }

    /**
     * Applies the structure params to the query being prepared.
     *
     * @param string $class
     * @phpstan-param class-string<ElementInterface> $class
     * @throws QueryAbortedException
     */
    private function _applyStructureParams(string $class): void
    {
        if (!$this->_shouldJoinStructureData()) {
            $structureParams = [
                'hasDescendants',
                'ancestorOf',
                'descendantOf',
                'siblingOf',
                'prevSiblingOf',
                'nextSiblingOf',
                'positionedBefore',
                'positionedAfter',
                'level',
            ];

            foreach ($structureParams as $param) {
                if ($this->$param !== null) {
                    throw new QueryAbortedException("Unable to apply the '$param' param because 'structureId' isn't set");
                }
            }

            return;
        }

        $this->query
            ->addSelect([
                'structureelements.root',
                'structureelements.lft',
                'structureelements.rgt',
                'structureelements.level',
            ]);

        if ($this->structureId) {
            $this->query->leftJoin(['structureelements' => Table::STRUCTUREELEMENTS], [
                'and',
                '[[structureelements.elementId]] = [[subquery.elementsId]]',
                ['structureelements.structureId' => $this->structureId],
            ]);
            $this->subQuery->leftJoin(['structureelements' => Table::STRUCTUREELEMENTS], [
                'and',
                '[[structureelements.elementId]] = [[elements.id]]',
                ['structureelements.structureId' => $this->structureId],
            ]);
        } else {
            $this->query
                ->addSelect(['structureelements.structureId'])
                ->leftJoin(['structureelements' => Table::STRUCTUREELEMENTS], [
                    'and',
                    '[[structureelements.elementId]] = [[subquery.elementsId]]',
                    '[[structureelements.structureId]] = [[subquery.structureId]]',
                ]);
            $existsQuery = new Query();
            // Use index hints to specify index so Mysql does not select the less
            // performant one (dateDeleted).
            if (Craft::$app->getDb()->getIsMysql()) {
                $existsQuery->from([new Expression(sprintf('%s use index(primary)', Table::STRUCTURES))]);
            } else {
                $existsQuery->from([Table::STRUCTURES]);
            }
            $existsQuery
                ->where('[[id]] = [[structureelements.structureId]]')
                ->andWhere(['dateDeleted' => null]);
            $this->subQuery
                ->addSelect(['structureelements.structureId'])
                ->leftJoin(['structureelements' => Table::STRUCTUREELEMENTS], [
                    'and',
                    '[[structureelements.elementId]] = [[elements.id]]',
                    ['exists', $existsQuery],
                ]);
        }

        if (isset($this->hasDescendants)) {
            if ($this->hasDescendants) {
                $this->subQuery->andWhere('[[structureelements.rgt]] > [[structureelements.lft]] + 1');
            } else {
                $this->subQuery->andWhere('[[structureelements.rgt]] = [[structureelements.lft]] + 1');
            }
        }

        if ($this->ancestorOf) {
            $ancestorOf = $this->_normalizeStructureParamValue('ancestorOf', $class);

            $this->subQuery->andWhere([
                'and',
                ['<', 'structureelements.lft', $ancestorOf->lft],
                ['>', 'structureelements.rgt', $ancestorOf->rgt],
                ['structureelements.root' => $ancestorOf->root],
            ]);

            if ($this->ancestorDist) {
                $this->subQuery->andWhere(['>=', 'structureelements.level', $ancestorOf->level - $this->ancestorDist]);
            }
        }

        if ($this->descendantOf) {
            $descendantOf = $this->_normalizeStructureParamValue('descendantOf', $class);

            $this->subQuery->andWhere([
                'and',
                ['>', 'structureelements.lft', $descendantOf->lft],
                ['<', 'structureelements.rgt', $descendantOf->rgt],
                ['structureelements.root' => $descendantOf->root],
            ]);

            if ($this->descendantDist) {
                $this->subQuery->andWhere(['<=', 'structureelements.level', $descendantOf->level + $this->descendantDist]);
            }
        }

        foreach (['siblingOf', 'prevSiblingOf', 'nextSiblingOf'] as $param) {
            if (!$this->$param) {
                continue;
            }

            $siblingOf = $this->_normalizeStructureParamValue($param, $class);

            $this->subQuery->andWhere([
                'and',
                [
                    'structureelements.level' => $siblingOf->level,
                    'structureelements.root' => $siblingOf->root,
                ],
                ['not', ['structureelements.elementId' => $siblingOf->id]],
            ]);

            if ($siblingOf->level != 1) {
                $parent = $siblingOf->getParent();

                if (!$parent) {
                    throw new QueryAbortedException();
                }

                $this->subQuery->andWhere([
                    'and',
                    ['>', 'structureelements.lft', $parent->lft],
                    ['<', 'structureelements.rgt', $parent->rgt],
                ]);
            }

            switch ($param) {
                case 'prevSiblingOf':
                    $this->query->orderBy(['structureelements.lft' => SORT_DESC]);
                    $this->subQuery
                        ->andWhere(['<', 'structureelements.lft', $siblingOf->lft])
                        ->orderBy(['structureelements.lft' => SORT_DESC])
                        ->limit(1);
                    break;
                case 'nextSiblingOf':
                    $this->query->orderBy(['structureelements.lft' => SORT_ASC]);
                    $this->subQuery
                        ->andWhere(['>', 'structureelements.lft', $siblingOf->lft])
                        ->orderBy(['structureelements.lft' => SORT_ASC])
                        ->limit(1);
                    break;
            }
        }

        if ($this->positionedBefore) {
            $positionedBefore = $this->_normalizeStructureParamValue('positionedBefore', $class);

            $this->subQuery->andWhere([
                'and',
                ['<', 'structureelements.lft', $positionedBefore->lft],
                ['structureelements.root' => $positionedBefore->root],
            ]);
        }

        if ($this->positionedAfter) {
            $positionedAfter = $this->_normalizeStructureParamValue('positionedAfter', $class);

            $this->subQuery->andWhere([
                'and',
                ['>', 'structureelements.lft', $positionedAfter->rgt],
                ['structureelements.root' => $positionedAfter->root],
            ]);
        }

        if ($this->level) {
            $allowNull = is_array($this->level) && in_array(null, $this->level, true);
            if ($allowNull) {
                $levelCondition = [
                    'or',
                    Db::parseNumericParam('structureelements.level', array_filter($this->level, fn($v) => $v !== null)),
                    ['structureelements.level' => null],
                ];
            } else {
                $levelCondition = Db::parseNumericParam('structureelements.level', $this->level);
            }
            $this->subQuery->andWhere($levelCondition);
        }

        if ($this->leaves) {
            $this->subQuery->andWhere('[[structureelements.rgt]] = [[structureelements.lft]] + 1');
        }
    }

    /**
     * Applies draft and revision params to the query being prepared.
     */
    private function _applyRevisionParams(): void
    {
        if ($this->drafts !== false) {
            $joinType = $this->drafts === true ? 'INNER JOIN' : 'LEFT JOIN';
            $this->subQuery->join($joinType, ['drafts' => Table::DRAFTS], '[[drafts.id]] = [[elements.draftId]]');
            $this->query->join($joinType, ['drafts' => Table::DRAFTS], '[[drafts.id]] = [[elements.draftId]]');

            $this->query->addSelect([
                'elements.draftId',
                'drafts.creatorId as draftCreatorId',
                'drafts.provisional as isProvisionalDraft',
                'drafts.name as draftName',
                'drafts.notes as draftNotes',
            ]);

            if ($this->draftId) {
                $this->subQuery->andWhere(['elements.draftId' => $this->draftId]);
            }

            if ($this->draftOf === '*') {
                $this->subQuery->andWhere(['not', ['elements.canonicalId' => null]]);
            } elseif (isset($this->draftOf)) {
                $this->subQuery->andWhere(['elements.canonicalId' => $this->draftOf ?: null]);
            }

            if ($this->draftCreator) {
                $this->subQuery->andWhere(['drafts.creatorId' => $this->draftCreator]);
            }

            if (isset($this->provisionalDrafts)) {
                $this->subQuery->andWhere([
                    'or',
                    ['elements.draftId' => null],
                    ['drafts.provisional' => $this->provisionalDrafts],
                ]);
            }

            if ($this->savedDraftsOnly) {
                $this->subQuery->andWhere([
                    'or',
                    ['elements.draftId' => null],
                    ['not', ['elements.canonicalId' => null]],
                    ['drafts.saved' => true],
                ]);
            }
        } else {
            $this->subQuery->andWhere($this->_placeholderCondition(['elements.draftId' => null]));
        }

        if ($this->revisions !== false) {
            $joinType = $this->revisions === true ? 'INNER JOIN' : 'LEFT JOIN';
            $this->subQuery->join($joinType, ['revisions' => Table::REVISIONS], '[[revisions.id]] = [[elements.revisionId]]');
            $this->query->join($joinType, ['revisions' => Table::REVISIONS], '[[revisions.id]] = [[elements.revisionId]]');

            $this->query->addSelect([
                'elements.revisionId',
                'revisions.creatorId as revisionCreatorId',
                'revisions.num as revisionNum',
                'revisions.notes as revisionNotes',
            ]);

            if ($this->revisionId) {
                $this->subQuery->andWhere(['elements.revisionId' => $this->revisionId]);
            }

            if ($this->revisionOf) {
                $this->subQuery->andWhere(['elements.canonicalId' => $this->revisionOf]);
            }

            if ($this->revisionCreator) {
                $this->subQuery->andWhere(['revisions.creatorId' => $this->revisionCreator]);
            }
        } else {
            $this->subQuery->andWhere($this->_placeholderCondition(['elements.revisionId' => null]));
        }
    }

    /**
     * Normalizes the siteId param value.
     */
    private function _normalizeSiteId(): void
    {
        $sitesService = Craft::$app->getSites();
        if (!$this->siteId) {
            // Default to the current site
            $this->siteId = $sitesService->getCurrentSite()->id;
        } elseif ($this->siteId === '*') {
            $this->siteId = $sitesService->getAllSiteIds();
        } elseif (is_numeric($this->siteId) || ArrayHelper::isNumeric($this->siteId)) {
            // Filter out any invalid site IDs
            $siteIds = Collection::make((array)$this->siteId)
                ->filter(fn($siteId) => $sitesService->getSiteById($siteId, true) !== null)
                ->all();
            if (empty($siteIds)) {
                throw new QueryAbortedException();
            }
            $this->siteId = is_array($this->siteId) ? $siteIds : reset($siteIds);
        }
    }

    /**
     * Normalizes a structure param value to either an Element object or false.
     *
     * @param string $property The parameter’s property name.
     * @param string $class The element class
     * @phpstan-param class-string<ElementInterface> $class
     * @return ElementInterface The normalized element
     * @throws QueryAbortedException if the element can't be found
     */
    private function _normalizeStructureParamValue(string $property, string $class): ElementInterface
    {
        $element = $this->$property;

        if ($element === false) {
            throw new QueryAbortedException();
        }

        /** @var string|ElementInterface $class */
        /** @phpstan-var class-string<ElementInterface>|ElementInterface $class */
        if ($element instanceof ElementInterface && !$element->lft) {
            $element = $element->getCanonicalId();

            if ($element === null) {
                throw new QueryAbortedException();
            }
        }

        if (!$element instanceof ElementInterface) {
            $element = Craft::$app->getElements()->getElementById($element, $class, $this->siteId, [
                'structureId' => $this->structureId,
            ]);

            if ($element === null) {
                $this->$property = false;
                throw new QueryAbortedException();
            }
        }

        if (!$element->lft) {
            if ($element->getIsDerivative()) {
                $element = $element->getCanonical(true);
            }

            if (!$element->lft) {
                $this->$property = false;
                throw new QueryAbortedException();
            }
        }

        return $this->$property = $element;
    }

    /**
     * Applies the 'search' param to the query being prepared.
     *
     * @throws QueryAbortedException
     */
    private function _applySearchParam(): void
    {
        $this->_searchResults = null;

        if (!$this->search) {
            return;
        }

        $searchService = Craft::$app->getSearch();

        if (isset($this->orderBy['score']) || $searchService->shouldCallSearchElements($this)) {
            // Get the scored results up front
            $searchResults = $searchService->searchElements($this);

            if ($this->orderBy['score'] === SORT_ASC) {
                $searchResults = array_reverse($searchResults, true);
            }

            if (array_key_first($this->orderBy) === 'score') {
                // Only use the portion we're actually querying for
                if (is_int($this->offset) && $this->offset !== 0) {
                    $searchResults = array_slice($searchResults, $this->offset, null, true);
                    $this->subQuery->offset(null);
                }
                if (is_int($this->limit) && $this->limit !== 0) {
                    $searchResults = array_slice($searchResults, 0, $this->limit, true);
                    $this->subQuery->limit(null);
                }
            }

            if (empty($searchResults)) {
                throw new QueryAbortedException();
            }

            $this->_searchResults = $searchResults;

            $elementIds = array_map(function(string $key) {
                [$elementId] = explode('-', $key, 2);
                return $elementId;
            }, array_keys($searchResults));
            $this->subQuery->andWhere(['elements.id' => $elementIds]);
        } else {
            // Just filter the main query by the search query
            $searchQuery = $searchService->createDbQuery($this->search, $this);

            if ($searchQuery === false) {
                throw new QueryAbortedException();
            }

            $this->subQuery->andWhere([
                'elements.id' => $searchQuery->select(['elementId']),
            ]);
        }
    }

    /**
     * Applies the 'inBulkOp' param to the query being prepared.
     */
    private function _applyInBulkOpParam(): void
    {
        if ($this->inBulkOp) {
            $this->subQuery
                ->innerJoin(['elements_bulkops' => Table::ELEMENTS_BULKOPS], '[[elements_bulkops.elementId]] = [[elements.id]]')
                ->andWhere(['elements_bulkops.key' => $this->inBulkOp]);
        }
    }

    /**
     * Applies the 'fixedOrder' and 'orderBy' params to the query being prepared.
     *
     * @param YiiConnection $db
     * @throws Exception if the DB connection doesn't support fixed ordering
     * @throws QueryAbortedException
     */
    private function _applyOrderByParams(YiiConnection $db): void
    {
        if (!isset($this->orderBy) || !empty($this->query->orderBy)) {
            return;
        }

        $orderBy = array_merge($this->orderBy ?: []);

        // Only set to the default order if `orderBy` is still set to the placeholder
        if (
            count($orderBy) === 1 &&
            ($orderBy[0] ?? null) instanceof OrderByPlaceholderExpression
        ) {
            if ($this->fixedOrder) {
                if (empty($this->id)) {
                    throw new QueryAbortedException();
                }

                $ids = $this->id;
                if (!is_array($ids)) {
                    $ids = is_string($ids) ? StringHelper::split($ids) : [$ids];
                }

                if (!$db instanceof Connection) {
                    throw new Exception('The database connection doesn’t support fixed ordering.');
                }
                $orderBy = [new FixedOrderExpression('elements.id', $ids, $db)];
            } elseif ($this->revisions) {
                $orderBy = ['num' => SORT_DESC];
            } elseif ($this->_shouldJoinStructureData()) {
                $orderBy = ['structureelements.lft' => SORT_ASC] + $this->defaultOrderBy;
            } elseif (!empty($this->defaultOrderBy)) {
                $orderBy = $this->defaultOrderBy;
            } else {
                return;
            }
        } else {
            $orderBy = array_filter($orderBy, fn($value) => !$value instanceof OrderByPlaceholderExpression);
        }

        // Rename orderBy keys based on the real column name mapping
        // (yes this is awkward but we need to preserve the order of the keys!)
        $orderByColumns = array_keys($orderBy);

        foreach ($this->_columnMap as $orderValue => $columnName) {
            // Are we ordering by this column name?
            $pos = array_search($orderValue, $orderByColumns, true);

            if ($pos !== false) {
                // Swap it with the mapped column name
                if (is_array($columnName)) {
                    $params = [];
                    $orderByColumns[$pos] = (new CoalesceColumnsExpression($columnName))->getSql($params);
                } else {
                    $orderByColumns[$pos] = $columnName;
                }

                $orderBy = array_combine($orderByColumns, $orderBy);
            }
        }

        // swap `score` direction value with a fixed order expression
        if (isset($this->_searchResults)) {
            $scoreSql = 'CASE';
            $scoreParams = [];
            $paramSuffix = StringHelper::randomString(10);
            $keys = array_keys($this->_searchResults);
            if ($this->inReverse) {
                $keys = array_reverse($keys);
            }
            $i = -1;
            foreach ($keys as $i => $key) {
                [$elementId, $siteId] = array_pad(explode('-', $key, 2), 2, null);
                if ($siteId === null) {
                    throw new InvalidValueException("Invalid element search score key: \"$key\". Search scores should be indexed by element ID and site ID (e.g. \"100-1\").");
                }
                $keyParamSuffix = sprintf('%s_%s', $paramSuffix, $i);
                $scoreSql .= sprintf(
                    ' WHEN [[elements.id]] = :elementId_%s AND [[elements_sites.siteId]] = :siteId_%s THEN :value_%s',
                    $keyParamSuffix, $keyParamSuffix, $keyParamSuffix
                );
                $scoreParams[":elementId_$keyParamSuffix"] = $elementId;
                $scoreParams[":siteId_$keyParamSuffix"] = $siteId;
                $scoreParams[":value_$keyParamSuffix"] = $i;
            }
            $defaultParam = sprintf(':value_%s_%s', $paramSuffix, $i + 1);
            $scoreSql .= sprintf(' ELSE %s END', $defaultParam);
            $scoreParams[$defaultParam] = $i + 1;
            $orderBy['score'] = new Expression($scoreSql, $scoreParams);
        } else {
            unset($orderBy['score']);
        }

        if ($this->inReverse) {
            foreach ($orderBy as &$direction) {
                if ($direction instanceof FixedOrderExpression) {
                    $values = array_reverse($direction->values);
                    $direction = new FixedOrderExpression($direction->column, $values, $direction->db, $direction->params);
                } // Can't do anything about custom SQL expressions
                elseif (!$direction instanceof ExpressionInterface) {
                    $direction = $direction === SORT_DESC ? SORT_ASC : SORT_DESC;
                }
            }
            unset($direction);
        }

        $this->query->orderBy($orderBy);
        $this->subQuery->orderBy($orderBy);
    }

    /**
     * Applies the 'select' param to the query being prepared.
     */
    private function _applySelectParam(): void
    {
        // Select all columns defined by [[select]], swapping out any mapped column names
        $select = [];
        $includeDefaults = false;

        foreach ((array)$this->select as $alias => $column) {
            if ($alias === '**') {
                $includeDefaults = true;
            } else {
                // Is this a mapped column name (without a custom alias)?
                if ($alias === $column && isset($this->_columnMap[$alias])) {
                    $column = $this->_columnMap[$alias];

                    // Completely ditch the mapped name if instantiated elements are going to be returned
                    if (!$this->asArray && is_string($this->_columnMap[$alias])) {
                        $alias = $this->_columnMap[$alias];
                    }
                }

                if (is_array($column)) {
                    $select[$alias] = new CoalesceColumnsExpression($column);
                } else {
                    $select[$alias] = $column;
                }
            }
        }

        // Is there still a ** placeholder param?
        if ($includeDefaults) {
            // Merge in the default columns
            $select = array_merge($select, [
                'elements.id' => 'elements.id',
                'elements.canonicalId' => 'elements.canonicalId',
                'elements.fieldLayoutId' => 'elements.fieldLayoutId',
                'elements.uid' => 'elements.uid',
                'elements.enabled' => 'elements.enabled',
                'elements.archived' => 'elements.archived',
                'elements.dateLastMerged' => 'elements.dateLastMerged',
                'elements.dateCreated' => 'elements.dateCreated',
                'elements.dateUpdated' => 'elements.dateUpdated',
                'siteSettingsId' => 'elements_sites.id',
                'elements_sites.siteId' => 'elements_sites.siteId',
                'elements_sites.title' => 'elements_sites.title',
                'elements_sites.slug' => 'elements_sites.slug',
                'elements_sites.uri' => 'elements_sites.uri',
                'elements_sites.content' => 'elements_sites.content',
                'enabledForSite' => 'elements_sites.enabled',
            ]);

            // If the query includes soft-deleted elements, include the date deleted
            if ($this->trashed !== false) {
                $select['elements.dateDeleted'] = 'elements.dateDeleted';
            }

            // If the query already specifies any columns, merge those in too
            if (!empty($this->query->select)) {
                $select = array_merge($select, $this->query->select);
            }
        }

        $this->query->select = $select;
    }

    /**
     * Applies the 'join' params to the query being prepared.
     */
    private function _applyJoinParams(): void
    {
        if (isset($this->join)) {
            foreach ($this->join as $join) {
                $this->query->join[] = $join;
                $this->subQuery->join[] = $join;
            }
        }
    }

    /**
     * Applies the 'unique' param to the query being prepared
     *
     * @param YiiConnection $db
     */
    private function _applyUniqueParam(YiiConnection $db): void
    {
        if (
            !$this->unique ||
            !Craft::$app->getIsMultiSite(false, true) ||
            (
                $this->siteId &&
                (!is_array($this->siteId) || count($this->siteId) === 1)
            )
        ) {
            return;
        }

        $sitesService = Craft::$app->getSites();

        if (!$this->preferSites) {
            $preferSites = [$sitesService->getCurrentSite()->id];
        } else {
            $preferSites = [];
            foreach ($this->preferSites as $preferSite) {
                if (is_numeric($preferSite)) {
                    $preferSites[] = $preferSite;
                } elseif ($site = $sitesService->getSiteByHandle($preferSite)) {
                    $preferSites[] = $site->id;
                }
            }
        }

        $caseSql = 'case';
        $caseParams = [];
        foreach ($preferSites as $index => $siteId) {
            $param = 'preferSites' . $index;
            $caseSql .= " when [[elements_sites.siteId]] = :$param then $index";
            $caseParams[$param] = $siteId;
        }
        $caseSql .= ' else ' . count($preferSites) . ' end';

        $subSelectSql = (clone $this->subQuery)
            ->select(['elements_sites.id'])
            ->andWhere('[[subElements.id]] = [[tmpElements.id]]')
            ->orderBy([
                new Expression($caseSql, $caseParams),
                'elements_sites.id' => SORT_ASC,
            ])
            ->offset(0)
            ->limit(1)
            ->getRawSql();

        // `elements` => `subElements`
        $qElements = $db->quoteTableName('elements');
        $qSubElements = $db->quoteTableName('subElements');
        $qTmpElements = $db->quoteTableName('tmpElements');
        $q = $qElements[0];
        $subSelectSql = str_replace("$qElements.", "$qSubElements.", $subSelectSql);
        $subSelectSql = str_replace("$q $qElements", "$q $qSubElements", $subSelectSql);
        $subSelectSql = str_replace($qTmpElements, $qElements, $subSelectSql);

        $this->subQuery->andWhere(new Expression("[[elements_sites.id]] = ($subSelectSql)"));
    }

    /**
     * Converts found rows into element instances
     *
     * @param array $rows
     * @return array|ElementInterface[]
     */
    private function _createElements(array $rows): array
    {
        $elementsService = Craft::$app->getElements();
        $elements = [];

        if ($this->asArray === true) {
            if (!isset($this->indexBy)) {
                return $rows;
            }

            foreach ($rows as $row) {
                if (is_string($this->indexBy)) {
                    $key = $row[$this->indexBy];
                } else {
                    $key = call_user_func($this->indexBy, $row);
                }

                $elements[$key] = $row;
            }
        } else {
            foreach ($rows as $row) {
                $element = $this->createElement($row);

                // Add it to the elements array
                if (!isset($this->indexBy)) {
                    $elements[] = $element;
                } else {
                    if (is_string($this->indexBy)) {
                        $key = $element->{$this->indexBy};
                    } else {
                        $key = call_user_func($this->indexBy, $element);
                    }

                    $elements[$key] = $element;
                }
            }

            // Fire an 'afterPopulateElements' event
            if ($this->hasEventHandlers(self::EVENT_AFTER_POPULATE_ELEMENTS)) {
                $event = new PopulateElementsEvent([
                    'elements' => $elements,
                    'rows' => $rows,
                ]);
                $this->trigger(self::EVENT_AFTER_POPULATE_ELEMENTS, $event);
                $elements = $event->elements;
            }
        }

        return $elements;
    }
}<|MERGE_RESOLUTION|>--- conflicted
+++ resolved
@@ -1762,15 +1762,10 @@
 
     /**
      * @param YiiConnection|null $db
-<<<<<<< HEAD
-     * @return ElementCollection
-=======
      * @return ElementCollection<TKey,TElement>
->>>>>>> 0fbc77bd
      */
     public function collect(?YiiConnection $db = null): ElementCollection
     {
-        /** @phpstan-ignore-next-line */
         return $this->eagerLoad() ?? ElementCollection::make($this->all($db));
     }
 
