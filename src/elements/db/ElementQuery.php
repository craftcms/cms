--- conflicted
+++ resolved
@@ -2502,18 +2502,9 @@
         }
 
         if (!$element instanceof ElementInterface) {
-<<<<<<< HEAD
-            $element = $class::find()
-                ->id($element)
-                ->siteId($this->siteId)
-                ->structureId($this->structureId)
-                ->status(null)
-                ->one();
-=======
             $element = Craft::$app->getElements()->getElementById($element, $class, $this->siteId, [
                 'structureId' => $this->structureId,
             ]);
->>>>>>> f28cbf7c
 
             if ($element === null) {
                 $this->$property = false;
