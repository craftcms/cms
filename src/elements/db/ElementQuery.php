<?php
/**
 * @link https://craftcms.com/
 * @copyright Copyright (c) Pixel & Tonic, Inc.
 * @license https://craftcms.github.io/license/
 */

namespace craft\elements\db;

use Craft;
use craft\base\Element;
use craft\base\ElementInterface;
use craft\base\ExpirableElementInterface;
use craft\base\FieldInterface;
use craft\behaviors\CustomFieldBehavior;
use craft\behaviors\DraftBehavior;
use craft\behaviors\RevisionBehavior;
use craft\cache\ElementQueryTagDependency;
use craft\db\Connection;
use craft\db\FixedOrderExpression;
use craft\db\Query;
use craft\db\QueryAbortedException;
use craft\db\Table;
use craft\elements\ElementCollection;
use craft\elements\User;
use craft\errors\SiteNotFoundException;
use craft\events\CancelableEvent;
use craft\events\DefineValueEvent;
use craft\events\PopulateElementEvent;
use craft\events\PopulateElementsEvent;
use craft\helpers\App;
use craft\helpers\ArrayHelper;
use craft\helpers\Db;
use craft\helpers\ElementHelper;
use craft\helpers\Json;
use craft\helpers\StringHelper;
use craft\models\FieldLayout;
use craft\models\Site;
use Illuminate\Support\Collection;
use ReflectionClass;
use ReflectionException;
use ReflectionProperty;
use Twig\Markup;
use yii\base\ArrayableTrait;
use yii\base\Exception;
use yii\base\InvalidArgumentException;
use yii\base\InvalidConfigException;
use yii\base\InvalidValueException;
use yii\base\NotSupportedException;
use yii\db\Connection as YiiConnection;
use yii\db\Expression;
use yii\db\ExpressionInterface;
use yii\db\QueryBuilder;

/**
 * ElementQuery represents a SELECT SQL statement for elements in a way that is independent of DBMS.
 *
 * @property-write string|string[]|Site $site The site(s) that resulting elements must be returned in
 * @mixin CustomFieldBehavior
 * @author Pixel & Tonic, Inc. <support@pixelandtonic.com>
 * @since 3.0.0
 */
class ElementQuery extends Query implements ElementQueryInterface
{
    use ArrayableTrait;

    /**
     * @event CancelableEvent An event that is triggered at the beginning of preparing an element query for the query builder.
     */
    public const EVENT_BEFORE_PREPARE = 'beforePrepare';

    /**
     * @event CancelableEvent An event that is triggered at the end of preparing an element query for the query builder.
     */
    public const EVENT_AFTER_PREPARE = 'afterPrepare';

    /**
     * @event DefineValueEvent An event that is triggered when defining the cache tags that should be associated with the query.
     * @see getCacheTags()
     * @since 4.1.0
     */
    public const EVENT_DEFINE_CACHE_TAGS = 'defineCacheTags';

    /**
     * @event PopulateElementEvent The event that is triggered before an element is populated.
     *
     * If [[PopulateElementEvent::$element]] is set by an event handler, the replacement will be returned by [[createElement()]] instead.
     *
     * @since 4.5.0
     */
    public const EVENT_BEFORE_POPULATE_ELEMENT = 'beforePopulateElement';

    /**
     * @event PopulateElementEvent The event that is triggered after an element is populated.
     *
     * If [[PopulateElementEvent::$element]] is replaced by an event handler, the replacement will be returned by [[createElement()]] instead.
     */
    public const EVENT_AFTER_POPULATE_ELEMENT = 'afterPopulateElement';

    /**
     * @event PopulateElementEvent The event that is triggered after an element is populated.
     *
     * If [[PopulateElementEvent::$element]] is replaced by an event handler, the replacement will be returned by [[createElement()]] instead.
     */
    public const EVENT_AFTER_POPULATE_ELEMENTS = 'afterPopulateElements';

    // Base config attributes
    // -------------------------------------------------------------------------

    /**
     * @var string The name of the [[ElementInterface]] class.
     * @phpstan-var class-string<ElementInterface>
     */
    public string $elementType;

    /**
     * @var Query|null The query object created by [[prepare()]]
     * @see prepare()
     */
    public ?Query $query = null;

    /**
     * @var Query|null The subselect’s query object created by [[prepare()]]
     * @see prepare()
     */
    public ?Query $subQuery = null;

    /**
     * @var FieldInterface[]|null The fields that may be involved in this query.
     */
    public ?array $customFields = null;

    // Result formatting attributes
    // -------------------------------------------------------------------------

    /**
     * @var bool Whether the results should be queried in reverse.
     * @used-by inReverse()
     */
    public bool $inReverse = false;

    /**
     * @var bool Whether to return each element as an array. If false (default), an object
     * of [[elementType]] will be created to represent each element.
     * @used-by asArray()
     */
    public bool $asArray = false;

    /**
     * @var bool Whether to ignore placeholder elements when populating the results.
     * @used-by ignorePlaceholders()
     * @since 3.2.9
     */
    public bool $ignorePlaceholders = false;

    // Drafts and revisions
    // -------------------------------------------------------------------------

    /**
     * @var bool|null Whether draft elements should be returned.
     * @since 3.2.0
     */
    public ?bool $drafts = false;

    /**
     * @var bool|null Whether provisional drafts should be returned.
     * @since 3.7.0
     */
    public ?bool $provisionalDrafts = false;

    /**
     * @var int|null The ID of the draft to return (from the `drafts` table)
     * @since 3.2.0
     */
    public ?int $draftId = null;

    /**
     * @var mixed The source element ID that drafts should be returned for.
     *
     * This can be set to one of the following:
     *
     * - A source element ID – matches drafts of that element
     * - `'*'` – matches drafts of any source element
     * - `false` – matches unpublished drafts that have no source element
     *
     * @since 3.2.0
     */
    public mixed $draftOf = null;

    /**
     * @var int|null The drafts’ creator ID
     * @since 3.2.0
     */
    public ?int $draftCreator = null;

    /**
     * @var bool Whether only unpublished drafts which have been saved after initial creation should be included in the results.
     * @since 3.6.6
     */
    public bool $savedDraftsOnly = false;

    /**
     * @var bool|null Whether revision elements should be returned.
     * @since 3.2.0
     */
    public ?bool $revisions = false;

    /**
     * @var int|null The ID of the revision to return (from the `revisions` table)
     * @since 3.2.0
     */
    public ?int $revisionId = null;

    /**
     * @var int|null The source element ID that revisions should be returned for
     * @since 3.2.0
     */
    public ?int $revisionOf = null;

    /**
     * @var int|null The revisions’ creator ID
     * @since 3.2.0
     */
    public ?int $revisionCreator = null;

    // General parameters
    // -------------------------------------------------------------------------

    /**
     * @var mixed The element ID(s). Prefix IDs with `'not '` to exclude them.
     * @used-by id()
     */
    public mixed $id = null;

    /**
     * @var mixed The element UID(s). Prefix UIDs with `'not '` to exclude them.
     * @used-by uid()
     */
    public mixed $uid = null;

    /**
     * @var mixed The element ID(s) in the `elements_sites` table. Prefix IDs with `'not '` to exclude them.
     * @used-by siteSettingsId()
     * @since 3.7.0
     */
    public mixed $siteSettingsId = null;

    /**
     * @var bool Whether results should be returned in the order specified by [[id]].
     * @used-by fixedOrder()
     */
    public bool $fixedOrder = false;

    /**
     * @var string|string[]|null The status(es) that the resulting elements must have.
     * @used-by status()
     */
    public array|string|null $status = [
        Element::STATUS_ENABLED,
    ];

    /**
     * @var bool Whether to return only archived elements.
     * @used-by archived()
     */
    public bool $archived = false;

    /**
     * @var bool|null Whether to return trashed (soft-deleted) elements.
     * If this is set to `null`, then both trashed and non-trashed elements will be returned.
     * @used-by trashed()
     * @since 3.1.0
     */
    public ?bool $trashed = false;

    /**
     * @var mixed When the resulting elements must have been created.
     * @used-by dateCreated()
     */
    public mixed $dateCreated = null;

    /**
     * @var mixed When the resulting elements must have been last updated.
     * @used-by dateUpdated()
     */
    public mixed $dateUpdated = null;

    /**
     * @var mixed The site ID(s) that the elements should be returned in, or `'*'` if elements
     * should be returned in all supported sites.
     * @used-by site()
     * @used-by siteId()
     */
    public mixed $siteId = null;

    /**
     * @var bool Whether only elements with unique IDs should be returned by the query.
     * @used-by unique()
     * @since 3.2.0
     */
    public bool $unique = false;

    /**
     * @var array|null Determines which site should be selected when querying multi-site elements.
     * @used-by preferSites()
     * @since 3.2.0
     */
    public ?array $preferSites = null;

    /**
     * @var bool Whether the elements must be “leaves” in the structure.
     * @used-by leaves()
     */
    public bool $leaves = false;

    /**
     * @var mixed The element relation criteria.
     *
     * See [Relations](https://craftcms.com/docs/4.x/relations.html) for supported syntax options.
     *
     * @used-by relatedTo()
     */
    public mixed $relatedTo = null;

    /**
     * @var mixed The title that resulting elements must have.
     * @used-by title()
     */
    public mixed $title = null;

    /**
     * @var mixed The slug that resulting elements must have.
     * @used-by slug()
     */
    public mixed $slug = null;

    /**
     * @var mixed The URI that the resulting element must have.
     * @used-by uri()
     */
    public mixed $uri = null;

    /**
     * @var mixed The search term to filter the resulting elements by.
     *
     * See [Searching](https://craftcms.com/docs/4.x/searching.html) for supported syntax options.
     *
     * @used-by ElementQuery::search()
     */
    public mixed $search = null;

    /**
     * @var string|null The bulk element operation key that the resulting elements were involved in.
     *
     * @used-by ElementQuery::inBulkOp()
     * @since 5.0.0
     */
    public ?string $inBulkOp = null;

    /**
     * @var mixed The reference code(s) used to identify the element(s).
     *
     * This property is set when accessing elements via their reference tags, e.g. `{entry:section/slug}`.
     *
     * @used-by ElementQuery::ref()
     */
    public mixed $ref = null;

    // Eager-loading
    // -------------------------------------------------------------------------

    /**
     * @var string|array|null The eager-loading declaration.
     *
     * See [Eager-Loading Elements](https://craftcms.com/docs/4.x/dev/eager-loading-elements.html) for supported syntax options.
     *
     * @used-by with()
     * @used-by andWith()
     */
    public array|string|null $with = null;

    /**
     * @var ElementInterface|null The source element that this query is fetching relations for.
     * @since 5.0.0
     */
    public ?ElementInterface $eagerLoadSourceElement = null;

    /**
     * @var string|null The handle that could be used to eager-load the query's target elmeents.
     * @since 5.0.0
     */
    public ?string $eagerLoadHandle = null;

    /**
     * @var string|null The eager-loading alias that should be used.
     * @since 5.0.0
     */
    public ?string $eagerLoadAlias = null;

    /**
     * @var bool Whether the query should be used to eager-load results for the [[$eagerSourceElement|source element]]
     * and any other elements in its collection.
     * @used-by eagerly()
     * @since 5.0.0
     */
    public bool $eagerly = false;

    // Structure parameters
    // -------------------------------------------------------------------------

    /**
     * @var bool|null Whether element structure data should automatically be left-joined into the query.
     * @used-by withStructure()
     */
    public ?bool $withStructure = null;

    /**
     * @var mixed The structure ID that should be used to join in the structureelements table.
     * @used-by structureId()
     */
    public mixed $structureId = null;

    /**
     * @var mixed The element’s level within the structure
     * @used-by level()
     */
    public mixed $level = null;

    /**
     * @var bool|null Whether the resulting elements must have descendants.
     * @used-by hasDescendants()
     * @since 3.0.4
     */
    public ?bool $hasDescendants = null;

    /**
     * @var int|ElementInterface|null The element (or its ID) that results must be an ancestor of.
     * @used-by ancestorOf()
     */
    public ElementInterface|int|null $ancestorOf = null;

    /**
     * @var int|null The maximum number of levels that results may be separated from [[ancestorOf]].
     * @used-by ancestorDist()
     */
    public ?int $ancestorDist = null;

    /**
     * @var int|ElementInterface|null The element (or its ID) that results must be a descendant of.
     * @used-by descendantOf()
     */
    public ElementInterface|int|null $descendantOf = null;

    /**
     * @var int|null The maximum number of levels that results may be separated from [[descendantOf]].
     * @used-by descendantDist()
     */
    public ?int $descendantDist = null;

    /**
     * @var int|ElementInterface|null The element (or its ID) that the results must be a sibling of.
     * @used-by siblingOf()
     */
    public ElementInterface|int|null $siblingOf = null;

    /**
     * @var int|ElementInterface|null The element (or its ID) that the result must be the previous sibling of.
     * @used-by prevSiblingOf()
     */
    public ElementInterface|int|null $prevSiblingOf = null;

    /**
     * @var int|ElementInterface|null The element (or its ID) that the result must be the next sibling of.
     * @used-by nextSiblingOf()
     */
    public ElementInterface|int|null $nextSiblingOf = null;

    /**
     * @var int|ElementInterface|null The element (or its ID) that the results must be positioned before.
     * @used-by positionedBefore()
     */
    public ElementInterface|int|null $positionedBefore = null;

    /**
     * @var int|ElementInterface|null The element (or its ID) that the results must be positioned after.
     * @used-by positionedAfter()
     */
    public ElementInterface|int|null $positionedAfter = null;

    /**
     * @var array The default [[orderBy]] value to use if [[orderBy]] is empty but not null.
     */
    protected array $defaultOrderBy = [
        'elements.dateCreated' => SORT_DESC,
        'elements.id' => SORT_DESC,
    ];

    // For internal use
    // -------------------------------------------------------------------------

    /**
     * @var mixed The placeholder condition for this query.
     * @see _placeholderCondition()
     */
    private mixed $_placeholderCondition = null;

    /**
     * @var mixed The [[siteId]] param used at the time the placeholder condition was generated.
     * @see _placeholderCondition()
     */
    private mixed $_placeholderSiteIds = null;

    /**
     * @var ElementInterface[]|null The cached element query result
     * @see setCachedResult()
     */
    private ?array $_result = null;

    /**
     * @var array|null The criteria params that were set when the cached element query result was set
     * @see setCachedResult()
     */
    private ?array $_resultCriteria = null;

    /**
     * @var array<string,int>|null
     * @see _applySearchParam()
     * @see _applyOrderByParams()
     * @see populate()
     */
    private ?array $_searchResults = null;

    /**
     * @var string[]|null
     * @see getCacheTags()
     */
    private array|null $_cacheTags = null;

    /**
     * @var array<string,string> Column alias => name mapping
     * @see prepare()
     * @see joinElementTable()
     * @see _applyOrderByParams()
     * @see _applySelectParam()
     */
    private array $_columnMap = [];

    /**
     * @var bool Whether an element table has been joined for the query
     * @see prepare()
     * @see joinElementTable()
     */
    private bool $_joinedElementTable = false;

    /**
     * Constructor
     *
     * @param string $elementType The element type class associated with this query
     * @phpstan-param class-string<ElementInterface> $elementType
     * @param array $config Configurations to be applied to the newly created query object
     */
    public function __construct(string $elementType, array $config = [])
    {
        $this->elementType = $elementType;

        // Use ** as a placeholder for "all the default columns"
        $config['select'] = $config['select'] ?? ['**' => '**'];

        // Set a placeholder for the default `orderBy` param
        if (!isset($this->orderBy)) {
            $this->orderBy(new OrderByPlaceholderExpression());
        }

        parent::__construct($config);
    }

    /**
     * @inheritdoc
     */
    public function __set($name, $value)
    {
        switch ($name) {
            case 'site':
                $this->site($value);
                break;
            default:
                parent::__set($name, $value);
        }
    }

    /**
     * @inheritdoc
     */
    public function __toString()
    {
        return __CLASS__;
    }

    /**
     * @inheritdoc
     */
    public function offsetExists(mixed $offset): bool
    {
        // Cached?
        if (is_numeric($offset)) {
            $cachedResult = $this->getCachedResult();
            if ($cachedResult !== null) {
                return $offset < count($cachedResult);
            }
        }

        return parent::offsetExists($offset);
    }

    /**
     * @inheritdoc
     */
    public function behaviors(): array
    {
        $behaviors = parent::behaviors();
        $behaviors['customFields'] = [
            'class' => CustomFieldBehavior::class,
            'hasMethods' => true,
        ];
        return $behaviors;
    }

    // Element criteria parameter setters
    // -------------------------------------------------------------------------

    /**
     * @inheritdoc
     * @uses $inReverse
     */
    public function inReverse(bool $value = true): static
    {
        $this->inReverse = $value;
        return $this;
    }

    /**
     * @inheritdoc
     * @uses $asArray
     */
    public function asArray(bool $value = true): static
    {
        $this->asArray = $value;
        return $this;
    }

    /**
     * @inheritdoc
     * @uses $asArray
     */
    public function ignorePlaceholders(bool $value = true): static
    {
        $this->ignorePlaceholders = $value;
        return $this;
    }

    /**
     * @inheritdoc
     * @uses $drafts
     */
    public function drafts(?bool $value = true): static
    {
        $this->drafts = $value;
        return $this;
    }

    /**
     * @inheritdoc
     * @uses $draftId
     * @uses $drafts
     */
    public function draftId(?int $value = null): static
    {
        $this->draftId = $value;
        if ($value !== null && $this->drafts === false) {
            $this->drafts = true;
        }
        return $this;
    }

    /**
     * @inheritdoc
     * @uses $draftOf
     * @uses $drafts
     */
    public function draftOf($value): static
    {
        if ($value instanceof ElementInterface) {
            $this->draftOf = $value->getCanonicalId();
        } elseif (is_numeric($value) || $value === '*' || $value === false || $value === null) {
            $this->draftOf = $value;
        } else {
            throw new InvalidArgumentException('Invalid draftOf value');
        }
        if ($value !== null && $this->drafts === false) {
            $this->drafts = true;
        }
        return $this;
    }

    /**
     * @inheritdoc
     * @uses $draftCreator
     * @uses $drafts
     */
    public function draftCreator($value): static
    {
        if ($value instanceof User) {
            $this->draftCreator = $value->id;
        } elseif (is_numeric($value) || $value === null) {
            $this->draftCreator = $value;
        } else {
            throw new InvalidArgumentException('Invalid draftCreator value');
        }
        if ($value !== null && $this->drafts === false) {
            $this->drafts = true;
        }
        return $this;
    }

    /**
     * @inheritdoc
     * @uses $provisionalDrafts
     * @uses $drafts
     */
    public function provisionalDrafts(?bool $value = true): static
    {
        $this->provisionalDrafts = $value;
        if ($value === true && $this->drafts === false) {
            $this->drafts = true;
        }
        return $this;
    }

    /**
     * @inheritdoc
     * @uses $savedDraftsOnly
     */
    public function savedDraftsOnly(bool $value = true): static
    {
        $this->savedDraftsOnly = $value;
        return $this;
    }

    /**
     * @inheritdoc
     * @uses $revisions
     */
    public function revisions(?bool $value = true): static
    {
        $this->revisions = $value;
        return $this;
    }

    /**
     * @inheritdoc
     * @uses $revisionId
     * @uses $revisions
     */
    public function revisionId(?int $value = null): static
    {
        $this->revisionId = $value;
        if ($value !== null && $this->revisions === false) {
            $this->revisions = true;
        }
        return $this;
    }

    /**
     * @inheritdoc
     * @uses $revisionOf
     * @uses $revisions
     */
    public function revisionOf($value): static
    {
        if ($value instanceof ElementInterface) {
            $this->revisionOf = $value->getCanonicalId();
        } elseif (is_numeric($value) || $value === null) {
            $this->revisionOf = $value;
        } else {
            throw new InvalidArgumentException('Invalid revisionOf value');
        }
        if ($value !== null && $this->revisions === false) {
            $this->revisions = true;
        }
        return $this;
    }

    /**
     * @inheritdoc
     * @uses $revisionCreator
     * @uses $revisions
     */
    public function revisionCreator($value): static
    {
        if ($value instanceof User) {
            $this->revisionCreator = $value->id;
        } elseif (is_numeric($value) || $value === null) {
            $this->revisionCreator = $value;
        } else {
            throw new InvalidArgumentException('Invalid revisionCreator value');
        }
        if ($value !== null && $this->revisions === false) {
            $this->revisions = true;
        }
        return $this;
    }

    /**
     * @inheritdoc
     * @uses $id
     */
    public function id($value): static
    {
        $this->id = $value;
        return $this;
    }

    /**
     * @inheritdoc
     * @uses $uid
     */
    public function uid($value): static
    {
        $this->uid = $value;
        return $this;
    }

    /**
     * @inheritdoc
     * @uses $siteSettingsId
     */
    public function siteSettingsId($value): static
    {
        $this->siteSettingsId = $value;
        return $this;
    }

    /**
     * @inheritdoc
     * @uses $fixedOrder
     */
    public function fixedOrder(bool $value = true): static
    {
        $this->fixedOrder = $value;
        return $this;
    }

    /**
     * @inheritdoc
     * @uses $orderBy
     */
    public function orderBy($columns): static
    {
        parent::orderBy($columns);

        // If $columns normalizes to an empty array, just set it to null
        if ($this->orderBy === []) {
            $this->orderBy = null;
        }

        return $this;
    }

    /**
     * @inheritdoc
     * @uses $orderBy
     */
    public function addOrderBy($columns): static
    {
        // If orderBy is an empty, non-null value (leaving it up to the element query class to decide),
        // then treat this is an orderBy() call.
        if (isset($this->orderBy) && empty($this->orderBy)) {
            $this->orderBy = null;
        }

        parent::addOrderBy($columns);

        // If $this->>orderBy is empty, just set it to null
        if ($this->orderBy === []) {
            $this->orderBy = null;
        }

        return $this;
    }

    /**
     * @inheritdoc
     * @uses $status
     */
    public function status(array|string|null $value): static
    {
        $this->status = $value;
        return $this;
    }

    /**
     * @inheritdoc
     * @uses $archived
     */
    public function archived(bool $value = true): static
    {
        $this->archived = $value;
        return $this;
    }

    /**
     * @inheritdoc
     * @uses $trashed
     */
    public function trashed(?bool $value = true): static
    {
        $this->trashed = $value;
        return $this;
    }

    /**
     * @inheritdoc
     * @uses $dateCreated
     */
    public function dateCreated(mixed $value): static
    {
        $this->dateCreated = $value;
        return $this;
    }

    /**
     * @inheritdoc
     * @uses $dateUpdated
     */
    public function dateUpdated(mixed $value): static
    {
        $this->dateUpdated = $value;
        return $this;
    }

    /**
     * @inheritdoc
     * @throws InvalidArgumentException if $value is invalid
     * @uses $siteId
     */
    public function site($value): static
    {
        if ($value === null) {
            $this->siteId = null;
        } elseif ($value === '*') {
            $this->siteId = Craft::$app->getSites()->getAllSiteIds();
        } elseif ($value instanceof Site) {
            $this->siteId = $value->id;
        } elseif (is_string($value)) {
            $site = Craft::$app->getSites()->getSiteByHandle($value);
            if (!$site) {
                throw new InvalidArgumentException('Invalid site handle: ' . $value);
            }
            $this->siteId = $site->id;
        } else {
            if ($not = (strtolower(reset($value)) === 'not')) {
                array_shift($value);
            }
            $this->siteId = [];
            foreach (Craft::$app->getSites()->getAllSites() as $site) {
                if (in_array($site->handle, $value, true) === !$not) {
                    $this->siteId[] = $site->id;
                }
            }
            if (empty($this->siteId)) {
                throw new InvalidArgumentException('Invalid site param: [' . ($not ? 'not, ' : '') . implode(', ', $value) . ']');
            }
        }

        return $this;
    }

    /**
     * @inheritdoc
     * @uses $siteId
     */
    public function siteId($value): static
    {
        if (is_array($value) && strtolower(reset($value)) === 'not') {
            array_shift($value);
            $this->siteId = [];
            foreach (Craft::$app->getSites()->getAllSites() as $site) {
                if (!in_array($site->id, $value, false)) {
                    $this->siteId[] = $site->id;
                }
            }
        } else {
            $this->siteId = $value;
        }

        return $this;
    }

    /**
     * @inheritdoc
     * @uses $siteId
     * @return static
     */
    public function language($value): self
    {
        if (is_string($value)) {
            $sites = Craft::$app->getSites()->getSitesByLanguage($value);
            if (empty($sites)) {
                throw new InvalidArgumentException("Invalid language: $value");
            }
            $this->siteId = array_map(fn(Site $site) => $site->id, $sites);
        } else {
            if ($not = (strtolower(reset($value)) === 'not')) {
                array_shift($value);
            }
            $this->siteId = [];
            foreach (Craft::$app->getSites()->getAllSites() as $site) {
                if (in_array($site->language, $value, true) === !$not) {
                    $this->siteId[] = $site->id;
                }
            }
            if (empty($this->siteId)) {
                throw new InvalidArgumentException('Invalid language param: [' . ($not ? 'not, ' : '') . implode(', ', $value) . ']');
            }
        }

        return $this;
    }

    /**
     * @inheritdoc
     * @return static
     * @uses $unique
     * @since 3.2.0
     */
    public function unique(bool $value = true): static
    {
        $this->unique = $value;
        return $this;
    }

    /**
     * @inheritdoc
     * @uses $preferSites
     * @since 3.2.0
     */
    public function preferSites(?array $value = null): static
    {
        $this->preferSites = $value;
        return $this;
    }

    /**
     * @inheritdoc
     * @uses $relatedTo
     */
    public function relatedTo($value): static
    {
        $this->relatedTo = $value;
        return $this;
    }

    /**
     * @inheritdoc
     * @throws NotSupportedException
     * @uses $relatedTo
     */
    public function andRelatedTo($value): static
    {
        if (!$value) {
            return $this;
        }

        if (!$this->relatedTo) {
            return $this->relatedTo($value);
        }

        // Normalize so element/targetElement/sourceElement values get pushed down to the 2nd level
        $relatedTo = ElementRelationParamParser::normalizeRelatedToParam($this->relatedTo);
        $criteriaCount = count($relatedTo) - 1;

        // Not possible to switch from `or` to `and` if there are multiple criteria
        if ($relatedTo[0] === 'or' && $criteriaCount > 1) {
            throw new NotSupportedException('It’s not possible to combine “or” and “and” relatedTo conditions.');
        }

        $relatedTo[0] = $criteriaCount > 0 ? 'and' : 'or';
        $relatedTo[] = ElementRelationParamParser::normalizeRelatedToCriteria($value);
        return $this->relatedTo($relatedTo);
    }

    /**
     * @inheritdoc
     * @uses $title
     */
    public function title($value): static
    {
        $this->title = $value;
        return $this;
    }

    /**
     * @inheritdoc
     * @uses $slug
     */
    public function slug($value): static
    {
        $this->slug = $value;
        return $this;
    }

    /**
     * @inheritdoc
     * @uses $uri
     */
    public function uri($value): static
    {
        $this->uri = $value;
        return $this;
    }

    /**
     * @inheritdoc
     * @uses $search
     */
    public function search($value): static
    {
        $this->search = $value;
        return $this;
    }

    /**
     * @inheritdoc
     * @uses $inBulkOp
     */
    public function inBulkOp(?string $value): static
    {
        $this->inBulkOp = $value;
        return $this;
    }

    /**
     * @inheritdoc
     * @uses $ref
     */
    public function ref($value): static
    {
        $this->ref = $value;
        return $this;
    }

    /**
     * @inheritdoc
     * @uses $with
     */
    public function with(array|string|null $value): static
    {
        $this->with = $value;
        return $this;
    }

    /**
     * @inheritdoc
     * @uses $with
     */
    public function andWith(array|string|null $value): static
    {
        if (empty($this->with)) {
            $this->with = [$value];
        } else {
            if (is_string($this->with)) {
                $this->with = StringHelper::split($this->with);
            }
            $this->with[] = $value;
        }
        return $this;
    }

    /**
     * @inheritdoc
     */
    public function eagerly(string|bool $value = true): static
    {
        $this->eagerly = $value !== false;
        $this->eagerLoadAlias = is_string($value) ? $value : null;
        return $this;
    }

    /**
     * @inheritdoc
     * @uses $withStructure
     */
    public function withStructure(bool $value = true): static
    {
        $this->withStructure = $value;
        return $this;
    }

    /**
     * @inheritdoc
     * @uses $structureId
     */
    public function structureId(?int $value = null): static
    {
        $this->structureId = $value;
        return $this;
    }

    /**
     * @inheritdoc
     * @uses $level
     */
    public function level($value = null): static
    {
        $this->level = $value;
        return $this;
    }

    /**
     * @inheritdoc
     * @uses $hasDescendants
     */
    public function hasDescendants(bool $value = true): static
    {
        $this->hasDescendants = $value;
        return $this;
    }

    /**
     * @inheritdoc
     * @uses $leaves
     */
    public function leaves(bool $value = true): static
    {
        $this->leaves = $value;
        return $this;
    }

    /**
     * @inheritdoc
     * @uses $ancestorOf
     */
    public function ancestorOf(ElementInterface|int|null $value): static
    {
        $this->ancestorOf = $value;
        return $this;
    }

    /**
     * @inheritdoc
     * @uses $ancestorDist
     */
    public function ancestorDist(?int $value = null): static
    {
        $this->ancestorDist = $value;
        return $this;
    }

    /**
     * @inheritdoc
     * @uses $descendantOf
     */
    public function descendantOf(ElementInterface|int|null $value): static
    {
        $this->descendantOf = $value;
        return $this;
    }

    /**
     * @inheritdoc
     * @uses $descendantDist
     */
    public function descendantDist(?int $value = null): static
    {
        $this->descendantDist = $value;
        return $this;
    }

    /**
     * @inheritdoc
     * @uses $siblingOf
     */
    public function siblingOf(ElementInterface|int|null $value): static
    {
        $this->siblingOf = $value;
        return $this;
    }

    /**
     * @inheritdoc
     * @uses $prevSiblingOf
     */
    public function prevSiblingOf(ElementInterface|int|null $value): static
    {
        $this->prevSiblingOf = $value;
        return $this;
    }

    /**
     * @inheritdoc
     * @uses $nextSiblingOf
     */
    public function nextSiblingOf(ElementInterface|int|null $value): static
    {
        $this->nextSiblingOf = $value;
        return $this;
    }

    /**
     * @inheritdoc
     * @uses $positionedBefore
     */
    public function positionedBefore(ElementInterface|int|null $value): static
    {
        $this->positionedBefore = $value;
        return $this;
    }

    /**
     * @inheritdoc
     * @uses $positionedAfter
     */
    public function positionedAfter(ElementInterface|int|null $value): static
    {
        $this->positionedAfter = $value;
        return $this;
    }

    /**
     * Sets the [[status()|status]] param to `null`.
     *
     * @return static self reference
     * @since 3.0.17
     * @deprecated in 4.0.0. `status(null)` should be used instead.
     */
    public function anyStatus(): static
    {
        $this->status = null;
        return $this;
    }

    // Query preparation/execution
    // -------------------------------------------------------------------------

    /**
     * @inheritdoc
     */
    public function prepForEagerLoading(string $handle, ElementInterface $sourceElement): static
    {
        // Prefix the handle with the provider's handle, if there is one
        $providerHandle = $sourceElement->getFieldLayout()?->provider?->getHandle();
        $this->eagerLoadHandle = $providerHandle ? "$providerHandle:$handle" : $handle;

        $this->eagerLoadSourceElement = $sourceElement;

        return $this;
    }

    /**
     * @inheritdoc
     */
    public function wasEagerLoaded(?string $alias = null): bool
    {
        if (!isset($this->eagerLoadHandle, $this->eagerLoadSourceElement)) {
            return false;
        }

        if ($alias !== null) {
            return $this->eagerLoadSourceElement->hasEagerLoadedElements($alias);
        }

        $planHandle = $this->eagerLoadHandle;
        if (str_contains($planHandle, ':')) {
            $planHandle = explode(':', $planHandle, 2)[1];
        }
        return $this->eagerLoadSourceElement->hasEagerLoadedElements($planHandle);
    }

    /**
     * @inheritdoc
     */
    public function wasCountEagerLoaded(?string $alias = null): bool
    {
        if (!isset($this->eagerLoadHandle, $this->eagerLoadSourceElement)) {
            return false;
        }

        if ($alias !== null) {
            return $this->eagerLoadSourceElement->getEagerLoadedElementCount($alias) !== null;
        }

        $planHandle = $this->eagerLoadHandle;
        if (str_contains($planHandle, ':')) {
            $planHandle = explode(':', $planHandle, 2)[1];
        }
        return $this->eagerLoadSourceElement->getEagerLoadedElementCount($planHandle) !== null;
    }

    /**
     * @inheritdoc
     */
    public function cache($duration = true, $dependency = null): \yii\db\Query|ElementQuery
    {
        if ($dependency === null) {
            $dependency = new ElementQueryTagDependency($this);
        }

        return parent::cache($duration, $dependency);
    }

    /**
     * @inheritdoc
     * @return Query
     * @throws QueryAbortedException if it can be determined that there won’t be any results
     */
    public function prepare($builder): Query
    {
        // Log a warning if the app isn't fully initialized yet
        if (!Craft::$app->getIsInitialized()) {
            Craft::warning(
                "Element query executed before Craft is fully initialized.\nStack trace:\n" .
                App::backtrace(),
                __METHOD__
            );
        }

        $db = $builder->db;
        if (!$db instanceof Connection) {
            throw new QueryAbortedException(sprintf('Element queries must be executed for %s connections.', Connection::class));
        }

        // todo: remove after the next breakpoint
        /** @var  */
        if (!$db->columnExists(Table::ELEMENTS_SITES, 'content')) {
            throw new QueryAbortedException("The elements_sites.content column doesn't exist yet.");
        }

        // Is the query already doomed?
        if (isset($this->id) && empty($this->id)) {
            throw new QueryAbortedException();
        }
        /** @var string|ElementInterface $class */
        /** @phpstan-var class-string<ElementInterface>|ElementInterface $class */
        $class = $this->elementType;

        // Make sure the siteId param is set
        try {
            if (!$class::isLocalized()) {
                // The criteria *must* be set to the primary site ID
                $this->siteId = Craft::$app->getSites()->getPrimarySite()->id;
            } else {
                $this->_normalizeSiteId();
            }
        } catch (SiteNotFoundException $e) {
            // Fail silently if Craft isn't installed yet or is in the middle of updating
            if (Craft::$app->getIsInstalled() && !Craft::$app->getUpdates()->getIsCraftUpdatePending()) {
                /** @noinspection PhpUnhandledExceptionInspection */
                throw $e;
            }
            throw new QueryAbortedException($e->getMessage(), 0, $e);
        }

        // Clear out the previous cache tags
        $this->_cacheTags = null;

        // Normalize the orderBy param in case it was set directly
        if (!empty($this->orderBy)) {
            $this->orderBy = $this->normalizeOrderBy($this->orderBy);
        }

        // Normalize `offset` and `limit` for _applySearchParam()
        if (is_numeric($this->offset)) {
            $this->offset = (int)$this->offset;
        }
        if (is_numeric($this->limit)) {
            $this->limit = (int)$this->limit;
        }

        // Build the query
        // ---------------------------------------------------------------------

        $this->query = new Query();
        $this->query->withQueries = $this->withQueries;
        $this->subQuery = new Query();

        $this->query
            ->from(['subquery' => $this->subQuery])
            ->innerJoin(['elements' => Table::ELEMENTS], '[[elements.id]] = [[subquery.elementsId]]')
            ->innerJoin(['elements_sites' => Table::ELEMENTS_SITES], '[[elements_sites.id]] = [[subquery.siteSettingsId]]');

        // Prepare a new column mapping
        // (for use in SELECT and ORDER BY clauses)
        $this->_columnMap = [
            'id' => 'elements.id',
            'enabled' => 'elements.enabled',
            'dateCreated' => 'elements.dateCreated',
            'dateUpdated' => 'elements.dateUpdated',
            'uid' => 'elements.uid',
        ];

        // Keep track of whether an element table is joined into the query
        $this->_joinedElementTable = false;

        // Give other classes a chance to make changes up front
        if (!$this->beforePrepare()) {
            throw new QueryAbortedException();
        }

        $this->subQuery
            ->addSelect([
                'elementsId' => 'elements.id',
                'siteSettingsId' => 'elements_sites.id',
            ])
            ->from(['elements' => Table::ELEMENTS])
            ->innerJoin(['elements_sites' => Table::ELEMENTS_SITES], '[[elements_sites.elementId]] = [[elements.id]]')
            ->andWhere($this->where)
            ->offset($this->offset)
            ->limit($this->limit)
            ->addParams($this->params);

        if (Craft::$app->getIsMultiSite(false, true)) {
            $this->subQuery->andWhere(['elements_sites.siteId' => $this->siteId]);
        }

        $this->customFields = $this->customFields();
        $this->_loopInCustomFields();

        if ($this->distinct) {
            $this->query->distinct();
        }

        if ($this->groupBy) {
            $this->query->groupBy = $this->groupBy;
        }

        if ($this->id) {
            $this->subQuery->andWhere(Db::parseNumericParam('elements.id', $this->id));
        }

        if ($this->uid) {
            $this->subQuery->andWhere(Db::parseParam('elements.uid', $this->uid));
        }

        if ($this->siteSettingsId) {
            $this->subQuery->andWhere(Db::parseNumericParam('elements_sites.id', $this->siteSettingsId));
        }

        if ($this->archived) {
            $this->subQuery->andWhere(['elements.archived' => true]);
        } else {
            $this->_applyStatusParam($class);

            // only set archived=false if 'archived' doesn't show up in the status param
            // (_applyStatusParam() will normalize $this->status to an array if applicable)
            if (!is_array($this->status) || !in_array(Element::STATUS_ARCHIVED, $this->status)) {
                $this->subQuery->andWhere(['elements.archived' => false]);
            }
        }

        if ($this->trashed === false) {
            $this->subQuery->andWhere(['elements.dateDeleted' => null]);
        } elseif ($this->trashed === true) {
            $this->subQuery->andWhere(['not', ['elements.dateDeleted' => null]]);
        }

        if ($this->dateCreated) {
            $this->subQuery->andWhere(Db::parseDateParam('elements.dateCreated', $this->dateCreated));
        }

        if ($this->dateUpdated) {
            $this->subQuery->andWhere(Db::parseDateParam('elements.dateUpdated', $this->dateUpdated));
        }

        if (isset($this->title) && $this->title !== '' && $class::hasTitles()) {
            if (is_string($this->title)) {
                $this->title = Db::escapeCommas($this->title);
            }
            $this->subQuery->andWhere(Db::parseParam('elements_sites.title', $this->title, '=', true));
        }

        if ($this->slug) {
            $this->subQuery->andWhere(Db::parseParam('elements_sites.slug', $this->slug));
        }

        if ($this->uri) {
            $this->subQuery->andWhere(Db::parseParam('elements_sites.uri', $this->uri, '=', true));
        }

        if ($class::hasTitles()) {
            $this->_columnMap['title'] = 'elements_sites.title';
        }

        // Map custom field handles to their content values
        foreach ($this->customFields as $field) {
            if (
                !isset($this->_columnMap[$field->handle]) &&
                ($valueSql = $field->getValueSql()) !== null
            ) {
                $this->_columnMap[$field->handle] = $valueSql;
            }
        }

        $this->_applyRelatedToParam();
        $this->_applyStructureParams($class);
        $this->_applyRevisionParams();
        $this->_applySearchParam();
        $this->_applyInBulkOpParam();
        $this->_applyOrderByParams($db);
        $this->_applySelectParam();
        $this->_applyJoinParams();

        // Give other classes a chance to make changes up front
        if (!$this->afterPrepare()) {
            throw new QueryAbortedException();
        }

        // If an element table was never joined in, explicitly filter based on the element type
        if (!$this->_joinedElementTable && $this->elementType) {
            try {
                $ref = new ReflectionClass($this->elementType);
            } catch (ReflectionException) {
                $ref = null;
            }
            /** @var ReflectionClass|null $ref */
            if ($ref && !$ref->isAbstract()) {
                $this->subQuery->andWhere(['elements.type' => $this->elementType]);
            }
        }

        $this->_applyUniqueParam($db);

        // Pass along the cache info
        if ($this->queryCacheDuration !== null) {
            $this->query->cache($this->queryCacheDuration, $this->queryCacheDependency);
        }

        // Pass the query back
        return $this->query;
    }

    /**
     * @inheritdoc
     * @return ElementInterface[]|array The resulting elements.
     */
    public function populate($rows): array
    {
        if (empty($rows)) {
            return [];
        }

        // Should we set a search score on the elements?
        if (isset($this->_searchResults)) {
            foreach ($rows as &$row) {
                if (isset($row['id'], $this->_searchResults[$row['id']])) {
                    $row['searchScore'] = (int)round($this->_searchResults[$row['id']]);
                }
            }
        }

        $elements = $this->_createElements($rows);
        return $this->afterPopulate($elements);
    }

    /**
     * @inheritdoc
     */
    public function afterPopulate(array $elements): array
    {
        if (!$this->asArray) {
            $elementsService = Craft::$app->getElements();

            foreach ($elements as $element) {
                // Set the full query result on the element, in case it's needed for lazy eager loading
                $element->elementQueryResult = $elements;

                // If we're collecting cache info and the element is expirable, register its expiry date
                if (
                    $element instanceof ExpirableElementInterface &&
                    $elementsService->getIsCollectingCacheInfo() &&
                    ($expiryDate = $element->getExpiryDate()) !== null
                ) {
                    $elementsService->setCacheExpiryDate($expiryDate);
                }
            }

            ElementHelper::setNextPrevOnElements($elements);

            // Should we eager-load some elements onto these?
            if ($this->with) {
                $elementsService->eagerLoadElements($this->elementType, $elements, $this->with);
            }
        }

        return $elements;
    }

    /**
     * @inheritdoc
     */
    public function count($q = '*', $db = null): bool|int|string|null
    {
        // Cached?
        if (
            !$this->offset &&
            !$this->limit &&
            ($cachedResult = $this->getCachedResult()) !== null
        ) {
            return count($cachedResult);
        }

<<<<<<< HEAD
        $eagerLoadedCount = $this->eagerLoad(true);
        if ($eagerLoadedCount !== null) {
            return $eagerLoadedCount;
        }

=======
>>>>>>> dcbd9a68
        try {
            return $this->prepareSubquery()->count($q, $db) ?: 0;
        } catch (QueryAbortedException) {
            return 0;
        }
    }

    /**
     * @inheritdoc
     */
    public function sum($q, $db = null)
    {
        try {
            return $this->prepareSubquery()->sum($q, $db);
        } catch (QueryAbortedException) {
            return false;
        }
    }

    /**
     * @inheritdoc
     */
    public function average($q, $db = null)
    {
        try {
            return $this->prepareSubquery()->average($q, $db);
        } catch (QueryAbortedException) {
            return false;
        }
    }

    /**
     * @inheritdoc
     */
    public function min($q, $db = null)
    {
        try {
            return $this->prepareSubquery()->min($q, $db);
        } catch (QueryAbortedException) {
            return false;
        }
    }

    /**
     * @inheritdoc
     */
    public function max($q, $db = null)
    {
        try {
            return $this->prepareSubquery()->max($q, $db);
        } catch (QueryAbortedException) {
            return false;
        }
    }

    /**
     * @inheritdoc
     * @return ElementInterface[]|array
     */
    public function all($db = null): array
    {
        // Cached?
        if (($cachedResult = $this->getCachedResult()) !== null) {
            if ($this->with) {
                Craft::$app->getElements()->eagerLoadElements($this->elementType, $cachedResult, $this->with);
            }
            return $cachedResult;
        }

        return $this->eagerLoad()?->all() ?? parent::all($db);
    }

    /**
     * @param YiiConnection|null $db
     * @return ElementCollection
     */
    public function collect(?YiiConnection $db = null): ElementCollection
    {
        /** @phpstan-ignore-next-line */
        return $this->eagerLoad() ?? ElementCollection::make($this->all($db));
    }

    private function eagerLoad(bool $count = false, array $criteria = []): ElementCollection|int|null
    {
        if (!$this->eagerly || !isset($this->eagerLoadSourceElement->elementQueryResult, $this->eagerLoadHandle)) {
            return null;
        }

        $planHandle = $this->eagerLoadHandle;
        if (str_contains($planHandle, ':')) {
            $planHandle = explode(':', $planHandle, 2)[1];
        }

        // see if it was already eager-loaded
        $eagerLoaded = match ($count) {
            true => $this->wasCountEagerLoaded($this->eagerLoadAlias),
            false => $this->wasEagerLoaded($this->eagerLoadAlias),
        };

        if (!$eagerLoaded) {
            Craft::$app->getElements()->eagerLoadElements(
                $this->eagerLoadSourceElement::class,
                $this->eagerLoadSourceElement->elementQueryResult,
                [
                    new EagerLoadPlan([
                        'handle' => $this->eagerLoadHandle,
                        'alias' => $this->eagerLoadAlias ?? $planHandle,
                        'criteria' => $criteria + $this->getCriteria() + ['with' => $this->with],
                        'all' => !$count,
                        'count' => $count,
                        'lazy' => true,
                    ]),
                ],
            );
        }

        if ($count) {
            return $this->eagerLoadSourceElement->getEagerLoadedElementCount($planHandle);
        }

        return $this->eagerLoadSourceElement->getEagerLoadedElements($planHandle);
    }

    /**
     * @inheritdoc
     * @return ElementInterface|array|null
     */
    public function one($db = null): mixed
    {
        // Cached?
        if (($cachedResult = $this->getCachedResult()) !== null) {
            return reset($cachedResult) ?: null;
        }

        // Eagerly?
        $eagerResult = $this->eagerLoad(criteria: ['limit' => 1]);
        if ($eagerResult !== null) {
            return $eagerResult->first();
        }

        if ($row = parent::one($db)) {
            $elements = $this->populate([$row]);
            return reset($elements) ?: null;
        }

        return null;
    }

    /**
     * @inheritdoc
     * @since 3.3.16.2
     */
    public function column($db = null): array
    {
        // Avoid indexing by an ambiguous column
        if (
            !isset($this->from) &&
            is_string($this->indexBy) &&
            in_array($this->indexBy, ['id', 'dateCreated', 'dateUpdated', 'uid'], true)
        ) {
            $this->from = ['elements' => Table::ELEMENTS];
            $result = parent::column($db);
            $this->from = null;
            return $result;
        }

        return parent::column($db);
    }

    /**
     * @inheritdoc
     */
    public function exists($db = null): bool
    {
        return $this->getCachedResult() !== null || parent::exists($db);
    }

    /**
     * @inheritdoc
     * @return ElementInterface|array|null
     */
    public function nth(int $n, ?YiiConnection $db = null): mixed
    {
        // Cached?
        if (($cachedResult = $this->getCachedResult()) !== null) {
            return $cachedResult[$n] ?? null;
        }

        // Eagerly?
        $eagerResult = $this->eagerLoad(criteria: [
            'offset' => ($this->offset ?: 0) + $n,
            'limit' => 1,
        ]);
        if ($eagerResult !== null) {
            return $eagerResult->first();
        }

        return parent::nth($n, $db);
    }

    /**
     * @inheritdoc
     */
    public function ids(?YiiConnection $db = null): array
    {
        $select = $this->select;
        $this->select = ['elements.id' => 'elements.id'];
        $result = $this->column($db);
        $this->select($select);

        return $result;
    }

    /**
     * Executes the query and renders the resulting elements using their partial templates.
     *
     * If no partial template exists for an element, its string representation will be output instead.
     *
     * @param array $variables
     * @return Markup
     * @throws InvalidConfigException
     * @throws NotSupportedException
     * @see ElementHelper::renderElements()
     * @since 5.0.0
     */
    public function render(array $variables = []): Markup
    {
        return ElementHelper::renderElements($this->all(), $variables);
    }

    /**
     * Returns the resulting elements set by [[setCachedResult()]], if the criteria params haven’t changed since then.
     *
     * @return ElementInterface[]|null $elements The resulting elements, or null if setCachedResult() was never called or the criteria has changed
     * @see setCachedResult()
     */
    public function getCachedResult(): ?array
    {
        if (!isset($this->_result)) {
            return null;
        }

        // Make sure the criteria hasn't changed
        if ($this->_resultCriteria !== $this->getCriteria()) {
            $this->_result = null;
            return null;
        }

        return $this->_result;
    }

    /**
     * Sets the resulting elements.
     *
     * If this is called, [[all()]] will return these elements rather than initiating a new SQL query,
     * as long as none of the parameters have changed since setCachedResult() was called.
     *
     * @param ElementInterface[] $elements The resulting elements.
     * @see getCachedResult()
     */
    public function setCachedResult(array $elements): void
    {
        $this->_result = $elements;
        $this->_resultCriteria = $this->getCriteria();
    }

    /**
     * Clears the [cached result](https://craftcms.com/docs/4.x/element-queries.html#cache).
     *
     * @see getCachedResult()
     * @see setCachedResult()
     * @since 3.4.0
     */
    public function clearCachedResult(): void
    {
        $this->_result = $this->_resultCriteria = null;
    }

    /**
     * Returns an array of the current criteria attribute values.
     *
     * @return array
     */
    public function getCriteria(): array
    {
        return $this->toArray($this->criteriaAttributes(), [], false);
    }

    /**
     * Returns the query's criteria attributes.
     *
     * @return string[]
     */
    public function criteriaAttributes(): array
    {
        $names = [];

        // By default, include all public, non-static properties that were defined by a sub class, and certain ones in this class
        foreach ((new ReflectionClass($this))->getProperties(ReflectionProperty::IS_PUBLIC) as $property) {
            if (!$property->isStatic()) {
                $dec = $property->getDeclaringClass();
                if (
                    ($dec->getName() === self::class || $dec->isSubclassOf(self::class)) &&
                    !in_array($property->getName(), ['elementType', 'query', 'subQuery', 'customFields', 'asArray', 'with', 'eagerly'], true)
                ) {
                    $names[] = $property->getName();
                }
            }
        }

        // Add custom field properties
        /** @var CustomFieldBehavior $behavior */
        $behavior = $this->getBehavior('customFields');
        foreach ((new ReflectionClass($behavior))->getProperties(ReflectionProperty::IS_PUBLIC) as $property) {
            if (!$property->isStatic()) {
                $name = $property->getName();
                if (
                    !in_array($name, ['canSetProperties', 'hasMethods', 'owner']) &&
                    !method_exists($this, "get$name")
                ) {
                    $names[] = $property->getName();
                }
            }
        }

        return $names;
    }

    /**
     * Prepares the element query and returns its subquery (which determines what elements will be returned).
     *
     * @param QueryBuilder|null $builder
     * @return Query
     * @since 4.0.3
     */
    public function prepareSubquery(?QueryBuilder $builder = null): Query
    {
        if ($builder === null) {
            $builder = Craft::$app->getDb()->getQueryBuilder();
        }

        /** @var Query */
        return $this->prepare($builder)->from['subquery'];
    }

    // Arrayable methods
    // -------------------------------------------------------------------------

    /**
     * Returns the list of fields that should be returned by default by [[toArray()]] when no specific fields are specified.
     *
     * A field is a named element in the returned array by [[toArray()]].
     * This method should return an array of field names or field definitions.
     * If the former, the field name will be treated as an object property name whose value will be used
     * as the field value. If the latter, the array key should be the field name while the array value should be
     * the corresponding field definition which can be either an object property name or a PHP callable
     * returning the corresponding field value. The signature of the callable should be:
     *
     * ```php
     * function ($model, $field) {
     *     // return field value
     * }
     * ```
     *
     * For example, the following code declares four fields:
     *
     * - `email`: the field name is the same as the property name `email`;
     * - `firstName` and `lastName`: the field names are `firstName` and `lastName`, and their
     *   values are obtained from the `first_name` and `last_name` properties;
     * - `fullName`: the field name is `fullName`. Its value is obtained by concatenating `first_name`
     *   and `last_name`.
     *
     * ```php
     * return [
     *     'email',
     *     'firstName' => 'first_name',
     *     'lastName' => 'last_name',
     *     'fullName' => function ($model) {
     *         return $model->first_name . ' ' . $model->last_name;
     *     },
     * ];
     * ```
     *
     * @return array The list of field names or field definitions.
     * @see toArray()
     */
    public function fields(): array
    {
        $vars = array_keys(Craft::getObjectVars($this));
        $behavior = $this->getBehavior('customFields');
        $behaviorVars = array_keys(Craft::getObjectVars($behavior));
        $fields = array_merge(
            array_combine($vars, $vars),
            array_combine($behaviorVars, array_map(fn(string $var) => fn() => $behavior->$var, $behaviorVars))
        );
        unset($fields['query'], $fields['subQuery'], $fields['owner']);
        return $fields;
    }

    // Internal Methods
    // -------------------------------------------------------------------------

    /**
     * @inheritdoc
     */
    public function createElement(array $row): ElementInterface
    {
        // Do we have a placeholder for this element?
        if (
            !$this->ignorePlaceholders &&
            isset($row['id'], $row['siteId']) &&
            ($element = Craft::$app->getElements()->getPlaceholderElement($row['id'], $row['siteId'])) !== null
        ) {
            return $element;
        }

        /** @var string|ElementInterface $class */
        /** @phpstan-var class-string<ElementInterface>|ElementInterface $class */
        $class = $this->elementType;

        // Instantiate the element
        if ($this->structureId) {
            $row['structureId'] = $this->structureId;
        }

        if ($class::hasTitles()) {
            // Ensure the title is a string
            $row['title'] = (string)($row['title'] ?? '');
        }

        // Set the field values
        $content = ArrayHelper::remove($row, 'content');
        $row['fieldValues'] = [];

        if (!empty($this->customFields) && !empty($content)) {
            if (is_string($content)) {
                $content = Json::decode($content);
            }

            foreach ($this->customFields as $field) {
                if ($field::dbType() !== null && isset($content[$field->layoutElement->uid])) {
                    $handle = $field->layoutElement->handle ?? $field->handle;
                    $row['fieldValues'][$handle] = $content[$field->layoutElement->uid];
                }
            }
        }

        if (array_key_exists('dateDeleted', $row)) {
            $row['trashed'] = $row['dateDeleted'] !== null;
        }

        $behaviors = [];

        if ($this->drafts !== false) {
            $row['isProvisionalDraft'] = (bool)($row['isProvisionalDraft'] ?? false);

            if (!empty($row['draftId'])) {
                $behaviors['draft'] = new DraftBehavior([
                    'creatorId' => ArrayHelper::remove($row, 'draftCreatorId'),
                    'draftName' => ArrayHelper::remove($row, 'draftName'),
                    'draftNotes' => ArrayHelper::remove($row, 'draftNotes'),
                ]);
            } else {
                unset(
                    $row['draftCreatorId'],
                    $row['draftName'],
                    $row['draftNotes']
                );
            }
        }

        if ($this->revisions !== false) {
            if (!empty($row['revisionId'])) {
                $behaviors['revision'] = new RevisionBehavior([
                    'creatorId' => ArrayHelper::remove($row, 'revisionCreatorId'),
                    'revisionNum' => ArrayHelper::remove($row, 'revisionNum'),
                    'revisionNotes' => ArrayHelper::remove($row, 'revisionNotes'),
                ]);
            } else {
                unset(
                    $row['revisionCreatorId'],
                    $row['revisionNum'],
                    $row['revisionNotes'],
                );
            }
        }

        $element = null;

        // Fire a 'beforePopulateElement' event
        if ($this->hasEventHandlers(self::EVENT_BEFORE_POPULATE_ELEMENT)) {
            $event = new PopulateElementEvent([
                'row' => $row,
            ]);
            $this->trigger(self::EVENT_BEFORE_POPULATE_ELEMENT, $event);

            $row = $event->row ?? $row;
            if (isset($event->element)) {
                $element = $event->element;
            }
        }

        $element ??= new $class($row);
        $element->attachBehaviors($behaviors);

        // Fire an 'afterPopulateElement' event
        if ($this->hasEventHandlers(self::EVENT_AFTER_POPULATE_ELEMENT)) {
            $event = new PopulateElementEvent([
                'element' => $element,
                'row' => $row,
            ]);
            $this->trigger(self::EVENT_AFTER_POPULATE_ELEMENT, $event);
            return $event->element;
        }

        return $element;
    }

    /**
     * This method is called at the beginning of preparing an element query for the query builder.
     *
     * The main Query object being prepared for the query builder is available via [[query]].
     * The subselect’s Query object being prepared is available via [[subQuery]].
     * The role of the subselect query is to apply conditions to the query and narrow the result set down to
     * just the elements that should actually be returned.
     * The role of the main query is to join in any tables that should be included in the results, and select
     * all of the columns that should be included in the results.
     *
     * @return bool Whether the query should be prepared and returned to the query builder.
     * If false, the query will be cancelled and no results will be returned.
     * @throws QueryAbortedException
     * @see prepare()
     * @see afterPrepare()
     */
    protected function beforePrepare(): bool
    {
        $event = new CancelableEvent();
        $this->trigger(self::EVENT_BEFORE_PREPARE, $event);

        return $event->isValid;
    }

    /**
     * This method is called at the end of preparing an element query for the query builder.
     *
     * It is called at the beginning of [[prepare()]], right after [[query]] and [[subQuery]] have been created.
     *
     * @return bool Whether the query should be prepared and returned to the query builder.
     * If false, the query will be cancelled and no results will be returned.
     * @see prepare()
     * @see beforePrepare()
     */
    protected function afterPrepare(): bool
    {
        $event = new CancelableEvent();
        $this->trigger(self::EVENT_AFTER_PREPARE, $event);

        if (!$event->isValid) {
            return false;
        }

        $elementsService = Craft::$app->getElements();
        if ($elementsService->getIsCollectingCacheInfo()) {
            $elementsService->collectCacheTags($this->getCacheTags());
        }

        return true;
    }

    /**
     * @return string[]
     */
    public function getCacheTags(): array
    {
        if ($this->_cacheTags === null) {
            $this->_cacheTags = [
                'element',
                "element::$this->elementType",
            ];

            // If specific IDs were requested, then use those
            if (is_numeric($this->id) || (is_array($this->id) && ArrayHelper::isNumeric($this->id))) {
                array_push($this->_cacheTags, ...array_map(fn($id) => "element::$id", (array)$this->id));
            } else {
                $queryTags = $this->cacheTags();

                if ($this->hasEventHandlers(self::EVENT_DEFINE_CACHE_TAGS)) {
                    $event = new DefineValueEvent([
                        'value' => $queryTags,
                    ]);
                    $this->trigger(self::EVENT_DEFINE_CACHE_TAGS, $event);
                    $queryTags = $event->value;
                }

                if (!empty($queryTags)) {
                    if ($this->drafts !== false) {
                        $queryTags[] = 'drafts';
                    }
                    if ($this->revisions !== false) {
                        $queryTags[] = 'revisions';
                    }
                } else {
                    $queryTags[] = '*';
                }

                foreach ($queryTags as $tag) {
                    // tags can be provided fully-formed, or relative to the element type
                    if (!str_starts_with($tag, 'element::')) {
                        $tag = sprintf('element::%s::%s', $this->elementType, $tag);
                    }
                    $this->_cacheTags[] = $tag;
                }
            }
        }

        return $this->_cacheTags;
    }

    /**
     * Returns any cache invalidation tags that caches involving this element query should use as dependencies.
     *
     * Use the most specific tag(s) possible, to reduce the likelihood of pointless cache clearing.
     *
     * When elements are created/updated/deleted, their [[ElementInterface::getCacheTags()]] method will be called,
     * and any caches that have those tags listed as dependencies will be invalidated.
     *
     * @return string[]
     * @since 3.5.0
     */
    protected function cacheTags(): array
    {
        return [];
    }

    /**
     * Returns the fields that should take part in an upcoming elements query.
     *
     * @return FieldInterface[] The fields that should take part in the upcoming elements query
     */
    protected function customFields(): array
    {
        $fields = [];
        foreach ($this->fieldLayouts() as $fieldLayout) {
            array_push($fields, ...$fieldLayout->getCustomFields());
        }
        return $fields;
    }

    /**
     * Returns the field layouts whose custom fields should be returned by [[customFields()]].
     *
     * @return FieldLayout[]
     * @since 5.0.0
     */
    protected function fieldLayouts(): array
    {
        return Craft::$app->getFields()->getLayoutsByType($this->elementType);
    }

    /**
     * Returns the condition that should be applied to the element query for a given status.
     *
     * For example, if you support a status called “pending”, which maps back to a `pending` database column that will
     * either be 0 or 1, this method could do this:
     *
     * ```php
     * protected function statusCondition($status)
     * {
     *     switch ($status) {
     *         case 'pending':
     *             return ['mytable.pending' => true];
     *         default:
     *             return parent::statusCondition($status);
     *     }
     * ```
     *
     * @param string $status The status
     * @return string|array|ExpressionInterface|false|null The status condition, or false if $status is an unsupported status
     */
    protected function statusCondition(string $status): mixed
    {
        return match ($status) {
            Element::STATUS_ENABLED => [
                'elements.enabled' => true,
                'elements_sites.enabled' => true,
            ],
            Element::STATUS_DISABLED => [
                'or',
                ['elements.enabled' => false],
                ['elements_sites.enabled' => false],
            ],
            Element::STATUS_ARCHIVED => ['elements.archived' => true],
            default => false,
        };
    }

    /**
     * Joins in a table with an `id` column that has a foreign key pointing to `elements.id`.
     *
     * The table will be joined with an alias based on the unprefixed table name. For example,
     * if `{{%entries}}` is passed, the table will be aliased to `entries`.
     *
     * @param string $table The table name, e.g. `entries` or `{{%entries}}`
     */
    protected function joinElementTable(string $table): void
    {
        $alias = Db::rawTableShortName($table);
        $table = "{{%$alias}}";

        $joinTable = [$alias => $table];
        $this->query->innerJoin($joinTable, "[[$alias.id]] = [[subquery.elementsId]]");
        $this->subQuery->innerJoin($joinTable, "[[$alias.id]] = [[elements.id]]");
        $this->_joinedElementTable = true;

        // Add element table cols to the column map
        foreach (Craft::$app->getDb()->getTableSchema($table)->columns as $column) {
            if (!isset($this->_columnMap[$column->name])) {
                $this->_columnMap[$column->name] = "$alias.$column->name";
            }
        }
    }

    /**
     * @inheritdoc
     */
    protected function normalizeOrderBy($columns): array
    {
        // Special case for 'score' - that should be shorthand for SORT_DESC, not SORT_ASC
        if (is_string($columns)) {
            $columns = preg_replace('/(?<=^|,)(\s*)score(\s*)(?=$|,)/', '$1score desc$2', $columns);
        }

        return parent::normalizeOrderBy($columns);
    }

    /**
     * Combines the given condition with an alternative condition if there are any relevant placeholder elements.
     *
     * @param mixed $condition
     * @return mixed
     */
    private function _placeholderCondition(mixed $condition): mixed
    {
        if ($this->ignorePlaceholders) {
            return $condition;
        }

        if (!isset($this->_placeholderCondition) || $this->siteId !== $this->_placeholderSiteIds) {
            $placeholderSourceIds = [];
            $placeholderElements = Craft::$app->getElements()->getPlaceholderElements();
            if (!empty($placeholderElements)) {
                $siteIds = array_flip((array)$this->siteId);
                foreach ($placeholderElements as $element) {
                    if ($element instanceof $this->elementType && isset($siteIds[$element->siteId])) {
                        $placeholderSourceIds[] = $element->getCanonicalId();
                    }
                }
            }

            if (!empty($placeholderSourceIds)) {
                $this->_placeholderCondition = ['elements.id' => $placeholderSourceIds];
            } else {
                $this->_placeholderCondition = false;
            }
            $this->_placeholderSiteIds = is_array($this->siteId) ? array_merge($this->siteId) : $this->siteId;
        }

        if ($this->_placeholderCondition === false) {
            return $condition;
        }

        return ['or', $condition, $this->_placeholderCondition];
    }

    /**
     * Allow the custom fields to modify the query.
     *
     * @throws QueryAbortedException
     */
    private function _loopInCustomFields(): void
    {
        if (is_array($this->customFields)) {
            $fieldAttributes = $this->getBehavior('customFields');

            // Group the fields by handle and field UUID
            /** @var FieldInterface[][][] $fieldsByHandle */
            $fieldsByHandle = ArrayHelper::index($this->customFields, null, [
                fn(FieldInterface $field) => $field->handle,
                fn(FieldInterface $field) => $field->uid,
            ]);

            foreach ($fieldsByHandle as $handle => $instancesByUid) {
                // In theory all field handles will be accounted for on the CustomFieldBehavior, but just to be safe...
                // ($fieldAttributes->$handle will return true even if it's set to null, so can't use isset() alone here)
                if ($handle === 'owner' || ($fieldAttributes->$handle ?? null) === null) {
                    continue;
                }

                $conditions = [];
                $params = [];

                foreach ($instancesByUid as $instances) {
                    $firstInstance = $instances[0];
                    $condition = $firstInstance::queryCondition($instances, $fieldAttributes->$handle, $params);

                    // aborting?
                    if ($condition === false) {
                        throw new QueryAbortedException();
                    }

                    if ($condition !== null) {
                        $conditions[] = $condition;
                    }
                }

                if (!empty($conditions)) {
                    if (count($conditions) === 1) {
                        $this->subQuery->andWhere(reset($conditions), $params);
                    } else {
                        $this->subQuery->andWhere(['or', ...$conditions], $params);
                    }
                }
            }
        }
    }

    /**
     * Applies the 'status' param to the query being prepared.
     *
     * @param string $class
     * @phpstan-param class-string<ElementInterface> $class
     * @throws QueryAbortedException
     */
    private function _applyStatusParam(string $class): void
    {
        /** @var string|ElementInterface $class */
        /** @phpstan-var class-string<ElementInterface>|ElementInterface $class */
        if (!$this->status || !$class::hasStatuses()) {
            return;
        }

        // Normalize the status param
        if (!is_array($this->status)) {
            $this->status = StringHelper::split($this->status);
        }

        $statuses = array_merge($this->status);

        $firstVal = strtolower(reset($statuses));
        if (in_array($firstVal, ['not', 'or'])) {
            $glue = $firstVal;
            array_shift($statuses);
            if (!$statuses) {
                return;
            }
        } else {
            $glue = 'or';
        }

        if ($negate = ($glue === 'not')) {
            $glue = 'and';
        }

        $condition = [$glue];

        foreach ($statuses as $status) {
            $status = strtolower($status);
            $statusCondition = $this->statusCondition($status);

            if ($statusCondition === false) {
                throw new QueryAbortedException('Unsupported status: ' . $status);
            }

            if ($statusCondition !== null) {
                if ($negate) {
                    $condition[] = ['not', $statusCondition];
                } else {
                    $condition[] = $statusCondition;
                }
            }
        }

        $this->subQuery->andWhere($this->_placeholderCondition($condition));
    }

    /**
     * Applies the 'relatedTo' param to the query being prepared.
     *
     * @throws QueryAbortedException
     */
    private function _applyRelatedToParam(): void
    {
        if (!$this->relatedTo) {
            return;
        }

        $parser = new ElementRelationParamParser([
            'fields' => $this->customFields ? ArrayHelper::index(
                $this->customFields,
                fn(FieldInterface $field) => $field->layoutElement?->getOriginalHandle() ?? $field->handle,
            ) : [],
        ]);
        $condition = $parser->parse($this->relatedTo, $this->siteId !== '*' ? $this->siteId : null);

        if ($condition === false) {
            throw new QueryAbortedException();
        }

        $this->subQuery->andWhere($condition);
    }

    /**
     * Returns whether we should join structure data in the query.
     *
     * @return bool
     */
    private function _shouldJoinStructureData(): bool
    {
        return (
            !$this->revisions &&
            ($this->withStructure ?? ($this->structureId && !$this->trashed))
        );
    }

    /**
     * Applies the structure params to the query being prepared.
     *
     * @param string $class
     * @phpstan-param class-string<ElementInterface> $class
     * @throws QueryAbortedException
     */
    private function _applyStructureParams(string $class): void
    {
        if (!$this->_shouldJoinStructureData()) {
            $structureParams = [
                'hasDescendants',
                'ancestorOf',
                'descendantOf',
                'siblingOf',
                'prevSiblingOf',
                'nextSiblingOf',
                'positionedBefore',
                'positionedAfter',
                'level',
            ];

            foreach ($structureParams as $param) {
                if ($this->$param !== null) {
                    throw new QueryAbortedException("Unable to apply the '$param' param because 'structureId' isn't set");
                }
            }

            return;
        }

        $this->query
            ->addSelect([
                'structureelements.root',
                'structureelements.lft',
                'structureelements.rgt',
                'structureelements.level',
            ]);

        if ($this->structureId) {
            $this->query->leftJoin(['structureelements' => Table::STRUCTUREELEMENTS], [
                'and',
                '[[structureelements.elementId]] = [[subquery.elementsId]]',
                ['structureelements.structureId' => $this->structureId],
            ]);
            $this->subQuery->leftJoin(['structureelements' => Table::STRUCTUREELEMENTS], [
                'and',
                '[[structureelements.elementId]] = [[elements.id]]',
                ['structureelements.structureId' => $this->structureId],
            ]);
        } else {
            $this->query
                ->addSelect(['structureelements.structureId'])
                ->leftJoin(['structureelements' => Table::STRUCTUREELEMENTS], [
                    'and',
                    '[[structureelements.elementId]] = [[subquery.elementsId]]',
                    '[[structureelements.structureId]] = [[subquery.structureId]]',
                ]);
            $existsQuery = new Query();
            // Use index hints to specify index so Mysql does not select the less
            // performant one (dateDeleted).
            if (Craft::$app->getDb()->getIsMysql()) {
                $existsQuery->from([new Expression(sprintf('%s use index(primary)', Table::STRUCTURES))]);
            } else {
                $existsQuery->from([Table::STRUCTURES]);
            }
            $existsQuery
                ->where('[[id]] = [[structureelements.structureId]]')
                ->andWhere(['dateDeleted' => null]);
            $this->subQuery
                ->addSelect(['structureelements.structureId'])
                ->leftJoin(['structureelements' => Table::STRUCTUREELEMENTS], [
                    'and',
                    '[[structureelements.elementId]] = [[elements.id]]',
                    ['exists', $existsQuery],
                ]);
        }

        if (isset($this->hasDescendants)) {
            if ($this->hasDescendants) {
                $this->subQuery->andWhere('[[structureelements.rgt]] > [[structureelements.lft]] + 1');
            } else {
                $this->subQuery->andWhere('[[structureelements.rgt]] = [[structureelements.lft]] + 1');
            }
        }

        if ($this->ancestorOf) {
            $ancestorOf = $this->_normalizeStructureParamValue('ancestorOf', $class);

            $this->subQuery->andWhere([
                'and',
                ['<', 'structureelements.lft', $ancestorOf->lft],
                ['>', 'structureelements.rgt', $ancestorOf->rgt],
                ['structureelements.root' => $ancestorOf->root],
            ]);

            if ($this->ancestorDist) {
                $this->subQuery->andWhere(['>=', 'structureelements.level', $ancestorOf->level - $this->ancestorDist]);
            }
        }

        if ($this->descendantOf) {
            $descendantOf = $this->_normalizeStructureParamValue('descendantOf', $class);

            $this->subQuery->andWhere([
                'and',
                ['>', 'structureelements.lft', $descendantOf->lft],
                ['<', 'structureelements.rgt', $descendantOf->rgt],
                ['structureelements.root' => $descendantOf->root],
            ]);

            if ($this->descendantDist) {
                $this->subQuery->andWhere(['<=', 'structureelements.level', $descendantOf->level + $this->descendantDist]);
            }
        }

        foreach (['siblingOf', 'prevSiblingOf', 'nextSiblingOf'] as $param) {
            if (!$this->$param) {
                continue;
            }

            $siblingOf = $this->_normalizeStructureParamValue($param, $class);

            $this->subQuery->andWhere([
                'and',
                [
                    'structureelements.level' => $siblingOf->level,
                    'structureelements.root' => $siblingOf->root,
                ],
                ['not', ['structureelements.elementId' => $siblingOf->id]],
            ]);

            if ($siblingOf->level != 1) {
                $parent = $siblingOf->getParent();

                if (!$parent) {
                    throw new QueryAbortedException();
                }

                $this->subQuery->andWhere([
                    'and',
                    ['>', 'structureelements.lft', $parent->lft],
                    ['<', 'structureelements.rgt', $parent->rgt],
                ]);
            }

            switch ($param) {
                case 'prevSiblingOf':
                    $this->query->orderBy(['structureelements.lft' => SORT_DESC]);
                    $this->subQuery
                        ->andWhere(['<', 'structureelements.lft', $siblingOf->lft])
                        ->orderBy(['structureelements.lft' => SORT_DESC])
                        ->limit(1);
                    break;
                case 'nextSiblingOf':
                    $this->query->orderBy(['structureelements.lft' => SORT_ASC]);
                    $this->subQuery
                        ->andWhere(['>', 'structureelements.lft', $siblingOf->lft])
                        ->orderBy(['structureelements.lft' => SORT_ASC])
                        ->limit(1);
                    break;
            }
        }

        if ($this->positionedBefore) {
            $positionedBefore = $this->_normalizeStructureParamValue('positionedBefore', $class);

            $this->subQuery->andWhere([
                'and',
                ['<', 'structureelements.lft', $positionedBefore->lft],
                ['structureelements.root' => $positionedBefore->root],
            ]);
        }

        if ($this->positionedAfter) {
            $positionedAfter = $this->_normalizeStructureParamValue('positionedAfter', $class);

            $this->subQuery->andWhere([
                'and',
                ['>', 'structureelements.lft', $positionedAfter->rgt],
                ['structureelements.root' => $positionedAfter->root],
            ]);
        }

        if ($this->level) {
            $allowNull = is_array($this->level) && in_array(null, $this->level, true);
            if ($allowNull) {
                $levelCondition = [
                    'or',
                    Db::parseNumericParam('structureelements.level', array_filter($this->level, fn($v) => $v !== null)),
                    ['structureelements.level' => null],
                ];
            } else {
                $levelCondition = Db::parseNumericParam('structureelements.level', $this->level);
            }
            $this->subQuery->andWhere($levelCondition);
        }

        if ($this->leaves) {
            $this->subQuery->andWhere('[[structureelements.rgt]] = [[structureelements.lft]] + 1');
        }
    }

    /**
     * Applies draft and revision params to the query being prepared.
     */
    private function _applyRevisionParams(): void
    {
        if ($this->drafts !== false) {
            $joinType = $this->drafts === true ? 'INNER JOIN' : 'LEFT JOIN';
            $this->subQuery->join($joinType, ['drafts' => Table::DRAFTS], '[[drafts.id]] = [[elements.draftId]]');
            $this->query->join($joinType, ['drafts' => Table::DRAFTS], '[[drafts.id]] = [[elements.draftId]]');

            $this->query->addSelect([
                'elements.draftId',
                'drafts.creatorId as draftCreatorId',
                'drafts.provisional as isProvisionalDraft',
                'drafts.name as draftName',
                'drafts.notes as draftNotes',
            ]);

            if ($this->draftId) {
                $this->subQuery->andWhere(['elements.draftId' => $this->draftId]);
            }

            if ($this->draftOf === '*') {
                $this->subQuery->andWhere(['not', ['elements.canonicalId' => null]]);
            } elseif (isset($this->draftOf)) {
                $this->subQuery->andWhere(['elements.canonicalId' => $this->draftOf ?: null]);
            }

            if ($this->draftCreator) {
                $this->subQuery->andWhere(['drafts.creatorId' => $this->draftCreator]);
            }

            if (isset($this->provisionalDrafts)) {
                $this->subQuery->andWhere([
                    'or',
                    ['elements.draftId' => null],
                    ['drafts.provisional' => $this->provisionalDrafts],
                ]);
            }

            if ($this->savedDraftsOnly) {
                $this->subQuery->andWhere([
                    'or',
                    ['elements.draftId' => null],
                    ['not', ['elements.canonicalId' => null]],
                    ['drafts.saved' => true],
                ]);
            }
        } else {
            $this->subQuery->andWhere($this->_placeholderCondition(['elements.draftId' => null]));
        }

        if ($this->revisions !== false) {
            $joinType = $this->revisions === true ? 'INNER JOIN' : 'LEFT JOIN';
            $this->subQuery->join($joinType, ['revisions' => Table::REVISIONS], '[[revisions.id]] = [[elements.revisionId]]');
            $this->query->join($joinType, ['revisions' => Table::REVISIONS], '[[revisions.id]] = [[elements.revisionId]]');

            $this->query->addSelect([
                'elements.revisionId',
                'revisions.creatorId as revisionCreatorId',
                'revisions.num as revisionNum',
                'revisions.notes as revisionNotes',
            ]);

            if ($this->revisionId) {
                $this->subQuery->andWhere(['elements.revisionId' => $this->revisionId]);
            }

            if ($this->revisionOf) {
                $this->subQuery->andWhere(['elements.canonicalId' => $this->revisionOf]);
            }

            if ($this->revisionCreator) {
                $this->subQuery->andWhere(['revisions.creatorId' => $this->revisionCreator]);
            }
        } else {
            $this->subQuery->andWhere($this->_placeholderCondition(['elements.revisionId' => null]));
        }
    }

    /**
     * Normalizes the siteId param value.
     */
    private function _normalizeSiteId(): void
    {
        $sitesService = Craft::$app->getSites();
        if (!$this->siteId) {
            // Default to the current site
            $this->siteId = $sitesService->getCurrentSite()->id;
        } elseif ($this->siteId === '*') {
            $this->siteId = $sitesService->getAllSiteIds();
        } elseif (is_numeric($this->siteId) || ArrayHelper::isNumeric($this->siteId)) {
            // Filter out any invalid site IDs
            $siteIds = Collection::make((array)$this->siteId)
                ->filter(fn($siteId) => $sitesService->getSiteById($siteId, true) !== null)
                ->all();
            if (empty($siteIds)) {
                throw new QueryAbortedException();
            }
            $this->siteId = is_array($this->siteId) ? $siteIds : reset($siteIds);
        }
    }

    /**
     * Normalizes a structure param value to either an Element object or false.
     *
     * @param string $property The parameter’s property name.
     * @param string $class The element class
     * @phpstan-param class-string<ElementInterface> $class
     * @return ElementInterface The normalized element
     * @throws QueryAbortedException if the element can't be found
     */
    private function _normalizeStructureParamValue(string $property, string $class): ElementInterface
    {
        $element = $this->$property;

        if ($element === false) {
            throw new QueryAbortedException();
        }

        /** @var string|ElementInterface $class */
        /** @phpstan-var class-string<ElementInterface>|ElementInterface $class */
        if ($element instanceof ElementInterface && !$element->lft) {
            $element = $element->getCanonicalId();

            if ($element === null) {
                throw new QueryAbortedException();
            }
        }

        if (!$element instanceof ElementInterface) {
            $element = Craft::$app->getElements()->getElementById($element, $class, $this->siteId, [
                'structureId' => $this->structureId,
            ]);

            if ($element === null) {
                $this->$property = false;
                throw new QueryAbortedException();
            }
        }

        if (!$element->lft) {
            if ($element->getIsDerivative()) {
                $element = $element->getCanonical(true);
            }

            if (!$element->lft) {
                $this->$property = false;
                throw new QueryAbortedException();
            }
        }

        return $this->$property = $element;
    }

    /**
     * Applies the 'search' param to the query being prepared.
     *
     * @throws QueryAbortedException
     */
    private function _applySearchParam(): void
    {
        $this->_searchResults = null;

        if (!$this->search) {
            return;
        }

        $searchService = Craft::$app->getSearch();

        if (isset($this->orderBy['score']) || $searchService->shouldCallSearchElements($this)) {
            // Get the scored results up front
            $searchResults = $searchService->searchElements($this);

            if ($this->orderBy['score'] === SORT_ASC) {
                $searchResults = array_reverse($searchResults, true);
            }

            if (array_key_first($this->orderBy) === 'score') {
                // Only use the portion we're actually querying for
                if (is_int($this->offset) && $this->offset !== 0) {
                    $searchResults = array_slice($searchResults, $this->offset, null, true);
                    $this->subQuery->offset(null);
                }
                if (is_int($this->limit) && $this->limit !== 0) {
                    $searchResults = array_slice($searchResults, 0, $this->limit, true);
                    $this->subQuery->limit(null);
                }
            }

            if (empty($searchResults)) {
                throw new QueryAbortedException();
            }

            $this->_searchResults = $searchResults;
            $this->subQuery->andWhere(['elements.id' => array_keys($searchResults)]);
        } else {
            // Just filter the main query by the search query
            $searchQuery = $searchService->createDbQuery($this->search, $this);

            if ($searchQuery === false) {
                throw new QueryAbortedException();
            }

            $this->subQuery->andWhere([
                'elements.id' => $searchQuery->select(['elementId']),
            ]);
        }
    }

    /**
     * Applies the 'inBulkOp' param to the query being prepared.
     */
    private function _applyInBulkOpParam(): void
    {
        if ($this->inBulkOp) {
            $this->subQuery
                ->innerJoin(['elements_bulkops' => Table::ELEMENTS_BULKOPS], '[[elements_bulkops.elementId]] = [[elements.id]]')
                ->andWhere(['elements_bulkops.key' => $this->inBulkOp]);
        }
    }

    /**
     * Applies the 'fixedOrder' and 'orderBy' params to the query being prepared.
     *
     * @param YiiConnection $db
     * @throws Exception if the DB connection doesn't support fixed ordering
     * @throws QueryAbortedException
     */
    private function _applyOrderByParams(YiiConnection $db): void
    {
        if (!isset($this->orderBy) || !empty($this->query->orderBy)) {
            return;
        }

        $orderBy = array_merge($this->orderBy ?: []);

        // Only set to the default order if `orderBy` is still set to the placeholder
        if (
            count($orderBy) === 1 &&
            ($orderBy[0] ?? null) instanceof OrderByPlaceholderExpression
        ) {
            if ($this->fixedOrder) {
                if (empty($this->id)) {
                    throw new QueryAbortedException();
                }

                $ids = $this->id;
                if (!is_array($ids)) {
                    $ids = is_string($ids) ? StringHelper::split($ids) : [$ids];
                }

                if (!$db instanceof Connection) {
                    throw new Exception('The database connection doesn’t support fixed ordering.');
                }
                $orderBy = [new FixedOrderExpression('elements.id', $ids, $db)];
            } elseif ($this->revisions) {
                $orderBy = ['num' => SORT_DESC];
            } elseif ($this->_shouldJoinStructureData()) {
                $orderBy = ['structureelements.lft' => SORT_ASC] + $this->defaultOrderBy;
            } elseif (!empty($this->defaultOrderBy)) {
                $orderBy = $this->defaultOrderBy;
            } else {
                return;
            }
        } else {
            $orderBy = array_filter($orderBy, fn($value) => !$value instanceof OrderByPlaceholderExpression);
        }

        // Rename orderBy keys based on the real column name mapping
        // (yes this is awkward but we need to preserve the order of the keys!)
        $orderByColumns = array_keys($orderBy);

        foreach ($this->_columnMap as $orderValue => $columnName) {
            // Are we ordering by this column name?
            $pos = array_search($orderValue, $orderByColumns, true);

            if ($pos !== false) {
                // Swap it with the mapped column name
                $orderByColumns[$pos] = $columnName;
                $orderBy = array_combine($orderByColumns, $orderBy);
            }
        }

        // swap `score` direction value with a fixed order expression
        if (isset($this->_searchResults)) {
            $scoreSql = 'CASE';
            $scoreParams = [];
            $paramSuffix = StringHelper::randomString(10);
            $keys = array_keys($this->_searchResults);
            if ($this->inReverse) {
                $keys = array_reverse($keys);
            }
            $i = -1;
            foreach ($keys as $i => $key) {
                [$elementId, $siteId] = array_pad(explode('-', $key, 2), 2, null);
                if ($siteId === null) {
                    throw new InvalidValueException("Invalid element search score key: \"$key\". Search scores should be indexed by element ID and site ID (e.g. \"100-1\").");
                }
                $keyParamSuffix = sprintf('%s_%s', $paramSuffix, $i);
                $scoreSql .= sprintf(
                    ' WHEN [[elements.id]] = :elementId_%s AND [[elements_sites.siteId]] = :siteId_%s THEN :value_%s',
                    $keyParamSuffix, $keyParamSuffix, $keyParamSuffix
                );
                $scoreParams[":elementId_$keyParamSuffix"] = $elementId;
                $scoreParams[":siteId_$keyParamSuffix"] = $siteId;
                $scoreParams[":value_$keyParamSuffix"] = $i;
            }
            $defaultParam = sprintf(':value_%s_%s', $paramSuffix, $i + 1);
            $scoreSql .= sprintf(' ELSE %s END', $defaultParam);
            $scoreParams[$defaultParam] = $i + 1;
            $orderBy['score'] = new Expression($scoreSql, $scoreParams);
        } else {
            unset($orderBy['score']);
        }

        if ($this->inReverse) {
            foreach ($orderBy as &$direction) {
                if ($direction instanceof FixedOrderExpression) {
                    $values = array_reverse($direction->values);
                    $direction = new FixedOrderExpression($direction->column, $values, $direction->db, $direction->params);
                } // Can't do anything about custom SQL expressions
                elseif (!$direction instanceof ExpressionInterface) {
                    $direction = $direction === SORT_DESC ? SORT_ASC : SORT_DESC;
                }
            }
            unset($direction);
        }

        $this->query->orderBy($orderBy);
        $this->subQuery->orderBy($orderBy);
    }

    /**
     * Applies the 'select' param to the query being prepared.
     */
    private function _applySelectParam(): void
    {
        // Select all columns defined by [[select]], swapping out any mapped column names
        $select = [];
        $includeDefaults = false;

        foreach ((array)$this->select as $alias => $column) {
            if ($alias === '**') {
                $includeDefaults = true;
            } else {
                // Is this a mapped column name (without a custom alias)?
                if ($alias === $column && isset($this->_columnMap[$alias])) {
                    $column = $this->_columnMap[$alias];

                    // Completely ditch the mapped name if instantiated elements are going to be returned
                    if (!$this->asArray) {
                        $alias = $this->_columnMap[$alias];
                    }
                }

                $select[$alias] = $column;
            }
        }

        // Is there still a ** placeholder param?
        if ($includeDefaults) {
            // Merge in the default columns
            $select = array_merge($select, [
                'elements.id' => 'elements.id',
                'elements.canonicalId' => 'elements.canonicalId',
                'elements.fieldLayoutId' => 'elements.fieldLayoutId',
                'elements.uid' => 'elements.uid',
                'elements.enabled' => 'elements.enabled',
                'elements.archived' => 'elements.archived',
                'elements.dateLastMerged' => 'elements.dateLastMerged',
                'elements.dateCreated' => 'elements.dateCreated',
                'elements.dateUpdated' => 'elements.dateUpdated',
                'siteSettingsId' => 'elements_sites.id',
                'elements_sites.siteId' => 'elements_sites.siteId',
                'elements_sites.title' => 'elements_sites.title',
                'elements_sites.slug' => 'elements_sites.slug',
                'elements_sites.uri' => 'elements_sites.uri',
                'elements_sites.content' => 'elements_sites.content',
                'enabledForSite' => 'elements_sites.enabled',
            ]);

            // If the query includes soft-deleted elements, include the date deleted
            if ($this->trashed !== false) {
                $select['elements.dateDeleted'] = 'elements.dateDeleted';
            }

            // If the query already specifies any columns, merge those in too
            if (!empty($this->query->select)) {
                $select = array_merge($select, $this->query->select);
            }
        }

        $this->query->select = $select;
    }

    /**
     * Applies the 'join' params to the query being prepared.
     */
    private function _applyJoinParams(): void
    {
        if (isset($this->join)) {
            foreach ($this->join as $join) {
                $this->query->join[] = $join;
                $this->subQuery->join[] = $join;
            }
        }
    }

    /**
     * Applies the 'unique' param to the query being prepared
     *
     * @param YiiConnection $db
     */
    private function _applyUniqueParam(YiiConnection $db): void
    {
        if (
            !$this->unique ||
            !Craft::$app->getIsMultiSite(false, true) ||
            (
                $this->siteId &&
                (!is_array($this->siteId) || count($this->siteId) === 1)
            )
        ) {
            return;
        }

        $sitesService = Craft::$app->getSites();

        if (!$this->preferSites) {
            $preferSites = [$sitesService->getCurrentSite()->id];
        } else {
            $preferSites = [];
            foreach ($this->preferSites as $preferSite) {
                if (is_numeric($preferSite)) {
                    $preferSites[] = $preferSite;
                } elseif ($site = $sitesService->getSiteByHandle($preferSite)) {
                    $preferSites[] = $site->id;
                }
            }
        }

        $caseSql = 'case';
        $caseParams = [];
        foreach ($preferSites as $index => $siteId) {
            $param = 'preferSites' . $index;
            $caseSql .= " when [[elements_sites.siteId]] = :$param then $index";
            $caseParams[$param] = $siteId;
        }
        $caseSql .= ' else ' . count($preferSites) . ' end';

        $subSelectSql = (clone $this->subQuery)
            ->select(['elements_sites.id'])
            ->andWhere('[[subElements.id]] = [[tmpElements.id]]')
            ->orderBy([
                new Expression($caseSql, $caseParams),
                'elements_sites.id' => SORT_ASC,
            ])
            ->offset(0)
            ->limit(1)
            ->getRawSql();

        // `elements` => `subElements`
        $qElements = $db->quoteTableName('elements');
        $qSubElements = $db->quoteTableName('subElements');
        $qTmpElements = $db->quoteTableName('tmpElements');
        $q = $qElements[0];
        $subSelectSql = str_replace("$qElements.", "$qSubElements.", $subSelectSql);
        $subSelectSql = str_replace("$q $qElements", "$q $qSubElements", $subSelectSql);
        $subSelectSql = str_replace($qTmpElements, $qElements, $subSelectSql);

        $this->subQuery->andWhere(new Expression("[[elements_sites.id]] = ($subSelectSql)"));
    }

    /**
     * Converts found rows into element instances
     *
     * @param array $rows
     * @return array|ElementInterface[]
     */
    private function _createElements(array $rows): array
    {
        $elementsService = Craft::$app->getElements();
        $elements = [];

        if ($this->asArray === true) {
            if (!isset($this->indexBy)) {
                return $rows;
            }

            foreach ($rows as $row) {
                if (is_string($this->indexBy)) {
                    $key = $row[$this->indexBy];
                } else {
                    $key = call_user_func($this->indexBy, $row);
                }

                $elements[$key] = $row;
            }
        } else {
            foreach ($rows as $row) {
                $element = $this->createElement($row);

                // Add it to the elements array
                if (!isset($this->indexBy)) {
                    $elements[] = $element;
                } else {
                    if (is_string($this->indexBy)) {
                        $key = $element->{$this->indexBy};
                    } else {
                        $key = call_user_func($this->indexBy, $element);
                    }

                    $elements[$key] = $element;
                }
            }

            // Fire an 'afterPopulateElements' event
            if ($this->hasEventHandlers(self::EVENT_AFTER_POPULATE_ELEMENTS)) {
                $event = new PopulateElementsEvent([
                    'elements' => $elements,
                    'rows' => $rows,
                ]);
                $this->trigger(self::EVENT_AFTER_POPULATE_ELEMENTS, $event);
                $elements = $event->elements;
            }
        }

        return $elements;
    }
}<|MERGE_RESOLUTION|>--- conflicted
+++ resolved
@@ -1708,14 +1708,11 @@
             return count($cachedResult);
         }
 
-<<<<<<< HEAD
         $eagerLoadedCount = $this->eagerLoad(true);
         if ($eagerLoadedCount !== null) {
             return $eagerLoadedCount;
         }
 
-=======
->>>>>>> dcbd9a68
         try {
             return $this->prepareSubquery()->count($q, $db) ?: 0;
         } catch (QueryAbortedException) {
