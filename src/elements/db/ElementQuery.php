<?php
/**
 * @link https://craftcms.com/
 * @copyright Copyright (c) Pixel & Tonic, Inc.
 * @license https://craftcms.github.io/license/
 */

namespace craft\elements\db;

use ArrayIterator;
use Craft;
use craft\base\Element;
use craft\base\ElementInterface;
use craft\base\FieldInterface;
use craft\behaviors\CustomFieldBehavior;
use craft\behaviors\DraftBehavior;
use craft\behaviors\RevisionBehavior;
use craft\db\FixedOrderExpression;
use craft\db\Query;
use craft\db\QueryAbortedException;
use craft\db\Table;
use craft\elements\User;
use craft\errors\SiteNotFoundException;
use craft\events\CancelableEvent;
use craft\events\PopulateElementEvent;
use craft\helpers\ArrayHelper;
use craft\helpers\Db;
use craft\helpers\ElementHelper;
use craft\helpers\StringHelper;
use craft\models\Site;
use craft\search\SearchQuery;
use yii\base\ArrayableTrait;
use yii\base\Exception;
use yii\base\InvalidArgumentException;
use yii\base\NotSupportedException;
use yii\db\Connection;
use yii\db\Expression;
use yii\db\ExpressionInterface;

/**
 * ElementQuery represents a SELECT SQL statement for elements in a way that is independent of DBMS.
 *
 * @property string|Site $site The site or site handle that the elements should be returned in
 * @mixin CustomFieldBehavior
 * @author Pixel & Tonic, Inc. <support@pixelandtonic.com>
 * @since 3.0.0
 */
class ElementQuery extends Query implements ElementQueryInterface
{
    use ArrayableTrait;

    /**
     * @event Event An event that is triggered at the beginning of preparing an element query for the query builder.
     */
    const EVENT_BEFORE_PREPARE = 'beforePrepare';

    /**
     * @event Event An event that is triggered at the end of preparing an element query for the query builder.
     */
    const EVENT_AFTER_PREPARE = 'afterPrepare';

    /**
     * @event PopulateElementEvent The event that is triggered after an element is populated.
     */
    const EVENT_AFTER_POPULATE_ELEMENT = 'afterPopulateElement';

    /**
     * Returns whether querying for drafts/revisions is supported yet.
     *
     * @return bool
     * @todo remove schema version condition after next beakpoint
     */
    private static function _supportsRevisionParams(): bool
    {
        return Craft::$app->getDb()->columnExists(Table::ELEMENTS, 'draftId');
    }

    /**
     * @var string|null The name of the [[ElementInterface]] class.
     */
    public $elementType;

    /**
     * @var Query|null The query object created by [[prepare()]]
     * @see prepare()
     */
    public $query;

    /**
     * @var Query|null The subselect’s query object created by [[prepare()]]
     * @see prepare()
     */
    public $subQuery;

    /**
     * @var string|null The content table that will be joined by this query.
     */
    public $contentTable = Table::CONTENT;

    /**
     * @var FieldInterface[]|null The fields that may be involved in this query.
     */
    public $customFields;

    // Result formatting attributes
    // -------------------------------------------------------------------------

    /**
     * @var bool Whether the results should be queried in reverse.
     * @used-by inReverse()
     */
    public $inReverse = false;

    /**
     * @var bool Whether to return each element as an array. If false (default), an object
     * of [[elementType]] will be created to represent each element.
     * @used-by asArray()
     */
    public $asArray = false;

    /**
     * @var bool Whether to ignore placeholder elements when populating the results.
     * @used-by ignorePlaceholders()
     * @since 3.2.9
     */
    public $ignorePlaceholders = false;

    // Drafts and revisions
    // -------------------------------------------------------------------------

    /**
     * @var bool Whether draft elements should be returned.
     * @since 3.2.0
     */
    public $drafts = false;

    /**
     * @var int|null The ID of the draft to return (from the `drafts` table)
     * @since 3.2.0
     */
    public $draftId;

    /**
     * @var int|false|null The source element ID that drafts should be returned for.
     * Set to `false` to fetch unsaved drafts.
     * @since 3.2.0
     */
    public $draftOf;

    /**
     * @var int|null The drafts’ creator ID
     * @since 3.2.0
     */
    public $draftCreator;

    /**
     * @var bool Whether revision elements should be returned.
     * @since 3.2.0
     */
    public $revisions = false;

    /**
     * @var int|null The ID of the revision to return (from the `revisions` table)
     * @since 3.2.0
     */
    public $revisionId;

    /**
     * @var int|null The source element ID that revisions should be returned for
     * @since 3.2.0
     */
    public $revisionOf;

    /**
     * @var int|null The revisions’ creator ID
     * @since 3.2.0
     */
    public $revisionCreator;

    // General parameters
    // -------------------------------------------------------------------------

    /**
     * @var int|int[]|false|null The element ID(s). Prefix IDs with `'not '` to exclude them.
     * @used-by id()
     */
    public $id;

    /**
     * @var string|string[]|null The element UID(s). Prefix UIDs with `'not '` to exclude them.
     * @used-by uid()
     */
    public $uid;

    /**
     * @var bool Whether results should be returned in the order specified by [[id]].
     * @used-by fixedOrder()
     */
    public $fixedOrder = false;

    /**
     * @var string|string[]|null The status(es) that the resulting elements must have.
     * @used-by status()
     */
    public $status = ['enabled'];

    /**
     * @var bool Whether to return only archived elements.
     * @used-by archived()
     */
    public $archived = false;

    /**
     * @var bool|null Whether to return trashed (soft-deleted) elements.
     * If this is set to `null`, then both trashed and non-trashed elements will be returned.
     * @used-by trashed()
     * @since 3.1.0
     */
    public $trashed = false;

    /**
     * @var mixed When the resulting elements must have been created.
     * @used-by dateCreated()
     */
    public $dateCreated;

    /**
     * @var mixed When the resulting elements must have been last updated.
     * @used-by dateUpdated()
     */
    public $dateUpdated;

    /**
     * @var int|int[]|string|null The site ID(s) that the elements should be returned in, or `'*'` if elements
     * should be returned in all supported sites.
     * @used-by site()
     * @used-by siteId()
     */
    public $siteId;

    /**
     * @var bool Whether only elements with unique IDs should be returned by the query.
     * @used-by unique()
     * @since 3.2.0
     */
    public $unique = false;

    /**
     * @var array|null Determines which site should be selected when querying multi-site elements.
     * @used-by preferSites()
     * @since 3.2.0
     */
    public $preferSites = false;

    /**
     * @var bool Whether the elements must be enabled for the chosen site.
     * @used-by enabledForSite()
     */
    public $enabledForSite = true;

    /**
     * @var bool Whether the elements must be “leaves” in the structure.
     * @used-by leaves()
     */
    public $leaves = false;

    /**
     * @var int|array|ElementInterface|null The element relation criteria.
     *
     * See [Relations](https://docs.craftcms.com/v3/relations.html) for supported syntax options.
     *
     * @used-by relatedTo()
     */
    public $relatedTo;

    /**
     * @var string|string[]|null The title that resulting elements must have.
     * @used-by title()
     */
    public $title;

    /**
     * @var string|string[]|null The slug that resulting elements must have.
     * @used-by slug()
     */
    public $slug;

    /**
     * @var string|string[]|null The URI that the resulting element must have.
     * @used-by uri()
     */
    public $uri;

    /**
     * @var string|array|SearchQuery|null The search term to filter the resulting elements by.
     *
     * See [Searching](https://docs.craftcms.com/v3/searching.html) for supported syntax options.
     *
     * @used-by ElementQuery::search()
     */
    public $search;

    /**
     * @var string|string[]|null The reference code(s) used to identify the element(s).
     *
     * This property is set when accessing elements via their reference tags, e.g. `{entry:section/slug}`.
     *
     * @used-by ElementQuery::ref()
     */
    public $ref;

    /**
     * @var string|array|null The eager-loading declaration.
     *
     * See [Eager-Loading Elements](https://docs.craftcms.com/v3/eager-loading-elements.html) for supported syntax options.
     *
     * @used-by with()
     * @used-by andWith()
     */
    public $with;

    /**
     * @inheritdoc
     * @used-by orderBy()
     * @used-by addOrderBy()
     */
    public $orderBy = '';

    // Structure parameters
    // -------------------------------------------------------------------------

    /**
     * @var bool|null Whether element structure data should automatically be left-joined into the query.
     * @used-by withStructure()
     */
    public $withStructure;

    /**
     * @var int|false|null The structure ID that should be used to join in the structureelements table.
     * @used-by structureId()
     */
    public $structureId;

    /**
     * @var mixed The element’s level within the structure
     * @used-by level()
     */
    public $level;

    /**
     * @var bool|null Whether the resulting elements must have descendants.
     * @used-by hasDescendants()
     * @since 3.0.4
     */
    public $hasDescendants;

    /**
     * @var int|ElementInterface|null The element (or its ID) that results must be an ancestor of.
     * @used-by ancestorOf()
     */
    public $ancestorOf;

    /**
     * @var int|null The maximum number of levels that results may be separated from [[ancestorOf]].
     * @used-by ancestorDist()
     */
    public $ancestorDist;

    /**
     * @var int|ElementInterface|null The element (or its ID) that results must be a descendant of.
     * @used-by descendantOf()
     */
    public $descendantOf;

    /**
     * @var int|null The maximum number of levels that results may be separated from [[descendantOf]].
     * @used-by descendantDist()
     */
    public $descendantDist;

    /**
     * @var int|ElementInterface|null The element (or its ID) that the results must be a sibling of.
     * @used-by siblingOf()
     */
    public $siblingOf;

    /**
     * @var int|ElementInterface|null The element (or its ID) that the result must be the previous sibling of.
     * @used-by prevSiblingOf()
     */
    public $prevSiblingOf;

    /**
     * @var int|ElementInterface|null The element (or its ID) that the result must be the next sibling of.
     * @used-by nextSiblingOf()
     */
    public $nextSiblingOf;

    /**
     * @var int|ElementInterface|null The element (or its ID) that the results must be positioned before.
     * @used-by positionedBefore()
     */
    public $positionedBefore;

    /**
     * @var int|ElementInterface|null The element (or its ID) that the results must be positioned after.
     * @used-by positionedAfter()
     */
    public $positionedAfter;

    /**
     * @var array The default [[orderBy]] value to use if [[orderBy]] is empty but not null.
     */
    protected $defaultOrderBy = ['elements.dateCreated' => SORT_DESC];

    // For internal use
    // -------------------------------------------------------------------------

    /**
     * @var mixed The placeholder condition for this query.
     * @see _placeholderCondition()
     */
    private $_placeholderCondition;

    /**
     * @var mixed The [[siteId]] param used at the time the placeholder condition was generated.
     * @see _placeholderCondition()
     */
    private $_placeholderSiteIds;

    /**
     * @var ElementInterface[]|null The cached element query result
     * @see setCachedResult()
     */
    private $_result;

    /**
     * @var array|null The criteria params that were set when the cached element query result was set
     * @see setCachedResult()
     */
    private $_resultCriteria;

    /**
     * @var array|null
     */
    private $_searchScores;

    /**
     * Constructor
     *
     * @param string $elementType The element type class associated with this query
     * @param array $config Configurations to be applied to the newly created query object
     */
    public function __construct(string $elementType, array $config = [])
    {
        $this->elementType = $elementType;

        // Use ** as a placeholder for "all the default columns"
        $config['select'] = $config['select'] ?? ['**' => '**'];

        parent::__construct($config);
    }

    /**
     * @inheritdoc
     */
    public function __isset($name)
    {
        if ($name === 'order') {
            Craft::$app->getDeprecator()->log('ElementQuery::order()', 'The “order” element query param has been deprecated. Use “orderBy” instead.');

            return $this->orderBy !== null;
        }

        return parent::__isset($name);
    }

    /**
     * @inheritdoc
     */
    public function __get($name)
    {
        // We must ensure $name is a string; if it is 0 then each of these cases could match.
        // (https://stackoverflow.com/a/8146455)
        switch ((string)$name) {
            case 'locale':
                Craft::$app->getDeprecator()->log('ElementQuery::locale()', 'The “locale” element query param has been deprecated. Use “site” or “siteId” instead.');
                if ($this->siteId && is_numeric($this->siteId) && ($site = Craft::$app->getSites()->getSiteById($this->siteId))) {
                    return $site->handle;
                }

                return null;

            case 'order':
                Craft::$app->getDeprecator()->log('ElementQuery::order()', 'The “order” element query param has been deprecated. Use “orderBy” instead.');

                return $this->orderBy;

            default:
                return parent::__get($name);
        }
    }

    /**
     * @inheritdoc
     */
    public function __set($name, $value)
    {
        switch ($name) {
            case 'site':
                $this->site($value);
                break;
            case 'localeEnabled':
                Craft::$app->getDeprecator()->log('ElementQuery::localeEnabled()', 'The “localeEnabled” element query param has been deprecated. Use “enabledForSite” instead.');
                $this->enabledForSite($value);
                break;
            case 'locale':
                Craft::$app->getDeprecator()->log('ElementQuery::locale()', 'The “locale” element query param has been deprecated. Use “site” or “siteId” instead.');
                $this->site($value);
                break;
            case 'order':
                Craft::$app->getDeprecator()->log('ElementQuery::order()', 'The “order” element query param has been deprecated. Use “orderBy” instead.');
                $this->orderBy = $value;
                break;
            default:
                parent::__set($name, $value);
        }
    }

    /**
     * @inheritdoc
     */
    public function __call($name, $params)
    {
        if ($name === 'order') {
            Craft::$app->getDeprecator()->log('ElementQuery::order()', 'The “order” element query param has been deprecated. Use “orderBy” instead.');

            if (count($params) == 1) {
                $this->orderBy = $params[0];
            } else {
                $this->orderBy = $params;
            }

            return $this;
        }

        return parent::__call($name, $params);
    }

    /**
     * Required by the IteratorAggregate interface.
     *
     * @return ArrayIterator
     */
    public function getIterator(): ArrayIterator
    {
        Craft::$app->getDeprecator()->log('ElementQuery::getIterator()', 'Looping through element queries directly has been deprecated. Use the all() function to fetch the query results before looping over them.');
        return new ArrayIterator($this->all());
    }

    /**
     * Required by the ArrayAccess interface.
     *
     * @param int|string $name The offset to check
     * @return bool
     */
    public function offsetExists($name): bool
    {
        if (is_numeric($name)) {
            // Cached?
            if (($cachedResult = $this->getCachedResult()) !== null) {
                return $name < count($cachedResult);
            }

            $offset = $this->offset;
            $limit = $this->limit;

            $this->offset = $name;
            $this->limit = 1;

            $exists = $this->exists();

            $this->offset = $offset;
            $this->limit = $limit;

            return $exists;
        }

        /** @noinspection ImplicitMagicMethodCallInspection */
        return $this->__isset($name);
    }

    /**
     * Required by the ArrayAccess interface.
     *
     * @param int|string $name The offset to get
     * @return mixed The element at the given offset
     */
    public function offsetGet($name)
    {
        if (is_numeric($name) && ($element = $this->nth($name)) !== null) {
            return $element;
        }

        /** @noinspection ImplicitMagicMethodCallInspection */
        return $this->__get($name);
    }

    /**
     * Required by the ArrayAccess interface.
     *
     * @param string $name The offset to set
     * @param mixed $value The value
     * @throws NotSupportedException if $name is numeric
     */
    public function offsetSet($name, $value)
    {
        if (is_numeric($name)) {
            throw new NotSupportedException('ElementQuery does not support setting an element using array syntax.');
        }

        /** @noinspection ImplicitMagicMethodCallInspection */
        $this->__set($name, $value);
    }

    /**
     * Required by the ArrayAccess interface.
     *
     * @param string $name The offset to unset
     * @throws NotSupportedException if $name is numeric
     */
    public function offsetUnset($name)
    {
        if (is_numeric($name)) {
            throw new NotSupportedException('ElementQuery does not support unsetting an element using array syntax.');
        }

        /** @noinspection ImplicitMagicMethodCallInspection */
        return $this->__unset($name);
    }

    /**
     * @inheritdoc
     */
    public function behaviors()
    {
        $behaviors = parent::behaviors();
        /** @noinspection PhpUndefinedClassInspection */
        $behaviors['customFields'] = [
            'class' => CustomFieldBehavior::class,
            'hasMethods' => true,
        ];
        return $behaviors;
    }

    // Element criteria parameter setters
    // -------------------------------------------------------------------------

    /**
     * @inheritdoc
     * @uses $inReverse
     */
    public function inReverse(bool $value = true)
    {
        $this->inReverse = $value;
        return $this;
    }

    /**
     * @inheritdoc
     * @uses $asArray
     */
    public function asArray(bool $value = true)
    {
        $this->asArray = $value;
        return $this;
    }

    /**
     * @inheritdoc
     * @uses $asArray
     */
    public function ignorePlaceholders(bool $value = true)
    {
        $this->ignorePlaceholders = $value;
        return $this;
    }

    /**
     * @inheritdoc
     * @uses $drafts
     */
    public function drafts(bool $value = true)
    {
        $this->drafts = $value;
        return $this;
    }

    /**
     * @inheritdoc
     * @uses $draftId
     * @uses $drafts
     */
    public function draftId(int $value = null)
    {
        $this->draftId = $value;
        $this->drafts = $value !== null;
        return $this;
    }

    /**
     * @inheritdoc
     * @uses $draftOf
     * @uses $drafts
     */
    public function draftOf($value)
    {
        if ($value instanceof ElementInterface) {
            $this->draftOf = $value->getSourceId();
        } else if (is_numeric($value) || $value === false) {
            $this->draftOf = $value;
        } else {
            throw new InvalidArgumentException('Invalid draftOf value');
        }
        $this->drafts = $value !== null;
        return $this;
    }

    /**
     * @inheritdoc
     * @uses $draftCreator
     * @uses $drafts
     */
    public function draftCreator($value)
    {
        if ($value instanceof User) {
            $this->draftCreator = $value->id;
        } else if (is_numeric($value)) {
            $this->draftCreator = $value;
        } else {
            throw new InvalidArgumentException('Invalid draftCreator value');
        }
        $this->drafts = $value !== null;
        return $this;
    }

    /**
     * @inheritdoc
     * @uses $revisions
     */
    public function revisions(bool $value = true)
    {
        $this->revisions = $value;
        return $this;
    }

    /**
     * @inheritdoc
     * @uses $revisionId
     * @uses $revisions
     */
    public function revisionId(int $value = null)
    {
        $this->revisionId = $value;
        $this->revisions = $value !== null;
        return $this;
    }

    /**
     * @inheritdoc
     * @uses $revisionOf
     * @uses $revisions
     */
    public function revisionOf($value)
    {
        if ($value instanceof ElementInterface) {
            $this->revisionOf = $value->getSourceId();
        } else if (is_numeric($value)) {
            $this->revisionOf = $value;
        } else {
            throw new InvalidArgumentException('Invalid revisionOf value');
        }
        $this->revisions = $value !== null;
        return $this;
    }

    /**
     * @inheritdoc
     * @uses $revisionCreator
     * @uses $revisions
     */
    public function revisionCreator($value)
    {
        if ($value instanceof User) {
            $this->revisionCreator = $value->id;
        } else if (is_numeric($value)) {
            $this->revisionCreator = $value;
        } else {
            throw new InvalidArgumentException('Invalid revisionCreator value');
        }
        $this->revisions = $value !== null;
        return $this;
    }

    /**
     * @inheritdoc
     * @uses $id
     */
    public function id($value)
    {
        $this->id = $value;
        return $this;
    }

    /**
     * @inheritdoc
     * @uses $uid
     */
    public function uid($value)
    {
        $this->uid = $value;
        return $this;
    }

    /**
     * @inheritdoc
     * @uses $fixedOrder
     */
    public function fixedOrder(bool $value = true)
    {
        $this->fixedOrder = $value;
        return $this;
    }

    /**
     * @inheritdoc
     * @uses $orderBy
     */
    public function orderBy($columns)
    {
        parent::orderBy($columns);

        // If $columns normalizes to an empty array, just set it to null
        if ($this->orderBy === []) {
            $this->orderBy = null;
        }

        return $this;
    }

    /**
     * @inheritdoc
     * @uses $orderBy
     */
    public function addOrderBy($columns)
    {
        // If orderBy is an empty, non-null value (leaving it up to the element query class to decide),
        // then treat this is an orderBy() call.
        if ($this->orderBy !== null && empty($this->orderBy)) {
            $this->orderBy = null;
        }

        parent::addOrderBy($columns);

        // If $this->>orderBy is empty, just set it to null
        if ($this->orderBy === []) {
            $this->orderBy = null;
        }

        return $this;
    }

    /**
     * @inheritdoc
     * @uses $status
     */
    public function status($value)
    {
        $this->status = $value;
        return $this;
    }

    /**
     * @inheritdoc
     * @uses $archived
     */
    public function archived(bool $value = true)
    {
        $this->archived = $value;
        return $this;
    }

    /**
     * @inheritdoc
     * @uses $trashed
     */
    public function trashed($value = true)
    {
        $this->trashed = $value;
        return $this;
    }

    /**
     * @inheritdoc
     * @uses $dateCreated
     */
    public function dateCreated($value)
    {
        $this->dateCreated = $value;
        return $this;
    }

    /**
     * @inheritdoc
     * @uses $dateUpdated
     */
    public function dateUpdated($value)
    {
        $this->dateUpdated = $value;
        return $this;
    }

    /**
     * @inheritdoc
     * @throws InvalidArgumentException if $value is invalid
     * @uses $siteId
     */
    public function site($value)
    {
        if ($value === '*' || $value === null) {
            $this->siteId = $value;
        } else if ($value instanceof Site) {
            $this->siteId = $value->id;
        } else if (is_string($value)) {
            $site = Craft::$app->getSites()->getSiteByHandle($value);
            if (!$site) {
                throw new InvalidArgumentException('Invalid site handle: ' . $value);
            }
            $this->siteId = $site->id;
        } else {
            if ($not = (strtolower(reset($value)) === 'not')) {
                array_shift($value);
            }
            $this->siteId = [];
            foreach (Craft::$app->getSites()->getAllSites() as $site) {
                if (in_array($site->handle, $value, true) === !$not) {
                    $this->siteId[] = $site->id;
                }
            }
            if (empty($this->siteId)) {
                throw new InvalidArgumentException('Invalid site param: [' . ($not ? 'not, ' : '') . implode(', ', $value) . ']');
            }
        }

        return $this;
    }

    /**
     * @inheritdoc
     * @uses $siteId
     */
    public function siteId($value)
    {
        if (is_array($value) && strtolower(reset($value)) === 'not') {
            array_shift($value);
            $this->siteId = [];
            foreach (Craft::$app->getSites()->getAllSites() as $site) {
                if (!in_array($site->id, $value, false)) {
                    $this->siteId[] = $site->id;
                }
            }
        } else {
            $this->siteId = $value;
        }

        return $this;
    }

    /**
     * Sets the [[$site]] property.
     *
     * @param string $value The property value
     * @return static self reference
     * @deprecated in 3.0.0. Use [[site]] or [[siteId]] instead.
     */
    public function locale(string $value)
    {
        Craft::$app->getDeprecator()->log('ElementQuery::locale()', 'The “locale” element query param has been deprecated. Use “site” or “siteId” instead.');
        $this->site($value);
        return $this;
    }

    /**
     * @inheritdoc
     * @uses $unique
     * @since 3.2.0
     */
    public function unique(bool $value = true)
    {
        $this->unique = $value;
        return $this;
    }

    /**
     * @inheritdoc
     * @uses $preferSites
     * @since 3.2.0
     */
    public function preferSites(array $value = null)
    {
        $this->preferSites = $value;
        return $this;
    }

    /**
     * @inheritdoc
     * @uses $enabledForSite
     */
    public function enabledForSite(bool $value = true)
    {
        $this->enabledForSite = $value;
        return $this;
    }

    /**
     * Sets the [[$enabledForSite]] property.
     *
     * @param mixed $value The property value (defaults to true)
     * @return static self reference
     * @deprecated in 3.0.0. Use [[enabledForSite]] instead.
     */
    public function localeEnabled($value = true)
    {
        Craft::$app->getDeprecator()->log('ElementQuery::localeEnabled()', 'The “localeEnabled” element query param has been deprecated. Use “enabledForSite” instead.');
        $this->enabledForSite = $value;
        return $this;
    }

    /**
     * @inheritdoc
     * @uses $relatedTo
     */
    public function relatedTo($value)
    {
        $this->relatedTo = $value;
        return $this;
    }

    /**
     * @inheritdoc
     * @uses $title
     */
    public function title($value)
    {
        $this->title = $value;
        return $this;
    }

    /**
     * @inheritdoc
     * @uses $slug
     */
    public function slug($value)
    {
        $this->slug = $value;
        return $this;
    }

    /**
     * @inheritdoc
     * @uses $uri
     */
    public function uri($value)
    {
        $this->uri = $value;
        return $this;
    }

    /**
     * @inheritdoc
     * @uses $search
     */
    public function search($value)
    {
        $this->search = $value;
        return $this;
    }

    /**
     * @inheritdoc
     * @uses $ref
     */
    public function ref($value)
    {
        $this->ref = $value;
        return $this;
    }

    /**
     * @inheritdoc
     * @uses $with
     */
    public function with($value)
    {
        $this->with = $value;
        return $this;
    }

    /**
     * @inheritdoc
     * @uses $with
     */
    public function andWith($value)
    {
        if (empty($this->with)) {
            $this->with = [$value];
        } else {
            if (is_string($this->with)) {
                $this->with = StringHelper::split($this->with);
            }
            $this->with[] = $value;
        }
        return $this;
    }

    /**
     * @inheritdoc
     * @uses $withStructure
     */
    public function withStructure(bool $value = true)
    {
        $this->withStructure = $value;
        return $this;
    }

    /**
     * @inheritdoc
     * @uses $structureId
     */
    public function structureId(int $value = null)
    {
        $this->structureId = $value;
        return $this;
    }

    /**
     * @inheritdoc
     * @uses $level
     */
    public function level($value = null)
    {
        $this->level = $value;
        return $this;
    }

    /**
     * @inheritdoc
     * @uses $hasDescendants
     */
    public function hasDescendants(bool $value = true)
    {
        $this->hasDescendants = $value;
        return $this;
    }

    /**
     * @inheritdoc
     * @uses $leaves
     */
    public function leaves(bool $value = true)
    {
        $this->leaves = $value;
        return $this;
    }

    /**
     * @inheritdoc
     * @uses $ancestorOf
     */
    public function ancestorOf($value)
    {
        $this->ancestorOf = $value;
        return $this;
    }

    /**
     * @inheritdoc
     * @uses $ancestorDist
     */
    public function ancestorDist(int $value = null)
    {
        $this->ancestorDist = $value;
        return $this;
    }

    /**
     * @inheritdoc
     * @uses $descendantOf
     */
    public function descendantOf($value)
    {
        $this->descendantOf = $value;
        return $this;
    }

    /**
     * @inheritdoc
     * @uses $descendantDist
     */
    public function descendantDist(int $value = null)
    {
        $this->descendantDist = $value;
        return $this;
    }

    /**
     * @inheritdoc
     * @uses $siblingOf
     */
    public function siblingOf($value)
    {
        $this->siblingOf = $value;
        return $this;
    }

    /**
     * @inheritdoc
     * @uses $prevSiblingOf
     */
    public function prevSiblingOf($value)
    {
        $this->prevSiblingOf = $value;
        return $this;
    }

    /**
     * @inheritdoc
     * @uses $nextSiblingOf
     */
    public function nextSiblingOf($value)
    {
        $this->nextSiblingOf = $value;
        return $this;
    }

    /**
     * @inheritdoc
     * @uses $positionedBefore
     */
    public function positionedBefore($value)
    {
        $this->positionedBefore = $value;
        return $this;
    }

    /**
     * @inheritdoc
     * @uses $positionedAfter
     */
    public function positionedAfter($value)
    {
        $this->positionedAfter = $value;
        return $this;
    }

    /**
     * @inheritdoc
     */
    public function anyStatus()
    {
        $this->status = null;
        $this->enabledForSite = false;
        return $this;
    }

    // Query preparation/execution
    // -------------------------------------------------------------------------

    /**
     * @inheritdoc
     * @throws QueryAbortedException if it can be determined that there won’t be any results
     */
    public function prepare($builder)
    {
        // Is the query already doomed?
        if ($this->id !== null && empty($this->id)) {
            throw new QueryAbortedException();
        }
        $class = $this->elementType;

        // Make sure the siteId param is set
        try {
            if (!$class::isLocalized()) {
                // The criteria *must* be set to the primary site ID
                $this->siteId = Craft::$app->getSites()->getPrimarySite()->id;
            } else if (!$this->siteId) {
                // Default to the current site
                $this->siteId = Craft::$app->getSites()->getCurrentSite()->id;
            }
        } catch (SiteNotFoundException $e) {
            // Fail silently if Craft isn't installed yet or is in the middle of updating
            if (Craft::$app->getIsInstalled() && !Craft::$app->getUpdates()->getIsCraftDbMigrationNeeded()) {
                /** @noinspection PhpUnhandledExceptionInspection */
                throw $e;
            }
            throw new QueryAbortedException($e->getMessage(), 0, $e);
        }

        // Normalize the orderBy param in case it was set directly
        if (!empty($this->orderBy)) {
            $this->orderBy = $this->normalizeOrderBy($this->orderBy);
        }

        // Build the query
        // ---------------------------------------------------------------------

        $this->query = new Query();
        $this->subQuery = new Query();

        // Give other classes a chance to make changes up front
        if (!$this->beforePrepare()) {
            throw new QueryAbortedException();
        }

        $this->query
            ->from(['subquery' => $this->subQuery])
            ->innerJoin(['elements' => Table::ELEMENTS], '[[elements.id]] = [[subquery.elementsId]]')
            ->innerJoin(['elements_sites' => Table::ELEMENTS_SITES], '[[elements_sites.id]] = [[subquery.elementsSitesId]]');

        $this->subQuery
            ->addSelect([
                'elementsId' => 'elements.id',
                'elementsSitesId' => 'elements_sites.id',
            ])
            ->from(['elements' => Table::ELEMENTS])
            ->innerJoin(['elements_sites' => Table::ELEMENTS_SITES], '[[elements_sites.elementId]] = [[elements.id]]')
            ->andWhere($this->where)
            ->offset($this->offset)
            ->limit($this->limit)
            ->addParams($this->params);

        if ($this->siteId !== '*' && Craft::$app->getIsMultiSite(false, true)) {
            $this->subQuery->andWhere(['elements_sites.siteId' => $this->siteId]);
        }

        if ($class::hasContent() && $this->contentTable !== null) {
            $this->customFields = $this->customFields();
            $this->_joinContentTable($class);
        } else {
            $this->customFields = null;
        }

        if ($this->distinct) {
            $this->query->distinct();
        }

        if ($this->groupBy) {
            $this->query->groupBy = $this->groupBy;
        }

        if ($this->id) {
            $this->subQuery->andWhere(Db::parseParam('elements.id', $this->id));
        }

        if ($this->uid) {
            $this->subQuery->andWhere(Db::parseParam('elements.uid', $this->uid));
        }

        if ($this->archived) {
            $this->subQuery->andWhere(['elements.archived' => true]);
        } else {
            $this->subQuery->andWhere(['elements.archived' => false]);
            $this->_applyStatusParam($class);
        }

        // todo: remove schema version condition after next beakpoint
        $schemaVersion = Craft::$app->getInstalledSchemaVersion();
        if (version_compare($schemaVersion, '3.1.0', '>=')) {
            if ($this->trashed === false) {
                $this->subQuery->andWhere(['elements.dateDeleted' => null]);
            } else if ($this->trashed === true) {
                $this->subQuery->andWhere(['not', ['elements.dateDeleted' => null]]);
            }
        }

        if ($this->dateCreated) {
            $this->subQuery->andWhere(Db::parseDateParam('elements.dateCreated', $this->dateCreated));
        }

        if ($this->dateUpdated) {
            $this->subQuery->andWhere(Db::parseDateParam('elements.dateUpdated', $this->dateUpdated));
        }

        if ($this->title !== null && $this->title !== '' && $class::hasTitles()) {
            $this->subQuery->andWhere(Db::parseParam('content.title', $this->title));
        }

        if ($this->slug) {
            $this->subQuery->andWhere(Db::parseParam('elements_sites.slug', $this->slug));
        }

        if ($this->uri) {
            $this->subQuery->andWhere(Db::parseParam('elements_sites.uri', $this->uri, '=', true));
        }

        if ($this->enabledForSite) {
            $this->subQuery->andWhere(['elements_sites.enabled' => true]);
        }

        $this->_applyRelatedToParam();
        $this->_applyStructureParams($class);
        $this->_applyRevisionParams();
        $this->_applySearchParam($builder->db);
        $this->_applyOrderByParams($builder->db);
        $this->_applySelectParam();
        $this->_applyJoinParams();

        // Give other classes a chance to make changes up front
        if (!$this->afterPrepare()) {
            throw new QueryAbortedException();
        }

        $this->_applyUniqueParam($builder->db);

        // Pass the query back
        return $this->query;
    }

    /**
     * @inheritdoc
     * @return ElementInterface[]|array The resulting elements.
     */
    public function populate($rows)
    {
        if (empty($rows)) {
            return [];
        }

        // Should we set a search score on the elements?
        if ($this->_searchScores !== null) {
            foreach ($rows as &$row) {
                if (isset($row['id'], $this->_searchScores[$row['id']])) {
                    $row['searchScore'] = $this->_searchScores[$row['id']];
                }
            }
        }

        return $this->_createElements($rows);
    }

    /**
     * @inheritdoc
     */
    public function count($q = '*', $db = null)
    {
        // Cached?
        if (($cachedResult = $this->getCachedResult()) !== null) {
            return count($cachedResult);
        }

        return parent::count($q, $db) ?: 0;
    }

    /**
     * @inheritdoc
     */
    public function all($db = null)
    {
        // Cached?
        if (($cachedResult = $this->getCachedResult()) !== null) {
            if ($this->with) {
                Craft::$app->getElements()->eagerLoadElements($this->elementType, $cachedResult, $this->with);
            }
            return $cachedResult;
        }

        return parent::all($db);
    }

    /**
     * @inheritdoc
     * @return ElementInterface|array|null the first element. Null is returned if the query
     * results in nothing.
     */
    public function one($db = null)
    {
        // Cached?
        if (($cachedResult = $this->getCachedResult()) !== null) {
            return reset($cachedResult) ?: null;
        }

        if ($row = parent::one($db)) {
            $elements = $this->populate([$row]);
            return reset($elements) ?: null;
        }

        return null;
    }

    /**
     * @inheritdoc
     * @since 3.3.16.2
     */
    public function column($db = null)
    {
        // Avoid indexing by an ambiguous column
        if (
            $this->from === null &&
            is_string($this->indexBy) &&
            in_array($this->indexBy, ['id', 'dateCreated', 'dateUpdated', 'uid'], true)
        ) {
            $this->from = ['elements' => Table::ELEMENTS];
            $result = parent::column($db);
            $this->from = null;
            return $result;
        }

        return parent::column($db);
    }

    /**
     * @inheritdoc
     */
    public function exists($db = null)
    {
        return ($this->getCachedResult() !== null) ?: parent::exists($db);
    }

    /**
     * @inheritdoc
     * @return ElementInterface|array|null The element. Null is returned if the query
     * results in nothing.
     */
    public function nth(int $n, Connection $db = null)
    {
        // Cached?
        if (($cachedResult = $this->getCachedResult()) !== null) {
            return $cachedResult[$n] ?? null;
        }

        return parent::nth($n, $db);
    }

    /**
     * @inheritdoc
     */
    public function ids($db = null): array
    {
        // TODO: Remove this in Craft 4
        // Make sure $db is not a list of attributes
        if ($this->_setAttributes($db)) {
            Craft::$app->getDeprecator()->log('ElementQuery::ids($criteria)', 'Passing new criteria params to the ids() element query function is now deprecated. Set the parameters before calling ids().');
            $db = null;
        }

        $select = $this->select;
        $this->select = ['elements.id' => 'elements.id'];
        $result = $this->column($db);
        $this->select($select);

        return $result;
    }

    /**
     * Returns the resulting elements set by [[setCachedResult()]], if the criteria params haven’t changed since then.
     *
     * @return ElementInterface[]|null $elements The resulting elements, or null if setCachedResult() was never called or the criteria has changed
     * @see setCachedResult()
     */
    public function getCachedResult()
    {
        if ($this->_result === null) {
            return null;
        }

        // Make sure the criteria hasn't changed
        if ($this->_resultCriteria !== $this->getCriteria()) {
            $this->_result = null;
            return null;
        }

        return $this->_result;
    }

    /**
     * Sets the resulting elements.
     *
     * If this is called, [[all()]] will return these elements rather than initiating a new SQL query,
     * as long as none of the parameters have changed since setCachedResult() was called.
     *
     * @param ElementInterface[] $elements The resulting elements.
     * @see getCachedResult()
     */
    public function setCachedResult(array $elements)
    {
        $this->_result = $elements;
        $this->_resultCriteria = $this->getCriteria();
    }

    /**
     * Clears the cached result.
     *
     * @see getCachedResult()
     * @see setCachedResult()
     * @since 3.4.0
     */
    public function clearCachedResult()
    {
        $this->_result = $this->_resultCriteria = null;
    }

    /**
     * Returns an array of the current criteria attribute values.
     *
     * @return array
     */
    public function getCriteria(): array
    {
        $attributes = $this->criteriaAttributes();

        // Ignore the 'with' param
        ArrayHelper::removeValue($attributes, 'with');

        return $this->toArray($attributes, [], false);
    }

    /**
     * Returns the query's criteria attributes.
     *
     * @return string[]
     */
    public function criteriaAttributes(): array
    {
        // By default, include all public, non-static properties that were defined by a sub class, and certain ones in this class
        $class = new \ReflectionClass($this);
        $names = [];

        foreach ($class->getProperties(\ReflectionProperty::IS_PUBLIC) as $property) {
            if (!$property->isStatic()) {
                $dec = $property->getDeclaringClass();
                if (
                    ($dec->getName() === self::class || $dec->isSubclassOf(self::class)) &&
                    !in_array($property->getName(), ['elementType', 'query', 'subQuery', 'contentTable', 'customFields', 'asArray'], true)
                ) {
                    $names[] = $property->getName();
                }
            }
        }

        return $names;
    }

    // Arrayable methods
    // -------------------------------------------------------------------------

    /**
     * Returns the list of fields that should be returned by default by [[toArray()]] when no specific fields are specified.
     *
     * A field is a named element in the returned array by [[toArray()]].
     * This method should return an array of field names or field definitions.
     * If the former, the field name will be treated as an object property name whose value will be used
     * as the field value. If the latter, the array key should be the field name while the array value should be
     * the corresponding field definition which can be either an object property name or a PHP callable
     * returning the corresponding field value. The signature of the callable should be:
     *
     * ```php
     * function ($model, $field) {
     *     // return field value
     * }
     * ```
     *
     * For example, the following code declares four fields:
     *
     * - `email`: the field name is the same as the property name `email`;
     * - `firstName` and `lastName`: the field names are `firstName` and `lastName`, and their
     *   values are obtained from the `first_name` and `last_name` properties;
     * - `fullName`: the field name is `fullName`. Its value is obtained by concatenating `first_name`
     *   and `last_name`.
     *
     * ```php
     * return [
     *     'email',
     *     'firstName' => 'first_name',
     *     'lastName' => 'last_name',
     *     'fullName' => function ($model) {
     *         return $model->first_name . ' ' . $model->last_name;
     *     },
     * ];
     * ```
     *
     * @return array The list of field names or field definitions.
     * @see toArray()
     */
    public function fields()
    {
        $fields = array_unique(array_merge(
            array_keys(Craft::getObjectVars($this)),
            array_keys(Craft::getObjectVars($this->getBehavior('customFields')))
        ));
        $fields = array_combine($fields, $fields);
        unset($fields['query'], $fields['subQuery'], $fields['owner']);

        return $fields;
    }

    // Internal Methods
    // -------------------------------------------------------------------------

    /**
     * Converts a found row into an element instance.
     *
     * @param array $row
     * @return ElementInterface
     * @internal
     * @since 3.3.1
     */
    public function createElement(array $row): ElementInterface
    {
        // Do we have a placeholder for this element?
        if (
            !$this->ignorePlaceholders &&
            isset($row['id'], $row['siteId']) &&
            ($element = Craft::$app->getElements()->getPlaceholderElement($row['id'], $row['siteId'])) !== null
        ) {
            return $element;
        }

        $class = $this->elementType;

        // Instantiate the element
        if ($this->structureId) {
            $row['structureId'] = $this->structureId;
        }

        if ($class::hasContent() && $this->contentTable !== null) {
            if ($class::hasTitles()) {
                // Ensure the title is a string
                $row['title'] = (string)($row['title'] ?? '');
            }

            // Separate the content values from the main element attributes
            $fieldValues = [];

            if (!empty($this->customFields)) {
                foreach ($this->customFields as $field) {
                    if ($field->hasContentColumn()) {
                        // Account for results where multiple fields have the same handle, but from
                        // different columns e.g. two Matrix block types that each have a field with the
                        // same handle
                        $colName = $this->_getFieldContentColumnName($field);

                        if (!isset($fieldValues[$field->handle]) || (empty($fieldValues[$field->handle]) && !empty($row[$colName]))) {
                            $fieldValues[$field->handle] = $row[$colName] ?? null;
                        }

                        unset($row[$colName]);
                    }
                }
            }
        }

        if (array_key_exists('dateDeleted', $row)) {
            $row['trashed'] = $row['dateDeleted'] !== null;
        }

        // Set the custom field values
        if (isset($fieldValues)) {
            $row['fieldValues'] = $fieldValues;
        }

        $behaviors = [];

        if ($this->drafts) {
            $behaviors['draft'] = new DraftBehavior([
                'sourceId' => ArrayHelper::remove($row, 'draftSourceId'),
                'creatorId' => ArrayHelper::remove($row, 'draftCreatorId'),
                'draftName' => ArrayHelper::remove($row, 'draftName'),
                'draftNotes' => ArrayHelper::remove($row, 'draftNotes'),
                'trackChanges' => (bool)ArrayHelper::remove($row, 'draftTrackChanges'),
                'dateLastMerged' => ArrayHelper::remove($row, 'draftDateLastMerged'),
            ]);
        }

        if ($this->revisions) {
            $behaviors['revision'] = new RevisionBehavior([
                'sourceId' => ArrayHelper::remove($row, 'revisionSourceId'),
                'creatorId' => ArrayHelper::remove($row, 'revisionCreatorId'),
                'revisionNum' => ArrayHelper::remove($row, 'revisionNum'),
                'revisionNotes' => ArrayHelper::remove($row, 'revisionNotes'),
            ]);
        }

        $element = new $class($row);
        $element->attachBehaviors($behaviors);

        // Fire an 'afterPopulateElement' event
        if ($this->hasEventHandlers(self::EVENT_AFTER_POPULATE_ELEMENT)) {
            $this->trigger(self::EVENT_AFTER_POPULATE_ELEMENT, new PopulateElementEvent([
                'element' => $element,
                'row' => $row
            ]));
        }

        return $element;
    }

    // Deprecated Methods
    // -------------------------------------------------------------------------

    /**
     * Sets the [[$orderBy]] property.
     *
     * @param string $value The property value
     * @return static self reference
     * @deprecated in Craft 3.0. Use [[orderBy()]] instead.
     */
    public function order(string $value)
    {
        Craft::$app->getDeprecator()->log('ElementQuery::order()', 'The “order” element query param has been deprecated. Use “orderBy” instead.');

        return $this->orderBy($value);
    }

    /**
     * Returns all elements that match the criteria.
     *
     * @param array|null $attributes Any last-minute parameters that should be added.
     * @return ElementInterface[] The matched elements.
     * @deprecated in Craft 3.0. Use all() instead.
     */
    public function find(array $attributes = null): array
    {
        Craft::$app->getDeprecator()->log('ElementQuery::find()', 'The find() function used to query for elements is now deprecated. Use all() instead.');
        $this->_setAttributes($attributes);

        return $this->all();
    }

    /**
     * Returns the first element that matches the criteria.
     *
     * @param array|null $attributes
     * @return ElementInterface|null
     * @deprecated in Craft 3.0. Use one() instead.
     */
    public function first(array $attributes = null)
    {
        Craft::$app->getDeprecator()->log('ElementQuery::first()', 'The first() function used to query for elements is now deprecated. Use one() instead.');
        $this->_setAttributes($attributes);

        return $this->one();
    }

    /**
     * Returns the last element that matches the criteria.
     *
     * @param array|null $attributes
     * @return ElementInterface|null
     * @deprecated in Craft 3.0. Use nth() instead.
     */
    public function last(array $attributes = null)
    {
        Craft::$app->getDeprecator()->log('ElementQuery::last()', 'The last() function used to query for elements is now deprecated. Use inReverse().one() instead.');
        $this->_setAttributes($attributes);
        $count = $this->count();
        $offset = $this->offset;
        $this->offset = 0;
        $result = $this->nth($count - 1);
        $this->offset = $offset;

        return $result;
    }

    /**
     * Returns the total elements that match the criteria.
     *
     * @param array|null $attributes
     * @return int
     * @deprecated in Craft 3.0. Use count() instead.
     */
    public function total(array $attributes = null): int
    {
        Craft::$app->getDeprecator()->log('ElementQuery::total()', 'The total() function used to query for elements is now deprecated. Use count() instead.');
        $this->_setAttributes($attributes);

        return $this->count();
    }

    /**
     * This method is called at the beginning of preparing an element query for the query builder.
     *
     * The main Query object being prepared for the query builder is available via [[query]].
     * The subselect’s Query object being prepared is available via [[subQuery]].
     * The role of the subselect query is to apply conditions to the query and narrow the result set down to
     * just the elements that should actually be returned.
     * The role of the main query is to join in any tables that should be included in the results, and select
     * all of the columns that should be included in the results.
     *
     * @return bool Whether the query should be prepared and returned to the query builder.
     * If false, the query will be cancelled and no results will be returned.
     * @see prepare()
     * @see afterPrepare()
     */
    protected function beforePrepare(): bool
    {
        $event = new CancelableEvent();
        $this->trigger(self::EVENT_BEFORE_PREPARE, $event);

        return $event->isValid;
    }

    /**
     * This method is called at the end of preparing an element query for the query builder.
     *
     * It is called at the beginning of [[prepare()]], right after [[query]] and [[subQuery]] have been created.
     *
     * @return bool Whether the query should be prepared and returned to the query builder.
     * If false, the query will be cancelled and no results will be returned.
     * @see prepare()
     * @see beforePrepare()
     */
    protected function afterPrepare(): bool
    {
        $event = new CancelableEvent();
        $this->trigger(self::EVENT_AFTER_PREPARE, $event);

        if (!$event->isValid) {
            return false;
        }

        $elementsService = Craft::$app->getElements();
        if ($elementsService->getIsCollectingCacheTags()) {
            $cacheTags = [
                'element',
                "element::$this->elementType",
            ];

            // If specific IDs were requested, then use those
            if (is_numeric($this->id) || (is_array($this->id) && ArrayHelper::isNumeric($this->id))) {
                $queryTags = (array)$this->id;
            } else {
                $queryTags = $this->cacheTags() ?: ['*'];
            }

            foreach ($queryTags as $tag) {
                $cacheTags[] = "element::$this->elementType::$tag";
            }

            $elementsService->collectCacheTags($cacheTags);
        }

        return true;
    }

    /**
     * Returns any cache invalidation tags that caches involving this element query should use as dependencies.
     *
     * Use the most specific tag(s) possible, to reduce the likelihood of pointless cache clearing.
     *
     * When elements are created/updated/deleted, their [[ElementInterface::getCacheTags()]] method will be called,
     * and any caches that have those tags listed as dependencies will be invalidated.
     *
     * @return string[]
     * @since 3.5.0
     */
    protected function cacheTags(): array
    {
        return [];
    }

    /**
     * Returns the fields that should take part in an upcoming elements query.
     *
     * @return FieldInterface[] The fields that should take part in the upcoming elements query
     */
    protected function customFields(): array
    {
        // todo: remove this after the next breakpoint
        if (Craft::$app->getUpdates()->getIsCraftDbMigrationNeeded()) {
            return [];
        }

        $contentService = Craft::$app->getContent();
        $originalFieldContext = $contentService->fieldContext;
        $contentService->fieldContext = 'global';
        $fields = Craft::$app->getFields()->getAllFields();
        $contentService->fieldContext = $originalFieldContext;

        return $fields;
    }

    /**
     * Returns the condition that should be applied to the element query for a given status.
     *
     * For example, if you support a status called “pending”, which maps back to a `pending` database column that will
     * either be 0 or 1, this method could do this:
     *
     * ```php
     * protected function statusCondition($status)
     * {
     *     switch ($status) {
     *         case 'pending':
     *             return ['mytable.pending' => 1];
     *         default:
     *             return parent::statusCondition($status);
     *     }
     * ```
     *
     * @param string $status The status
     * @return string|array|ExpressionInterface|false|null The status condition, or false if $status is an unsupported status
     */
    protected function statusCondition(string $status)
    {
        switch ($status) {
            case Element::STATUS_ENABLED:
                return ['elements.enabled' => true];
            case Element::STATUS_DISABLED:
                return [
                    'or',
                    ['elements.enabled' => false],
                    ['elements_sites.enabled' => false],
                ];
            case Element::STATUS_ARCHIVED:
                return ['elements.archived' => true];
            default:
                return false;
        }
    }

    /**
     * Joins in a table with an `id` column that has a foreign key pointing to `craft_elements`.`id`.
     *
     * @param string $table The unprefixed table name. This will also be used as the table’s alias within the query.
     */
    protected function joinElementTable(string $table)
    {
        $joinTable = [$table => "{{%$table}}"];
        $this->query->innerJoin($joinTable, "[[{$table}.id]] = [[subquery.elementsId]]");
        $this->subQuery->innerJoin($joinTable, "[[{$table}.id]] = [[elements.id]]");
    }

    /**
     * @inheritdoc
     */
    protected function normalizeOrderBy($columns)
    {
        // Special case for 'score' - that should be shorthand for SORT_DESC, not SORT_ASC
        if ($columns === 'score') {
            return ['score' => SORT_DESC];
        }

        return parent::normalizeOrderBy($columns);
    }

    /**
     * Combines the given condition with an alternative condition if there are any relevant placeholder elements.
     *
     * @param mixed $condition
     * @return mixed
     */
    private function _placeholderCondition($condition)
    {
        if ($this->ignorePlaceholders) {
            return $condition;
        }

        if ($this->_placeholderCondition === null || $this->siteId !== $this->_placeholderSiteIds) {
            $placeholderSourceIds = [];
            $placeholderElements = Craft::$app->getElements()->getPlaceholderElements();
            if (!empty($placeholderElements)) {
                $siteIds = $this->siteId !== '*' ? array_flip((array)$this->siteId) : null;
                foreach ($placeholderElements as $element) {
                    if (
                        $element instanceof $this->elementType &&
                        ($siteIds === null || isset($siteIds[$element->siteId]))
                    ) {
                        $placeholderSourceIds[] = $element->getSourceId();
                    }
                }
            }

            if (!empty($placeholderSourceIds)) {
                $this->_placeholderCondition = ['elements.id' => $placeholderSourceIds];
            } else {
                $this->_placeholderCondition = false;
            }
            $this->_placeholderSiteIds = is_array($this->siteId) ? array_merge($this->siteId) : $this->siteId;
        }

        if ($this->_placeholderCondition === false) {
            return $condition;
        }

        return ['or', $condition, $this->_placeholderCondition];
    }

    /**
     * Joins the content table into the query being prepared.
     *
     * @param string $class
     * @throws QueryAbortedException
     */
    private function _joinContentTable(string $class)
    {
        /** @var ElementInterface|string $class */
        // Join in the content table on both queries
        $joinCondition = [
            'and',
            '[[content.elementId]] = [[elements.id]]',
        ];
        if (Craft::$app->getIsMultiSite(false, true)) {
            $joinCondition[] = '[[content.siteId]] = [[elements_sites.siteId]]';
        }
        $this->subQuery
            ->innerJoin($this->contentTable . ' content', $joinCondition)
            ->addSelect(['contentId' => 'content.id']);

        $this->query->innerJoin($this->contentTable . ' content', '[[content.id]] = [[subquery.contentId]]');

        // Select the content table columns on the main query
        $this->query->addSelect(['contentId' => 'content.id']);

        if ($class::hasTitles()) {
            $this->query->addSelect(['content.title']);
        }

        if (is_array($this->customFields)) {
            $contentService = Craft::$app->getContent();
            $originalFieldColumnPrefix = $contentService->fieldColumnPrefix;
            $fieldAttributes = $this->getBehavior('customFields');

            foreach ($this->customFields as $field) {
                if ($field->hasContentColumn()) {
                    $this->query->addSelect(['content.' . $this->_getFieldContentColumnName($field)]);
                }

                $handle = $field->handle;

                // In theory all field handles will be accounted for on the CustomFieldBehavior, but just to be safe...
                if ($handle !== 'owner' && isset($fieldAttributes->$handle)) {
                    $fieldAttributeValue = $fieldAttributes->$handle;
                } else {
                    $fieldAttributeValue = null;
                }

                // Set the field's column prefix on the Content service.
                if ($field->columnPrefix !== null) {
                    $contentService->fieldColumnPrefix = $field->columnPrefix;
                }

                $fieldResponse = $field->modifyElementsQuery($this, $fieldAttributeValue);

                // Set it back
                $contentService->fieldColumnPrefix = $originalFieldColumnPrefix;

                // Need to bail early?
                if ($fieldResponse === false) {
                    throw new QueryAbortedException();
                }
            }
        }
    }

    /**
     * Applies the 'status' param to the query being prepared.
     *
     * @param string $class
     * @throws QueryAbortedException
     */
    private function _applyStatusParam(string $class)
    {
        /** @var string|ElementInterface $class */
        if (!$this->status || !$class::hasStatuses()) {
            return;
        }

        $statuses = $this->status;
        if (!is_array($statuses)) {
            $statuses = is_string($statuses) ? StringHelper::split($statuses) : [$statuses];
        }

        $condition = ['or'];

        foreach ($statuses as $status) {
            $status = strtolower($status);
            $statusCondition = $this->statusCondition($status);

            if ($statusCondition === false) {
                throw new QueryAbortedException('Unsupported status: ' . $status);
            }

            if ($statusCondition !== null) {
                $condition[] = $statusCondition;
            }
        }

        $this->subQuery->andWhere($this->_placeholderCondition($condition));
    }

    /**
     * Applies the 'relatedTo' param to the query being prepared.
     *
     * @throws QueryAbortedException
     */
    private function _applyRelatedToParam()
    {
        if (!$this->relatedTo) {
            return;
        }

        $parser = new ElementRelationParamParser([
            'fields' => $this->customFields ? ArrayHelper::index($this->customFields, 'handle') : []
        ]);
        $condition = $parser->parse($this->relatedTo);

        if ($condition === false) {
            throw new QueryAbortedException();
        }

        $this->subQuery->andWhere($condition);
    }

    /**
     * Returns whether we should join structure data in the query.
     *
     * @return bool
     */
    private function _shouldJoinStructureData(): bool
    {
        return (
            !$this->trashed &&
            ($this->withStructure || ($this->withStructure !== false && $this->structureId))
        );
    }

    /**
     * Applies the structure params to the query being prepared.
     *
     * @param string $class
     * @throws QueryAbortedException
     */
    private function _applyStructureParams(string $class)
    {
        if (!$this->_shouldJoinStructureData()) {
            $structureParams = [
                'hasDescendants',
                'ancestorOf',
                'descendantOf',
                'siblingOf',
                'prevSiblingOf',
                'nextSiblingOf',
                'positionedBefore',
                'positionedAfter',
                'level',
            ];

            foreach ($structureParams as $param) {
                if ($this->$param !== null) {
                    throw new QueryAbortedException("Unable to apply the '{$param}' param because 'structureId' isn't set");
                }
            }

            return;
        }

        $this->query
            ->addSelect([
                'structureelements.root',
                'structureelements.lft',
                'structureelements.rgt',
                'structureelements.level',
            ]);

        if ($this->structureId) {
            $this->query->innerJoin(['structureelements' => Table::STRUCTUREELEMENTS], [
                'and',
                '[[structureelements.elementId]] = [[subquery.elementsId]]',
                ['structureelements.structureId' => $this->structureId]
            ]);
            $this->subQuery->innerJoin(['structureelements' => Table::STRUCTUREELEMENTS], [
                'and',
                '[[structureelements.elementId]] = [[elements.id]]',
                ['structureelements.structureId' => $this->structureId]
            ]);
        } else {
            $this->query
                ->addSelect(['structureelements.structureId'])
                ->leftJoin(['structureelements' => Table::STRUCTUREELEMENTS], [
                    'and',
                    '[[structureelements.elementId]] = [[subquery.elementsId]]',
                    '[[structureelements.structureId]] = [[subquery.structureId]]',
                ]);
            $existsQuery = (new Query())
                ->from([Table::STRUCTURES])
                ->where('[[id]] = [[structureelements.structureId]]');
            // todo: remove schema version condition after next beakpoint
            $schemaVersion = Craft::$app->getInstalledSchemaVersion();
            if (version_compare($schemaVersion, '3.1.0', '>=')) {
                $existsQuery->andWhere(['dateDeleted' => null]);
            }
            $this->subQuery
                ->addSelect(['structureelements.structureId'])
                ->leftJoin(['structureelements' => Table::STRUCTUREELEMENTS], [
                    'and',
                    '[[structureelements.elementId]] = [[elements.id]]',
                    ['exists', $existsQuery],
                ]);
        }

        if ($this->hasDescendants !== null) {
            if ($this->hasDescendants) {
                $this->subQuery->andWhere('[[structureelements.rgt]] > [[structureelements.lft]] + 1');
            } else {
                $this->subQuery->andWhere('[[structureelements.rgt]] = [[structureelements.lft]] + 1');
            }
        }

        if ($this->ancestorOf) {
            $ancestorOf = $this->_normalizeStructureParamValue('ancestorOf', $class);

            $this->subQuery->andWhere([
                'and',
                ['<', 'structureelements.lft', $ancestorOf->lft],
                ['>', 'structureelements.rgt', $ancestorOf->rgt],
                ['structureelements.root' => $ancestorOf->root]
            ]);

            if ($this->ancestorDist) {
                $this->subQuery->andWhere(['>=', 'structureelements.level', $ancestorOf->level - $this->ancestorDist]);
            }
        }

        if ($this->descendantOf) {
            $descendantOf = $this->_normalizeStructureParamValue('descendantOf', $class);

            $this->subQuery->andWhere([
                'and',
                ['>', 'structureelements.lft', $descendantOf->lft],
                ['<', 'structureelements.rgt', $descendantOf->rgt],
                ['structureelements.root' => $descendantOf->root]
            ]);

            if ($this->descendantDist) {
                $this->subQuery->andWhere(['<=', 'structureelements.level', $descendantOf->level + $this->descendantDist]);
            }
        }

        foreach (['siblingOf', 'prevSiblingOf', 'nextSiblingOf'] as $param) {
            if (!$this->$param) {
                continue;
            }

            $siblingOf = $this->_normalizeStructureParamValue($param, $class);

            $this->subQuery->andWhere([
                'and',
                [
                    'structureelements.level' => $siblingOf->level,
                    'structureelements.root' => $siblingOf->root,
                ],
                ['not', ['structureelements.elementId' => $siblingOf->id]]
            ]);

            if ($siblingOf->level != 1) {
                $parent = $siblingOf->getParent();

                if (!$parent) {
                    throw new QueryAbortedException();
                }

                $this->subQuery->andWhere([
                    'and',
                    ['>', 'structureelements.lft', $parent->lft],
                    ['<', 'structureelements.rgt', $parent->rgt]
                ]);
            }

            switch ($param) {
                case 'prevSiblingOf':
                    $this->query->orderBy(['structureelements.lft' => SORT_DESC]);
                    $this->subQuery
                        ->andWhere(['<', 'structureelements.lft', $siblingOf->lft])
                        ->orderBy(['structureelements.lft' => SORT_DESC])
                        ->limit(1);
                    break;
                case 'nextSiblingOf':
                    $this->query->orderBy(['structureelements.lft' => SORT_ASC]);
                    $this->subQuery
                        ->andWhere(['>', 'structureelements.lft', $siblingOf->lft])
                        ->orderBy(['structureelements.lft' => SORT_ASC])
                        ->limit(1);
                    break;
            }
        }

        if ($this->positionedBefore) {
            $positionedBefore = $this->_normalizeStructureParamValue('positionedBefore', $class);

            $this->subQuery->andWhere([
                'and',
                ['<', 'structureelements.lft', $positionedBefore->lft],
                ['structureelements.root' => $positionedBefore->root]
            ]);
        }

        if ($this->positionedAfter) {
            $positionedAfter = $this->_normalizeStructureParamValue('positionedAfter', $class);

            $this->subQuery->andWhere([
                'and',
                ['>', 'structureelements.lft', $positionedAfter->rgt],
                ['structureelements.root' => $positionedAfter->root],
            ]);
        }

        if ($this->level) {
            $this->subQuery->andWhere(Db::parseParam('structureelements.level', $this->level));
        }

        if ($this->leaves) {
            $this->subQuery->andWhere('[[structureelements.rgt]] = [[structureelements.lft]] + 1');
        }
    }

    /**
     * Applies draft and revision params to the query being prepared.
     *
     * @throws QueryAbortedException
     */
    private function _applyRevisionParams()
    {
        if (!self::_supportsRevisionParams()) {
            if ($this->drafts || $this->revisions) {
                throw new QueryAbortedException();
            }
            return;
        }

        if ($this->drafts) {
            $this->subQuery->innerJoin(['drafts' => Table::DRAFTS], '[[drafts.id]] = [[elements.draftId]]');
            $this->query
                ->innerJoin(['drafts' => Table::DRAFTS], '[[drafts.id]] = [[elements.draftId]]')
                ->addSelect([
                    'elements.draftId',
                    'drafts.sourceId as draftSourceId',
                    'drafts.creatorId as draftCreatorId',
                    'drafts.name as draftName',
                    'drafts.notes as draftNotes',
                ]);

            $schemaVersion = Craft::$app->getInstalledSchemaVersion();
            if (version_compare($schemaVersion, '3.4.3', '>=')) {
                $this->query->addSelect(['drafts.trackChanges as draftTrackChanges']);
                $this->query->addSelect(['drafts.dateLastMerged as draftDateLastMerged']);
            }

            if ($this->draftId) {
                $this->subQuery->andWhere(['elements.draftId' => $this->draftId]);
            }

            if ($this->draftOf !== null) {
                $this->subQuery->andWhere(['drafts.sourceId' => $this->draftOf ?: null]);
            }

            if ($this->draftCreator) {
                $this->subQuery->andWhere(['drafts.creatorId' => $this->draftCreator]);
            }
        } else {
            $this->subQuery->andWhere($this->_placeholderCondition(['elements.draftId' => null]));
        }

        if ($this->revisions) {
            $this->subQuery->innerJoin(['revisions' => Table::REVISIONS], '[[revisions.id]] = [[elements.revisionId]]');
            $this->query
                ->innerJoin(['revisions' => Table::REVISIONS], '[[revisions.id]] = [[elements.revisionId]]')
                ->addSelect([
                    'elements.revisionId',
                    'revisions.sourceId as revisionSourceId',
                    'revisions.creatorId as revisionCreatorId',
                    'revisions.num as revisionNum',
                    'revisions.notes as revisionNotes',
                ]);

            if ($this->revisionId) {
                $this->subQuery->andWhere(['elements.revisionId' => $this->revisionId]);
            }

            if ($this->revisionOf) {
                $this->subQuery->andWhere(['revisions.sourceId' => $this->revisionOf]);
            }

            if ($this->revisionCreator) {
                $this->subQuery->andWhere(['revisions.creatorId' => $this->revisionCreator]);
            }
        } else {
            $this->subQuery->andWhere($this->_placeholderCondition(['elements.revisionId' => null]));
        }
    }

    /**
     * Normalizes a structure param value to either an Element object or false.
     *
     * @param string $property The parameter’s property name.
     * @param string $class The element class
     * @return ElementInterface The normalized element
     * @throws QueryAbortedException if the element can't be found
     */
    private function _normalizeStructureParamValue(string $property, string $class): ElementInterface
    {
        if ($this->$property !== false && !$this->$property instanceof ElementInterface) {
            $this->$property = $class::find()
                ->id($this->$property)
                ->siteId($this->siteId)
                ->structureId($this->structureId)
                ->anyStatus()
                ->one();

            if ($this->$property === null) {
                $this->$property = false;
            }
        }

        if ($this->$property === false) {
            throw new QueryAbortedException();
        }

<<<<<<< HEAD
        return $this->$property = ElementHelper::sourceElement($this->$property, true);
=======
        return $this->$property;
>>>>>>> 05904d21
    }

    /**
     * Applies the 'search' param to the query being prepared.
     *
     * @param Connection $db
     * @throws Exception if the DB connection doesn't support fixed ordering
     * @throws QueryAbortedException
     */
    private function _applySearchParam(Connection $db)
    {
        $this->_searchScores = null;

        if ($this->search) {
            // Get the element IDs
            $elementIdsQuery = clone $this;
            $elementIds = $elementIdsQuery
                ->search(null)
                ->offset(null)
                ->limit(null)
                ->ids();

            $siteId = $this->siteId === '*' ? null : $this->siteId;
            $searchResults = Craft::$app->getSearch()->filterElementIdsByQuery($elementIds, $this->search, true, $siteId, true);

            // No results?
            if (empty($searchResults)) {
                throw new QueryAbortedException();
            }

            $filteredElementIds = array_keys($searchResults);

            if ($this->orderBy === ['score' => SORT_ASC] || $this->orderBy === ['score' => SORT_DESC]) {
                // Order the elements in the exact order that the Search service returned them in
                if (!$db instanceof \craft\db\Connection) {
                    throw new Exception('The database connection doesn’t support fixed ordering.');
                }
                if (
                    ($this->orderBy === ['score' => SORT_ASC] && !$this->inReverse) ||
                    ($this->orderBy === ['score' => SORT_DESC] && $this->inReverse)
                ) {
                    $orderBy = [new FixedOrderExpression('elements.id', array_reverse($filteredElementIds), $db)];
                } else {
                    $orderBy = [new FixedOrderExpression('elements.id', $filteredElementIds, $db)];
                }

                $this->query->orderBy($orderBy);
                $this->subQuery->orderBy($orderBy);
            }

            $this->subQuery->andWhere(['elements.id' => $filteredElementIds]);

            $this->_searchScores = $searchResults;
        }
    }

    /**
     * Applies the 'fixedOrder' and 'orderBy' params to the query being prepared.
     *
     * @param Connection $db
     * @throws Exception if the DB connection doesn't support fixed ordering
     * @throws QueryAbortedException
     */
    private function _applyOrderByParams(Connection $db)
    {
        if (
            $this->orderBy === null ||
            $this->orderBy === ['score' => SORT_ASC] ||
            $this->orderBy === ['score' => SORT_DESC] ||
            !empty($this->query->orderBy)
        ) {
            return;
        }

        // Any other empty value means we should set it
        if (empty($this->orderBy)) {
            if ($this->fixedOrder) {
                if (empty($this->id)) {
                    throw new QueryAbortedException;
                }

                $ids = $this->id;
                if (!is_array($ids)) {
                    $ids = is_string($ids) ? StringHelper::split($ids) : [$ids];
                }

                if (!$db instanceof \craft\db\Connection) {
                    throw new Exception('The database connection doesn’t support fixed ordering.');
                }
                $this->orderBy = [new FixedOrderExpression('elements.id', $ids, $db)];
            } else if (self::_supportsRevisionParams() && $this->revisions) {
                $this->orderBy = ['num' => SORT_DESC];
            } else if ($this->_shouldJoinStructureData()) {
                $this->orderBy = ['structureelements.lft' => SORT_ASC] + $this->defaultOrderBy;
            } else if (!empty($this->defaultOrderBy)) {
                $this->orderBy = $this->defaultOrderBy;
            } else {
                return;
            }
        }

        // Define the real column name mapping (e.g. `fieldHandle` => `field_fieldHandle`)
        $orderColumnMap = [];

        if (is_array($this->customFields)) {
            // Add the field column prefixes
            foreach ($this->customFields as $field) {
                if ($field::hasContentColumn()) {
                    $orderColumnMap[$field->handle] = 'content.' . $this->_getFieldContentColumnName($field);
                }
            }
        }

        // Prevent “1052 Column 'id' in order clause is ambiguous” MySQL error
        $orderColumnMap['id'] = 'elements.id';
        $orderColumnMap['dateCreated'] = 'elements.dateCreated';
        $orderColumnMap['dateUpdated'] = 'elements.dateUpdated';

        // Rename orderBy keys based on the real column name mapping
        // (yes this is awkward but we need to preserve the order of the keys!)
        $orderBy = array_merge($this->orderBy);
        $orderByColumns = array_keys($orderBy);

        foreach ($orderColumnMap as $orderValue => $columnName) {
            // Are we ordering by this column name?
            $pos = array_search($orderValue, $orderByColumns, true);

            if ($pos !== false) {
                // Swap it with the mapped column name
                $orderByColumns[$pos] = $columnName;
                $orderBy = array_combine($orderByColumns, $orderBy);
            }
        }

        if ($this->inReverse) {
            foreach ($orderBy as &$direction) {
                if ($direction instanceof FixedOrderExpression) {
                    $values = array_reverse($direction->values);
                    $direction = new FixedOrderExpression($direction->column, $values, $direction->db, $direction->params);
                } // Can't do anything about custom SQL expressions
                else if (!$direction instanceof ExpressionInterface) {
                    $direction = $direction === SORT_DESC ? SORT_ASC : SORT_DESC;
                }
            }
            unset($direction);
        }

        $this->query->orderBy($orderBy);
        $this->subQuery->orderBy($orderBy);
    }

    /**
     * Applies the 'select' param to the query being prepared.
     */
    private function _applySelectParam()
    {
        // Select all columns defined by [[select]]
        $select = array_merge((array)$this->select);

        // Is there still a ** placeholder param?
        if (isset($select['**'])) {
            unset($select['**']);

            // Merge in the default columns
            $select = array_merge($select, [
                'elements.id' => 'elements.id',
                'elements.fieldLayoutId' => 'elements.fieldLayoutId',
                'elements.uid' => 'elements.uid',
                'elements.enabled' => 'elements.enabled',
                'elements.archived' => 'elements.archived',
                'elements.dateCreated' => 'elements.dateCreated',
                'elements.dateUpdated' => 'elements.dateUpdated',
                'elementSiteId' => 'elements_sites.id',
                'elements_sites.slug' => 'elements_sites.slug',
                'elements_sites.siteId' => 'elements_sites.siteId',
                'elements_sites.uri' => 'elements_sites.uri',
                'enabledForSite' => 'elements_sites.enabled',
            ]);

            // If the query includes soft-deleted elements, include the date deleted
            if ($this->trashed !== false) {
                $select['elements.dateDeleted'] = 'elements.dateDeleted';
            }

            // If the query already specifies any columns, merge those in too
            if (!empty($this->query->select)) {
                $select = array_merge($select, $this->query->select);
            }
        }

        $this->query->select = $select;
    }

    /**
     * Applies the 'join' params to the query being prepared.
     */
    private function _applyJoinParams()
    {
        if ($this->join !== null) {
            foreach ($this->join as $join) {
                $this->query->join[] = $join;
                $this->subQuery->join[] = $join;
            }
        }
    }

    /**
     * Applies the 'unique' param to the query being prepared
     *
     * @param Connection $db
     */
    private function _applyUniqueParam(Connection $db)
    {
        if (
            !$this->unique ||
            !Craft::$app->getIsMultiSite(false, true) ||
            (
                $this->siteId &&
                $this->siteId !== '*' &&
                (!is_array($this->siteId) || count($this->siteId) === 1)
            )
        ) {
            return;
        }

        $sitesService = Craft::$app->getSites();

        if (!$this->preferSites) {
            $preferSites = [$sitesService->getCurrentSite()->id];
        } else {
            $preferSites = [];
            foreach ($this->preferSites as $preferSite) {
                if (is_numeric($preferSite)) {
                    $preferSites[] = $preferSite;
                } else if ($site = $sitesService->getSiteByHandle($preferSite)) {
                    $preferSites[] = $site->id;
                }
            }
        }

        $caseSql = 'case';
        $caseParams = [];
        foreach ($preferSites as $index => $siteId) {
            $param = 'preferSites' . $index;
            $caseSql .= " when [[elements_sites.siteId]] = :{$param} then {$index}";
            $caseParams[$param] = $siteId;
        }
        $caseSql .= ' else ' . count($preferSites) . ' end';

        $subSelectSqlQuery = clone $this->subQuery;
        $subSelectSql = $subSelectSqlQuery
            ->select(['elements_sites.id'])
            ->andWhere('[[subElements.id]] = [[tmpElements.id]]')
            ->orderBy([
                new Expression($caseSql, $caseParams),
                'elements_sites.id' => SORT_ASC
            ])
            ->offset(0)
            ->limit(1)
            ->getRawSql();

        // `elements` => `subElements`
        $qElements = $db->quoteTableName('elements');
        $qSubElements = $db->quoteTableName('subElements');
        $qTmpElements = $db->quoteTableName('tmpElements');
        $q = $qElements[0];
        $subSelectSql = str_replace("{$qElements}.", "{$qSubElements}.", $subSelectSql);
        $subSelectSql = str_replace("{$q} {$qElements}", "{$q} {$qSubElements}", $subSelectSql);
        $subSelectSql = str_replace($qTmpElements, $qElements, $subSelectSql);

        $this->subQuery->andWhere(new Expression("[[elements_sites.id]] = ({$subSelectSql})"));
    }

    /**
     * Returns a field’s corresponding content column name.
     *
     * @param FieldInterface $field
     * @return string
     */
    private function _getFieldContentColumnName(FieldInterface $field): string
    {
        return ($field->columnPrefix ?: 'field_') . $field->handle;
    }

    /**
     * Converts found rows into element instances
     *
     * @param array $rows
     * @return array|ElementInterface[]
     */
    private function _createElements(array $rows)
    {
        $elements = [];

        if ($this->asArray === true) {
            if ($this->indexBy === null) {
                return $rows;
            }

            foreach ($rows as $row) {
                if (is_string($this->indexBy)) {
                    $key = $row[$this->indexBy];
                } else {
                    $key = call_user_func($this->indexBy, $row);
                }

                $elements[$key] = $row;
            }
        } else {
            foreach ($rows as $row) {
                $element = $this->createElement($row);

                // Add it to the elements array
                if ($this->indexBy === null) {
                    $elements[] = $element;
                } else {
                    if (is_string($this->indexBy)) {
                        $key = $element->{$this->indexBy};
                    } else {
                        $key = call_user_func($this->indexBy, $element);
                    }

                    $elements[$key] = $element;
                }
            }

            ElementHelper::setNextPrevOnElements($elements);

            // Should we eager-load some elements onto these?
            if ($this->with) {
                Craft::$app->getElements()->eagerLoadElements($this->elementType, $elements, $this->with);
            }
        }

        return $elements;
    }

    /**
     * Batch-sets attributes. Used by [[find()]], [[first()]], [[last()]], [[ids()]], and [[total()]].
     *
     * @param mixed $attributes
     * @return bool Whether $attributes was an array
     * @todo Remove this in Craft 4, along with the methods that call it.
     */
    private function _setAttributes($attributes): bool
    {
        if (is_array($attributes) || $attributes instanceof \IteratorAggregate) {
            foreach ($attributes as $name => $value) {
                if ($this->canSetProperty($name)) {
                    $this->$name = $value;
                }
            }

            return true;
        }

        return false;
    }
}<|MERGE_RESOLUTION|>--- conflicted
+++ resolved
@@ -2524,11 +2524,7 @@
             throw new QueryAbortedException();
         }
 
-<<<<<<< HEAD
-        return $this->$property = ElementHelper::sourceElement($this->$property, true);
-=======
         return $this->$property;
->>>>>>> 05904d21
     }
 
     /**
