<?php
/**
 * @link https://craftcms.com/
 * @copyright Copyright (c) Pixel & Tonic, Inc.
 * @license https://craftcms.github.io/license/
 */

namespace craft\elements\db;

use ArrayIterator;
use Craft;
use craft\base\Element;
use craft\base\ElementInterface;
use craft\base\FieldInterface;
use craft\behaviors\CustomFieldBehavior;
use craft\behaviors\DraftBehavior;
use craft\behaviors\RevisionBehavior;
use craft\cache\ElementQueryTagDependency;
use craft\db\FixedOrderExpression;
use craft\db\Query;
use craft\db\QueryAbortedException;
use craft\db\Table;
use craft\elements\User;
use craft\errors\SiteNotFoundException;
use craft\events\CancelableEvent;
use craft\events\PopulateElementEvent;
use craft\helpers\ArrayHelper;
use craft\helpers\Db;
use craft\helpers\ElementHelper;
use craft\helpers\StringHelper;
use craft\models\Site;
use craft\search\SearchQuery;
use ReflectionClass;
use ReflectionProperty;
use yii\base\ArrayableTrait;
use yii\base\Exception;
use yii\base\InvalidArgumentException;
use yii\base\NotSupportedException;
use yii\db\Connection;
use yii\db\Expression;
use yii\db\ExpressionInterface;

/**
 * ElementQuery represents a SELECT SQL statement for elements in a way that is independent of DBMS.
 *
 * @property string|Site $site The site or site handle that the elements should be returned in
 * @mixin CustomFieldBehavior
 * @author Pixel & Tonic, Inc. <support@pixelandtonic.com>
 * @since 3.0.0
 */
class ElementQuery extends Query implements ElementQueryInterface
{
    use ArrayableTrait;

    /**
     * @event Event An event that is triggered at the beginning of preparing an element query for the query builder.
     */
    public const EVENT_BEFORE_PREPARE = 'beforePrepare';

    /**
     * @event Event An event that is triggered at the end of preparing an element query for the query builder.
     */
    public const EVENT_AFTER_PREPARE = 'afterPrepare';

    /**
     * @event PopulateElementEvent The event that is triggered after an element is populated.
     *
     * If [[PopulateElementEvent::$element]] is replaced by an event handler, the replacement will be returned by [[createElement()]] instead.
     */
    public const EVENT_AFTER_POPULATE_ELEMENT = 'afterPopulateElement';

    /**
     * @var string The name of the [[ElementInterface]] class.
     */
    public string $elementType;

    /**
     * @var Query|null The query object created by [[prepare()]]
     * @see prepare()
     */
    public ?Query $query = null;

    /**
     * @var Query|null The subselect’s query object created by [[prepare()]]
     * @see prepare()
     */
    public ?Query $subQuery = null;

    /**
     * @var string|null The content table that will be joined by this query.
     */
    public ?string $contentTable = Table::CONTENT;

    /**
     * @var FieldInterface[]|null The fields that may be involved in this query.
     */
    public ?array $customFields = null;

    // Result formatting attributes
    // -------------------------------------------------------------------------

    /**
     * @var bool Whether the results should be queried in reverse.
     * @used-by inReverse()
     */
    public bool $inReverse = false;

    /**
     * @var bool Whether to return each element as an array. If false (default), an object
     * of [[elementType]] will be created to represent each element.
     * @used-by asArray()
     */
    public bool $asArray = false;

    /**
     * @var bool Whether to ignore placeholder elements when populating the results.
     * @used-by ignorePlaceholders()
     * @since 3.2.9
     */
    public bool $ignorePlaceholders = false;

    // Drafts and revisions
    // -------------------------------------------------------------------------

    /**
     * @var bool|null Whether draft elements should be returned.
     * @since 3.2.0
     */
    public ?bool $drafts = false;

    /**
     * @var bool|null Whether provisional drafts should be returned.
     * @since 3.7.0
     */
    public ?bool $provisionalDrafts = false;

    /**
     * @var int|null The ID of the draft to return (from the `drafts` table)
     * @since 3.2.0
     */
    public ?int $draftId = null;

    /**
     * @var int|string|false|null The source element ID that drafts should be returned for.
     *
     * This can be set to one of the following:
     *
     * - A source element ID – matches drafts of that element
     * - `'*'` – matches drafts of any source element
     * - `false` – matches unpublished drafts that have no source element
     *
     * @since 3.2.0
     */
    public $draftOf;

    /**
     * @var int|null The drafts’ creator ID
     * @since 3.2.0
     */
    public ?int $draftCreator = null;

    /**
     * @var bool Whether only unpublished drafts which have been saved after initial creation should be included in the results.
     * @since 3.6.6
     */
    public bool $savedDraftsOnly = false;

    /**
     * @var bool Whether revision elements should be returned.
     * @since 3.2.0
     */
    public bool $revisions = false;

    /**
     * @var int|null The ID of the revision to return (from the `revisions` table)
     * @since 3.2.0
     */
    public ?int $revisionId = null;

    /**
     * @var int|null The source element ID that revisions should be returned for
     * @since 3.2.0
     */
    public ?int $revisionOf = null;

    /**
     * @var int|null The revisions’ creator ID
     * @since 3.2.0
     */
    public ?int $revisionCreator = null;

    // General parameters
    // -------------------------------------------------------------------------

    /**
     * @var int|int[]|false|null The element ID(s). Prefix IDs with `'not '` to exclude them.
     * @used-by id()
     */
    public $id;

    /**
     * @var string|string[]|null The element UID(s). Prefix UIDs with `'not '` to exclude them.
     * @used-by uid()
     */
    public $uid;

    /**
     * @var int|int[]|null The element ID(s) in the `elements_sites` table. Prefix IDs with `'not '` to exclude them.
     * @used-by siteSettingsId()
     * @since 3.7.0
     */
    public $siteSettingsId;

    /**
     * @var bool Whether results should be returned in the order specified by [[id]].
     * @used-by fixedOrder()
     */
    public bool $fixedOrder = false;

    /**
     * @var string|string[]|null The status(es) that the resulting elements must have.
     * @used-by status()
     */
    public $status = [
        Element::STATUS_ENABLED,
    ];

    /**
     * @var bool Whether to return only archived elements.
     * @used-by archived()
     */
    public bool $archived = false;

    /**
     * @var bool|null Whether to return trashed (soft-deleted) elements.
     * If this is set to `null`, then both trashed and non-trashed elements will be returned.
     * @used-by trashed()
     * @since 3.1.0
     */
    public ?bool $trashed = false;

    /**
     * @var mixed When the resulting elements must have been created.
     * @used-by dateCreated()
     */
    public $dateCreated;

    /**
     * @var mixed When the resulting elements must have been last updated.
     * @used-by dateUpdated()
     */
    public $dateUpdated;

    /**
     * @var int|int[]|string|null The site ID(s) that the elements should be returned in, or `'*'` if elements
     * should be returned in all supported sites.
     * @used-by site()
     * @used-by siteId()
     */
    public $siteId;

    /**
     * @var bool Whether only elements with unique IDs should be returned by the query.
     * @used-by unique()
     * @since 3.2.0
     */
    public bool $unique = false;

    /**
     * @var array|null Determines which site should be selected when querying multi-site elements.
     * @used-by preferSites()
     * @since 3.2.0
     */
    public $preferSites = false;

    /**
     * @var bool Whether the elements must be “leaves” in the structure.
     * @used-by leaves()
     */
    public bool $leaves = false;

    /**
     * @var int|array|ElementInterface|null The element relation criteria.
     *
     * See [Relations](https://craftcms.com/docs/3.x/relations.html) for supported syntax options.
     *
     * @used-by relatedTo()
     */
    public $relatedTo;

    /**
     * @var string|string[]|null The title that resulting elements must have.
     * @used-by title()
     */
    public $title;

    /**
     * @var string|string[]|null The slug that resulting elements must have.
     * @used-by slug()
     */
    public $slug;

    /**
     * @var string|string[]|null The URI that the resulting element must have.
     * @used-by uri()
     */
    public $uri;

    /**
     * @var string|array|SearchQuery|null The search term to filter the resulting elements by.
     *
     * See [Searching](https://craftcms.com/docs/3.x/searching.html) for supported syntax options.
     *
     * @used-by ElementQuery::search()
     */
    public $search;

    /**
     * @var string|string[]|null The reference code(s) used to identify the element(s).
     *
     * This property is set when accessing elements via their reference tags, e.g. `{entry:section/slug}`.
     *
     * @used-by ElementQuery::ref()
     */
    public $ref;

    /**
     * @var string|array|null The eager-loading declaration.
     *
     * See [Eager-Loading Elements](https://craftcms.com/docs/3.x/dev/eager-loading-elements.html) for supported syntax options.
     *
     * @used-by with()
     * @used-by andWith()
     */
    public $with;

    /**
     * @inheritdoc
     * @var string|array
     * @used-by orderBy()
     * @used-by addOrderBy()
     */
    public $orderBy = '';

    // Structure parameters
    // -------------------------------------------------------------------------

    /**
     * @var bool|null Whether element structure data should automatically be left-joined into the query.
     * @used-by withStructure()
     */
    public ?bool $withStructure = null;

    /**
     * @var int|false|null The structure ID that should be used to join in the structureelements table.
     * @used-by structureId()
     */
    public $structureId;

    /**
     * @var mixed The element’s level within the structure
     * @used-by level()
     */
    public $level;

    /**
     * @var bool|null Whether the resulting elements must have descendants.
     * @used-by hasDescendants()
     * @since 3.0.4
     */
    public ?bool $hasDescendants = null;

    /**
     * @var int|ElementInterface|null The element (or its ID) that results must be an ancestor of.
     * @used-by ancestorOf()
     */
    public $ancestorOf;

    /**
     * @var int|null The maximum number of levels that results may be separated from [[ancestorOf]].
     * @used-by ancestorDist()
     */
    public ?int $ancestorDist = null;

    /**
     * @var int|ElementInterface|null The element (or its ID) that results must be a descendant of.
     * @used-by descendantOf()
     */
    public $descendantOf;

    /**
     * @var int|null The maximum number of levels that results may be separated from [[descendantOf]].
     * @used-by descendantDist()
     */
    public ?int $descendantDist = null;

    /**
     * @var int|ElementInterface|null The element (or its ID) that the results must be a sibling of.
     * @used-by siblingOf()
     */
    public $siblingOf;

    /**
     * @var int|ElementInterface|null The element (or its ID) that the result must be the previous sibling of.
     * @used-by prevSiblingOf()
     */
    public $prevSiblingOf;

    /**
     * @var int|ElementInterface|null The element (or its ID) that the result must be the next sibling of.
     * @used-by nextSiblingOf()
     */
    public $nextSiblingOf;

    /**
     * @var int|ElementInterface|null The element (or its ID) that the results must be positioned before.
     * @used-by positionedBefore()
     */
    public $positionedBefore;

    /**
     * @var int|ElementInterface|null The element (or its ID) that the results must be positioned after.
     * @used-by positionedAfter()
     */
    public $positionedAfter;

    /**
     * @var array The default [[orderBy]] value to use if [[orderBy]] is empty but not null.
     */
    protected array $defaultOrderBy = ['elements.dateCreated' => SORT_DESC];

    // For internal use
    // -------------------------------------------------------------------------

    /**
     * @var mixed The placeholder condition for this query.
     * @see _placeholderCondition()
     */
    private $_placeholderCondition;

    /**
     * @var mixed The [[siteId]] param used at the time the placeholder condition was generated.
     * @see _placeholderCondition()
     */
    private $_placeholderSiteIds;

    /**
     * @var ElementInterface[]|null The cached element query result
     * @see setCachedResult()
     */
    private ?array $_result = null;

    /**
     * @var array|null The criteria params that were set when the cached element query result was set
     * @see setCachedResult()
     */
    private ?array $_resultCriteria = null;

    /**
     * @var array|null
     */
    private ?array $_searchScores = null;

    /**
     * @var string[]|null
     * @see getCacheTags()
     */
    private $_cacheTags;

    /**
     * Constructor
     *
     * @param string $elementType The element type class associated with this query
     * @param array $config Configurations to be applied to the newly created query object
     */
    public function __construct(string $elementType, array $config = [])
    {
        $this->elementType = $elementType;

        // Use ** as a placeholder for "all the default columns"
        $config['select'] = $config['select'] ?? ['**' => '**'];

        parent::__construct($config);
    }

    /**
     * @inheritdoc
     */
    public function __set($name, $value)
    {
        switch ($name) {
            case 'site':
                $this->site($value);
                break;
            default:
                parent::__set($name, $value);
        }
    }

    /**
     * Required by the IteratorAggregate interface.
     *
     * @return ArrayIterator
     */
    public function getIterator(): ArrayIterator
    {
        Craft::$app->getDeprecator()->log('ElementQuery::getIterator()', 'Looping through element queries directly has been deprecated. Use the `all()` function to fetch the query results before looping over them.');
        return new ArrayIterator($this->all());
    }

    /**
     * Required by the ArrayAccess interface.
     *
     * @param int|string $offset The offset to check
     * @return bool
     */
    public function offsetExists($offset): bool
    {
        if (is_numeric($offset)) {
            // Cached?
            if (($cachedResult = $this->getCachedResult()) !== null) {
                return $offset < count($cachedResult);
            }

            $oldOffset = $this->offset;
            $limit = $this->limit;

            $this->offset = $offset;
            $this->limit = 1;

            $exists = $this->exists();

            $this->offset = $oldOffset;
            $this->limit = $limit;

            return $exists;
        }

        /** @noinspection ImplicitMagicMethodCallInspection */
        return $this->__isset($offset);
    }

    /**
     * Required by the ArrayAccess interface.
     *
     * @param int|string $offset The offset to get
     * @return mixed The element at the given offset
     */
    public function offsetGet($offset)
    {
        if (is_numeric($offset) && ($element = $this->nth($offset)) !== null) {
            return $element;
        }

        /** @noinspection ImplicitMagicMethodCallInspection */
        return $this->__get($offset);
    }

    /**
     * Required by the ArrayAccess interface.
     *
     * @param string $offset The offset to set
     * @param mixed $value The value
     * @throws NotSupportedException if $name is numeric
     */
    public function offsetSet($offset, $value): void
    {
        if (is_numeric($offset)) {
            throw new NotSupportedException('ElementQuery does not support setting an element using array syntax.');
        }

        /** @noinspection ImplicitMagicMethodCallInspection */
        $this->__set($offset, $value);
    }

    /**
     * Required by the ArrayAccess interface.
     *
     * @param string $offset The offset to unset
     * @throws NotSupportedException if $name is numeric
     */
    public function offsetUnset($offset): void
    {
        if (is_numeric($offset)) {
            throw new NotSupportedException('ElementQuery does not support unsetting an element using array syntax.');
        }

        /** @noinspection ImplicitMagicMethodCallInspection */
        $this->__unset($offset);
    }

    /**
     * @inheritdoc
     */
    public function behaviors(): array
    {
        $behaviors = parent::behaviors();
        $behaviors['customFields'] = [
            'class' => CustomFieldBehavior::class,
            'hasMethods' => true,
        ];
        return $behaviors;
    }

    // Element criteria parameter setters
    // -------------------------------------------------------------------------

    /**
     * @inheritdoc
     * @uses $inReverse
     */
    public function inReverse(bool $value = true): self
    {
        $this->inReverse = $value;
        return $this;
    }

    /**
     * @inheritdoc
     * @uses $asArray
     */
    public function asArray(bool $value = true): self
    {
        $this->asArray = $value;
        return $this;
    }

    /**
     * @inheritdoc
     * @uses $asArray
     */
    public function ignorePlaceholders(bool $value = true): self
    {
        $this->ignorePlaceholders = $value;
        return $this;
    }

    /**
     * @inheritdoc
     * @uses $drafts
     */
    public function drafts(?bool $value = true): self
    {
        $this->drafts = $value;
        return $this;
    }

    /**
     * @inheritdoc
     * @uses $draftId
     * @uses $drafts
     */
    public function draftId(?int $value = null): self
    {
        $this->draftId = $value;
        if ($value !== null && $this->drafts === false) {
            $this->drafts = true;
        }
        return $this;
    }

    /**
     * @inheritdoc
     * @uses $draftOf
     * @uses $drafts
     */
    public function draftOf($value): self
    {
        if ($value instanceof ElementInterface) {
            $this->draftOf = $value->getCanonicalId();
        } else if (is_numeric($value) || $value === '*' || $value === false || $value === null) {
            $this->draftOf = $value;
        } else {
            throw new InvalidArgumentException('Invalid draftOf value');
        }
        if ($value !== null && $this->drafts === false) {
            $this->drafts = true;
        }
        return $this;
    }

    /**
     * @inheritdoc
     * @uses $draftCreator
     * @uses $drafts
     */
    public function draftCreator($value): self
    {
        if ($value instanceof User) {
            $this->draftCreator = $value->id;
        } else if (is_numeric($value) || $value === null) {
            $this->draftCreator = $value;
        } else {
            throw new InvalidArgumentException('Invalid draftCreator value');
        }
        if ($value !== null && $this->drafts === false) {
            $this->drafts = true;
        }
        return $this;
    }

    /**
     * @inheritdoc
     * @uses $provisionalDrafts
     * @uses $drafts
     */
    public function provisionalDrafts(?bool $value = true): self
    {
        $this->provisionalDrafts = $value;
        if ($value === true && $this->drafts === false) {
            $this->drafts = true;
        }
        return $this;
    }

    /**
     * @inheritdoc
     * @uses $savedDraftsOnly
     */
    public function savedDraftsOnly(bool $value = true): self
    {
        $this->savedDraftsOnly = $value;
        return $this;
    }

    /**
     * @inheritdoc
     * @uses $revisions
     */
    public function revisions(bool $value = true): self
    {
        $this->revisions = $value;
        return $this;
    }

    /**
     * @inheritdoc
     * @uses $revisionId
     * @uses $revisions
     */
    public function revisionId(?int $value = null): self
    {
        $this->revisionId = $value;
        $this->revisions = $value !== null;
        return $this;
    }

    /**
     * @inheritdoc
     * @uses $revisionOf
     * @uses $revisions
     */
    public function revisionOf($value): self
    {
        if ($value instanceof ElementInterface) {
            $this->revisionOf = $value->getCanonicalId();
        } else if (is_numeric($value) || $value === null) {
            $this->revisionOf = $value;
        } else {
            throw new InvalidArgumentException('Invalid revisionOf value');
        }
        $this->revisions = $value !== null;
        return $this;
    }

    /**
     * @inheritdoc
     * @uses $revisionCreator
     * @uses $revisions
     */
    public function revisionCreator($value): self
    {
        if ($value instanceof User) {
            $this->revisionCreator = $value->id;
        } else if (is_numeric($value) || $value === null) {
            $this->revisionCreator = $value;
        } else {
            throw new InvalidArgumentException('Invalid revisionCreator value');
        }
        $this->revisions = $value !== null;
        return $this;
    }

    /**
     * @inheritdoc
     * @uses $id
     */
    public function id($value): self
    {
        $this->id = $value;
        return $this;
    }

    /**
     * @inheritdoc
     * @uses $uid
     */
    public function uid($value): self
    {
        $this->uid = $value;
        return $this;
    }

    /**
     * @inheritdoc
     * @uses $siteSettingsId
     */
    public function siteSettingsId($value): self
    {
        $this->siteSettingsId = $value;
        return $this;
    }

    /**
     * @inheritdoc
     * @uses $fixedOrder
     */
    public function fixedOrder(bool $value = true): self
    {
        $this->fixedOrder = $value;
        return $this;
    }

    /**
     * @inheritdoc
     * @uses $orderBy
     */
    public function orderBy($columns): self
    {
        parent::orderBy($columns);

        // If $columns normalizes to an empty array, just set it to null
        if ($this->orderBy === []) {
            $this->orderBy = null;
        }

        return $this;
    }

    /**
     * @inheritdoc
     * @uses $orderBy
     */
    public function addOrderBy($columns): self
    {
        // If orderBy is an empty, non-null value (leaving it up to the element query class to decide),
        // then treat this is an orderBy() call.
        if (isset($this->orderBy) && empty($this->orderBy)) {
            $this->orderBy = null;
        }

        parent::addOrderBy($columns);

        // If $this->>orderBy is empty, just set it to null
        if ($this->orderBy === []) {
            $this->orderBy = null;
        }

        return $this;
    }

    /**
     * @inheritdoc
     * @uses $status
     */
    public function status($value): self
    {
        $this->status = $value;
        return $this;
    }

    /**
     * @inheritdoc
     * @uses $archived
     */
    public function archived(bool $value = true): self
    {
        $this->archived = $value;
        return $this;
    }

    /**
     * @inheritdoc
     * @uses $trashed
     */
    public function trashed(?bool $value = true): self
    {
        $this->trashed = $value;
        return $this;
    }

    /**
     * @inheritdoc
     * @uses $dateCreated
     */
    public function dateCreated($value): self
    {
        $this->dateCreated = $value;
        return $this;
    }

    /**
     * @inheritdoc
     * @uses $dateUpdated
     */
    public function dateUpdated($value): self
    {
        $this->dateUpdated = $value;
        return $this;
    }

    /**
     * @inheritdoc
     * @throws InvalidArgumentException if $value is invalid
     * @uses $siteId
     */
    public function site($value): self
    {
        if ($value === null) {
            $this->siteId = null;
        } else if ($value === '*') {
            $this->siteId = Craft::$app->getSites()->getAllSiteIds();
        } else if ($value instanceof Site) {
            $this->siteId = $value->id;
        } else if (is_string($value)) {
            $site = Craft::$app->getSites()->getSiteByHandle($value);
            if (!$site) {
                throw new InvalidArgumentException('Invalid site handle: ' . $value);
            }
            $this->siteId = $site->id;
        } else {
            if ($not = (strtolower(reset($value)) === 'not')) {
                array_shift($value);
            }
            $this->siteId = [];
            foreach (Craft::$app->getSites()->getAllSites() as $site) {
                if (in_array($site->handle, $value, true) === !$not) {
                    $this->siteId[] = $site->id;
                }
            }
            if (empty($this->siteId)) {
                throw new InvalidArgumentException('Invalid site param: [' . ($not ? 'not, ' : '') . implode(', ', $value) . ']');
            }
        }

        return $this;
    }

    /**
     * @inheritdoc
     * @uses $siteId
     */
    public function siteId($value): self
    {
        if (is_array($value) && strtolower(reset($value)) === 'not') {
            array_shift($value);
            $this->siteId = [];
            foreach (Craft::$app->getSites()->getAllSites() as $site) {
                if (!in_array($site->id, $value, false)) {
                    $this->siteId[] = $site->id;
                }
            }
        } else {
            $this->siteId = $value;
        }

        return $this;
    }

    /**
     * @inheritdoc
     * @uses $unique
     * @since 3.2.0
     */
    public function unique(bool $value = true): self
    {
        $this->unique = $value;
        return $this;
    }

    /**
     * @inheritdoc
     * @uses $preferSites
     * @since 3.2.0
     */
    public function preferSites(?array $value = null): self
    {
        $this->preferSites = $value;
        return $this;
    }

    /**
     * @inheritdoc
     * @uses $relatedTo
     */
    public function relatedTo($value): self
    {
        $this->relatedTo = $value;
        return $this;
    }

    /**
     * @inheritdoc
     * @throws NotSupportedException
     * @uses $relatedTo
     */
    public function andRelatedTo($value): self
    {
        if (!$value) {
            return $this;
        }

        if (!$this->relatedTo) {
            return $this->relatedTo($value);
        }

        // Normalize so element/targetElement/sourceElement values get pushed down to the 2nd level
        $relatedTo = ElementRelationParamParser::normalizeRelatedToParam($this->relatedTo);
        $criteriaCount = count($relatedTo) - 1;

        // Not possible to switch from `or` to `and` if there are multiple criteria
        if ($relatedTo[0] === 'or' && $criteriaCount > 1) {
            throw new NotSupportedException('It’s not possible to combine “or” and “and” relatedTo conditions.');
        }

        $relatedTo[0] = $criteriaCount > 0 ? 'and' : 'or';
        $relatedTo[] = ElementRelationParamParser::normalizeRelatedToCriteria($value);
        return $this->relatedTo($relatedTo);
    }

    /**
     * @inheritdoc
     * @uses $title
     */
    public function title($value): self
    {
        $this->title = $value;
        return $this;
    }

    /**
     * @inheritdoc
     * @uses $slug
     */
    public function slug($value): self
    {
        $this->slug = $value;
        return $this;
    }

    /**
     * @inheritdoc
     * @uses $uri
     */
    public function uri($value): self
    {
        $this->uri = $value;
        return $this;
    }

    /**
     * @inheritdoc
     * @uses $search
     */
    public function search($value): self
    {
        $this->search = $value;
        return $this;
    }

    /**
     * @inheritdoc
     * @uses $ref
     */
    public function ref($value): self
    {
        $this->ref = $value;
        return $this;
    }

    /**
     * @inheritdoc
     * @uses $with
     */
    public function with($value): self
    {
        $this->with = $value;
        return $this;
    }

    /**
     * @inheritdoc
     * @uses $with
     */
    public function andWith($value): self
    {
        if (empty($this->with)) {
            $this->with = [$value];
        } else {
            if (is_string($this->with)) {
                $this->with = StringHelper::split($this->with);
            }
            $this->with[] = $value;
        }
        return $this;
    }

    /**
     * @inheritdoc
     * @uses $withStructure
     */
    public function withStructure(bool $value = true): self
    {
        $this->withStructure = $value;
        return $this;
    }

    /**
     * @inheritdoc
     * @uses $structureId
     */
    public function structureId(?int $value = null): self
    {
        $this->structureId = $value;
        return $this;
    }

    /**
     * @inheritdoc
     * @uses $level
     */
    public function level($value = null): self
    {
        $this->level = $value;
        return $this;
    }

    /**
     * @inheritdoc
     * @uses $hasDescendants
     */
    public function hasDescendants(bool $value = true): self
    {
        $this->hasDescendants = $value;
        return $this;
    }

    /**
     * @inheritdoc
     * @uses $leaves
     */
    public function leaves(bool $value = true): self
    {
        $this->leaves = $value;
        return $this;
    }

    /**
     * @inheritdoc
     * @uses $ancestorOf
     */
    public function ancestorOf($value): self
    {
        $this->ancestorOf = $value;
        return $this;
    }

    /**
     * @inheritdoc
     * @uses $ancestorDist
     */
    public function ancestorDist(?int $value = null): self
    {
        $this->ancestorDist = $value;
        return $this;
    }

    /**
     * @inheritdoc
     * @uses $descendantOf
     */
    public function descendantOf($value): self
    {
        $this->descendantOf = $value;
        return $this;
    }

    /**
     * @inheritdoc
     * @uses $descendantDist
     */
    public function descendantDist(?int $value = null): self
    {
        $this->descendantDist = $value;
        return $this;
    }

    /**
     * @inheritdoc
     * @uses $siblingOf
     */
    public function siblingOf($value): self
    {
        $this->siblingOf = $value;
        return $this;
    }

    /**
     * @inheritdoc
     * @uses $prevSiblingOf
     */
    public function prevSiblingOf($value): self
    {
        $this->prevSiblingOf = $value;
        return $this;
    }

    /**
     * @inheritdoc
     * @uses $nextSiblingOf
     */
    public function nextSiblingOf($value): self
    {
        $this->nextSiblingOf = $value;
        return $this;
    }

    /**
     * @inheritdoc
     * @uses $positionedBefore
     */
    public function positionedBefore($value): self
    {
        $this->positionedBefore = $value;
        return $this;
    }

    /**
     * @inheritdoc
     * @uses $positionedAfter
     */
    public function positionedAfter($value): self
    {
        $this->positionedAfter = $value;
        return $this;
    }

    /**
     * Sets the [[status()|status]] param to `null`.
     *
     * @return self self reference
     * @since 3.0.17
     * @deprecated in 4.0.0. `status(null)` should be used instead.
     */
    public function anyStatus(): self
    {
        $this->status = null;
        return $this;
    }

    // Query preparation/execution
    // -------------------------------------------------------------------------

    /**
     * @inheritdoc
     */
    public function cache($duration = true, $dependency = null)
    {
        if ($dependency === null) {
            $dependency = new ElementQueryTagDependency($this);
        }

        return parent::cache($duration, $dependency);
    }

    /**
     * @inheritdoc
     * @throws QueryAbortedException if it can be determined that there won’t be any results
     */
    public function prepare($builder): Query
    {
        // Is the query already doomed?
        if (isset($this->id) && empty($this->id)) {
            throw new QueryAbortedException();
        }
        /** @var string|ElementInterface $class */
        $class = $this->elementType;

        // Make sure the siteId param is set
        try {
            if (!$class::isLocalized()) {
                // The criteria *must* be set to the primary site ID
                $this->siteId = Craft::$app->getSites()->getPrimarySite()->id;
            } else {
                $this->_normalizeSiteId();
            }
        } catch (SiteNotFoundException $e) {
            // Fail silently if Craft isn't installed yet or is in the middle of updating
            if (Craft::$app->getIsInstalled() && !Craft::$app->getUpdates()->getIsCraftUpdatePending()) {
                /** @noinspection PhpUnhandledExceptionInspection */
                throw $e;
            }
            throw new QueryAbortedException($e->getMessage(), 0, $e);
        }

        // Clear out the previous cache tags
        $this->_cacheTags = null;

        // Normalize the orderBy param in case it was set directly
        if (!empty($this->orderBy)) {
            $this->orderBy = $this->normalizeOrderBy($this->orderBy);
        }

        // Build the query
        // ---------------------------------------------------------------------

        $this->query = new Query();
        $this->subQuery = new Query();

        // Give other classes a chance to make changes up front
        if (!$this->beforePrepare()) {
            throw new QueryAbortedException();
        }

        $this->query
            ->from(['subquery' => $this->subQuery])
            ->innerJoin(['elements' => Table::ELEMENTS], '[[elements.id]] = [[subquery.elementsId]]')
            ->innerJoin(['elements_sites' => Table::ELEMENTS_SITES], '[[elements_sites.id]] = [[subquery.elementsSitesId]]');

        $this->subQuery
            ->addSelect([
                'elementsId' => 'elements.id',
                'elementsSitesId' => 'elements_sites.id',
            ])
            ->from(['elements' => Table::ELEMENTS])
            ->innerJoin(['elements_sites' => Table::ELEMENTS_SITES], '[[elements_sites.elementId]] = [[elements.id]]')
            ->andWhere($this->where)
            ->offset($this->offset)
            ->limit($this->limit)
            ->addParams($this->params);

        if (Craft::$app->getIsMultiSite(false, true)) {
            $this->subQuery->andWhere(['elements_sites.siteId' => $this->siteId]);
        }

        if ($class::hasContent() && isset($this->contentTable)) {
            $this->customFields = $this->customFields();
            $this->_joinContentTable($class);
        } else {
            $this->customFields = null;
        }

        if ($this->distinct) {
            $this->query->distinct();
        }

        if ($this->groupBy) {
            $this->query->groupBy = $this->groupBy;
        }

        if ($this->id) {
            $this->subQuery->andWhere(Db::parseNumericParam('elements.id', $this->id));
        }

        if ($this->uid) {
            $this->subQuery->andWhere(Db::parseParam('elements.uid', $this->uid));
        }

        if ($this->siteSettingsId) {
            $this->subQuery->andWhere(Db::parseNumericParam('elements_sites.id', $this->siteSettingsId));
        }

        if ($this->archived) {
            $this->subQuery->andWhere(['elements.archived' => true]);
        } else {
            $this->subQuery->andWhere(['elements.archived' => false]);
            $this->_applyStatusParam($class);
        }

        if ($this->trashed === false) {
            $this->subQuery->andWhere(['elements.dateDeleted' => null]);
        } else if ($this->trashed === true) {
            $this->subQuery->andWhere(['not', ['elements.dateDeleted' => null]]);
        }

        if ($this->dateCreated) {
            $this->subQuery->andWhere(Db::parseDateParam('elements.dateCreated', $this->dateCreated));
        }

        if ($this->dateUpdated) {
            $this->subQuery->andWhere(Db::parseDateParam('elements.dateUpdated', $this->dateUpdated));
        }

        if (isset($this->title) && $this->title !== '' && $class::hasTitles()) {
            $this->subQuery->andWhere(Db::parseParam('content.title', $this->title, '=', true));
        }

        if ($this->slug) {
            $this->subQuery->andWhere(Db::parseParam('elements_sites.slug', $this->slug));
        }

        if ($this->uri) {
            $this->subQuery->andWhere(Db::parseParam('elements_sites.uri', $this->uri, '=', true));
        }

        $this->_applyRelatedToParam();
        $this->_applyStructureParams($class);
        $this->_applyRevisionParams();
        $this->_applySearchParam($builder->db);
        $this->_applyOrderByParams($builder->db);
        $this->_applySelectParam();
        $this->_applyJoinParams();

        // Give other classes a chance to make changes up front
        if (!$this->afterPrepare()) {
            throw new QueryAbortedException();
        }

        $this->_applyUniqueParam($builder->db);

        // Pass along the cache info
        if ($this->queryCacheDuration !== null) {
            $this->query->cache($this->queryCacheDuration, $this->queryCacheDependency);
        }

        // Pass the query back
        return $this->query;
    }

    /**
     * @inheritdoc
     * @return ElementInterface[]|array The resulting elements.
     */
    public function populate($rows): array
    {
        if (empty($rows)) {
            return [];
        }

        // Should we set a search score on the elements?
        if (isset($this->_searchScores)) {
            foreach ($rows as &$row) {
                if (isset($row['id'], $this->_searchScores[$row['id']])) {
                    $row['searchScore'] = $this->_searchScores[$row['id']];
                }
            }
        }

        $elements = $this->_createElements($rows);
        return $this->afterPopulate($elements);
    }

    /**
     * @inheritdoc
     */
    public function afterPopulate(array $elements): array
    {
        return $elements;
    }

    /**
     * @inheritdoc
     */
    public function count($q = '*', $db = null)
    {
        // Cached?
        if (($cachedResult = $this->getCachedResult()) !== null) {
            return count($cachedResult);
        }

        return parent::count($q, $db) ?: 0;
    }

    /**
     * @inheritdoc
     */
    public function all($db = null): array
    {
        // Cached?
        if (($cachedResult = $this->getCachedResult()) !== null) {
            if ($this->with) {
                Craft::$app->getElements()->eagerLoadElements($this->elementType, $cachedResult, $this->with);
            }
            return $cachedResult;
        }

        return parent::all($db);
    }

    /**
     * @inheritdoc
     * @return ElementInterface|array|null the first element. Null is returned if the query
     * results in nothing.
     */
    public function one($db = null)
    {
        // Cached?
        if (($cachedResult = $this->getCachedResult()) !== null) {
            return reset($cachedResult) ?: null;
        }

        if ($row = parent::one($db)) {
            $elements = $this->populate([$row]);
            return reset($elements) ?: null;
        }

        return null;
    }

    /**
     * @inheritdoc
     * @since 3.3.16.2
     */
    public function column($db = null): array
    {
        // Avoid indexing by an ambiguous column
        if (
            !isset($this->from) &&
            is_string($this->indexBy) &&
            in_array($this->indexBy, ['id', 'dateCreated', 'dateUpdated', 'uid'], true)
        ) {
            $this->from = ['elements' => Table::ELEMENTS];
            $result = parent::column($db);
            $this->from = null;
            return $result;
        }

        return parent::column($db);
    }

    /**
     * @inheritdoc
     */
    public function exists($db = null): bool
    {
        return $this->getCachedResult() !== null || parent::exists($db);
    }

    /**
     * @inheritdoc
     * @return ElementInterface|array|null The element. Null is returned if the query
     * results in nothing.
     */
    public function nth(int $n, ?Connection $db = null)
    {
        // Cached?
        if (($cachedResult = $this->getCachedResult()) !== null) {
            return $cachedResult[$n] ?? null;
        }

        return parent::nth($n, $db);
    }

    /**
     * @inheritdoc
     */
    public function ids(?Connection $db = null): array
    {
        $select = $this->select;
        $this->select = ['elements.id' => 'elements.id'];
        $result = $this->column($db);
        $this->select($select);

        return $result;
    }

    /**
     * Returns the resulting elements set by [[setCachedResult()]], if the criteria params haven’t changed since then.
     *
     * @return ElementInterface[]|null $elements The resulting elements, or null if setCachedResult() was never called or the criteria has changed
     * @see setCachedResult()
     */
    public function getCachedResult(): ?array
    {
        if (!isset($this->_result)) {
            return null;
        }

        // Make sure the criteria hasn't changed
        if ($this->_resultCriteria !== $this->getCriteria()) {
            $this->_result = null;
            return null;
        }

        return $this->_result;
    }

    /**
     * Sets the resulting elements.
     *
     * If this is called, [[all()]] will return these elements rather than initiating a new SQL query,
     * as long as none of the parameters have changed since setCachedResult() was called.
     *
     * @param ElementInterface[] $elements The resulting elements.
     * @see getCachedResult()
     */
    public function setCachedResult(array $elements): void
    {
        $this->_result = $elements;
        $this->_resultCriteria = $this->getCriteria();
    }

    /**
     * Clears the cached result.
     *
     * @see getCachedResult()
     * @see setCachedResult()
     * @since 3.4.0
     */
    public function clearCachedResult(): void
    {
        $this->_result = $this->_resultCriteria = null;
    }

    /**
     * Returns an array of the current criteria attribute values.
     *
     * @return array
     */
    public function getCriteria(): array
    {
        $attributes = $this->criteriaAttributes();

        // Ignore the 'with' param
        ArrayHelper::removeValue($attributes, 'with');

        return $this->toArray($attributes, [], false);
    }

    /**
     * Returns the query's criteria attributes.
     *
     * @return string[]
     */
    public function criteriaAttributes(): array
    {
        $names = [];

        // By default, include all public, non-static properties that were defined by a sub class, and certain ones in this class
        foreach ((new ReflectionClass($this))->getProperties(ReflectionProperty::IS_PUBLIC) as $property) {
            if (!$property->isStatic()) {
                $dec = $property->getDeclaringClass();
                if (
                    ($dec->getName() === self::class || $dec->isSubclassOf(self::class)) &&
                    !in_array($property->getName(), ['elementType', 'query', 'subQuery', 'contentTable', 'customFields', 'asArray'], true)
                ) {
                    $names[] = $property->getName();
                }
            }
        }

        // Add custom field properties
        /** @var CustomFieldBehavior $behavior */
        $behavior = $this->getBehavior('customFields');
        foreach ((new ReflectionClass($behavior))->getProperties(ReflectionProperty::IS_PUBLIC) as $property) {
            if (
                !$property->isStatic() &&
                !in_array($property->getName(), [
                    'hasMethods',
                    'owner',
                    // avoid conflicts with ElementQuery getters
                    'iterator',
                    'cachedResult',
                    'criteria',
                    'behaviors',
                    'behavior',
                    'rawSql',
                ], true)
            ) {
                $names[] = $property->getName();
            }
        }

        return $names;
    }

    // Arrayable methods
    // -------------------------------------------------------------------------

    /**
     * Returns the list of fields that should be returned by default by [[toArray()]] when no specific fields are specified.
     *
     * A field is a named element in the returned array by [[toArray()]].
     * This method should return an array of field names or field definitions.
     * If the former, the field name will be treated as an object property name whose value will be used
     * as the field value. If the latter, the array key should be the field name while the array value should be
     * the corresponding field definition which can be either an object property name or a PHP callable
     * returning the corresponding field value. The signature of the callable should be:
     *
     * ```php
     * function ($model, $field) {
     *     // return field value
     * }
     * ```
     *
     * For example, the following code declares four fields:
     *
     * - `email`: the field name is the same as the property name `email`;
     * - `firstName` and `lastName`: the field names are `firstName` and `lastName`, and their
     *   values are obtained from the `first_name` and `last_name` properties;
     * - `fullName`: the field name is `fullName`. Its value is obtained by concatenating `first_name`
     *   and `last_name`.
     *
     * ```php
     * return [
     *     'email',
     *     'firstName' => 'first_name',
     *     'lastName' => 'last_name',
     *     'fullName' => function ($model) {
     *         return $model->first_name . ' ' . $model->last_name;
     *     },
     * ];
     * ```
     *
     * @return array The list of field names or field definitions.
     * @see toArray()
     */
    public function fields(): array
    {
        $fields = array_unique(array_merge(
            array_keys(Craft::getObjectVars($this)),
            array_keys(Craft::getObjectVars($this->getBehavior('customFields')))
        ));
        $fields = array_combine($fields, $fields);
        unset($fields['query'], $fields['subQuery'], $fields['owner']);

        return $fields;
    }

    // Internal Methods
    // -------------------------------------------------------------------------

    /**
     * @inheritdoc
     */
    public function createElement(array $row): ElementInterface
    {
        // Do we have a placeholder for this element?
        if (
            !$this->ignorePlaceholders &&
            isset($row['id'], $row['siteId']) &&
            ($element = Craft::$app->getElements()->getPlaceholderElement($row['id'], $row['siteId'])) !== null
        ) {
            return $element;
        }

        /** @var string|ElementInterface $class */
        $class = $this->elementType;

        // Instantiate the element
        if ($this->structureId) {
            $row['structureId'] = $this->structureId;
        }

        if ($class::hasContent() && isset($this->contentTable)) {
            if ($class::hasTitles()) {
                // Ensure the title is a string
                $row['title'] = (string)($row['title'] ?? '');
            }

            // Separate the content values from the main element attributes
            $fieldValues = [];

            if (!empty($this->customFields)) {
                foreach ($this->customFields as $field) {
                    if (($column = $this->_fieldColumn($field)) !== null) {
                        // Account for results where multiple fields have the same handle, but from
                        // different columns e.g. two Matrix block types that each have a field with the
                        // same handle
                        $firstCol = is_string($column) ? $column : reset($column);
                        $setValue = !isset($fieldValues[$field->handle]) || (empty($fieldValues[$field->handle]) && !empty($row[$firstCol]));

                        if (is_string($column)) {
                            if ($setValue) {
                                $fieldValues[$field->handle] = $row[$column] ?? null;
                            }
                            unset($row[$column]);
                        } else {
                            if ($setValue) {
                                $fieldValues[$field->handle] = [];
                                foreach ($column as $key => $col) {
                                    $fieldValues[$field->handle][$key] = $row[$col] ?? null;
                                }
                            }
                            foreach ($column as $col) {
                                unset($row[$col]);
                            }
                        }
                    }
                }
            }
        }

        if (array_key_exists('dateDeleted', $row)) {
            $row['trashed'] = $row['dateDeleted'] !== null;
        }

        // Set the custom field values
        if (isset($fieldValues)) {
            $row['fieldValues'] = $fieldValues;
        }

        $behaviors = [];

        if ($this->drafts !== false) {
            $row['isProvisionalDraft'] = (bool)($row['isProvisionalDraft'] ?? false);

            if (!empty($row['draftId'])) {
                $behaviors['draft'] = new DraftBehavior([
                    'creatorId' => ArrayHelper::remove($row, 'draftCreatorId'),
                    'draftName' => ArrayHelper::remove($row, 'draftName'),
                    'draftNotes' => ArrayHelper::remove($row, 'draftNotes'),
                ]);
            } else {
                unset(
                    $row['draftCreatorId'],
                    $row['draftName'],
                    $row['draftNotes']
                );
            }
        }

        if ($this->revisions) {
            $behaviors['revision'] = new RevisionBehavior([
                'creatorId' => ArrayHelper::remove($row, 'revisionCreatorId'),
                'revisionNum' => ArrayHelper::remove($row, 'revisionNum'),
                'revisionNotes' => ArrayHelper::remove($row, 'revisionNotes'),
            ]);
        }

        $element = new $class($row);
        $element->attachBehaviors($behaviors);

        // Fire an 'afterPopulateElement' event
        if ($this->hasEventHandlers(self::EVENT_AFTER_POPULATE_ELEMENT)) {
            $event = new PopulateElementEvent([
                'element' => $element,
                'row' => $row,
            ]);
            $this->trigger(self::EVENT_AFTER_POPULATE_ELEMENT, $event);
            return $event->element;
        }

        return $element;
    }

    /**
     * This method is called at the beginning of preparing an element query for the query builder.
     *
     * The main Query object being prepared for the query builder is available via [[query]].
     * The subselect’s Query object being prepared is available via [[subQuery]].
     * The role of the subselect query is to apply conditions to the query and narrow the result set down to
     * just the elements that should actually be returned.
     * The role of the main query is to join in any tables that should be included in the results, and select
     * all of the columns that should be included in the results.
     *
     * @return bool Whether the query should be prepared and returned to the query builder.
     * If false, the query will be cancelled and no results will be returned.
     * @see prepare()
     * @see afterPrepare()
     */
    protected function beforePrepare(): bool
    {
        $event = new CancelableEvent();
        $this->trigger(self::EVENT_BEFORE_PREPARE, $event);

        return $event->isValid;
    }

    /**
     * This method is called at the end of preparing an element query for the query builder.
     *
     * It is called at the beginning of [[prepare()]], right after [[query]] and [[subQuery]] have been created.
     *
     * @return bool Whether the query should be prepared and returned to the query builder.
     * If false, the query will be cancelled and no results will be returned.
     * @see prepare()
     * @see beforePrepare()
     */
    protected function afterPrepare(): bool
    {
        $event = new CancelableEvent();
        $this->trigger(self::EVENT_AFTER_PREPARE, $event);

        if (!$event->isValid) {
            return false;
        }

        $elementsService = Craft::$app->getElements();
        if ($elementsService->getIsCollectingCacheTags()) {
            $elementsService->collectCacheTags($this->getCacheTags());
        }

        return true;
    }

    /**
     * @return string[]
     */
    public function getCacheTags(): array
    {
        if ($this->_cacheTags === null) {
            $this->_cacheTags = [
                'element',
                "element::$this->elementType",
            ];

            // If specific IDs were requested, then use those
            if (is_numeric($this->id) || (is_array($this->id) && ArrayHelper::isNumeric($this->id))) {
                $queryTags = (array)$this->id;
            } else {
                $queryTags = $this->cacheTags();
                if (!empty($queryTags)) {
                    if ($this->drafts !== false) {
                        $queryTags[] = 'drafts';
                    }
                    if ($this->revisions !== false) {
                        $queryTags[] = 'revisions';
                    }
                } else {
                    $queryTags[] = '*';
                }
            }

            foreach ($queryTags as $tag) {
                $this->_cacheTags[] = "element::$this->elementType::$tag";
            }
        }

        return $this->_cacheTags;
    }

    /**
     * Returns any cache invalidation tags that caches involving this element query should use as dependencies.
     *
     * Use the most specific tag(s) possible, to reduce the likelihood of pointless cache clearing.
     *
     * When elements are created/updated/deleted, their [[ElementInterface::getCacheTags()]] method will be called,
     * and any caches that have those tags listed as dependencies will be invalidated.
     *
     * @return string[]
     * @since 3.5.0
     */
    protected function cacheTags(): array
    {
        return [];
    }

    /**
     * Returns the fields that should take part in an upcoming elements query.
     *
     * @return FieldInterface[] The fields that should take part in the upcoming elements query
     */
    protected function customFields(): array
    {
        $contentService = Craft::$app->getContent();
        $originalFieldContext = $contentService->fieldContext;
        $contentService->fieldContext = 'global';
        $fields = Craft::$app->getFields()->getAllFields();
        $contentService->fieldContext = $originalFieldContext;

        return $fields;
    }

    /**
     * Returns the condition that should be applied to the element query for a given status.
     *
     * For example, if you support a status called “pending”, which maps back to a `pending` database column that will
     * either be 0 or 1, this method could do this:
     *
     * ```php
     * protected function statusCondition($status)
     * {
     *     switch ($status) {
     *         case 'pending':
     *             return ['mytable.pending' => true];
     *         default:
     *             return parent::statusCondition($status);
     *     }
     * ```
     *
     * @param string $status The status
     * @return string|array|ExpressionInterface|false|null The status condition, or false if $status is an unsupported status
     */
    protected function statusCondition(string $status)
    {
        switch ($status) {
            case Element::STATUS_ENABLED:
                return [
                    'elements.enabled' => true,
                    'elements_sites.enabled' => true,
                ];
            case Element::STATUS_DISABLED:
                return [
                    'or',
                    ['elements.enabled' => false],
                    ['elements_sites.enabled' => false],
                ];
            case Element::STATUS_ARCHIVED:
                return ['elements.archived' => true];
            default:
                return false;
        }
    }

    /**
     * Joins in a table with an `id` column that has a foreign key pointing to `craft_elements`.`id`.
     *
     * @param string $table The unprefixed table name. This will also be used as the table’s alias within the query.
     */
    protected function joinElementTable(string $table): void
    {
        $joinTable = [$table => "{{%$table}}"];
        $this->query->innerJoin($joinTable, "[[$table.id]] = [[subquery.elementsId]]");
        $this->subQuery->innerJoin($joinTable, "[[$table.id]] = [[elements.id]]");
    }

    /**
     * @inheritdoc
     */
    protected function normalizeOrderBy($columns): array
    {
        // Special case for 'score' - that should be shorthand for SORT_DESC, not SORT_ASC
        if ($columns === 'score') {
            return ['score' => SORT_DESC];
        }

        return parent::normalizeOrderBy($columns);
    }

    /**
     * Combines the given condition with an alternative condition if there are any relevant placeholder elements.
     *
     * @param mixed $condition
     * @return mixed
     */
    private function _placeholderCondition($condition)
    {
        if ($this->ignorePlaceholders) {
            return $condition;
        }

        if (!isset($this->_placeholderCondition) || $this->siteId !== $this->_placeholderSiteIds) {
            $placeholderSourceIds = [];
            $placeholderElements = Craft::$app->getElements()->getPlaceholderElements();
            if (!empty($placeholderElements)) {
                $siteIds = array_flip((array)$this->siteId);
                foreach ($placeholderElements as $element) {
                    if ($element instanceof $this->elementType && isset($siteIds[$element->siteId])) {
                        $placeholderSourceIds[] = $element->getCanonicalId();
                    }
                }
            }

            if (!empty($placeholderSourceIds)) {
                $this->_placeholderCondition = ['elements.id' => $placeholderSourceIds];
            } else {
                $this->_placeholderCondition = false;
            }
            $this->_placeholderSiteIds = is_array($this->siteId) ? array_merge($this->siteId) : $this->siteId;
        }

        if ($this->_placeholderCondition === false) {
            return $condition;
        }

        return ['or', $condition, $this->_placeholderCondition];
    }

    /**
     * Joins the content table into the query being prepared.
     *
     * @param string $class
     * @throws QueryAbortedException
     */
    private function _joinContentTable(string $class): void
    {
        /** @var ElementInterface|string $class */
        // Join in the content table on both queries
        $joinCondition = [
            'and',
            '[[content.elementId]] = [[elements.id]]',
        ];
        if (Craft::$app->getIsMultiSite(false, true)) {
            $joinCondition[] = '[[content.siteId]] = [[elements_sites.siteId]]';
        }
        $this->subQuery
            ->innerJoin($this->contentTable . ' content', $joinCondition)
            ->addSelect(['contentId' => 'content.id']);

        $this->query->innerJoin($this->contentTable . ' content', '[[content.id]] = [[subquery.contentId]]');

        // Select the content table columns on the main query
        $this->query->addSelect(['contentId' => 'content.id']);

        if ($class::hasTitles()) {
            $this->query->addSelect(['content.title']);
        }

        if (is_array($this->customFields)) {
            $contentService = Craft::$app->getContent();
            $originalFieldColumnPrefix = $contentService->fieldColumnPrefix;
            $fieldAttributes = $this->getBehavior('customFields');

            foreach ($this->customFields as $field) {
                if (($column = $this->_fieldColumn($field)) !== null) {
                    if (is_string($column)) {
                        $this->query->addSelect("content.$column");
                    } else {
                        foreach ($column as $c) {
                            $this->query->addSelect("content.$c");
                        }
                    }
                }

                $handle = $field->handle;

                // In theory all field handles will be accounted for on the CustomFieldBehavior, but just to be safe...
                if ($handle !== 'owner' && isset($fieldAttributes->$handle)) {
                    $fieldAttributeValue = $fieldAttributes->$handle;
                } else {
                    $fieldAttributeValue = null;
                }

                // Set the field's column prefix on the Content service.
                if ($field->columnPrefix !== null) {
                    $contentService->fieldColumnPrefix = $field->columnPrefix;
                }

                $exception = null;
                try {
                    $field->modifyElementsQuery($this, $fieldAttributeValue);
                } catch (QueryAbortedException $exception) {
                }

                // Set it back
                $contentService->fieldColumnPrefix = $originalFieldColumnPrefix;

                // Need to bail early?
                if ($exception !== null) {
                    throw $exception;
                }
            }
        }
    }

    /**
     * Applies the 'status' param to the query being prepared.
     *
     * @param string $class
     * @throws QueryAbortedException
     */
    private function _applyStatusParam(string $class): void
    {
        /** @var string|ElementInterface $class */
        if (!$this->status || !$class::hasStatuses()) {
            return;
        }

        $statuses = $this->status;
        if (!is_array($statuses)) {
            $statuses = is_string($statuses) ? StringHelper::split($statuses) : [$statuses];
        }

        $condition = ['or'];

        foreach ($statuses as $status) {
            $status = strtolower($status);
            $statusCondition = $this->statusCondition($status);

            if ($statusCondition === false) {
                throw new QueryAbortedException('Unsupported status: ' . $status);
            }

            if ($statusCondition !== null) {
                $condition[] = $statusCondition;
            }
        }

        $this->subQuery->andWhere($this->_placeholderCondition($condition));
    }

    /**
     * Applies the 'relatedTo' param to the query being prepared.
     *
     * @throws QueryAbortedException
     */
    private function _applyRelatedToParam(): void
    {
        if (!$this->relatedTo) {
            return;
        }

        $parser = new ElementRelationParamParser([
            'fields' => $this->customFields ? ArrayHelper::index($this->customFields, 'handle') : [],
        ]);
        $condition = $parser->parse($this->relatedTo);

        if ($condition === false) {
            throw new QueryAbortedException();
        }

        $this->subQuery->andWhere($condition);
    }

    /**
     * Returns whether we should join structure data in the query.
     *
     * @return bool
     */
    private function _shouldJoinStructureData(): bool
    {
        return (
            !$this->trashed &&
            !$this->revisions &&
            ($this->withStructure ?? (bool)$this->structureId)
        );
    }

    /**
     * Applies the structure params to the query being prepared.
     *
     * @param string $class
     * @throws QueryAbortedException
     */
    private function _applyStructureParams(string $class): void
    {
        if (!$this->_shouldJoinStructureData()) {
            $structureParams = [
                'hasDescendants',
                'ancestorOf',
                'descendantOf',
                'siblingOf',
                'prevSiblingOf',
                'nextSiblingOf',
                'positionedBefore',
                'positionedAfter',
                'level',
            ];

            foreach ($structureParams as $param) {
                if ($this->$param !== null) {
                    throw new QueryAbortedException("Unable to apply the '$param' param because 'structureId' isn't set");
                }
            }

            return;
        }

        $this->query
            ->addSelect([
                'structureelements.root',
                'structureelements.lft',
                'structureelements.rgt',
                'structureelements.level',
            ]);

        if ($this->structureId) {
            $this->query->leftJoin(['structureelements' => Table::STRUCTUREELEMENTS], [
                'and',
                '[[structureelements.elementId]] = [[subquery.elementsId]]',
                ['structureelements.structureId' => $this->structureId],
            ]);
            $this->subQuery->leftJoin(['structureelements' => Table::STRUCTUREELEMENTS], [
                'and',
                '[[structureelements.elementId]] = [[elements.id]]',
                ['structureelements.structureId' => $this->structureId],
            ]);
        } else {
            $this->query
                ->addSelect(['structureelements.structureId'])
                ->leftJoin(['structureelements' => Table::STRUCTUREELEMENTS], [
                    'and',
                    '[[structureelements.elementId]] = [[subquery.elementsId]]',
                    '[[structureelements.structureId]] = [[subquery.structureId]]',
                ]);
            $existsQuery = (new Query())
                ->from([Table::STRUCTURES])
                ->where('[[id]] = [[structureelements.structureId]]')
                ->andWhere(['dateDeleted' => null]);
            $this->subQuery
                ->addSelect(['structureelements.structureId'])
                ->leftJoin(['structureelements' => Table::STRUCTUREELEMENTS], [
                    'and',
                    '[[structureelements.elementId]] = [[elements.id]]',
                    ['exists', $existsQuery],
                ]);
        }

        if (isset($this->hasDescendants)) {
            if ($this->hasDescendants) {
                $this->subQuery->andWhere('[[structureelements.rgt]] > [[structureelements.lft]] + 1');
            } else {
                $this->subQuery->andWhere('[[structureelements.rgt]] = [[structureelements.lft]] + 1');
            }
        }

        if ($this->ancestorOf) {
            $ancestorOf = $this->_normalizeStructureParamValue('ancestorOf', $class);

            $this->subQuery->andWhere([
                'and',
                ['<', 'structureelements.lft', $ancestorOf->lft],
                ['>', 'structureelements.rgt', $ancestorOf->rgt],
                ['structureelements.root' => $ancestorOf->root],
            ]);

            if ($this->ancestorDist) {
                $this->subQuery->andWhere(['>=', 'structureelements.level', $ancestorOf->level - $this->ancestorDist]);
            }
        }

        if ($this->descendantOf) {
            $descendantOf = $this->_normalizeStructureParamValue('descendantOf', $class);

            $this->subQuery->andWhere([
                'and',
                ['>', 'structureelements.lft', $descendantOf->lft],
                ['<', 'structureelements.rgt', $descendantOf->rgt],
                ['structureelements.root' => $descendantOf->root],
            ]);

            if ($this->descendantDist) {
                $this->subQuery->andWhere(['<=', 'structureelements.level', $descendantOf->level + $this->descendantDist]);
            }
        }

        foreach (['siblingOf', 'prevSiblingOf', 'nextSiblingOf'] as $param) {
            if (!$this->$param) {
                continue;
            }

            $siblingOf = $this->_normalizeStructureParamValue($param, $class);

            $this->subQuery->andWhere([
                'and',
                [
                    'structureelements.level' => $siblingOf->level,
                    'structureelements.root' => $siblingOf->root,
                ],
                ['not', ['structureelements.elementId' => $siblingOf->id]],
            ]);

            if ($siblingOf->level != 1) {
                $parent = $siblingOf->getParent();

                if (!$parent) {
                    throw new QueryAbortedException();
                }

                $this->subQuery->andWhere([
                    'and',
                    ['>', 'structureelements.lft', $parent->lft],
                    ['<', 'structureelements.rgt', $parent->rgt],
                ]);
            }

            switch ($param) {
                case 'prevSiblingOf':
                    $this->query->orderBy(['structureelements.lft' => SORT_DESC]);
                    $this->subQuery
                        ->andWhere(['<', 'structureelements.lft', $siblingOf->lft])
                        ->orderBy(['structureelements.lft' => SORT_DESC])
                        ->limit(1);
                    break;
                case 'nextSiblingOf':
                    $this->query->orderBy(['structureelements.lft' => SORT_ASC]);
                    $this->subQuery
                        ->andWhere(['>', 'structureelements.lft', $siblingOf->lft])
                        ->orderBy(['structureelements.lft' => SORT_ASC])
                        ->limit(1);
                    break;
            }
        }

        if ($this->positionedBefore) {
            $positionedBefore = $this->_normalizeStructureParamValue('positionedBefore', $class);

            $this->subQuery->andWhere([
                'and',
                ['<', 'structureelements.lft', $positionedBefore->lft],
                ['structureelements.root' => $positionedBefore->root],
            ]);
        }

        if ($this->positionedAfter) {
            $positionedAfter = $this->_normalizeStructureParamValue('positionedAfter', $class);

            $this->subQuery->andWhere([
                'and',
                ['>', 'structureelements.lft', $positionedAfter->rgt],
                ['structureelements.root' => $positionedAfter->root],
            ]);
        }

        if ($this->level) {
            $this->subQuery->andWhere(Db::parseNumericParam('structureelements.level', $this->level));
        }

        if ($this->leaves) {
            $this->subQuery->andWhere('[[structureelements.rgt]] = [[structureelements.lft]] + 1');
        }
    }

    /**
     * Applies draft and revision params to the query being prepared.
     */
    private function _applyRevisionParams(): void
    {
        if ($this->drafts !== false) {
            $joinType = $this->drafts === true ? 'INNER JOIN' : 'LEFT JOIN';
            $this->subQuery->join($joinType, ['drafts' => Table::DRAFTS], '[[drafts.id]] = [[elements.draftId]]');
            $this->query->join($joinType, ['drafts' => Table::DRAFTS], '[[drafts.id]] = [[elements.draftId]]');

            $this->query->addSelect([
                'elements.draftId',
                'drafts.creatorId as draftCreatorId',
                'drafts.provisional as isProvisionalDraft',
                'drafts.name as draftName',
                'drafts.notes as draftNotes',
            ]);

            if ($this->draftId) {
                $this->subQuery->andWhere(['elements.draftId' => $this->draftId]);
            }

            if ($this->draftOf === '*') {
                $this->subQuery->andWhere(['not', ['elements.canonicalId' => null]]);
            } else if (isset($this->draftOf)) {
                $this->subQuery->andWhere(['elements.canonicalId' => $this->draftOf ?: null]);
            }

            if ($this->draftCreator) {
                $this->subQuery->andWhere(['drafts.creatorId' => $this->draftCreator]);
            }

            if (isset($this->provisionalDrafts)) {
                $this->subQuery->andWhere([
                    'or',
                    ['elements.draftId' => null],
                    ['drafts.provisional' => $this->provisionalDrafts],
                ]);
            }

            if ($this->savedDraftsOnly) {
                $this->subQuery->andWhere([
                    'or',
                    ['elements.draftId' => null],
                    ['not', ['elements.canonicalId' => null]],
                    ['drafts.saved' => true],
                ]);
            }
        } else {
            $this->subQuery->andWhere($this->_placeholderCondition(['elements.draftId' => null]));
        }

        if ($this->revisions) {
            $this->subQuery->innerJoin(['revisions' => Table::REVISIONS], '[[revisions.id]] = [[elements.revisionId]]');
            $this->query
                ->innerJoin(['revisions' => Table::REVISIONS], '[[revisions.id]] = [[elements.revisionId]]')
                ->addSelect([
                    'elements.revisionId',
                    'revisions.creatorId as revisionCreatorId',
                    'revisions.num as revisionNum',
                    'revisions.notes as revisionNotes',
                ]);

            if ($this->revisionId) {
                $this->subQuery->andWhere(['elements.revisionId' => $this->revisionId]);
            }

            if ($this->revisionOf) {
                $this->subQuery->andWhere(['elements.canonicalId' => $this->revisionOf]);
            }

            if ($this->revisionCreator) {
                $this->subQuery->andWhere(['revisions.creatorId' => $this->revisionCreator]);
            }
        } else {
            $this->subQuery->andWhere($this->_placeholderCondition(['elements.revisionId' => null]));
        }
    }

    /**
     * Normalizes the siteId param value.
     */
    private function _normalizeSiteId(): void
    {
        if (!$this->siteId) {
            // Default to the current site
            $this->siteId = Craft::$app->getSites()->getCurrentSite()->id;
        } else if ($this->siteId === '*') {
            $this->siteId = Craft::$app->getSites()->getAllSiteIds();
        }
    }

    /**
     * Normalizes a structure param value to either an Element object or false.
     *
     * @param string $property The parameter’s property name.
     * @param string $class The element class
     * @return ElementInterface The normalized element
     * @throws QueryAbortedException if the element can't be found
     */
    private function _normalizeStructureParamValue(string $property, string $class): ElementInterface
    {
<<<<<<< HEAD
        /** @var string|ElementInterface $class */
        if ($this->$property !== false && !$this->$property instanceof ElementInterface) {
            $this->$property = $class::find()
                ->id($this->$property)
=======
        $element = $this->$property;

        if ($element === false) {
            throw new QueryAbortedException();
        }

        /** @var string|ElementInterface $class */
        if ($element instanceof ElementInterface && !$element->lft) {
            $element = $element->id;
        }

        if (!$element instanceof ElementInterface) {
            $element = $class::find()
                ->id($element)
>>>>>>> 848c6cf0
                ->siteId($this->siteId)
                ->structureId($this->structureId)
                ->status(null)
                ->one();

            if ($element === null) {
                $this->$property = false;
                throw new QueryAbortedException();
            }
        }

        if (!$element->lft) {
            if ($element->getIsDerivative()) {
                $element = $element->getCanonical(true);
            }

            if (!$element->lft) {
                $this->$property = false;
                throw new QueryAbortedException();
            }
        }

        return $this->$property = $element;
    }

    /**
     * Applies the 'search' param to the query being prepared.
     *
     * @param Connection $db
     * @throws Exception if the DB connection doesn't support fixed ordering
     * @throws QueryAbortedException
     */
    private function _applySearchParam(Connection $db): void
    {
        $this->_searchScores = null;

        if ($this->search) {
            $searchResults = Craft::$app->getSearch()->searchElements($this);

            // No results?
            if (empty($searchResults)) {
                throw new QueryAbortedException();
            }

            $filteredElementIds = array_keys($searchResults);

            if ($this->orderBy === ['score' => SORT_ASC] || $this->orderBy === ['score' => SORT_DESC]) {
                // Order the elements in the exact order that the Search service returned them in
                if (!$db instanceof \craft\db\Connection) {
                    throw new Exception('The database connection doesn’t support fixed ordering.');
                }
                if (
                    ($this->orderBy === ['score' => SORT_ASC] && !$this->inReverse) ||
                    ($this->orderBy === ['score' => SORT_DESC] && $this->inReverse)
                ) {
                    $orderBy = [new FixedOrderExpression('elements.id', array_reverse($filteredElementIds), $db)];
                } else {
                    $orderBy = [new FixedOrderExpression('elements.id', $filteredElementIds, $db)];
                }

                $this->query->orderBy($orderBy);
                $this->subQuery->orderBy($orderBy);
            }

            $this->subQuery->andWhere(['elements.id' => $filteredElementIds]);

            $this->_searchScores = $searchResults;
        }
    }

    /**
     * Applies the 'fixedOrder' and 'orderBy' params to the query being prepared.
     *
     * @param Connection $db
     * @throws Exception if the DB connection doesn't support fixed ordering
     * @throws QueryAbortedException
     */
    private function _applyOrderByParams(Connection $db): void
    {
        if (
            !isset($this->orderBy) ||
            $this->orderBy === ['score' => SORT_ASC] ||
            $this->orderBy === ['score' => SORT_DESC] ||
            !empty($this->query->orderBy)
        ) {
            return;
        }

        // Any other empty value means we should set it
        if (empty($this->orderBy)) {
            if ($this->fixedOrder) {
                if (empty($this->id)) {
                    throw new QueryAbortedException;
                }

                $ids = $this->id;
                if (!is_array($ids)) {
                    $ids = is_string($ids) ? StringHelper::split($ids) : [$ids];
                }

                if (!$db instanceof \craft\db\Connection) {
                    throw new Exception('The database connection doesn’t support fixed ordering.');
                }
                $this->orderBy = [new FixedOrderExpression('elements.id', $ids, $db)];
            } else if ($this->revisions) {
                $this->orderBy = ['num' => SORT_DESC];
            } else if ($this->_shouldJoinStructureData()) {
                $this->orderBy = ['structureelements.lft' => SORT_ASC] + $this->defaultOrderBy;
            } else if (!empty($this->defaultOrderBy)) {
                $this->orderBy = $this->defaultOrderBy;
            } else {
                return;
            }
        }

        // Define the real column name mapping (e.g. `fieldHandle` => `field_fieldHandle`)
        $orderColumnMap = [];

        if (is_array($this->customFields)) {
            // Add the field column prefixes
            foreach ($this->customFields as $field) {
                if (($column = $this->_fieldColumn($field)) !== null) {
                    $firstCol = is_string($column) ? $column : reset($column);
                    $orderColumnMap[$field->handle] = "content.$firstCol";
                }
            }
        }

        // Prevent “1052 Column 'id' in order clause is ambiguous” MySQL error
        $orderColumnMap['id'] = 'elements.id';
        $orderColumnMap['dateCreated'] = 'elements.dateCreated';
        $orderColumnMap['dateUpdated'] = 'elements.dateUpdated';

        // Rename orderBy keys based on the real column name mapping
        // (yes this is awkward but we need to preserve the order of the keys!)
        /** @var array $orderBy */
        $orderBy = array_merge($this->orderBy);
        $orderByColumns = array_keys($orderBy);

        foreach ($orderColumnMap as $orderValue => $columnName) {
            // Are we ordering by this column name?
            $pos = array_search($orderValue, $orderByColumns, true);

            if ($pos !== false) {
                // Swap it with the mapped column name
                $orderByColumns[$pos] = $columnName;
                $orderBy = array_combine($orderByColumns, $orderBy);
            }
        }

        if ($this->inReverse) {
            foreach ($orderBy as &$direction) {
                if ($direction instanceof FixedOrderExpression) {
                    $values = array_reverse($direction->values);
                    $direction = new FixedOrderExpression($direction->column, $values, $direction->db, $direction->params);
                } // Can't do anything about custom SQL expressions
                else if (!$direction instanceof ExpressionInterface) {
                    $direction = $direction === SORT_DESC ? SORT_ASC : SORT_DESC;
                }
            }
            unset($direction);
        }

        $this->query->orderBy($orderBy);
        $this->subQuery->orderBy($orderBy);
    }

    /**
     * Applies the 'select' param to the query being prepared.
     */
    private function _applySelectParam(): void
    {
        // Select all columns defined by [[select]]
        $select = array_merge((array)$this->select);

        // Is there still a ** placeholder param?
        if (isset($select['**'])) {
            unset($select['**']);

            // Merge in the default columns
            $select = array_merge($select, [
                'elements.id' => 'elements.id',
                'elements.canonicalId' => 'elements.canonicalId',
                'elements.fieldLayoutId' => 'elements.fieldLayoutId',
                'elements.uid' => 'elements.uid',
                'elements.enabled' => 'elements.enabled',
                'elements.archived' => 'elements.archived',
                'elements.dateLastMerged' => 'elements.dateLastMerged',
                'elements.dateCreated' => 'elements.dateCreated',
                'elements.dateUpdated' => 'elements.dateUpdated',
                'siteSettingsId' => 'elements_sites.id',
                'elements_sites.slug' => 'elements_sites.slug',
                'elements_sites.siteId' => 'elements_sites.siteId',
                'elements_sites.uri' => 'elements_sites.uri',
                'enabledForSite' => 'elements_sites.enabled',
            ]);

            // If the query includes soft-deleted elements, include the date deleted
            if ($this->trashed !== false) {
                $select['elements.dateDeleted'] = 'elements.dateDeleted';
            }

            // If the query already specifies any columns, merge those in too
            if (!empty($this->query->select)) {
                $select = array_merge($select, $this->query->select);
            }
        }

        $this->query->select = $select;
    }

    /**
     * Applies the 'join' params to the query being prepared.
     */
    private function _applyJoinParams(): void
    {
        if (isset($this->join)) {
            foreach ($this->join as $join) {
                $this->query->join[] = $join;
                $this->subQuery->join[] = $join;
            }
        }
    }

    /**
     * Applies the 'unique' param to the query being prepared
     *
     * @param Connection $db
     */
    private function _applyUniqueParam(Connection $db): void
    {
        if (
            !$this->unique ||
            !Craft::$app->getIsMultiSite(false, true) ||
            (
                $this->siteId &&
                (!is_array($this->siteId) || count($this->siteId) === 1)
            )
        ) {
            return;
        }

        $sitesService = Craft::$app->getSites();

        if (!$this->preferSites) {
            $preferSites = [$sitesService->getCurrentSite()->id];
        } else {
            $preferSites = [];
            foreach ($this->preferSites as $preferSite) {
                if (is_numeric($preferSite)) {
                    $preferSites[] = $preferSite;
                } else if ($site = $sitesService->getSiteByHandle($preferSite)) {
                    $preferSites[] = $site->id;
                }
            }
        }

        $caseSql = 'case';
        $caseParams = [];
        foreach ($preferSites as $index => $siteId) {
            $param = 'preferSites' . $index;
            $caseSql .= " when [[elements_sites.siteId]] = :$param then $index";
            $caseParams[$param] = $siteId;
        }
        $caseSql .= ' else ' . count($preferSites) . ' end';

        $subSelectSqlQuery = clone $this->subQuery;
        $subSelectSql = $subSelectSqlQuery
            ->select(['elements_sites.id'])
            ->andWhere('[[subElements.id]] = [[tmpElements.id]]')
            ->orderBy([
                new Expression($caseSql, $caseParams),
                'elements_sites.id' => SORT_ASC,
            ])
            ->offset(0)
            ->limit(1)
            ->getRawSql();

        // `elements` => `subElements`
        $qElements = $db->quoteTableName('elements');
        $qSubElements = $db->quoteTableName('subElements');
        $qTmpElements = $db->quoteTableName('tmpElements');
        $q = $qElements[0];
        $subSelectSql = str_replace("$qElements.", "$qSubElements.", $subSelectSql);
        $subSelectSql = str_replace("$q $qElements", "$q $qSubElements", $subSelectSql);
        $subSelectSql = str_replace($qTmpElements, $qElements, $subSelectSql);

        $this->subQuery->andWhere(new Expression("[[elements_sites.id]] = ($subSelectSql)"));
    }

    /**
     * Returns a field’s content column name(s).
     *
     * @param FieldInterface $field
     * @return string|string[]|null
     */
    private function _fieldColumn(FieldInterface $field)
    {
        if (!$field::hasContentColumn()) {
            return null;
        }

        $type = $field->getContentColumnType();

        if (is_array($type)) {
            $columns = [];
            foreach (array_keys($type) as $i => $key) {
                $columns[$key] = ElementHelper::fieldColumnFromField($field, $i !== 0 ? $key : null);
            }
            return $columns;
        }

        return ElementHelper::fieldColumnFromField($field);
    }

    /**
     * Converts found rows into element instances
     *
     * @param array $rows
     * @return array|ElementInterface[]
     */
    private function _createElements(array $rows): array
    {
        $elements = [];

        if ($this->asArray === true) {
            if (!isset($this->indexBy)) {
                return $rows;
            }

            foreach ($rows as $row) {
                if (is_string($this->indexBy)) {
                    $key = $row[$this->indexBy];
                } else {
                    $key = call_user_func($this->indexBy, $row);
                }

                $elements[$key] = $row;
            }
        } else {
            foreach ($rows as $row) {
                $element = $this->createElement($row);

                // Add it to the elements array
                if (!isset($this->indexBy)) {
                    $elements[] = $element;
                } else {
                    if (is_string($this->indexBy)) {
                        $key = $element->{$this->indexBy};
                    } else {
                        $key = call_user_func($this->indexBy, $element);
                    }

                    $elements[$key] = $element;
                }
            }

            ElementHelper::setNextPrevOnElements($elements);

            // Should we eager-load some elements onto these?
            if ($this->with) {
                Craft::$app->getElements()->eagerLoadElements($this->elementType, $elements, $this->with);
            }
        }

        return $elements;
    }
}<|MERGE_RESOLUTION|>--- conflicted
+++ resolved
@@ -2504,12 +2504,6 @@
      */
     private function _normalizeStructureParamValue(string $property, string $class): ElementInterface
     {
-<<<<<<< HEAD
-        /** @var string|ElementInterface $class */
-        if ($this->$property !== false && !$this->$property instanceof ElementInterface) {
-            $this->$property = $class::find()
-                ->id($this->$property)
-=======
         $element = $this->$property;
 
         if ($element === false) {
@@ -2524,7 +2518,6 @@
         if (!$element instanceof ElementInterface) {
             $element = $class::find()
                 ->id($element)
->>>>>>> 848c6cf0
                 ->siteId($this->siteId)
                 ->structureId($this->structureId)
                 ->status(null)
