--- conflicted
+++ resolved
@@ -2302,16 +2302,9 @@
             return;
         }
 
-<<<<<<< HEAD
-        /** @var string[]|string|null $statuses */
-        $statuses = $this->status;
-        if (!is_array($statuses)) {
-            $statuses = $statuses ? StringHelper::split($statuses) : [];
-=======
         // Normalize the status param
         if (!is_array($this->status)) {
-            $this->status = is_string($this->status) ? StringHelper::split($this->status) : [$this->status];
->>>>>>> bd7a7947
+            $this->status = StringHelper::split($this->status);
         }
 
         $statuses = array_merge($this->status);
