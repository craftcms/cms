--- conflicted
+++ resolved
@@ -645,18 +645,13 @@
      *     ->one();
      * ```
      *
-<<<<<<< HEAD
-     * @param mixed $value The property value
-     * @return self self reference
-=======
      * ::: warning
      * String values with commas will be treated as arrays, unless they’ve been escaped with the
      * [`literal`](https://craftcms.com/docs/3.x/dev/filters.html#literal) filter.
      * :::
      *
-     * @param string|string[]|null $value The property value
-     * @return static self reference
->>>>>>> f3e058c4
+     * @param mixed $value The property value
+     * @return self self reference
      * @uses $firstName
      */
     public function firstName(mixed $value): self
@@ -691,18 +686,13 @@
      *     ->one();
      * ```
      *
-<<<<<<< HEAD
-     * @param mixed $value The property value
-     * @return self self reference
-=======
      * ::: warning
      * String values with commas will be treated as arrays, unless they’ve been escaped with the
      * [`literal`](https://craftcms.com/docs/3.x/dev/filters.html#literal) filter.
      * :::
      *
-     * @param string|string[]|null $value The property value
-     * @return static self reference
->>>>>>> f3e058c4
+     * @param mixed $value The property value
+     * @return self self reference
      * @uses $lastName
      */
     public function lastName(mixed $value): self
