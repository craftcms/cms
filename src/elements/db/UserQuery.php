<?php
/**
 * @link https://craftcms.com/
 * @copyright Copyright (c) Pixel & Tonic, Inc.
 * @license https://craftcms.github.io/license/
 */

namespace craft\elements\db;

use Craft;
use craft\db\Query;
use craft\db\QueryAbortedException;
use craft\db\QueryParam;
use craft\db\Table;
use craft\elements\Address;
use craft\elements\ElementCollection;
use craft\elements\Entry;
use craft\elements\User;
use craft\enums\CmsEdition;
use craft\helpers\Db;
use craft\models\UserGroup;
use yii\db\Expression;

/**
 * UserQuery represents a SELECT SQL statement for users in a way that is independent of DBMS.
 *
 * @template TKey of array-key
 * @template TElement of User
 * @extends ElementQuery<TKey,TElement>
 *
 * @property-write string|string[]|UserGroup|null $group The user group(s) that resulting users must belong to
<<<<<<< HEAD
 * @method User[]|array all($db = null)
 * @method User|array|null one($db = null)
 * @method User|array|null nth(int $n, ?Connection $db = null)
 * @method ElementCollection<User> collect($db = null)
=======
>>>>>>> 0fbc77bd
 * @author Pixel & Tonic, Inc. <support@pixelandtonic.com>
 * @since 3.0.0
 * @doc-path users.md
 * @supports-status-param
 * @replace {element} user
 * @replace {elements} users
 * @replace {twig-method} craft.users()
 * @replace {myElement} myUser
 * @replace {element-class} \craft\elements\User
 */
class UserQuery extends ElementQuery
{
    /**
     * @since 4.0.4
     */
    public const STATUS_CREDENTIALED = 'credentialed';

    /**
     * @inheritdoc
     */
    protected array $defaultOrderBy = ['users.username' => SORT_ASC];

    // General parameters
    // -------------------------------------------------------------------------

    /**
     * @var bool|null Whether to only return users that are admins.
     * ---
     * ```php
     * // fetch all the admins
     * $admins = \craft\elements\User::find()
     *     ->admin(true)
     *     ->all();
     *
     * // fetch all the non-admins
     * $nonAdmins = \craft\elements\User::find()
     *     ->admin(false)
     *     ->all();
     * ```
     * ```twig
     * {# fetch all the admins #}
     * {% set admins = craft.users()
     *   .admin()
     *   .all()%}
     *
     * {# fetch all the non-admins #}
     * {% set nonAdmins = craft.users()
     *     .admin(false)
     *     .all() %}
     * ```
     * @used-by admin()
     */
    public ?bool $admin = null;

    /**
     * @var bool|null Whether to only return users that are authors of an entry.
     * ---
     * ```php
     * // fetch all authors
     * $authors = \craft\elements\User::find()
     *     ->authors()
     *     ->all();
     * ```
     * ```twig
     * {# fetch all authors #}
     * {% set authors = craft.users()
     *   .authors()
     *   .all()%}
     * ```
     * @used-by authors()
     * @since 4.0.0
     */
    public ?bool $authors = null;

    /**
     * @var bool|null Whether to only return users that have uploaded an asset.
     * ---
     * ```php
     * // fetch all users who have uploaded an asset
     * $uploaders = \craft\elements\User::find()
     *     ->assetUploaders()
     *     ->all();
     * ```
     * ```twig
     * {# fetch all users who have uploaded an asset #}
     * {% set uploaders = craft.users()
     *   .assetUploaders()
     *   .all()%}
     * ```
     * @used-by assetUploaders()
     * @since 4.0.0
     */
    public ?bool $assetUploaders = null;

    /**
     * @var bool|null Whether to only return users that have (or don’t have) user photos.
     * @used-by hasPhoto()
     */
    public ?bool $hasPhoto = null;

    /**
     * @var mixed The permission that the resulting users must have.
     * ---
     * ```php
     * // fetch users who can access the front end when the system is offline
     * $admins = \craft\elements\User::find()
     *     ->can('accessSiteWhenSystemIsOff')
     *     ->all();
     * ```
     * ```twig
     * {# fetch users who can access the front end when the system is offline #}
     * {% set admins = craft.users()
     *   .can('accessSiteWhenSystemIsOff')
     *   .all() %}
     * ```
     * @used-by can()
     */
    public mixed $can = null;

    /**
     * @var mixed The user group ID(s) that the resulting users must belong to.
     * ---
     * ```php
     * // fetch the authors
     * $admins = \craft\elements\User::find()
     *     ->group('authors')
     *     ->all();
     * ```
     * ```twig
     * {# fetch the authors #}
     * {% set admins = craft.users()
     *   .group('authors')
     *   .all() %}
     * ```
     * @used-by group()
     * @used-by groupId()
     */
    public mixed $groupId = null;

    /**
     * @var mixed The email address that the resulting users must have.
     * @used-by email()
     */
    public mixed $email = null;

    /**
     * @var mixed The username that the resulting users must have.
     * @used-by username()
     */
    public mixed $username = null;

    /**
     * @var mixed The full name that the resulting users must have.
     * @used-by fullName()
     * @since 4.0.0
     */
    public mixed $fullName = null;

    /**
     * @var mixed The first name that the resulting users must have.
     * @used-by firstName()
     */
    public mixed $firstName = null;

    /**
     * @var mixed The last name that the resulting users must have.
     * @used-by lastName()
     */
    public mixed $lastName = null;

    /**
     * @var mixed The date that the resulting users must have last logged in.
     * @used-by lastLoginDate()
     */
    public mixed $lastLoginDate = null;

    /**
     * @var Entry|null The entry that the resulting users must be the author of.
     * @used-by authorOf()
     * @since 5.0.0
     */
    public ?Entry $authorOf = null;

    /**
     * @var bool Whether the users’ groups should be eager-loaded.
     * ---
     * ```php
     * // fetch users with their user groups
     * $users = \craft\elements\User::find()
     *     ->withGroups()
     *     ->all();
     * ```
     * ```twig
     * {# fetch users with their user groups #}
     * {% set users = craft.users()
     *   .withGroups()
     *   .all() %}
     * ```
     * @used-by withGroups()
     * @since 3.6.0
     */
    public bool $withGroups = false;

    /**
     * @inheritdoc
     */
    public function __set($name, $value)
    {
        if ($name === 'group') {
            $this->group($value);
        } else {
            parent::__set($name, $value);
        }
    }

    /**
     * Narrows the query results to only users that have admin accounts.
     *
     * ---
     *
     * ```twig
     * {# Fetch admins #}
     * {% set {elements-var} = {twig-method}
     *   .admin()
     *   .all() %}
     * ```
     *
     * ```php
     * // Fetch admins
     * ${elements-var} = {element-class}::find()
     *     ->admin()
     *     ->all();
     * ```
     *
     * @param bool $value The property value (defaults to true)
     * @return static self reference
     * @uses $admin
     */
    public function admin(bool $value = true): static
    {
        $this->admin = $value;
        return $this;
    }

    /**
     * Narrows the query results to only users that are authors of an entry.
     *
     * ---
     *
     * ```twig
     * {# Fetch authors #}
     * {% set {elements-var} = {twig-method}
     *   .authors()
     *   .all() %}
     * ```
     *
     * ```php
     * // Fetch authors
     * ${elements-var} = {element-class}::find()
     *     ->authors()
     *     ->all();
     * ```
     *
     * @param bool|null $value The property value (defaults to true)
     * @return static self reference
     * @uses $authors
     * @since 4.0.0
     */
    public function authors(?bool $value = true): static
    {
        $this->authors = $value;
        return $this;
    }

    /**
     * Narrows the query results to only users that have uploaded an asset.
     *
     * ---
     *
     * ```twig
     * {# Fetch all users who have uploaded an asset #}
     * {% set {elements-var} = {twig-method}
     *   .assetUploaders()
     *   .all() %}
     * ```
     *
     * ```php
     * // Fetch all users who have uploaded an asset
     * ${elements-var} = {element-class}::find()
     *     ->assetUploaders()
     *     ->all();
     * ```
     *
     * @param bool|null $value The property value (defaults to true)
     * @return static self reference
     * @uses $assetUploaders
     * @since 4.0.0
     */
    public function assetUploaders(?bool $value = true): static
    {
        $this->assetUploaders = $value;
        return $this;
    }

    /**
     * Narrows the query results to only users that have (or don’t have) a user photo.
     *
     * ---
     *
     * ```twig
     * {# Fetch users with photos #}
     * {% set {elements-var} = {twig-method}
     *   .hasPhoto()
     *   .all() %}
     * ```
     *
     * ```php
     * // Fetch users without photos
     * ${elements-var} = {element-class}::find()
     *     ->hasPhoto()
     *     ->all();
     * ```
     *
     * @param bool $value The property value (defaults to true)
     * @return static self reference
     * @uses $hasPhoto
     */
    public function hasPhoto(bool $value = true): static
    {
        $this->hasPhoto = $value;
        return $this;
    }

    /**
     * Narrows the query results to only users that have a certain user permission, either directly on the user account or through one of their user groups.
     *
     * See [User Management](https://craftcms.com/docs/4.x/user-management.html) for a full list of available user permissions defined by Craft.
     *
     * ---
     *
     * ```twig
     * {# Fetch users who can access the front end when the system is offline #}
     * {% set {elements-var} = {twig-method}
     *   .can('accessSiteWhenSystemIsOff')
     *   .all() %}
     * ```
     *
     * ```php
     * // Fetch users who can access the front end when the system is offline
     * ${elements-var} = {element-class}::find()
     *     ->can('accessSiteWhenSystemIsOff')
     *     ->all();
     * ```
     *
     * @param mixed $value The property value
     * @return static self reference
     * @uses $can
     */
    public function can(mixed $value): static
    {
        $this->can = $value;
        return $this;
    }

    /**
     * Narrows the query results based on the user group the users belong to.
     *
     * Possible values include:
     *
     * | Value | Fetches users…
     * | - | -
     * | `'foo'` | in a group with a handle of `foo`.
     * | `'not foo'` | not in a group with a handle of `foo`.
     * | `['foo', 'bar']` | in a group with a handle of `foo` or `bar`.
     * | `['and', 'foo', 'bar']` | in both groups with handles of `foo` or `bar`.
     * | `['not', 'foo', 'bar']` | not in a group with a handle of `foo` or `bar`.
     * | a [[UserGroup|UserGroup]] object | in a group represented by the object.
     *
     * ---
     *
     * ```twig
     * {# Fetch users in the Foo user group #}
     * {% set {elements-var} = {twig-method}
     *   .group('foo')
     *   .all() %}
     * ```
     *
     * ```php
     * // Fetch users in the Foo user group
     * ${elements-var} = {php-method}
     *     ->group('foo')
     *     ->all();
     * ```
     *
     * @param mixed $value The property value
     * @return static self reference
     * @uses $groupId
     */
    public function group(mixed $value): static
    {
        // If the value is a group handle, swap it with the user group
        if (is_string($value) && ($group = Craft::$app->getUserGroups()->getGroupByHandle($value))) {
            $value = $group;
        }

        if (Db::normalizeParam($value, function($item) {
            return $item instanceof UserGroup ? $item->id : null;
        })) {
            $this->groupId = $value;
        } else {
            $operator = QueryParam::extractOperator($value);
            $this->groupId = (new Query())
                ->select(['id'])
                ->from([Table::USERGROUPS])
                ->where(Db::parseParam('handle', $value))
                ->column();
            if ($this->groupId && $operator !== null) {
                array_unshift($this->groupId, $operator);
            }
        }

        return $this;
    }

    /**
     * Narrows the query results based on the user group the users belong to, per the groups’ IDs.
     *
     * Possible values include:
     *
     * | Value | Fetches users…
     * | - | -
     * | `1` | in a group with an ID of 1.
     * | `'not 1'` | not in a group with an ID of 1.
     * | `[1, 2]` | in a group with an ID of 1 or 2.
     * | `['and', 1, 2]` | in both groups with IDs of 1 or 2.
     * | `['not', 1, 2]` | not in a group with an ID of 1 or 2.
     *
     * ---
     *
     * ```twig
     * {# Fetch users in a group with an ID of 1 #}
     * {% set {elements-var} = {twig-method}
     *   .groupId(1)
     *   .all() %}
     * ```
     *
     * ```php
     * // Fetch users in a group with an ID of 1
     * ${elements-var} = {php-method}
     *     ->groupId(1)
     *     ->all();
     * ```
     *
     * @param mixed $value The property value
     * @return static self reference
     * @uses $groupId
     */
    public function groupId(mixed $value): static
    {
        $this->groupId = $value;
        return $this;
    }

    /**
     * Narrows the query results based on the users’ email addresses.
     *
     * Possible values include:
     *
     * | Value | Fetches users…
     * | - | -
     * | `'me@domain.tld'` | with an email of `me@domain.tld`.
     * | `'not me@domain.tld'` | not with an email of `me@domain.tld`.
     * | `'*@domain.tld'` | with an email that ends with `@domain.tld`.
     *
     * ---
     *
     * ```twig
     * {# Fetch users with a .co.uk domain on their email address #}
     * {% set {elements-var} = {twig-method}
     *   .email('*.co.uk')
     *   .all() %}
     * ```
     *
     * ```php
     * // Fetch users with a .co.uk domain on their email address
     * ${elements-var} = {php-method}
     *     ->email('*.co.uk')
     *     ->all();
     * ```
     *
     * @param mixed $value The property value
     * @return static self reference
     * @uses $email
     */
    public function email(mixed $value): static
    {
        $this->email = $value;
        return $this;
    }

    /**
     * Narrows the query results based on the users’ usernames.
     *
     * Possible values include:
     *
     * | Value | Fetches users…
     * | - | -
     * | `'foo'` | with a username of `foo`.
     * | `'not foo'` | not with a username of `foo`.
     *
     * ---
     *
     * ```twig
     * {# Get the requested username #}
     * {% set requestedUsername = craft.app.request.getSegment(2) %}
     *
     * {# Fetch that user #}
     * {% set {element-var} = {twig-method}
     *   .username(requestedUsername|literal)
     *   .one() %}
     * ```
     *
     * ```php
     * // Get the requested username
     * $requestedUsername = \Craft::$app->request->getSegment(2);
     *
     * // Fetch that user
     * ${element-var} = {php-method}
     *     ->username(\craft\helpers\Db::escapeParam($requestedUsername))
     *     ->one();
     * ```
     *
     * @param mixed $value The property value
     * @return static self reference
     * @uses $username
     */
    public function username(mixed $value): static
    {
        $this->username = $value;
        return $this;
    }

    /**
     * Narrows the query results based on the users’ full names.
     *
     * Possible values include:
     *
     * | Value | Fetches users…
     * | - | -
     * | `'Jane Doe'` | with a full name of `Jane Doe`.
     * | `'not Jane Doe'` | not with a full name of `Jane Doe`.
     *
     * ---
     *
     * ```twig
     * {# Fetch all the Jane Doe's #}
     * {% set {elements-var} = {twig-method}
     *   .fullName('Jane Doe')
     *   .all() %}
     * ```
     *
     * ```php
     * // Fetch all the Jane Doe's
     * ${elements-var} = {php-method}
     *     ->fullName('JaneDoe')
     *     ->one();
     * ```
     *
     * @param mixed $value The property value
     * @return static self reference
     * @uses $fullName
     * @since 4.0.0
     */
    public function fullName(mixed $value): static
    {
        $this->fullName = $value;
        return $this;
    }

    /**
     * Narrows the query results based on the users’ first names.
     *
     * Possible values include:
     *
     * | Value | Fetches users…
     * | - | -
     * | `'Jane'` | with a first name of `Jane`.
     * | `'not Jane'` | not with a first name of `Jane`.
     *
     * ---
     *
     * ```twig
     * {# Fetch all the Jane's #}
     * {% set {elements-var} = {twig-method}
     *   .firstName('Jane')
     *   .all() %}
     * ```
     *
     * ```php
     * // Fetch all the Jane's
     * ${elements-var} = {php-method}
     *     ->firstName('Jane')
     *     ->one();
     * ```
     *
     * @param mixed $value The property value
     * @return static self reference
     * @uses $firstName
     */
    public function firstName(mixed $value): static
    {
        $this->firstName = $value;
        return $this;
    }

    /**
     * Narrows the query results based on the users’ last names.
     *
     * Possible values include:
     *
     * | Value | Fetches users…
     * | - | -
     * | `'Doe'` | with a last name of `Doe`.
     * | `'not Doe'` | not with a last name of `Doe`.
     *
     * ---
     *
     * ```twig
     * {# Fetch all the Doe's #}
     * {% set {elements-var} = {twig-method}
     *   .lastName('Doe')
     *   .all() %}
     * ```
     *
     * ```php
     * // Fetch all the Doe's
     * ${elements-var} = {php-method}
     *     ->lastName('Doe')
     *     ->one();
     * ```
     *
     * @param mixed $value The property value
     * @return static self reference
     * @uses $lastName
     */
    public function lastName(mixed $value): static
    {
        $this->lastName = $value;
        return $this;
    }

    /**
     * Narrows the query results based on the users’ last login dates.
     *
     * Possible values include:
     *
     * | Value | Fetches users…
     * | - | -
     * | `'>= 2018-04-01'` | that last logged in on or after 2018-04-01.
     * | `'< 2018-05-01'` | that last logged in before 2018-05-01.
     * | `['and', '>= 2018-04-04', '< 2018-05-01']` | that last logged in between 2018-04-01 and 2018-05-01.
     * | `now`/`today`/`tomorrow`/`yesterday` | that last logged in at midnight of the specified relative date.
     *
     * ---
     *
     * ```twig
     * {# Fetch users that logged in recently #}
     * {% set aWeekAgo = date('7 days ago')|atom %}
     *
     * {% set {elements-var} = {twig-method}
     *   .lastLoginDate(">= #{aWeekAgo}")
     *   .all() %}
     * ```
     *
     * ```php
     * // Fetch users that logged in recently
     * $aWeekAgo = (new \DateTime('7 days ago'))->format(\DateTime::ATOM);
     *
     * ${elements-var} = {php-method}
     *     ->lastLoginDate(">= {$aWeekAgo}")
     *     ->all();
     * ```
     *
     * @param mixed $value The property value
     * @return static self reference
     * @uses $lastLoginDate
     */
    public function lastLoginDate(mixed $value): static
    {
        $this->lastLoginDate = $value;
        return $this;
    }

    /**
     * Narrows the query results to users who are the author of the given entry.
     *
     * @param Entry|null $value
     * @return static self reference
     * @uses $authorOf
     * @since 5.0.0
     */
    public function authorOf(?Entry $value): static
    {
        $this->authorOf = $value;
        return $this;
    }

    /**
     * Narrows the query results based on the users’ statuses.
     *
     * Possible values include:
     *
     * | Value | Fetches users…
     * | - | -
     * | `'inactive'` | with inactive accounts.
     * | `'active'` | with active accounts.
     * | `'pending'` | with accounts that are still pending activation.
     * | `'credentialed'` | with either active or pending accounts.
     * | `'suspended'` | with suspended accounts.
     * | `'locked'` | with locked accounts (regardless of whether they’re active or suspended).
     * | `['active', 'suspended']` | with active or suspended accounts.
     * | `['not', 'active', 'suspended']` | without active or suspended accounts.
     *
     * ---
     *
     * ```twig
     * {# Fetch active and locked users #}
     * {% set {elements-var} = {twig-method}
     *   .status(['active', 'locked'])
     *   .all() %}
     * ```
     *
     * ```php
     * // Fetch active and locked users
     * ${elements-var} = {element-class}::find()
     *     ->status(['active', 'locked'])
     *     ->all();
     * ```
     */
    public function status(array|string|null $value): static
    {
        /** @var static */
        return parent::status($value);
    }

    /**
     * Causes the query to return matching users eager-loaded with their user groups.
     *
     * Possible values include:
     *
     * | Value | Fetches users…
     * | - | -
     * | `'>= 2018-04-01'` | that last logged-in on or after 2018-04-01.
     * | `'< 2018-05-01'` | that last logged-in before 2018-05-01
     * | `['and', '>= 2018-04-04', '< 2018-05-01']` | that last logged-in between 2018-04-01 and 2018-05-01.
     *
     * ---
     *
     * ```php
     * // fetch users with their user groups
     * $users = \craft\elements\User::find()
     *     ->withGroups()
     *     ->all();
     * ```
     *
     * ```twig
     * {# fetch users with their user groups #}
     * {% set users = craft.users()
     *   .withGroups()
     *   .all() %}
     * ```
     *
     * @param bool $value The property value (defaults to true)
     * @return static self reference
     * @uses $withGroups
     * @since 3.6.0
     */
    public function withGroups(bool $value = true): static
    {
        $this->withGroups = $value;
        return $this;
    }

    /**
     * @inheritdoc
     */
    protected function beforePrepare(): bool
    {
        if (!parent::beforePrepare()) {
            return false;
        }

        // See if 'group' was set to an invalid handle
        if ($this->groupId === []) {
            return false;
        }

        $this->joinElementTable(Table::USERS);

        $this->query->select([
            'users.photoId',
            'users.pending',
            'users.locked',
            'users.suspended',
            'users.admin',
            'users.username',
            'users.firstName',
            'users.lastName',
            'users.email',
            'users.unverifiedEmail',
            'users.lastLoginDate',
            'users.lockoutDate',
            'users.hasDashboard',
        ]);

        // todo: cleanup after next breakpoint
        $db = Craft::$app->getDb();
        $activeColumnExists = $db->columnExists(Table::USERS, 'active');
        $fullNameColumnExists = $db->columnExists(Table::USERS, 'fullName');

        if ($activeColumnExists) {
            $this->query->addSelect(['users.active']);
        }

        if ($fullNameColumnExists) {
            $this->query->addSelect(['users.fullName']);
        }

        if (is_bool($this->admin)) {
            $this->subQuery->andWhere(['users.admin' => $this->admin]);
        }

        if (is_bool($this->authors)) {
            $this->subQuery->andWhere([
                $this->authors ? 'exists' : 'not exists',
                (new Query())
                    ->from(Table::ENTRIES_AUTHORS)
                    ->where(['authorId' => new Expression('[[elements.id]]')]),
            ]);
        }

        if (is_bool($this->assetUploaders)) {
            $this->subQuery->andWhere([
                $this->assetUploaders ? 'exists' : 'not exists',
                (new Query())
                    ->from(Table::ASSETS)
                    ->where(['uploaderId' => new Expression('[[elements.id]]')]),
            ]);
        }

        if (is_bool($this->hasPhoto)) {
            if ($this->hasPhoto) {
                $hasPhotoCondition = ['not', ['users.photoId' => null]];
            } else {
                $hasPhotoCondition = ['users.photoId' => null];
            }
            $this->subQuery->andWhere($hasPhotoCondition);
        }

        if ($this->admin !== true) {
            $this->_applyCanParam();
        }

        if ($this->groupId) {
            // Checking multiple groups?
            if (
                is_array($this->groupId) &&
                is_string(reset($this->groupId)) &&
                strtolower(reset($this->groupId)) === 'and'
            ) {
                $groupIdChecks = array_slice($this->groupId, 1);
            } else {
                $groupIdChecks = [$this->groupId];
            }

            foreach ($groupIdChecks as $i => $groupIdCheck) {
                if (
                    is_array($groupIdCheck) &&
                    is_string(reset($groupIdCheck)) &&
                    strtolower(reset($groupIdCheck)) === 'not'
                ) {
                    $groupIdOperator = 'not exists';
                    array_shift($groupIdCheck);
                    if (empty($groupIdCheck)) {
                        continue;
                    }
                } else {
                    $groupIdOperator = 'exists';
                }

                $this->subQuery->andWhere([
                    $groupIdOperator, (new Query())
                        ->from(["ugu$i" => Table::USERGROUPS_USERS])
                        ->where("[[elements.id]] = [[ugu$i.userId]]")
                        ->andWhere(Db::parseNumericParam('groupId', $groupIdCheck)),
                ]);
            }
        }

        if ($this->email) {
            $this->subQuery->andWhere(Db::parseParam('users.email', $this->email, '=', true));
        }

        if ($this->username) {
            $this->subQuery->andWhere(Db::parseParam('users.username', $this->username, '=', true));
        }

        if ($fullNameColumnExists && $this->fullName) {
            if (is_string($this->fullName)) {
                $this->fullName = Db::escapeCommas($this->fullName);
            }
            $this->subQuery->andWhere(Db::parseParam('users.fullName', $this->fullName, '=', true));
        }

        if ($this->firstName) {
            if (is_string($this->firstName)) {
                $this->firstName = Db::escapeCommas($this->firstName);
            }
            $this->subQuery->andWhere(Db::parseParam('users.firstName', $this->firstName, '=', true));
        }

        if ($this->lastName) {
            if (is_string($this->lastName)) {
                $this->lastName = Db::escapeCommas($this->lastName);
            }
            $this->subQuery->andWhere(Db::parseParam('users.lastName', $this->lastName, '=', true));
        }

        if ($this->lastLoginDate) {
            $this->subQuery->andWhere(Db::parseDateParam('users.lastLoginDate', $this->lastLoginDate));
        }

        if ($this->authorOf) {
            if (!$this->authorOf->id) {
                throw new QueryAbortedException();
            }
            $this->subQuery->andWhere(['exists', (new Query())
                ->from(['entries_authors' => Table::ENTRIES_AUTHORS])
                ->where(['entryId' => $this->authorOf->id])
                ->andWhere('[[entries_authors.authorId]] = [[users.id]]'),
            ]);
        }

        return true;
    }

    /**
     * @inheritdoc
     */
    protected function statusCondition(string $status): mixed
    {
        return match ($status) {
            User::STATUS_INACTIVE => [
                'users.active' => false,
                'users.pending' => false,
            ],
            User::STATUS_ACTIVE => [
                'users.active' => true,
                'users.suspended' => false,
            ],
            User::STATUS_PENDING => [
                'users.pending' => true,
            ],
            self::STATUS_CREDENTIALED => [
                'or',
                ['users.active' => true],
                ['users.pending' => true],
            ],
            User::STATUS_SUSPENDED => [
                'users.suspended' => true,
            ],
            User::STATUS_LOCKED => [
                'users.locked' => true,
            ],
            default => parent::statusCondition($status),
        };
    }

    /**
     * Applies the 'can' param to the query being prepared.
     *
     * @throws QueryAbortedException
     */
    private function _applyCanParam(): void
    {
        if ($this->can !== false && empty($this->can)) {
            return;
        }

        if (is_string($this->can) && !is_numeric($this->can)) {
            // Convert it to the actual permission ID, or false if the permission doesn't have an ID yet.
            $this->can = (new Query())
                ->select(['id'])
                ->from([Table::USERPERMISSIONS])
                ->where(['name' => strtolower($this->can)])
                ->scalar();
        }

        // False means that the permission doesn't have an ID yet.
        if ($this->can !== false) {
            // Get the users that have that permission directly
            $permittedUserIds = (new Query())
                ->select(['userId'])
                ->from([Table::USERPERMISSIONS_USERS])
                ->where(['permissionId' => $this->can])
                ->column();

            // Get the users that have that permission via a user group
            $permittedUserIdsViaGroups = (new Query())
                ->select(['g_u.userId'])
                ->from(['g_u' => Table::USERGROUPS_USERS])
                ->innerJoin(['p_g' => Table::USERPERMISSIONS_USERGROUPS], '[[p_g.groupId]] = [[g_u.groupId]]')
                ->where(['p_g.permissionId' => $this->can])
                ->column();

            $permittedUserIds = array_unique(array_merge($permittedUserIds, $permittedUserIdsViaGroups));
        }

        if (!empty($permittedUserIds)) {
            $condition = [
                'or',
                ['users.admin' => true],
                ['elements.id' => $permittedUserIds],
            ];
        } else {
            $condition = ['users.admin' => true];
        }

        $this->subQuery->andWhere($condition);
    }

    /**
     * @inheritdoc
     */
    public function afterPopulate(array $elements): array
    {
        /** @var User[] $elements */
        $elements = parent::afterPopulate($elements);

        // Eager-load user groups?
        if ($this->withGroups && !$this->asArray && Craft::$app->edition === CmsEdition::Pro) {
            Craft::$app->getUserGroups()->eagerLoadGroups($elements);
        }

        return $elements;
    }
}<|MERGE_RESOLUTION|>--- conflicted
+++ resolved
@@ -13,7 +13,6 @@
 use craft\db\QueryParam;
 use craft\db\Table;
 use craft\elements\Address;
-use craft\elements\ElementCollection;
 use craft\elements\Entry;
 use craft\elements\User;
 use craft\enums\CmsEdition;
@@ -29,13 +28,6 @@
  * @extends ElementQuery<TKey,TElement>
  *
  * @property-write string|string[]|UserGroup|null $group The user group(s) that resulting users must belong to
-<<<<<<< HEAD
- * @method User[]|array all($db = null)
- * @method User|array|null one($db = null)
- * @method User|array|null nth(int $n, ?Connection $db = null)
- * @method ElementCollection<User> collect($db = null)
-=======
->>>>>>> 0fbc77bd
  * @author Pixel & Tonic, Inc. <support@pixelandtonic.com>
  * @since 3.0.0
  * @doc-path users.md
