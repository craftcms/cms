--- conflicted
+++ resolved
@@ -406,13 +406,8 @@
      *     ->all();
      * ```
      *
-<<<<<<< HEAD
      * @param mixed $value The property value
      * @return self self reference
-=======
-     * @param string|string[]|UserGroup|UserGroup[]|null $value The property value
-     * @return static self reference
->>>>>>> 54a3959c
      * @uses $groupId
      */
     public function group(mixed $value): self
