<?php
/**
 * @link https://craftcms.com/
 * @copyright Copyright (c) Pixel & Tonic, Inc.
 * @license https://craftcms.github.io/license/
 */

namespace craft\elements\db;

use ArrayAccess;
use Countable;
use craft\base\ElementInterface;
use craft\db\Query;
use craft\models\Site;
use craft\search\SearchQuery;
use Illuminate\Support\Collection;
use IteratorAggregate;
use yii\base\Arrayable;
use yii\db\Connection;
use yii\db\QueryInterface;

/**
 * ElementQueryInterface defines the common interface to be implemented by element query classes.
 * The default implementation of this interface is provided by [[ElementQuery]].
 *
 * @mixin Query
 * @author Pixel & Tonic, Inc. <support@pixelandtonic.com>
 * @since 3.0.0
 */
interface ElementQueryInterface extends QueryInterface, ArrayAccess, Arrayable, Countable, IteratorAggregate
{
    /**
     * Causes the query results to be returned in reverse order.
     *
     * ---
     *
     * ```twig
     * {# Fetch {elements} in reverse #}
     * {% set {elements-var} = {twig-method}
     *   .inReverse()
     *   .all() %}
     * ```
     *
     * ```php
     * // Fetch {elements} in reverse
     * ${elements-var} = {php-method}
     *     ->inReverse()
     *     ->all();
     * ```
     *
     * @param bool $value The property value
     * @return self self reference
     */
    public function inReverse(bool $value = true): self;

    /**
     * Causes the query to return matching {elements} as arrays of data, rather than [[{element-class}]] objects.
     *
     * ---
     *
     * ```twig
     * {# Fetch {elements} as arrays #}
     * {% set {elements-var} = {twig-method}
     *   .asArray()
     *   .all() %}
     * ```
     *
     * ```php
     * // Fetch {elements} as arrays
     * ${elements-var} = {php-method}
     *     ->asArray()
     *     ->all();
     * ```
     *
     * @param bool $value The property value (defaults to true)
     * @return self self reference
     */
    public function asArray(bool $value = true): self;

    /**
     * Causes the query to return matching {elements} as they are stored in the database, ignoring matching placeholder
     * elements that were set by [[\craft\services\Elements::setPlaceholderElement()]].
     *
     * @param bool $value The property value (defaults to true)
     * @return self self reference
     * @since 3.2.9
     */
    public function ignorePlaceholders(bool $value = true): self;

    /**
     * Narrows the query results to only drafts {elements}.
     *
     * ---
     *
     * ```twig
     * {# Fetch a draft {element} #}
     * {% set {elements-var} = {twig-function}
     *   .drafts()
     *   .id(123)
     *   .one() %}
     * ```
     *
     * ```php
     * // Fetch a draft {element}
     * ${elements-var} = {element-class}::find()
     *     ->drafts()
     *     ->id(123)
     *     ->one();
     * ```
     *
     * @param bool|null $value The property value (defaults to true)
     * @return self self reference
     * @since 3.2.0
     */
    public function drafts(?bool $value = true): self;

    /**
     * Narrows the query results based on the {elements}’ draft’s ID (from the `drafts` table).
     *
     * Possible values include:
     *
     * | Value | Fetches drafts…
     * | - | -
     * | `1` | for the draft with an ID of 1.
     *
     * ---
     *
     * ```twig
     * {# Fetch a draft #}
     * {% set {elements-var} = {twig-method}
     *   .draftId(10)
     *   .all() %}
     * ```
     *
     * ```php
     * // Fetch a draft
     * ${elements-var} = {php-method}
     *     ->draftId(10)
     *     ->all();
     * ```
     *
     * @param int|null $value The property value
     * @return self self reference
     * @since 3.2.0
     */
    public function draftId(?int $value = null): self;

    /**
     * Narrows the query results to only drafts of a given {element}.
     *
     * Possible values include:
     *
     * | Value | Fetches drafts…
     * | - | -
     * | `1` | for the {element} with an ID of 1.
     * | a [[{element-class}]] object | for the {element} represented by the object.
     * | `'*'` | for any {element}
     * | `false` | that aren’t associated with a published {element}
     *
     * ---
     *
     * ```twig
     * {# Fetch drafts of the {element} #}
     * {% set {elements-var} = {twig-method}
     *   .draftOf({myElement})
     *   .all() %}
     * ```
     *
     * ```php
     * // Fetch drafts of the {element}
     * ${elements-var} = {php-method}
     *     ->draftOf(${myElement})
     *     ->all();
     * ```
     *
     * @param int|ElementInterface|string|false|null $value The property value
     * @return self self reference
     * @since 3.2.0
     */
    public function draftOf($value): self;

    /**
     * Narrows the query results to only drafts created by a given user.
     *
     * Possible values include:
     *
     * | Value | Fetches drafts…
     * | - | -
     * | `1` | created by the user with an ID of 1.
     * | a [[User]] object | created by the user represented by the object.
     *
     * ---
     *
     * ```twig
     * {# Fetch drafts by the current user #}
     * {% set {elements-var} = {twig-method}
     *   .draftCreator(currentUser)
     *   .all() %}
     * ```
     *
     * ```php
     * // Fetch drafts by the current user
     * ${elements-var} = {php-method}
     *     ->draftCreator(Craft::$app->user->identity)
     *     ->all();
     * ```
     *
     * @param int|ElementInterface|null $value The property value
     * @return self self reference
     * @since 3.2.0
     */
    public function draftCreator($value): self;

    /**
     * Narrows the query results to only provisional drafts.
     *
     * ---
     *
     * ```twig
     * {# Fetch provisional drafts created by the current user #}
     * {% set {elements-var} = {twig-method}
     *   .provisionalDrafts()
     *   .draftCreator(currentUser)
     *   .all() %}
     * ```
     *
     * ```php
     * // Fetch provisional drafts created by the current user
     * ${elements-var} = {php-method}
     *     ->provisionalDrafts()
     *     ->draftCreator(Craft::$app->user->identity)
     *     ->all();
     * ```
     *
     * @param bool|null $value The property value
     * @return self self reference
     * @since 3.7.0
     */
    public function provisionalDrafts(?bool $value = true): self;

    /**
     * Narrows the query results to only unpublished drafts which have been saved after initial creation.
     *
     * ---
     *
     * ```twig
     * {# Fetch saved, unpublished draft {elements} #}
     * {% set {elements-var} = {twig-function}
     *   .draftOf(false)
     *   .savedDraftsOnly()
     *   .all() %}
     * ```
     *
     * ```php
     * // Fetch saved, unpublished draft {elements}
     * ${elements-var} = {element-class}::find()
     *     ->draftOf(false)
     *     ->savedDraftsOnly()
     *     ->all();
     * ```
     *
     * @param bool $value The property value (defaults to true)
     * @return self self reference
     * @since 3.6.6
     */
    public function savedDraftsOnly(bool $value = true): self;

    /**
     * Narrows the query results to only revision {elements}.
     *
     * ---
     *
     * ```twig
     * {# Fetch a revision {element} #}
     * {% set {elements-var} = {twig-function}
     *   .revisions()
     *   .id(123)
     *   .one() %}
     * ```
     *
     * ```php
     * // Fetch a revision {element}
     * ${elements-var} = {element-class}::find()
     *     ->revisions()
     *     ->id(123)
     *     ->one();
     * ```
     *
     * @param bool $value The property value (defaults to true)
     * @return self self reference
     * @since 3.2.0
     */
    public function revisions(bool $value = true): self;

    /**
     * Narrows the query results based on the {elements}’ revision’s ID (from the `revisions` table).
     *
     * Possible values include:
     *
     * | Value | Fetches revisions…
     * | - | -
     * | `1` | for the revision with an ID of 1.
     *
     * ---
     *
     * ```twig
     * {# Fetch a revision #}
     * {% set {elements-var} = {twig-method}
     *   .revisionId(10)
     *   .all() %}
     * ```
     *
     * ```php
     * // Fetch a revision
     * ${elements-var} = {php-method}
     *     ->revisionIf(10)
     *     ->all();
     * ```
     *
     * @param int|null $value The property value
     * @return self self reference
     * @since 3.2.0
     */
    public function revisionId(?int $value = null): self;

    /**
     * Narrows the query results to only revisions of a given {element}.
     *
     * Possible values include:
     *
     * | Value | Fetches revisions…
     * | - | -
     * | `1` | for the {element} with an ID of 1.
     * | a [[{element-class}]] object | for the {element} represented by the object.
     *
     * ---
     *
     * ```twig
     * {# Fetch revisions of the {element} #}
     * {% set {elements-var} = {twig-method}
     *   .revisionOf({myElement})
     *   .all() %}
     * ```
     *
     * ```php
     * // Fetch revisions of the {element}
     * ${elements-var} = {php-method}
     *     ->revisionOf(${myElement})
     *     ->all();
     * ```
     *
     * @param int|ElementInterface|null $value The property value
     * @return self self reference
     * @since 3.2.0
     */
    public function revisionOf($value): self;

    /**
     * Narrows the query results to only revisions created by a given user.
     *
     * Possible values include:
     *
     * | Value | Fetches revisions…
     * | - | -
     * | `1` | created by the user with an ID of 1.
     * | a [[User]] object | created by the user represented by the object.
     *
     * ---
     *
     * ```twig
     * {# Fetch revisions by the current user #}
     * {% set {elements-var} = {twig-method}
     *   .revisionCreator(currentUser)
     *   .all() %}
     * ```
     *
     * ```php
     * // Fetch revisions by the current user
     * ${elements-var} = {php-method}
     *     ->revisionCreator(Craft::$app->user->identity)
     *     ->all();
     * ```
     *
     * @param int|ElementInterface|null $value The property value
     * @return self self reference
     * @since 3.2.0
     */
    public function revisionCreator($value): self;

    /**
     * Narrows the query results based on the {elements}’ IDs.
     *
     * Possible values include:
     *
     * | Value | Fetches {elements}…
     * | - | -
     * | `1` | with an ID of 1.
     * | `'not 1'` | not with an ID of 1.
     * | `[1, 2]` | with an ID of 1 or 2.
     * | `['not', 1, 2]` | not with an ID of 1 or 2.
     *
     * ---
     *
     * ```twig
     * {# Fetch the {element} by its ID #}
     * {% set {element-var} = {twig-method}
     *   .id(1)
     *   .one() %}
     * ```
     *
     * ```php
     * // Fetch the {element} by its ID
     * ${element-var} = {php-method}
     *     ->id(1)
     *     ->one();
     * ```
     *
     * ---
     *
     * ::: tip
     * This can be combined with [[fixedOrder()]] if you want the results to be returned in a specific order.
     * :::
     *
     * @param int|int[]|false|null $value The property value
     * @return self self reference
     */
    public function id($value): self;

    /**
     * Narrows the query results based on the {elements}’ UIDs.
     *
     * ---
     *
     * ```twig
     * {# Fetch the {element} by its UID #}
     * {% set {element-var} = {twig-method}
     *   .uid('xxxxxxxx-xxxx-xxxx-xxxx-xxxxxxxxxxxx')
     *   .one() %}
     * ```
     *
     * ```php
     * // Fetch the {element} by its UID
     * ${element-var} = {php-method}
     *     ->uid('xxxxxxxx-xxxx-xxxx-xxxx-xxxxxxxxxxxx')
     *     ->one();
     * ```
     *
     * @param string|string[]|null $value The property value
     * @return self self reference
     */
    public function uid($value): self;

    /**
     * Narrows the query results based on the {elements}’ IDs in the `elements_sites` table.
     *
     * Possible values include:
     *
     * | Value | Fetches {elements}…
     * | - | -
     * | `1` | with an `elements_sites` ID of 1.
     * | `'not 1'` | not with an `elements_sites` ID of 1.
     * | `[1, 2]` | with an `elements_sites` ID of 1 or 2.
     * | `['not', 1, 2]` | not with an `elements_sites` ID of 1 or 2.
     *
     * ---
     *
     * ```twig
     * {# Fetch the {element} by its ID in the elements_sites table #}
     * {% set {element-var} = {twig-method}
     *   .siteSettingsId(1)
     *   .one() %}
     * ```
     *
     * ```php
     * // Fetch the {element} by its ID in the elements_sites table
     * ${element-var} = {php-method}
     *     ->siteSettingsId(1)
     *     ->one();
     * ```
     *
     * @param int|int[]|null $value The property value
     * @return self self reference
     * @since 3.7.0
     */
    public function siteSettingsId($value): self;

    /**
     * Causes the query results to be returned in the order specified by [[id()]].
     *
     * ---
     *
     * ```twig
     * {# Fetch {elements} in a specific order #}
     * {% set {elements-var} = {twig-method}
     *   .id([1, 2, 3, 4, 5])
     *   .fixedOrder()
     *   .all() %}
     * ```
     *
     * ```php
     * // Fetch {elements} in a specific order
     * ${elements-var} = {php-method}
     *     ->id([1, 2, 3, 4, 5])
     *     ->fixedOrder()
     *     ->all();
     * ```
     *
     * @param bool $value The property value (defaults to true)
     * @return self self reference
     */
    public function fixedOrder(bool $value = true): self;

    /**
     * Narrows the query results based on the {elements}’ statuses.
     *
     * Possible values include:
     *
     * | Value | Fetches {elements}…
     * | - | -
     * | `'enabled'`  _(default)_ | that are enabled.
     * | `'disabled'` | that are disabled.
     *
     * ---
     *
     * ```twig
     * {# Fetch disabled {elements} #}
     * {% set {elements-var} = {twig-method}
     *   .status('disabled')
     *   .all() %}
     * ```
     *
     * ```php
     * // Fetch disabled {elements}
     * ${elements-var} = {php-method}
     *     ->status('disabled')
     *     ->all();
     * ```
     *
     * @param string|string[]|null $value The property value
     * @return self self reference
     */
    public function status($value): self;

    /**
     * Sets the [[$archived]] property.
     *
     * @param bool $value The property value (defaults to true)
     * @return self self reference
     */
    public function archived(bool $value = true): self;

    /**
     * Narrows the query results to only {elements} that have been soft-deleted.
     *
     * ---
     *
     * ```twig
     * {# Fetch trashed {elements} #}
     * {% set {elements-var} = {twig-method}
     *   .trashed()
     *   .all() %}
     * ```
     *
     * ```php
     * // Fetch trashed {elements}
     * ${elements-var} = {element-class}::find()
     *     ->trashed()
     *     ->all();
     * ```
     *
     * @param bool|null $value The property value (defaults to true)
     * @return self self reference
     * @since 3.1.0
     */
    public function trashed(?bool $value = true): self;

    /**
     * Narrows the query results based on the {elements}’ creation dates.
     *
     * Possible values include:
     *
     * | Value | Fetches {elements}…
     * | - | -
     * | `'>= 2018-04-01'` | that were created on or after 2018-04-01.
     * | `'< 2018-05-01'` | that were created before 2018-05-01
     * | `['and', '>= 2018-04-04', '< 2018-05-01']` | that were created between 2018-04-01 and 2018-05-01.
     *
     * ---
     *
     * ```twig
     * {# Fetch {elements} created last month #}
     * {% set start = date('first day of last month')|atom %}
     * {% set end = date('first day of this month')|atom %}
     *
     * {% set {elements-var} = {twig-method}
     *   .dateCreated(['and', ">= #{start}", "< #{end}"])
     *   .all() %}
     * ```
     *
     * ```php
     * // Fetch {elements} created last month
     * $start = (new \DateTime('first day of last month'))->format(\DateTime::ATOM);
     * $end = (new \DateTime('first day of this month'))->format(\DateTime::ATOM);
     *
     * ${elements-var} = {php-method}
     *     ->dateCreated(['and', ">= {$start}", "< {$end}"])
     *     ->all();
     * ```
     *
     * @param mixed $value The property value
     * @return self self reference
     */
    public function dateCreated($value): self;

    /**
     * Narrows the query results based on the {elements}’ last-updated dates.
     *
     * Possible values include:
     *
     * | Value | Fetches {elements}…
     * | - | -
     * | `'>= 2018-04-01'` | that were updated on or after 2018-04-01.
     * | `'< 2018-05-01'` | that were updated before 2018-05-01
     * | `['and', '>= 2018-04-04', '< 2018-05-01']` | that were updated between 2018-04-01 and 2018-05-01.
     *
     * ---
     *
     * ```twig
     * {# Fetch {elements} updated in the last week #}
     * {% set lastWeek = date('1 week ago')|atom %}
     *
     * {% set {elements-var} = {twig-method}
     *   .dateUpdated(">= #{lastWeek}")
     *   .all() %}
     * ```
     *
     * ```php
     * // Fetch {elements} updated in the last week
     * $lastWeek = (new \DateTime('1 week ago'))->format(\DateTime::ATOM);
     *
     * ${elements-var} = {php-method}
     *     ->dateUpdated(">= {$lastWeek}")
     *     ->all();
     * ```
     *
     * @param mixed $value The property value
     * @return self self reference
     */
    public function dateUpdated($value): self;

    /**
     * Determines which site(s) the {elements} should be queried in.
     *
     * The current site will be used by default.
     *
     * Possible values include:
     *
     * | Value | Fetches {elements}…
     * | - | -
     * | `'foo'` | from the site with a handle of `foo`.
     * | `['foo', 'bar']` | from a site with a handle of `foo` or `bar`.
     * | `['not', 'foo', 'bar']` | not in a site with a handle of `foo` or `bar`.
     * | a [[Site]] object | from the site represented by the object.
     * | `'*'` | from any site.
     *
     * ::: tip
     * If multiple sites are specified, elements that belong to multiple sites will be returned multiple times. If you
     * only want unique elements to be returned, use [[unique()]] in conjunction with this.
     * :::
     *
     * ---
     *
     * ```twig
     * {# Fetch {elements} from the Foo site #}
     * {% set {elements-var} = {twig-method}
     *   .site('foo')
     *   .all() %}
     * ```
     *
     * ```php
     * // Fetch {elements} from the Foo site
     * ${elements-var} = {php-method}
     *     ->site('foo')
     *     ->all();
     * ```
     *
     * @param string|string[]|Site $value The property value
     * @return self self reference
     */
    public function site($value): self;

    /**
     * Determines which site(s) the {elements} should be queried in, per the site’s ID.
     *
     * The current site will be used by default.
     *
     * Possible values include:
     *
     * | Value | Fetches {elements}…
     * | - | -
     * | `1` | from the site with an ID of `1`.
     * | `[1, 2]` | from a site with an ID of `1` or `2`.
     * | `['not', 1, 2]` | not in a site with an ID of `1` or `2`.
     * | `'*'` | from any site.
     *
     * ---
     *
     * ```twig
     * {# Fetch {elements} from the site with an ID of 1 #}
     * {% set {elements-var} = {twig-method}
     *   .siteId(1)
     *   .all() %}
     * ```
     *
     * ```php
     * // Fetch {elements} from the site with an ID of 1
     * ${elements-var} = {php-method}
     *     ->siteId(1)
     *     ->all();
     * ```
     *
     * @param int|int[]|string|null $value The property value
     * @return self self reference
     */
    public function siteId($value): self;

    /**
     * Determines whether only elements with unique IDs should be returned by the query.
     *
     * This should be used when querying elements from multiple sites at the same time, if “duplicate” results is not
     * desired.
     *
     * ---
     *
     * ```twig
     * {# Fetch unique {elements} across all sites #}
     * {% set {elements-var} = {twig-method}
     *   .site('*')
     *   .unique()
     *   .all() %}
     * ```
     *
     * ```php
     * // Fetch unique {elements} across all sites
     * ${elements-var} = {php-method}
     *     ->site('*')
     *     ->unique()
     *     ->all();
     * ```
     *
     * @param bool $value The property value (defaults to true)
     * @return self self reference
     * @since 3.2.0
     */
    public function unique(bool $value = true): self;

    /**
     * If [[unique()]] is set, this determines which site should be selected when querying multi-site elements.
     *
     * For example, if element “Foo” exists in Site A and Site B, and element “Bar” exists in Site B and Site C,
     * and this is set to `['c', 'b', 'a']`, then Foo will be returned for Site C, and Bar will be returned
     * for Site B.
     *
     * If this isn’t set, then preference goes to the current site.
     *
     * ---
     *
     * ```twig
     * {# Fetch unique {elements} from Site A, or Site B if they don’t exist in Site A #}
     * {% set {elements-var} = {twig-method}
     *   .site('*')
     *   .unique()
     *   .preferSites(['a', 'b'])
     *   .all() %}
     * ```
     *
     * ```php
     * // Fetch unique {elements} from Site A, or Site B if they don’t exist in Site A
     * ${elements-var} = {php-method}
     *     ->site('*')
     *     ->unique()
     *     ->preferSites(['a', 'b'])
     *     ->all();
     * ```
     *
     * @param array|null $value The property value
     * @return self self reference
     * @since 3.2.0
     */
<<<<<<< HEAD
    public function preferSites(?array $value = null): self;
=======
    public function preferSites(array $value = null);

    /**
     * Narrows the query results based on whether the {elements} are enabled in the site they’re being queried in, per the [[site()]] parameter.
     *
     * Possible values include:
     *
     * | Value | Fetches {elements}…
     * | - | -
     * | `true` _(default)_ | that are enabled in the site.
     * | `false` | whether they are enabled or not in the site.
     *
     * ---
     *
     * ```twig
     * {# Fetch all {elements}, including ones disabled for this site #}
     * {% set {elements-var} = {twig-method}
     *   .enabledForSite(false)
     *   .all() %}
     * ```
     *
     * ```php
     * // Fetch all {elements}, including ones disabled for this site
     * ${elements-var} = {php-method}
     *     ->enabledForSite(false)
     *     ->all();
     * ```
     *
     * @param bool $value The property value (defaults to true)
     * @return static self reference
     * @deprecated in 3.5.0. [[status()]] should be used instead.
     */
    public function enabledForSite(bool $value = true);
>>>>>>> 37aa6c60

    /**
     * Narrows the query results to only {elements} that are related to certain other elements.
     *
     * See [Relations](https://craftcms.com/docs/3.x/relations.html) for a full explanation of how to work with this parameter.
     *
     * ---
     *
     * ```twig
     * {# Fetch all {elements} that are related to myCategory #}
     * {% set {elements-var} = {twig-method}
     *   .relatedTo(myCategory)
     *   .all() %}
     * ```
     *
     * ```php
     * // Fetch all {elements} that are related to $myCategory
     * ${elements-var} = {php-method}
     *     ->relatedTo($myCategory)
     *     ->all();
     * ```
     *
     * @param int|array|ElementInterface|null $value The property value
     * @return self self reference
     */
    public function relatedTo($value): self;

    /**
     * Narrows the query results to only {elements} that are related to certain other elements.
     *
     * See [Relations](https://craftcms.com/docs/3.x/relations.html) for a full explanation of how to work with this parameter.
     *
     * ---
     *
     * ```twig
     * {# Fetch all {elements} that are related to myCategoryA and myCategoryB #}
     * {% set {elements-var} = {twig-method}
     *   .relatedTo(myCategoryA)
     *   .andRelatedTo(myCategoryBy)
     *   .all() %}
     * ```
     *
     * ```php
     * // Fetch all {elements} that are related to $myCategoryA and $myCategoryB
     * ${elements-var} = {php-method}
     *     ->relatedTo($myCategoryA)
     *     ->andRelatedTo($myCategoryB)
     *     ->all();
     * ```
     *
     * @param int|array|ElementInterface|null $value The property value
     * @return self self reference
     * @since 3.6.11
     */
    public function andRelatedTo($value): self;

    /**
     * Narrows the query results based on the {elements}’ titles.
     *
     * Possible values include:
     *
     * | Value | Fetches {elements}…
     * | - | -
     * | `'Foo'` | with a title of `Foo`.
     * | `'Foo*'` | with a title that begins with `Foo`.
     * | `'*Foo'` | with a title that ends with `Foo`.
     * | `'*Foo*'` | with a title that contains `Foo`.
     * | `'not *Foo*'` | with a title that doesn’t contain `Foo`.
     * | `['*Foo*', '*Bar*']` | with a title that contains `Foo` or `Bar`.
     * | `['not', '*Foo*', '*Bar*']` | with a title that doesn’t contain `Foo` or `Bar`.
     *
     * ---
     *
     * ```twig
     * {# Fetch {elements} with a title that contains "Foo" #}
     * {% set {elements-var} = {twig-method}
     *   .title('*Foo*')
     *   .all() %}
     * ```
     *
     * ```php
     * // Fetch {elements} with a title that contains "Foo"
     * ${elements-var} = {php-method}
     *     ->title('*Foo*')
     *     ->all();
     * ```
     *
     * @param string|string[]|null $value The property value
     * @return self self reference
     */
    public function title($value): self;

    /**
     * Narrows the query results based on the {elements}’ slugs.
     *
     * Possible values include:
     *
     * | Value | Fetches {elements}…
     * | - | -
     * | `'foo'` | with a slug of `foo`.
     * | `'foo*'` | with a slug that begins with `foo`.
     * | `'*foo'` | with a slug that ends with `foo`.
     * | `'*foo*'` | with a slug that contains `foo`.
     * | `'not *foo*'` | with a slug that doesn’t contain `foo`.
     * | `['*foo*', '*bar*']` | with a slug that contains `foo` or `bar`.
     * | `['not', '*foo*', '*bar*']` | with a slug that doesn’t contain `foo` or `bar`.
     *
     * ---
     *
     * ```twig
     * {# Get the requested {element} slug from the URL #}
     * {% set requestedSlug = craft.app.request.getSegment(3) %}
     *
     * {# Fetch the {element} with that slug #}
     * {% set {element-var} = {twig-method}
     *   .slug(requestedSlug|literal)
     *   .one() %}
     * ```
     *
     * ```php
     * // Get the requested {element} slug from the URL
     * $requestedSlug = \Craft::$app->request->getSegment(3);
     *
     * // Fetch the {element} with that slug
     * ${element-var} = {php-method}
     *     ->slug(\craft\helpers\Db::escapeParam($requestedSlug))
     *     ->one();
     * ```
     *
     * @param string|string[]|null $value The property value
     * @return self self reference
     */
    public function slug($value): self;

    /**
     * Narrows the query results based on the {elements}’ URIs.
     *
     * Possible values include:
     *
     * | Value | Fetches {elements}…
     * | - | -
     * | `'foo'` | with a URI of `foo`.
     * | `'foo*'` | with a URI that begins with `foo`.
     * | `'*foo'` | with a URI that ends with `foo`.
     * | `'*foo*'` | with a URI that contains `foo`.
     * | `'not *foo*'` | with a URI that doesn’t contain `foo`.
     * | `['*foo*', '*bar*']` | with a URI that contains `foo` or `bar`.
     * | `['not', '*foo*', '*bar*']` | with a URI that doesn’t contain `foo` or `bar`.
     *
     * ---
     *
     * ```twig
     * {# Get the requested URI #}
     * {% set requestedUri = craft.app.request.getPathInfo() %}
     *
     * {# Fetch the {element} with that URI #}
     * {% set {element-var} = {twig-method}
     *   .uri(requestedUri|literal)
     *   .one() %}
     * ```
     *
     * ```php
     * // Get the requested URI
     * $requestedUri = \Craft::$app->request->getPathInfo();
     *
     * // Fetch the {element} with that URI
     * ${element-var} = {php-method}
     *     ->uri(\craft\helpers\Db::escapeParam($requestedUri))
     *     ->one();
     * ```
     *
     * @param string|string[]|null $value The property value
     * @return self self reference
     */
    public function uri($value): self;

    /**
     * Narrows the query results to only {elements} that match a search query.
     *
     * See [Searching](https://craftcms.com/docs/3.x/searching.html) for a full explanation of how to work with this parameter.
     *
     * ---
     *
     * ```twig
     * {# Get the search query from the 'q' query string param #}
     * {% set searchQuery = craft.app.request.getQueryParam('q') %}
     *
     * {# Fetch all {elements} that match the search query #}
     * {% set {elements-var} = {twig-method}
     *   .search(searchQuery)
     *   .all() %}
     * ```
     *
     * ```php
     * // Get the search query from the 'q' query string param
     * $searchQuery = \Craft::$app->request->getQueryParam('q');
     *
     * // Fetch all {elements} that match the search query
     * ${elements-var} = {php-method}
     *     ->search($searchQuery)
     *     ->all();
     * ```
     *
     * @param string|array|SearchQuery|null $value The property value
     * @return self self reference
     */
    public function search($value): self;

    /**
     * Narrows the query results based on a reference string.
     *
     * @param string|string[]|null $value The property value
     * @return self self reference
     */
    public function ref($value): self;

    /**
     * Causes the query to return matching {elements} eager-loaded with related elements.
     *
     * See [Eager-Loading Elements](https://craftcms.com/docs/3.x/dev/eager-loading-elements.html) for a full explanation of how to work with this parameter.
     *
     * ---
     *
     * ```twig
     * {# Fetch {elements} eager-loaded with the "Related" field’s relations #}
     * {% set {elements-var} = {twig-method}
     *   .with(['related'])
     *   .all() %}
     * ```
     *
     * ```php
     * // Fetch {elements} eager-loaded with the "Related" field’s relations
     * ${elements-var} = {php-method}
     *     ->with(['related'])
     *     ->all();
     * ```
     *
     * @param string|array|null $value The property value
     * @return self The query object itself
     */
    public function with($value): self;

    /**
     * Causes the query to return matching {elements} eager-loaded with related elements, in addition to the elements that were already specified by [[with()]]..
     *
     * @param string|array|null $value The property value to append
     * @return self The query object itself
     * @since 3.0.9
     */
    public function andWith($value): self;

    /**
     * Explicitly determines whether the query should join in the structure data.
     *
     * @param bool $value The property value (defaults to true)
     * @return self self reference
     */
    public function withStructure(bool $value = true): self;

    /**
     * Determines which structure data should be joined into the query.
     *
     * @param int|null $value The property value
     * @return self self reference
     */
    public function structureId(?int $value = null): self;

    /**
     * Narrows the query results based on the {elements}’ level within the structure.
     *
     * Possible values include:
     *
     * | Value | Fetches {elements}…
     * | - | -
     * | `1` | with a level of 1.
     * | `'not 1'` | not with a level of 1.
     * | `'>= 3'` | with a level greater than or equal to 3.
     * | `[1, 2]` | with a level of 1 or 2
     * | `['not', 1, 2]` | not with level of 1 or 2.
     *
     * ---
     *
     * ```twig
     * {# Fetch {elements} positioned at level 3 or above #}
     * {% set {elements-var} = {twig-method}
     *   .level('>= 3')
     *   .all() %}
     * ```
     *
     * ```php
     * // Fetch {elements} positioned at level 3 or above
     * ${elements-var} = {php-method}
     *     ->level('>= 3')
     *     ->all();
     * ```
     *
     * @param mixed $value The property value
     * @return self self reference
     */
    public function level($value = null): self;

    /**
     * Narrows the query results based on whether the {elements} have any descendants.
     *
     * (This has the opposite effect of calling [[leaves()]].)
     *
     * ---
     *
     * ```twig
     * {# Fetch {elements} that have descendants #}
     * {% set {elements-var} = {twig-method}
     *   .hasDescendants()
     *   .all() %}
     * ```
     *
     * ```php
     * // Fetch {elements} that have descendants
     * ${elements-var} = {php-method}
     *     ->hasDescendants()
     *     ->all();
     * ```
     *
     * @param bool $value The property value
     * @return self self reference
     * @since 3.0.4
     */
    public function hasDescendants(bool $value = true): self;

    /**
     * Narrows the query results based on whether the {elements} are “leaves” ({elements} with no descendants).
     *
     * (This has the opposite effect of calling [[hasDescendants()]].)
     *
     * ---
     *
     * ```twig
     * {# Fetch {elements} that have no descendants #}
     * {% set {elements-var} = {twig-method}
     *   .leaves()
     *   .all() %}
     * ```
     *
     * ```php
     * // Fetch {elements} that have no descendants
     * ${elements-var} = {php-method}
     *     ->leaves()
     *     ->all();
     * ```
     *
     * @param bool $value The property value
     * @return self self reference
     */
    public function leaves(bool $value = true): self;

    /**
     * Narrows the query results to only {elements} that are ancestors of another {element}.
     *
     * Possible values include:
     *
     * | Value | Fetches {elements}…
     * | - | -
     * | `1` | above the {element} with an ID of 1.
     * | a [[{element-class}]] object | above the {element} represented by the object.
     *
     * ---
     *
     * ```twig
     * {# Fetch {elements} above this one #}
     * {% set {elements-var} = {twig-method}
     *   .ancestorOf({myElement})
     *   .all() %}
     * ```
     *
     * ```php
     * // Fetch {elements} above this one
     * ${elements-var} = {php-method}
     *     ->ancestorOf(${myElement})
     *     ->all();
     * ```
     *
     * ---
     *
     * ::: tip
     * This can be combined with [[ancestorDist()]] if you want to limit how far away the ancestor {elements} can be.
     * :::
     *
     * @param int|ElementInterface|null $value The property value
     * @return self self reference
     */
    public function ancestorOf($value): self;

    /**
     * Narrows the query results to only {elements} that are up to a certain distance away from the {element} specified by [[ancestorOf()]].
     *
     * ---
     *
     * ```twig
     * {# Fetch {elements} above this one #}
     * {% set {elements-var} = {twig-method}
     *   .ancestorOf({myElement})
     *   .ancestorDist(3)
     *   .all() %}
     * ```
     *
     * ```php
     * // Fetch {elements} above this one
     * ${elements-var} = {php-method}
     *     ->ancestorOf(${myElement})
     *     ->ancestorDist(3)
     *     ->all();
     * ```
     *
     * @param int|null $value The property value
     * @return self self reference
     */
    public function ancestorDist(?int $value = null): self;

    /**
     * Narrows the query results to only {elements} that are descendants of another {element}.
     *
     * Possible values include:
     *
     * | Value | Fetches {elements}…
     * | - | -
     * | `1` | below the {element} with an ID of 1.
     * | a [[{element-class}]] object | below the {element} represented by the object.
     *
     * ---
     *
     * ```twig
     * {# Fetch {elements} below this one #}
     * {% set {elements-var} = {twig-method}
     *   .descendantOf({myElement})
     *   .all() %}
     * ```
     *
     * ```php
     * // Fetch {elements} below this one
     * ${elements-var} = {php-method}
     *     ->descendantOf(${myElement})
     *     ->all();
     * ```
     *
     * ---
     *
     * ::: tip
     * This can be combined with [[descendantDist()]] if you want to limit how far away the descendant {elements} can be.
     * :::
     *
     * @param int|ElementInterface|null $value The property value
     * @return self self reference
     */
    public function descendantOf($value): self;

    /**
     * Narrows the query results to only {elements} that are up to a certain distance away from the {element} specified by [[descendantOf()]].
     *
     * ---
     *
     * ```twig
     * {# Fetch {elements} below this one #}
     * {% set {elements-var} = {twig-method}
     *   .descendantOf({myElement})
     *   .descendantDist(3)
     *   .all() %}
     * ```
     *
     * ```php
     * // Fetch {elements} below this one
     * ${elements-var} = {php-method}
     *     ->descendantOf(${myElement})
     *     ->descendantDist(3)
     *     ->all();
     * ```
     *
     * @param int|null $value The property value
     * @return self self reference
     */
    public function descendantDist(?int $value = null): self;

    /**
     * Narrows the query results to only {elements} that are siblings of another {element}.
     *
     * Possible values include:
     *
     * | Value | Fetches {elements}…
     * | - | -
     * | `1` | beside the {element} with an ID of 1.
     * | a [[{element-class}]] object | beside the {element} represented by the object.
     *
     * ---
     *
     * ```twig
     * {# Fetch {elements} beside this one #}
     * {% set {elements-var} = {twig-method}
     *   .siblingOf({myElement})
     *   .all() %}
     * ```
     *
     * ```php
     * // Fetch {elements} beside this one
     * ${elements-var} = {php-method}
     *     ->siblingOf(${myElement})
     *     ->all();
     * ```
     *
     * @param int|ElementInterface|null $value The property value
     * @return self self reference
     */
    public function siblingOf($value): self;

    /**
     * Narrows the query results to only the {element} that comes immediately before another {element}.
     *
     * Possible values include:
     *
     * | Value | Fetches the {element}…
     * | - | -
     * | `1` | before the {element} with an ID of 1.
     * | a [[{element-class}]] object | before the {element} represented by the object.
     *
     * ---
     *
     * ```twig
     * {# Fetch the previous {element} #}
     * {% set {element-var} = {twig-method}
     *   .prevSiblingOf({myElement})
     *   .one() %}
     * ```
     *
     * ```php
     * // Fetch the previous {element}
     * ${element-var} = {php-method}
     *     ->prevSiblingOf(${myElement})
     *     ->one();
     * ```
     *
     * @param int|ElementInterface|null $value The property value
     * @return self self reference
     */
    public function prevSiblingOf($value): self;

    /**
     * Narrows the query results to only the {element} that comes immediately after another {element}.
     *
     * Possible values include:
     *
     * | Value | Fetches the {element}…
     * | - | -
     * | `1` | after the {element} with an ID of 1.
     * | a [[{element-class}]] object | after the {element} represented by the object.
     *
     * ---
     *
     * ```twig
     * {# Fetch the next {element} #}
     * {% set {element-var} = {twig-method}
     *   .nextSiblingOf({myElement})
     *   .one() %}
     * ```
     *
     * ```php
     * // Fetch the next {element}
     * ${element-var} = {php-method}
     *     ->nextSiblingOf(${myElement})
     *     ->one();
     * ```
     *
     * @param int|ElementInterface|null $value The property value
     * @return self self reference
     */
    public function nextSiblingOf($value): self;

    /**
     * Narrows the query results to only {elements} that are positioned before another {element}.
     *
     * Possible values include:
     *
     * | Value | Fetches {elements}…
     * | - | -
     * | `1` | before the {element} with an ID of 1.
     * | a [[{element-class}]] object | before the {element} represented by the object.
     *
     * ---
     *
     * ```twig
     * {# Fetch {elements} before this one #}
     * {% set {elements-var} = {twig-method}
     *   .positionedBefore({myElement})
     *   .all() %}
     * ```
     *
     * ```php
     * // Fetch {elements} before this one
     * ${elements-var} = {php-method}
     *     ->positionedBefore(${myElement})
     *     ->all();
     * ```
     *
     * @param int|ElementInterface|null $value The property value
     * @return self self reference
     */
    public function positionedBefore($value): self;

    /**
     * Narrows the query results to only {elements} that are positioned after another {element}.
     *
     * Possible values include:
     *
     * | Value | Fetches {elements}…
     * | - | -
     * | `1` | after the {element} with an ID of 1.
     * | a [[{element-class}]] object | after the {element} represented by the object.
     *
     * ---
     *
     * ```twig
     * {# Fetch {elements} after this one #}
     * {% set {elements-var} = {twig-method}
     *   .positionedAfter({myElement})
     *   .all() %}
     * ```
     *
     * ```php
     * // Fetch {elements} after this one
     * ${elements-var} = {php-method}
     *     ->positionedAfter(${myElement})
     *     ->all();
     * ```
     *
     * @param int|ElementInterface|null $value The property value
     * @return self self reference
     */
<<<<<<< HEAD
    public function positionedAfter($value): self;
=======
    public function positionedAfter($value);

    /**
     * Removes element filters based on their statuses.
     *
     * ---
     *
     * ```twig
     * {# Fetch all {elements}, regardless of status #}
     * {% set {elements-var} = {twig-method}
     *   .anyStatus()
     *   .all() %}
     * ```
     *
     * ```php
     * // Fetch all {elements}, regardless of status
     * ${elements-var} = {php-method}
     *     ->anyStatus()
     *     ->all();
     * ```
     *
     * @return static self reference
     * @since 3.0.17
     */
    public function anyStatus();
>>>>>>> 37aa6c60

    // Query preparation/execution
    // -------------------------------------------------------------------------

    /**
     * Executes the query and returns all results as an array.
     *
     * @param Connection|null $db The database connection used to generate the SQL statement.
     * If this parameter is not given, the `db` application component will be used.
     * @return ElementInterface[]|array[] The resulting elements.
     */
    public function all($db = null): array;

    /**
     * Executes the query and returns all results as a collection.
     *
     * @param Connection|null $db The database connection used to generate the SQL statement.
     * If this parameter is not given, the `db` application component will be used.
     * @return Collection A collection of the resulting elements.
     * @since 4.0.0
     */
    public function collect(?Connection $db = null): Collection;

    /**
     * Executes the query and returns a single row of result.
     *
     * @param Connection $db The database connection used to execute the query.
     * If this parameter is not given, the `db` application
     * component will be used.
     * @return ElementInterface|array|null The resulting element. Null is returned if the query results in nothing.
     */
    public function one($db = null);

    /**
     * Executes the query and returns a single row of result at a given offset.
     *
     * @param int $n The offset of the row to return. If [[offset]] is set, $offset will be added to it.
     * @param Connection|null $db The database connection used to generate the SQL statement.
     * If this parameter is not given, the `db` application component will be used.
     * @return ElementInterface|array|null The element or row of the query result. Null is returned if the query
     * results in nothing.
     */
    public function nth(int $n, ?Connection $db = null);

    /**
     * Executes the query and returns the IDs of the resulting elements.
     *
     * @param Connection|null $db The database connection used to generate the SQL statement.
     * If this parameter is not given, the `db` application component will be used.
     * @return int[] The resulting element IDs. An empty array is returned if no elements are found.
     */
    public function ids(?Connection $db = null): array;

    /**
     * Converts a found row into an element instance.
     *
     * @param array $row
     * @return ElementInterface
     * @since 3.6.0
     */
    public function createElement(array $row): ElementInterface;

    /**
     * Performs any post-population processing on elements.
     *
     * @param ElementInterface[]|array[] $elements the populated elements
     * @return ElementInterface[]|array[]
     * @since 3.6.0
     */
    public function afterPopulate(array $elements): array;
}<|MERGE_RESOLUTION|>--- conflicted
+++ resolved
@@ -787,43 +787,7 @@
      * @return self self reference
      * @since 3.2.0
      */
-<<<<<<< HEAD
     public function preferSites(?array $value = null): self;
-=======
-    public function preferSites(array $value = null);
-
-    /**
-     * Narrows the query results based on whether the {elements} are enabled in the site they’re being queried in, per the [[site()]] parameter.
-     *
-     * Possible values include:
-     *
-     * | Value | Fetches {elements}…
-     * | - | -
-     * | `true` _(default)_ | that are enabled in the site.
-     * | `false` | whether they are enabled or not in the site.
-     *
-     * ---
-     *
-     * ```twig
-     * {# Fetch all {elements}, including ones disabled for this site #}
-     * {% set {elements-var} = {twig-method}
-     *   .enabledForSite(false)
-     *   .all() %}
-     * ```
-     *
-     * ```php
-     * // Fetch all {elements}, including ones disabled for this site
-     * ${elements-var} = {php-method}
-     *     ->enabledForSite(false)
-     *     ->all();
-     * ```
-     *
-     * @param bool $value The property value (defaults to true)
-     * @return static self reference
-     * @deprecated in 3.5.0. [[status()]] should be used instead.
-     */
-    public function enabledForSite(bool $value = true);
->>>>>>> 37aa6c60
 
     /**
      * Narrows the query results to only {elements} that are related to certain other elements.
@@ -1457,35 +1421,7 @@
      * @param int|ElementInterface|null $value The property value
      * @return self self reference
      */
-<<<<<<< HEAD
     public function positionedAfter($value): self;
-=======
-    public function positionedAfter($value);
-
-    /**
-     * Removes element filters based on their statuses.
-     *
-     * ---
-     *
-     * ```twig
-     * {# Fetch all {elements}, regardless of status #}
-     * {% set {elements-var} = {twig-method}
-     *   .anyStatus()
-     *   .all() %}
-     * ```
-     *
-     * ```php
-     * // Fetch all {elements}, regardless of status
-     * ${elements-var} = {php-method}
-     *     ->anyStatus()
-     *     ->all();
-     * ```
-     *
-     * @return static self reference
-     * @since 3.0.17
-     */
-    public function anyStatus();
->>>>>>> 37aa6c60
 
     // Query preparation/execution
     // -------------------------------------------------------------------------
