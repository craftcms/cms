<?php
/**
 * @link https://craftcms.com/
 * @copyright Copyright (c) Pixel & Tonic, Inc.
 * @license https://craftcms.github.io/license/
 */

namespace craft\elements\db;

use ArrayAccess;
use Countable;
use craft\base\ElementInterface;
use craft\models\Site;
use craft\search\SearchQuery;
use IteratorAggregate;
use yii\base\Arrayable;
use yii\db\Connection;
use yii\db\QueryInterface;

/**
 * ElementQueryInterface defines the common interface to be implemented by element query classes.
 * The default implementation of this interface is provided by [[ElementQuery]].
 *
 * @author Pixel & Tonic, Inc. <support@pixelandtonic.com>
 * @since 3.0
 */
interface ElementQueryInterface extends QueryInterface, ArrayAccess, Arrayable, Countable, IteratorAggregate
{
    /**
     * Causes the query results to be returned in reverse order.
     *
     * ---
     *
     * ```twig
     * {# Fetch {elements} in reverse #}
     * {% set {elements-var} = {twig-method}
     *     .inReverse()
     *     .all() %}
     * ```
     *
     * ```php
     * // Fetch {elements} in reverse
     * ${elements-var} = {php-method}
     *     ->inReverse()
     *     ->all();
     * ```
     *
     * @param bool $value The property value
     * @return static self reference
     */
    public function inReverse(bool $value = true);

    /**
     * Causes the query to return matching {elements} as arrays of data, rather than [[{element-class}]] objects.
     *
     * ---
     *
     * ```twig
     * {# Fetch {elements} as arrays #}
     * {% set {elements-var} = {twig-method}
     *     .asArray()
     *     .all() %}
     * ```
     *
     * ```php
     * // Fetch {elements} as arrays
     * ${elements-var} = {php-method}
     *     ->asArray()
     *     ->all();
     * ```
     *
     * @param bool $value The property value (defaults to true)
     * @return static self reference
     */
    public function asArray(bool $value = true);

    /**
     * Narrows the query results based on the {elements}’ IDs.
     *
     * Possible values include:
     *
     * | Value | Fetches {elements}…
     * | - | -
     * | `1` | with an ID of 1.
     * | `'not 1'` | not with an ID of 1.
     * | `[1, 2]` | with an ID of 1 or 2.
     * | `['not', 1, 2]` | not with an ID of 1 or 2.
     *
     * ---
     *
     * ```twig
     * {# Fetch the {element} by its ID #}
     * {% set {element-var} = {twig-method}
     *     .id(1)
     *     .one() %}
     * ```
     *
     * ```php
     * // Fetch the {element} by its ID
     * ${element-var} = {php-method}
     *     ->id(1)
     *     ->one();
     * ```
     *
     * ---
     *
     * ::: tip
     * This can be combined with [[fixedOrder()]] if you want the results to be returned in a specific order.
     * :::
     *
     * @param int|int[]|false|null $value The property value
     * @return static self reference
     */
    public function id($value);

    /**
     * Narrows the query results based on the {elements}’ UIDs.
     *
     * ---
     *
     * ```twig
     * {# Fetch the {element} by its UID #}
     * {% set {element-var} = {twig-method}
     *     .uid('xxxxxxxx-xxxx-xxxx-xxxx-xxxxxxxxxxxx')
     *     .one() %}
     * ```
     *
     * ```php
     * // Fetch the {element} by its UID
     * ${element-var} = {php-method}
     *     ->uid('xxxxxxxx-xxxx-xxxx-xxxx-xxxxxxxxxxxx')
     *     ->one();
     * ```
     *
     * @param string|string[]|null $value The property value
     * @return static self reference
     */
    public function uid($value);

    /**
     * Causes the query results to be returned in the order specified by [[id()]].
     *
     * ---
     *
     * ```twig
     * {# Fetch {elements} in a specific order #}
     * {% set {elements-var} = {twig-method}
     *     .id([1, 2, 3, 4, 5])
     *     .fixedOrder()
     *     .all() %}
     * ```
     *
     * ```php
     * // Fetch {elements} in a specific order
     * ${elements-var} = {php-method}
     *     ->id([1, 2, 3, 4, 5])
     *     ->fixedOrder()
     *     ->all();
     * ```
     *
     * @param bool $value The property value (defaults to true)
     * @return static self reference
     */
    public function fixedOrder(bool $value = true);

    /**
     * Narrows the query results based on the {elements}’ statuses.
     *
     * Possible values include:
     *
     * | Value | Fetches {elements}…
     * | - | -
     * | `'enabled'`  _(default)_ | that are enabled.
     * | `'disabled'` | that are disabled.
     *
     * ---
     *
     * ```twig
     * {# Fetch disabled {elements} #}
     * {% set {elements-var} = {twig-method}
     *     .status('disabled')
     *     .all() %}
     * ```
     *
     * ```php
     * // Fetch disabled {elements}
     * ${elements-var} = {php-method}
     *     ->status('disabled')
     *     ->all();
     * ```
     *
     * @param string|string[]|null $value The property value
     * @return static self reference
     */
    public function status($value);

    /**
     * Sets the [[$archived]] property.
     *
     * @param bool $value The property value (defaults to true)
     * @return static self reference
     */
    public function archived(bool $value = true);

    /**
<<<<<<< HEAD
     * Sets the [[$trashed]] property.
     *
     * @param bool|null $value The property value (defaults to true)
     * @return static self reference
     */
    public function trashed($value = true);

    /**
     * Sets the [[$dateCreated]] property.
=======
     * Narrows the query results based on the {elements}’ creation dates.
     *
     * Possible values include:
     *
     * | Value | Fetches {elements}…
     * | - | -
     * | `'>= 2018-04-01'` | that were created on or after 2018-04-01.
     * | `'< 2018-05-01'` | that were created before 2018-05-01
     * | `['and', '>= 2018-04-04', '< 2018-05-01']` | that were created between 2018-04-01 and 2018-05-01.
     *
     * ---
     *
     * ```twig
     * {# Fetch {elements} created last month #}
     * {% set start = date('first day of last month')|atom %}
     * {% set end = date('first day of this month')|atom %}
     *
     * {% set {elements-var} = {twig-method}
     *     .dateCreated(['and', ">= #{start}", "< #{end}"])
     *     .all() %}
     * ```
     *
     * ```php
     * // Fetch {elements} created last month
     * $start = new \DateTime('first day of next month')->format(\DateTime::ATOM);
     * $end = new \DateTime('first day of this month')->format(\DateTime::ATOM);
     *
     * ${elements-var} = {php-method}
     *     ->dateCreated(['and', ">= {$start}", "< {$end}"])
     *     ->all();
     * ```
>>>>>>> db5dad62
     *
     * @param mixed $value The property value
     * @return static self reference
     */
    public function dateCreated($value);

    /**
     * Narrows the query results based on the {elements}’ last-updated dates.
     *
     * Possible values include:
     *
     * | Value | Fetches {elements}…
     * | - | -
     * | `'>= 2018-04-01'` | that were updated on or after 2018-04-01.
     * | `'< 2018-05-01'` | that were updated before 2018-05-01
     * | `['and', '>= 2018-04-04', '< 2018-05-01']` | that were updated between 2018-04-01 and 2018-05-01.
     *
     * ---
     *
     * ```twig
     * {# Fetch {elements} updated in the last week #}
     * {% set lastWeek = date('1 week ago')|atom %}
     *
     * {% set {elements-var} = {twig-method}
     *     .dateUpdated(">= #{lastWeek}")
     *     .all() %}
     * ```
     *
     * ```php
     * // Fetch {elements} updated in the last week
     * $lastWeek = new \DateTime('1 week ago')->format(\DateTime::ATOM);
     *
     * ${elements-var} = {php-method}
     *     ->dateUpdated(">= {$lastWeek}")
     *     ->all();
     * ```
     *
     * @param mixed $value The property value
     * @return static self reference
     */
    public function dateUpdated($value);

    /**
     * Determines which site the {elements} should be queried in.
     *
     * The current site will be used by default.
     *
     * Possible values include:
     *
     * | Value | Fetches {elements}…
     * | - | -
     * | `'foo'` | from the site with a handle of `foo`.
     * | a [[Site]] object | from the site represented by the object.
     *
     * ---
     *
     * ```twig
     * {# Fetch {elements} from the Foo site #}
     * {% set {elements-var} = {twig-method}
     *     .site('foo')
     *     .all() %}
     * ```
     *
     * ```php
     * // Fetch {elements} from the Foo site
     * ${elements-var} = {php-method}
     *     ->site('foo')
     *     ->all();
     * ```
     *
     * @param string|Site $value The property value
     * @return static self reference
     */
    public function site($value);

    /**
     * Determines which site the {elements} should be queried in, per the site’s ID.
     *
     * The current site will be used by default.
     *
     * ---
     *
     * ```twig
     * {# Fetch {elements} from the site with an ID of 1 #}
     * {% set {elements-var} = {twig-method}
     *     .siteId(1)
     *     .all() %}
     * ```
     *
     * ```php
     * // Fetch {elements} from the site with an ID of 1
     * ${elements-var} = {php-method}
     *     ->siteId(1)
     *     ->all();
     * ```
     *
     * @param int|null $value The property value
     * @return static self reference
     */
    public function siteId(int $value = null);

    /**
     * Narrows the query results based on whether the {elements} are enabled in the site they’re being queried in, per the [[site()]] parameter.
     *
     * Possible values include:
     *
     * | Value | Fetches {elements}…
     * | - | -
     * | `true` _(default)_ | that are enabled in the site.
     * | `false` | whether they are enabled or not in the site.
     *
     * ---
     *
     * ```twig
     * {# Fetch all {elements}, including ones disabled for this site #}
     * {% set {elements-var} = {twig-method}
     *     .enabledForSite(false)
     *     .all() %}
     * ```
     *
     * ```php
     * // Fetch all {elements}, including ones disabled for this site
     * ${elements-var} = {php-method}
     *     ->enabledForSite(false)
     *     ->all();
     * ```
     *
     * @param bool $value The property value (defaults to true)
     * @return static self reference
     */
    public function enabledForSite(bool $value = true);

    /**
     * Narrows the query results to only {elements} that are related to certain other elements.
     *
     * See [Relations](https://docs.craftcms.com/v3/relations.html) for a full explanation of how to work with this parameter.
     *
     * ---
     *
     * ```twig
     * {# Fetch all {elements} that are related to myCategory #}
     * {% set {elements-var} = {twig-method}
     *     .relatedTo(myCategory)
     *     .all() %}
     * ```
     *
     * ```php
     * // Fetch all {elements} that are related to $myCategory
     * ${elements-var} = {php-method}
     *     ->relatedTo($myCategory)
     *     ->all();
     * ```
     *
     * @param int|array|ElementInterface|null $value The property value
     * @return static self reference
     */
    public function relatedTo($value);

    /**
     * Narrows the query results based on the {elements}’ titles.
     *
     * Possible values include:
     *
     * | Value | Fetches {elements}…
     * | - | -
     * | `'Foo'` | with a title of `Foo`.
     * | `'Foo*'` | with a title that begins with `Foo`.
     * | `'*Foo'` | with a title that ends with `Foo`.
     * | `'*Foo*'` | with a title that contains `Foo`.
     * | `'not *Foo*'` | with a title that doesn’t contain `Foo`.
     * | `['*Foo*', '*Bar*'` | with a title that contains `Foo` or `Bar`.
     * | `['not', '*Foo*', '*Bar*']` | with a title that doesn’t contain `Foo` or `Bar`.
     *
     * ---
     *
     * ```twig
     * {# Fetch {elements} with a title that contains "Foo" #}
     * {% set {elements-var} = {twig-method}
     *     .title('*Foo*')
     *     .all() %}
     * ```
     *
     * ```php
     * // Fetch {elements} with a title that contains "Foo"
     * ${elements-var} = {php-method}
     *     ->title('*Foo*')
     *     ->all();
     * ```
     *
     * @param string|string[]|null $value The property value
     * @return static self reference
     */
    public function title($value);

    /**
     * Narrows the query results based on the {elements}’ slugs.
     *
     * Possible values include:
     *
     * | Value | Fetches {elements}…
     * | - | -
     * | `'foo'` | with a slug of `foo`.
     * | `'foo*'` | with a slug that begins with `foo`.
     * | `'*foo'` | with a slug that ends with `foo`.
     * | `'*foo*'` | with a slug that contains `foo`.
     * | `'not *foo*'` | with a slug that doesn’t contain `foo`.
     * | `['*foo*', '*bar*'` | with a slug that contains `foo` or `bar`.
     * | `['not', '*foo*', '*bar*']` | with a slug that doesn’t contain `foo` or `bar`.
     *
     * ---
     *
     * ```twig
     * {# Get the requested {element} slug from the URL #}
     * {% set requestedSlug = craft.app.request.getSegment(3) %}
     *
     * {# Fetch the {element} with that slug #}
     * {% set {element-var} = {twig-method}
     *     .slug(requestedSlug|literal)
     *     .one() %}
     * ```
     *
     * ```php
     * // Get the requested {element} slug from the URL
     * $requestedSlug = \Craft::$app->request->getSegment(3);
     *
     * // Fetch the {element} with that slug
     * ${element-var} = {php-method}
     *     ->slug(\craft\helpers\Db::escapeParam($requestedSlug))
     *     ->one();
     * ```
     *
     * @param string|string[]|null $value The property value
     * @return static self reference
     */
    public function slug($value);

    /**
     * Narrows the query results based on the {elements}’ URIs.
     *
     * Possible values include:
     *
     * | Value | Fetches {elements}…
     * | - | -
     * | `'foo'` | with a URI of `foo`.
     * | `'foo*'` | with a URI that begins with `foo`.
     * | `'*foo'` | with a URI that ends with `foo`.
     * | `'*foo*'` | with a URI that contains `foo`.
     * | `'not *foo*'` | with a URI that doesn’t contain `foo`.
     * | `['*foo*', '*bar*'` | with a URI that contains `foo` or `bar`.
     * | `['not', '*foo*', '*bar*']` | with a URI that doesn’t contain `foo` or `bar`.
     *
     * ---
     *
     * ```twig
     * {# Get the requested URI #}
     * {% set requestedUri = craft.app.request.getPathInfo() %}
     *
     * {# Fetch the {element} with that URI #}
     * {% set {element-var} = {twig-method}
     *     .uri(requestedUri|literal)
     *     .one() %}
     * ```
     *
     * ```php
     * // Get the requested URI
     * $requestedUri = \Craft::$app->request->getPathInfo();
     *
     * // Fetch the {element} with that URI
     * ${element-var} = {php-method}
     *     ->uri(\craft\helpers\Db::escapeParam($requestedUri))
     *     ->one();
     * ```
     *
     * @param string|string[]|null $value The property value
     * @return static self reference
     */
    public function uri($value);

    /**
     * Narrows the query results to only {elements} that match a search query.
     *
     * See [Searching](https://docs.craftcms.com/v3/searching.html) for a full explanation of how to work with this parameter.
     *
     * ---
     *
     * ```twig
     * {# Get the search query from the 'q' query string param #}
     * {% set searchQuery = craft.request.getQueryParam('q') %}
     *
     * {# Fetch all {elements} that match the search query #}
     * {% set {elements-var} = {twig-method}
     *     .search(searchQuery)
     *     .all() %}
     * ```
     *
     * ```php
     * // Get the search query from the 'q' query string param
     * $searchQuery = \Craft::$app->request->getQueryParam('q');
     *
     * // Fetch all {elements} that match the search query
     * ${elements-var} = {php-method}
     *     ->search($searchQuery)
     *     ->all();
     * ```
     *
     * @param string|array|SearchQuery|null $value The property value
     * @return static self reference
     */
    public function search($value);

    /**
     * Narrows the query results based on a reference string.
     *
     * @param string|string[]|null $value The property value
     * @return static self reference
     */
    public function ref($value);

    /**
     * Causes the query to return matching {elements} eager-loaded with related elements.
     *
     * See [Eager-Loading Elements](https://docs.craftcms.com/v3/dev/eager-loading-elements.html) for a full explanation of how to work with this parameter.
     *
     * ---
     *
     * ```twig
     * {# Fetch {elements} eager-loaded with the "Related" field’s relations #}
     * {% set {elements-var} = {twig-method}
     *     .with(['related'])
     *     .all() %}
     * ```
     *
     * ```php
     * // Fetch {elements} eager-loaded with the "Related" field’s relations
     * ${elements-var} = {php-method}
     *     ->with(['related'])
     *     ->all();
     * ```
     *
     * @param string|array|null $value The property value
     * @return self The query object itself
     */
    public function with($value);

    /**
     * Causes the query to return matching {elements} eager-loaded with related elements, in addition to the elements that were already specified by [[with()]]..
     *
     * @param string|array|null $value The property value to append
     * @return self The query object itself
     */
    public function andWith($value);

    /**
     * Explicitly determines whether the query should join in the structure data.
     *
     * @param bool $value The property value (defaults to true)
     * @return static self reference
     */
    public function withStructure(bool $value = true);

    /**
     * Determines which structure data should be joined into the query.
     *
     * @param int|null $value The property value
     * @return static self reference
     */
    public function structureId(int $value = null);

    /**
     * Narrows the query results based on the {elements}’ level within the structure.
     *
     * Possible values include:
     *
     * | Value | Fetches {elements}…
     * | - | -
     * | `1` | with a level of 1.
     * | `'not 1'` | not with a level of 1.
     * | `'>= 3'` | with a level greater than or equal to 3.
     * | `[1, 2]` | with a level of 1 or 2
     * | `['not', 1, 2]` | not with level of 1 or 2.
     *
     * ---
     *
     * ```twig
     * {# Fetch {elements} positioned at level 3 or above #}
     * {% set {elements-var} = {twig-method}
     *     .level('>= 3')
     *     .all() %}
     * ```
     *
     * ```php
     * // Fetch {elements} positioned at level 3 or above
     * ${elements-var} = {php-method}
     *     ->level('>= 3')
     *     ->all();
     * ```
     *
     * @param mixed $value The property value
     * @return static self reference
     */
    public function level($value = null);

    /**
     * Narrows the query results based on whether the {elements} have any descendants.
     *
     * (This has the opposite effect of calling [[leaves()]].)
     *
     * ---
     *
     * ```twig
     * {# Fetch {elements} that have descendants #}
     * {% set {elements-var} = {twig-method}
     *     .hasDescendants()
     *     .all() %}
     * ```
     *
     * ```php
     * // Fetch {elements} that have descendants
     * ${elements-var} = {php-method}
     *     ->hasDescendants()
     *     ->all();
     * ```
     *
     * @param bool $value The property value
     * @return static self reference
     */
    public function hasDescendants(bool $value = true);

    /**
     * Narrows the query results based on whether the {elements} are “leaves” ({elements} with no descendants).
     *
     * (This has the opposite effect of calling [[hasDescendants()]].)
     *
     * ---
     *
     * ```twig
     * {# Fetch {elements} that have no descendants #}
     * {% set {elements-var} = {twig-method}
     *     .leaves()
     *     .all() %}
     * ```
     *
     * ```php
     * // Fetch {elements} that have no descendants
     * ${elements-var} = {php-method}
     *     ->leaves()
     *     ->all();
     * ```
     *
     * @param bool $value The property value
     * @return static self reference
     */
    public function leaves(bool $value = true);

    /**
     * Narrows the query results to only {elements} that are ancestors of another {element}.
     *
     * Possible values include:
     *
     * | Value | Fetches {elements}…
     * | - | -
     * | `1` | above the {element} with an ID of 1.
     * | a [[{element-class}]] object | above the {element} represented by the object.
     *
     * ---
     *
     * ```twig
     * {# Fetch {elements} above this one #}
     * {% set {elements-var} = {twig-method}
     *     .ancestorOf({myElement})
     *     .all() %}
     * ```
     *
     * ```php
     * // Fetch {elements} above this one
     * ${elements-var} = {php-method}
     *     ->ancestorOf(${myElement})
     *     ->all();
     * ```
     *
     * ---
     *
     * ::: tip
     * This can be combined with [[ancestorDist()]] if you want to limit how far away the ancestor {elements} can be.
     * :::
     *
     * @param int|ElementInterface|null $value The property value
     * @return static self reference
     */
    public function ancestorOf($value);

    /**
     * Narrows the query results to only {elements} that are up to a certain distance away from the {element} specified by [[ancestorOf()]].
     *
     * ---
     *
     * ```twig
     * {# Fetch {elements} above this one #}
     * {% set {elements-var} = {twig-method}
     *     .ancestorOf({myElement})
     *     .ancestorDist(3)
     *     .all() %}
     * ```
     *
     * ```php
     * // Fetch {elements} above this one
     * ${elements-var} = {php-method}
     *     ->ancestorOf(${myElement})
     *     ->ancestorDist(3)
     *     ->all();
     * ```
     *
     * @param int|null $value The property value
     * @return static self reference
     */
    public function ancestorDist(int $value = null);

    /**
     * Narrows the query results to only {elements} that are descendants of another {element}.
     *
     * Possible values include:
     *
     * | Value | Fetches {elements}…
     * | - | -
     * | `1` | below the {element} with an ID of 1.
     * | a [[{element-class}]] object | below the {element} represented by the object.
     *
     * ---
     *
     * ```twig
     * {# Fetch {elements} below this one #}
     * {% set {elements-var} = {twig-method}
     *     .descendantOf({myElement})
     *     .all() %}
     * ```
     *
     * ```php
     * // Fetch {elements} below this one
     * ${elements-var} = {php-method}
     *     ->descendantOf(${myElement})
     *     ->all();
     * ```
     *
     * ---
     *
     * ::: tip
     * This can be combined with [[descendantDist()]] if you want to limit how far away the descendant {elements} can be.
     * :::
     *
     * @param int|ElementInterface|null $value The property value
     * @return static self reference
     */
    public function descendantOf($value);

    /**
     * Narrows the query results to only {elements} that are up to a certain distance away from the {element} specified by [[descendantOf()]].
     *
     * ---
     *
     * ```twig
     * {# Fetch {elements} below this one #}
     * {% set {elements-var} = {twig-method}
     *     .descendantOf({myElement})
     *     .descendantDist(3)
     *     .all() %}
     * ```
     *
     * ```php
     * // Fetch {elements} below this one
     * ${elements-var} = {php-method}
     *     ->descendantOf(${myElement})
     *     ->descendantDist(3)
     *     ->all();
     * ```
     *
     * @param int|null $value The property value
     * @return static self reference
     */
    public function descendantDist(int $value = null);

    /**
     * Narrows the query results to only {elements} that are siblings of another {element}.
     *
     * Possible values include:
     *
     * | Value | Fetches {elements}…
     * | - | -
     * | `1` | beside the {element} with an ID of 1.
     * | a [[{element-class}]] object | beside the {element} represented by the object.
     *
     * ---
     *
     * ```twig
     * {# Fetch {elements} beside this one #}
     * {% set {elements-var} = {twig-method}
     *     .siblingOf({myElement})
     *     .all() %}
     * ```
     *
     * ```php
     * // Fetch {elements} beside this one
     * ${elements-var} = {php-method}
     *     ->siblingOf(${myElement})
     *     ->all();
     * ```
     *
     * @param int|ElementInterface|null $value The property value
     * @return static self reference
     */
    public function siblingOf($value);

    /**
     * Narrows the query results to only the {element} that comes immediately before another {element}.
     *
     * Possible values include:
     *
     * | Value | Fetches the {element}…
     * | - | -
     * | `1` | before the {element} with an ID of 1.
     * | a [[{element-class}]] object | before the {element} represented by the object.
     *
     * ---
     *
     * ```twig
     * {# Fetch the previous {element} #}
     * {% set {element-var} = {twig-method}
     *     .prevSiblingOf({myElement})
     *     .one() %}
     * ```
     *
     * ```php
     * // Fetch the previous {element}
     * ${element-var} = {php-method}
     *     ->prevSiblingOf(${myElement})
     *     ->one();
     * ```
     *
     * @param int|ElementInterface|null $value The property value
     * @return static self reference
     */
    public function prevSiblingOf($value);

    /**
     * Narrows the query results to only the {element} that comes immediately after another {element}.
     *
     * Possible values include:
     *
     * | Value | Fetches the {element}…
     * | - | -
     * | `1` | after the {element} with an ID of 1.
     * | a [[{element-class}]] object | after the {element} represented by the object.
     *
     * ---
     *
     * ```twig
     * {# Fetch the next {element} #}
     * {% set {element-var} = {twig-method}
     *     .nextSiblingOf({myElement})
     *     .one() %}
     * ```
     *
     * ```php
     * // Fetch the next {element}
     * ${element-var} = {php-method}
     *     ->nextSiblingOf(${myElement})
     *     ->one();
     * ```
     *
     * @param int|ElementInterface|null $value The property value
     * @return static self reference
     */
    public function nextSiblingOf($value);

    /**
     * Narrows the query results to only {elements} that are positioned before another {element}.
     *
     * Possible values include:
     *
     * | Value | Fetches {elements}…
     * | - | -
     * | `1` | before the {element} with an ID of 1.
     * | a [[{element-class}]] object | before the {element} represented by the object.
     *
     * ---
     *
     * ```twig
     * {# Fetch {elements} before this one #}
     * {% set {elements-var} = {twig-method}
     *     .positionedBefore({myElement})
     *     .all() %}
     * ```
     *
     * ```php
     * // Fetch {elements} before this one
     * ${elements-var} = {php-method}
     *     ->positionedBefore(${myElement})
     *     ->all();
     * ```
     *
     * @param int|ElementInterface|null $value The property value
     * @return static self reference
     */
    public function positionedBefore($value);

    /**
     * Narrows the query results to only {elements} that are positioned after another {element}.
     *
     * Possible values include:
     *
     * | Value | Fetches {elements}…
     * | - | -
     * | `1` | after the {element} with an ID of 1.
     * | a [[{element-class}]] object | after the {element} represented by the object.
     *
     * ---
     *
     * ```twig
     * {# Fetch {elements} after this one #}
     * {% set {elements-var} = {twig-method}
     *     .positionedAfter({myElement})
     *     .all() %}
     * ```
     *
     * ```php
     * // Fetch {elements} after this one
     * ${elements-var} = {php-method}
     *     ->positionedAfter(${myElement})
     *     ->all();
     * ```
     *
     * @param int|ElementInterface|null $value The property value
     * @return static self reference
     */
    public function positionedAfter($value);

    /**
     * Clears out the [[status()]] and [[enabledForSite()]] parameters.
     *
     * ---
     *
     * ```twig
     * {# Fetch all {elements}, regardless of status #}
     * {% set {elements-var} = {twig-method}
     *     .anyStatus()
     *     .all() %}
     * ```
     *
     * ```php
     * // Fetch all {elements}, regardless of status
     * ${elements-var} = {php-method}
     *     ->anyStatus()
     *     ->all();
     * ```
     *
     * @return static self reference
     */
    public function anyStatus();

    // Query preparation/execution
    // -------------------------------------------------------------------------

    /**
     * Executes the query and returns all results as an array.
     *
     * @param Connection|null $db The database connection used to generate the SQL statement.
     * If this parameter is not given, the `db` application component will be used.
     * @return ElementInterface[] The resulting elements.
     */
    public function all($db = null);

    /**
     * Executes the query and returns a single row of result.
     *
     * @param Connection $db The database connection used to execute the query.
     * If this parameter is not given, the `db` application
     * component will be used.
     * @return ElementInterface|array|null The resulting element. Null is returned if the query results in nothing.
     */
    public function one($db = null);

    /**
     * Executes the query and returns a single row of result at a given offset.
     *
     * @param int $n The offset of the row to return. If [[offset]] is set, $offset will be added to it.
     * @param Connection|null $db The database connection used to generate the SQL statement.
     * If this parameter is not given, the `db` application component will be used.
     * @return ElementInterface|array|null The element or row of the query result. Null is returned if the query
     * results in nothing.
     */
    public function nth(int $n, Connection $db = null);

    /**
     * Executes the query and returns the IDs of the resulting elements.
     *
     * @param Connection|null $db The database connection used to generate the SQL statement.
     * If this parameter is not given, the `db` application component will be used.
     * @return int[] The resulting element IDs. An empty array is returned if no elements are found.
     */
    public function ids($db = null): array;
}<|MERGE_RESOLUTION|>--- conflicted
+++ resolved
@@ -203,7 +203,6 @@
     public function archived(bool $value = true);
 
     /**
-<<<<<<< HEAD
      * Sets the [[$trashed]] property.
      *
      * @param bool|null $value The property value (defaults to true)
@@ -213,7 +212,7 @@
 
     /**
      * Sets the [[$dateCreated]] property.
-=======
+     *
      * Narrows the query results based on the {elements}’ creation dates.
      *
      * Possible values include:
@@ -245,7 +244,6 @@
      *     ->dateCreated(['and', ">= {$start}", "< {$end}"])
      *     ->all();
      * ```
->>>>>>> db5dad62
      *
      * @param mixed $value The property value
      * @return static self reference
