<?php
/**
 * @link https://craftcms.com/
 * @copyright Copyright (c) Pixel & Tonic, Inc.
 * @license https://craftcms.github.io/license/
 */

namespace craft\elements;

use Craft;
use craft\base\Element;
use craft\controllers\ElementIndexesController;
use craft\db\Query;
use craft\elements\actions\Delete;
use craft\elements\actions\Edit;
use craft\elements\actions\NewChild;
use craft\elements\actions\Restore;
use craft\elements\actions\SetStatus;
use craft\elements\actions\View;
use craft\elements\db\CategoryQuery;
use craft\elements\db\ElementQueryInterface;
use craft\helpers\UrlHelper;
use craft\models\CategoryGroup;
use craft\records\Category as CategoryRecord;
use yii\base\Exception;
use yii\base\InvalidConfigException;

/**
 * Category represents a category element.
 *
 * @property CategoryGroup $group the category's group
 * @author Pixel & Tonic, Inc. <support@pixelandtonic.com>
 * @since 3.0
 */
class Category extends Element
{
    // Static
    // =========================================================================

    /**
     * @inheritdoc
     */
    public static function displayName(): string
    {
        return Craft::t('app', 'Category');
    }

    /**
     * @inheritdoc
     */
    public static function refHandle()
    {
        return 'category';
    }

    /**
     * @inheritdoc
     */
    public static function hasContent(): bool
    {
        return true;
    }

    /**
     * @inheritdoc
     */
    public static function hasTitles(): bool
    {
        return true;
    }

    /**
     * @inheritdoc
     */
    public static function hasUris(): bool
    {
        return true;
    }

    /**
     * @inheritdoc
     */
    public static function isLocalized(): bool
    {
        return true;
    }

    /**
     * @inheritdoc
     */
    public static function hasStatuses(): bool
    {
        return true;
    }

    /**
     * @inheritdoc
     * @return CategoryQuery The newly created [[CategoryQuery]] instance.
     */
    public static function find(): ElementQueryInterface
    {
        return new CategoryQuery(static::class);
    }

    /**
     * @inheritdoc
     */
    protected static function defineSources(string $context = null): array
    {
        $sources = [];

        if ($context === 'index') {
            $groups = Craft::$app->getCategories()->getEditableGroups();
        } else {
            $groups = Craft::$app->getCategories()->getAllGroups();
        }

        foreach ($groups as $group) {
            $sources[] = [
<<<<<<< HEAD
                'key' => 'group:'.$group->uid,
=======
                'key' => 'group:' . $group->uid,
>>>>>>> 928249a9
                'label' => Craft::t('site', $group->name),
                'data' => ['handle' => $group->handle],
                'criteria' => ['groupId' => $group->id],
                'structureId' => $group->structureId,
<<<<<<< HEAD
                'structureEditable' => Craft::$app->getRequest()->getIsConsoleRequest() ? true : Craft::$app->getUser()->checkPermission('editCategories:'.$group->uid),
=======
                'structureEditable' => Craft::$app->getRequest()->getIsConsoleRequest() ? true : Craft::$app->getUser()->checkPermission('editCategories:' . $group->id),
>>>>>>> 928249a9
            ];
        }

        return $sources;
    }

    /**
     * @inheritdoc
     */
    protected static function defineActions(string $source = null): array
    {
        // Get the group we need to check permissions on
        if (preg_match('/^group:(\d+)$/', $source, $matches)) {
            $group = Craft::$app->getCategories()->getGroupById($matches[1]);
        } else if (preg_match('/^group:(.+)$/', $source, $matches)) {
            $group = Craft::$app->getCategories()->getGroupByUid($matches[1]);
        }

        // Now figure out what we can do with it
        $actions = [];
        $elementsService = Craft::$app->getElements();

        if (!empty($group)) {
            // Set Status
            $actions[] = SetStatus::class;

            // View
            // They are viewing a specific category group. See if it has URLs for the requested site
            $controller = Craft::$app->controller;
            if ($controller instanceof ElementIndexesController) {
                $siteId = $controller->getElementQuery()->siteId ?: Craft::$app->getSites()->getCurrentSite()->id;
                if (isset($group->siteSettings[$siteId]) && $group->siteSettings[$siteId]->hasUrls) {
                    $actions[] = $elementsService->createAction([
                        'type' => View::class,
                        'label' => Craft::t('app', 'View category'),
                    ]);
                }
            }

            // Edit
            $actions[] = $elementsService->createAction([
                'type' => Edit::class,
                'label' => Craft::t('app', 'Edit category'),
            ]);

            // New Child
            $structure = Craft::$app->getStructures()->getStructureById($group->structureId);

            if ($structure) {
                $actions[] = $elementsService->createAction([
                    'type' => NewChild::class,
                    'label' => Craft::t('app', 'Create a new child category'),
                    'maxLevels' => $structure->maxLevels,
                    'newChildUrl' => 'categories/' . $group->handle . '/new',
                ]);
            }

            // Delete
            $actions[] = $elementsService->createAction([
                'type' => Delete::class,
                'confirmationMessage' => Craft::t('app', 'Are you sure you want to delete the selected categories?'),
                'successMessage' => Craft::t('app', 'Categories deleted.'),
            ]);
        }

        // Restore
        $actions[] = $elementsService->createAction([
            'type' => Restore::class,
            'successMessage' => Craft::t('app', 'Categories restored.'),
            'partialSuccessMessage' => Craft::t('app', 'Some categories restored.'),
            'failMessage' => Craft::t('app', 'Categories not restored.'),
        ]);

        return $actions;
    }

    /**
     * @inheritdoc
     */
    protected static function defineSortOptions(): array
    {
        return [
            'title' => Craft::t('app', 'Title'),
            'slug' => Craft::t('app', 'Slug'),
            'uri' => Craft::t('app', 'URI'),
            [
                'label' => Craft::t('app', 'Date Created'),
                'orderBy' => 'elements.dateCreated',
                'attribute' => 'dateCreated'
            ],
            [
                'label' => Craft::t('app', 'Date Updated'),
                'orderBy' => 'elements.dateUpdated',
                'attribute' => 'dateUpdated'
            ],
        ];
    }

    /**
     * @inheritdoc
     */
    protected static function defineTableAttributes(): array
    {
        return [
            'title' => ['label' => Craft::t('app', 'Title')],
            'uri' => ['label' => Craft::t('app', 'URI')],
            'link' => ['label' => Craft::t('app', 'Link'), 'icon' => 'world'],
            'id' => ['label' => Craft::t('app', 'ID')],
            'dateCreated' => ['label' => Craft::t('app', 'Date Created')],
            'dateUpdated' => ['label' => Craft::t('app', 'Date Updated')],
        ];
    }

    /**
     * @inheritdoc
     */
    protected static function defineDefaultTableAttributes(string $source): array
    {
        return [
            'link',
        ];
    }

    // Properties
    // =========================================================================

    /**
     * @var int|null Group ID
     */
    public $groupId;

    /**
     * @var int|null New parent ID
     */
    public $newParentId;

    /**
     * @var bool|null
     * @see _hasNewParent()
     */
    private $_hasNewParent;

    // Public Methods
    // =========================================================================

    /**
     * @inheritdoc
     */
    public function extraFields()
    {
        $names = parent::extraFields();
        $names[] = 'group';
        return $names;
    }

    /**
     * @inheritdoc
     */
    public function rules()
    {
        $rules = parent::rules();
        $rules[] = [['groupId', 'newParentId'], 'number', 'integerOnly' => true];

        return $rules;
    }

    /**
     * @inheritdoc
     */
    public function getUriFormat()
    {
        $categoryGroupSiteSettings = $this->getGroup()->getSiteSettings();

        if (!isset($categoryGroupSiteSettings[$this->siteId])) {
            throw new InvalidConfigException('Category’s group (' . $this->groupId . ') is not enabled for site ' . $this->siteId);
        }

        return $categoryGroupSiteSettings[$this->siteId]->uriFormat;
    }

    /**
     * @inheritdoc
     */
    protected function route()
    {
        // Make sure the category group is set to have URLs for this site
        $siteId = Craft::$app->getSites()->getCurrentSite()->id;
        $categoryGroupSiteSettings = $this->getGroup()->getSiteSettings();

        if (!isset($categoryGroupSiteSettings[$siteId]) || !$categoryGroupSiteSettings[$siteId]->hasUrls) {
            return null;
        }

        return [
            'templates/render', [
                'template' => $categoryGroupSiteSettings[$siteId]->template,
                'variables' => [
                    'category' => $this,
                ]
            ]
        ];
    }

    /**
     * @inheritdoc
     */
    public function getIsEditable(): bool
    {
<<<<<<< HEAD
        return Craft::$app->getUser()->checkPermission('editCategories:'.$this->getGroup()->uid);
=======
        return Craft::$app->getUser()->checkPermission('editCategories:' . $this->groupId);
>>>>>>> 928249a9
    }

    /**
     * @inheritdoc
     */
    public function getCpEditUrl()
    {
        $group = $this->getGroup();

        $url = UrlHelper::cpUrl('categories/' . $group->handle . '/' . $this->id . ($this->slug ? '-' . $this->slug : ''));

        if (Craft::$app->getIsMultiSite()) {
            $url .= '/' . $this->getSite()->handle;
        }

        return $url;
    }

    /**
     * @inheritdoc
     */
    public function getFieldLayout()
    {
        return parent::getFieldLayout() ?? $this->getGroup()->getFieldLayout();
    }

    /**
     * Returns the category's group.
     *
     * @return CategoryGroup
     * @throws InvalidConfigException if [[groupId]] is missing or invalid
     */
    public function getGroup(): CategoryGroup
    {
        if ($this->groupId === null) {
            throw new InvalidConfigException('Category is missing its group ID');
        }

        $group = Craft::$app->getCategories()->getGroupById($this->groupId);

        if (!$group) {
            throw new InvalidConfigException('Invalid category group ID: ' . $this->groupId);
        }

        return $group;
    }

    // Indexes, etc.
    // -------------------------------------------------------------------------

    /**
     * @inheritdoc
     */
    public function getEditorHtml(): string
    {
        $html = Craft::$app->getView()->renderTemplateMacro('_includes/forms', 'textField', [
            [
                'label' => Craft::t('app', 'Title'),
                'siteId' => $this->siteId,
                'id' => 'title',
                'name' => 'title',
                'value' => $this->title,
                'errors' => $this->getErrors('title'),
                'first' => true,
                'autofocus' => true,
                'required' => true
            ]
        ]);

        $html .= Craft::$app->getView()->renderTemplateMacro('_includes/forms', 'textField', [
            [
                'label' => Craft::t('app', 'Slug'),
                'siteId' => $this->siteId,
                'id' => 'slug',
                'name' => 'slug',
                'value' => $this->slug,
                'errors' => $this->getErrors('slug'),
                'required' => true
            ]
        ]);

        // Render the custom fields
        $html .= parent::getEditorHtml();

        return $html;
    }

    // Events
    // -------------------------------------------------------------------------

    /**
     * @inheritdoc
     * @throws Exception if reasons
     */
    public function beforeSave(bool $isNew): bool
    {
        if ($this->_hasNewParent()) {
            if ($this->newParentId) {
                $parentCategory = Craft::$app->getCategories()->getCategoryById($this->newParentId, $this->siteId);

                if (!$parentCategory) {
                    throw new Exception('Invalid category ID: ' . $this->newParentId);
                }
            } else {
                $parentCategory = null;
            }

            $this->setParent($parentCategory);
        }

        return parent::beforeSave($isNew);
    }

    /**
     * @inheritdoc
     * @throws Exception if reasons
     */
    public function afterSave(bool $isNew)
    {
        $group = $this->getGroup();

        // Get the category record
        if (!$isNew) {
            $record = CategoryRecord::findOne($this->id);

            if (!$record) {
                throw new Exception('Invalid category ID: ' . $this->id);
            }
        } else {
            $record = new CategoryRecord();
            $record->id = $this->id;
        }

        $record->groupId = $this->groupId;
        $record->save(false);

        // Has the parent changed?
        if ($this->_hasNewParent()) {
            if (!$this->newParentId) {
                Craft::$app->getStructures()->appendToRoot($group->structureId, $this);
            } else {
                Craft::$app->getStructures()->append($group->structureId, $this, $this->getParent());
            }
        }

        // Update the category's descendants, who may be using this category's URI in their own URIs
        Craft::$app->getElements()->updateDescendantSlugsAndUris($this, true, true);

        parent::afterSave($isNew);
    }

    /**
     * @inheritdoc
     */
    public function beforeDelete(): bool
    {
        if (!parent::beforeDelete()) {
            return false;
        }

        if ($this->structureId) {
            // Remember the parent ID, in case the entry needs to be restored later
            $parentId = $this->getAncestors(1)
                ->anyStatus()
                ->select(['elements.id'])
                ->scalar();
            if ($parentId) {
                Craft::$app->getDb()->createCommand()
                    ->update('{{%categories}}', ['parentId' => $parentId], ['id' => $this->id], [], false)
                    ->execute();
            }
        }

        return true;
    }

    /**
     * @inheritdoc
     */
    public function afterRestore()
    {
        $structureId = $this->getGroup()->structureId;

        // Add the category back into its structure
        $parent = self::find()
            ->structureId($structureId)
            ->innerJoin('{{%categories}} j', '[[j.parentId]] = [[elements.id]]')
            ->andWhere(['j.id' => $this->id])
            ->one();

        if (!$parent) {
            Craft::$app->getStructures()->appendToRoot($structureId, $this);
        } else {
            Craft::$app->getStructures()->append($structureId, $this, $parent);
        }

        parent::afterRestore();
    }

    /**
     * @inheritdoc
     */
    public function afterMoveInStructure(int $structureId)
    {
        // Was the category moved within its group's structure?
        if ($this->getGroup()->structureId == $structureId) {
            // Update its URI
            Craft::$app->getElements()->updateElementSlugAndUri($this, true, true, true);

            // Make sure that each of the category's ancestors are related wherever the category is related
            $newRelationValues = [];

            $ancestorIds = $this->getAncestors()->ids();

            $sources = (new Query())
                ->select(['fieldId', 'sourceId', 'sourceSiteId'])
                ->from(['{{%relations}}'])
                ->where(['targetId' => $this->id])
                ->all();

            foreach ($sources as $source) {
                $existingAncestorRelations = (new Query())
                    ->select(['targetId'])
                    ->from(['{{%relations}}'])
                    ->where([
                        'fieldId' => $source['fieldId'],
                        'sourceId' => $source['sourceId'],
                        'sourceSiteId' => $source['sourceSiteId'],
                        'targetId' => $ancestorIds,
                    ])
                    ->column();

                $missingAncestorRelations = array_diff($ancestorIds, $existingAncestorRelations);

                foreach ($missingAncestorRelations as $categoryId) {
                    $newRelationValues[] = [
                        $source['fieldId'],
                        $source['sourceId'],
                        $source['sourceSiteId'],
                        $categoryId
                    ];
                }
            }

            if (!empty($newRelationValues)) {
                Craft::$app->getDb()->createCommand()
                    ->batchInsert(
                        '{{%relations}}',
                        ['fieldId', 'sourceId', 'sourceSiteId', 'targetId'],
                        $newRelationValues)
                    ->execute();
            }
        }

        parent::afterMoveInStructure($structureId);
    }

    // Private Methods
    // =========================================================================

    /**
     * Returns whether the category has been assigned a new parent entry.
     *
     * @return bool
     * @see beforeSave()
     * @see afterSave()
     */
    private function _hasNewParent(): bool
    {
        if ($this->_hasNewParent !== null) {
            return $this->_hasNewParent;
        }

        return $this->_hasNewParent = $this->_checkForNewParent();
    }

    /**
     * Checks if an category was submitted with a new parent category selected.
     *
     * @return bool
     */
    private function _checkForNewParent(): bool
    {
        // Is it a brand new category?
        if ($this->id === null) {
            return true;
        }

        // Was a new parent ID actually submitted?
        if ($this->newParentId === null) {
            return false;
        }

        // Is it set to the top level now, but it hadn't been before?
        if (!$this->newParentId && $this->level != 1) {
            return true;
        }

        // Is it set to be under a parent now, but didn't have one before?
        if ($this->newParentId && $this->level == 1) {
            return true;
        }

        // Is the newParentId set to a different category ID than its previous parent?
        $oldParentQuery = self::find();
        $oldParentQuery->ancestorOf($this);
        $oldParentQuery->ancestorDist(1);
        $oldParentQuery->siteId($this->siteId);
        $oldParentQuery->anyStatus();
        $oldParentQuery->select('elements.id');
        $oldParentId = $oldParentQuery->scalar();

        return $this->newParentId != $oldParentId;
    }
}<|MERGE_RESOLUTION|>--- conflicted
+++ resolved
@@ -117,20 +117,12 @@
 
         foreach ($groups as $group) {
             $sources[] = [
-<<<<<<< HEAD
-                'key' => 'group:'.$group->uid,
-=======
                 'key' => 'group:' . $group->uid,
->>>>>>> 928249a9
                 'label' => Craft::t('site', $group->name),
                 'data' => ['handle' => $group->handle],
                 'criteria' => ['groupId' => $group->id],
                 'structureId' => $group->structureId,
-<<<<<<< HEAD
-                'structureEditable' => Craft::$app->getRequest()->getIsConsoleRequest() ? true : Craft::$app->getUser()->checkPermission('editCategories:'.$group->uid),
-=======
-                'structureEditable' => Craft::$app->getRequest()->getIsConsoleRequest() ? true : Craft::$app->getUser()->checkPermission('editCategories:' . $group->id),
->>>>>>> 928249a9
+                'structureEditable' => Craft::$app->getRequest()->getIsConsoleRequest() ? true : Craft::$app->getUser()->checkPermission('editCategories: '. $group->uid),
             ];
         }
 
@@ -339,11 +331,7 @@
      */
     public function getIsEditable(): bool
     {
-<<<<<<< HEAD
-        return Craft::$app->getUser()->checkPermission('editCategories:'.$this->getGroup()->uid);
-=======
-        return Craft::$app->getUser()->checkPermission('editCategories:' . $this->groupId);
->>>>>>> 928249a9
+        return Craft::$app->getUser()->checkPermission('editCategories:' . $this->getGroup()->uid);
     }
 
     /**
