<?php
/**
 * @link https://craftcms.com/
 * @copyright Copyright (c) Pixel & Tonic, Inc.
 * @license https://craftcms.github.io/license/
 */

namespace craft\elements;

use Craft;
use craft\base\Element;
use craft\controllers\ElementIndexesController;
use craft\db\Query;
use craft\elements\actions\DeepDuplicate;
use craft\elements\actions\Delete;
use craft\elements\actions\Duplicate;
use craft\elements\actions\Edit;
use craft\elements\actions\NewChild;
use craft\elements\actions\Restore;
use craft\elements\actions\SetStatus;
use craft\elements\actions\View;
use craft\elements\db\CategoryQuery;
use craft\elements\db\ElementQuery;
use craft\elements\db\ElementQueryInterface;
use craft\helpers\UrlHelper;
use craft\models\CategoryGroup;
use craft\records\Category as CategoryRecord;
use yii\base\Exception;
use yii\base\InvalidConfigException;

/**
 * Category represents a category element.
 *
 * @property CategoryGroup $group the category's group
 * @author Pixel & Tonic, Inc. <support@pixelandtonic.com>
 * @since 3.0
 */
class Category extends Element
{
    // Static
    // =========================================================================

    /**
     * @inheritdoc
     */
    public static function displayName(): string
    {
        return Craft::t('app', 'Category');
    }

    /**
     * @inheritdoc
     */
    public static function refHandle()
    {
        return 'category';
    }

    /**
     * @inheritdoc
     */
    public static function hasContent(): bool
    {
        return true;
    }

    /**
     * @inheritdoc
     */
    public static function hasTitles(): bool
    {
        return true;
    }

    /**
     * @inheritdoc
     */
    public static function hasUris(): bool
    {
        return true;
    }

    /**
     * @inheritdoc
     */
    public static function isLocalized(): bool
    {
        return true;
    }

    /**
     * @inheritdoc
     */
    public static function hasStatuses(): bool
    {
        return true;
    }

    /**
     * @inheritdoc
     * @return CategoryQuery The newly created [[CategoryQuery]] instance.
     */
    public static function find(): ElementQueryInterface
    {
        return new CategoryQuery(static::class);
    }

    /**
     * @inheritdoc
     */
    protected static function defineSources(string $context = null): array
    {
        $sources = [];

        if ($context === 'index') {
            $groups = Craft::$app->getCategories()->getEditableGroups();
        } else {
            $groups = Craft::$app->getCategories()->getAllGroups();
        }

        foreach ($groups as $group) {
            $sources[] = [
                'key' => 'group:' . $group->uid,
                'label' => Craft::t('site', $group->name),
                'data' => ['handle' => $group->handle],
                'criteria' => ['groupId' => $group->id],
                'structureId' => $group->structureId,
                'structureEditable' => Craft::$app->getRequest()->getIsConsoleRequest() ? true : Craft::$app->getUser()->checkPermission('editCategories:' . $group->uid),
            ];
        }

        return $sources;
    }

    /**
     * @inheritdoc
     */
    protected static function defineActions(string $source = null): array
    {
        // Get the selected site
        $controller = Craft::$app->controller;
        if ($controller instanceof ElementIndexesController) {
            /** @var ElementQuery $elementQuery */
            $elementQuery = $controller->getElementQuery();
        } else {
            $elementQuery = null;
        }
        $site = $elementQuery && $elementQuery->siteId
            ? Craft::$app->getSites()->getSiteById($elementQuery->siteId)
            : Craft::$app->getSites()->getCurrentSite();

        // Get the group we need to check permissions on
        if (preg_match('/^group:(\d+)$/', $source, $matches)) {
            $group = Craft::$app->getCategories()->getGroupById($matches[1]);
        } else if (preg_match('/^group:(.+)$/', $source, $matches)) {
            $group = Craft::$app->getCategories()->getGroupByUid($matches[1]);
        }

        // Now figure out what we can do with it
        $actions = [];
        $elementsService = Craft::$app->getElements();

        if (!empty($group)) {
            // Set Status
            $actions[] = SetStatus::class;

            // View
            // They are viewing a specific category group. See if it has URLs for the requested site
<<<<<<< HEAD
            $controller = Craft::$app->controller;
            if ($controller instanceof ElementIndexesController) {
                $siteId = $controller->getElementQuery()->siteId ?: Craft::$app->getSites()->getCurrentSite()->id;
                if (isset($group->siteSettings[$siteId]) && $group->siteSettings[$siteId]->hasUrls) {
                    $actions[] = $elementsService->createAction([
                        'type' => View::class,
                        'label' => Craft::t('app', 'View category'),
                    ]);
                }
=======
            if (isset($group->siteSettings[$site->id]) && $group->siteSettings[$site->id]->hasUrls) {
                $actions[] = Craft::$app->getElements()->createAction([
                    'type' => View::class,
                    'label' => Craft::t('app', 'View category'),
                ]);
>>>>>>> 1799ac28
            }

            // Edit
            $actions[] = $elementsService->createAction([
                'type' => Edit::class,
                'label' => Craft::t('app', 'Edit category'),
            ]);

            // New Child
            $structure = Craft::$app->getStructures()->getStructureById($group->structureId);

            if ($structure) {
<<<<<<< HEAD
                $actions[] = $elementsService->createAction([
=======
                $newChildUrl = 'categories/' . $group->handle . '/new';

                if (Craft::$app->getIsMultiSite()) {
                    $newChildUrl .= '/' . $site->handle;
                }

                $actions[] = Craft::$app->getElements()->createAction([
>>>>>>> 1799ac28
                    'type' => NewChild::class,
                    'label' => Craft::t('app', 'Create a new child category'),
                    'maxLevels' => $structure->maxLevels,
                    'newChildUrl' => $newChildUrl,
                ]);
            }

            // Duplicate
            $actions[] = Duplicate::class;

            if ($group->maxLevels != 1) {
                $actions[] = DeepDuplicate::class;
            }

            // Delete
            $actions[] = $elementsService->createAction([
                'type' => Delete::class,
                'confirmationMessage' => Craft::t('app', 'Are you sure you want to delete the selected categories?'),
                'successMessage' => Craft::t('app', 'Categories deleted.'),
            ]);
        }

        // Restore
        $actions[] = $elementsService->createAction([
            'type' => Restore::class,
            'successMessage' => Craft::t('app', 'Categories restored.'),
            'partialSuccessMessage' => Craft::t('app', 'Some categories restored.'),
            'failMessage' => Craft::t('app', 'Categories not restored.'),
        ]);

        return $actions;
    }

    /**
     * @inheritdoc
     */
    protected static function defineSortOptions(): array
    {
        return [
            'title' => Craft::t('app', 'Title'),
            'slug' => Craft::t('app', 'Slug'),
            'uri' => Craft::t('app', 'URI'),
            [
                'label' => Craft::t('app', 'Date Created'),
                'orderBy' => 'elements.dateCreated',
                'attribute' => 'dateCreated'
            ],
            [
                'label' => Craft::t('app', 'Date Updated'),
                'orderBy' => 'elements.dateUpdated',
                'attribute' => 'dateUpdated'
            ],
        ];
    }

    /**
     * @inheritdoc
     */
    protected static function defineTableAttributes(): array
    {
        return [
            'title' => ['label' => Craft::t('app', 'Title')],
            'uri' => ['label' => Craft::t('app', 'URI')],
            'link' => ['label' => Craft::t('app', 'Link'), 'icon' => 'world'],
            'id' => ['label' => Craft::t('app', 'ID')],
            'dateCreated' => ['label' => Craft::t('app', 'Date Created')],
            'dateUpdated' => ['label' => Craft::t('app', 'Date Updated')],
        ];
    }

    /**
     * @inheritdoc
     */
    protected static function defineDefaultTableAttributes(string $source): array
    {
        return [
            'link',
        ];
    }

    // Properties
    // =========================================================================

    /**
     * @var int|null Group ID
     */
    public $groupId;

    /**
     * @var int|null New parent ID
     */
    public $newParentId;

    /**
     * @var bool|null
     * @see _hasNewParent()
     */
    private $_hasNewParent;

    // Public Methods
    // =========================================================================

    /**
     * @inheritdoc
     */
    public function extraFields()
    {
        $names = parent::extraFields();
        $names[] = 'group';
        return $names;
    }

    /**
     * @inheritdoc
     */
    public function rules()
    {
        $rules = parent::rules();
        $rules[] = [['groupId', 'newParentId'], 'number', 'integerOnly' => true];

        return $rules;
    }

    /**
     * @inheritdoc
     */
    public function getUriFormat()
    {
        $categoryGroupSiteSettings = $this->getGroup()->getSiteSettings();

        if (!isset($categoryGroupSiteSettings[$this->siteId])) {
            throw new InvalidConfigException('Category’s group (' . $this->groupId . ') is not enabled for site ' . $this->siteId);
        }

        return $categoryGroupSiteSettings[$this->siteId]->uriFormat;
    }

    /**
     * @inheritdoc
     */
    protected function route()
    {
        // Make sure the category group is set to have URLs for this site
        $siteId = Craft::$app->getSites()->getCurrentSite()->id;
        $categoryGroupSiteSettings = $this->getGroup()->getSiteSettings();

        if (!isset($categoryGroupSiteSettings[$siteId]) || !$categoryGroupSiteSettings[$siteId]->hasUrls) {
            return null;
        }

        return [
            'templates/render', [
                'template' => $categoryGroupSiteSettings[$siteId]->template,
                'variables' => [
                    'category' => $this,
                ]
            ]
        ];
    }

    /**
     * @inheritdoc
     */
    public function getIsEditable(): bool
    {
        return Craft::$app->getUser()->checkPermission('editCategories:' . $this->getGroup()->uid);
    }

    /**
     * @inheritdoc
     */
    public function getCpEditUrl()
    {
        $group = $this->getGroup();

        $url = UrlHelper::cpUrl('categories/' . $group->handle . '/' . $this->id . ($this->slug ? '-' . $this->slug : ''));

        if (Craft::$app->getIsMultiSite()) {
            $url .= '/' . $this->getSite()->handle;
        }

        return $url;
    }

    /**
     * @inheritdoc
     */
    public function getFieldLayout()
    {
        return parent::getFieldLayout() ?? $this->getGroup()->getFieldLayout();
    }

    /**
     * Returns the category's group.
     *
     * @return CategoryGroup
     * @throws InvalidConfigException if [[groupId]] is missing or invalid
     */
    public function getGroup(): CategoryGroup
    {
        if ($this->groupId === null) {
            throw new InvalidConfigException('Category is missing its group ID');
        }

        $group = Craft::$app->getCategories()->getGroupById($this->groupId);

        if (!$group) {
            throw new InvalidConfigException('Invalid category group ID: ' . $this->groupId);
        }

        return $group;
    }

    // Indexes, etc.
    // -------------------------------------------------------------------------

    /**
     * @inheritdoc
     */
    public function getEditorHtml(): string
    {
        $html = Craft::$app->getView()->renderTemplateMacro('_includes/forms', 'textField', [
            [
                'label' => Craft::t('app', 'Title'),
                'siteId' => $this->siteId,
                'id' => 'title',
                'name' => 'title',
                'value' => $this->title,
                'errors' => $this->getErrors('title'),
                'first' => true,
                'autofocus' => true,
                'required' => true
            ]
        ]);

        $html .= Craft::$app->getView()->renderTemplateMacro('_includes/forms', 'textField', [
            [
                'label' => Craft::t('app', 'Slug'),
                'siteId' => $this->siteId,
                'id' => 'slug',
                'name' => 'slug',
                'value' => $this->slug,
                'errors' => $this->getErrors('slug'),
                'required' => true
            ]
        ]);

        // Render the custom fields
        $html .= parent::getEditorHtml();

        return $html;
    }

    // Events
    // -------------------------------------------------------------------------

    /**
     * @inheritdoc
     * @throws Exception if reasons
     */
    public function beforeSave(bool $isNew): bool
    {
        // Set the structure ID for Element::attributes() and afterSave()
        $this->structureId = $this->getGroup()->structureId;

        if ($this->_hasNewParent()) {
            if ($this->newParentId) {
                $parentCategory = Craft::$app->getCategories()->getCategoryById($this->newParentId, $this->siteId);

                if (!$parentCategory) {
                    throw new Exception('Invalid category ID: ' . $this->newParentId);
                }
            } else {
                $parentCategory = null;
            }

            $this->setParent($parentCategory);
        }

        return parent::beforeSave($isNew);
    }

    /**
     * @inheritdoc
     * @throws Exception if reasons
     */
    public function afterSave(bool $isNew)
    {
        // Get the category record
        if (!$isNew) {
            $record = CategoryRecord::findOne($this->id);

            if (!$record) {
                throw new Exception('Invalid category ID: ' . $this->id);
            }
        } else {
            $record = new CategoryRecord();
            $record->id = $this->id;
        }

        $record->groupId = $this->groupId;
        $record->save(false);

        // Has the parent changed?
        if ($this->_hasNewParent()) {
            if (!$this->newParentId) {
                Craft::$app->getStructures()->appendToRoot($this->structureId, $this);
            } else {
                Craft::$app->getStructures()->append($this->structureId, $this, $this->getParent());
            }
        }

        // Update the category's descendants, who may be using this category's URI in their own URIs
        Craft::$app->getElements()->updateDescendantSlugsAndUris($this, true, true);

        parent::afterSave($isNew);
    }

    /**
     * @inheritdoc
     */
    public function beforeDelete(): bool
    {
        if (!parent::beforeDelete()) {
            return false;
        }

        if ($this->structureId) {
            // Remember the parent ID, in case the entry needs to be restored later
            $parentId = $this->getAncestors(1)
                ->anyStatus()
                ->select(['elements.id'])
                ->scalar();
            if ($parentId) {
                Craft::$app->getDb()->createCommand()
                    ->update('{{%categories}}', ['parentId' => $parentId], ['id' => $this->id], [], false)
                    ->execute();
            }
        }

        return true;
    }

    /**
     * @inheritdoc
     */
    public function afterRestore()
    {
        $structureId = $this->getGroup()->structureId;

        // Add the category back into its structure
        $parent = self::find()
            ->structureId($structureId)
            ->innerJoin('{{%categories}} j', '[[j.parentId]] = [[elements.id]]')
            ->andWhere(['j.id' => $this->id])
            ->one();

        if (!$parent) {
            Craft::$app->getStructures()->appendToRoot($structureId, $this);
        } else {
            Craft::$app->getStructures()->append($structureId, $this, $parent);
        }

        parent::afterRestore();
    }

    /**
     * @inheritdoc
     */
    public function afterMoveInStructure(int $structureId)
    {
        // Was the category moved within its group's structure?
        if ($this->getGroup()->structureId == $structureId) {
            // Update its URI
            Craft::$app->getElements()->updateElementSlugAndUri($this, true, true, true);

            // Make sure that each of the category's ancestors are related wherever the category is related
            $newRelationValues = [];

            $ancestorIds = $this->getAncestors()->ids();

            $sources = (new Query())
                ->select(['fieldId', 'sourceId', 'sourceSiteId'])
                ->from(['{{%relations}}'])
                ->where(['targetId' => $this->id])
                ->all();

            foreach ($sources as $source) {
                $existingAncestorRelations = (new Query())
                    ->select(['targetId'])
                    ->from(['{{%relations}}'])
                    ->where([
                        'fieldId' => $source['fieldId'],
                        'sourceId' => $source['sourceId'],
                        'sourceSiteId' => $source['sourceSiteId'],
                        'targetId' => $ancestorIds,
                    ])
                    ->column();

                $missingAncestorRelations = array_diff($ancestorIds, $existingAncestorRelations);

                foreach ($missingAncestorRelations as $categoryId) {
                    $newRelationValues[] = [
                        $source['fieldId'],
                        $source['sourceId'],
                        $source['sourceSiteId'],
                        $categoryId
                    ];
                }
            }

            if (!empty($newRelationValues)) {
                Craft::$app->getDb()->createCommand()
                    ->batchInsert(
                        '{{%relations}}',
                        ['fieldId', 'sourceId', 'sourceSiteId', 'targetId'],
                        $newRelationValues)
                    ->execute();
            }
        }

        parent::afterMoveInStructure($structureId);
    }

    // Private Methods
    // =========================================================================

    /**
     * Returns whether the category has been assigned a new parent entry.
     *
     * @return bool
     * @see beforeSave()
     * @see afterSave()
     */
    private function _hasNewParent(): bool
    {
        if ($this->_hasNewParent !== null) {
            return $this->_hasNewParent;
        }

        return $this->_hasNewParent = $this->_checkForNewParent();
    }

    /**
     * Checks if an category was submitted with a new parent category selected.
     *
     * @return bool
     */
    private function _checkForNewParent(): bool
    {
        // Is it a brand new category?
        if ($this->id === null) {
            return true;
        }

        // Was a new parent ID actually submitted?
        if ($this->newParentId === null) {
            return false;
        }

        // Is it set to the top level now, but it hadn't been before?
        if (!$this->newParentId && $this->level != 1) {
            return true;
        }

        // Is it set to be under a parent now, but didn't have one before?
        if ($this->newParentId && $this->level == 1) {
            return true;
        }

        // Is the newParentId set to a different category ID than its previous parent?
        $oldParentQuery = self::find();
        $oldParentQuery->ancestorOf($this);
        $oldParentQuery->ancestorDist(1);
        $oldParentQuery->siteId($this->siteId);
        $oldParentQuery->anyStatus();
        $oldParentQuery->select('elements.id');
        $oldParentId = $oldParentQuery->scalar();

        return $this->newParentId != $oldParentId;
    }
}<|MERGE_RESOLUTION|>--- conflicted
+++ resolved
@@ -166,23 +166,11 @@
 
             // View
             // They are viewing a specific category group. See if it has URLs for the requested site
-<<<<<<< HEAD
-            $controller = Craft::$app->controller;
-            if ($controller instanceof ElementIndexesController) {
-                $siteId = $controller->getElementQuery()->siteId ?: Craft::$app->getSites()->getCurrentSite()->id;
-                if (isset($group->siteSettings[$siteId]) && $group->siteSettings[$siteId]->hasUrls) {
-                    $actions[] = $elementsService->createAction([
-                        'type' => View::class,
-                        'label' => Craft::t('app', 'View category'),
-                    ]);
-                }
-=======
             if (isset($group->siteSettings[$site->id]) && $group->siteSettings[$site->id]->hasUrls) {
-                $actions[] = Craft::$app->getElements()->createAction([
+                $actions[] = $elementsService->createAction([
                     'type' => View::class,
                     'label' => Craft::t('app', 'View category'),
                 ]);
->>>>>>> 1799ac28
             }
 
             // Edit
@@ -195,17 +183,13 @@
             $structure = Craft::$app->getStructures()->getStructureById($group->structureId);
 
             if ($structure) {
-<<<<<<< HEAD
-                $actions[] = $elementsService->createAction([
-=======
                 $newChildUrl = 'categories/' . $group->handle . '/new';
 
                 if (Craft::$app->getIsMultiSite()) {
                     $newChildUrl .= '/' . $site->handle;
                 }
 
-                $actions[] = Craft::$app->getElements()->createAction([
->>>>>>> 1799ac28
+                $actions[] = $elementsService->createAction([
                     'type' => NewChild::class,
                     'label' => Craft::t('app', 'Create a new child category'),
                     'maxLevels' => $structure->maxLevels,
