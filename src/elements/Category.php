--- conflicted
+++ resolved
@@ -116,11 +116,7 @@
 
         foreach ($groups as $group) {
             $sources[] = [
-<<<<<<< HEAD
-                'key' => 'group:'.$group->uid,
-=======
-                'key' => 'group:' . $group->id,
->>>>>>> 279116ba
+                'key' => 'group:' . $group->uid,
                 'label' => Craft::t('site', $group->name),
                 'data' => ['handle' => $group->handle],
                 'criteria' => ['groupId' => $group->id],
