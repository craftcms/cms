--- conflicted
+++ resolved
@@ -9,32 +9,22 @@
 
 use Craft;
 use craft\base\ElementInterface;
-<<<<<<< HEAD
+use craft\helpers\ArrayHelper;
 use craft\helpers\ElementHelper;
-use craft\helpers\Html;
-use Illuminate\Support\Collection;
-use Twig\Markup;
-use yii\base\InvalidConfigException;
-=======
-use craft\helpers\ArrayHelper;
 use Illuminate\Contracts\Support\Arrayable;
 use Illuminate\Support\Arr;
 use Illuminate\Support\Collection;
 use Illuminate\Support\Enumerable;
->>>>>>> 0fbc77bd
+use Twig\Markup;
+use yii\base\InvalidConfigException;
 use yii\base\NotSupportedException;
 
 /**
  * ElementCollection represents a collection of elements.
  *
-<<<<<<< HEAD
- * @template TValue of ElementInterface
- * @extends Collection<array-key, TValue>
-=======
  * @template TKey of array-key
  * @template TElement of ElementInterface
  * @extends Collection<TKey,TElement>
->>>>>>> 0fbc77bd
  *
  * @method TElement one(callable|null $callback, mixed $default)
  * @author Pixel & Tonic, Inc. <support@pixelandtonic.com>
@@ -45,9 +35,6 @@
     /**
      * Finds an element in the collection.
      *
-<<<<<<< HEAD
-     * @return Collection<array-key, int>
-=======
      * If `$key` is an element instance, the first element with the same ID and site ID.
      *
      * If `$key` is an integer, the first element with the same ID will be returned.
@@ -58,7 +45,6 @@
      * @param TFindDefault $default
      * @return static<TKey,TElement>|TElement|TFindDefault
      * @since 4.10.0
->>>>>>> 0fbc77bd
      */
     public function find(mixed $key, mixed $default = null): mixed
     {
@@ -122,22 +108,6 @@
     }
 
     /**
-<<<<<<< HEAD
-     * Renders the elements using their partial templates.
-     *
-     * If no partial template exists for an element, its string representation will be output instead.
-     *
-     * @param array $variables
-     * @return Markup
-     * @throws InvalidConfigException
-     * @throws NotSupportedException
-     * @see ElementHelper::renderElements()
-     * @since 5.0.0
-     */
-    public function render(array $variables = []): Markup
-    {
-        return ElementHelper::renderElements($this->items, $variables);
-=======
      * Returns whether an element exists within the collection.
      *
      * If `$key` is an element instance, `true` will be returned if the collection contains an element with the same ID
@@ -396,6 +366,23 @@
         return new static(array_values($elements));
     }
 
+    /**
+     * Renders the elements using their partial templates.
+     *
+     * If no partial template exists for an element, its string representation will be output instead.
+     *
+     * @param array $variables
+     * @return Markup
+     * @throws InvalidConfigException
+     * @throws NotSupportedException
+     * @see ElementHelper::renderElements()
+     * @since 5.0.0
+     */
+    public function render(array $variables = []): Markup
+    {
+        return ElementHelper::renderElements($this->items, $variables);
+    }
+
     // The following methods are intercepted to always return base collections.
     // -------------------------------------------------------------------------
 
@@ -470,6 +457,5 @@
     public function zip($items)
     {
         return $this->toBase()->zip(...func_get_args());
->>>>>>> 0fbc77bd
     }
 }