--- conflicted
+++ resolved
@@ -121,18 +121,11 @@
 
     /**
      * @inheritdoc
-<<<<<<< HEAD
+     * @since 3.5.0
      */
     public static function gqlMutationNameByContext($context): string
     {
-        /** @var GlobalSetElement $context */
-=======
-     * @since 3.5.0
-     */
-    public static function gqlMutationNameByContext($context): string
-    {
         /** @var self $context */
->>>>>>> 28b01f8a
         return 'save_' . $context->handle . '_GlobalSet';
     }
 
