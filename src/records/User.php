<?php
/**
 * @link https://craftcms.com/
 * @copyright Copyright (c) Pixel & Tonic, Inc.
 * @license https://craftcms.github.io/license/
 */

namespace craft\records;

use craft\db\ActiveQuery;
use craft\db\ActiveRecord;
use craft\db\Table;
use yii\db\ActiveQueryInterface;

/**
 * Class User record.
 *
 * @property int $id ID
 * @property int $photoId Photo ID
 * @property bool $active Active
 * @property bool $pending Pending
 * @property bool $locked Locked
 * @property bool $suspended Suspended
 * @property bool $admin Admin
 * @property string $username Username
 * @property string $firstName First name
 * @property string $lastName Last name
 * @property string $email Email
 * @property string $password Password
<<<<<<< HEAD
 * @property string|null $authenticatorSecret Password
 * @property int|null $authenticatorTimestamp Password
 * @property bool $admin Admin
 * @property bool $locked Locked
 * @property bool $suspended Suspended
 * @property bool $pending Pending
=======
>>>>>>> c17c97d4
 * @property \DateTime $lastLoginDate Last login date
 * @property string $lastLoginAttemptIp Last login attempt IP
 * @property \DateTime $invalidLoginWindowStart Invalid login window start
 * @property int $invalidLoginCount Invalid login count
 * @property \DateTime $lastInvalidLoginDate Last invalid login date
 * @property \DateTime $lockoutDate Lockout date
 * @property bool $hasDashboard Whether the user has a dashboard
 * @property string $verificationCode Verification code
 * @property \DateTime $verificationCodeIssuedDate Verification code issued date
 * @property string $unverifiedEmail Unverified email
 * @property bool $passwordResetRequired Password reset required
 * @property \DateTime $lastPasswordChangeDate Last password change date
 * @property Element $element Element
 * @property Session[] $sessions Sessions
 * @property UserGroup[] $groups User groups
 * @author Pixel & Tonic, Inc. <support@pixelandtonic.com>
 * @since 3.0.0
 */
class User extends ActiveRecord
{
    /**
     * @inheritdoc
     * @return string
     */
    public static function tableName(): string
    {
        return Table::USERS;
    }

    /**
     * @return ActiveQuery
     */
    public static function find(): ActiveQuery
    {
        return parent::find()
            ->innerJoinWith(['element element'])
            ->where(['element.dateDeleted' => null]);
    }

    /**
     * @return ActiveQuery
     */
    public static function findWithTrashed(): ActiveQuery
    {
        return static::find()->where([]);
    }

    /**
     * @return ActiveQuery
     */
    public static function findTrashed(): ActiveQuery
    {
        return static::find()->where(['not', ['element.dateDeleted' => null]]);
    }

    /**
     * Returns the user’s element.
     *
     * @return ActiveQueryInterface The relational query object.
     */
    public function getElement(): ActiveQueryInterface
    {
        return $this->hasOne(Element::class, ['id' => 'id']);
    }

    /**
     * Returns the user’s sessions.
     *
     * @return ActiveQueryInterface The relational query object.
     */
    public function getSessions(): ActiveQueryInterface
    {
        return $this->hasMany(Session::class, ['userId' => 'id']);
    }

    /**
     * Returns the user’s groups.
     *
     * @return ActiveQueryInterface
     */
    public function getGroups(): ActiveQueryInterface
    {
        return $this->hasMany(UserGroup::class, ['id' => 'groupId'])
            ->viaTable(Table::USERGROUPS_USERS, ['userId' => 'id']);
    }
}<|MERGE_RESOLUTION|>--- conflicted
+++ resolved
@@ -27,15 +27,9 @@
  * @property string $lastName Last name
  * @property string $email Email
  * @property string $password Password
-<<<<<<< HEAD
  * @property string|null $authenticatorSecret Password
  * @property int|null $authenticatorTimestamp Password
- * @property bool $admin Admin
- * @property bool $locked Locked
- * @property bool $suspended Suspended
- * @property bool $pending Pending
-=======
->>>>>>> c17c97d4
+
  * @property \DateTime $lastLoginDate Last login date
  * @property string $lastLoginAttemptIp Last login attempt IP
  * @property \DateTime $invalidLoginWindowStart Invalid login window start
