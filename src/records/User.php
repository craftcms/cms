--- conflicted
+++ resolved
@@ -26,29 +26,18 @@
  * @property string|null $fullName
  * @property string|null $firstName First name
  * @property string|null $lastName Last name
-<<<<<<< HEAD
- * @property string $email Email
- * @property string $password Password
+ * @property string|null $email Email
+ * @property string|null $password Password
  * @property bool $enable2fa Password
  * @property string|null $authenticatorSecret Password
  * @property int|null $authenticatorTimestamp Password
 
- * @property DateTime $lastLoginDate Last login date
- * @property string $lastLoginAttemptIp Last login attempt IP
- * @property DateTime $invalidLoginWindowStart Invalid login window start
- * @property int $invalidLoginCount Invalid login count
- * @property DateTime $lastInvalidLoginDate Last invalid login date
- * @property DateTime $lockoutDate Lockout date
-=======
- * @property string|null $email Email
- * @property string|null $password Password
  * @property string|null $lastLoginDate Last login date
  * @property string|null $lastLoginAttemptIp Last login attempt IP
  * @property string|null $invalidLoginWindowStart Invalid login window start
  * @property int|null $invalidLoginCount Invalid login count
  * @property string|null $lastInvalidLoginDate Last invalid login date
  * @property string|null $lockoutDate Lockout date
->>>>>>> d77d44f3
  * @property bool $hasDashboard Whether the user has a dashboard
  * @property string|null $verificationCode Verification code
  * @property string|null $verificationCodeIssuedDate Verification code issued date
