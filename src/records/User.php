--- conflicted
+++ resolved
@@ -28,14 +28,10 @@
  * @property string $lastName Last name
  * @property string $email Email
  * @property string $password Password
-<<<<<<< HEAD
  * @property string|null $authenticatorSecret Password
  * @property int|null $authenticatorTimestamp Password
 
- * @property \DateTime $lastLoginDate Last login date
-=======
  * @property DateTime $lastLoginDate Last login date
->>>>>>> b2d556e8
  * @property string $lastLoginAttemptIp Last login attempt IP
  * @property DateTime $invalidLoginWindowStart Invalid login window start
  * @property int $invalidLoginCount Invalid login count
