<?php
/**
 * @link https://craftcms.com/
 * @copyright Copyright (c) Pixel & Tonic, Inc.
 * @license https://craftcms.github.io/license/
 */

namespace craft\records;

use craft\db\ActiveRecord;
use craft\db\SoftDeleteTrait;
use craft\db\Table;
use yii\db\ActiveQueryInterface;
use yii2tech\ar\softdelete\SoftDeleteBehavior;

/**
 * Class EntryType record.
 *
 * @property int $id ID
 * @property int $sectionId Section ID
 * @property int|null $fieldLayoutId Field layout ID
 * @property string $name Name
 * @property string $handle Handle
 * @property bool $hasTitleField Has title field
 * @property string $titleTranslationMethod Title translation method
 * @property string|null $titleTranslationKeyFormat Title translation key format
 * @property string|null $titleFormat Title format
<<<<<<< HEAD
 * @property bool $showStatusField Whether to show the Status field
=======
 * @property string $slugTranslationMethod Slug translation method
 * @property string|null $slugTranslationKeyFormat Slug translation key format
>>>>>>> 833327cf
 * @property int $sortOrder Sort order
 * @property Section $section Section
 * @property FieldLayout $fieldLayout Field layout
 * @mixin SoftDeleteBehavior
 * @author Pixel & Tonic, Inc. <support@pixelandtonic.com>
 * @since 3.0.0
 */
class EntryType extends ActiveRecord
{
    use SoftDeleteTrait;

    /**
     * @inheritdoc
     * @return string
     */
    public static function tableName(): string
    {
        return Table::ENTRYTYPES;
    }

    /**
     * Returns the entry type’s section.
     *
     * @return ActiveQueryInterface The relational query object.
     */
    public function getSection(): ActiveQueryInterface
    {
        return $this->hasOne(Section::class, ['id' => 'sectionId']);
    }

    /**
     * Returns the entry type’s fieldLayout.
     *
     * @return ActiveQueryInterface The relational query object.
     */
    public function getFieldLayout(): ActiveQueryInterface
    {
        return $this->hasOne(FieldLayout::class, ['id' => 'fieldLayoutId']);
    }
}<|MERGE_RESOLUTION|>--- conflicted
+++ resolved
@@ -25,12 +25,9 @@
  * @property string $titleTranslationMethod Title translation method
  * @property string|null $titleTranslationKeyFormat Title translation key format
  * @property string|null $titleFormat Title format
-<<<<<<< HEAD
- * @property bool $showStatusField Whether to show the Status field
-=======
  * @property string $slugTranslationMethod Slug translation method
  * @property string|null $slugTranslationKeyFormat Slug translation key format
->>>>>>> 833327cf
+ * @property bool $showStatusField Whether to show the Status field
  * @property int $sortOrder Sort order
  * @property Section $section Section
  * @property FieldLayout $fieldLayout Field layout
