<?php

class BlocksHttpRequest extends CHttpRequest
{
	private $_pathSegments;
	private $_extension;

	public function getPathSegments()
	{
<<<<<<< HEAD
		if ($this->_pathSegments == null)
			$this->_pathSegments = array_merge(array_filter(explode('/', $this->pathInfo)));
=======
		if (!isset($this->_pathSegments))
		{
			$this->_pathSegments = array_merge(array_filter(explode('/', $this->getPathInfo())));
		}
>>>>>>> 6aad9609

		return $this->_pathSegments;
	}

	public function getPathExtension()
	{
<<<<<<< HEAD
		if (($ext = pathinfo($this->pathInfo, PATHINFO_EXTENSION)) !== '')
			$this->_extension = strtolower($ext);

		return $this->_extension;
	}

	public function getCMSRequestType()
	{
		if ($this->_requestType == null)
=======
		if (!isset($this->_extension))
>>>>>>> 6aad9609
		{
			$ext = pathinfo($this->getPathInfo(), PATHINFO_EXTENSION);
			$this->_extension = strtolower($ext);
		}

		return $this->_extension;
	}
}<|MERGE_RESOLUTION|>--- conflicted
+++ resolved
@@ -7,34 +7,17 @@
 
 	public function getPathSegments()
 	{
-<<<<<<< HEAD
-		if ($this->_pathSegments == null)
-			$this->_pathSegments = array_merge(array_filter(explode('/', $this->pathInfo)));
-=======
 		if (!isset($this->_pathSegments))
 		{
 			$this->_pathSegments = array_merge(array_filter(explode('/', $this->getPathInfo())));
 		}
->>>>>>> 6aad9609
 
 		return $this->_pathSegments;
 	}
 
 	public function getPathExtension()
 	{
-<<<<<<< HEAD
-		if (($ext = pathinfo($this->pathInfo, PATHINFO_EXTENSION)) !== '')
-			$this->_extension = strtolower($ext);
-
-		return $this->_extension;
-	}
-
-	public function getCMSRequestType()
-	{
-		if ($this->_requestType == null)
-=======
 		if (!isset($this->_extension))
->>>>>>> 6aad9609
 		{
 			$ext = pathinfo($this->getPathInfo(), PATHINFO_EXTENSION);
 			$this->_extension = strtolower($ext);
