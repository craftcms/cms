<?php

/**
 *
 */
class DatabaseHelper
{
	/**
	 * Generates the column definition SQL for a column
	 * @param array $settings The column settings
	 * @return string The column definition SQL
	 * @static
<<<<<<< HEAD
=======
	 */
	public static function generateColumnDefinition($settings)
	{
		if (is_string($settings))
			return $settings;

		if (! isset($settings['type']))
		{
			if (isset($settings[0]))
				$settings['type'] = $settings[0];
			else
				$settings['type'] = AttributeType::String;
		}

		$def = $settings['type'];

		// override the col type it has a custom max length
		if (isset($settings['maxLength']))
		{
			switch ($settings['type'])
			{
				case AttributeType::String:
					$def = 'VARCHAR('.$settings['maxLength'].')';
					break;
				case AttributeType::Integer:
					$def = 'INT('.$settings['maxLength'].')';
					break;
				case AttributeType::Float:
					$def = 'FLOAT('.$settings['maxLength'].')';
					break;
				case AttributeType::Decimal:
					$def = 'DECIMAL('.$settings['maxLength'].')';
					break;
			}
		}

		if (isset($settings['unsigned']) && $settings['unsigned'] === true)
			$def .= ' UNSIGNED';

		if (isset($settings['zerofill']) && $settings['zerofill'] === true)
			$def .= ' ZEROFILL';

		if (isset($settings['required']) && $settings['required'] === true)
			$def .= ' NOT NULL';
		else
			$def .= ' NULL';

		if (isset($settings['default']))
		{
			if (is_string($settings['default']) && !is_numeric($settings['default']))
				$def .= ' DEFAULT "'.$settings['default'].'"';
			else
				$def .= ' DEFAULT '.$settings['default'];
		}

		if (isset($settings['unique']) && $settings['unique'] === true)
			$def .= ' UNIQUE';

		return $def;
	}

	/**
	 * @param $dbName
>>>>>>> e38e505e
	 * @param $tableName
	 * @static
	 */
	public static function createInsertAuditTrigger($tableName)
	{
		$dbName = Blocks::app()->config->databaseName;

		Blocks::app()->db->createCommand(
							'CREATE
							 TRIGGER `'.$dbName.'`.`auditinfoinsert_'.$tableName.'`
							 BEFORE INSERT ON `'.$dbName.'`.`{{'.$tableName.'}}`
							 FOR EACH ROW
							 SET NEW.date_created = UNIX_TIMESTAMP(),
								 NEW.date_updated = UNIX_TIMESTAMP(),
								 NEW.uid = UUID();
								 END;
								 SQL;'
					)->execute();
	}

	/**
<<<<<<< HEAD
	 * @static
=======
	 * @param $dbName
>>>>>>> e38e505e
	 * @param $tableName
	 * @static
	 */
	public static function createUpdateAuditTrigger($tableName)
	{
		$dbName = Blocks::app()->config->databaseName;

		Blocks::app()->db->createCommand(
							'CREATE
							 TRIGGER `'.$dbName.'`.`auditinfoupdate_'.$tableName.'`
							 BEFORE UPDATE ON `'.$dbName.'`.`{{'.$tableName.'}}`
							 FOR EACH ROW
							 SET NEW.date_updated = UNIX_TIMESTAMP(),
								 NEW.date_created = OLD.date_created;
							 END;
							 SQL;'
					)->execute();
	}
}<|MERGE_RESOLUTION|>--- conflicted
+++ resolved
@@ -10,8 +10,6 @@
 	 * @param array $settings The column settings
 	 * @return string The column definition SQL
 	 * @static
-<<<<<<< HEAD
-=======
 	 */
 	public static function generateColumnDefinition($settings)
 	{
@@ -74,8 +72,6 @@
 	}
 
 	/**
-	 * @param $dbName
->>>>>>> e38e505e
 	 * @param $tableName
 	 * @static
 	 */
@@ -97,11 +93,6 @@
 	}
 
 	/**
-<<<<<<< HEAD
-	 * @static
-=======
-	 * @param $dbName
->>>>>>> e38e505e
 	 * @param $tableName
 	 * @static
 	 */
