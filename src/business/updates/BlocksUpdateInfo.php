<?php
namespace Blocks;

/**
 *
 */
class BlocksUpdateInfo
{
<<<<<<< HEAD
	public $localBuild;
	public $localVersion;
	public $latestVersion;
	public $latestBuild;
	public $latestDate;
	public $criticalUpdateAvailable;
	public $manualUpdateRequired;
	public $versionUpdateStatus;
	public $releases;
=======
	public $localBuild = null;
	public $localVersion = null;
	public $latestVersion = null;
	public $latestBuild = null;
	public $latestDate = null;
	public $criticalUpdateAvailable = null;
	public $manualUpdateRequired = null;
	public $versionUpdateStatus = null;
	public $releases = array();
>>>>>>> 68f401a2

	/**
	 * @param null $properties
	 */
	function __construct($properties = null)
	{
		if ($properties == null)
			return;

		$this->localBuild = isset($properties['localBuild']) ? $properties['localBuild'] : null;
		$this->localVersion = isset($properties['localVersion']) ? $properties['localVersion'] : null;
		$this->latestBuild = isset($properties['latestBuild']) ? $properties['latestBuild'] : null;
		$this->latestVersion = isset($properties['latestVersion']) ? $properties['latestVersion'] : null;
		$this->latestDate = isset($properties['latestDate']) ? $properties['latestDate'] : null;
		$this->criticalUpdateAvailable = isset($properties['criticalUpdateAvailable']) ? $properties['criticalUpdateAvailable'] : null;
		$this->manualUpdateRequired = isset($properties['manualUpdateRequired']) ? $properties['manualUpdateRequired'] : null;
		$this->versionUpdateStatus = isset($properties['versionUpdateStatus']) ? $properties['versionUpdateStatus'] : null;

		if (isset($properties['releases']) && count($properties['releases']) > 0)
			foreach ($properties['releases'] as $blocksNewReleaseData)
				$this->releases[] = new BlocksNewReleaseInfo($blocksNewReleaseData);;
	}
}<|MERGE_RESOLUTION|>--- conflicted
+++ resolved
@@ -6,7 +6,6 @@
  */
 class BlocksUpdateInfo
 {
-<<<<<<< HEAD
 	public $localBuild;
 	public $localVersion;
 	public $latestVersion;
@@ -15,18 +14,7 @@
 	public $criticalUpdateAvailable;
 	public $manualUpdateRequired;
 	public $versionUpdateStatus;
-	public $releases;
-=======
-	public $localBuild = null;
-	public $localVersion = null;
-	public $latestVersion = null;
-	public $latestBuild = null;
-	public $latestDate = null;
-	public $criticalUpdateAvailable = null;
-	public $manualUpdateRequired = null;
-	public $versionUpdateStatus = null;
 	public $releases = array();
->>>>>>> 68f401a2
 
 	/**
 	 * @param null $properties
