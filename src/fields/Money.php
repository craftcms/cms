--- conflicted
+++ resolved
@@ -237,10 +237,6 @@
      */
     protected function inputHtml(mixed $value, ?ElementInterface $element = null): string
     {
-<<<<<<< HEAD
-        $id = $this->getInputId();
-=======
->>>>>>> e9914a97
         $view = Craft::$app->getView();
 
         if ($value === null) {
@@ -251,7 +247,7 @@
             ]);
         }
 
-        $id = Html::id($this->handle);
+        $id = $this->getInputId();
         $namespacedId = $view->namespaceInputId($id);
 
         $js = <<<JS
