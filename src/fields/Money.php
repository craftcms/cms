<?php
/**
 * @link https://craftcms.com/
 * @copyright Copyright (c) Pixel & Tonic, Inc.
 * @license https://craftcms.github.io/license/
 */

namespace craft\fields;

use Craft;
use craft\base\CopyableFieldInterface;
use craft\base\ElementInterface;
use craft\base\Field;
use craft\base\InlineEditableFieldInterface;
use craft\base\MergeableFieldInterface;
use craft\base\SortableFieldInterface;
use craft\fields\conditions\MoneyFieldConditionRule;
use craft\gql\types\Money as MoneyType;
use craft\helpers\Cp;
use craft\helpers\Db;
use craft\helpers\ElementHelper;
use craft\helpers\MoneyHelper;
use craft\validators\MoneyValidator;
use GraphQL\Type\Definition\Type;
use Money\Currencies\ISOCurrencies;
use Money\Currency;
use Money\Exception\ParserException;
use Money\Money as MoneyLibrary;
use yii\db\Schema;

/**
 * Money field type
 *
 * @property-read array $contentGqlMutationArgumentType
 * @property-read array[] $elementValidationRules
 * @property-read null|string $settingsHtml
 * @property-read null $elementConditionRuleType
 * @property-read mixed $contentGqlType
 * @author Pixel & Tonic, Inc. <support@pixelandtonic.com>
 * @since 4.0.0
 */
<<<<<<< HEAD
class Money extends Field implements InlineEditableFieldInterface, SortableFieldInterface, CopyableFieldInterface
=======
class Money extends Field implements InlineEditableFieldInterface, SortableFieldInterface, MergeableFieldInterface
>>>>>>> 0a5cc020
{
    /**
     * @inheritdoc
     */
    public static function displayName(): string
    {
        return Craft::t('app', 'Money');
    }

    /**
     * @inheritdoc
     */
    public static function icon(): string
    {
        return 'dollar-sign';
    }

    /**
     * @inheritdoc
     */
    public static function phpType(): string
    {
        return sprintf('\\%s', MoneyLibrary::class);
    }

    /**
     * @var non-empty-string The default currency
     */
    public string $currency = 'USD';

    /**
     * @var int|float|null The default value for new elements
     */
    public int|null|float $defaultValue = null;

    /**
     * @var int|float|null The minimum allowed number
     */
    public int|null|float $min = 0;

    /**
     * @var int|float|null The maximum allowed number
     */
    public int|null|float $max = null;

    /**
     * @var bool Whether to show the currency label.
     */
    public bool $showCurrency = true;

    /**
     * @var int|null The size of the field
     */
    public ?int $size = null;

    /**
     * @var ISOCurrencies
     */
    private ISOCurrencies $_isoCurrencies;

    /**
     * Constructor
     */
    public function __construct($config = [])
    {
        $this->_isoCurrencies = new ISOCurrencies();

        // Config normalization
        foreach (['defaultValue', 'min', 'max'] as $name) {
            if (isset($config[$name])) {
                // at this point the currency property isn't set yet, so we need to explicitly pass it to the _normalizeNumber()
                // see https://github.com/craftcms/cms/issues/15565 for more details
                $config[$name] = $this->_normalizeNumber($config[$name], $config['currency'] ?? null);
            }
        }

        if (isset($config['size']) && !is_numeric($config['size'])) {
            $config['size'] = null;
        }

        parent::__construct($config);
    }

    /**
     * @inheritdoc
     */
    protected function defineRules(): array
    {
        $rules = parent::defineRules();
        $rules[] = [['defaultValue', 'min', 'max'], 'number'];
        $rules[] = [['currency'], 'required'];
        $rules[] = [['currency'], 'string', 'max' => 3];
        $rules[] = [['size'], 'integer'];
        $rules[] = [
            ['max'],
            'compare',
            'compareAttribute' => 'min',
            'operator' => '>=',
        ];

        return $rules;
    }

    /**
     * @inheritdoc
     */
    public function getSettingsHtml(): ?string
    {
        foreach (['defaultValue', 'min', 'max'] as $attr) {
            if ($this->$attr !== null) {
                $value = MoneyHelper::toDecimal(new MoneyLibrary($this->$attr, new Currency($this->currency)));
                $this->$attr = $value !== false ? (float)$value : null;
            }
        }

        return Craft::$app->getView()->renderTemplate('_components/fieldtypes/Money/settings.twig', [
            'field' => $this,
            'currencies' => $this->_isoCurrencies,
            'subUnits' => $this->subunits(),
        ]);
    }

    /**
     * @inheritdoc
     */
    public static function dbType(): string
    {
        return Schema::TYPE_DECIMAL;
    }

    /**
     * @inheritdoc
     */
    public static function queryCondition(array $instances, mixed $value, array &$params): ?array
    {
        $valueSql = static::valueSql($instances);
        return Db::parseMoneyParam($valueSql, $instances[0]->currency, $value);
    }

    /**
     * @inheritdoc
     */
    public function normalizeValue(mixed $value, ?ElementInterface $element): mixed
    {
        if ($value instanceof MoneyLibrary) {
            return $value;
        }

        if ($value === null) {
            if (isset($this->defaultValue) && $this->isFresh($element)) {
                $value = $this->defaultValue;
            } else {
                // Allow a `null` value
                return null;
            }
        }

        if (is_array($value)) {
            if (!isset($value['value']) || $value['value'] === '') {
                return null;
            }

            $value += [
                'locale' => Craft::$app->getFormattingLocale()->id,
                'currency' => $this->currency,
            ];

            return MoneyHelper::toMoney($value);
        }

        // If it's not a string, bail
        if (!is_string($value) && !is_int($value) && !is_float($value)) {
            return null;
        }

        // Fail-safe if the value is not in the correct format
        // Try to normalize the value if there are any non-numeric characters (except minus sign at the start)
        if (is_string($value) && !preg_match('/^(-?)\d+$/', $value)) {
            try {
                $value = MoneyHelper::normalizeString($value, new Currency($this->currency));
            } catch (ParserException) {
                // Catch a parse and return appropriately
                if (isset($this->defaultValue) && $this->isFresh($element)) {
                    $value = $this->defaultValue;
                } else {
                    // Allow a `null` value
                    return null;
                }
            }
        }

        return new MoneyLibrary($value, new Currency($this->currency));
    }

    /**
     * @param mixed $value
     * @param ElementInterface|null $element
     * @return string|null
     */
    public function serializeValue(mixed $value, ElementInterface $element = null): ?string
    {
        if (!$value) {
            return null;
        }

        /** @var MoneyLibrary $value */
        return $value->getAmount();
    }

    /**
     * @param mixed $value
     * @param string|null $currency
     * @return string|null
     */
    private function _normalizeNumber(mixed $value, ?string $currency = null): ?string
    {
        if ($value === '') {
            return null;
        }

        $currency ??= $this->currency;

        // Was this submitted with a locale ID? (This means the data is coming from the settings form)
        if (isset($value['locale'], $value['value'])) {
            if ($value['value'] === '') {
                return null;
            }

            $value['currency'] = $currency;
            $money = MoneyHelper::toMoney($value);
            return $money ? $money->getAmount() : null;
        }

        $money = new MoneyLibrary($value, new Currency($currency));
        return $money->getAmount();
    }

    /**
     * @inheritdoc
     */
    protected function inputHtml(mixed $value, ?ElementInterface $element, bool $inline): string
    {
        $view = Craft::$app->getView();

        if ($value === null) {
            // Override the initial value being set to null by _includes/forms/field
            $view->setInitialDeltaValue($this->handle, [
                'locale' => Craft::$app->getFormattingLocale()->id,
                'value' => '',
            ]);
        }

        $decimals = null;

        if ($value instanceof MoneyLibrary) {
            $decimals = $this->subunits($value->getCurrency());
            $value = MoneyHelper::toNumber($value);
        }

        $decimals = $decimals ?? $this->subunits();

        $defaultValue = null;
        if (isset($this->defaultValue)) {
            $defaultValue = MoneyHelper::toNumber(new MoneyLibrary($this->defaultValue, new Currency($this->currency)));
        }

        return Cp::moneyInputHtml([
            'id' => $this->getInputId(),
            'name' => $this->handle,
            'size' => $this->size,
            'currency' => $this->currency,
            'currencyLabel' => $this->currencyLabel(),
            'showCurrency' => $this->showCurrency,
            'decimals' => $decimals,
            'defaultValue' => $defaultValue,
            'describedBy' => $this->describedBy,
            'field' => $this,
            'value' => $value,
        ]);
    }

    /**
     * @return string
     * @since 5.0.0
     */
    public function currencyLabel(): string
    {
        return Craft::t('app', '({currencyCode}) {currencySymbol}', [
            'currencyCode' => $this->currency,
            'currencySymbol' => Craft::$app->getFormattingLocale()->getCurrencySymbol($this->currency),
        ]);
    }

    /**
     * @param Currency|null $currency
     * @return int
     * @since 5.0.0
     */
    public function subunits(?Currency $currency = null): int
    {
        $currency = $currency ?? new Currency($this->currency);
        return $this->_isoCurrencies->subunitFor($currency);
    }

    /**
     * @inheritdoc
     */
    public function getElementValidationRules(): array
    {
        return [
            [MoneyValidator::class, 'min' => $this->min, 'max' => $this->max],
        ];
    }

    /**
     * @inheritdoc
     */
    public function getElementConditionRuleType(): array|string|null
    {
        return MoneyFieldConditionRule::class;
    }

    /**
     * @inheritdoc
     */
    public function getPreviewHtml(mixed $value, ElementInterface $element): string
    {
        return MoneyHelper::toString($value) ?: '';
    }

    /**
     * @inheritdoc
     */
    public function getContentGqlType(): Type|array
    {
        return MoneyType::getType();
    }

    /**
     * @inheritdoc
     */
    public function getContentGqlMutationArgumentType(): Type|array
    {
        return [
            'name' => $this->handle,
            'type' => MoneyType::getType(),
            'description' => $this->instructions,
        ];
    }

    /**
     * @inheritdoc
     */
    public function getIsCopyable(?ElementInterface $element = null): bool
    {
        return $this->getIsTranslatable($element) && ElementHelper::supportsFieldCopying($element);
    }
}<|MERGE_RESOLUTION|>--- conflicted
+++ resolved
@@ -39,11 +39,7 @@
  * @author Pixel & Tonic, Inc. <support@pixelandtonic.com>
  * @since 4.0.0
  */
-<<<<<<< HEAD
-class Money extends Field implements InlineEditableFieldInterface, SortableFieldInterface, CopyableFieldInterface
-=======
-class Money extends Field implements InlineEditableFieldInterface, SortableFieldInterface, MergeableFieldInterface
->>>>>>> 0a5cc020
+class Money extends Field implements InlineEditableFieldInterface, SortableFieldInterface, MergeableFieldInterface, CopyableFieldInterface
 {
     /**
      * @inheritdoc
