<?php
/**
 * @link https://craftcms.com/
 * @copyright Copyright (c) Pixel & Tonic, Inc.
 * @license https://craftcms.github.io/license/
 */

namespace craft\fields;

<<<<<<< HEAD
use Craft;
use craft\base\CopyableFieldInterface;
use craft\base\ElementInterface;
use craft\base\Field;
use craft\base\InlineEditableFieldInterface;
use craft\fields\conditions\TextFieldConditionRule;
use craft\helpers\Cp;
use craft\helpers\ElementHelper;
use craft\helpers\Html;
use craft\helpers\StringHelper;
use craft\helpers\UrlHelper;
use craft\validators\ArrayValidator;
use craft\validators\UrlValidator;
use yii\base\InvalidConfigException;
use yii\base\InvalidValueException;
use yii\db\Schema;
use yii\validators\EmailValidator;

/**
 * Url represents a URL field.
 *
 * @author Pixel & Tonic, Inc. <support@pixelandtonic.com>
 * @since 3.0.0
 */
class Url extends Field implements InlineEditableFieldInterface, CopyableFieldInterface
{
    /**
     * @since 3.6.0
     */
    public const TYPE_URL = 'url';
    /**
     * @since 3.6.0
     */
    public const TYPE_TEL = 'tel';
    /**
     * @since 3.6.0
     */
    public const TYPE_EMAIL = 'email';

    /**
     * @inheritdoc
     */
    public static function displayName(): string
    {
        return Craft::t('app', 'URL');
    }

    /**
     * @inheritdoc
     */
    public static function phpType(): string
    {
        return 'string|null';
    }

    /**
     * @inheritdoc
     */
    public static function dbType(): string
    {
        return Schema::TYPE_STRING;
    }

=======
/** @phpstan-ignore-next-line */
if (false) {
>>>>>>> 0a5cc020
    /**
     * @since 3.0.0
     * @deprecated in 5.3.0
     */
    class Url
    {
    }
}

<<<<<<< HEAD
    /**
     * @inheritdoc
     */
    public function fields(): array
    {
        $fields = parent::fields();
        unset($fields['placeholder']);
        return $fields;
    }

    /**
     * @inheritdoc
     */
    protected function defineRules(): array
    {
        $rules = parent::defineRules();
        $rules[] = [['types'], ArrayValidator::class];
        $rules[] = [['types', 'maxLength'], 'required'];
        $rules[] = [['maxLength'], 'number', 'integerOnly' => true, 'min' => 10];
        return $rules;
    }

    /**
     * @inheritdoc
     */
    public function getSettingsHtml(): ?string
    {
        return
            Cp::checkboxSelectFieldHtml([
                'label' => Craft::t('app', 'Allowed URL Types'),
                'id' => 'types',
                'name' => 'types',
                'options' => [
                    ['label' => Craft::t('app', 'Web page'), 'value' => self::TYPE_URL],
                    ['label' => Craft::t('app', 'Telephone'), 'value' => self::TYPE_TEL],
                    ['label' => Craft::t('app', 'Email'), 'value' => self::TYPE_EMAIL],
                ],
                'values' => $this->types,
                'required' => true,
            ]) .
            Cp::textFieldHtml([
                'label' => Craft::t('app', 'Max Length'),
                'instructions' => Craft::t('app', 'The maximum length (in bytes) the field can hold.'),
                'id' => 'maxLength',
                'name' => 'maxLength',
                'type' => 'number',
                'min' => '10',
                'step' => '10',
                'value' => $this->maxLength,
                'errors' => $this->getErrors('maxLength'),
            ]);
    }

    /**
     * @inheritdoc
     */
    public function normalizeValue(mixed $value, ?ElementInterface $element): mixed
    {
        if (is_array($value) && isset($value['value'])) {
            $type = $value['type'] ?? self::TYPE_URL;
            $value = trim($value['value']);

            if ($value) {
                switch ($type) {
                    case self::TYPE_TEL:
                        $value = str_replace(' ', '-', $value);
                        $value = StringHelper::ensureLeft($value, 'tel:');
                        break;
                    case self::TYPE_EMAIL:
                        $value = StringHelper::ensureLeft($value, 'mailto:');
                        break;
                    case self::TYPE_URL:
                        if (!UrlHelper::isFullUrl($value)) {
                            $value = StringHelper::ensureLeft($value, 'http://');
                        }
                        break;
                    default:
                        throw new InvalidValueException("Invalid URL type: $type");
                }
            }
        }

        if (!$value) {
            return null;
        }

        return str_replace(' ', '+', $value);
    }

    /**
     * @inheritdoc
     */
    public function useFieldset(): bool
    {
        return count($this->types) > 1;
    }

    /**
     * @inheritdoc
     */
    protected function inputHtml(mixed $value, ?ElementInterface $element, bool $inline): string
    {
        if (is_string($value)) {
            $valueType = $this->_urlType($value);
        } else {
            $valueType = self::TYPE_URL;
        }

        if (!in_array($valueType, $this->types, true)) {
            $valueType = reset($this->types);
        }

        $id = $this->getInputId();
        $typeOptions = [];

        foreach ($this->types as $type) {
            switch ($type) {
                case self::TYPE_URL:
                    $label = Craft::t('app', 'Web page');
                    $prefix = null;
                    break;
                case self::TYPE_TEL:
                    $label = Craft::t('app', 'Telephone');
                    $prefix = 'tel:';
                    break;
                case self::TYPE_EMAIL:
                    $label = Craft::t('app', 'Email');
                    $prefix = 'mailto:';
                    break;
                default:
                    throw new InvalidConfigException("Invalid URL type: $type");
            }

            $typeOptions[] = ['label' => $label, 'value' => $type];

            if (is_string($value) && $type === $valueType && $prefix) {
                $value = StringHelper::removeLeft($value, $prefix);
            }
        }

        $input = Craft::$app->getView()->renderTemplate('_includes/forms/text.twig', [
            'id' => $id,
            'describedBy' => $this->describedBy,
            'class' => ['flex-grow', 'fullwidth'],
            'type' => $valueType,
            'name' => "$this->handle[value]",
            'inputmode' => $valueType,
            'value' => $value,
            'inputAttributes' => [
                'aria' => [
                    'label' => Craft::t('site', $this->name),
                ],
            ],
        ]);

        $view = Craft::$app->getView();

        if ($value === null) {
            // Override the initial value being set to null by CustomField::inputHtml()
            $view->setInitialDeltaValue($this->handle, [
                'type' => $valueType,
                'value' => '',
            ]);
        }

        if (count($this->types) === 1) {
            return
                Html::hiddenInput("$this->handle[type]", $valueType) .
                $input;
        }

        $namespacedId = $view->namespaceInputId($id);
        $js = <<<JS
$('#$namespacedId-type').on('change', e => { 
  const type = $('#$namespacedId-type').val();
  $('#$namespacedId')
    .attr('type', type)
    .attr('inputmode', type);
});
JS;
        $view->registerJs($js);

        return Html::tag(
            'div',
            Cp::selectHtml([
                'id' => "$id-type",
                'describedBy' => $this->describedBy,
                'name' => "$this->handle[type]",
                'options' => $typeOptions,
                'value' => $valueType,
                'inputAttributes' => [
                    'aria' => [
                        'label' => Craft::t('app', 'URL type'),
                    ],
                ],
            ]) .
            $input,
            [
                'class' => ['flex', 'flex-nowrap'],
            ]
        );
    }

    /**
     * @inheritdoc
     */
    public function getElementValidationRules(): array
    {
        $patterns = [];

        foreach ($this->types as $type) {
            switch ($type) {
                case self::TYPE_URL:
                    $patterns[] = UrlValidator::URL_PATTERN;
                    break;
                case self::TYPE_TEL:
                    // * and # characters are not allowed by iOS
                    // see  https://developer.apple.com/library/archive/featuredarticles/iPhoneURLScheme_Reference/PhoneLinks/PhoneLinks.html
                    $patterns[] = '^tel:[\d\+\(\)\-,;]+$';
                    break;
                case self::TYPE_EMAIL:
                    $emailPattern = trim((new EmailValidator())->pattern, '/^$');
                    $patterns[] = "^mailto:$emailPattern(\?.*)?$";
                    break;
            }
        }

        return [
            ['trim'],
            [
                UrlValidator::class,
                'pattern' => '/' . implode('|', $patterns) . '/i',
            ],
            ['string', 'max' => $this->maxLength],
        ];
    }

    /**
     * @inheritdoc
     */
    public function getElementConditionRuleType(): array|string|null
    {
        return TextFieldConditionRule::class;
    }

    /**
     * @inheritdoc
     */
    public function getPreviewHtml(mixed $value, ElementInterface $element): string
    {
        if (!$value) {
            return '';
        }
        $value = Html::encode($value);
        return "<a href=\"$value\" target=\"_blank\">$value</a>";
    }

    /**
     * @inheritdoc
     */
    public function getIsCopyable(?ElementInterface $element = null): bool
    {
        return $this->getIsTranslatable($element) && ElementHelper::supportsFieldCopying($element);
    }

    /**
     * Returns what type of URL a given value is.
     *
     * @param string $value
     * @return string
     */
    private function _urlType(string $value): string
    {
        if (str_starts_with($value, 'tel:')) {
            return self::TYPE_TEL;
        }

        if (str_starts_with($value, 'mailto:')) {
            return self::TYPE_EMAIL;
        }

        return self::TYPE_URL;
    }
}
=======
class_alias(Link::class, Url::class);
>>>>>>> 0a5cc020
<|MERGE_RESOLUTION|>--- conflicted
+++ resolved
@@ -7,74 +7,8 @@
 
 namespace craft\fields;
 
-<<<<<<< HEAD
-use Craft;
-use craft\base\CopyableFieldInterface;
-use craft\base\ElementInterface;
-use craft\base\Field;
-use craft\base\InlineEditableFieldInterface;
-use craft\fields\conditions\TextFieldConditionRule;
-use craft\helpers\Cp;
-use craft\helpers\ElementHelper;
-use craft\helpers\Html;
-use craft\helpers\StringHelper;
-use craft\helpers\UrlHelper;
-use craft\validators\ArrayValidator;
-use craft\validators\UrlValidator;
-use yii\base\InvalidConfigException;
-use yii\base\InvalidValueException;
-use yii\db\Schema;
-use yii\validators\EmailValidator;
-
-/**
- * Url represents a URL field.
- *
- * @author Pixel & Tonic, Inc. <support@pixelandtonic.com>
- * @since 3.0.0
- */
-class Url extends Field implements InlineEditableFieldInterface, CopyableFieldInterface
-{
-    /**
-     * @since 3.6.0
-     */
-    public const TYPE_URL = 'url';
-    /**
-     * @since 3.6.0
-     */
-    public const TYPE_TEL = 'tel';
-    /**
-     * @since 3.6.0
-     */
-    public const TYPE_EMAIL = 'email';
-
-    /**
-     * @inheritdoc
-     */
-    public static function displayName(): string
-    {
-        return Craft::t('app', 'URL');
-    }
-
-    /**
-     * @inheritdoc
-     */
-    public static function phpType(): string
-    {
-        return 'string|null';
-    }
-
-    /**
-     * @inheritdoc
-     */
-    public static function dbType(): string
-    {
-        return Schema::TYPE_STRING;
-    }
-
-=======
 /** @phpstan-ignore-next-line */
 if (false) {
->>>>>>> 0a5cc020
     /**
      * @since 3.0.0
      * @deprecated in 5.3.0
@@ -84,291 +18,4 @@
     }
 }
 
-<<<<<<< HEAD
-    /**
-     * @inheritdoc
-     */
-    public function fields(): array
-    {
-        $fields = parent::fields();
-        unset($fields['placeholder']);
-        return $fields;
-    }
-
-    /**
-     * @inheritdoc
-     */
-    protected function defineRules(): array
-    {
-        $rules = parent::defineRules();
-        $rules[] = [['types'], ArrayValidator::class];
-        $rules[] = [['types', 'maxLength'], 'required'];
-        $rules[] = [['maxLength'], 'number', 'integerOnly' => true, 'min' => 10];
-        return $rules;
-    }
-
-    /**
-     * @inheritdoc
-     */
-    public function getSettingsHtml(): ?string
-    {
-        return
-            Cp::checkboxSelectFieldHtml([
-                'label' => Craft::t('app', 'Allowed URL Types'),
-                'id' => 'types',
-                'name' => 'types',
-                'options' => [
-                    ['label' => Craft::t('app', 'Web page'), 'value' => self::TYPE_URL],
-                    ['label' => Craft::t('app', 'Telephone'), 'value' => self::TYPE_TEL],
-                    ['label' => Craft::t('app', 'Email'), 'value' => self::TYPE_EMAIL],
-                ],
-                'values' => $this->types,
-                'required' => true,
-            ]) .
-            Cp::textFieldHtml([
-                'label' => Craft::t('app', 'Max Length'),
-                'instructions' => Craft::t('app', 'The maximum length (in bytes) the field can hold.'),
-                'id' => 'maxLength',
-                'name' => 'maxLength',
-                'type' => 'number',
-                'min' => '10',
-                'step' => '10',
-                'value' => $this->maxLength,
-                'errors' => $this->getErrors('maxLength'),
-            ]);
-    }
-
-    /**
-     * @inheritdoc
-     */
-    public function normalizeValue(mixed $value, ?ElementInterface $element): mixed
-    {
-        if (is_array($value) && isset($value['value'])) {
-            $type = $value['type'] ?? self::TYPE_URL;
-            $value = trim($value['value']);
-
-            if ($value) {
-                switch ($type) {
-                    case self::TYPE_TEL:
-                        $value = str_replace(' ', '-', $value);
-                        $value = StringHelper::ensureLeft($value, 'tel:');
-                        break;
-                    case self::TYPE_EMAIL:
-                        $value = StringHelper::ensureLeft($value, 'mailto:');
-                        break;
-                    case self::TYPE_URL:
-                        if (!UrlHelper::isFullUrl($value)) {
-                            $value = StringHelper::ensureLeft($value, 'http://');
-                        }
-                        break;
-                    default:
-                        throw new InvalidValueException("Invalid URL type: $type");
-                }
-            }
-        }
-
-        if (!$value) {
-            return null;
-        }
-
-        return str_replace(' ', '+', $value);
-    }
-
-    /**
-     * @inheritdoc
-     */
-    public function useFieldset(): bool
-    {
-        return count($this->types) > 1;
-    }
-
-    /**
-     * @inheritdoc
-     */
-    protected function inputHtml(mixed $value, ?ElementInterface $element, bool $inline): string
-    {
-        if (is_string($value)) {
-            $valueType = $this->_urlType($value);
-        } else {
-            $valueType = self::TYPE_URL;
-        }
-
-        if (!in_array($valueType, $this->types, true)) {
-            $valueType = reset($this->types);
-        }
-
-        $id = $this->getInputId();
-        $typeOptions = [];
-
-        foreach ($this->types as $type) {
-            switch ($type) {
-                case self::TYPE_URL:
-                    $label = Craft::t('app', 'Web page');
-                    $prefix = null;
-                    break;
-                case self::TYPE_TEL:
-                    $label = Craft::t('app', 'Telephone');
-                    $prefix = 'tel:';
-                    break;
-                case self::TYPE_EMAIL:
-                    $label = Craft::t('app', 'Email');
-                    $prefix = 'mailto:';
-                    break;
-                default:
-                    throw new InvalidConfigException("Invalid URL type: $type");
-            }
-
-            $typeOptions[] = ['label' => $label, 'value' => $type];
-
-            if (is_string($value) && $type === $valueType && $prefix) {
-                $value = StringHelper::removeLeft($value, $prefix);
-            }
-        }
-
-        $input = Craft::$app->getView()->renderTemplate('_includes/forms/text.twig', [
-            'id' => $id,
-            'describedBy' => $this->describedBy,
-            'class' => ['flex-grow', 'fullwidth'],
-            'type' => $valueType,
-            'name' => "$this->handle[value]",
-            'inputmode' => $valueType,
-            'value' => $value,
-            'inputAttributes' => [
-                'aria' => [
-                    'label' => Craft::t('site', $this->name),
-                ],
-            ],
-        ]);
-
-        $view = Craft::$app->getView();
-
-        if ($value === null) {
-            // Override the initial value being set to null by CustomField::inputHtml()
-            $view->setInitialDeltaValue($this->handle, [
-                'type' => $valueType,
-                'value' => '',
-            ]);
-        }
-
-        if (count($this->types) === 1) {
-            return
-                Html::hiddenInput("$this->handle[type]", $valueType) .
-                $input;
-        }
-
-        $namespacedId = $view->namespaceInputId($id);
-        $js = <<<JS
-$('#$namespacedId-type').on('change', e => { 
-  const type = $('#$namespacedId-type').val();
-  $('#$namespacedId')
-    .attr('type', type)
-    .attr('inputmode', type);
-});
-JS;
-        $view->registerJs($js);
-
-        return Html::tag(
-            'div',
-            Cp::selectHtml([
-                'id' => "$id-type",
-                'describedBy' => $this->describedBy,
-                'name' => "$this->handle[type]",
-                'options' => $typeOptions,
-                'value' => $valueType,
-                'inputAttributes' => [
-                    'aria' => [
-                        'label' => Craft::t('app', 'URL type'),
-                    ],
-                ],
-            ]) .
-            $input,
-            [
-                'class' => ['flex', 'flex-nowrap'],
-            ]
-        );
-    }
-
-    /**
-     * @inheritdoc
-     */
-    public function getElementValidationRules(): array
-    {
-        $patterns = [];
-
-        foreach ($this->types as $type) {
-            switch ($type) {
-                case self::TYPE_URL:
-                    $patterns[] = UrlValidator::URL_PATTERN;
-                    break;
-                case self::TYPE_TEL:
-                    // * and # characters are not allowed by iOS
-                    // see  https://developer.apple.com/library/archive/featuredarticles/iPhoneURLScheme_Reference/PhoneLinks/PhoneLinks.html
-                    $patterns[] = '^tel:[\d\+\(\)\-,;]+$';
-                    break;
-                case self::TYPE_EMAIL:
-                    $emailPattern = trim((new EmailValidator())->pattern, '/^$');
-                    $patterns[] = "^mailto:$emailPattern(\?.*)?$";
-                    break;
-            }
-        }
-
-        return [
-            ['trim'],
-            [
-                UrlValidator::class,
-                'pattern' => '/' . implode('|', $patterns) . '/i',
-            ],
-            ['string', 'max' => $this->maxLength],
-        ];
-    }
-
-    /**
-     * @inheritdoc
-     */
-    public function getElementConditionRuleType(): array|string|null
-    {
-        return TextFieldConditionRule::class;
-    }
-
-    /**
-     * @inheritdoc
-     */
-    public function getPreviewHtml(mixed $value, ElementInterface $element): string
-    {
-        if (!$value) {
-            return '';
-        }
-        $value = Html::encode($value);
-        return "<a href=\"$value\" target=\"_blank\">$value</a>";
-    }
-
-    /**
-     * @inheritdoc
-     */
-    public function getIsCopyable(?ElementInterface $element = null): bool
-    {
-        return $this->getIsTranslatable($element) && ElementHelper::supportsFieldCopying($element);
-    }
-
-    /**
-     * Returns what type of URL a given value is.
-     *
-     * @param string $value
-     * @return string
-     */
-    private function _urlType(string $value): string
-    {
-        if (str_starts_with($value, 'tel:')) {
-            return self::TYPE_TEL;
-        }
-
-        if (str_starts_with($value, 'mailto:')) {
-            return self::TYPE_EMAIL;
-        }
-
-        return self::TYPE_URL;
-    }
-}
-=======
-class_alias(Link::class, Url::class);
->>>>>>> 0a5cc020
+class_alias(Link::class, Url::class);