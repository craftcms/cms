<?php
/**
 * @link https://craftcms.com/
 * @copyright Copyright (c) Pixel & Tonic, Inc.
 * @license https://craftcms.github.io/license/
 */

namespace craft\fields;

use Craft;
use craft\base\CopyableFieldInterface;
use craft\base\ElementInterface;
use craft\base\Field;
use craft\base\InlineEditableFieldInterface;
use craft\fields\conditions\TextFieldConditionRule;
use craft\helpers\Cp;
use craft\helpers\ElementHelper;
use craft\helpers\Html;
use craft\helpers\StringHelper;
use craft\helpers\UrlHelper;
use craft\validators\ArrayValidator;
use craft\validators\UrlValidator;
use yii\base\InvalidConfigException;
use yii\base\InvalidValueException;
use yii\db\Schema;
use yii\validators\EmailValidator;

/**
 * Url represents a URL field.
 *
 * @author Pixel & Tonic, Inc. <support@pixelandtonic.com>
 * @since 3.0.0
 */
<<<<<<< HEAD
class Url extends Field implements PreviewableFieldInterface, CopyableFieldInterface
=======
class Url extends Field implements InlineEditableFieldInterface
>>>>>>> e82c6246
{
    /**
     * @since 3.6.0
     */
    public const TYPE_URL = 'url';
    /**
     * @since 3.6.0
     */
    public const TYPE_TEL = 'tel';
    /**
     * @since 3.6.0
     */
    public const TYPE_EMAIL = 'email';

    /**
     * @inheritdoc
     */
    public static function displayName(): string
    {
        return Craft::t('app', 'URL');
    }

    /**
     * @inheritdoc
     */
    public static function phpType(): string
    {
        return 'string|null';
    }

    /**
     * @inheritdoc
     */
    public static function dbType(): string
    {
        return Schema::TYPE_STRING;
    }

    /**
     * @var string[] Allowed URL types
     * @since 3.6.0
     */
    public array $types = [
        self::TYPE_URL,
    ];

    /**
     * @var int The maximum length (in bytes) the field can hold
     */
    public int $maxLength = 255;

    /**
     * @inheritdoc
     */
    public function __construct($config = [])
    {
        if (array_key_exists('placeholder', $config)) {
            unset($config['placeholder']);
        }

        parent::__construct($config);
    }

    /**
     * @inheritdoc
     */
    public function fields(): array
    {
        $fields = parent::fields();
        unset($fields['placeholder']);
        return $fields;
    }

    /**
     * @inheritdoc
     */
    protected function defineRules(): array
    {
        $rules = parent::defineRules();
        $rules[] = [['types'], ArrayValidator::class];
        $rules[] = [['types', 'maxLength'], 'required'];
        $rules[] = [['maxLength'], 'number', 'integerOnly' => true, 'min' => 10];
        return $rules;
    }

    /**
     * @inheritdoc
     */
    public function getSettingsHtml(): ?string
    {
        return
            Cp::checkboxSelectFieldHtml([
                'label' => Craft::t('app', 'Allowed URL Types'),
                'id' => 'types',
                'name' => 'types',
                'options' => [
                    ['label' => Craft::t('app', 'Web page'), 'value' => self::TYPE_URL],
                    ['label' => Craft::t('app', 'Telephone'), 'value' => self::TYPE_TEL],
                    ['label' => Craft::t('app', 'Email'), 'value' => self::TYPE_EMAIL],
                ],
                'values' => $this->types,
                'required' => true,
            ]) .
            Cp::textFieldHtml([
                'label' => Craft::t('app', 'Max Length'),
                'instructions' => Craft::t('app', 'The maximum length (in bytes) the field can hold.'),
                'id' => 'maxLength',
                'name' => 'maxLength',
                'type' => 'number',
                'min' => '10',
                'step' => '10',
                'value' => $this->maxLength,
                'errors' => $this->getErrors('maxLength'),
            ]);
    }

    /**
     * @inheritdoc
     */
    public function normalizeValue(mixed $value, ?ElementInterface $element): mixed
    {
        if (is_array($value) && isset($value['value'])) {
            $type = $value['type'] ?? self::TYPE_URL;
            $value = trim($value['value']);

            if ($value) {
                switch ($type) {
                    case self::TYPE_TEL:
                        $value = str_replace(' ', '-', $value);
                        $value = StringHelper::ensureLeft($value, 'tel:');
                        break;
                    case self::TYPE_EMAIL:
                        $value = StringHelper::ensureLeft($value, 'mailto:');
                        break;
                    case self::TYPE_URL:
                        if (!UrlHelper::isFullUrl($value)) {
                            $value = StringHelper::ensureLeft($value, 'http://');
                        }
                        break;
                    default:
                        throw new InvalidValueException("Invalid URL type: $type");
                }
            }
        }

        if (!$value) {
            return null;
        }

        return str_replace(' ', '+', $value);
    }

    /**
     * @inheritdoc
     */
    public function useFieldset(): bool
    {
        return count($this->types) > 1;
    }

    /**
     * @inheritdoc
     */
    protected function inputHtml(mixed $value, ?ElementInterface $element, bool $inline): string
    {
        if (is_string($value)) {
            $valueType = $this->_urlType($value);
        } else {
            $valueType = self::TYPE_URL;
        }

        if (!in_array($valueType, $this->types, true)) {
            $valueType = reset($this->types);
        }

        $id = $this->getInputId();
        $typeOptions = [];

        foreach ($this->types as $type) {
            switch ($type) {
                case self::TYPE_URL:
                    $label = Craft::t('app', 'Web page');
                    $prefix = null;
                    break;
                case self::TYPE_TEL:
                    $label = Craft::t('app', 'Telephone');
                    $prefix = 'tel:';
                    break;
                case self::TYPE_EMAIL:
                    $label = Craft::t('app', 'Email');
                    $prefix = 'mailto:';
                    break;
                default:
                    throw new InvalidConfigException("Invalid URL type: $type");
            }

            $typeOptions[] = ['label' => $label, 'value' => $type];

            if (is_string($value) && $type === $valueType && $prefix) {
                $value = StringHelper::removeLeft($value, $prefix);
            }
        }

        $input = Craft::$app->getView()->renderTemplate('_includes/forms/text.twig', [
            'id' => $id,
            'describedBy' => $this->describedBy,
            'class' => ['flex-grow', 'fullwidth'],
            'type' => $valueType,
            'name' => "$this->handle[value]",
            'inputmode' => $valueType,
            'value' => $value,
            'inputAttributes' => [
                'aria' => [
                    'label' => Craft::t('site', $this->name),
                ],
            ],
        ]);

        $view = Craft::$app->getView();

        if ($value === null) {
            // Override the initial value being set to null by CustomField::inputHtml()
            $view->setInitialDeltaValue($this->handle, [
                'type' => $valueType,
                'value' => '',
            ]);
        }

        if (count($this->types) === 1) {
            return
                Html::hiddenInput("$this->handle[type]", $valueType) .
                $input;
        }

        $namespacedId = $view->namespaceInputId($id);
        $js = <<<JS
$('#$namespacedId-type').on('change', e => { 
  const type = $('#$namespacedId-type').val();
  $('#$namespacedId')
    .attr('type', type)
    .attr('inputmode', type);
});
JS;
        $view->registerJs($js);

        return Html::tag(
            'div',
            Cp::selectHtml([
                'id' => "$id-type",
                'describedBy' => $this->describedBy,
                'name' => "$this->handle[type]",
                'options' => $typeOptions,
                'value' => $valueType,
                'inputAttributes' => [
                    'aria' => [
                        'label' => Craft::t('app', 'URL type'),
                    ],
                ],
            ]) .
            $input,
            [
                'class' => ['flex', 'flex-nowrap'],
            ]
        );
    }

    /**
     * @inheritdoc
     */
    public function getElementValidationRules(): array
    {
        $patterns = [];

        foreach ($this->types as $type) {
            switch ($type) {
                case self::TYPE_URL:
                    $patterns[] = UrlValidator::URL_PATTERN;
                    break;
                case self::TYPE_TEL:
                    // * and # characters are not allowed by iOS
                    // see  https://developer.apple.com/library/archive/featuredarticles/iPhoneURLScheme_Reference/PhoneLinks/PhoneLinks.html
                    $patterns[] = '^tel:[\d\+\(\)\-,;]+$';
                    break;
                case self::TYPE_EMAIL:
                    $emailPattern = trim((new EmailValidator())->pattern, '/^$');
                    $patterns[] = "^mailto:$emailPattern(\?.*)?$";
                    break;
            }
        }

        return [
            ['trim'],
            [
                UrlValidator::class,
                'pattern' => '/' . implode('|', $patterns) . '/i',
            ],
            ['string', 'max' => $this->maxLength],
        ];
    }

    /**
     * @inheritdoc
     */
    public function getElementConditionRuleType(): array|string|null
    {
        return TextFieldConditionRule::class;
    }

    /**
     * @inheritdoc
     */
    public function getPreviewHtml(mixed $value, ElementInterface $element): string
    {
        if (!$value) {
            return '';
        }
        $value = Html::encode($value);
        return "<a href=\"$value\" target=\"_blank\">$value</a>";
    }

    /**
     * @inheritdoc
     */
    public function getIsCopyable(?ElementInterface $element = null): bool
    {
        return $this->getIsTranslatable($element) && ElementHelper::supportsFieldCopying($element);
    }

    /**
     * Returns what type of URL a given value is.
     *
     * @param string $value
     * @return string
     */
    private function _urlType(string $value): string
    {
        if (str_starts_with($value, 'tel:')) {
            return self::TYPE_TEL;
        }

        if (str_starts_with($value, 'mailto:')) {
            return self::TYPE_EMAIL;
        }

        return self::TYPE_URL;
    }
}<|MERGE_RESOLUTION|>--- conflicted
+++ resolved
@@ -31,11 +31,7 @@
  * @author Pixel & Tonic, Inc. <support@pixelandtonic.com>
  * @since 3.0.0
  */
-<<<<<<< HEAD
-class Url extends Field implements PreviewableFieldInterface, CopyableFieldInterface
-=======
-class Url extends Field implements InlineEditableFieldInterface
->>>>>>> e82c6246
+class Url extends Field implements InlineEditableFieldInterface, CopyableFieldInterface
 {
     /**
      * @since 3.6.0
