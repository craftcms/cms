<?php
/**
 * @link https://craftcms.com/
 * @copyright Copyright (c) Pixel & Tonic, Inc.
 * @license https://craftcms.github.io/license/
 */

namespace craft\fields;

use Craft;
use craft\base\CopyableFieldInterface;
use craft\base\ElementInterface;
use craft\base\Field;
use craft\base\InlineEditableFieldInterface;
use craft\base\MergeableFieldInterface;
use craft\base\SortableFieldInterface;
use craft\fields\conditions\NumberFieldConditionRule;
use craft\gql\types\Number as NumberType;
use craft\helpers\Db;
use craft\helpers\ElementHelper;
use craft\helpers\Localization;
use craft\i18n\Locale;
use GraphQL\Type\Definition\Type;
use Throwable;
use yii\base\InvalidArgumentException;
use yii\db\Schema;

/**
 * Number represents a Number field.
 *
 * @author Pixel & Tonic, Inc. <support@pixelandtonic.com>
 * @since 3.0.0
 */
<<<<<<< HEAD
class Number extends Field implements InlineEditableFieldInterface, SortableFieldInterface, CopyableFieldInterface
=======
class Number extends Field implements InlineEditableFieldInterface, SortableFieldInterface, MergeableFieldInterface
>>>>>>> 0a5cc020
{
    /**
     * @since 3.5.11
     */
    public const FORMAT_DECIMAL = 'decimal';
    /**
     * @since 3.5.11
     */
    public const FORMAT_CURRENCY = 'currency';
    /**
     * @since 3.5.11
     */
    public const FORMAT_NONE = 'none';

    /**
     * @inheritdoc
     */
    public static function displayName(): string
    {
        return Craft::t('app', 'Number');
    }

    /**
     * @inheritdoc
     */
    public static function icon(): string
    {
        return 'input-numeric';
    }

    /**
     * @inheritdoc
     */
    public static function phpType(): string
    {
        return 'int|float|null';
    }

    /**
     * @inheritdoc
     */
    public static function dbType(): string
    {
        $db = Craft::$app->getDb();
        return $db->getIsMysql() ? sprintf('%s(65,16)', Schema::TYPE_DECIMAL) : Schema::TYPE_DECIMAL;
    }

    /**
     * @inheritdoc
     */
    public static function queryCondition(array $instances, mixed $value, array &$params): ?array
    {
        $valueSql = static::valueSql($instances);
        return Db::parseNumericParam($valueSql, $value, columnType: static::dbType());
    }

    /**
     * @var int|float|null The default value for new elements
     */
    public int|null|float $defaultValue = null;

    /**
     * @var int|float|null The minimum allowed number
     */
    public int|null|float $min = 0;

    /**
     * @var int|float|null The maximum allowed number
     */
    public int|null|float $max = null;

    /**
     * @var int The number of digits allowed after the decimal point
     */
    public int $decimals = 0;

    /**
     * @var int|null The size of the field
     */
    public ?int $size = null;

    /**
     * @var string|null Text that should be displayed before the input
     */
    public ?string $prefix = null;

    /**
     * @var string|null Text that should be displayed after the input
     */
    public ?string $suffix = null;

    /**
     * @var string How the number should be formatted in element index views.
     * @phpstan-var self::FORMAT_DECIMAL|self::FORMAT_CURRENCY|self::FORMAT_NONE
     * @since 3.5.11
     */
    public string $previewFormat = self::FORMAT_DECIMAL;

    /**
     * @var string|null The currency that should be used if [[$previewFormat]] is set to `currency`.
     * @since 3.5.11
     */
    public ?string $previewCurrency = null;

    /**
     * @inheritdoc
     * @since 3.5.0
     */
    public function __construct($config = [])
    {
        // Config normalization
        foreach (['defaultValue', 'min', 'max'] as $name) {
            if (isset($config[$name])) {
                $config[$name] = $this->_normalizeNumber($config[$name]);
            }
        }

        parent::__construct($config);
    }

    /**
     * @inheritdoc
     */
    protected function defineRules(): array
    {
        $rules = parent::defineRules();
        $rules[] = [['defaultValue', 'min', 'max'], 'number'];
        $rules[] = [['decimals', 'size'], 'integer'];

        $rules[] = [
            ['max'],
            'compare',
            'compareAttribute' => 'min',
            'operator' => '>=',
        ];

        if (!$this->decimals) {
            $rules[] = [['defaultValue', 'min', 'max'], 'integer'];
        }

        $rules[] = [['previewFormat'], 'in', 'range' => [self::FORMAT_DECIMAL, self::FORMAT_CURRENCY, self::FORMAT_NONE]];
        $rules[] = [
            ['previewCurrency'], 'required', 'when' => function(): bool {
                return $this->previewFormat === self::FORMAT_CURRENCY;
            },
        ];
        $rules[] = [['previewCurrency'], 'string', 'min' => 3, 'max' => 3, 'encoding' => '8bit'];

        return $rules;
    }

    /**
     * @inheritdoc
     */
    public function getSettingsHtml(): ?string
    {
        return Craft::$app->getView()->renderTemplate('_components/fieldtypes/Number/settings.twig',
            [
                'field' => $this,
            ]);
    }

    /**
     * @inheritdoc
     */
    public function normalizeValue(mixed $value, ?ElementInterface $element): mixed
    {
        if ($value === null) {
            if (isset($this->defaultValue) && $this->isFresh($element)) {
                return $this->defaultValue;
            }
            return null;
        }

        return $this->_normalizeNumber($value);
    }

    /**
     * @param mixed $value
     * @return int|float|string|null
     */
    private function _normalizeNumber(mixed $value): float|int|string|null
    {
        // Was this submitted with a locale ID?
        if (isset($value['locale'], $value['value'])) {
            $value = Localization::normalizeNumber($value['value'], $value['locale']);
        }

        if ($value === '') {
            return null;
        }

        if (is_string($value) && is_numeric($value)) {
            if ((int)$value == $value) {
                return (int)$value;
            }
            if ((float)$value == $value) {
                return (float)$value;
            }
        }

        return $value;
    }

    /**
     * @inheritdoc
     */
    protected function inputHtml(mixed $value, ?ElementInterface $element, bool $inline): string
    {
        $view = Craft::$app->getView();
        $formatter = Craft::$app->getFormatter();

        try {
            $formatNumber = !$formatter->willBeMisrepresented($value);
        } catch (InvalidArgumentException $e) {
            $formatNumber = false;
        }

        if ($formatNumber) {
            if ($value !== null) {
                if ($this->previewFormat !== self::FORMAT_NONE) {
                    try {
                        $value = Craft::$app->getFormatter()->asDecimal($value, $this->decimals);
                    } catch (InvalidArgumentException) {
                    }
                } elseif ($this->decimals) {
                    // Just make sure we're using the right decimal symbol
                    $decimalSeparator = Craft::$app->getFormattingLocale()->getNumberSymbol(Locale::SYMBOL_DECIMAL_SEPARATOR);
                    try {
                        $value = number_format($value, $this->decimals, $decimalSeparator, '');
                    } catch (Throwable) {
                        // NaN
                    }
                }
            } else {
                // Override the initial value being set to null by CustomField::inputHtml()
                $view->setInitialDeltaValue($this->handle, [
                    'locale' => Craft::$app->getFormattingLocale()->id,
                    'value' => '',
                ]);
            }
        }

        $id = $this->getInputId();
        $namespacedId = $view->namespaceInputId($id);

        $js = <<<JS
(function() {
    const input = \$('#$namespacedId');
    input.on('input', () => {
        Craft.filterNumberInputVal(input);
    });
})();
JS;

        $view->registerJs($js);

        return Craft::$app->getView()->renderTemplate('_components/fieldtypes/Number/input.twig', [
            'id' => $id,
            'describedBy' => $this->describedBy,
            'field' => $this,
            'value' => $value,
            'formatNumber' => $formatNumber,
        ]);
    }

    /**
     * @inheritdoc
     */
    public function getElementValidationRules(): array
    {
        return [
            ['number', 'min' => $this->min, 'max' => $this->max],
        ];
    }

    /**
     * @inheritdoc
     */
    public function getElementConditionRuleType(): array|string|null
    {
        if ($this->decimals) {
            return [
                'class' => NumberFieldConditionRule::class,
                'step' => null,
            ];
        }

        return NumberFieldConditionRule::class;
    }

    /**
     * @inheritdoc
     */
    public function getPreviewHtml(mixed $value, ElementInterface $element): string
    {
        if ($value === null) {
            return '';
        }

        return match ($this->previewFormat) {
            self::FORMAT_DECIMAL => Craft::$app->getFormatter()->asDecimal($value, $this->decimals),
            self::FORMAT_CURRENCY => Craft::$app->getFormatter()->asCurrency($value, $this->previewCurrency, [], [], !$this->decimals),
            default => $value,
        };
    }

    /**
     * @inheritdoc
     */
    public function getContentGqlType(): Type|array
    {
        return NumberType::getType();
    }

    /**
     * @inheritdoc
     * @since 3.5.0
     */
    public function getContentGqlMutationArgumentType(): Type|array
    {
        return [
            'name' => $this->handle,
            'type' => NumberType::getType(),
            'description' => $this->instructions,
        ];
    }

    /**
     * @inheritdoc
     */
    public function getIsCopyable(?ElementInterface $element = null): bool
    {
        return $this->getIsTranslatable($element) && ElementHelper::supportsFieldCopying($element);
    }
}<|MERGE_RESOLUTION|>--- conflicted
+++ resolved
@@ -31,11 +31,7 @@
  * @author Pixel & Tonic, Inc. <support@pixelandtonic.com>
  * @since 3.0.0
  */
-<<<<<<< HEAD
-class Number extends Field implements InlineEditableFieldInterface, SortableFieldInterface, CopyableFieldInterface
-=======
-class Number extends Field implements InlineEditableFieldInterface, SortableFieldInterface, MergeableFieldInterface
->>>>>>> 0a5cc020
+class Number extends Field implements InlineEditableFieldInterface, SortableFieldInterface, MergeableFieldInterface, CopyableFieldInterface
 {
     /**
      * @since 3.5.11
