<?php
/**
 * @link https://craftcms.com/
 * @copyright Copyright (c) Pixel & Tonic, Inc.
 * @license https://craftcms.github.io/license/
 */

namespace craft\fields;

use Craft;
use craft\base\CopyableFieldInterface;
use craft\base\ElementInterface;
use craft\base\Field;
use craft\base\InlineEditableFieldInterface;
use craft\base\SortableFieldInterface;
use craft\fields\conditions\NumberFieldConditionRule;
use craft\gql\types\Number as NumberType;
use craft\helpers\Db;
use craft\helpers\ElementHelper;
use craft\helpers\Localization;
use craft\i18n\Locale;
use GraphQL\Type\Definition\Type;
use Throwable;
use yii\base\InvalidArgumentException;
use yii\db\Schema;

/**
 * Number represents a Number field.
 *
 * @author Pixel & Tonic, Inc. <support@pixelandtonic.com>
 * @since 3.0.0
 */
<<<<<<< HEAD
class Number extends Field implements PreviewableFieldInterface, SortableFieldInterface, CopyableFieldInterface
=======
class Number extends Field implements InlineEditableFieldInterface, SortableFieldInterface
>>>>>>> e82c6246
{
    /**
     * @since 3.5.11
     */
    public const FORMAT_DECIMAL = 'decimal';
    /**
     * @since 3.5.11
     */
    public const FORMAT_CURRENCY = 'currency';
    /**
     * @since 3.5.11
     */
    public const FORMAT_NONE = 'none';

    /**
     * @inheritdoc
     */
    public static function displayName(): string
    {
        return Craft::t('app', 'Number');
    }

    /**
     * @inheritdoc
     */
    public static function phpType(): string
    {
        return 'int|float|null';
    }

    /**
     * @inheritdoc
     */
    public static function dbType(): string
    {
        return Schema::TYPE_DECIMAL;
    }

    /**
     * @inheritdoc
     */
    public static function queryCondition(array $instances, mixed $value, array &$params): ?array
    {
        $valueSql = static::valueSql($instances);
        return Db::parseNumericParam($valueSql, $value, columnType: static::dbType());
    }

    /**
     * @var int|float|null The default value for new elements
     */
    public int|null|float $defaultValue = null;

    /**
     * @var int|float|null The minimum allowed number
     */
    public int|null|float $min = 0;

    /**
     * @var int|float|null The maximum allowed number
     */
    public int|null|float $max = null;

    /**
     * @var int The number of digits allowed after the decimal point
     */
    public int $decimals = 0;

    /**
     * @var int|null The size of the field
     */
    public ?int $size = null;

    /**
     * @var string|null Text that should be displayed before the input
     */
    public ?string $prefix = null;

    /**
     * @var string|null Text that should be displayed after the input
     */
    public ?string $suffix = null;

    /**
     * @var string How the number should be formatted in element index views.
     * @phpstan-var self::FORMAT_DECIMAL|self::FORMAT_CURRENCY|self::FORMAT_NONE
     * @since 3.5.11
     */
    public string $previewFormat = self::FORMAT_DECIMAL;

    /**
     * @var string|null The currency that should be used if [[$previewFormat]] is set to `currency`.
     * @since 3.5.11
     */
    public ?string $previewCurrency = null;

    /**
     * @inheritdoc
     * @since 3.5.0
     */
    public function __construct($config = [])
    {
        // Config normalization
        foreach (['defaultValue', 'min', 'max'] as $name) {
            if (isset($config[$name])) {
                $config[$name] = $this->_normalizeNumber($config[$name]);
            }
        }

        parent::__construct($config);
    }

    /**
     * @inheritdoc
     */
    protected function defineRules(): array
    {
        $rules = parent::defineRules();
        $rules[] = [['defaultValue', 'min', 'max'], 'number'];
        $rules[] = [['decimals', 'size'], 'integer'];
        $rules[] = [
            ['max'],
            'compare',
            'compareAttribute' => 'min',
            'operator' => '>=',
        ];

        if (!$this->decimals) {
            $rules[] = [['defaultValue', 'min', 'max'], 'integer'];
        }

        $rules[] = [['previewFormat'], 'in', 'range' => [self::FORMAT_DECIMAL, self::FORMAT_CURRENCY, self::FORMAT_NONE]];
        $rules[] = [
            ['previewCurrency'], 'required', 'when' => function(): bool {
                return $this->previewFormat === self::FORMAT_CURRENCY;
            },
        ];
        $rules[] = [['previewCurrency'], 'string', 'min' => 3, 'max' => 3, 'encoding' => '8bit'];

        return $rules;
    }

    /**
     * @inheritdoc
     */
    public function getSettingsHtml(): ?string
    {
        return Craft::$app->getView()->renderTemplate('_components/fieldtypes/Number/settings.twig',
            [
                'field' => $this,
            ]);
    }

    /**
     * @inheritdoc
     */
    public function normalizeValue(mixed $value, ?ElementInterface $element): mixed
    {
        if ($value === null) {
            if (isset($this->defaultValue) && $this->isFresh($element)) {
                return $this->defaultValue;
            }
            return null;
        }

        return $this->_normalizeNumber($value);
    }

    /**
     * @param mixed $value
     * @return int|float|string|null
     */
    private function _normalizeNumber(mixed $value): float|int|string|null
    {
        // Was this submitted with a locale ID?
        if (isset($value['locale'], $value['value'])) {
            $value = Localization::normalizeNumber($value['value'], $value['locale']);
        }

        if ($value === '') {
            return null;
        }

        if (is_string($value) && is_numeric($value)) {
            if ((int)$value == $value) {
                return (int)$value;
            }
            if ((float)$value == $value) {
                return (float)$value;
            }
        }

        return $value;
    }

    /**
     * @inheritdoc
     */
    protected function inputHtml(mixed $value, ?ElementInterface $element, bool $inline): string
    {
        $view = Craft::$app->getView();
        $formatter = Craft::$app->getFormatter();

        try {
            $formatNumber = !$formatter->willBeMisrepresented($value);
        } catch (InvalidArgumentException $e) {
            $formatNumber = false;
        }

        if ($formatNumber) {
            if ($value !== null) {
                if ($this->previewFormat !== self::FORMAT_NONE) {
                    try {
                        $value = Craft::$app->getFormatter()->asDecimal($value, $this->decimals);
                    } catch (InvalidArgumentException) {
                    }
                } elseif ($this->decimals) {
                    // Just make sure we're using the right decimal symbol
                    $decimalSeparator = Craft::$app->getFormattingLocale()->getNumberSymbol(Locale::SYMBOL_DECIMAL_SEPARATOR);
                    try {
                        $value = number_format($value, $this->decimals, $decimalSeparator, '');
                    } catch (Throwable) {
                        // NaN
                    }
                }
            } else {
                // Override the initial value being set to null by CustomField::inputHtml()
                $view->setInitialDeltaValue($this->handle, [
                    'locale' => Craft::$app->getFormattingLocale()->id,
                    'value' => '',
                ]);
            }
        }

        $id = $this->getInputId();
        $namespacedId = $view->namespaceInputId($id);

        $js = <<<JS
(function() {
    const input = \$('#$namespacedId');
    input.on('input', () => {
        Craft.filterNumberInputVal(input);
    });
})();
JS;

        $view->registerJs($js);

        return Craft::$app->getView()->renderTemplate('_components/fieldtypes/Number/input.twig', [
            'id' => $id,
            'describedBy' => $this->describedBy,
            'field' => $this,
            'value' => $value,
            'formatNumber' => $formatNumber,
        ]);
    }

    /**
     * @inheritdoc
     */
    public function getElementValidationRules(): array
    {
        return [
            ['number', 'min' => $this->min, 'max' => $this->max],
        ];
    }

    /**
     * @inheritdoc
     */
    public function getElementConditionRuleType(): array|string|null
    {
        return NumberFieldConditionRule::class;
    }

    /**
     * @inheritdoc
     */
    public function getPreviewHtml(mixed $value, ElementInterface $element): string
    {
        if ($value === null) {
            return '';
        }

        return match ($this->previewFormat) {
            self::FORMAT_DECIMAL => Craft::$app->getFormatter()->asDecimal($value, $this->decimals),
            self::FORMAT_CURRENCY => Craft::$app->getFormatter()->asCurrency($value, $this->previewCurrency, [], [], !$this->decimals),
            default => $value,
        };
    }

    /**
     * @inheritdoc
     */
    public function getContentGqlType(): Type|array
    {
        return NumberType::getType();
    }

    /**
     * @inheritdoc
     * @since 3.5.0
     */
    public function getContentGqlMutationArgumentType(): Type|array
    {
        return [
            'name' => $this->handle,
            'type' => NumberType::getType(),
            'description' => $this->instructions,
        ];
    }

    /**
     * @inheritdoc
     */
    public function getIsCopyable(?ElementInterface $element = null): bool
    {
        return $this->getIsTranslatable($element) && ElementHelper::supportsFieldCopying($element);
    }
}<|MERGE_RESOLUTION|>--- conflicted
+++ resolved
@@ -30,11 +30,7 @@
  * @author Pixel & Tonic, Inc. <support@pixelandtonic.com>
  * @since 3.0.0
  */
-<<<<<<< HEAD
-class Number extends Field implements PreviewableFieldInterface, SortableFieldInterface, CopyableFieldInterface
-=======
-class Number extends Field implements InlineEditableFieldInterface, SortableFieldInterface
->>>>>>> e82c6246
+class Number extends Field implements InlineEditableFieldInterface, SortableFieldInterface, CopyableFieldInterface
 {
     /**
      * @since 3.5.11
