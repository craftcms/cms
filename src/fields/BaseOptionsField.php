<?php
/**
 * @link https://craftcms.com/
 * @copyright Copyright (c) Pixel & Tonic, Inc.
 * @license https://craftcms.github.io/license/
 */

namespace craft\fields;

use Craft;
use craft\base\CopyableFieldInterface;
use craft\base\ElementInterface;
use craft\base\Field;
use craft\base\MergeableFieldInterface;
use craft\base\PreviewableFieldInterface;
use craft\db\QueryParam;
use craft\events\DefineInputOptionsEvent;
use craft\fields\conditions\OptionsFieldConditionRule;
use craft\fields\data\MultiOptionsFieldData;
use craft\fields\data\OptionData;
use craft\fields\data\SingleOptionFieldData;
use craft\gql\arguments\OptionField as OptionFieldArguments;
use craft\gql\resolvers\OptionField as OptionFieldResolver;
use craft\helpers\ArrayHelper;
use craft\helpers\Cp;
use craft\helpers\ElementHelper;
use craft\helpers\Json;
use craft\helpers\StringHelper;
use GraphQL\Type\Definition\Type;
use yii\db\Schema;

/**
 * BaseOptionsField is the base class for classes representing an options field.
 *
 * @author Pixel & Tonic, Inc. <support@pixelandtonic.com>
 * @since 3.0.0
 */
<<<<<<< HEAD
abstract class BaseOptionsField extends Field implements PreviewableFieldInterface, CopyableFieldInterface
=======
abstract class BaseOptionsField extends Field implements PreviewableFieldInterface, MergeableFieldInterface
>>>>>>> 0a5cc020
{
    /**
     * @event DefineInputOptionsEvent Event triggered when defining the options for the field's input.
     * @since 4.4.0
     */
    public const EVENT_DEFINE_OPTIONS = 'defineOptions';

    /**
     * @var bool Whether the field should support multiple selections
     */
    protected static bool $multi = false;

    /**
     * @var bool Whether the field should support optgroups
     */
    protected static bool $optgroups = false;

    /**
     * @inheritdoc
     */
    public static function phpType(): string
    {
        return sprintf('\\%s', static::$multi ? MultiOptionsFieldData::class : SingleOptionFieldData::class);
    }

    /**
     * @inheritdoc
     */
    public static function dbType(): string
    {
        return static::$multi ? Schema::TYPE_JSON : Schema::TYPE_STRING;
    }

    /**
     * @inheritdoc
     */
    public static function queryCondition(array $instances, mixed $value, array &$params): ?array
    {
        if (static::$multi) {
            $param = QueryParam::parse($value);

            if (empty($param->values)) {
                return null;
            }

            if ($param->operator === QueryParam::NOT) {
                $param->operator = QueryParam::OR;
                $negate = true;
            } else {
                $negate = false;
            }

            $condition = [$param->operator];
            $qb = Craft::$app->getDb()->getQueryBuilder();
            $valueSql = static::valueSql($instances);

            foreach ($param->values as $value) {
                $condition[] = $qb->jsonContains($valueSql, $value);
            }

            return $negate ? ['not', $condition] : $condition;
        }

        return parent::queryCondition($instances, $value, $params);
    }

    /**
     * @var array The available options
     */
    public array $options;

    /**
     * @inheritdoc
     */
    public function __construct($config = [])
    {
        // Normalize the options
        $options = [];
        if (isset($config['options']) && is_array($config['options'])) {
            foreach ($config['options'] as $key => $option) {
                // Old school?
                if (!is_array($option)) {
                    $options[] = [
                        'label' => $option,
                        'value' => $key,
                        'default' => '',
                    ];
                } elseif (!empty($option['isOptgroup'])) {
                    // isOptgroup will be set if this is a settings request
                    $options[] = [
                        'optgroup' => $option['label'],
                    ];
                } else {
                    unset($option['isOptgroup']);
                    $options[] = $option;
                }
            }
        }
        $config['options'] = $options;

        // remove unused settings
        unset($config['multi'], $config['optgroups'], $config['columnType']);

        parent::__construct($config);
    }

    /**
     * @inheritdoc
     */
    public function settingsAttributes(): array
    {
        $attributes = parent::settingsAttributes();
        $attributes[] = 'options';
        return $attributes;
    }

    /**
     * @inheritdoc
     */
    protected function defineRules(): array
    {
        $rules = parent::defineRules();
        $rules[] = ['options', 'validateOptions'];
        return $rules;
    }

    /**
     * Validates the field options.
     *
     * @since 3.3.5
     */
    public function validateOptions(): void
    {
        $labels = [];
        $values = [];
        $hasDuplicateLabels = false;
        $hasDuplicateValues = false;
        $optgroup = '__root__';

        foreach ($this->options as &$option) {
            // Ignore optgroups
            if (array_key_exists('optgroup', $option)) {
                $optgroup = $option['optgroup'];
                continue;
            }

            $label = (string)$option['label'];
            $value = (string)$option['value'];
            if (isset($labels[$optgroup][$label])) {
                $option['label'] = [
                    'value' => $label,
                    'hasErrors' => true,
                ];
                $hasDuplicateLabels = true;
            }
            if (isset($values[$value])) {
                $option['value'] = [
                    'value' => $value,
                    'hasErrors' => true,
                ];
                $hasDuplicateValues = true;
            }
            $labels[$optgroup][$label] = $values[$value] = true;
        }

        if ($hasDuplicateLabels) {
            $this->addError('options', Craft::t('app', 'All option labels must be unique.'));
        }
        if ($hasDuplicateValues) {
            $this->addError('options', Craft::t('app', 'All option values must be unique.'));
        }
    }

    /**
     * @inheritdoc
     */
    public function getSettingsHtml(): ?string
    {
        if (empty($this->options)) {
            // Give it a default row
            $this->options = [['label' => '', 'value' => '']];
        }

        $cols = [];
        if (static::$optgroups) {
            $cols['isOptgroup'] = [
                'heading' => Craft::t('app', 'Optgroup?'),
                'type' => 'checkbox',
                'class' => 'thin',
                'toggle' => ['!value', '!default'],
            ];
        }
        $cols['label'] = [
            'heading' => Craft::t('app', 'Option Label'),
            'type' => 'singleline',
            'autopopulate' => 'value',
        ];
        $cols['value'] = [
            'heading' => Craft::t('app', 'Value'),
            'type' => 'singleline',
            'class' => 'code',
        ];
        $cols['default'] = [
            'heading' => Craft::t('app', 'Default?'),
            'type' => 'checkbox',
            'radioMode' => !static::$multi,
            'class' => 'thin',
        ];

        $rows = [];
        foreach ($this->options as $option) {
            if (isset($option['optgroup'])) {
                $option['isOptgroup'] = true;
                $option['label'] = ArrayHelper::remove($option, 'optgroup');
            }
            $rows[] = $option;
        }

        return Cp::editableTableFieldHtml([
            'label' => $this->optionsSettingLabel(),
            'instructions' => Craft::t('app', 'Define the available options.'),
            'id' => 'options',
            'name' => 'options',
            'addRowLabel' => Craft::t('app', 'Add an option'),
            'allowAdd' => true,
            'allowReorder' => true,
            'allowDelete' => true,
            'cols' => $cols,
            'rows' => $rows,
            'errors' => $this->getErrors('options'),
            'data' => ['error-key' => 'options'],
        ]);
    }

    /**
     * @inheritdoc
     */
    public function normalizeValue(mixed $value, ?ElementInterface $element): mixed
    {
        if ($value instanceof MultiOptionsFieldData || $value instanceof SingleOptionFieldData) {
            return $value;
        }

        if (is_string($value) && (
                str_starts_with($value, '[') ||
                str_starts_with($value, '{')
            )) {
            $value = Json::decodeIfJson($value);
        } elseif ($value === '' && static::$multi) {
            $value = [];
        } elseif (is_string($value) && strtolower($value) === '__blank__') {
            $value = '';
        } elseif ($value === null && $this->isFresh($element)) {
            $value = $this->defaultValue();
        }

        // Normalize to an array of strings
        $selectedValues = [];
        foreach ((array)$value as $val) {
            $val = (string)$val;
            if (str_starts_with($val, 'base64:')) {
                $val = base64_decode(StringHelper::removeLeft($val, 'base64:'));
            }
            $selectedValues[] = $val;
        }

        $selectedBlankOption = false;
        $options = [];
        $optionValues = [];
        $optionLabels = [];
        foreach ($this->options() as $option) {
            if (!isset($option['optgroup'])) {
                $selected = $this->isOptionSelected($option, $value, $selectedValues, $selectedBlankOption);
                $options[] = new OptionData($option['label'], $option['value'], $selected, true);
                $optionValues[] = (string)$option['value'];
                $optionLabels[] = (string)$option['label'];
            }
        }

        if (static::$multi) {
            // Convert the value to a MultiOptionsFieldData object
            $selectedOptions = [];
            foreach ($selectedValues as $selectedValue) {
                $index = array_search($selectedValue, $optionValues, true);
                $valid = $index !== false;
                $label = $valid ? $optionLabels[$index] : null;
                $selectedOptions[] = new OptionData($label, $selectedValue, true, $valid);
            }
            $value = new MultiOptionsFieldData($selectedOptions);
        } elseif (!empty($selectedValues)) {
            // Convert the value to a SingleOptionFieldData object
            $selectedValue = reset($selectedValues);
            $index = array_search($selectedValue, $optionValues, true);
            $valid = $index !== false;
            $label = $valid ? $optionLabels[$index] : null;
            $value = new SingleOptionFieldData($label, $selectedValue, true, $valid);
        } else {
            $value = new SingleOptionFieldData(null, null, true, false);
        }

        $value->setOptions($options);

        return $value;
    }

    /**
     * Check if given option should be marked as selected.
     *
     * @param array $option
     * @param mixed $value
     * @param array $selectedValues
     * @param bool $selectedBlankOption
     * @return bool
     */
    protected function isOptionSelected(array $option, mixed $value, array &$selectedValues, bool &$selectedBlankOption): bool
    {
        return in_array($option['value'], $selectedValues, true);
    }

    /**
     * @inheritdoc
     */
    public function serializeValue(mixed $value, ?ElementInterface $element): mixed
    {
        if ($value instanceof MultiOptionsFieldData) {
            $serialized = [];
            foreach ($value as $selectedValue) {
                /** @var OptionData $selectedValue */
                $serialized[] = $selectedValue->value;
            }
            return $serialized;
        }

        return parent::serializeValue($value, $element);
    }

    /**
     * @inheritdoc
     */
    protected function searchKeywords(mixed $value, ElementInterface $element): string
    {
        $keywords = [];

        if (static::$multi) {
            /** @var MultiOptionsFieldData|OptionData[] $value */
            foreach ($value as $option) {
                $keywords[] = $option->value;
                $keywords[] = $option->label;
            }
        } else {
            /** @var SingleOptionFieldData $value */
            if ($value->value !== null) {
                $keywords[] = $value->value;
                $keywords[] = $value->label;
            }
        }

        return implode(' ', $keywords);
    }

    /**
     * @inheritdoc
     */
    public function getElementConditionRuleType(): array|string|null
    {
        return OptionsFieldConditionRule::class;
    }

    /**
     * @inheritdoc
     */
    public function getElementValidationRules(): array
    {
        // Get all of the acceptable values
        $range = [];

        foreach ($this->options() as $option) {
            if (!isset($option['optgroup'])) {
                // Cast the option value to a string in case it is an integer
                $range[] = (string)$option['value'];
            }
        }

        $request = Craft::$app->getRequest();

        return [
            [
                'in',
                'range' => $range,
                'allowArray' => static::$multi,
                // Don't allow saving invalid blank values via Selectize
                'skipOnEmpty' => !(
                    $this instanceof Dropdown &&
                    ($request->getIsCpRequest() || $request->getIsConsoleRequest())
                ),
            ],
        ];
    }

    /**
     * @inheritdoc
     */
    public function isValueEmpty(mixed $value, ElementInterface $element): bool
    {
        if ($value instanceof MultiOptionsFieldData) {
            return count($value) === 0;
        }

        return $value->value === null || $value->value === '';
    }

    /**
     * @inheritdoc
     */
    public function getPreviewHtml(mixed $value, ElementInterface $element): string
    {
        if (static::$multi) {
            /** @var MultiOptionsFieldData $value */
            $labels = [];

            foreach ($value as $option) {
                /** @var OptionData $option */
                if (!$this->isValueEmpty($option, $element)) {
                    $labels[] = Craft::t('site', $option->label);
                }
            }

            return implode(', ', $labels);
        }

        /** @var SingleOptionFieldData $value */
        return !$this->isValueEmpty($value, $element) ? Craft::t('site', (string)$value->label) : '';
    }

    /**
     * Returns whether the field type supports storing multiple selected options.
     *
     * @return bool
     * @see multi
     */
    public function getIsMultiOptionsField(): bool
    {
        return static::$multi;
    }

    /**
     * @inheritdoc
     * @since 3.3.0
     */
    public function getContentGqlType(): Type|array
    {
        return [
            'name' => $this->handle,
            'type' => static::$multi ? Type::listOf(Type::string()) : Type::string(),
            'args' => OptionFieldArguments::getArguments(),
            'resolve' => OptionFieldResolver::class . '::resolve',
        ];
    }

    /**
     * @inheritdoc
     * @since 3.5.0
     */
    public function getContentGqlMutationArgumentType(): Type|array
    {
        $values = [];

        foreach ($this->options as $option) {
            if (!isset($option['optgroup'])) {
                $values[] = '“' . $option['value'] . '”';
            }
        }

        return [
            'name' => $this->handle,
            'type' => static::$multi ? Type::listOf(Type::string()) : Type::string(),
            'description' => Craft::t('app', 'The allowed values are [{values}]', ['values' => implode(', ', $values)]),
        ];
    }

    /**
     * @inheritdoc
     */
    public function getIsCopyable(?ElementInterface $element = null): bool
    {
        return $this->getIsTranslatable($element) && ElementHelper::supportsFieldCopying($element);
    }

    /**
     * Returns the label for the Options setting.
     *
     * @return string
     */
    abstract protected function optionsSettingLabel(): string;

    /**
     * Returns the available options (and optgroups) for the field.
     *
     * Each option should be defined as a nested array with the following keys:
     *
     * - `label` – The option label
     * - `value`– The option value
     *
     * To define an optgroup, add an array with an `optgroup` key, set to the label of the optgroup.
     *
     * ```php
     * [
     *   ['label' => 'Foo', 'value' => 'foo'],
     *   ['label' => 'Bar', 'value' => 'bar'],
     *   ['optgroup' => 'Fruit']
     *   ['label' => 'Apple', 'value' => 'apple'],
     *   ['label' => 'Orange', 'value' => 'orange'],
     *   ['label' => 'Banana', 'value' => 'banana'],
     * ]
     * ```
     *
     * @return array
     */
    protected function options(): array
    {
        return $this->options ?? [];
    }

    /**
     * Returns the field options, with labels run through Craft::t().
     *
     * @param bool $encode Whether the option values should be base64-encoded
     * @param mixed $value The field’s value. This will either be the [[normalizeValue()|normalized value]],
     * raw POST data (i.e. if there was a validation error), or null
     * @param ElementInterface|null $element The element the field is associated with, if there is one
     * @return array
     */
    protected function translatedOptions(bool $encode = false, mixed $value = null, ?ElementInterface $element = null): array
    {
        $options = $this->options();
        $translatedOptions = [];

        // Fire a 'defineOptions' event
        if ($this->hasEventHandlers(self::EVENT_DEFINE_OPTIONS)) {
            $event = new DefineInputOptionsEvent([
                'options' => $options,
                'value' => $value,
                'element' => $element,
            ]);
            $this->trigger(self::EVENT_DEFINE_OPTIONS, $event);
            $options = $event->options;
        }

        foreach ($options as $option) {
            if (isset($option['optgroup'])) {
                $translatedOptions[] = [
                    'optgroup' => Craft::t('site', $option['optgroup']),
                ];
            } else {
                $translatedOptions[] = [
                    'label' => Craft::t('site', $option['label']),
                    'value' => $encode ? $this->encodeValue($option['value']) : $option['value'],
                ];
            }
        }

        return $translatedOptions;
    }

    /**
     * Base64-encodes a value.
     *
     * @param OptionData|MultiOptionsFieldData|string|null $value
     * @return string|array|null
     * @since 4.0.6
     */
    protected function encodeValue(OptionData|MultiOptionsFieldData|string|null $value): string|array|null
    {
        if ($value instanceof MultiOptionsFieldData) {
            /** @var OptionData[] $options */
            $options = (array)$value;
            return array_map(fn(OptionData $value) => $this->encodeValue($value), $options);
        }

        if ($value instanceof OptionData) {
            $value = $value->value;
        }

        if ($value === null || $value === '') {
            return $value;
        }

        return sprintf('base64:%s', base64_encode($value));
    }

    /**
     * Returns the default field value.
     *
     * @return string[]|string|null
     */
    protected function defaultValue(): array|string|null
    {
        if (static::$multi) {
            $defaultValues = [];

            foreach ($this->options() as $option) {
                if (!empty($option['default'])) {
                    $defaultValues[] = $option['value'];
                }
            }

            return $defaultValues;
        }

        foreach ($this->options() as $option) {
            if (!empty($option['default'])) {
                return $option['value'];
            }
        }

        return null;
    }
}<|MERGE_RESOLUTION|>--- conflicted
+++ resolved
@@ -35,11 +35,7 @@
  * @author Pixel & Tonic, Inc. <support@pixelandtonic.com>
  * @since 3.0.0
  */
-<<<<<<< HEAD
-abstract class BaseOptionsField extends Field implements PreviewableFieldInterface, CopyableFieldInterface
-=======
-abstract class BaseOptionsField extends Field implements PreviewableFieldInterface, MergeableFieldInterface
->>>>>>> 0a5cc020
+abstract class BaseOptionsField extends Field implements PreviewableFieldInterface, MergeableFieldInterface, CopyableFieldInterface
 {
     /**
      * @event DefineInputOptionsEvent Event triggered when defining the options for the field's input.
