<?php
/**
 * @link https://craftcms.com/
 * @copyright Copyright (c) Pixel & Tonic, Inc.
 * @license https://craftcms.github.io/license/
 */

namespace craft\fields;

use Craft;
use craft\base\ElementInterface;
use craft\base\Field;
use craft\base\PreviewableFieldInterface;
use craft\elements\db\ElementQueryInterface;
use craft\fields\conditions\OptionsFieldConditionRule;
use craft\fields\data\MultiOptionsFieldData;
use craft\fields\data\OptionData;
use craft\fields\data\SingleOptionFieldData;
use craft\gql\arguments\OptionField as OptionFieldArguments;
use craft\gql\resolvers\OptionField as OptionFieldResolver;
use craft\helpers\ArrayHelper;
use craft\helpers\Cp;
use craft\helpers\Db;
use craft\helpers\Json;
use craft\helpers\StringHelper;
use GraphQL\Type\Definition\Type;
use yii\db\Schema;

/**
 * BaseOptionsField is the base class for classes representing an options field.
 *
 * @author Pixel & Tonic, Inc. <support@pixelandtonic.com>
 * @since 3.0.0
 */
abstract class BaseOptionsField extends Field implements PreviewableFieldInterface
{
    /**
     * @var array The available options
     */
    public array $options;

    /**
     * @var bool Whether the field should support multiple selections
     */
    protected bool $multi = false;

    /**
     * @var bool Whether the field should support optgroups
     */
    protected bool $optgroups = false;

    /**
     * @inheritdoc
     */
    public function __construct($config = [])
    {
        // Not possible to override multi or optgroups
        unset($config['multi'], $config['optgroups']);

        // Normalize the options
        $options = [];
        if (isset($config['options']) && is_array($config['options'])) {
            foreach ($config['options'] as $key => $option) {
                // Old school?
                if (!is_array($option)) {
                    $options[] = [
                        'label' => $option,
                        'value' => $key,
                        'default' => '',
                    ];
                } elseif (!empty($option['isOptgroup'])) {
                    // isOptgroup will be set if this is a settings request
                    $options[] = [
                        'optgroup' => $option['label'],
                    ];
                } else {
                    unset($option['isOptgroup']);
                    $options[] = $option;
                }
            }
        }
        $config['options'] = $options;

        parent::__construct($config);
    }

    /**
     * @inheritdoc
     */
    public function settingsAttributes(): array
    {
        $attributes = parent::settingsAttributes();
        $attributes[] = 'options';

        return $attributes;
    }

    /**
     * @inheritdoc
     */
    protected function defineRules(): array
    {
        $rules = parent::defineRules();
        $rules[] = ['options', 'validateOptions'];
        return $rules;
    }

    /**
     * Validates the field options.
     *
     * @since 3.3.5
     */
    public function validateOptions(): void
    {
        $labels = [];
        $values = [];
        $hasDuplicateLabels = false;
        $hasDuplicateValues = false;
        $optgroup = '__root__';

        foreach ($this->options as &$option) {
            // Ignore optgroups
            if (array_key_exists('optgroup', $option)) {
                $optgroup = $option['optgroup'];
                continue;
            }

            $label = (string)$option['label'];
            $value = (string)$option['value'];
            if (isset($labels[$optgroup][$label])) {
                $option['label'] = [
                    'value' => $label,
                    'hasErrors' => true,
                ];
                $hasDuplicateLabels = true;
            }
            if (isset($values[$value])) {
                $option['value'] = [
                    'value' => $value,
                    'hasErrors' => true,
                ];
                $hasDuplicateValues = true;
            }
            $labels[$optgroup][$label] = $values[$value] = true;
        }

        if ($hasDuplicateLabels) {
            $this->addError('options', Craft::t('app', 'All option labels must be unique.'));
        }
        if ($hasDuplicateValues) {
            $this->addError('options', Craft::t('app', 'All option values must be unique.'));
        }
    }

    /**
     * @inheritdoc
     */
    public function getContentColumnType(): string
    {
        if ($this->multi) {
            // See how much data we could possibly be saving if everything was selected.
            $length = 0;

            foreach ($this->options() as $option) {
                if (!empty($option['value'])) {
                    // +3 because it will be json encoded. Includes the surrounding quotes and comma.
                    $length += strlen($option['value']) + 3;
                }
            }

            // Add +2 for the outer brackets and -1 for the last comma.
            return Db::getTextualColumnTypeByContentLength($length + 1);
        }

        return Schema::TYPE_STRING;
    }

    /**
     * @inheritdoc
     */
    public function getSettingsHtml(): ?string
    {
        if (empty($this->options)) {
            // Give it a default row
            $this->options = [['label' => '', 'value' => '']];
        }

        $cols = [];
        if ($this->optgroups) {
            $cols['isOptgroup'] = [
                'heading' => Craft::t('app', 'Optgroup?'),
                'type' => 'checkbox',
                'class' => 'thin',
                'toggle' => ['!value', '!default'],
            ];
        }
        $cols['label'] = [
            'heading' => Craft::t('app', 'Option Label'),
            'type' => 'singleline',
            'autopopulate' => 'value',
        ];
        $cols['value'] = [
            'heading' => Craft::t('app', 'Value'),
            'type' => 'singleline',
            'class' => 'code',
        ];
        $cols['default'] = [
            'heading' => Craft::t('app', 'Default?'),
            'type' => 'checkbox',
            'radioMode' => !$this->multi,
            'class' => 'thin',
        ];

        $rows = [];
        foreach ($this->options as $option) {
            if (isset($option['optgroup'])) {
                $option['isOptgroup'] = true;
                $option['label'] = ArrayHelper::remove($option, 'optgroup');
            }
            $rows[] = $option;
        }

        return Cp::editableTableFieldHtml([
            'label' => $this->optionsSettingLabel(),
            'instructions' => Craft::t('app', 'Define the available options.'),
            'id' => 'options',
            'name' => 'options',
            'addRowLabel' => Craft::t('app', 'Add an option'),
            'allowAdd' => true,
            'allowReorder' => true,
            'allowDelete' => true,
            'cols' => $cols,
            'rows' => $rows,
            'errors' => $this->getErrors('options'),
        ]);
    }

    /**
     * @inheritdoc
     */
    public function normalizeValue(mixed $value, ?ElementInterface $element = null): mixed
    {
        if ($value instanceof MultiOptionsFieldData || $value instanceof SingleOptionFieldData) {
            return $value;
        }

        if (is_string($value) && (
                str_starts_with($value, '[') ||
                str_starts_with($value, '{')
            )) {
            $value = Json::decodeIfJson($value);
        } elseif ($value === '' && $this->multi) {
            $value = [];
        } elseif ($value === null && $this->isFresh($element)) {
            $value = $this->defaultValue();
        }

        // Normalize to an array of strings
        $selectedValues = [];
        foreach ((array)$value as $val) {
            $val = (string)$val;
            if (StringHelper::startsWith($val, 'base64:')) {
                $val = base64_decode(StringHelper::removeLeft($val, 'base64:'));
            }
            $selectedValues[] = $val;
        }

        $options = [];
        $optionValues = [];
        $optionLabels = [];
        foreach ($this->options() as $option) {
            if (!isset($option['optgroup'])) {
                $selected = in_array($option['value'], $selectedValues, true);
                $options[] = new OptionData($option['label'], $option['value'], $selected, true);
                $optionValues[] = (string)$option['value'];
                $optionLabels[] = (string)$option['label'];
            }
        }

        if ($this->multi) {
            // Convert the value to a MultiOptionsFieldData object
            $selectedOptions = [];
            foreach ($selectedValues as $selectedValue) {
                $index = array_search($selectedValue, $optionValues, true);
                $valid = $index !== false;
                $label = $valid ? $optionLabels[$index] : null;
                $selectedOptions[] = new OptionData($label, $selectedValue, true, $valid);
            }
            $value = new MultiOptionsFieldData($selectedOptions);
        } elseif (!empty($selectedValues)) {
            // Convert the value to a SingleOptionFieldData object
            $selectedValue = reset($selectedValues);
            $index = array_search($selectedValue, $optionValues, true);
            $valid = $index !== false;
            $label = $valid ? $optionLabels[$index] : null;
            $value = new SingleOptionFieldData($label, $selectedValue, true, $valid);
        } else {
            $value = new SingleOptionFieldData(null, null, true, true);
        }

        $value->setOptions($options);

        return $value;
    }

    /**
     * @inheritdoc
     */
    public function serializeValue(mixed $value, ?ElementInterface $element = null): mixed
    {
        if ($value instanceof MultiOptionsFieldData) {
            $serialized = [];
            foreach ($value as $selectedValue) {
                /** @var OptionData $selectedValue */
                $serialized[] = $selectedValue->value;
            }
            return $serialized;
        }

        return parent::serializeValue($value, $element);
    }

    /**
     * @inheritdoc
     */
    protected function searchKeywords(mixed $value, ElementInterface $element): string
    {
        $keywords = [];

        if ($this->multi) {
            /** @var MultiOptionsFieldData|OptionData[] $value */
            foreach ($value as $option) {
                $keywords[] = $option->value;
                $keywords[] = $option->label;
            }
        } else {
            /** @var SingleOptionFieldData $value */
            if ($value->value !== null) {
                $keywords[] = $value->value;
                $keywords[] = $value->label;
            }
        }

        return implode(' ', $keywords);
    }

    /**
     * @inheritdoc
     */
    public function getElementConditionRuleType(): array|string|null
    {
        return OptionsFieldConditionRule::class;
    }

    /**
     * @inheritdoc
     * @since 3.4.6
     */
    public function modifyElementsQuery(ElementQueryInterface $query, mixed $value): void
    {
        // foo => *"foo"*
        if ($this->multi) {
            if (is_string($value)) {
                if (preg_match('/^(not\s+)?([^\*\[\]"]+)$/', $value, $match)) {
                    $value = "$match[1]*\"$match[2]\"*";
                }
            } elseif (is_array($value)) {
                foreach ($value as &$v) {
                    if (!in_array(strtolower($v), ['and', 'or', 'not']) && preg_match('/^(not\s+)?([^\*\[\]"]+)$/', $v, $match)) {
                        $v = "$match[1]*\"$match[2]\"*";
                    }
                }
            }
        }

        parent::modifyElementsQuery($query, $value);
    }

    /**
     * @inheritdoc
     */
    public function getElementValidationRules(): array
    {
        // Get all of the acceptable values
        $range = [];

        foreach ($this->options() as $option) {
            if (!isset($option['optgroup'])) {
                // Cast the option value to a string in case it is an integer
                $range[] = (string)$option['value'];
            }
        }

        return [
            ['in', 'range' => $range, 'allowArray' => $this->multi],
        ];
    }

    /**
     * @inheritdoc
     */
    public function isValueEmpty(mixed $value, ElementInterface $element): bool
    {
        /** @var MultiOptionsFieldData|SingleOptionFieldData $value */
        if ($value instanceof SingleOptionFieldData) {
            return $value->value === null || $value->value === '';
        }

        return count($value) === 0;
    }

    /**
     * @inheritdoc
     */
    public function getTableAttributeHtml(mixed $value, ElementInterface $element): string
    {
        if ($this->multi) {
            /** @var MultiOptionsFieldData $value */
            $labels = [];

            foreach ($value as $option) {
                $labels[] = Craft::t('site', $option->label);
            }

            return implode(', ', $labels);
        }

        /** @var SingleOptionFieldData $value */
        return Craft::t('site', (string)$value->label);
    }

    /**
     * Returns whether the field type supports storing multiple selected options.
     *
     * @return bool
     * @see multi
     */
    public function getIsMultiOptionsField(): bool
    {
        return $this->multi;
    }

    /**
     * @inheritdoc
     * @since 3.3.0
     */
    public function getContentGqlType(): Type|array
    {
        return [
            'name' => $this->handle,
            'type' => $this->multi ? Type::listOf(Type::string()) : Type::string(),
            'args' => OptionFieldArguments::getArguments(),
            'resolve' => OptionFieldResolver::class . '::resolve',
        ];
    }

    /**
     * @inheritdoc
     * @since 3.5.0
     */
    public function getContentGqlMutationArgumentType(): Type|array
    {
        $values = [];

        foreach ($this->options as $option) {
            if (!isset($option['optgroup'])) {
                $values[] = '“' . $option['value'] . '”';
            }
        }

        return [
            'name' => $this->handle,
            'type' => $this->multi ? Type::listOf(Type::string()) : Type::string(),
            'description' => Craft::t('app', 'The allowed values are [{values}]', ['values' => implode(', ', $values)]),
        ];
    }

    /**
     * Returns the label for the Options setting.
     *
     * @return string
     */
    abstract protected function optionsSettingLabel(): string;

    /**
     * Returns the available options (and optgroups) for the field.
     *
     * Each option should be defined as a nested array with the following keys:
     *
     * - `label` – The option label
     * - `value`– The option value
     *
     * To define an optgroup, add an array with an `optgroup` key, set to the label of the optgroup.
     *
     * ```php
     * [
     *   ['label' => 'Foo', 'value' => 'foo'],
     *   ['label' => 'Bar', 'value' => 'bar'],
     *   ['optgroup' => 'Fruit']
     *   ['label' => 'Apple', 'value' => 'apple'],
     *   ['label' => 'Orange', 'value' => 'orange'],
     *   ['label' => 'Banana', 'value' => 'banana'],
     * ]
     * ```
     *
     * @return array
     */
    protected function options(): array
    {
        return $this->options ?? [];
    }

    /**
     * Returns the field options, with labels run through Craft::t().
     *
     * @param bool $encode Whether the option values should be base64-encoded
     * @return array
     */
    protected function translatedOptions(bool $encode = false): array
    {
        $translatedOptions = [];

        foreach ($this->options() as $option) {
            if (isset($option['optgroup'])) {
                $translatedOptions[] = [
                    'optgroup' => Craft::t('site', $option['optgroup']),
                ];
            } else {
                $translatedOptions[] = [
                    'label' => Craft::t('site', $option['label']),
                    'value' => $encode ? $this->encodeValue($option['value']) : $option['value'],
                ];
            }
        }

        return $translatedOptions;
    }

    /**
<<<<<<< HEAD
=======
     * Base64-encodes a value.
     *
     * @param OptionData|MultiOptionsFieldData|string|null $value
     * @rturn string|array|null
     * @since 3.7.46
     */
    protected function encodeValue($value)
    {
        if ($value instanceof MultiOptionsFieldData) {
            return array_map(function(OptionData $value) {
                return $this->encodeValue($value);
            }, (array)$value);
        }

        if ($value instanceof OptionData) {
            $value = $value->value;
        }

        if ($value === null || $value === '') {
            return $value;
        }

        return sprintf('base64:%s', base64_encode($value));
    }

    /**
     * Returns an option's label by its value.
     *
     * @param string|null $value
     * @return string|null
     * @deprecated in 3.4.24
     */
    protected function optionLabel(string $value = null)
    {
        foreach ($this->options() as $option) {
            if (!isset($option['optgroup']) && (string)$option['value'] === $value) {
                return $option['label'];
            }
        }

        return $value;
    }

    /**
>>>>>>> a3831d59
     * Returns the default field value.
     *
     * @return string[]|string|null
     */
    protected function defaultValue(): array|string|null
    {
        if ($this->multi) {
            $defaultValues = [];

            foreach ($this->options() as $option) {
                if (!empty($option['default'])) {
                    $defaultValues[] = $option['value'];
                }
            }

            return $defaultValues;
        }

        foreach ($this->options() as $option) {
            if (!empty($option['default'])) {
                return $option['value'];
            }
        }

        return null;
    }
}<|MERGE_RESOLUTION|>--- conflicted
+++ resolved
@@ -537,8 +537,6 @@
     }
 
     /**
-<<<<<<< HEAD
-=======
      * Base64-encodes a value.
      *
      * @param OptionData|MultiOptionsFieldData|string|null $value
@@ -565,25 +563,6 @@
     }
 
     /**
-     * Returns an option's label by its value.
-     *
-     * @param string|null $value
-     * @return string|null
-     * @deprecated in 3.4.24
-     */
-    protected function optionLabel(string $value = null)
-    {
-        foreach ($this->options() as $option) {
-            if (!isset($option['optgroup']) && (string)$option['value'] === $value) {
-                return $option['label'];
-            }
-        }
-
-        return $value;
-    }
-
-    /**
->>>>>>> a3831d59
      * Returns the default field value.
      *
      * @return string[]|string|null
