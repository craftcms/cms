<?php
/**
 * @link https://craftcms.com/
 * @copyright Copyright (c) Pixel & Tonic, Inc.
 * @license https://craftcms.github.io/license/
 */

namespace craft\fields;

use Craft;
use craft\base\ElementInterface;
use craft\base\VolumeInterface;
use craft\db\Table as DbTable;
use craft\elements\Asset;
use craft\elements\db\AssetQuery;
use craft\elements\db\ElementQuery;
use craft\errors\InvalidSubpathException;
use craft\errors\InvalidVolumeException;
use craft\errors\VolumeObjectNotFoundException;
use craft\gql\arguments\elements\Asset as AssetArguments;
use craft\gql\interfaces\elements\Asset as AssetInterface;
use craft\gql\resolvers\elements\Asset as AssetResolver;
use craft\helpers\ArrayHelper;
use craft\helpers\Assets as AssetsHelper;
use craft\helpers\Db;
use craft\helpers\ElementHelper;
use craft\helpers\FileHelper;
use craft\helpers\Gql;
use craft\helpers\Html;
use craft\web\UploadedFile;
use GraphQL\Type\Definition\Type;
use yii\base\InvalidConfigException;

/**
 * Assets represents an Assets field.
 *
 * @author Pixel & Tonic, Inc. <support@pixelandtonic.com>
 * @since 3.0.0
 */
class Assets extends BaseRelationField
{
    /**
     * @inheritdoc
     */
    public static function displayName(): string
    {
        return Craft::t('app', 'Assets');
    }

    /**
     * @inheritdoc
     */
    protected static function elementType(): string
    {
        return Asset::class;
    }

    /**
     * @inheritdoc
     */
    public static function defaultSelectionLabel(): string
    {
        return Craft::t('app', 'Add an asset');
    }

    /**
     * @inheritdoc
     */
    public static function valueType(): string
    {
        return AssetQuery::class;
    }

    /**
     * @var bool Whether related assets should be limited to a single folder
     */
    public $useSingleFolder = false;

    /**
     * @var string|null Where files should be uploaded to by default, in format
     * "folder:X", where X is the craft\models\VolumeFolder ID
     * (only used if [[useSingleFolder]] is false)
     */
    public $defaultUploadLocationSource;

    /**
     * @var string|null The subpath that files should be uploaded to by default
     * (only used if [[useSingleFolder]] is false)
     */
    public $defaultUploadLocationSubpath;

    /**
     * @var string|null Where files should be restricted to, in format
     * "folder:X", where X is the craft\models\VolumeFolder ID
     * (only used if [[useSingleFolder]] is true)
     */
    public $singleUploadLocationSource;

    /**
     * @var string|null The subpath that files should be restricted to
     * (only used if [[useSingleFolder]] is true)
     */
    public $singleUploadLocationSubpath;

    /**
     * @var bool|null Whether the available assets should be restricted to
     * [[allowedKinds]]
     */
    public $restrictFiles;

    /**
     * @var array|null The file kinds that the field should be restricted to
     * (only used if [[restrictFiles]] is true)
     */
    public $allowedKinds;

    /**
     * @var bool Whether to show input sources for volumes the user doesn’t have permission to view.
     * @since 3.4.0
     */
    public $showUnpermittedVolumes = false;

    /**
     * @var bool Whether to show files the user doesn’t have permission to view, per the
     * “View files uploaded by other users” permission.
     * @since 3.4.0
     */
    public $showUnpermittedFiles = false;

    /**
     * @inheritdoc
     */
    protected $allowLargeThumbsView = true;

    /**
     * @inheritdoc
     */
    protected $settingsTemplate = '_components/fieldtypes/Assets/settings';

    /**
     * @inheritdoc
     */
    protected $inputTemplate = '_components/fieldtypes/Assets/input';

    /**
     * @inheritdoc
     */
    protected $inputJsClass = 'Craft.AssetSelectInput';

    /**
     * @var array|null References for files uploaded as data strings for this field.
     */
    private $_uploadedDataFiles;

    /**
     * @var int|null The default upload location for this field to open in modal
     */
    private $_defaultUploadLocation;

    /**
     * @inheritdoc
     */
    public function __construct(array $config = [])
    {
        // Default showUnpermittedVolumes to true for existing Assets fields
        if (isset($config['id']) && !isset($config['showUnpermittedVolumes'])) {
            $config['showUnpermittedVolumes'] = true;
        }

        parent::__construct($config);
    }

    /**
     * @inheritdoc
     */
    public function init()
    {
        parent::init();

        $this->useSingleFolder = (bool)$this->useSingleFolder;
        $this->showUnpermittedVolumes = (bool)$this->showUnpermittedVolumes;
        $this->showUnpermittedFiles = (bool)$this->showUnpermittedFiles;

        $this->defaultUploadLocationSource = $this->_folderSourceToVolumeSource($this->defaultUploadLocationSource);
        $this->singleUploadLocationSource = $this->_folderSourceToVolumeSource($this->singleUploadLocationSource);

        if (is_array($this->sources)) {
            foreach ($this->sources as &$source) {
                $source = $this->_folderSourceToVolumeSource($source);
            }
        }
    }

    /**
     * @inheritdoc
     */
    protected function defineRules(): array
    {
        $rules = parent::defineRules();

        $rules[] = [
            ['allowedKinds'], 'required', 'when' => function(self $field): bool {
                return (bool)$field->restrictFiles;
            }
        ];

        return $rules;
    }

    /**
     * @inheritdoc
     */
    public function getSourceOptions(): array
    {
        $sourceOptions = [];

        foreach (Asset::sources('settings') as $key => $volume) {
            if (!isset($volume['heading'])) {
                $sourceOptions[] = [
                    'label' => $volume['label'],
                    'value' => $volume['key']
                ];
            }
        }

        return $sourceOptions;
    }

    /**
     * Returns the available file kind options for the settings
     *
     * @return array
     */
    public function getFileKindOptions(): array
    {
        $fileKindOptions = [];

        foreach (AssetsHelper::getAllowedFileKinds() as $value => $kind) {
            $fileKindOptions[] = ['value' => $value, 'label' => $kind['label']];
        }

        return $fileKindOptions;
    }

    /**
     * @inheritdoc
     */
    protected function inputHtml($value, ElementInterface $element = null): string
    {
        try {
            return parent::inputHtml($value, $element);
        } catch (InvalidSubpathException $e) {
            return Html::tag('p', Craft::t('app', 'This field’s target subfolder path is invalid: {path}', [
                'path' => '<code>' . $this->singleUploadLocationSubpath . '</code>'
            ]), [
                'class' => ['warning', 'with-icon'],
            ]);
        } catch (InvalidVolumeException $e) {
            return Html::tag('p', $e->getMessage(), [
                'class' => ['warning', 'with-icon'],
            ]);
        }
    }

    /**
     * @inheritdoc
     */
    public function getSettingsHtml()
    {
        $this->singleUploadLocationSource = $this->_volumeSourceToFolderSource($this->singleUploadLocationSource);
        $this->defaultUploadLocationSource = $this->_volumeSourceToFolderSource($this->defaultUploadLocationSource);

        if (is_array($this->sources)) {
            foreach ($this->sources as &$source) {
                $source = $this->_volumeSourceToFolderSource($source);
            }
        }

        return parent::getSettingsHtml();
    }

    /**
     * @inheritdoc
     */
    public function getElementValidationRules(): array
    {
        $rules = parent::getElementValidationRules();
        $rules[] = 'validateFileType';
        $rules[] = 'validateFileSize';

        return $rules;
    }

    /**
     * Validates the files to make sure they are one of the allowed file kinds.
     *
     * @param ElementInterface $element
     */
    public function validateFileType(ElementInterface $element)
    {
        // Make sure the field restricts file types
        if (!$this->restrictFiles) {
            return;
        }

        $filenames = [];

        // Get all the value's assets' filenames
        /** @var AssetQuery $value */
        $value = $element->getFieldValue($this->handle);
        foreach ($value->all() as $asset) {
            /** @var Asset $asset */
            $filenames[] = $asset->filename;
        }

        // Get any uploaded filenames
        $uploadedFiles = $this->_getUploadedFiles($element);
        foreach ($uploadedFiles as $file) {
            $filenames[] = $file['filename'];
        }

        // Now make sure that they all check out
        $allowedExtensions = $this->_getAllowedExtensions();
        foreach ($filenames as $filename) {
            if (!in_array(mb_strtolower(pathinfo($filename, PATHINFO_EXTENSION)), $allowedExtensions, true)) {
                $element->addError($this->handle, Craft::t('app', '"{filename}" is not allowed in this field.', [
                    'filename' => $filename
                ]));
            }
        }
    }

    /**
     * Validates the files to make sure they are one of the allowed file kinds.
     *
     * @param ElementInterface $element
     */
    public function validateFileSize(ElementInterface $element)
    {
        $maxSize = AssetsHelper::getMaxUploadSize();

        $filenames = [];

        // Get any uploaded filenames
        $uploadedFiles = $this->_getUploadedFiles($element);
        foreach ($uploadedFiles as $file) {
            if ($file['type'] === 'data') {
                if (strlen($file['data']) > $maxSize) {
                    $filenames[] = $file['filename'];
                }
            } else {
                if (file_exists($file['location']) && (filesize($file['location']) > $maxSize)) {
                    $filenames[] = $file['filename'];
                }
            }
        }

        foreach ($filenames as $filename) {
            $element->addError($this->handle, Craft::t('app', '"{filename}" is too large.', [
                'filename' => $filename
            ]));
        }
    }

    /**
     * @inheritdoc
     */
    public function normalizeValue($value, ElementInterface $element = null)
    {
        // If data strings are passed along, make sure the array keys are retained.
        if (isset($value['data']) && !empty($value['data'])) {
            $this->_uploadedDataFiles = ['data' => $value['data'], 'filename' => $value['filename']];
            unset($value['data'], $value['filename']);

            /** @var Asset $class */
            $class = static::elementType();
            /** @var ElementQuery $query */
            $query = $class::find();

            $targetSite = $this->targetSiteId($element);
            if ($this->targetSiteId) {
                $query->siteId($targetSite);
            } else {
                $query
                    ->siteId('*')
                    ->unique()
                    ->preferSites([$targetSite]);
            }

            // $value might be an array of element IDs
            if (is_array($value)) {
                $query
                    ->id(array_values(array_filter($value)))
                    ->fixedOrder();

                if ($this->allowLimit && $this->limit) {
                    $query->limit($this->limit);
                }

                return $query;
            }
        }

        return parent::normalizeValue($value, $element);
    }

    /**
     * @inheritdoc
     */
    public function isValueEmpty($value, ElementInterface $element): bool
    {
        return parent::isValueEmpty($value, $element) && empty($this->_getUploadedFiles($element));
    }

    /**
     * Resolve source path for uploading for this field.
     *
     * @param ElementInterface|null $element
     * @return int
     */
    public function resolveDynamicPathToFolderId(ElementInterface $element = null): int
    {
        return $this->_determineUploadFolderId($element, true);
    }

    /**
     * @inheritdoc
     * @since 3.3.0
     */
    public function getContentGqlType()
    {
        return [
            'name' => $this->handle,
            'type' => Type::listOf(AssetInterface::getType()),
            'args' => AssetArguments::getArguments(),
            'resolve' => AssetResolver::class . '::resolve',
        ];
    }


    // Events
    // -------------------------------------------------------------------------

    /**
     * @inheritdoc
     */
    public function afterElementSave(ElementInterface $element, bool $isNew)
    {
        // Figure out what we're working with and set up some initial variables.
        $isDraftOrRevision = $element && $element->id && ElementHelper::isDraftOrRevision($element);
        $query = $element->getFieldValue($this->handle);
        $assetsService = Craft::$app->getAssets();

        $getTargetFolderId = function() use ($element, $isDraftOrRevision): int {
            static $targetFolderId;
            return $targetFolderId = $targetFolderId ?? $this->_determineUploadFolderId($element, !$isDraftOrRevision);
        };

        // Folder creation and file uploads have been handles for propagating elements already.
        if (!$element->propagating) {
            // Were there any uploaded files?
            $uploadedFiles = $this->_getUploadedFiles($element);

            if (!empty($uploadedFiles)) {
                $targetFolderId = $getTargetFolderId();

                // Convert them to assets
                $assetIds = [];

                foreach ($uploadedFiles as $file) {
                    $tempPath = AssetsHelper::tempFilePath($file['filename']);
                    if ($file['type'] === 'upload') {
                        move_uploaded_file($file['location'], $tempPath);
                    }
                    if ($file['type'] === 'data') {
                        FileHelper::writeToFile($tempPath, $file['data']);
                    }

                    $folder = $assetsService->getFolderById($targetFolderId);
                    $asset = new Asset();
                    $asset->tempFilePath = $tempPath;
                    $asset->filename = $file['filename'];
                    $asset->newFolderId = $targetFolderId;
<<<<<<< HEAD
                    $asset->setVolumeId($folder->volumeId);
                    $asset->setScenario(Asset::SCENARIO_CREATE);
=======
                    $asset->volumeId = $folder->volumeId;
                    $asset->uploaderId = Craft::$app->getUser()->getId();
>>>>>>> df154fac
                    $asset->avoidFilenameConflicts = true;
                    $asset->setScenario(Asset::SCENARIO_CREATE);
                    Craft::$app->getElements()->saveElement($asset);

                    $assetIds[] = $asset->id;
                }

                // Add the newly uploaded IDs to the mix.
                if (\is_array($query->id)) {
                    $query = $this->normalizeValue(array_merge($query->id, $assetIds), $element);
                } else {
                    $query = $this->normalizeValue($assetIds, $element);
                }

                $element->setFieldValue($this->handle, $query);

                // Make sure that all traces of processed files are removed.
                $this->_uploadedDataFiles = null;
            }
        }

        // Are there any related assets?
        /** @var AssetQuery $query */
        /** @var Asset[] $assets */
        $assets = $query->all();

        if (!empty($assets)) {
            // Only enforce the single upload folder setting if this isn't a draft or revision
            if ($this->useSingleFolder && !$isDraftOrRevision) {
                $targetFolderId = $getTargetFolderId();
                $assetsToMove = ArrayHelper::where($assets, function(Asset $asset) use ($targetFolderId) {
                    return $asset->folderId != $targetFolderId;
                });
            } else {
                // Find the files with temp sources and just move those.
                $assetsToMove = Asset::find()
                    ->id(ArrayHelper::getColumn($assets, 'id'))
                    ->volumeId(':empty:')
                    ->all();
            }

            if (!empty($assetsToMove)) {
                $folder = $assetsService->getFolderById($getTargetFolderId());

                // Resolve all conflicts by keeping both
                foreach ($assetsToMove as $asset) {
                    $asset->avoidFilenameConflicts = true;
                    try {
                        $assetsService->moveAsset($asset, $folder);
                    } catch (VolumeObjectNotFoundException $e) {
                        // Don't freak out about that.
                        Craft::warning('Couldn’t move asset because the file doesn’t exist: ' . $e->getMessage());
                        Craft::$app->getErrorHandler()->logException($e);
                    }
                }
            }
        }

        parent::afterElementSave($element, $isNew);
    }

    /**
     * @inheritdoc
     * @since 3.3.0
     */
    public function getEagerLoadingGqlConditions()
    {
        $allowedEntities = Gql::extractAllowedEntitiesFromSchema();
        $allowedVolumeUids = $allowedEntities['volumes'] ?? [];

        if (empty($allowedVolumeUids)) {
            return false;
        }

        $volumeIds = Db::idsByUids(DbTable::VOLUMES, $allowedVolumeUids);

        return ['volumeId' => array_values($volumeIds)];
    }

    /**
     * @inheritdoc
     */
    protected function inputSources(ElementInterface $element = null)
    {
        $folderId = $this->_determineUploadFolderId($element, false);
        Craft::$app->getSession()->authorize('saveAssetInVolume:' . $folderId);

        $assetsService = Craft::$app->getAssets();

        if ($this->useSingleFolder) {
            if (!$this->showUnpermittedVolumes) {
                // Make sure they have permission to view the volume
                // (Use singleUploadLocationSource here because the actual folder could belong to a temp volume)
                $volumeId = $this->_volumeIdBySourceKey($this->singleUploadLocationSource);
                $volume = $volumeId ? Craft::$app->getVolumes()->getVolumeById($volumeId) : null;
                if (!$volume || !Craft::$app->getUser()->checkPermission("viewVolume:{$volume->uid}")) {
                    return [];
                }
            }

            $folderPath = $this->_getSourcePathByFolderId($folderId);

            return [$folderPath];
        }

        $sources = [];

        // If it's a list of source IDs, we need to convert them to their folder counterparts
        if (is_array($this->sources)) {
            foreach ($this->sources as $source) {
                if (strpos($source, 'volume:') === 0) {
                    // volume:x → folder:x
                    $sources[] = $this->_volumeSourceToFolderSource($source);
                } else {
                    $sources[] = $source;
                }
            }
        } else {
            foreach (Craft::$app->getElementIndexes()->getSources(Asset::class) as $source) {
                if (isset($source['key'])) {
                    $sources[] = $source['key'];
                }
            }
        }

        // Now enforce the showUnpermittedVolumes setting
        if (!$this->showUnpermittedVolumes && !empty($sources)) {
            $userService = Craft::$app->getUser();
            return ArrayHelper::where($sources, function(string $source) use ($assetsService, $userService) {
                // If it's not a volume folder, let it through
                if (strpos($source, 'folder:') !== 0) {
                    return true;
                }
                // Only show it if they have permission to view it
                $folder = $assetsService->getFolderByUid(explode(':', $source)[1]);
                $volume = $folder ? $folder->getVolume() : null;
                return $volume && $userService->checkPermission("viewVolume:{$volume->uid}");
            });
        }

        return $sources;
    }

    /**
     * @inheritdoc
     */
    protected function inputTemplateVariables($value = null, ElementInterface $element = null): array
    {
        $variables = parent::inputTemplateVariables($value, $element);
        $variables['hideSidebar'] = $this->useSingleFolder;
        $variables['defaultFieldLayoutId'] = $this->_uploadVolume()->fieldLayoutId ?? null;
        $variables['defaultUploadLocation'] = $this->_defaultUploadLocation;

        return $variables;
    }

    /**
     * @inheritdoc
     */
    protected function inputSelectionCriteria(): array
    {
        $criteria = parent::inputSelectionCriteria();
        $criteria['kind'] = ($this->restrictFiles && !empty($this->allowedKinds)) ? $this->allowedKinds : [];

        if ($this->showUnpermittedFiles) {
            $criteria['uploaderId'] = null;
        }

        return $criteria;
    }

    /**
     * @inheritdoc
     * @since 3.4.19
     */
    protected function inputSiteId(ElementInterface $element = null)
    {
        if ($element) {
            // Maintain the same site as the element
            return $element->siteId;
        }

        return null;
    }

    /**
     * Returns any files that were uploaded to the field.
     *
     * @param ElementInterface $element
     * @return array
     */
    private function _getUploadedFiles(ElementInterface $element): array
    {
        $uploadedFiles = [];

        if (ElementHelper::rootElement($element)->getIsRevision()) {
            return $uploadedFiles;
        }

        // Grab data strings
        if (isset($this->_uploadedDataFiles['data']) && is_array($this->_uploadedDataFiles['data'])) {
            foreach ($this->_uploadedDataFiles['data'] as $index => $dataString) {
                if (preg_match('/^data:(?<type>[a-z0-9]+\/[a-z0-9\+]+);base64,(?<data>.+)/i',
                    $dataString, $matches)) {
                    $type = $matches['type'];
                    $data = base64_decode($matches['data']);

                    if (!$data) {
                        continue;
                    }

                    if (!empty($this->_uploadedDataFiles['filename'][$index])) {
                        $filename = $this->_uploadedDataFiles['filename'][$index];
                    } else {
                        $extensions = FileHelper::getExtensionsByMimeType($type);

                        if (empty($extensions)) {
                            continue;
                        }

                        $filename = 'Uploaded_file.' . reset($extensions);
                    }

                    $uploadedFiles[] = [
                        'filename' => $filename,
                        'data' => $data,
                        'type' => 'data'
                    ];
                }
            }
        }

        // See if we have uploaded file(s).
        $paramName = $this->requestParamName($element);

        if ($paramName !== null) {
            $files = UploadedFile::getInstancesByName($paramName);

            foreach ($files as $file) {
                $uploadedFiles[] = [
                    'filename' => $file->name,
                    'location' => $file->tempName,
                    'type' => 'upload'
                ];
            }
        }

        return $uploadedFiles;
    }

    /**
     * Resolve a source path to it's folder ID by the source path and the matched source beginning.
     *
     * @param string $uploadSource
     * @param string $subpath
     * @param ElementInterface|null $element
     * @param bool $createDynamicFolders whether missing folders should be created in the process
     * @return int
     * @throws InvalidSubpathException if the subpath cannot be parsed in full
     * @throws InvalidVolumeException if the volume root folder doesn’t exist
     */
    private function _resolveVolumePathToFolderId(string $uploadSource, string $subpath, ElementInterface $element = null, bool $createDynamicFolders = true): int
    {
        $assetsService = Craft::$app->getAssets();

        $volumeId = $this->_volumeIdBySourceKey($uploadSource);

        // Make sure the volume and root folder actually exists
        if ($volumeId === null || ($rootFolder = $assetsService->getRootFolderByVolumeId($volumeId)) === null) {
            throw new InvalidVolumeException();
        }

        // Are we looking for a subfolder?
        $subpath = is_string($subpath) ? trim($subpath, '/') : '';

        if ($subpath === '') {
            // Get the root folder in the source
            $folderId = $rootFolder->id;
        } else {
            // Prepare the path by parsing tokens and normalizing slashes.
            try {
                $renderedSubpath = Craft::$app->getView()->renderObjectTemplate($subpath, $element);
            } catch (\Throwable $e) {
                throw new InvalidSubpathException($subpath, null, 0, $e);
            }

            // Did any of the tokens return null?
            if (
                $renderedSubpath === '' ||
                trim($renderedSubpath, '/') != $renderedSubpath ||
                strpos($renderedSubpath, '//') !== false
            ) {
                throw new InvalidSubpathException($subpath);
            }

            // Sanitize the subpath
            $segments = explode('/', $renderedSubpath);
            foreach ($segments as &$segment) {
                $segment = FileHelper::sanitizeFilename($segment, [
                    'asciiOnly' => Craft::$app->getConfig()->getGeneral()->convertFilenamesToAscii
                ]);
            }
            unset($segment);
            $subpath = implode('/', $segments);

            $folder = $assetsService->findFolder([
                'volumeId' => $volumeId,
                'path' => $subpath . '/'
            ]);

            // Ensure that the folder exists
            if (!$folder) {
                if (!$createDynamicFolders) {
                    throw new InvalidSubpathException($subpath);
                }

                $volume = Craft::$app->getVolumes()->getVolumeById($volumeId);
                $folderId = $assetsService->ensureFolderByFullPathAndVolume($subpath, $volume);
            } else {
                $folderId = $folder->id;
            }
        }

        return $folderId;
    }

    /**
     * Get a list of allowed extensions for a list of file kinds.
     *
     * @return array
     */
    private function _getAllowedExtensions(): array
    {
        if (!is_array($this->allowedKinds)) {
            return [];
        }

        $extensions = [];
        $allKinds = AssetsHelper::getFileKinds();

        foreach ($this->allowedKinds as $allowedKind) {
            foreach ($allKinds[$allowedKind]['extensions'] as $ext) {
                $extensions[] = $ext;
            }
        }

        return $extensions;
    }

    /**
     * Determine an upload folder id by looking at the settings and whether Element this field belongs to is new or not.
     *
     * @param ElementInterface|null $element
     * @param bool $createDynamicFolders whether missing folders should be created in the process
     * @return int
     * @throws InvalidSubpathException if the folder subpath is not valid
     * @throws InvalidVolumeException if there's a problem with the field's volume configuration
     */
    private function _determineUploadFolderId(ElementInterface $element = null, bool $createDynamicFolders = true): int
    {
        $userFolder = null;
        $folderId = null;

        if ($this->useSingleFolder) {
            $uploadVolume = $this->singleUploadLocationSource;
            $subpath = $this->singleUploadLocationSubpath;
            $settingName = Craft::t('app', 'Upload Location');
        } else {
            $uploadVolume = $this->defaultUploadLocationSource;
            $subpath = $this->defaultUploadLocationSubpath;
            $settingName = Craft::t('app', 'Default Upload Location');
        }

        $assets = Craft::$app->getAssets();

        try {
            if (!$uploadVolume) {
                throw new InvalidVolumeException();
            }

            $folderId = $this->_resolveVolumePathToFolderId($uploadVolume, $subpath, $element, $createDynamicFolders);
        } catch (InvalidVolumeException $e) {
            throw new InvalidVolumeException(Craft::t('app', 'The {field} field’s {setting} setting is set to an invalid volume.', [
                'field' => $this->name,
                'setting' => $settingName,
            ]), 0, $e);
        } catch (InvalidSubpathException $e) {
            // If this is a static path, go ahead and create it
            if (!preg_match('/\{|\}/', $subpath)) {
                $volumeId = $this->_volumeIdBySourceKey($uploadVolume);
                $folderId = $assets->ensureFolderByFullPathAndVolume($subpath, Craft::$app->getVolumes()->getVolumeById($volumeId));
            }

            // If this is a new/disabled element, the subpath probably just contained a token that returned null, like {id}
            // so use the user's upload folder instead
            if ($element === null || !$element->id || !$element->enabled || !$createDynamicFolders) {
                $userFolder = $assets->getUserTemporaryUploadFolder();
            } else {
                // Existing element, so this is just a bad subpath
                throw new InvalidSubpathException($e->subpath, Craft::t('app', 'The {field} field’s {setting} setting has an invalid subpath (“{subpath}”).', [
                    'field' => $this->name,
                    'setting' => $settingName,
                    'subpath' => $e->subpath,
                ]), 0, $e);
            }
        }

        // If we have resolved everything to a temporary user folder, fine
        if ($userFolder !== null) {
            $folderId = $userFolder->id;
            // But in all other cases, make it the default upload location, too
        } else if (!$this->useSingleFolder) {
            $this->_defaultUploadLocation = $this->_getSourcePathByFolderId($folderId);
        }

        return $folderId;
    }

    /**
     * Returns a volume ID from an upload source key.
     *
     * @param string $sourceKey
     * @return int|null
     */
    public function _volumeIdBySourceKey(string $sourceKey)
    {
        $parts = explode(':', $sourceKey, 2);

        if (count($parts) !== 2) {
            return null;
        }

        $volume = Craft::$app->getVolumes()->getVolumeByUid($parts[1]);
        return $volume ? $volume->id : null;
    }

    /**
     * Returns the target upload volume for the field.
     *
     * @return VolumeInterface|null
     */
    private function _uploadVolume()
    {
        if ($this->useSingleFolder) {
            $sourceKey = $this->singleUploadLocationSource;
        } else {
            $sourceKey = $this->defaultUploadLocationSource;
        }

        if (($volumeId = $this->_volumeIdBySourceKey($sourceKey)) === null) {
            return null;
        }

        return Craft::$app->getVolumes()->getVolumeById($volumeId);
    }

    /**
     * Convert a folder:UID source key to a volume:UID source key.
     *
     * @param mixed $sourceKey
     * @return string
     */
    private function _folderSourceToVolumeSource($sourceKey): string
    {
        if ($sourceKey && is_string($sourceKey) && strpos($sourceKey, 'folder:') === 0) {
            $parts = explode(':', $sourceKey);
            $folder = Craft::$app->getAssets()->getFolderByUid($parts[1]);

            if ($folder) {
                try {
                    $volume = $folder->getVolume();
                    return 'volume:' . $volume->uid;
                } catch (InvalidConfigException $e) {
                    // The volume is probably soft-deleted. Just pretend the folder didn't exist.
                }
            }
        }

        return (string)$sourceKey;
    }

    /**
     * Convert a volume:UID source key to a folder:UID source key.
     *
     * @param mixed $sourceKey
     * @return string
     */
    private function _volumeSourceToFolderSource($sourceKey): string
    {
        if ($sourceKey && is_string($sourceKey) && strpos($sourceKey, 'volume:') === 0) {
            $parts = explode(':', $sourceKey);
            $volume = Craft::$app->getVolumes()->getVolumeByUid($parts[1]);

            if ($volume && $folder = Craft::$app->getAssets()->getRootFolderByVolumeId($volume->id)) {
                return 'folder:' . $folder->uid;
            }
        }

        return (string)$sourceKey;
    }

    /**
     * Generate the full path for a folder in a volume in the form of folder:UID/folder:UID... based on a folder id.
     *
     * @param int $folderId
     * @return string
     */
    private function _getSourcePathByFolderId(int $folderId): string
    {
        $folder = Craft::$app->getAssets()->getFolderById($folderId);
        $folderPath = 'folder:' . $folder->uid;

        // Construct the path
        while ($folder->parentId && $folder->volumeId !== null) {
            $parent = $folder->getParent();
            $folderPath = 'folder:' . $parent->uid . '/' . $folderPath;
            $folder = $parent;
        }

        return $folderPath;
    }
}<|MERGE_RESOLUTION|>--- conflicted
+++ resolved
@@ -481,13 +481,7 @@
                     $asset->tempFilePath = $tempPath;
                     $asset->filename = $file['filename'];
                     $asset->newFolderId = $targetFolderId;
-<<<<<<< HEAD
                     $asset->setVolumeId($folder->volumeId);
-                    $asset->setScenario(Asset::SCENARIO_CREATE);
-=======
-                    $asset->volumeId = $folder->volumeId;
-                    $asset->uploaderId = Craft::$app->getUser()->getId();
->>>>>>> df154fac
                     $asset->avoidFilenameConflicts = true;
                     $asset->setScenario(Asset::SCENARIO_CREATE);
                     Craft::$app->getElements()->saveElement($asset);
