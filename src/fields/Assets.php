--- conflicted
+++ resolved
@@ -509,11 +509,10 @@
      */
     public function beforeElementSave(ElementInterface $element, bool $isNew): bool
     {
-<<<<<<< HEAD
         // Only handle file uploads for the initial site
         if (!$element->propagating) {
             // No special treatment for revisions
-            $rootElement = ElementHelper::rootElement($element);
+            $rootElement = $element->getRootOwner();
             if (!$rootElement->getIsRevision()) {
                 // Figure out what we're working with and set up some initial variables.
                 $isCanonical = $rootElement->getIsCanonical();
@@ -523,19 +522,6 @@
                 $getUploadFolderId = function() use ($element, $isCanonical, &$_targetFolderId): int {
                     return $_targetFolderId ?? ($_targetFolderId = $this->_uploadFolder($element, $isCanonical)->id);
                 };
-=======
-        // No special treatment for revisions
-        $rootElement = $element->getRootOwner();
-        if (!$rootElement->getIsRevision()) {
-            // Figure out what we're working with and set up some initial variables.
-            $isCanonical = $rootElement->getIsCanonical();
-            $query = $element->getFieldValue($this->handle);
-            $assetsService = Craft::$app->getAssets();
-
-            $getUploadFolderId = function() use ($element, $isCanonical, &$_targetFolderId): int {
-                return $_targetFolderId ?? ($_targetFolderId = $this->_uploadFolder($element, $isCanonical)->id);
-            };
->>>>>>> 169b9114
 
                 // Were there any uploaded files?
                 $uploadedFiles = $this->_getUploadedFiles($element);
