<?php
/**
 * @link https://craftcms.com/
 * @copyright Copyright (c) Pixel & Tonic, Inc.
 * @license https://craftcms.github.io/license/
 */

namespace craft\fields;

use Craft;
use craft\base\ElementInterface;
use craft\db\Table as DbTable;
use craft\elements\Asset;
use craft\elements\conditions\ElementCondition;
use craft\elements\db\AssetQuery;
use craft\elements\db\ElementQuery;
use craft\elements\db\ElementQueryInterface;
use craft\errors\FsObjectNotFoundException;
use craft\errors\InvalidFsException;
use craft\errors\InvalidSubpathException;
use craft\gql\arguments\elements\Asset as AssetArguments;
use craft\gql\interfaces\elements\Asset as AssetInterface;
use craft\gql\resolvers\elements\Asset as AssetResolver;
use craft\helpers\ArrayHelper;
use craft\helpers\Assets as AssetsHelper;
use craft\helpers\Cp;
use craft\helpers\Db;
use craft\helpers\ElementHelper;
use craft\helpers\FileHelper;
use craft\helpers\Gql;
use craft\helpers\Gql as GqlHelper;
use craft\helpers\Html;
use craft\helpers\StringHelper;
use craft\models\GqlSchema;
use craft\models\Volume;
use craft\services\ElementSources;
use craft\services\Gql as GqlService;
use craft\web\UploadedFile;
use GraphQL\Type\Definition\Type;
use Illuminate\Support\Collection;
use Twig\Error\RuntimeError;
use yii\base\InvalidConfigException;

/**
 * Assets represents an Assets field.
 *
 * @author Pixel & Tonic, Inc. <support@pixelandtonic.com>
 * @since 3.0.0
 */
class Assets extends BaseRelationField
{
    /**
     * @since 3.5.11
     */
    public const PREVIEW_MODE_FULL = 'full';
    /**
     * @since 3.5.11
     */
    public const PREVIEW_MODE_THUMBS = 'thumbs';

    /**
     * @inheritdoc
     */
    public static function displayName(): string
    {
        return Craft::t('app', 'Assets');
    }

    /**
     * @inheritdoc
     */
    public static function elementType(): string
    {
        return Asset::class;
    }

    /**
     * @inheritdoc
     */
    public static function defaultSelectionLabel(): string
    {
        return Craft::t('app', 'Add an asset');
    }

    /**
     * @inheritdoc
     */
    public static function valueType(): string
    {
        return AssetQuery::class;
    }

    /**
     * @var bool Whether assets should be restricted to a single location.
     * @since 4.0.0
     */
    public bool $restrictLocation = false;

    /**
     * @var string|null The source key where assets can be selected from, if assets are restricted.
     * @since 4.0.0
     */
    public ?string $restrictedLocationSource = null;

    /**
     * @var string|null The subpath where assets can be selected from, if assets are restricted.
     * @since 4.0.0
     */
    public ?string $restrictedLocationSubpath = null;

    /**
     * @var bool Whether assets can be selected from subfolders, if assets are restricted.
     * @since 4.0.0
     */
    public bool $allowSubfolders = false;

    /**
     * @var string|null The subpath where assets should be uploaded to by default, if assets are restricted and subfolders are allowed.
     * @since 4.0.0
     */
    public ?string $restrictedDefaultUploadSubpath = null;

    /**
     * @var string|null The source where assets should be uploaded by default, if assets aren’t restricted.
     */
    public ?string $defaultUploadLocationSource = null;

    /**
     * @var string|null The subpath where assets should be uploaded by default, if assets aren’t restricted.
     */
    public ?string $defaultUploadLocationSubpath = null;

    /**
     * @var bool Whether it should be possible to upload files directly to the field.
     * @since 3.5.13
     */
    public bool $allowUploads = true;

    /**
     * @var bool|null Whether the available assets should be restricted to
     * [[allowedKinds]]
     */
    public bool $restrictFiles = false;

    /**
     * @var array|null The file kinds that the field should be restricted to
     * (only used if [[restrictFiles]] is true)
     */
    public ?array $allowedKinds = null;

    /**
     * @var bool Whether to show input sources for volumes the user doesn’t have permission to view.
     * @since 3.4.0
     */
    public bool $showUnpermittedVolumes = false;

    /**
     * @var bool Whether to show files the user doesn’t have permission to view, per the
     * “View files uploaded by other users” permission.
     * @since 3.4.0
     */
    public bool $showUnpermittedFiles = false;

    /**
     * @var string How related assets should be presented within element index views.
     * @since 3.5.11
     */
    public string $previewMode = self::PREVIEW_MODE_FULL;

    /**
     * @inheritdoc
     */
    protected bool $allowLargeThumbsView = true;

    /**
     * @inheritdoc
     */
    protected string $settingsTemplate = '_components/fieldtypes/Assets/settings';

    /**
     * @inheritdoc
     */
    protected string $inputTemplate = '_components/fieldtypes/Assets/input';

    /**
     * @inheritdoc
     */
    protected ?string $inputJsClass = 'Craft.AssetSelectInput';

    /**
     * @var array|null References for files uploaded as data strings for this field.
     */
    private ?array $_uploadedDataFiles = null;

    /**
     * @var string|null The default upload location for this field to open in modal
     */
    private ?string $_defaultUploadLocation = null;

    /**
     * @inheritdoc
     */
    public function __construct(array $config = [])
    {
        // Rename old settings
        $oldSettings = [
            'useSingleFolder' => 'restrictLocation',
            'singleUploadLocationSource' => 'restrictedLocationSource',
            'singleUploadLocationSubpath' => 'restrictedLocationSubpath',
        ];
        foreach ($oldSettings as $old => $new) {
            if (array_key_exists($old, $config)) {
                $config[$new] = ArrayHelper::remove($config, $old);
            }
        }

        // Config normalization
        $nullables = [
            'allowedKinds',
            'defaultUploadLocationSource',
            'defaultUploadLocationSubpath',
            'restrictedDefaultUploadPath',
            'restrictedLocationSource',
            'restrictedLocationSubpath',
            'singleUploadLocationSource',
            'singleUploadLocationSubpath',
        ];
        foreach ($nullables as $name) {
            if (($config[$name] ?? null) === '') {
                unset($config[$name]);
            }
        }

        // Default showUnpermittedVolumes to true for existing Assets fields
        if (isset($config['id']) && !isset($config['showUnpermittedVolumes'])) {
            $config['showUnpermittedVolumes'] = true;
        }

        parent::__construct($config);
    }

    /**
     * @inheritdoc
     */
    protected function defineRules(): array
    {
        $rules = parent::defineRules();

        $rules[] = [
            ['allowedKinds'], 'required', 'when' => function(self $field): bool {
                return (bool)$field->restrictFiles;
            },
        ];

        $rules[] = [['previewMode'], 'in', 'range' => [self::PREVIEW_MODE_FULL, self::PREVIEW_MODE_THUMBS], 'skipOnEmpty' => false];

        return $rules;
    }

    /**
     * @inheritdoc
     */
    public function getSourceOptions(): array
    {
        $sourceOptions = [];

        foreach (Asset::sources('settings') as $key => $volume) {
            if (!isset($volume['heading'])) {
                $sourceOptions[] = [
                    'label' => $volume['label'],
                    'value' => $volume['key'],
                ];
            }
        }

        return $sourceOptions;
    }

    /**
     * Returns the available file kind options for the settings
     *
     * @return array
     */
    public function getFileKindOptions(): array
    {
        $fileKindOptions = [];

        foreach (AssetsHelper::getAllowedFileKinds() as $value => $kind) {
            $fileKindOptions[] = ['value' => $value, 'label' => $kind['label']];
        }

        return $fileKindOptions;
    }

    /**
     * @inheritdoc
     */
    protected function inputHtml(mixed $value, ?ElementInterface $element = null): string
    {
        try {
            return parent::inputHtml($value, $element);
        } catch (InvalidSubpathException $e) {
            return Html::tag('p', Craft::t('app', 'This field’s target subfolder path is invalid: {path}', [
                'path' => '<code>' . $this->restrictedLocationSubpath . '</code>',
            ]), [
                'class' => ['warning', 'with-icon'],
            ]);
        } catch (InvalidFsException $e) {
            return Html::tag('p', $e->getMessage(), [
                'class' => ['warning', 'with-icon'],
            ]);
        }
    }

    /**
     * @inheritdoc
     */
    public function getElementValidationRules(): array
    {
        $rules = parent::getElementValidationRules();
        $rules[] = 'validateFileType';
        $rules[] = 'validateFileSize';

        return $rules;
    }

    /**
     * Validates the files to make sure they are one of the allowed file kinds.
     *
     * @param ElementInterface $element
     */
    public function validateFileType(ElementInterface $element): void
    {
        // Make sure the field restricts file types
        if (!$this->restrictFiles) {
            return;
        }

        $filenames = [];

        // Get all the value's assets' filenames
        /** @var AssetQuery $value */
        $value = $element->getFieldValue($this->handle);
        foreach ($value->all() as $asset) {
            /** @var Asset $asset */
            $filenames[] = $asset->getFilename();
        }

        // Get any uploaded filenames
        $uploadedFiles = $this->_getUploadedFiles($element);
        foreach ($uploadedFiles as $file) {
            $filenames[] = $file['filename'];
        }

        // Now make sure that they all check out
        $allowedExtensions = $this->_getAllowedExtensions();
        foreach ($filenames as $filename) {
            if (!in_array(mb_strtolower(pathinfo($filename, PATHINFO_EXTENSION)), $allowedExtensions, true)) {
                $element->addError($this->handle, Craft::t('app', '“{filename}” is not allowed in this field.', [
                    'filename' => $filename,
                ]));
            }
        }
    }

    /**
     * Validates the files to make sure they are under the allowed max file size.
     *
     * @param ElementInterface $element
     */
    public function validateFileSize(ElementInterface $element): void
    {
        $maxSize = AssetsHelper::getMaxUploadSize();

        $filenames = [];

        // Get any uploaded filenames
        $uploadedFiles = $this->_getUploadedFiles($element);
        foreach ($uploadedFiles as $file) {
            if ($file['type'] === 'data') {
                if (strlen($file['data']) > $maxSize) {
                    $filenames[] = $file['filename'];
                }
            } else {
                if (file_exists($file['location']) && (filesize($file['location']) > $maxSize)) {
                    $filenames[] = $file['filename'];
                }
            }
        }

        foreach ($filenames as $filename) {
            $element->addError($this->handle, Craft::t('app', '“{filename}” is too large.', [
                'filename' => $filename,
            ]));
        }
    }

    /**
     * @inheritdoc
     */
    public function normalizeValue(mixed $value, ?ElementInterface $element = null): mixed
    {
        // If data strings are passed along, make sure the array keys are retained.
        if (is_array($value) && isset($value['data']) && !empty($value['data'])) {
            $this->_uploadedDataFiles = ['data' => $value['data'], 'filename' => $value['filename']];
            unset($value['data'], $value['filename']);

            /** @var Asset $class */
            $class = static::elementType();
            /** @var ElementQuery $query */
            $query = $class::find();

            $targetSite = $this->targetSiteId($element);
            if ($this->targetSiteId) {
                $query->siteId($targetSite);
            } else {
                $query
                    ->site('*')
                    ->unique()
                    ->preferSites([$targetSite]);
            }

            // $value might be an array of element IDs
            if (is_array($value)) {
                $query
                    ->id(array_values(array_filter($value)))
                    ->fixedOrder();

                if ($this->allowLimit && $this->maxRelations) {
                    $query->limit($this->maxRelations);
                }

                return $query;
            }
        }

        return parent::normalizeValue($value, $element);
    }

    /**
     * @inheritdoc
     */
    public function isValueEmpty(mixed $value, ElementInterface $element): bool
    {
        return parent::isValueEmpty($value, $element) && empty($this->_getUploadedFiles($element));
    }

    /**
     * Resolve source path for uploading for this field.
     *
     * @param ElementInterface|null $element
     * @return int
     */
    public function resolveDynamicPathToFolderId(?ElementInterface $element = null): int
    {
        return $this->_determineUploadFolderId($element);
    }

    /**
     * @inheritdoc
     */
    public function includeInGqlSchema(GqlSchema $schema): bool
    {
        return Gql::canQueryAssets($schema);
    }

    /**
     * @inheritdoc
     * @since 3.3.0
     */
    public function getContentGqlType(): Type|array
    {
        return [
            'name' => $this->handle,
            'type' => Type::nonNull(Type::listOf(AssetInterface::getType())),
            'args' => AssetArguments::getArguments(),
            'resolve' => AssetResolver::class . '::resolve',
            'complexity' => GqlHelper::relatedArgumentComplexity(GqlService::GRAPHQL_COMPLEXITY_EAGER_LOAD),
        ];
    }

    /**
     * @inheritdoc
     */
    protected function tableAttributeHtml(Collection $elements): string
    {
        return Cp::elementPreviewHtml($elements->all(), Cp::ELEMENT_SIZE_SMALL, false, true, $this->previewMode === self::PREVIEW_MODE_FULL);
    }

    // Events
    // -------------------------------------------------------------------------

    /**
     * @inheritdoc
     */
    public function afterElementSave(ElementInterface $element, bool $isNew): void
    {
        // Figure out what we're working with and set up some initial variables.
        $isCanonical = $element->id && ElementHelper::isCanonical($element);
        $query = $element->getFieldValue($this->handle);
        $assetsService = Craft::$app->getAssets();

        $getUploadFolderId = function() use ($element, $isCanonical, &$_targetFolderId): int {
            return $_targetFolderId ?? ($_targetFolderId = $this->_determineUploadFolderId($element, $isCanonical));
        };

        // Folder creation and file uploads have been handles for propagating elements already.
        if (!$element->propagating) {
            // Were there any uploaded files?
            $uploadedFiles = $this->_getUploadedFiles($element);

            if (!empty($uploadedFiles)) {
                $uploadFolderId = $getUploadFolderId();

                // Convert them to assets
                $assetIds = [];

                foreach ($uploadedFiles as $file) {
                    $tempPath = AssetsHelper::tempFilePath($file['filename']);
                    if ($file['type'] === 'upload') {
                        move_uploaded_file($file['location'], $tempPath);
                    }
                    if ($file['type'] === 'data') {
                        FileHelper::writeToFile($tempPath, $file['data']);
                    }

                    $uploadFolder = $assetsService->getFolderById($uploadFolderId);
                    $asset = new Asset();
                    $asset->tempFilePath = $tempPath;
                    $asset->setFilename($file['filename']);
                    $asset->newFolderId = $uploadFolderId;
                    $asset->setVolumeId($uploadFolder->volumeId);
                    $asset->uploaderId = Craft::$app->getUser()->getId();
                    $asset->avoidFilenameConflicts = true;
                    $asset->setScenario(Asset::SCENARIO_CREATE);

                    if (Craft::$app->getElements()->saveElement($asset)) {
                        $assetIds[] = $asset->id;
                    } else {
                        Craft::warning('Couldn’t save uploaded asset due to validation errors: ' . implode(', ', $asset->getFirstErrors()), __METHOD__);
                    }
                }

                if (!empty($assetIds)) {
                    // Add the newly uploaded IDs to the mix.
                    if (is_array($query->id)) {
                        $query = $this->normalizeValue(array_merge($query->id, $assetIds), $element);
                    } else {
                        $query = $this->normalizeValue($assetIds, $element);
                    }

                    $element->setFieldValue($this->handle, $query);

                    // Make sure that all traces of processed files are removed.
                    $this->_uploadedDataFiles = null;
                }
            }
        }

        // Are there any related assets?
        /** @var AssetQuery $query */
        /** @var Asset[] $assets */
        $assets = $query->all();

        if (!empty($assets)) {
            // Only enforce the restricted asset location for canonical elements
            if ($this->restrictLocation && $isCanonical) {
                if (!$this->allowSubfolders) {
                    $rootRestrictedFolderId = $getUploadFolderId();
                } else {
                    $rootRestrictedFolderId = $this->_determineUploadFolderId($element, true, false);
                }

                $assetsToMove = array_filter($assets, function(Asset $asset) use ($rootRestrictedFolderId, $assetsService) {
                    if ($asset->folderId === $rootRestrictedFolderId) {
                        return false;
                    }
                    if (!$this->allowSubfolders) {
                        return true;
                    }
                    $rootRestrictedFolder = $assetsService->getFolderById($rootRestrictedFolderId);
                    return (
                        $asset->volumeId !== $rootRestrictedFolder->volumeId ||
                        !str_starts_with($asset->folderPath, $rootRestrictedFolder->path)
                    );
                });
            } else {
                // Find the files with temp sources and just move those.
                $assetsToMove = Asset::find()
                    ->id(ArrayHelper::getColumn($assets, 'id'))
                    ->volumeId(':empty:')
                    ->all();
            }

            if (!empty($assetsToMove)) {
                $uploadFolder = $assetsService->getFolderById($getUploadFolderId());

                // Resolve all conflicts by keeping both
                foreach ($assetsToMove as $asset) {
                    $asset->avoidFilenameConflicts = true;
                    try {
                        $assetsService->moveAsset($asset, $uploadFolder);
                    } catch (FsObjectNotFoundException $e) {
                        // Don't freak out about that.
                        Craft::warning('Couldn’t move asset because the file doesn’t exist: ' . $e->getMessage());
                        Craft::$app->getErrorHandler()->logException($e);
                    }
                }
            }
        }

        parent::afterElementSave($element, $isNew);
    }

    /**
     * @inheritdoc
     * @since 3.3.0
     */
    public function getEagerLoadingGqlConditions(): ?array
    {
        $allowedEntities = Gql::extractAllowedEntitiesFromSchema();
        $allowedVolumeUids = $allowedEntities['volumes'] ?? [];

        if (empty($allowedVolumeUids)) {
            return null;
        }

        $volumeIds = Db::idsByUids(DbTable::VOLUMES, $allowedVolumeUids);

        return ['volumeId' => array_values($volumeIds)];
    }

    /**
     * @inheritdoc
     */
    public function getInputSources(?ElementInterface $element = null): array|string|null
    {
        $folderId = $this->_determineUploadFolderId($element, false, false);
        Craft::$app->getSession()->authorize('saveAssets:' . $folderId);

        $assetsService = Craft::$app->getAssets();

        if ($this->restrictLocation) {
            if (!$this->showUnpermittedVolumes) {
                // Make sure they have permission to view the volume
                // (Use restrictedLocationSource here because the actual folder could belong to a temp volume)
                $volumeId = $this->_volumeIdBySourceKey($this->restrictedLocationSource);
                $volume = $volumeId ? Craft::$app->getVolumes()->getVolumeById($volumeId) : null;

                if (!$volume || !Craft::$app->getUser()->checkPermission("viewAssets:$volume->uid")) {
                    return [];
                }
            }

            $folderPath = $this->_getSourcePathByFolderId($folderId);
            $sources = [$folderPath];

            if ($this->allowSubfolders) {
                $userFolder = Craft::$app->getAssets()->getUserTemporaryUploadFolder();
                if ($userFolder->id !== $folderId) {
                    $sources[] = $this->_getSourcePathByFolderId($userFolder->id);
                }
            }

            return $sources;
        }

        if (is_array($this->sources)) {
            $sources = array_merge($this->sources);
        } else {
            $sources = [];
            foreach (Craft::$app->getElementSources()->getSources(Asset::class) as $source) {
                if ($source['type'] !== ElementSources::TYPE_HEADING) {
                    $sources[] = $source['key'];
                }
            }
        }

        // Now enforce the showUnpermittedVolumes setting
        if (!$this->showUnpermittedVolumes && !empty($sources)) {
            $userService = Craft::$app->getUser();
            return ArrayHelper::where($sources, function(string $source) use ($assetsService, $userService) {
                // If it's not a volume folder, let it through
                if (!str_starts_with($source, 'folder:')) {
                    return true;
                }
                // Only show it if they have permission to view it
                $folder = $assetsService->getFolderByUid(explode(':', $source)[1]);
                $volume = $folder?->getVolume();
                return $volume && $userService->checkPermission("viewAssets:$volume->uid");
            }, true, true, false);
        }

        return $sources;
    }

    /**
     * @inheritdoc
     */
    protected function inputTemplateVariables(array|ElementQueryInterface $value = null, ?ElementInterface $element = null): array
    {
        $variables = parent::inputTemplateVariables($value, $element);

        $uploadVolume = $this->_uploadVolume();
        $variables['hideSidebar'] = $this->restrictLocation && !$this->allowSubfolders;
        $variables['canUpload'] = (
            $this->allowUploads &&
            $uploadVolume &&
            Craft::$app->getUser()->checkPermission("saveAssets:$uploadVolume->uid")
        );
        $variables['defaultFieldLayoutId'] = $uploadVolume->fieldLayoutId ?? null;
        $variables['defaultUploadLocation'] = $this->_defaultUploadLocation;

        return $variables;
    }

    /**
     * @inheritdoc
     */
    public function getInputSelectionCriteria(): array
    {
        $criteria = parent::getInputSelectionCriteria();
        $criteria['kind'] = ($this->restrictFiles && !empty($this->allowedKinds)) ? $this->allowedKinds : [];

        if ($this->showUnpermittedFiles) {
            $criteria['uploaderId'] = null;
        }

        return $criteria;
    }

    /**
     * @inheritdoc
     */
    protected function createSelectionCondition(): ?ElementCondition
    {
        $condition = Asset::createCondition();
        $condition->queryParams = ['volume', 'volumeId', 'kind'];
        return $condition;
    }

    /**
     * Returns any files that were uploaded to the field.
     *
     * @param ElementInterface $element
     * @return array
     */
    private function _getUploadedFiles(ElementInterface $element): array
    {
        $uploadedFiles = [];

        if (ElementHelper::isRevision($element)) {
            return $uploadedFiles;
        }

        // Grab data strings
        if (isset($this->_uploadedDataFiles['data']) && is_array($this->_uploadedDataFiles['data'])) {
            foreach ($this->_uploadedDataFiles['data'] as $index => $dataString) {
                if (preg_match('/^data:(?<type>[a-z0-9]+\/[a-z0-9\+\-\.]+);base64,(?<data>.+)/i', $dataString, $matches)) {
                    $type = $matches['type'];
                    $data = base64_decode($matches['data']);

                    if (!$data) {
                        continue;
                    }

                    if (!empty($this->_uploadedDataFiles['filename'][$index])) {
                        $filename = $this->_uploadedDataFiles['filename'][$index];
                    } else {
                        $extensions = FileHelper::getExtensionsByMimeType($type);

                        if (empty($extensions)) {
                            continue;
                        }

                        $filename = 'Uploaded_file.' . reset($extensions);
                    }

                    $uploadedFiles[] = [
                        'filename' => $filename,
                        'data' => $data,
                        'type' => 'data',
                    ];
                }
            }
        }

        // See if we have uploaded file(s).
        $paramName = $this->requestParamName($element);

        if ($paramName !== null) {
            $files = UploadedFile::getInstancesByName($paramName);

            foreach ($files as $file) {
                $uploadedFiles[] = [
                    'filename' => $file->name,
                    'location' => $file->tempName,
                    'type' => 'upload',
                ];
            }
        }

        return $uploadedFiles;
    }

    /**
     * Resolve a source path to it's folder ID by the source path and the matched source beginning.
     *
     * @param string $uploadSource
     * @param string|null $subpath
     * @param ElementInterface|null $element
     * @param bool $createDynamicFolders whether missing folders should be created in the process
     * @return int
     * @throws InvalidSubpathException if the subpath cannot be parsed in full
     * @throws InvalidFsException if the volume root folder doesn’t exist
     */
    private function _resolveVolumePathToFolderId(string $uploadSource, ?string $subpath, ?ElementInterface $element, bool $createDynamicFolders): int
    {
        $assetsService = Craft::$app->getAssets();

        $volumeId = $this->_volumeIdBySourceKey($uploadSource);

        // Make sure the volume and root folder actually exists
        if ($volumeId === null || ($rootFolder = $assetsService->getRootFolderByVolumeId($volumeId)) === null) {
            throw new InvalidFsException();
        }

        // Are we looking for a subfolder?
        $subpath = is_string($subpath) ? trim($subpath, '/') : '';

        if ($subpath === '') {
            // Get the root folder in the source
            $folderId = $rootFolder->id;
        } else {
            // Prepare the path by parsing tokens and normalizing slashes.
            try {
                $renderedSubpath = Craft::$app->getView()->renderObjectTemplate($subpath, $element);
            } catch (InvalidConfigException|RuntimeError $e) {
                throw new InvalidSubpathException($subpath, null, 0, $e);
            }

            // Did any of the tokens return null?
            if (
                $renderedSubpath === '' ||
                trim($renderedSubpath, '/') != $renderedSubpath ||
                str_contains($renderedSubpath, '//')
            ) {
                throw new InvalidSubpathException($subpath);
            }

            // Sanitize the subpath
            $segments = array_filter(explode('/', $renderedSubpath), function(string $segment): bool {
                return $segment !== ':ignore:';
            });
            $generalConfig = Craft::$app->getConfig()->getGeneral();
            $segments = array_map(function(string $segment) use ($generalConfig): string {
                return FileHelper::sanitizeFilename($segment, [
                    'asciiOnly' => $generalConfig->convertFilenamesToAscii,
                ]);
            }, $segments);
            $subpath = implode('/', $segments);

            $folder = $assetsService->findFolder([
                'volumeId' => $volumeId,
                'path' => $subpath . '/',
            ]);

            // Ensure that the folder exists
            if (!$folder) {
                if (!$createDynamicFolders) {
                    throw new InvalidSubpathException($subpath);
                }

                $volume = Craft::$app->getVolumes()->getVolumeById($volumeId);
                $folderId = $assetsService->ensureFolderByFullPathAndVolume($subpath, $volume)->id;
            } else {
                $folderId = $folder->id;
            }
        }

        return $folderId;
    }

    /**
     * Get a list of allowed extensions for a list of file kinds.
     *
     * @return array
     */
    private function _getAllowedExtensions(): array
    {
        if (!is_array($this->allowedKinds)) {
            return [];
        }

        $extensions = [];
        $allKinds = AssetsHelper::getFileKinds();

        foreach ($this->allowedKinds as $allowedKind) {
            foreach ($allKinds[$allowedKind]['extensions'] as $ext) {
                $extensions[] = $ext;
            }
        }

        return $extensions;
    }

    /**
     * Determine an upload folder id by looking at the settings and whether Element this field belongs to is new or not.
     *
     * @param ElementInterface|null $element
     * @param bool $createDynamicFolders whether missing folders should be created in the process
     * @param bool $resolveSubtreeDefaultLocation Whether the folder should resolve to the default upload location for subtree fields.
     * @return int
     * @throws InvalidSubpathException if the folder subpath is not valid
     * @throws InvalidFsException if there's a problem with the field's volume configuration
     */
    private function _determineUploadFolderId(?ElementInterface $element = null, bool $createDynamicFolders = true, bool $resolveSubtreeDefaultLocation = true): int
    {
        $userFolder = null;
        $folderId = null;

        if ($this->restrictLocation) {
            $uploadVolume = $this->restrictedLocationSource;
            $subpath = $this->restrictedLocationSubpath;

            if ($this->allowSubfolders && $resolveSubtreeDefaultLocation) {
                $subpath = StringHelper::ensureRight($subpath, '/') . $this->restrictedDefaultUploadSubpath;
                $settingName = Craft::t('app', 'Default Upload Location');
            } else {
                $settingName = Craft::t('app', 'Asset Location');
            }
        } else {
            $uploadVolume = $this->defaultUploadLocationSource;
            $subpath = $this->defaultUploadLocationSubpath;
            $settingName = Craft::t('app', 'Default Upload Location');
        }

        $assets = Craft::$app->getAssets();

        try {
            if (!$uploadVolume) {
                throw new InvalidFsException();
            }

            $folderId = $this->_resolveVolumePathToFolderId($uploadVolume, $subpath, $element, $createDynamicFolders);
        } catch (InvalidFsException $e) {
            throw new InvalidFsException(Craft::t('app', 'The {field} field’s {setting} setting is set to an invalid volume.', [
                'field' => $this->name,
                'setting' => $settingName,
            ]), 0, $e);
        } catch (InvalidSubpathException $e) {
            // If this is a static path, go ahead and create it
            if (!preg_match('/\{|\}/', $subpath)) {
                $volumeId = $this->_volumeIdBySourceKey($uploadVolume);
                $folderId = $assets->ensureFolderByFullPathAndVolume($subpath, Craft::$app->getVolumes()->getVolumeById($volumeId), false)->id;
            }

            // If this is a new/disabled element, the subpath probably just contained a token that returned null, like {id}
            // so use the user's upload folder instead
            if ($element === null || !$element->id || !$element->enabled || !$createDynamicFolders) {
                $userFolder = $assets->getUserTemporaryUploadFolder();
            } else {
                // Existing element, so this is just a bad subpath
                throw new InvalidSubpathException($e->subpath, Craft::t('app', 'The {field} field’s {setting} setting has an invalid subpath (“{subpath}”).', [
                    'field' => $this->name,
                    'setting' => $settingName,
                    'subpath' => $e->subpath,
                ]), 0, $e);
            }
        }

        // If we have resolved everything to a temporary user folder, fine
        if ($userFolder !== null) {
            $folderId = $userFolder->id;
<<<<<<< HEAD
            // But in all other cases, make it the default upload location, too
        } else if (!$this->restrictLocation || $this->allowSubfolders) {
=======
        // But in all other cases, make it the default upload location, too
        } elseif (!$this->useSingleFolder) {
>>>>>>> 9aa883ea
            $this->_defaultUploadLocation = $this->_getSourcePathByFolderId($folderId);
        }

        return $folderId;
    }

    /**
     * Returns a volume ID from an upload source key.
     *
     * @param string $sourceKey
     * @return int|null
     */
    public function _volumeIdBySourceKey(string $sourceKey): ?int
    {
        $parts = explode(':', $sourceKey, 2);

        if (count($parts) !== 2) {
            return null;
        }

        return Craft::$app->getVolumes()->getVolumeByUid($parts[1])?->id;
    }

    /**
     * Returns the target upload volume for the field.
     *
     * @return Volume|null
     */
    private function _uploadVolume(): ?Volume
    {
        if ($this->restrictLocation) {
            $sourceKey = $this->restrictedLocationSource;
        } else {
            $sourceKey = $this->defaultUploadLocationSource;
        }

        if (($volumeId = $this->_volumeIdBySourceKey($sourceKey)) === null) {
            return null;
        }

        return Craft::$app->getVolumes()->getVolumeById($volumeId);
    }

    /**
     * Returns the full source key for a folder, in the form of `volume:UID/folder:UID/...`.
     *
     * @param int $folderId The folder ID
     * @return string
     */
    private function _getSourcePathByFolderId(int $folderId): string
    {
        $segments = [];
        $folder = Craft::$app->getAssets()->getFolderById($folderId);
        while (true) {
            $segment = $folder->parentId ? "folder:$folder->uid" : sprintf('volume:%s', $folder->getVolume()->uid);
            array_unshift($segments, $segment);
            if (!$folder->parentId) {
                break;
            }
            $folder = $folder->getParent();
        }
        return implode('/', $segments);
    }
}<|MERGE_RESOLUTION|>--- conflicted
+++ resolved
@@ -972,13 +972,8 @@
         // If we have resolved everything to a temporary user folder, fine
         if ($userFolder !== null) {
             $folderId = $userFolder->id;
-<<<<<<< HEAD
-            // But in all other cases, make it the default upload location, too
-        } else if (!$this->restrictLocation || $this->allowSubfolders) {
-=======
         // But in all other cases, make it the default upload location, too
-        } elseif (!$this->useSingleFolder) {
->>>>>>> 9aa883ea
+        } elseif (!$this->restrictLocation || $this->allowSubfolders) {
             $this->_defaultUploadLocation = $this->_getSourcePathByFolderId($folderId);
         }
 
