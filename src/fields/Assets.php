--- conflicted
+++ resolved
@@ -439,11 +439,7 @@
             // Construct the path
             while ($folder->parentId && $folder->volumeId !== null) {
                 $parent = $folder->getParent();
-<<<<<<< HEAD
-                $folderPath = 'folder:'.$parent->uid.'/'.$folderPath;
-=======
                 $folderPath = 'folder:' . $parent->uid . '/' . $folderPath;
->>>>>>> 928249a9
                 $folder = $parent;
             }
 
