--- conflicted
+++ resolved
@@ -715,7 +715,6 @@
                 if ($userFolder->id !== $folderId) {
                     $sources[] = $this->_getSourcePathByFolderId($userFolder->id);
                 }
-<<<<<<< HEAD
 
                 return $sources;
 
@@ -734,18 +733,11 @@
                         }
                     }
                 } else {
-                    foreach (Craft::$app->getElementIndexes()->getSources(Asset::class) as $source) {
-                        if (isset($source['key'])) {
+                    foreach (Craft::$app->getElementSources()->getSources(Asset::class) as $source) {
+                        if ($source['type'] !== ElementSources::TYPE_HEADING) {
                             $sources[] = $source['key'];
                         }
                     }
-=======
-            }
-        } else {
-            foreach (Craft::$app->getElementSources()->getSources(Asset::class) as $source) {
-                if ($source['type'] !== ElementSources::TYPE_HEADING) {
-                    $sources[] = $source['key'];
->>>>>>> a34f0cb3
                 }
 
                 // Now enforce the showUnpermittedVolumes setting
