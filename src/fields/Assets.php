<?php
/**
 * @link https://craftcms.com/
 * @copyright Copyright (c) Pixel & Tonic, Inc.
 * @license https://craftcms.github.io/license/
 */

namespace craft\fields;

use Craft;
use craft\base\ElementInterface;
use craft\base\VolumeInterface;
use craft\db\Table as DbTable;
use craft\elements\Asset;
use craft\elements\db\AssetQuery;
use craft\elements\db\ElementQuery;
use craft\errors\InvalidSubpathException;
use craft\errors\InvalidVolumeException;
use craft\errors\VolumeObjectNotFoundException;
use craft\gql\arguments\elements\Asset as AssetArguments;
use craft\gql\interfaces\elements\Asset as AssetInterface;
use craft\gql\resolvers\elements\Asset as AssetResolver;
use craft\helpers\ArrayHelper;
use craft\helpers\Assets as AssetsHelper;
use craft\helpers\Db;
use craft\helpers\ElementHelper;
use craft\helpers\FileHelper;
use craft\helpers\Gql;
use craft\web\UploadedFile;
use GraphQL\Type\Definition\Type;
use yii\base\InvalidConfigException;

/**
 * Assets represents an Assets field.
 *
 * @author Pixel & Tonic, Inc. <support@pixelandtonic.com>
 * @since 3.0.0
 */
class Assets extends BaseRelationField
{
    /**
     * @inheritdoc
     */
    public static function displayName(): string
    {
        return Craft::t('app', 'Assets');
    }

    /**
     * @inheritdoc
     */
    protected static function elementType(): string
    {
        return Asset::class;
    }

    /**
     * @inheritdoc
     */
    public static function defaultSelectionLabel(): string
    {
        return Craft::t('app', 'Add an asset');
    }

    /**
     * @inheritdoc
     */
    public static function valueType(): string
    {
        return AssetQuery::class;
    }

    /**
     * @var bool Whether related assets should be limited to a single folder
     */
    public $useSingleFolder = false;

    /**
     * @var string|null Where files should be uploaded to by default, in format
     * "folder:X", where X is the craft\models\VolumeFolder ID
     * (only used if [[useSingleFolder]] is false)
     */
    public $defaultUploadLocationSource;

    /**
     * @var string|null The subpath that files should be uploaded to by default
     * (only used if [[useSingleFolder]] is false)
     */
    public $defaultUploadLocationSubpath;

    /**
     * @var string|null Where files should be restricted to, in format
     * "folder:X", where X is the craft\models\VolumeFolder ID
     * (only used if [[useSingleFolder]] is true)
     */
    public $singleUploadLocationSource;

    /**
     * @var string|null The subpath that files should be restricted to
     * (only used if [[useSingleFolder]] is true)
     */
    public $singleUploadLocationSubpath;

    /**
     * @var bool|null Whether the available assets should be restricted to
     * [[allowedKinds]]
     */
    public $restrictFiles;

    /**
     * @var array|null The file kinds that the field should be restricted to
     * (only used if [[restrictFiles]] is true)
     */
    public $allowedKinds;

    /**
     * @var bool Whether to show input sources for volumes the user doesn’t have permission to view.
     * @since 3.4.0
     */
    public $showUnpermittedVolumes = false;

    /**
     * @var bool Whether to show files the user doesn’t have permission to view, per the
     * “View files uploaded by other users” permission.
     * @since 3.4.0
     */
    public $showUnpermittedFiles = false;

    /**
     * @inheritdoc
     */
    protected $allowLargeThumbsView = true;

    /**
     * @inheritdoc
     */
    protected $settingsTemplate = '_components/fieldtypes/Assets/settings';

    /**
     * @inheritdoc
     */
    protected $inputTemplate = '_components/fieldtypes/Assets/input';

    /**
     * @inheritdoc
     */
    protected $inputJsClass = 'Craft.AssetSelectInput';

    /**
     * @var array|null References for files uploaded as data strings for this field.
     */
    private $_uploadedDataFiles;

    /**
     * @var int|null The default upload location for this field to open in modal
     */
    private $_defaultUploadLocation;

    /**
     * @inheritdoc
     */
    public function __construct(array $config = [])
    {
        // Default showUnpermittedVolumes to true for existing Assets fields
        if (isset($config['id']) && !isset($config['showUnpermittedVolumes'])) {
            $config['showUnpermittedVolumes'] = true;
        }

        parent::__construct($config);
    }

    /**
     * @inheritdoc
     */
    public function init()
    {
        parent::init();

        $this->useSingleFolder = (bool)$this->useSingleFolder;
        $this->showUnpermittedVolumes = (bool)$this->showUnpermittedVolumes;
        $this->showUnpermittedFiles = (bool)$this->showUnpermittedFiles;

        $this->defaultUploadLocationSource = $this->_folderSourceToVolumeSource($this->defaultUploadLocationSource);
        $this->singleUploadLocationSource = $this->_folderSourceToVolumeSource($this->singleUploadLocationSource);

        if (is_array($this->sources)) {
            foreach ($this->sources as &$source) {
                $source = $this->_folderSourceToVolumeSource($source);
            }
        }
    }

    /**
     * @inheritdoc
     */
    protected function defineRules(): array
    {
        $rules = parent::defineRules();

        $rules[] = [
            ['allowedKinds'], 'required', 'when' => function(self $field): bool {
                return (bool)$field->restrictFiles;
            }
        ];

        return $rules;
    }

    /**
     * @inheritdoc
     */
    public function getSourceOptions(): array
    {
        $sourceOptions = [];

        foreach (Asset::sources('settings') as $key => $volume) {
            if (!isset($volume['heading'])) {
                $sourceOptions[] = [
                    'label' => $volume['label'],
                    'value' => $volume['key']
                ];
            }
        }

        return $sourceOptions;
    }

    /**
     * Returns the available file kind options for the settings
     *
     * @return array
     */
    public function getFileKindOptions(): array
    {
        $fileKindOptions = [];

        foreach (AssetsHelper::getAllowedFileKinds() as $value => $kind) {
            $fileKindOptions[] = ['value' => $value, 'label' => $kind['label']];
        }

        return $fileKindOptions;
    }

    /**
     * @inheritdoc
     */
    public function getInputHtml($value, ElementInterface $element = null): string
    {
        try {
            return parent::getInputHtml($value, $element);
        } catch (InvalidSubpathException $e) {
            return Html::tag('p', Craft::t('app', 'This field’s target subfolder path is invalid: {path}', [
                'path' => '<code>' . $this->singleUploadLocationSubpath . '</code>'
            ]), [
                'class' => ['warning', 'with-icon'],
            ]);
        } catch (InvalidVolumeException $e) {
            return Html::tag('p', $e->getMessage(), [
                'class' => ['warning', 'with-icon'],
            ]);
        }
    }

    /**
     * @inheritdoc
     */
    public function getSettingsHtml()
    {
        $this->singleUploadLocationSource = $this->_volumeSourceToFolderSource($this->singleUploadLocationSource);
        $this->defaultUploadLocationSource = $this->_volumeSourceToFolderSource($this->defaultUploadLocationSource);

        if (is_array($this->sources)) {
            foreach ($this->sources as &$source) {
                $source = $this->_volumeSourceToFolderSource($source);
            }
        }

        return parent::getSettingsHtml();
    }

    /**
     * @inheritdoc
     */
    public function getElementValidationRules(): array
    {
        $rules = parent::getElementValidationRules();
        $rules[] = 'validateFileType';
        $rules[] = 'validateFileSize';

        return $rules;
    }

    /**
     * Validates the files to make sure they are one of the allowed file kinds.
     *
     * @param ElementInterface $element
     */
    public function validateFileType(ElementInterface $element)
    {
        // Make sure the field restricts file types
        if (!$this->restrictFiles) {
            return;
        }

        $filenames = [];

        // Get all the value's assets' filenames
        /** @var AssetQuery $value */
        $value = $element->getFieldValue($this->handle);
        foreach ($value->all() as $asset) {
            /** @var Asset $asset */
            $filenames[] = $asset->filename;
        }

        // Get any uploaded filenames
        $uploadedFiles = $this->_getUploadedFiles($element);
        foreach ($uploadedFiles as $file) {
            $filenames[] = $file['filename'];
        }

        // Now make sure that they all check out
        $allowedExtensions = $this->_getAllowedExtensions();
        foreach ($filenames as $filename) {
            if (!in_array(mb_strtolower(pathinfo($filename, PATHINFO_EXTENSION)), $allowedExtensions, true)) {
                $element->addError($this->handle, Craft::t('app', '"{filename}" is not allowed in this field.', [
                    'filename' => $filename
                ]));
            }
        }
    }

    /**
     * Validates the files to make sure they are one of the allowed file kinds.
     *
     * @param ElementInterface $element
     */
    public function validateFileSize(ElementInterface $element)
    {
        $maxSize = AssetsHelper::getMaxUploadSize();

        $filenames = [];

        // Get any uploaded filenames
        $uploadedFiles = $this->_getUploadedFiles($element);
        foreach ($uploadedFiles as $file) {
            if ($file['type'] === 'data') {
                if (strlen($file['data']) > $maxSize) {
                    $filenames[] = $file['filename'];
                }
            } else {
                if (file_exists($file['location']) && (filesize($file['location']) > $maxSize)) {
                    $filenames[] = $file['filename'];
                }
            }
        }

        foreach ($filenames as $filename) {
            $element->addError($this->handle, Craft::t('app', '"{filename}" is too large.', [
                'filename' => $filename
            ]));
        }
    }

    /**
     * @inheritdoc
     */
    public function normalizeValue($value, ElementInterface $element = null)
    {
        // If data strings are passed along, make sure the array keys are retained.
        if (isset($value['data']) && !empty($value['data'])) {
            $this->_uploadedDataFiles = ['data' => $value['data'], 'filename' => $value['filename']];
            unset($value['data'], $value['filename']);

            /** @var Asset $class */
            $class = static::elementType();
            /** @var ElementQuery $query */
            $query = $class::find();

            $targetSite = $this->targetSiteId($element);
            if ($this->targetSiteId) {
                $query->siteId($targetSite);
            } else {
                $query
                    ->siteId('*')
                    ->unique()
                    ->preferSites([$targetSite]);
            }

            // $value might be an array of element IDs
            if (is_array($value)) {
                $query
                    ->id(array_values(array_filter($value)))
                    ->fixedOrder();

                if ($this->allowLimit && $this->limit) {
                    $query->limit($this->limit);
                }

                return $query;
            }
        }

        return parent::normalizeValue($value, $element);
    }

    /**
     * @inheritdoc
     */
    public function isValueEmpty($value, ElementInterface $element): bool
    {
        return parent::isValueEmpty($value, $element) && empty($this->_getUploadedFiles($element));
    }

    /**
     * Resolve source path for uploading for this field.
     *
     * @param ElementInterface|null $element
     * @return int
     */
    public function resolveDynamicPathToFolderId(ElementInterface $element = null): int
    {
        return $this->_determineUploadFolderId($element, true);
    }

    /**
     * @inheritdoc
     * @since 3.3.0
     */
    public function getContentGqlType()
    {
        return [
            'name' => $this->handle,
            'type' => Type::listOf(AssetInterface::getType()),
            'args' => AssetArguments::getArguments(),
            'resolve' => AssetResolver::class . '::resolve',
        ];
    }


    // Events
    // -------------------------------------------------------------------------

    /**
     * @inheritdoc
     */
    public function afterElementSave(ElementInterface $element, bool $isNew)
    {
        // Figure out what we're working with and set up some initial variables.
        $isDraftOrRevision = $element && $element->id && ElementHelper::isDraftOrRevision($element);
        $query = $element->getFieldValue($this->handle);
        $assetsService = Craft::$app->getAssets();

        $getTargetFolderId = function() use ($element, $isDraftOrRevision): int {
            static $targetFolderId;
            return $targetFolderId = $targetFolderId ?? $this->_determineUploadFolderId($element, !$isDraftOrRevision);
        };

        // Folder creation and file uploads have been handles for propagating elements already.
        if (!$element->propagating) {
            // Were there any uploaded files?
            $uploadedFiles = $this->_getUploadedFiles($element);

            if (!empty($uploadedFiles)) {
                $targetFolderId = $getTargetFolderId();

                // Convert them to assets
                $assetIds = [];

                foreach ($uploadedFiles as $file) {
                    $tempPath = AssetsHelper::tempFilePath($file['filename']);
                    if ($file['type'] === 'upload') {
                        move_uploaded_file($file['location'], $tempPath);
                    }
                    if ($file['type'] === 'data') {
                        FileHelper::writeToFile($tempPath, $file['data']);
                    }

                    $folder = $assetsService->getFolderById($targetFolderId);
                    $asset = new Asset();
                    $asset->tempFilePath = $tempPath;
                    $asset->filename = $file['filename'];
                    $asset->newFolderId = $targetFolderId;
                    $asset->volumeId = $folder->volumeId;
                    $asset->setScenario(Asset::SCENARIO_CREATE);
                    $asset->avoidFilenameConflicts = true;
                    Craft::$app->getElements()->saveElement($asset);

                    $assetIds[] = $asset->id;
                }

                // Add the newly uploaded IDs to the mix.
                if (\is_array($query->id)) {
                    $query = $this->normalizeValue(array_merge($query->id, $assetIds), $element);
                } else {
                    $query = $this->normalizeValue($assetIds, $element);
                }

                $element->setFieldValue($this->handle, $query);

                // Make sure that all traces of processed files are removed.
                $this->_uploadedDataFiles = null;
            }
        }

        // Are there any related assets?
        /** @var AssetQuery $query */
        /** @var Asset[] $assets */
        $assets = $query->all();

        if (!empty($assets)) {
            // Only enforce the single upload folder setting if this isn't a draft or revision
            if ($this->useSingleFolder && !$isDraftOrRevision) {
                $targetFolderId = $getTargetFolderId();
                $assetsToMove = ArrayHelper::where($assets, function(Asset $asset) use ($targetFolderId) {
                    return $asset->folderId != $targetFolderId;
                });
            } else {
                // Find the files with temp sources and just move those.
                $assetsToMove = Asset::find()
                    ->id(ArrayHelper::getColumn($assets, 'id'))
                    ->volumeId(':empty:')
                    ->all();
            }

            if (!empty($assetsToMove)) {
                $folder = $assetsService->getFolderById($getTargetFolderId());

                // Resolve all conflicts by keeping both
                foreach ($assetsToMove as $asset) {
                    $asset->avoidFilenameConflicts = true;
                    try {
                        $assetsService->moveAsset($asset, $folder);
                    } catch (VolumeObjectNotFoundException $e) {
                        // Don't freak out about that.
                        Craft::warning('Couldn’t move asset because the file doesn’t exist: ' . $e->getMessage());
                        Craft::$app->getErrorHandler()->logException($e);
                    }
                }
            }
        }

        parent::afterElementSave($element, $isNew);
    }

    /**
     * @inheritdoc
     * @since 3.3.0
     */
    public function getEagerLoadingGqlConditions()
    {
        $allowedEntities = Gql::extractAllowedEntitiesFromSchema();
        $allowedVolumeUids = $allowedEntities['volumes'] ?? [];

        if (empty($allowedVolumeUids)) {
            return false;
        }

        $volumeIds = Db::idsByUids(DbTable::VOLUMES, $allowedVolumeUids);

        return ['volumeId' => array_values($volumeIds)];
    }

    /**
     * @inheritdoc
     */
    protected function inputSources(ElementInterface $element = null)
    {
        $folderId = $this->_determineUploadFolderId($element, false);
        Craft::$app->getSession()->authorize('saveAssetInVolume:' . $folderId);

        $assetsService = Craft::$app->getAssets();

        if ($this->useSingleFolder) {
            if (!$this->showUnpermittedVolumes) {
                // Make sure they have permission to view the volume
                // (Use singleUploadLocationSource here because the actual folder could belong to a temp volume)
                $volumeId = $this->_volumeIdBySourceKey($this->singleUploadLocationSource);
                $volume = $volumeId ? Craft::$app->getVolumes()->getVolumeById($volumeId) : null;
                if (!$volume || !Craft::$app->getUser()->checkPermission("viewVolume:{$volume->uid}")) {
                    return [];
                }
            }

            $folderPath = $this->_getSourcePathByFolderId($folderId);

            return [$folderPath];
        }

        $sources = [];

        // If it's a list of source IDs, we need to convert them to their folder counterparts
        if (is_array($this->sources)) {
            foreach ($this->sources as $source) {
                if (strpos($source, 'volume:') === 0) {
                    // volume:x → folder:x
                    $sources[] = $this->_volumeSourceToFolderSource($source);
                } else {
                    $sources[] = $source;
                }
            }
        } else {
            foreach (Craft::$app->getElementIndexes()->getSources(Asset::class) as $source) {
                if (isset($source['key'])) {
                    $sources[] = $source['key'];
                }
            }
        }

        // Now enforce the showUnpermittedVolumes setting
        if (!$this->showUnpermittedVolumes && !empty($sources)) {
            $userService = Craft::$app->getUser();
<<<<<<< HEAD
            $permittedSources = [];
            foreach ($sources as $i => $source) {
                if (strpos($source, 'folder:') === 0) {
                    $folder = $assetsService->getFolderByUid(explode(':', $source)[1]);
                    $volume = $folder ? $folder->getVolume() : null;
                    if ($volume && $userService->checkPermission("viewVolume:{$volume->uid}")) {
                        $permittedSources[] = $source;
                    }
=======
            return ArrayHelper::where($sources, function(string $source) use ($assetsService, $userService) {
                // If it's not a volume folder, let it through
                if (strpos($source, 'folder:') !== 0) {
                    return true;
>>>>>>> 102f7976
                }
                // Only show it if they have permission to view it
                $folder = $assetsService->getFolderByUid(explode(':', $source)[1]);
                /** @var Volume $volume */
                $volume = $folder ? $folder->getVolume() : null;
                return $volume && $userService->checkPermission("viewVolume:{$volume->uid}");
            });
        }

        return $sources;
    }

    /**
     * @inheritdoc
     */
    protected function inputTemplateVariables($value = null, ElementInterface $element = null): array
    {
        $variables = parent::inputTemplateVariables($value, $element);
        $variables['hideSidebar'] = $this->useSingleFolder;
        $variables['defaultFieldLayoutId'] = $this->_uploadVolume()->fieldLayoutId ?? null;
        $variables['defaultUploadLocation'] = $this->_defaultUploadLocation;

        return $variables;
    }

    /**
     * @inheritdoc
     */
    protected function inputSelectionCriteria(): array
    {
        $criteria = parent::inputSelectionCriteria();
        $criteria['kind'] = ($this->restrictFiles && !empty($this->allowedKinds)) ? $this->allowedKinds : [];

        if ($this->showUnpermittedFiles) {
            $criteria['uploaderId'] = null;
        }

        return $criteria;
    }

    /**
     * Returns any files that were uploaded to the field.
     *
     * @param ElementInterface $element
     * @return array
     */
    private function _getUploadedFiles(ElementInterface $element): array
    {
        $uploadedFiles = [];

        if (ElementHelper::rootElement($element)->getIsRevision()) {
            return $uploadedFiles;
        }

        // Grab data strings
        if (isset($this->_uploadedDataFiles['data']) && is_array($this->_uploadedDataFiles['data'])) {
            foreach ($this->_uploadedDataFiles['data'] as $index => $dataString) {
                if (preg_match('/^data:(?<type>[a-z0-9]+\/[a-z0-9\+]+);base64,(?<data>.+)/i',
                    $dataString, $matches)) {
                    $type = $matches['type'];
                    $data = base64_decode($matches['data']);

                    if (!$data) {
                        continue;
                    }

                    if (!empty($this->_uploadedDataFiles['filename'][$index])) {
                        $filename = $this->_uploadedDataFiles['filename'][$index];
                    } else {
                        $extensions = FileHelper::getExtensionsByMimeType($type);

                        if (empty($extensions)) {
                            continue;
                        }

                        $filename = 'Uploaded_file.' . reset($extensions);
                    }

                    $uploadedFiles[] = [
                        'filename' => $filename,
                        'data' => $data,
                        'type' => 'data'
                    ];
                }
            }
        }

        // See if we have uploaded file(s).
        $paramName = $this->requestParamName($element);

        if ($paramName !== null) {
            $files = UploadedFile::getInstancesByName($paramName);

            foreach ($files as $file) {
                $uploadedFiles[] = [
                    'filename' => $file->name,
                    'location' => $file->tempName,
                    'type' => 'upload'
                ];
            }
        }

        return $uploadedFiles;
    }

    /**
     * Resolve a source path to it's folder ID by the source path and the matched source beginning.
     *
     * @param string $uploadSource
     * @param string $subpath
     * @param ElementInterface|null $element
     * @param bool $createDynamicFolders whether missing folders should be created in the process
     * @return int
     * @throws InvalidSubpathException if the subpath cannot be parsed in full
     * @throws InvalidVolumeException if the volume root folder doesn’t exist
     */
    private function _resolveVolumePathToFolderId(string $uploadSource, string $subpath, ElementInterface $element = null, bool $createDynamicFolders = true): int
    {
        $assetsService = Craft::$app->getAssets();

        $volumeId = $this->_volumeIdBySourceKey($uploadSource);

        // Make sure the volume and root folder actually exists
        if ($volumeId === null || ($rootFolder = $assetsService->getRootFolderByVolumeId($volumeId)) === null) {
            throw new InvalidVolumeException();
        }

        // Are we looking for a subfolder?
        $subpath = is_string($subpath) ? trim($subpath, '/') : '';

        if ($subpath === '') {
            // Get the root folder in the source
            $folderId = $rootFolder->id;
        } else {
            // Prepare the path by parsing tokens and normalizing slashes.
            try {
                $renderedSubpath = Craft::$app->getView()->renderObjectTemplate($subpath, $element);
            } catch (\Throwable $e) {
                throw new InvalidSubpathException($subpath, null, 0, $e);
            }

            // Did any of the tokens return null?
            if (
                $renderedSubpath === '' ||
                trim($renderedSubpath, '/') != $renderedSubpath ||
                strpos($renderedSubpath, '//') !== false
            ) {
                throw new InvalidSubpathException($subpath);
            }

            // Sanitize the subpath
            $segments = explode('/', $renderedSubpath);
            foreach ($segments as &$segment) {
                $segment = FileHelper::sanitizeFilename($segment, [
                    'asciiOnly' => Craft::$app->getConfig()->getGeneral()->convertFilenamesToAscii
                ]);
            }
            unset($segment);
            $subpath = implode('/', $segments);

            $folder = $assetsService->findFolder([
                'volumeId' => $volumeId,
                'path' => $subpath . '/'
            ]);

            // Ensure that the folder exists
            if (!$folder) {
                if (!$createDynamicFolders) {
                    throw new InvalidSubpathException($subpath);
                }

                $volume = Craft::$app->getVolumes()->getVolumeById($volumeId);
                $folderId = $assetsService->ensureFolderByFullPathAndVolume($subpath, $volume);
            } else {
                $folderId = $folder->id;
            }
        }

        return $folderId;
    }

    /**
     * Get a list of allowed extensions for a list of file kinds.
     *
     * @return array
     */
    private function _getAllowedExtensions(): array
    {
        if (!is_array($this->allowedKinds)) {
            return [];
        }

        $extensions = [];
        $allKinds = AssetsHelper::getFileKinds();

        foreach ($this->allowedKinds as $allowedKind) {
            foreach ($allKinds[$allowedKind]['extensions'] as $ext) {
                $extensions[] = $ext;
            }
        }

        return $extensions;
    }

    /**
     * Determine an upload folder id by looking at the settings and whether Element this field belongs to is new or not.
     *
     * @param ElementInterface|null $element
     * @param bool $createDynamicFolders whether missing folders should be created in the process
     * @return int
     * @throws InvalidSubpathException if the folder subpath is not valid
     * @throws InvalidVolumeException if there's a problem with the field's volume configuration
     */
    private function _determineUploadFolderId(ElementInterface $element = null, bool $createDynamicFolders = true): int
    {
        $userFolder = null;
        $folderId = null;

        if ($this->useSingleFolder) {
            $uploadVolume = $this->singleUploadLocationSource;
            $subpath = $this->singleUploadLocationSubpath;
            $settingName = Craft::t('app', 'Upload Location');
        } else {
            $uploadVolume = $this->defaultUploadLocationSource;
            $subpath = $this->defaultUploadLocationSubpath;
            $settingName = Craft::t('app', 'Default Upload Location');
        }

        $assets = Craft::$app->getAssets();

        try {
            if (!$uploadVolume) {
                throw new InvalidVolumeException();
            }

            $folderId = $this->_resolveVolumePathToFolderId($uploadVolume, $subpath, $element, $createDynamicFolders);
        } catch (InvalidVolumeException $e) {
            throw new InvalidVolumeException(Craft::t('app', 'The {field} field’s {setting} setting is set to an invalid volume.', [
                'field' => $this->name,
                'setting' => $settingName,
            ]), 0, $e);
        } catch (InvalidSubpathException $e) {
            // If this is a static path, go ahead and create it
            if (!preg_match('/\{|\}/', $subpath)) {
                $volumeId = $this->_volumeIdBySourceKey($uploadVolume);
                $folderId = $assets->ensureFolderByFullPathAndVolume($subpath, Craft::$app->getVolumes()->getVolumeById($volumeId));
            }

            // If this is a new/disabled element, the subpath probably just contained a token that returned null, like {id}
            // so use the user's upload folder instead
            if ($element === null || !$element->id || !$element->enabled || !$createDynamicFolders) {
                $userFolder = $assets->getUserTemporaryUploadFolder();
            } else {
                // Existing element, so this is just a bad subpath
                throw new InvalidSubpathException($e->subpath, Craft::t('app', 'The {field} field’s {setting} setting has an invalid subpath (“{subpath}”).', [
                    'field' => $this->name,
                    'setting' => $settingName,
                    'subpath' => $e->subpath,
                ]), 0, $e);
            }
        }

        // If we have resolved everything to a temporary user folder, fine
        if ($userFolder !== null) {
            $folderId = $userFolder->id;
            // But in all other cases, make it the default upload location, too
        } else if (!$this->useSingleFolder) {
            $this->_defaultUploadLocation = $this->_getSourcePathByFolderId($folderId);
        }

        return $folderId;
    }

    /**
     * Returns a volume ID from an upload source key.
     *
     * @param string $sourceKey
     * @return int|null
     */
    public function _volumeIdBySourceKey(string $sourceKey)
    {
        $parts = explode(':', $sourceKey, 2);

        if (count($parts) !== 2) {
            return null;
        }

        $volume = Craft::$app->getVolumes()->getVolumeByUid($parts[1]);
        return $volume ? $volume->id : null;
    }

    /**
     * Returns the target upload volume for the field.
     *
     * @return VolumeInterface|null
     */
    private function _uploadVolume()
    {
        if ($this->useSingleFolder) {
            $sourceKey = $this->singleUploadLocationSource;
        } else {
            $sourceKey = $this->defaultUploadLocationSource;
        }

        if (($volumeId = $this->_volumeIdBySourceKey($sourceKey)) === null) {
            return null;
        }

        return Craft::$app->getVolumes()->getVolumeById($volumeId);
    }

    /**
     * Convert a folder:UID source key to a volume:UID source key.
     *
     * @param mixed $sourceKey
     * @return string
     */
    private function _folderSourceToVolumeSource($sourceKey): string
    {
        if ($sourceKey && is_string($sourceKey) && strpos($sourceKey, 'folder:') === 0) {
            $parts = explode(':', $sourceKey);
            $folder = Craft::$app->getAssets()->getFolderByUid($parts[1]);

            if ($folder) {
                try {
                    $volume = $folder->getVolume();
                    return 'volume:' . $volume->uid;
                } catch (InvalidConfigException $e) {
                    // The volume is probably soft-deleted. Just pretend the folder didn't exist.
                }
            }
        }

        return (string)$sourceKey;
    }

    /**
     * Convert a volume:UID source key to a folder:UID source key.
     *
     * @param mixed $sourceKey
     * @return string
     */
    private function _volumeSourceToFolderSource($sourceKey): string
    {
        if ($sourceKey && is_string($sourceKey) && strpos($sourceKey, 'volume:') === 0) {
            $parts = explode(':', $sourceKey);
            $volume = Craft::$app->getVolumes()->getVolumeByUid($parts[1]);

            if ($volume && $folder = Craft::$app->getAssets()->getRootFolderByVolumeId($volume->id)) {
                return 'folder:' . $folder->uid;
            }
        }

        return (string)$sourceKey;
    }

    /**
     * Generate the full path for a folder in a volume in the form of folder:UID/folder:UID... based on a folder id.
     *
     * @param int $folderId
     * @return string
     */
    private function _getSourcePathByFolderId(int $folderId): string
    {
        $folder = Craft::$app->getAssets()->getFolderById($folderId);
        $folderPath = 'folder:' . $folder->uid;

        // Construct the path
        while ($folder->parentId && $folder->volumeId !== null) {
            $parent = $folder->getParent();
            $folderPath = 'folder:' . $parent->uid . '/' . $folderPath;
            $folder = $parent;
        }

        return $folderPath;
    }
}<|MERGE_RESOLUTION|>--- conflicted
+++ resolved
@@ -609,25 +609,13 @@
         // Now enforce the showUnpermittedVolumes setting
         if (!$this->showUnpermittedVolumes && !empty($sources)) {
             $userService = Craft::$app->getUser();
-<<<<<<< HEAD
-            $permittedSources = [];
-            foreach ($sources as $i => $source) {
-                if (strpos($source, 'folder:') === 0) {
-                    $folder = $assetsService->getFolderByUid(explode(':', $source)[1]);
-                    $volume = $folder ? $folder->getVolume() : null;
-                    if ($volume && $userService->checkPermission("viewVolume:{$volume->uid}")) {
-                        $permittedSources[] = $source;
-                    }
-=======
             return ArrayHelper::where($sources, function(string $source) use ($assetsService, $userService) {
                 // If it's not a volume folder, let it through
                 if (strpos($source, 'folder:') !== 0) {
                     return true;
->>>>>>> 102f7976
                 }
                 // Only show it if they have permission to view it
                 $folder = $assetsService->getFolderByUid(explode(':', $source)[1]);
-                /** @var Volume $volume */
                 $volume = $folder ? $folder->getVolume() : null;
                 return $volume && $userService->checkPermission("viewVolume:{$volume->uid}");
             });
