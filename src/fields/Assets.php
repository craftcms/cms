<?php
/**
 * @link https://craftcms.com/
 * @copyright Copyright (c) Pixel & Tonic, Inc.
 * @license https://craftcms.github.io/license/
 */

namespace craft\fields;

use Craft;
use craft\base\ElementInterface;
use craft\elements\Asset;
use craft\elements\conditions\ElementCondition;
use craft\elements\db\AssetQuery;
use craft\elements\db\ElementQueryInterface;
use craft\elements\ElementCollection;
use craft\errors\FsObjectNotFoundException;
use craft\errors\InvalidFsException;
use craft\errors\InvalidSubpathException;
use craft\events\LocateUploadedFilesEvent;
use craft\fs\Temp;
use craft\gql\arguments\elements\Asset as AssetArguments;
use craft\gql\interfaces\elements\Asset as AssetInterface;
use craft\gql\resolvers\elements\Asset as AssetResolver;
use craft\helpers\ArrayHelper;
use craft\helpers\Assets as AssetsHelper;
use craft\helpers\Cp;
use craft\helpers\ElementHelper;
use craft\helpers\FileHelper;
use craft\helpers\Gql;
use craft\helpers\Gql as GqlHelper;
use craft\helpers\Html;
use craft\models\GqlSchema;
use craft\models\Volume;
use craft\services\ElementSources;
use craft\services\Gql as GqlService;
use craft\web\UploadedFile;
use GraphQL\Type\Definition\Type;
use Illuminate\Support\Collection;
use Twig\Error\RuntimeError;
use yii\base\InvalidConfigException;

/**
 * Assets represents an Assets field.
 *
 * @author Pixel & Tonic, Inc. <support@pixelandtonic.com>
 * @since 3.0.0
 */
class Assets extends BaseRelationField
{
    /**
     * @since 3.5.11
     */
    public const PREVIEW_MODE_FULL = 'full';
    /**
     * @since 3.5.11
     */
    public const PREVIEW_MODE_THUMBS = 'thumbs';

    /**
     * @event LocateUploadedFilesEvent The event that is triggered when identifying any uploaded files that
     * should be stored as assets and related by the field.
     * @since 4.0.2
     */
    public const EVENT_LOCATE_UPLOADED_FILES = 'locateUploadedFiles';

    /**
     * @inheritdoc
     */
    public static function displayName(): string
    {
        return Craft::t('app', 'Assets');
    }

    /**
     * @inheritdoc
     */
    public static function elementType(): string
    {
        return Asset::class;
    }

    /**
     * @inheritdoc
     */
    public static function defaultSelectionLabel(): string
    {
        return Craft::t('app', 'Add an asset');
    }

    /**
     * @inheritdoc
     */
    public static function valueType(): string
    {
<<<<<<< HEAD
        return sprintf('%s|%s<%s>', AssetQuery::class, ElementCollection::class, Asset::class);
=======
        return sprintf('\\%s|\\%s[]', AssetQuery::class, Asset::class);
>>>>>>> 3f8a5d61
    }

    /**
     * @var bool Whether assets should be restricted to a single location.
     * @since 4.0.0
     */
    public bool $restrictLocation = false;

    /**
     * @var string|null The source key where assets can be selected from, if assets are restricted.
     * @since 4.0.0
     */
    public ?string $restrictedLocationSource = null;

    /**
     * @var string|null The subpath where assets can be selected from, if assets are restricted.
     * @since 4.0.0
     */
    public ?string $restrictedLocationSubpath = null;

    /**
     * @var bool Whether assets can be selected from subfolders, if assets are restricted.
     * @since 4.0.0
     */
    public bool $allowSubfolders = false;

    /**
     * @var string|null The subpath where assets should be uploaded to by default, if assets are restricted and subfolders are allowed.
     * @since 4.0.0
     */
    public ?string $restrictedDefaultUploadSubpath = null;

    /**
     * @var string|null The source where assets should be uploaded by default, if assets aren’t restricted.
     */
    public ?string $defaultUploadLocationSource = null;

    /**
     * @var string|null The subpath where assets should be uploaded by default, if assets aren’t restricted.
     */
    public ?string $defaultUploadLocationSubpath = null;

    /**
     * @var bool Whether it should be possible to upload files directly to the field.
     * @since 3.5.13
     */
    public bool $allowUploads = true;

    /**
     * @var bool Whether the available assets should be restricted to
     * [[allowedKinds]]
     */
    public bool $restrictFiles = false;

    /**
     * @var array|null The file kinds that the field should be restricted to
     * (only used if [[restrictFiles]] is true)
     */
    public ?array $allowedKinds = null;

    /**
     * @var bool Whether to show input sources for volumes the user doesn’t have permission to view.
     * @since 3.4.0
     */
    public bool $showUnpermittedVolumes = false;

    /**
     * @var bool Whether to show files the user doesn’t have permission to view, per the
     * “View files uploaded by other users” permission.
     * @since 3.4.0
     */
    public bool $showUnpermittedFiles = false;

    /**
     * @var string How related assets should be presented within element index views.
     * @phpstan-var self::PREVIEW_MODE_FULL|self::PREVIEW_MODE_THUMBS
     * @since 3.5.11
     */
    public string $previewMode = self::PREVIEW_MODE_FULL;

    /**
     * @inheritdoc
     */
    protected bool $allowLargeThumbsView = true;

    /**
     * @inheritdoc
     */
    protected string $settingsTemplate = '_components/fieldtypes/Assets/settings.twig';

    /**
     * @inheritdoc
     */
    protected string $inputTemplate = '_components/fieldtypes/Assets/input.twig';

    /**
     * @inheritdoc
     */
    protected ?string $inputJsClass = 'Craft.AssetSelectInput';

    /**
     * @var array|null References for files uploaded as data strings for this field.
     */
    private ?array $_uploadedDataFiles = null;

    /**
     * @var string|null The default upload location for this field to open in modal
     */
    private ?string $_defaultUploadLocation = null;

    /**
     * @inheritdoc
     */
    public function __construct(array $config = [])
    {
        // Rename old settings
        $oldSettings = [
            'useSingleFolder' => 'restrictLocation',
            'singleUploadLocationSource' => 'restrictedLocationSource',
            'singleUploadLocationSubpath' => 'restrictedLocationSubpath',
        ];
        foreach ($oldSettings as $old => $new) {
            if (array_key_exists($old, $config)) {
                $config[$new] = ArrayHelper::remove($config, $old);
            }
        }

        // Default showUnpermittedVolumes to true for existing Assets fields
        if (isset($config['id']) && !isset($config['showUnpermittedVolumes'])) {
            $config['showUnpermittedVolumes'] = true;
        }

        parent::__construct($config);
    }

    /**
     * @inheritdoc
     */
    protected function defineRules(): array
    {
        $rules = parent::defineRules();

        $rules[] = [
            ['allowedKinds'], 'required', 'when' => function(self $field): bool {
                return (bool)$field->restrictFiles;
            },
        ];

        $rules[] = [['previewMode'], 'in', 'range' => [self::PREVIEW_MODE_FULL, self::PREVIEW_MODE_THUMBS], 'skipOnEmpty' => false];

        return $rules;
    }

    /**
     * @inheritdoc
     */
    public function getSourceOptions(): array
    {
        $sourceOptions = [];

        foreach (Asset::sources('settings') as $volume) {
            if (!isset($volume['heading'])) {
                $sourceOptions[] = [
                    'label' => $volume['label'],
                    'value' => $volume['key'],
                ];
            }
        }

        return $sourceOptions;
    }

    /**
     * Returns the available file kind options for the settings
     *
     * @return array
     */
    public function getFileKindOptions(): array
    {
        $fileKindOptions = [];

        foreach (AssetsHelper::getAllowedFileKinds() as $value => $kind) {
            $fileKindOptions[] = ['value' => $value, 'label' => $kind['label']];
        }

        return $fileKindOptions;
    }

    /**
     * @inheritdoc
     */
    protected function inputHtml(mixed $value, ?ElementInterface $element = null): string
    {
        try {
            return parent::inputHtml($value, $element);
        } catch (InvalidSubpathException) {
            return Html::tag('p', Craft::t('app', 'This field’s target subfolder path is invalid: {path}', [
                'path' => '<code>' . $this->restrictedLocationSubpath . '</code>',
            ]), [
                'class' => ['warning', 'with-icon'],
            ]);
        } catch (InvalidFsException $e) {
            return Html::tag('p', $e->getMessage(), [
                'class' => ['warning', 'with-icon'],
            ]);
        }
    }

    /**
     * @inheritdoc
     */
    public function getElementValidationRules(): array
    {
        $rules = parent::getElementValidationRules();
        $rules[] = 'validateFileType';
        $rules[] = 'validateFileSize';

        return $rules;
    }

    /**
     * Validates the files to make sure they are one of the allowed file kinds.
     *
     * @param ElementInterface $element
     */
    public function validateFileType(ElementInterface $element): void
    {
        // Make sure the field restricts file types
        if (!$this->restrictFiles) {
            return;
        }

        $filenames = [];

        // Get all the value's assets' filenames
        /** @var AssetQuery $value */
        $value = $element->getFieldValue($this->handle);
        foreach ($value->all() as $asset) {
            /** @var Asset $asset */
            $filenames[] = $asset->getFilename();
        }

        // Get any uploaded filenames
        $uploadedFiles = $this->_getUploadedFiles($element);
        foreach ($uploadedFiles as $file) {
            $filenames[] = $file['filename'];
        }

        // Now make sure that they all check out
        $allowedExtensions = $this->_getAllowedExtensions();
        foreach ($filenames as $filename) {
            if (!in_array(mb_strtolower(pathinfo($filename, PATHINFO_EXTENSION)), $allowedExtensions, true)) {
                $element->addError($this->handle, Craft::t('app', '“{filename}” is not allowed in this field.', [
                    'filename' => $filename,
                ]));
            }
        }
    }

    /**
     * Validates the files to make sure they are under the allowed max file size.
     *
     * @param ElementInterface $element
     */
    public function validateFileSize(ElementInterface $element): void
    {
        $maxSize = AssetsHelper::getMaxUploadSize();

        $filenames = [];

        // Get any uploaded filenames
        $uploadedFiles = $this->_getUploadedFiles($element);
        foreach ($uploadedFiles as $file) {
            switch ($file['type']) {
                case 'data':
                    if (strlen($file['data']) > $maxSize) {
                        $filenames[] = $file['filename'];
                    }
                    break;
                case 'file':
                case 'upload':
                    if (file_exists($file['path']) && (filesize($file['path']) > $maxSize)) {
                        $filenames[] = $file['filename'];
                    }
                    break;
            }
        }

        foreach ($filenames as $filename) {
            $element->addError($this->handle, Craft::t('app', '“{filename}” is too large.', [
                'filename' => $filename,
            ]));
        }
    }

    /**
     * @inheritdoc
     */
    public function normalizeValue(mixed $value, ?ElementInterface $element = null): mixed
    {
        // If data strings are passed along, make sure the array keys are retained.
        if (is_array($value) && isset($value['data']) && !empty($value['data'])) {
            $this->_uploadedDataFiles = ['data' => $value['data'], 'filename' => $value['filename']];
            unset($value['data'], $value['filename']);

            /** @var Asset $class */
            $class = static::elementType();
            $query = $class::find();

            $targetSite = $this->targetSiteId($element);
            if ($this->targetSiteId) {
                $query->siteId($targetSite);
            } else {
                $query
                    ->site('*')
                    ->unique()
                    ->preferSites([$targetSite]);
            }

            // $value might be an array of element IDs
            if (is_array($value)) {
                $query
                    ->id(array_values(array_filter($value)))
                    ->fixedOrder();

                if ($this->allowLimit && $this->maxRelations) {
                    $query->limit($this->maxRelations);
                }

                return $query;
            }
        }

        return parent::normalizeValue($value, $element);
    }

    /**
     * @inheritdoc
     */
    public function isValueEmpty(mixed $value, ElementInterface $element): bool
    {
        return parent::isValueEmpty($value, $element) && empty($this->_getUploadedFiles($element));
    }

    /**
     * Resolve source path for uploading for this field.
     *
     * @param ElementInterface|null $element
     * @return int
     */
    public function resolveDynamicPathToFolderId(?ElementInterface $element = null): int
    {
        return $this->_determineUploadFolderId($element);
    }

    /**
     * @inheritdoc
     */
    public function includeInGqlSchema(GqlSchema $schema): bool
    {
        return Gql::canQueryAssets($schema);
    }

    /**
     * @inheritdoc
     * @since 3.3.0
     */
    public function getContentGqlType(): Type|array
    {
        return [
            'name' => $this->handle,
            'type' => Type::nonNull(Type::listOf(AssetInterface::getType())),
            'args' => AssetArguments::getArguments(),
            'resolve' => AssetResolver::class . '::resolve',
            'complexity' => GqlHelper::relatedArgumentComplexity(GqlService::GRAPHQL_COMPLEXITY_EAGER_LOAD),
        ];
    }

    /**
     * @inheritdoc
     */
    protected function tableAttributeHtml(Collection $elements): string
    {
        return Cp::elementPreviewHtml($elements->all(), Cp::ELEMENT_SIZE_SMALL, false, true, $this->previewMode === self::PREVIEW_MODE_FULL);
    }

    // Events
    // -------------------------------------------------------------------------

    /**
     * @inheritdoc
     */
    public function afterElementSave(ElementInterface $element, bool $isNew): void
    {
        // No special treatment for revisions
        $rootElement = ElementHelper::rootElement($element);
        if (!$rootElement->getIsRevision()) {
            // Figure out what we're working with and set up some initial variables.
            $isCanonical = $rootElement->getIsCanonical();
            $query = $element->getFieldValue($this->handle);
            $assetsService = Craft::$app->getAssets();

            $getUploadFolderId = function() use ($element, $isCanonical, &$_targetFolderId): int {
                return $_targetFolderId ?? ($_targetFolderId = $this->_determineUploadFolderId($element, $isCanonical));
            };

            // Only handle file uploads for the initial site
            if (!$element->propagating) {
                // Were there any uploaded files?
                $uploadedFiles = $this->_getUploadedFiles($element);

                if (!empty($uploadedFiles)) {
                    $uploadFolderId = $getUploadFolderId();

                    // Convert them to assets
                    $assetIds = [];

                    foreach ($uploadedFiles as $file) {
                        $tempPath = AssetsHelper::tempFilePath($file['filename']);
                        switch ($file['type']) {
                            case 'data':
                                FileHelper::writeToFile($tempPath, $file['data']);
                                break;
                            case 'file':
                                rename($file['path'], $tempPath);
                                break;
                            case 'upload':
                                move_uploaded_file($file['path'], $tempPath);
                                break;
                        }

                        $uploadFolder = $assetsService->getFolderById($uploadFolderId);
                        $asset = new Asset();
                        $asset->tempFilePath = $tempPath;
                        $asset->setFilename($file['filename']);
                        $asset->newFolderId = $uploadFolderId;
                        $asset->setVolumeId($uploadFolder->volumeId);
                        $asset->uploaderId = Craft::$app->getUser()->getId();
                        $asset->avoidFilenameConflicts = true;
                        $asset->setScenario(Asset::SCENARIO_CREATE);

                        if (Craft::$app->getElements()->saveElement($asset)) {
                            $assetIds[] = $asset->id;
                        } else {
                            Craft::warning('Couldn’t save uploaded asset due to validation errors: ' . implode(', ', $asset->getFirstErrors()), __METHOD__);
                        }
                    }

                    if (!empty($assetIds)) {
                        // Add the newly uploaded IDs to the mix.
                        if (is_array($query->id)) {
                            $query = $this->normalizeValue(array_merge($query->id, $assetIds), $element);
                        } else {
                            $query = $this->normalizeValue($assetIds, $element);
                        }

                        $element->setFieldValue($this->handle, $query);

                        // Make sure that all traces of processed files are removed.
                        $this->_uploadedDataFiles = null;
                    }
                }
            }

            // Are there any related assets?
            /** @var AssetQuery $query */
            /** @var Asset[] $assets */
            $assets = $query->all();

            if (!empty($assets)) {
                // Only enforce the restricted asset location for canonical elements
                if ($this->restrictLocation && $isCanonical) {
                    if (!$this->allowSubfolders) {
                        $rootRestrictedFolderId = $getUploadFolderId();
                    } else {
                        $rootRestrictedFolderId = $this->_determineUploadFolderId($element, true, false);
                    }

                    $assetsToMove = array_filter($assets, function(Asset $asset) use ($rootRestrictedFolderId, $assetsService) {
                        if ($asset->folderId === $rootRestrictedFolderId) {
                            return false;
                        }
                        if (!$this->allowSubfolders) {
                            return true;
                        }
                        $rootRestrictedFolder = $assetsService->getFolderById($rootRestrictedFolderId);
                        return (
                            $asset->volumeId !== $rootRestrictedFolder->volumeId ||
                            !str_starts_with($asset->folderPath, $rootRestrictedFolder->path)
                        );
                    });
                } else {
                    // Find the files with temp sources and just move those.
                    /** @var Asset[] $assetsToMove */
                    $assetsToMove = $assetsService->createTempAssetQuery()
                        ->id(ArrayHelper::getColumn($assets, 'id'))
                        ->all();
                }

                if (!empty($assetsToMove)) {
                    $uploadFolder = $assetsService->getFolderById($getUploadFolderId());

                    // Resolve all conflicts by keeping both
                    foreach ($assetsToMove as $asset) {
                        $asset->avoidFilenameConflicts = true;
                        try {
                            $assetsService->moveAsset($asset, $uploadFolder);
                        } catch (FsObjectNotFoundException $e) {
                            // Don't freak out about that.
                            Craft::warning('Couldn’t move asset because the file doesn’t exist: ' . $e->getMessage());
                            Craft::$app->getErrorHandler()->logException($e);
                        }
                    }
                }
            }
        }

        parent::afterElementSave($element, $isNew);
    }

    /**
     * @inheritdoc
     * @since 3.3.0
     */
    public function getEagerLoadingGqlConditions(): ?array
    {
        $allowedEntities = Gql::extractAllowedEntitiesFromSchema();
        $volumeUids = $allowedEntities['volumes'] ?? [];

        if (empty($volumeUids)) {
            return null;
        }

        $volumesService = Craft::$app->getVolumes();
        $volumeIds = array_filter(array_map(function(string $uid) use ($volumesService) {
            $volume = $volumesService->getVolumeByUid($uid);
            return $volume->id ?? null;
        }, $volumeUids));

        return [
            'volumeId' => $volumeIds,
        ];
    }

    /**
     * @inheritdoc
     */
    public function getInputSources(?ElementInterface $element = null): array|string|null
    {
        $folderId = $this->_determineUploadFolderId($element, false, false);
        Craft::$app->getSession()->authorize('saveAssets:' . $folderId);

        if ($this->restrictLocation) {
            if (!$this->showUnpermittedVolumes) {
                // Make sure they have permission to view the volume
                // (Use restrictedLocationSource here because the actual folder could belong to a temp volume)
                $volumeId = $this->_volumeIdBySourceKey($this->restrictedLocationSource);
                $volume = $volumeId ? Craft::$app->getVolumes()->getVolumeById($volumeId) : null;

                if (!$volume || !Craft::$app->getUser()->checkPermission("viewAssets:$volume->uid")) {
                    return [];
                }
            }

            $folderPath = $this->_getSourcePathByFolderId($folderId);
            $sources = [$folderPath];

            if ($this->allowSubfolders) {
                $userFolder = Craft::$app->getAssets()->getUserTemporaryUploadFolder();
                if ($userFolder->id !== $folderId) {
                    $sources[] = $this->_getSourcePathByFolderId($userFolder->id);
                }
            }

            return $sources;
        }

        if (is_array($this->sources)) {
            $sources = array_merge($this->sources);
        } else {
            $sources = [];
            foreach (Craft::$app->getElementSources()->getSources(Asset::class) as $source) {
                if ($source['type'] !== ElementSources::TYPE_HEADING) {
                    $sources[] = $source['key'];
                }
            }
        }

        // Now enforce the showUnpermittedVolumes setting
        if (!$this->showUnpermittedVolumes && !empty($sources)) {
            $userService = Craft::$app->getUser();
            $volumesService = Craft::$app->getVolumes();
            return ArrayHelper::where($sources, function(string $source) use ($volumesService, $userService) {
                // If it’s not a volume folder, let it through
                if (!str_starts_with($source, 'volume:')) {
                    return true;
                }
                // Only show it if they have permission to view it, or if it's the temp volume
                $volumeUid = explode(':', $source)[1];
                if ($userService->checkPermission("viewAssets:$volumeUid")) {
                    return true;
                }
                $volume = $volumesService->getVolumeByUid($volumeUid);
                return $volume?->getFs() instanceof Temp;
            }, true, true, false);
        }

        return $sources;
    }

    /**
     * @inheritdoc
     */
    protected function inputTemplateVariables(array|ElementQueryInterface $value = null, ?ElementInterface $element = null): array
    {
        $variables = parent::inputTemplateVariables($value, $element);

        $uploadVolume = $this->_uploadVolume();
        $variables['hideSidebar'] = $this->restrictLocation && !$this->allowSubfolders;
        $variables['canUpload'] = (
            $this->allowUploads &&
            $uploadVolume &&
            Craft::$app->getUser()->checkPermission("saveAssets:$uploadVolume->uid")
        );
        $variables['defaultFieldLayoutId'] = $uploadVolume->fieldLayoutId ?? null;
        $variables['defaultUploadLocation'] = $this->_defaultUploadLocation;

        return $variables;
    }

    /**
     * @inheritdoc
     */
    public function getInputSelectionCriteria(): array
    {
        $criteria = parent::getInputSelectionCriteria();
        $criteria['kind'] = ($this->restrictFiles && !empty($this->allowedKinds)) ? $this->allowedKinds : [];

        if ($this->showUnpermittedFiles) {
            $criteria['uploaderId'] = null;
        }

        return $criteria;
    }

    /**
     * @inheritdoc
     */
    protected function createSelectionCondition(): ?ElementCondition
    {
        $condition = Asset::createCondition();
        $condition->queryParams = ['volume', 'volumeId', 'kind'];
        return $condition;
    }

    /**
     * Returns any files that were uploaded to the field.
     *
     * @param ElementInterface $element
     * @return array
     */
    private function _getUploadedFiles(ElementInterface $element): array
    {
        $files = [];

        if (ElementHelper::isRevision($element)) {
            return $files;
        }

        // Grab data strings
        if (isset($this->_uploadedDataFiles['data']) && is_array($this->_uploadedDataFiles['data'])) {
            foreach ($this->_uploadedDataFiles['data'] as $index => $dataString) {
                if (preg_match('/^data:(?<type>[a-z0-9]+\/[a-z0-9\+\-\.]+);base64,(?<data>.+)/i', $dataString, $matches)) {
                    $type = $matches['type'];
                    $data = base64_decode($matches['data']);

                    if (!$data) {
                        continue;
                    }

                    if (!empty($this->_uploadedDataFiles['filename'][$index])) {
                        $filename = $this->_uploadedDataFiles['filename'][$index];
                    } else {
                        $extensions = FileHelper::getExtensionsByMimeType($type);

                        if (empty($extensions)) {
                            continue;
                        }

                        $filename = 'Uploaded_file.' . reset($extensions);
                    }

                    $files[] = [
                        'filename' => $filename,
                        'data' => $data,
                        'type' => 'data',
                    ];
                }
            }
        }

        // See if we have uploaded file(s).
        $paramName = $this->requestParamName($element);

        if ($paramName !== null) {
            $uploadedFiles = UploadedFile::getInstancesByName($paramName);

            foreach ($uploadedFiles as $uploadedFile) {
                $files[] = [
                    'filename' => $uploadedFile->name,
                    'path' => $uploadedFile->tempName,
                    'type' => 'upload',
                ];
            }
        }

        $event = new LocateUploadedFilesEvent([
            'element' => $element,
            'files' => $files,
        ]);
        $this->trigger(self::EVENT_LOCATE_UPLOADED_FILES, $event);
        return $event->files;
    }

    /**
     * Resolve a source path to it's folder ID by the source path and the matched source beginning.
     *
     * @param string $uploadSource
     * @param string|null $subpath
     * @param ElementInterface|null $element
     * @param bool $createDynamicFolders whether missing folders should be created in the process
     * @return int
     * @throws InvalidSubpathException if the subpath cannot be parsed in full
     * @throws InvalidFsException if the volume root folder doesn’t exist
     */
    private function _resolveVolumePathToFolderId(string $uploadSource, ?string $subpath, ?ElementInterface $element, bool $createDynamicFolders): int
    {
        $assetsService = Craft::$app->getAssets();

        $volumeId = $this->_volumeIdBySourceKey($uploadSource);

        // Make sure the volume and root folder actually exists
        if ($volumeId === null || ($rootFolder = $assetsService->getRootFolderByVolumeId($volumeId)) === null) {
            throw new InvalidFsException();
        }

        // Are we looking for a subfolder?
        $subpath = is_string($subpath) ? trim($subpath, '/') : '';

        if ($subpath === '') {
            // Get the root folder in the source
            $folderId = $rootFolder->id;
        } else {
            // Prepare the path by parsing tokens and normalizing slashes.
            try {
                $renderedSubpath = Craft::$app->getView()->renderObjectTemplate($subpath, $element);
            } catch (InvalidConfigException|RuntimeError $e) {
                throw new InvalidSubpathException($subpath, null, 0, $e);
            }

            // Did any of the tokens return null?
            if (
                $renderedSubpath === '' ||
                trim($renderedSubpath, '/') != $renderedSubpath ||
                str_contains($renderedSubpath, '//')
            ) {
                throw new InvalidSubpathException($subpath);
            }

            // Sanitize the subpath
            $segments = array_filter(explode('/', $renderedSubpath), function(string $segment): bool {
                return $segment !== ':ignore:';
            });
            $generalConfig = Craft::$app->getConfig()->getGeneral();
            $segments = array_map(function(string $segment) use ($generalConfig): string {
                return FileHelper::sanitizeFilename($segment, [
                    'asciiOnly' => $generalConfig->convertFilenamesToAscii,
                ]);
            }, $segments);
            $subpath = implode('/', $segments);

            $folder = $assetsService->findFolder([
                'volumeId' => $volumeId,
                'path' => $subpath . '/',
            ]);

            // Ensure that the folder exists
            if (!$folder) {
                if (!$createDynamicFolders) {
                    throw new InvalidSubpathException($subpath);
                }

                $volume = Craft::$app->getVolumes()->getVolumeById($volumeId);
                $folderId = $assetsService->ensureFolderByFullPathAndVolume($subpath, $volume)->id;
            } else {
                $folderId = $folder->id;
            }
        }

        return $folderId;
    }

    /**
     * Get a list of allowed extensions for a list of file kinds.
     *
     * @return array
     */
    private function _getAllowedExtensions(): array
    {
        if (!is_array($this->allowedKinds)) {
            return [];
        }

        $extensions = [];
        $allKinds = AssetsHelper::getFileKinds();

        foreach ($this->allowedKinds as $allowedKind) {
            foreach ($allKinds[$allowedKind]['extensions'] as $ext) {
                $extensions[] = $ext;
            }
        }

        return $extensions;
    }

    /**
     * Determine an upload folder id by looking at the settings and whether Element this field belongs to is new or not.
     *
     * @param ElementInterface|null $element
     * @param bool $createDynamicFolders whether missing folders should be created in the process
     * @param bool $resolveSubtreeDefaultLocation Whether the folder should resolve to the default upload location for subtree fields.
     * @return int
     * @throws InvalidSubpathException if the folder subpath is not valid
     * @throws InvalidFsException if there's a problem with the field's volume configuration
     */
    private function _determineUploadFolderId(?ElementInterface $element = null, bool $createDynamicFolders = true, bool $resolveSubtreeDefaultLocation = true): int
    {
        $userFolder = null;
        $folderId = null;

        if ($this->restrictLocation) {
            $uploadVolume = $this->restrictedLocationSource;
            $subpath = $this->restrictedLocationSubpath;

            if ($this->allowSubfolders && $resolveSubtreeDefaultLocation) {
                $subpath = implode('/', ArrayHelper::filterEmptyStringsFromArray(array_map(fn($segment) => trim($segment, '/'), [
                    $subpath ?? '',
                    $this->restrictedDefaultUploadSubpath ?? '',
                ])));
                $settingName = Craft::t('app', 'Default Upload Location');
            } else {
                $settingName = Craft::t('app', 'Asset Location');
            }
        } else {
            $uploadVolume = $this->defaultUploadLocationSource;
            $subpath = $this->defaultUploadLocationSubpath;
            $settingName = Craft::t('app', 'Default Upload Location');
        }

        $assets = Craft::$app->getAssets();

        try {
            if (!$uploadVolume) {
                throw new InvalidFsException();
            }

            $folderId = $this->_resolveVolumePathToFolderId($uploadVolume, $subpath, $element, $createDynamicFolders);
        } catch (InvalidFsException $e) {
            throw new InvalidFsException(Craft::t('app', 'The {field} field’s {setting} setting is set to an invalid volume.', [
                'field' => $this->name,
                'setting' => $settingName,
            ]), 0, $e);
        } catch (InvalidSubpathException $e) {
            // If this is a static path, go ahead and create it
            if ($subpath === null || !preg_match('/\{|\}/', $subpath)) {
                $volumeId = $this->_volumeIdBySourceKey($uploadVolume);
                $folderId = $assets->ensureFolderByFullPathAndVolume($subpath ?? '', Craft::$app->getVolumes()->getVolumeById($volumeId), false)->id;
            }

            // If this is a new/disabled/draft element, the subpath probably just contained a token that returned null, like {id}
            // so use the user’s upload folder instead
            if (
                $element === null ||
                !$element->id ||
                !$element->enabled ||
                !$createDynamicFolders ||
                ElementHelper::isDraft($element)
            ) {
                $userFolder = $assets->getUserTemporaryUploadFolder();
            } else {
                // Existing element, so this is just a bad subpath
                throw new InvalidSubpathException($e->subpath, Craft::t('app', 'The {field} field’s {setting} setting has an invalid subpath (“{subpath}”).', [
                    'field' => $this->name,
                    'setting' => $settingName,
                    'subpath' => $e->subpath,
                ]), 0, $e);
            }
        }

        // If we have resolved everything to a temporary user folder, fine
        if ($userFolder !== null) {
            $folderId = $userFolder->id;
        // But in all other cases, make it the default upload location, too
        } elseif (!$this->restrictLocation || $this->allowSubfolders) {
            $this->_defaultUploadLocation = $this->_getSourcePathByFolderId($folderId);
        }

        return $folderId;
    }

    /**
     * Returns a volume ID from an upload source key.
     *
     * @param string $sourceKey
     * @return int|null
     */
    public function _volumeIdBySourceKey(string $sourceKey): ?int
    {
        $parts = explode(':', $sourceKey, 2);

        if (count($parts) !== 2) {
            return null;
        }

        return Craft::$app->getVolumes()->getVolumeByUid($parts[1])?->id;
    }

    /**
     * Returns the target upload volume for the field.
     *
     * @return Volume|null
     */
    private function _uploadVolume(): ?Volume
    {
        if ($this->restrictLocation) {
            $sourceKey = $this->restrictedLocationSource;
        } else {
            $sourceKey = $this->defaultUploadLocationSource;
        }

        if (($volumeId = $this->_volumeIdBySourceKey($sourceKey)) === null) {
            return null;
        }

        return Craft::$app->getVolumes()->getVolumeById($volumeId);
    }

    /**
     * Returns the full source key for a folder, in the form of `volume:UID/folder:UID/...`.
     *
     * @param int $folderId The folder ID
     * @return string
     */
    private function _getSourcePathByFolderId(int $folderId): string
    {
        $segments = [];
        $folder = Craft::$app->getAssets()->getFolderById($folderId);

        if (!$folder->volumeId) {
            // Probably the user's temp folder
            return "folder:$folder->uid";
        }

        while (true) {
            $segment = $folder->parentId ? "folder:$folder->uid" : sprintf('volume:%s', $folder->getVolume()->uid);
            array_unshift($segments, $segment);
            if (!$folder->parentId) {
                break;
            }
            $folder = $folder->getParent();
        }
        return implode('/', $segments);
    }
}<|MERGE_RESOLUTION|>--- conflicted
+++ resolved
@@ -93,11 +93,7 @@
      */
     public static function valueType(): string
     {
-<<<<<<< HEAD
-        return sprintf('%s|%s<%s>', AssetQuery::class, ElementCollection::class, Asset::class);
-=======
-        return sprintf('\\%s|\\%s[]', AssetQuery::class, Asset::class);
->>>>>>> 3f8a5d61
+        return sprintf('\\%s|\\%s<\\%s>', AssetQuery::class, ElementCollection::class, Asset::class);
     }
 
     /**
