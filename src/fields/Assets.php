<?php
/**
 * @link https://craftcms.com/
 * @copyright Copyright (c) Pixel & Tonic, Inc.
 * @license https://craftcms.github.io/license/
 */

namespace craft\fields;

use Craft;
use craft\base\ElementInterface;
use craft\elements\Asset;
use craft\elements\conditions\ElementCondition;
use craft\elements\db\AssetQuery;
use craft\elements\db\ElementQueryInterface;
use craft\elements\ElementCollection;
use craft\errors\FsObjectNotFoundException;
use craft\errors\InvalidFsException;
use craft\errors\InvalidSubpathException;
use craft\events\LocateUploadedFilesEvent;
use craft\fs\Temp;
use craft\gql\arguments\elements\Asset as AssetArguments;
use craft\gql\interfaces\elements\Asset as AssetInterface;
use craft\gql\resolvers\elements\Asset as AssetResolver;
use craft\helpers\ArrayHelper;
use craft\helpers\Assets as AssetsHelper;
use craft\helpers\Cp;
use craft\helpers\ElementHelper;
use craft\helpers\FileHelper;
use craft\helpers\Gql;
use craft\helpers\Gql as GqlHelper;
use craft\helpers\Html;
use craft\models\GqlSchema;
use craft\models\Volume;
use craft\models\VolumeFolder;
use craft\services\ElementSources;
use craft\services\Gql as GqlService;
use craft\web\UploadedFile;
use GraphQL\Type\Definition\Type;
use Illuminate\Support\Collection;
use Twig\Error\RuntimeError;
use yii\base\InvalidConfigException;

/**
 * Assets represents an Assets field.
 *
 * @author Pixel & Tonic, Inc. <support@pixelandtonic.com>
 * @since 3.0.0
 */
class Assets extends BaseRelationField
{
    /**
     * @since 3.5.11
     */
    public const PREVIEW_MODE_FULL = 'full';
    /**
     * @since 3.5.11
     */
    public const PREVIEW_MODE_THUMBS = 'thumbs';

    /**
     * @event LocateUploadedFilesEvent The event that is triggered when identifying any uploaded files that
     * should be stored as assets and related by the field.
     * @since 4.0.2
     */
    public const EVENT_LOCATE_UPLOADED_FILES = 'locateUploadedFiles';

    /**
     * @inheritdoc
     */
    public static function displayName(): string
    {
        return Craft::t('app', 'Assets');
    }

    /**
     * @inheritdoc
     */
    public static function elementType(): string
    {
        return Asset::class;
    }

    /**
     * @inheritdoc
     */
    public static function defaultSelectionLabel(): string
    {
        return Craft::t('app', 'Add an asset');
    }

    /**
     * @inheritdoc
     */
    public static function valueType(): string
    {
        return sprintf('\\%s|\\%s<\\%s>', AssetQuery::class, ElementCollection::class, Asset::class);
    }

    /**
     * @var bool Whether assets should be restricted to a single location.
     * @since 4.0.0
     */
    public bool $restrictLocation = false;

    /**
     * @var string|null The source key where assets can be selected from, if assets are restricted.
     * @since 4.0.0
     */
    public ?string $restrictedLocationSource = null;

    /**
     * @var string|null The subpath where assets can be selected from, if assets are restricted.
     * @since 4.0.0
     */
    public ?string $restrictedLocationSubpath = null;

    /**
     * @var bool Whether assets can be selected from subfolders, if assets are restricted.
     * @since 4.0.0
     */
    public bool $allowSubfolders = false;

    /**
     * @var string|null The subpath where assets should be uploaded to by default, if assets are restricted and subfolders are allowed.
     * @since 4.0.0
     */
    public ?string $restrictedDefaultUploadSubpath = null;

    /**
     * @var string|null The source where assets should be uploaded by default, if assets aren’t restricted.
     */
    public ?string $defaultUploadLocationSource = null;

    /**
     * @var string|null The subpath where assets should be uploaded by default, if assets aren’t restricted.
     */
    public ?string $defaultUploadLocationSubpath = null;

    /**
     * @var bool Whether it should be possible to upload files directly to the field.
     * @since 3.5.13
     */
    public bool $allowUploads = true;

    /**
     * @var bool Whether the available assets should be restricted to
     * [[allowedKinds]]
     */
    public bool $restrictFiles = false;

    /**
     * @var array|null The file kinds that the field should be restricted to
     * (only used if [[restrictFiles]] is true)
     */
    public ?array $allowedKinds = null;

    /**
     * @var bool Whether to show input sources for volumes the user doesn’t have permission to view.
     * @since 3.4.0
     */
    public bool $showUnpermittedVolumes = false;

    /**
     * @var bool Whether to show files the user doesn’t have permission to view, per the
     * “View files uploaded by other users” permission.
     * @since 3.4.0
     */
    public bool $showUnpermittedFiles = false;

    /**
     * @var string How related assets should be presented within element index views.
     * @phpstan-var self::PREVIEW_MODE_FULL|self::PREVIEW_MODE_THUMBS
     * @since 3.5.11
     */
    public string $previewMode = self::PREVIEW_MODE_FULL;

    /**
     * @inheritdoc
     */
    protected bool $allowLargeThumbsView = true;

    /**
     * @inheritdoc
     */
    protected string $settingsTemplate = '_components/fieldtypes/Assets/settings.twig';

    /**
     * @inheritdoc
     */
    protected string $inputTemplate = '_components/fieldtypes/Assets/input.twig';

    /**
     * @inheritdoc
     */
    protected ?string $inputJsClass = 'Craft.AssetSelectInput';

    /**
     * @var array|null References for files uploaded as data strings for this field.
     */
    private ?array $_uploadedDataFiles = null;

    /**
     * @inheritdoc
     */
    public function __construct(array $config = [])
    {
        // Rename old settings
        $oldSettings = [
            'useSingleFolder' => 'restrictLocation',
            'singleUploadLocationSource' => 'restrictedLocationSource',
            'singleUploadLocationSubpath' => 'restrictedLocationSubpath',
        ];
        foreach ($oldSettings as $old => $new) {
            if (array_key_exists($old, $config)) {
                $config[$new] = ArrayHelper::remove($config, $old);
            }
        }

        // Default showUnpermittedVolumes to true for existing Assets fields
        if (isset($config['id']) && !isset($config['showUnpermittedVolumes'])) {
            $config['showUnpermittedVolumes'] = true;
        }

        parent::__construct($config);
    }

    /**
     * @inheritdoc
     */
    protected function defineRules(): array
    {
        $rules = parent::defineRules();

        $rules[] = [
            ['allowedKinds'], 'required', 'when' => function(self $field): bool {
                return (bool)$field->restrictFiles;
            },
        ];

        $rules[] = [['previewMode'], 'in', 'range' => [self::PREVIEW_MODE_FULL, self::PREVIEW_MODE_THUMBS], 'skipOnEmpty' => false];

        return $rules;
    }

    /**
     * @inheritdoc
     */
    public function getSourceOptions(): array
    {
        $sourceOptions = [];

        foreach (Asset::sources('settings') as $volume) {
            if (!isset($volume['heading'])) {
                $sourceOptions[] = [
                    'label' => $volume['label'],
                    'value' => $volume['key'],
                ];
            }
        }

        return $sourceOptions;
    }

    /**
     * Returns the available file kind options for the settings
     *
     * @return array
     */
    public function getFileKindOptions(): array
    {
        $fileKindOptions = [];

        foreach (AssetsHelper::getAllowedFileKinds() as $value => $kind) {
            $fileKindOptions[] = ['value' => $value, 'label' => $kind['label']];
        }

        return $fileKindOptions;
    }

    /**
     * @inheritdoc
     */
    protected function inputHtml(mixed $value, ?ElementInterface $element = null): string
    {
        try {
            return parent::inputHtml($value, $element);
        } catch (InvalidSubpathException) {
            return Html::tag('p', Craft::t('app', 'This field’s target subfolder path is invalid: {path}', [
                'path' => '<code>' . $this->restrictedLocationSubpath . '</code>',
            ]), [
                'class' => ['warning', 'with-icon'],
            ]);
        } catch (InvalidFsException $e) {
            return Html::tag('p', $e->getMessage(), [
                'class' => ['warning', 'with-icon'],
            ]);
        }
    }

    /**
     * @inheritdoc
     */
    public function getElementValidationRules(): array
    {
        $rules = parent::getElementValidationRules();
        $rules[] = 'validateFileType';
        $rules[] = 'validateFileSize';

        return $rules;
    }

    /**
     * Validates the files to make sure they are one of the allowed file kinds.
     *
     * @param ElementInterface $element
     */
    public function validateFileType(ElementInterface $element): void
    {
        // Make sure the field restricts file types
        if (!$this->restrictFiles) {
            return;
        }

        $filenames = [];

        // Get all the value's assets' filenames
        /** @var AssetQuery $value */
        $value = $element->getFieldValue($this->handle);
        foreach ($value->all() as $asset) {
            /** @var Asset $asset */
            $filenames[] = $asset->getFilename();
        }

        // Get any uploaded filenames
        $uploadedFiles = $this->_getUploadedFiles($element);
        foreach ($uploadedFiles as $file) {
            $filenames[] = $file['filename'];
        }

        // Now make sure that they all check out
        $allowedExtensions = $this->_getAllowedExtensions();
        foreach ($filenames as $filename) {
            if (!in_array(mb_strtolower(pathinfo($filename, PATHINFO_EXTENSION)), $allowedExtensions, true)) {
                $element->addError($this->handle, Craft::t('app', '“{filename}” is not allowed in this field.', [
                    'filename' => $filename,
                ]));
            }
        }
    }

    /**
     * Validates the files to make sure they are under the allowed max file size.
     *
     * @param ElementInterface $element
     */
    public function validateFileSize(ElementInterface $element): void
    {
        $maxSize = AssetsHelper::getMaxUploadSize();

        $filenames = [];

        // Get any uploaded filenames
        $uploadedFiles = $this->_getUploadedFiles($element);
        foreach ($uploadedFiles as $file) {
            switch ($file['type']) {
                case 'data':
                    if (strlen($file['data']) > $maxSize) {
                        $filenames[] = $file['filename'];
                    }
                    break;
                case 'file':
                case 'upload':
                    if (file_exists($file['path']) && (filesize($file['path']) > $maxSize)) {
                        $filenames[] = $file['filename'];
                    }
                    break;
            }
        }

        foreach ($filenames as $filename) {
            $element->addError($this->handle, Craft::t('app', '“{filename}” is too large.', [
                'filename' => $filename,
            ]));
        }
    }

    /**
     * @inheritdoc
     */
    public function normalizeValue(mixed $value, ?ElementInterface $element = null): mixed
    {
        // If data strings are passed along, make sure the array keys are retained.
        if (is_array($value) && isset($value['data']) && !empty($value['data'])) {
            $this->_uploadedDataFiles = ['data' => $value['data'], 'filename' => $value['filename']];
            unset($value['data'], $value['filename']);

            /** @var Asset $class */
            $class = static::elementType();
            $query = $class::find();

            $targetSite = $this->targetSiteId($element);
            if ($this->targetSiteId) {
                $query->siteId($targetSite);
            } else {
                $query
                    ->site('*')
                    ->unique()
                    ->preferSites([$targetSite]);
            }

            // $value might be an array of element IDs
            if (is_array($value)) {
                $query
                    ->id(array_values(array_filter($value)))
                    ->fixedOrder();

                if ($this->allowLimit && $this->maxRelations) {
                    $query->limit($this->maxRelations);
                }

                return $query;
            }
        }

        return parent::normalizeValue($value, $element);
    }

    /**
     * @inheritdoc
     */
    public function isValueEmpty(mixed $value, ElementInterface $element): bool
    {
        return parent::isValueEmpty($value, $element) && empty($this->_getUploadedFiles($element));
    }

    /**
     * Resolve source path for uploading for this field.
     *
     * @param ElementInterface|null $element
     * @return int
     */
    public function resolveDynamicPathToFolderId(?ElementInterface $element = null): int
    {
        return $this->_uploadFolder($element)->id;
    }

    /**
     * @inheritdoc
     */
    public function includeInGqlSchema(GqlSchema $schema): bool
    {
        return Gql::canQueryAssets($schema);
    }

    /**
     * @inheritdoc
     * @since 3.3.0
     */
    public function getContentGqlType(): Type|array
    {
        return [
            'name' => $this->handle,
            'type' => Type::nonNull(Type::listOf(AssetInterface::getType())),
            'args' => AssetArguments::getArguments(),
            'resolve' => AssetResolver::class . '::resolve',
            'complexity' => GqlHelper::relatedArgumentComplexity(GqlService::GRAPHQL_COMPLEXITY_EAGER_LOAD),
        ];
    }

    /**
     * @inheritdoc
     */
    protected function tableAttributeHtml(Collection $elements): string
    {
        return Cp::elementPreviewHtml($elements->all(), Cp::ELEMENT_SIZE_SMALL, false, true, $this->previewMode === self::PREVIEW_MODE_FULL);
    }

    // Events
    // -------------------------------------------------------------------------

    /**
     * @inheritdoc
     */
    public function afterElementSave(ElementInterface $element, bool $isNew): void
    {
        // No special treatment for revisions
        $rootElement = ElementHelper::rootElement($element);
        if (!$rootElement->getIsRevision()) {
            // Figure out what we're working with and set up some initial variables.
            $isCanonical = $rootElement->getIsCanonical();
            $query = $element->getFieldValue($this->handle);
            $assetsService = Craft::$app->getAssets();

            $getUploadFolderId = function() use ($element, $isCanonical, &$_targetFolderId): int {
                return $_targetFolderId ?? ($_targetFolderId = $this->_uploadFolder($element, $isCanonical)->id);
            };

            // Only handle file uploads for the initial site
            if (!$element->propagating) {
                // Were there any uploaded files?
                $uploadedFiles = $this->_getUploadedFiles($element);

                if (!empty($uploadedFiles)) {
                    $uploadFolderId = $getUploadFolderId();

                    // Convert them to assets
                    $assetIds = [];

                    foreach ($uploadedFiles as $file) {
                        $tempPath = AssetsHelper::tempFilePath($file['filename']);
                        switch ($file['type']) {
                            case 'data':
                                FileHelper::writeToFile($tempPath, $file['data']);
                                break;
                            case 'file':
                                rename($file['path'], $tempPath);
                                break;
                            case 'upload':
                                move_uploaded_file($file['path'], $tempPath);
                                break;
                        }

                        $uploadFolder = $assetsService->getFolderById($uploadFolderId);
                        $asset = new Asset();
                        $asset->tempFilePath = $tempPath;
                        $asset->setFilename($file['filename']);
                        $asset->newFolderId = $uploadFolderId;
                        $asset->setVolumeId($uploadFolder->volumeId);
                        $asset->uploaderId = Craft::$app->getUser()->getId();
                        $asset->avoidFilenameConflicts = true;
                        $asset->setScenario(Asset::SCENARIO_CREATE);

                        if (Craft::$app->getElements()->saveElement($asset)) {
                            $assetIds[] = $asset->id;
                        } else {
                            Craft::warning('Couldn’t save uploaded asset due to validation errors: ' . implode(', ', $asset->getFirstErrors()), __METHOD__);
                        }
                    }

                    if (!empty($assetIds)) {
                        // Add the newly uploaded IDs to the mix.
                        if (is_array($query->id)) {
                            $query = $this->normalizeValue(array_merge($query->id, $assetIds), $element);
                        } else {
                            $query = $this->normalizeValue($assetIds, $element);
                        }

                        $element->setFieldValue($this->handle, $query);

                        // Make sure that all traces of processed files are removed.
                        $this->_uploadedDataFiles = null;
                    }
                }
            }

            // Are there any related assets?
            /** @var AssetQuery $query */
            /** @var Asset[] $assets */
            $assets = $query->all();

            if (!empty($assets)) {
                // Only enforce the restricted asset location for canonical elements
                if ($this->restrictLocation && $isCanonical) {
                    if (!$this->allowSubfolders) {
                        $rootRestrictedFolderId = $getUploadFolderId();
                    } else {
                        $rootRestrictedFolderId = $this->_uploadFolder($element, true, false)->id;
                    }

                    $assetsToMove = array_filter($assets, function(Asset $asset) use ($rootRestrictedFolderId, $assetsService) {
                        if ($asset->folderId === $rootRestrictedFolderId) {
                            return false;
                        }
                        if (!$this->allowSubfolders) {
                            return true;
                        }
                        $rootRestrictedFolder = $assetsService->getFolderById($rootRestrictedFolderId);
                        return (
                            $asset->volumeId !== $rootRestrictedFolder->volumeId ||
                            !str_starts_with($asset->folderPath, $rootRestrictedFolder->path)
                        );
                    });
                } else {
                    // Find the files with temp sources and just move those.
                    /** @var Asset[] $assetsToMove */
                    $assetsToMove = $assetsService->createTempAssetQuery()
                        ->id(ArrayHelper::getColumn($assets, 'id'))
                        ->all();
                }

                if (!empty($assetsToMove)) {
                    $uploadFolder = $assetsService->getFolderById($getUploadFolderId());

                    // Resolve all conflicts by keeping both
                    foreach ($assetsToMove as $asset) {
                        $asset->avoidFilenameConflicts = true;
                        try {
                            $assetsService->moveAsset($asset, $uploadFolder);
                        } catch (FsObjectNotFoundException $e) {
                            // Don't freak out about that.
                            Craft::warning('Couldn’t move asset because the file doesn’t exist: ' . $e->getMessage());
                            Craft::$app->getErrorHandler()->logException($e);
                        }
                    }
                }
            }
        }

        parent::afterElementSave($element, $isNew);
    }

    /**
     * @inheritdoc
     * @since 3.3.0
     */
    public function getEagerLoadingGqlConditions(): ?array
    {
        $allowedEntities = Gql::extractAllowedEntitiesFromSchema();
        $volumeUids = $allowedEntities['volumes'] ?? [];

        if (empty($volumeUids)) {
            return null;
        }

        $volumesService = Craft::$app->getVolumes();
        $volumeIds = array_filter(array_map(function(string $uid) use ($volumesService) {
            $volume = $volumesService->getVolumeByUid($uid);
            return $volume->id ?? null;
        }, $volumeUids));

        return [
            'volumeId' => $volumeIds,
        ];
    }

    /**
     * @inheritdoc
     */
    public function getInputSources(?ElementInterface $element = null): array|string|null
    {
        $folder = $this->_uploadFolder($element, false, false);
        Craft::$app->getSession()->authorize('saveAssets:' . $folder->getVolume()->uid);

        if ($this->restrictLocation) {
            if (!$this->showUnpermittedVolumes) {
                // Make sure they have permission to view the volume
                // (Use restrictedLocationSource here because the actual folder could belong to a temp volume)
                $volume = $this->_volumeBySourceKey($this->restrictedLocationSource);

                if (!$volume || !Craft::$app->getUser()->checkPermission("viewAssets:$volume->uid")) {
                    return [];
                }
            }

            $sources = [$this->_sourceKeyByFolder($folder)];

            if ($this->allowSubfolders) {
                $userFolder = Craft::$app->getAssets()->getUserTemporaryUploadFolder();
                if ($userFolder->id !== $folder->id) {
                    $sources[] = $this->_sourceKeyByFolder($userFolder);
                }
            }

            return $sources;
        }

        if (is_array($this->sources)) {
            $sources = array_merge($this->sources);
        } else {
            $sources = [];
            foreach (Craft::$app->getElementSources()->getSources(Asset::class) as $source) {
                if ($source['type'] !== ElementSources::TYPE_HEADING) {
                    $sources[] = $source['key'];
                }
            }
        }

        // Now enforce the showUnpermittedVolumes setting
        if (!$this->showUnpermittedVolumes && !empty($sources)) {
            $userService = Craft::$app->getUser();
            $volumesService = Craft::$app->getVolumes();
            return ArrayHelper::where($sources, function(string $source) use ($volumesService, $userService) {
                // If it’s not a volume folder, let it through
                if (!str_starts_with($source, 'volume:')) {
                    return true;
                }
                // Only show it if they have permission to view it, or if it's the temp volume
                $volumeUid = explode(':', $source)[1];
                if ($userService->checkPermission("viewAssets:$volumeUid")) {
                    return true;
                }
                $volume = $volumesService->getVolumeByUid($volumeUid);
                return $volume?->getFs() instanceof Temp;
            }, true, true, false);
        }

        return $sources;
    }

    /**
     * @inheritdoc
     */
    protected function inputTemplateVariables(array|ElementQueryInterface $value = null, ?ElementInterface $element = null): array
    {
        $variables = parent::inputTemplateVariables($value, $element);

        $uploadVolume = $this->_uploadVolume();
        $variables['showFolders'] = !$this->restrictLocation || $this->allowSubfolders;
        $variables['canUpload'] = (
            $this->allowUploads &&
            $uploadVolume &&
            Craft::$app->getUser()->checkPermission("saveAssets:$uploadVolume->uid")
        );
        $variables['defaultFieldLayoutId'] = $uploadVolume->fieldLayoutId ?? null;

<<<<<<< HEAD
        if (!$this->restrictLocation || $this->allowSubfolders) {
=======
        if ($this->useSingleFolder) {
            $variables['showSourcePath'] = false;
        } else {
>>>>>>> 1e83d026
            $uploadFolder = $this->_uploadFolder($element, false);
            if ($uploadFolder->volumeId) {
                // If the location is restricted, don't go passed the base source folder
                $baseUploadFolder = $this->restrictLocation ? $this->_uploadFolder($element, false, false) : null;
                $folders = $this->_folderWithAncestors($uploadFolder, $baseUploadFolder);
                $variables['defaultSource'] = $this->_sourceKeyByFolder($folders[0]);
                $variables['defaultSourcePath'] = array_map(function(VolumeFolder $folder) {
                    return $folder->getSourcePathInfo();
                }, $folders);
            }
        }

        return $variables;
    }

    /**
     * @inheritdoc
     */
    public function getInputSelectionCriteria(): array
    {
        $criteria = parent::getInputSelectionCriteria();
        $criteria['kind'] = ($this->restrictFiles && !empty($this->allowedKinds)) ? $this->allowedKinds : [];

        if ($this->showUnpermittedFiles) {
            $criteria['uploaderId'] = null;
        }

        return $criteria;
    }

    /**
     * @inheritdoc
     */
    protected function createSelectionCondition(): ?ElementCondition
    {
        $condition = Asset::createCondition();
        $condition->queryParams = ['volume', 'volumeId', 'kind'];
        return $condition;
    }

    /**
     * Returns any files that were uploaded to the field.
     *
     * @param ElementInterface $element
     * @return array
     */
    private function _getUploadedFiles(ElementInterface $element): array
    {
        $files = [];

        if (ElementHelper::isRevision($element)) {
            return $files;
        }

        // Grab data strings
        if (isset($this->_uploadedDataFiles['data']) && is_array($this->_uploadedDataFiles['data'])) {
            foreach ($this->_uploadedDataFiles['data'] as $index => $dataString) {
                if (preg_match('/^data:(?<type>[a-z0-9]+\/[a-z0-9\+\-\.]+);base64,(?<data>.+)/i', $dataString, $matches)) {
                    $type = $matches['type'];
                    $data = base64_decode($matches['data']);

                    if (!$data) {
                        continue;
                    }

                    if (!empty($this->_uploadedDataFiles['filename'][$index])) {
                        $filename = $this->_uploadedDataFiles['filename'][$index];
                    } else {
                        $extensions = FileHelper::getExtensionsByMimeType($type);

                        if (empty($extensions)) {
                            continue;
                        }

                        $filename = 'Uploaded_file.' . reset($extensions);
                    }

                    $files[] = [
                        'filename' => $filename,
                        'data' => $data,
                        'type' => 'data',
                    ];
                }
            }
        }

        // See if we have uploaded file(s).
        $paramName = $this->requestParamName($element);

        if ($paramName !== null) {
            $uploadedFiles = UploadedFile::getInstancesByName($paramName);

            foreach ($uploadedFiles as $uploadedFile) {
                $files[] = [
                    'filename' => $uploadedFile->name,
                    'path' => $uploadedFile->tempName,
                    'type' => 'upload',
                ];
            }
        }

        $event = new LocateUploadedFilesEvent([
            'element' => $element,
            'files' => $files,
        ]);
        $this->trigger(self::EVENT_LOCATE_UPLOADED_FILES, $event);
        return $event->files;
    }

    /**
     * Finds a volume folder by a source key and (dynamic?) subpath.
     *
     * @param string $sourceKey
     * @param string|null $subpath
     * @param ElementInterface|null $element
     * @param bool $createDynamicFolders whether missing folders should be created in the process
     * @return VolumeFolder
     * @throws InvalidSubpathException if the subpath cannot be parsed in full
     * @throws InvalidFsException if the volume root folder doesn’t exist
     */
    private function _findFolder(string $sourceKey, ?string $subpath, ?ElementInterface $element, bool $createDynamicFolders): VolumeFolder
    {
        // Make sure the volume and root folder actually exist
        $volume = $this->_volumeBySourceKey($sourceKey);
        if (!$volume) {
            throw new InvalidFsException("Invalid source key: $sourceKey");
        }

        $assetsService = Craft::$app->getAssets();
        $rootFolder = $assetsService->getRootFolderByVolumeId($volume->id);
        if (!$rootFolder) {
            $rootFolder = Craft::$app->getVolumes()->ensureTopFolder($volume);
        }

        // Are we looking for the root folder?
        $subpath = trim($subpath ?? '', '/');
        if ($subpath === '') {
            return $rootFolder;
        }

        $isDynamic = preg_match('/\{|\}/', $subpath);

        if ($isDynamic) {
            // Prepare the path by parsing tokens and normalizing slashes.
            try {
                $renderedSubpath = Craft::$app->getView()->renderObjectTemplate($subpath, $element);
            } catch (InvalidConfigException|RuntimeError $e) {
                throw new InvalidSubpathException($subpath, null, 0, $e);
            }

            // Did any of the tokens return null?
            if (
                $renderedSubpath === '' ||
                trim($renderedSubpath, '/') != $renderedSubpath ||
                str_contains($renderedSubpath, '//')
            ) {
                throw new InvalidSubpathException($subpath);
            }

            // Sanitize the subpath
            $segments = array_filter(explode('/', $renderedSubpath), function(string $segment): bool {
                return $segment !== ':ignore:';
            });
            $generalConfig = Craft::$app->getConfig()->getGeneral();
            $segments = array_map(function(string $segment) use ($generalConfig): string {
                return FileHelper::sanitizeFilename($segment, [
                    'asciiOnly' => $generalConfig->convertFilenamesToAscii,
                ]);
            }, $segments);
            $subpath = implode('/', $segments);
        }

        $folder = $assetsService->findFolder([
            'volumeId' => $volume->id,
            'path' => $subpath . '/',
        ]);

        // Ensure that the folder exists
        if (!$folder) {
            if (!$isDynamic && !$createDynamicFolders) {
                throw new InvalidSubpathException($subpath);
            }

            $folder = $assetsService->ensureFolderByFullPathAndVolume($subpath, $volume);
        }

        return $folder;
    }

    /**
     * Get a list of allowed extensions for a list of file kinds.
     *
     * @return array
     */
    private function _getAllowedExtensions(): array
    {
        if (!is_array($this->allowedKinds)) {
            return [];
        }

        $extensions = [];
        $allKinds = AssetsHelper::getFileKinds();

        foreach ($this->allowedKinds as $allowedKind) {
            foreach ($allKinds[$allowedKind]['extensions'] as $ext) {
                $extensions[] = $ext;
            }
        }

        return $extensions;
    }

    /**
     * Returns the upload folder that should be used for an element.
     *
     * @param ElementInterface|null $element
     * @param bool $createDynamicFolders whether missing folders should be created in the process
     * @param bool $resolveSubtreeDefaultLocation Whether the folder should resolve to the default upload location for subtree fields.
     * @return VolumeFolder
     * @throws InvalidSubpathException if the folder subpath is not valid
     * @throws InvalidFsException if there's a problem with the field's volume configuration
     */
    private function _uploadFolder(
        ?ElementInterface $element = null,
        bool $createDynamicFolders = true,
        bool $resolveSubtreeDefaultLocation = true,
    ): VolumeFolder {
        if ($this->restrictLocation) {
            $uploadVolume = $this->restrictedLocationSource;
            $subpath = $this->restrictedLocationSubpath;

            if ($this->allowSubfolders && $resolveSubtreeDefaultLocation) {
                $subpath = implode('/', ArrayHelper::filterEmptyStringsFromArray(array_map(fn($segment) => trim($segment, '/'), [
                    $subpath ?? '',
                    $this->restrictedDefaultUploadSubpath ?? '',
                ])));
                $settingName = fn() => Craft::t('app', 'Default Upload Location');
            } else {
                $settingName = fn() => Craft::t('app', 'Asset Location');
            }
        } else {
            $uploadVolume = $this->defaultUploadLocationSource;
            $subpath = $this->defaultUploadLocationSubpath;
            $settingName = fn() => Craft::t('app', 'Default Upload Location');
        }

        $assetsService = Craft::$app->getAssets();

        try {
            if (!$uploadVolume) {
                throw new InvalidFsException();
            }

            return $this->_findFolder($uploadVolume, $subpath, $element, $createDynamicFolders);
        } catch (InvalidFsException $e) {
            throw new InvalidFsException(Craft::t('app', 'The {field} field’s {setting} setting is set to an invalid volume.', [
                'field' => $this->name,
                'setting' => $settingName(),
            ]), 0, $e);
        } catch (InvalidSubpathException $e) {
            // If this is a new/disabled/draft element, the subpath probably just contained a token that returned null, like {id}
            // so use the user’s upload folder instead
            if (
                $element === null ||
                !$element->id ||
                !$element->enabled ||
                !$createDynamicFolders ||
                ElementHelper::isDraft($element)
            ) {
                return $assetsService->getUserTemporaryUploadFolder();
            }

            // Existing element, so this is just a bad subpath
            throw new InvalidSubpathException($e->subpath, Craft::t('app', 'The {field} field’s {setting} setting has an invalid subpath (“{subpath}”).', [
                'field' => $this->name,
                'setting' => $settingName(),
                'subpath' => $e->subpath,
            ]), 0, $e);
        }
    }

    /**
     * Returns a volume via its source key.
     */
    public function _volumeBySourceKey(?string $sourceKey): ?Volume
    {
        if (!$sourceKey) {
            return null;
        }

        $parts = explode(':', $sourceKey, 2);

        if (count($parts) !== 2) {
            return null;
        }

        return Craft::$app->getVolumes()->getVolumeByUid($parts[1]);
    }

    /**
     * Returns the target upload volume for the field.
     */
    private function _uploadVolume(): ?Volume
    {
        if ($this->restrictLocation) {
            return $this->_volumeBySourceKey($this->restrictedLocationSource);
        }

        return $this->_volumeBySourceKey($this->defaultUploadLocationSource);
    }

    /**
     * Returns the full source key for a folder, in the form of `volume:UID/folder:UID/...`.
     */
    private function _sourceKeyByFolder(VolumeFolder $folder): string
    {
        if (!$folder->volumeId) {
            // Probably the user's temp folder
            return "folder:$folder->uid";
        }

        $segments = array_map(function(VolumeFolder $folder) {
            if ($folder->parentId) {
                return "folder:$folder->uid";
            }
            return sprintf('volume:%s', $folder->getVolume()->uid);
        }, $this->_folderWithAncestors($folder));

        return implode('/', $segments);
    }

    /**
     * Returns the given folder along with each of its ancestors.
     *
     * @return VolumeFolder[]
     */
    private function _folderWithAncestors(VolumeFolder $folder, ?VolumeFolder $untilFolder = null): array
    {
        $folders = [$folder];

        while ($folder->parentId && $folder->volumeId !== null && (!$untilFolder || $folder->id !== $untilFolder->id)) {
            $folder = $folder->getParent();
            array_unshift($folders, $folder);
        }

        return $folders;
    }
}<|MERGE_RESOLUTION|>--- conflicted
+++ resolved
@@ -714,13 +714,11 @@
         );
         $variables['defaultFieldLayoutId'] = $uploadVolume->fieldLayoutId ?? null;
 
-<<<<<<< HEAD
+        if ($this->restrictLocation && !$this->allowSubfolders) {
+            $variables['showSourcePath'] = false;
+        }
+
         if (!$this->restrictLocation || $this->allowSubfolders) {
-=======
-        if ($this->useSingleFolder) {
-            $variables['showSourcePath'] = false;
-        } else {
->>>>>>> 1e83d026
             $uploadFolder = $this->_uploadFolder($element, false);
             if ($uploadFolder->volumeId) {
                 // If the location is restricted, don't go passed the base source folder
