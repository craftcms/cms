<?php
/**
 * @link https://craftcms.com/
 * @copyright Copyright (c) Pixel & Tonic, Inc.
 * @license https://craftcms.github.io/license/
 */

namespace craft\fields;

use Craft;
use craft\base\ElementInterface;
use craft\db\Table as DbTable;
use craft\elements\Asset;
use craft\elements\conditions\ElementCondition;
use craft\elements\db\AssetQuery;
use craft\elements\db\ElementQueryInterface;
use craft\errors\FsObjectNotFoundException;
use craft\errors\InvalidFsException;
use craft\errors\InvalidSubpathException;
use craft\gql\arguments\elements\Asset as AssetArguments;
use craft\gql\interfaces\elements\Asset as AssetInterface;
use craft\gql\resolvers\elements\Asset as AssetResolver;
use craft\helpers\ArrayHelper;
use craft\helpers\Assets as AssetsHelper;
use craft\helpers\Cp;
use craft\helpers\Db;
use craft\helpers\ElementHelper;
use craft\helpers\FileHelper;
use craft\helpers\Gql;
use craft\helpers\Gql as GqlHelper;
use craft\helpers\Html;
use craft\helpers\StringHelper;
use craft\models\GqlSchema;
use craft\models\Volume;
use craft\services\ElementSources;
use craft\services\Gql as GqlService;
use craft\web\UploadedFile;
use GraphQL\Type\Definition\Type;
use Illuminate\Support\Collection;
use Twig\Error\RuntimeError;
use yii\base\InvalidConfigException;

/**
 * Assets represents an Assets field.
 *
 * @author Pixel & Tonic, Inc. <support@pixelandtonic.com>
 * @since 3.0.0
 */
class Assets extends BaseRelationField
{
    /**
     * @since 3.5.11
     */
    public const PREVIEW_MODE_FULL = 'full';
    /**
     * @since 3.5.11
     */
    public const PREVIEW_MODE_THUMBS = 'thumbs';

    /**
     * @inheritdoc
     */
    public static function displayName(): string
    {
        return Craft::t('app', 'Assets');
    }

    /**
     * @inheritdoc
     */
    public static function elementType(): string
    {
        return Asset::class;
    }

    /**
     * @inheritdoc
     */
    public static function defaultSelectionLabel(): string
    {
        return Craft::t('app', 'Add an asset');
    }

    /**
     * @inheritdoc
     */
    public static function valueType(): string
    {
        return AssetQuery::class;
    }

    /**
     * @var bool Whether assets should be restricted to a single location.
     * @since 4.0.0
     */
    public bool $restrictLocation = false;

    /**
     * @var string|null The source key where assets can be selected from, if assets are restricted.
     * @since 4.0.0
     */
    public ?string $restrictedLocationSource = null;

    /**
     * @var string|null The subpath where assets can be selected from, if assets are restricted.
     * @since 4.0.0
     */
    public ?string $restrictedLocationSubpath = null;

    /**
     * @var bool Whether assets can be selected from subfolders, if assets are restricted.
     * @since 4.0.0
     */
    public bool $allowSubfolders = false;

    /**
     * @var string|null The subpath where assets should be uploaded to by default, if assets are restricted and subfolders are allowed.
     * @since 4.0.0
     */
    public ?string $restrictedDefaultUploadSubpath = null;

    /**
     * @var string|null The source where assets should be uploaded by default, if assets aren’t restricted.
     */
    public ?string $defaultUploadLocationSource = null;

    /**
     * @var string|null The subpath where assets should be uploaded by default, if assets aren’t restricted.
     */
    public ?string $defaultUploadLocationSubpath = null;

    /**
     * @var bool Whether it should be possible to upload files directly to the field.
     * @since 3.5.13
     */
    public bool $allowUploads = true;

    /**
     * @var bool Whether the available assets should be restricted to
     * [[allowedKinds]]
     */
    public bool $restrictFiles = false;

    /**
     * @var array|null The file kinds that the field should be restricted to
     * (only used if [[restrictFiles]] is true)
     */
    public ?array $allowedKinds = null;

    /**
     * @var bool Whether to show input sources for volumes the user doesn’t have permission to view.
     * @since 3.4.0
     */
    public bool $showUnpermittedVolumes = false;

    /**
     * @var bool Whether to show files the user doesn’t have permission to view, per the
     * “View files uploaded by other users” permission.
     * @since 3.4.0
     */
    public bool $showUnpermittedFiles = false;

    /**
     * @var string How related assets should be presented within element index views.
     * @phpstan-var self::PREVIEW_MODE_FULL|self::PREVIEW_MODE_THUMBS
     * @since 3.5.11
     */
    public string $previewMode = self::PREVIEW_MODE_FULL;

    /**
     * @inheritdoc
     */
    protected bool $allowLargeThumbsView = true;

    /**
     * @inheritdoc
     */
    protected string $settingsTemplate = '_components/fieldtypes/Assets/settings';

    /**
     * @inheritdoc
     */
    protected string $inputTemplate = '_components/fieldtypes/Assets/input';

    /**
     * @inheritdoc
     */
    protected ?string $inputJsClass = 'Craft.AssetSelectInput';

    /**
     * @var array|null References for files uploaded as data strings for this field.
     */
    private ?array $_uploadedDataFiles = null;

    /**
     * @var string|null The default upload location for this field to open in modal
     */
    private ?string $_defaultUploadLocation = null;

    /**
     * @inheritdoc
     */
    public function __construct(array $config = [])
    {
        // Rename old settings
        $oldSettings = [
            'useSingleFolder' => 'restrictLocation',
            'singleUploadLocationSource' => 'restrictedLocationSource',
            'singleUploadLocationSubpath' => 'restrictedLocationSubpath',
        ];
        foreach ($oldSettings as $old => $new) {
            if (array_key_exists($old, $config)) {
                $config[$new] = ArrayHelper::remove($config, $old);
            }
        }

        // Default showUnpermittedVolumes to true for existing Assets fields
        if (isset($config['id']) && !isset($config['showUnpermittedVolumes'])) {
            $config['showUnpermittedVolumes'] = true;
        }

        parent::__construct($config);
    }

    /**
     * @inheritdoc
     */
    protected function defineRules(): array
    {
        $rules = parent::defineRules();

        $rules[] = [
            ['allowedKinds'], 'required', 'when' => function(self $field): bool {
                return (bool)$field->restrictFiles;
            },
        ];

        $rules[] = [['previewMode'], 'in', 'range' => [self::PREVIEW_MODE_FULL, self::PREVIEW_MODE_THUMBS], 'skipOnEmpty' => false];

        return $rules;
    }

    /**
     * @inheritdoc
     */
    public function getSourceOptions(): array
    {
        $sourceOptions = [];

        foreach (Asset::sources('settings') as $volume) {
            if (!isset($volume['heading'])) {
                $sourceOptions[] = [
                    'label' => $volume['label'],
                    'value' => $volume['key'],
                ];
            }
        }

        return $sourceOptions;
    }

    /**
     * Returns the available file kind options for the settings
     *
     * @return array
     */
    public function getFileKindOptions(): array
    {
        $fileKindOptions = [];

        foreach (AssetsHelper::getAllowedFileKinds() as $value => $kind) {
            $fileKindOptions[] = ['value' => $value, 'label' => $kind['label']];
        }

        return $fileKindOptions;
    }

    /**
     * @inheritdoc
     */
    protected function inputHtml(mixed $value, ?ElementInterface $element = null): string
    {
        try {
            return parent::inputHtml($value, $element);
        } catch (InvalidSubpathException) {
            return Html::tag('p', Craft::t('app', 'This field’s target subfolder path is invalid: {path}', [
                'path' => '<code>' . $this->restrictedLocationSubpath . '</code>',
            ]), [
                'class' => ['warning', 'with-icon'],
            ]);
        } catch (InvalidFsException $e) {
            return Html::tag('p', $e->getMessage(), [
                'class' => ['warning', 'with-icon'],
            ]);
        }
    }

    /**
     * @inheritdoc
     */
    public function getElementValidationRules(): array
    {
        $rules = parent::getElementValidationRules();
        $rules[] = 'validateFileType';
        $rules[] = 'validateFileSize';

        return $rules;
    }

    /**
     * Validates the files to make sure they are one of the allowed file kinds.
     *
     * @param ElementInterface $element
     */
    public function validateFileType(ElementInterface $element): void
    {
        // Make sure the field restricts file types
        if (!$this->restrictFiles) {
            return;
        }

        $filenames = [];

        // Get all the value's assets' filenames
        /** @var AssetQuery $value */
        $value = $element->getFieldValue($this->handle);
        foreach ($value->all() as $asset) {
            /** @var Asset $asset */
            $filenames[] = $asset->getFilename();
        }

        // Get any uploaded filenames
        $uploadedFiles = $this->_getUploadedFiles($element);
        foreach ($uploadedFiles as $file) {
            $filenames[] = $file['filename'];
        }

        // Now make sure that they all check out
        $allowedExtensions = $this->_getAllowedExtensions();
        foreach ($filenames as $filename) {
            if (!in_array(mb_strtolower(pathinfo($filename, PATHINFO_EXTENSION)), $allowedExtensions, true)) {
                $element->addError($this->handle, Craft::t('app', '“{filename}” is not allowed in this field.', [
                    'filename' => $filename,
                ]));
            }
        }
    }

    /**
     * Validates the files to make sure they are under the allowed max file size.
     *
     * @param ElementInterface $element
     */
    public function validateFileSize(ElementInterface $element): void
    {
        $maxSize = AssetsHelper::getMaxUploadSize();

        $filenames = [];

        // Get any uploaded filenames
        $uploadedFiles = $this->_getUploadedFiles($element);
        foreach ($uploadedFiles as $file) {
            if ($file['type'] === 'data') {
                if (strlen($file['data']) > $maxSize) {
                    $filenames[] = $file['filename'];
                }
            } else {
                if (file_exists($file['location']) && (filesize($file['location']) > $maxSize)) {
                    $filenames[] = $file['filename'];
                }
            }
        }

        foreach ($filenames as $filename) {
            $element->addError($this->handle, Craft::t('app', '“{filename}” is too large.', [
                'filename' => $filename,
            ]));
        }
    }

    /**
     * @inheritdoc
     */
    public function normalizeValue(mixed $value, ?ElementInterface $element = null): mixed
    {
        // If data strings are passed along, make sure the array keys are retained.
        if (is_array($value) && isset($value['data']) && !empty($value['data'])) {
            $this->_uploadedDataFiles = ['data' => $value['data'], 'filename' => $value['filename']];
            unset($value['data'], $value['filename']);

            /** @var Asset $class */
            $class = static::elementType();
            $query = $class::find();

            $targetSite = $this->targetSiteId($element);
            if ($this->targetSiteId) {
                $query->siteId($targetSite);
            } else {
                $query
                    ->site('*')
                    ->unique()
                    ->preferSites([$targetSite]);
            }

            // $value might be an array of element IDs
            if (is_array($value)) {
                $query
                    ->id(array_values(array_filter($value)))
                    ->fixedOrder();

                if ($this->allowLimit && $this->maxRelations) {
                    $query->limit($this->maxRelations);
                }

                return $query;
            }
        }

        return parent::normalizeValue($value, $element);
    }

    /**
     * @inheritdoc
     */
    public function isValueEmpty(mixed $value, ElementInterface $element): bool
    {
        return parent::isValueEmpty($value, $element) && empty($this->_getUploadedFiles($element));
    }

    /**
     * Resolve source path for uploading for this field.
     *
     * @param ElementInterface|null $element
     * @return int
     */
    public function resolveDynamicPathToFolderId(?ElementInterface $element = null): int
    {
        return $this->_determineUploadFolderId($element);
    }

    /**
     * @inheritdoc
     */
    public function includeInGqlSchema(GqlSchema $schema): bool
    {
        return Gql::canQueryAssets($schema);
    }

    /**
     * @inheritdoc
     * @since 3.3.0
     */
    public function getContentGqlType(): Type|array
    {
        return [
            'name' => $this->handle,
            'type' => Type::nonNull(Type::listOf(AssetInterface::getType())),
            'args' => AssetArguments::getArguments(),
            'resolve' => AssetResolver::class . '::resolve',
            'complexity' => GqlHelper::relatedArgumentComplexity(GqlService::GRAPHQL_COMPLEXITY_EAGER_LOAD),
        ];
    }

    /**
     * @inheritdoc
     */
    protected function tableAttributeHtml(Collection $elements): string
    {
        return Cp::elementPreviewHtml($elements->all(), Cp::ELEMENT_SIZE_SMALL, false, true, $this->previewMode === self::PREVIEW_MODE_FULL);
    }

    // Events
    // -------------------------------------------------------------------------

    /**
     * @inheritdoc
     */
    public function afterElementSave(ElementInterface $element, bool $isNew): void
    {
        // Figure out what we're working with and set up some initial variables.
        $isCanonical = $element->id && ElementHelper::isCanonical($element);
        $query = $element->getFieldValue($this->handle);
        $assetsService = Craft::$app->getAssets();

        $getUploadFolderId = function() use ($element, $isCanonical, &$_targetFolderId): int {
            return $_targetFolderId ?? ($_targetFolderId = $this->_determineUploadFolderId($element, $isCanonical));
        };

        // Folder creation and file uploads have been handles for propagating elements already.
        if (!$element->propagating) {
            // Were there any uploaded files?
            $uploadedFiles = $this->_getUploadedFiles($element);

            if (!empty($uploadedFiles)) {
                $uploadFolderId = $getUploadFolderId();

                // Convert them to assets
                $assetIds = [];

                foreach ($uploadedFiles as $file) {
                    $tempPath = AssetsHelper::tempFilePath($file['filename']);
                    if ($file['type'] === 'upload') {
                        move_uploaded_file($file['location'], $tempPath);
                    }
                    if ($file['type'] === 'data') {
                        FileHelper::writeToFile($tempPath, $file['data']);
                    }

                    $uploadFolder = $assetsService->getFolderById($uploadFolderId);
                    $asset = new Asset();
                    $asset->tempFilePath = $tempPath;
                    $asset->setFilename($file['filename']);
                    $asset->newFolderId = $uploadFolderId;
                    $asset->setVolumeId($uploadFolder->volumeId);
                    $asset->uploaderId = Craft::$app->getUser()->getId();
                    $asset->avoidFilenameConflicts = true;
                    $asset->setScenario(Asset::SCENARIO_CREATE);

                    if (Craft::$app->getElements()->saveElement($asset)) {
                        $assetIds[] = $asset->id;
                    } else {
                        Craft::warning('Couldn’t save uploaded asset due to validation errors: ' . implode(', ', $asset->getFirstErrors()), __METHOD__);
                    }
                }

                if (!empty($assetIds)) {
                    // Add the newly uploaded IDs to the mix.
                    if (is_array($query->id)) {
                        $query = $this->normalizeValue(array_merge($query->id, $assetIds), $element);
                    } else {
                        $query = $this->normalizeValue($assetIds, $element);
                    }

                    $element->setFieldValue($this->handle, $query);

                    // Make sure that all traces of processed files are removed.
                    $this->_uploadedDataFiles = null;
                }
            }
        }

        // Are there any related assets?
        /** @var AssetQuery $query */
        /** @var Asset[] $assets */
        $assets = $query->all();

        if (!empty($assets)) {
            // Only enforce the restricted asset location for canonical elements
            if ($this->restrictLocation && $isCanonical) {
                if (!$this->allowSubfolders) {
                    $rootRestrictedFolderId = $getUploadFolderId();
                } else {
                    $rootRestrictedFolderId = $this->_determineUploadFolderId($element, true, false);
                }

                $assetsToMove = array_filter($assets, function(Asset $asset) use ($rootRestrictedFolderId, $assetsService) {
                    if ($asset->folderId === $rootRestrictedFolderId) {
                        return false;
                    }
                    if (!$this->allowSubfolders) {
                        return true;
                    }
                    $rootRestrictedFolder = $assetsService->getFolderById($rootRestrictedFolderId);
                    return (
                        $asset->volumeId !== $rootRestrictedFolder->volumeId ||
                        !str_starts_with($asset->folderPath, $rootRestrictedFolder->path)
                    );
                });
            } else {
                // Find the files with temp sources and just move those.
                /** @var Asset[] $assetsToMove */
                $assetsToMove = $assetsService->createTempAssetQuery()
                    ->id(ArrayHelper::getColumn($assets, 'id'))
                    ->all();
            }

            if (!empty($assetsToMove)) {
                $uploadFolder = $assetsService->getFolderById($getUploadFolderId());

                // Resolve all conflicts by keeping both
                foreach ($assetsToMove as $asset) {
                    $asset->avoidFilenameConflicts = true;
                    try {
                        $assetsService->moveAsset($asset, $uploadFolder);
                    } catch (FsObjectNotFoundException $e) {
                        // Don't freak out about that.
                        Craft::warning('Couldn’t move asset because the file doesn’t exist: ' . $e->getMessage());
                        Craft::$app->getErrorHandler()->logException($e);
                    }
                }
            }
        }

        parent::afterElementSave($element, $isNew);
    }

    /**
     * @inheritdoc
     * @since 3.3.0
     */
    public function getEagerLoadingGqlConditions(): ?array
    {
        $allowedEntities = Gql::extractAllowedEntitiesFromSchema();
        $allowedVolumeUids = $allowedEntities['volumes'] ?? [];

        if (empty($allowedVolumeUids)) {
            return null;
        }

        $volumeIds = Db::idsByUids(DbTable::VOLUMES, $allowedVolumeUids);

        return ['volumeId' => array_values($volumeIds)];
    }

    /**
     * @inheritdoc
     */
    public function getInputSources(?ElementInterface $element = null): array|string|null
    {
        $folderId = $this->_determineUploadFolderId($element, false, false);
        Craft::$app->getSession()->authorize('saveAssets:' . $folderId);

        $assetsService = Craft::$app->getAssets();

        if ($this->restrictLocation) {
            if (!$this->showUnpermittedVolumes) {
                // Make sure they have permission to view the volume
                // (Use restrictedLocationSource here because the actual folder could belong to a temp volume)
                $volumeId = $this->_volumeIdBySourceKey($this->restrictedLocationSource);
                $volume = $volumeId ? Craft::$app->getVolumes()->getVolumeById($volumeId) : null;

                if (!$volume || !Craft::$app->getUser()->checkPermission("viewAssets:$volume->uid")) {
                    return [];
                }
            }

            $folderPath = $this->_getSourcePathByFolderId($folderId);
            $sources = [$folderPath];

            if ($this->allowSubfolders) {
                $userFolder = Craft::$app->getAssets()->getUserTemporaryUploadFolder();
                if ($userFolder->id !== $folderId) {
                    $sources[] = $this->_getSourcePathByFolderId($userFolder->id);
                }
            }

            return $sources;
        }

        if (is_array($this->sources)) {
            $sources = array_merge($this->sources);
        } else {
            $sources = [];
            foreach (Craft::$app->getElementSources()->getSources(Asset::class) as $source) {
                if ($source['type'] !== ElementSources::TYPE_HEADING) {
                    $sources[] = $source['key'];
                }
            }
        }

        // Now enforce the showUnpermittedVolumes setting
        if (!$this->showUnpermittedVolumes && !empty($sources)) {
            $userService = Craft::$app->getUser();
            return ArrayHelper::where($sources, function(string $source) use ($assetsService, $userService) {
                // If it’s not a volume folder, let it through
                if (!str_starts_with($source, 'folder:')) {
                    return true;
                }
                // Only show it if they have permission to view it
                $folder = $assetsService->getFolderByUid(explode(':', $source)[1]);
                $volume = $folder?->getVolume();
                return $volume && $userService->checkPermission("viewAssets:$volume->uid");
            }, true, true, false);
        }

        return $sources;
    }

    /**
     * @inheritdoc
     */
    protected function inputTemplateVariables(array|ElementQueryInterface $value = null, ?ElementInterface $element = null): array
    {
        $variables = parent::inputTemplateVariables($value, $element);

        $uploadVolume = $this->_uploadVolume();
        $variables['hideSidebar'] = $this->restrictLocation && !$this->allowSubfolders;
        $variables['canUpload'] = (
            $this->allowUploads &&
            $uploadVolume &&
            Craft::$app->getUser()->checkPermission("saveAssets:$uploadVolume->uid")
        );
        $variables['defaultFieldLayoutId'] = $uploadVolume->fieldLayoutId ?? null;
        $variables['defaultUploadLocation'] = $this->_defaultUploadLocation;

        return $variables;
    }

    /**
     * @inheritdoc
     */
    public function getInputSelectionCriteria(): array
    {
        $criteria = parent::getInputSelectionCriteria();
        $criteria['kind'] = ($this->restrictFiles && !empty($this->allowedKinds)) ? $this->allowedKinds : [];

        if ($this->showUnpermittedFiles) {
            $criteria['uploaderId'] = null;
        }

        return $criteria;
    }

    /**
     * @inheritdoc
     */
    protected function createSelectionCondition(): ?ElementCondition
    {
        $condition = Asset::createCondition();
        $condition->queryParams = ['volume', 'volumeId', 'kind'];
        return $condition;
    }

    /**
     * Returns any files that were uploaded to the field.
     *
     * @param ElementInterface $element
     * @return array
     */
    private function _getUploadedFiles(ElementInterface $element): array
    {
        $uploadedFiles = [];

        if (ElementHelper::isRevision($element)) {
            return $uploadedFiles;
        }

        // Grab data strings
        if (isset($this->_uploadedDataFiles['data']) && is_array($this->_uploadedDataFiles['data'])) {
            foreach ($this->_uploadedDataFiles['data'] as $index => $dataString) {
                if (preg_match('/^data:(?<type>[a-z0-9]+\/[a-z0-9\+\-\.]+);base64,(?<data>.+)/i', $dataString, $matches)) {
                    $type = $matches['type'];
                    $data = base64_decode($matches['data']);

                    if (!$data) {
                        continue;
                    }

                    if (!empty($this->_uploadedDataFiles['filename'][$index])) {
                        $filename = $this->_uploadedDataFiles['filename'][$index];
                    } else {
                        $extensions = FileHelper::getExtensionsByMimeType($type);

                        if (empty($extensions)) {
                            continue;
                        }

                        $filename = 'Uploaded_file.' . reset($extensions);
                    }

                    $uploadedFiles[] = [
                        'filename' => $filename,
                        'data' => $data,
                        'type' => 'data',
                    ];
                }
            }
        }

        // See if we have uploaded file(s).
        $paramName = $this->requestParamName($element);

        if ($paramName !== null) {
            $files = UploadedFile::getInstancesByName($paramName);

            foreach ($files as $file) {
                $uploadedFiles[] = [
                    'filename' => $file->name,
                    'location' => $file->tempName,
                    'type' => 'upload',
                ];
            }
        }

        return $uploadedFiles;
    }

    /**
     * Resolve a source path to it's folder ID by the source path and the matched source beginning.
     *
     * @param string $uploadSource
     * @param string|null $subpath
     * @param ElementInterface|null $element
     * @param bool $createDynamicFolders whether missing folders should be created in the process
     * @return int
     * @throws InvalidSubpathException if the subpath cannot be parsed in full
     * @throws InvalidFsException if the volume root folder doesn’t exist
     */
    private function _resolveVolumePathToFolderId(string $uploadSource, ?string $subpath, ?ElementInterface $element, bool $createDynamicFolders): int
    {
        $assetsService = Craft::$app->getAssets();

        $volumeId = $this->_volumeIdBySourceKey($uploadSource);

        // Make sure the volume and root folder actually exists
        if ($volumeId === null || ($rootFolder = $assetsService->getRootFolderByVolumeId($volumeId)) === null) {
            throw new InvalidFsException();
        }

        // Are we looking for a subfolder?
        $subpath = is_string($subpath) ? trim($subpath, '/') : '';

        if ($subpath === '') {
            // Get the root folder in the source
            $folderId = $rootFolder->id;
        } else {
            // Prepare the path by parsing tokens and normalizing slashes.
            try {
                $renderedSubpath = Craft::$app->getView()->renderObjectTemplate($subpath, $element);
            } catch (InvalidConfigException|RuntimeError $e) {
                throw new InvalidSubpathException($subpath, null, 0, $e);
            }

            // Did any of the tokens return null?
            if (
                $renderedSubpath === '' ||
                trim($renderedSubpath, '/') != $renderedSubpath ||
                str_contains($renderedSubpath, '//')
            ) {
                throw new InvalidSubpathException($subpath);
            }

            // Sanitize the subpath
            $segments = array_filter(explode('/', $renderedSubpath), function(string $segment): bool {
                return $segment !== ':ignore:';
            });
            $generalConfig = Craft::$app->getConfig()->getGeneral();
            $segments = array_map(function(string $segment) use ($generalConfig): string {
                return FileHelper::sanitizeFilename($segment, [
                    'asciiOnly' => $generalConfig->convertFilenamesToAscii,
                ]);
            }, $segments);
            $subpath = implode('/', $segments);

            $folder = $assetsService->findFolder([
                'volumeId' => $volumeId,
                'path' => $subpath . '/',
            ]);

            // Ensure that the folder exists
            if (!$folder) {
                if (!$createDynamicFolders) {
                    throw new InvalidSubpathException($subpath);
                }

                $volume = Craft::$app->getVolumes()->getVolumeById($volumeId);
                $folderId = $assetsService->ensureFolderByFullPathAndVolume($subpath, $volume)->id;
            } else {
                $folderId = $folder->id;
            }
        }

        return $folderId;
    }

    /**
     * Get a list of allowed extensions for a list of file kinds.
     *
     * @return array
     */
    private function _getAllowedExtensions(): array
    {
        if (!is_array($this->allowedKinds)) {
            return [];
        }

        $extensions = [];
        $allKinds = AssetsHelper::getFileKinds();

        foreach ($this->allowedKinds as $allowedKind) {
            foreach ($allKinds[$allowedKind]['extensions'] as $ext) {
                $extensions[] = $ext;
            }
        }

        return $extensions;
    }

    /**
     * Determine an upload folder id by looking at the settings and whether Element this field belongs to is new or not.
     *
     * @param ElementInterface|null $element
     * @param bool $createDynamicFolders whether missing folders should be created in the process
     * @param bool $resolveSubtreeDefaultLocation Whether the folder should resolve to the default upload location for subtree fields.
     * @return int
     * @throws InvalidSubpathException if the folder subpath is not valid
     * @throws InvalidFsException if there's a problem with the field's volume configuration
     */
    private function _determineUploadFolderId(?ElementInterface $element = null, bool $createDynamicFolders = true, bool $resolveSubtreeDefaultLocation = true): int
    {
        $userFolder = null;
        $folderId = null;

        if ($this->restrictLocation) {
            $uploadVolume = $this->restrictedLocationSource;
            $subpath = $this->restrictedLocationSubpath;

            if ($this->allowSubfolders && $resolveSubtreeDefaultLocation) {
                $subpath = StringHelper::ensureRight($subpath, '/') . $this->restrictedDefaultUploadSubpath;
                $settingName = Craft::t('app', 'Default Upload Location');
            } else {
                $settingName = Craft::t('app', 'Asset Location');
            }
        } else {
            $uploadVolume = $this->defaultUploadLocationSource;
            $subpath = $this->defaultUploadLocationSubpath;
            $settingName = Craft::t('app', 'Default Upload Location');
        }

        $assets = Craft::$app->getAssets();

        try {
            if (!$uploadVolume) {
                throw new InvalidFsException();
            }

            $folderId = $this->_resolveVolumePathToFolderId($uploadVolume, $subpath, $element, $createDynamicFolders);
        } catch (InvalidFsException $e) {
            throw new InvalidFsException(Craft::t('app', 'The {field} field’s {setting} setting is set to an invalid volume.', [
                'field' => $this->name,
                'setting' => $settingName,
            ]), 0, $e);
        } catch (InvalidSubpathException $e) {
            // If this is a static path, go ahead and create it
            if (!preg_match('/\{|\}/', $subpath)) {
                $volumeId = $this->_volumeIdBySourceKey($uploadVolume);
                $folderId = $assets->ensureFolderByFullPathAndVolume($subpath, Craft::$app->getVolumes()->getVolumeById($volumeId), false)->id;
            }

<<<<<<< HEAD
            // If this is a new/disabled element, the subpath probably just contained a token that returned null, like {id}
            // so use the user’s upload folder instead
            if ($element === null || !$element->id || !$element->enabled || !$createDynamicFolders) {
=======
            // If this is a new/disabled/draft element, the subpath probably just contained a token that returned null, like {id}
            // so use the user's upload folder instead
            if (
                $element === null ||
                !$element->id ||
                !$element->enabled ||
                !$createDynamicFolders ||
                ElementHelper::isDraft($element)
            ) {
>>>>>>> dee2fd38
                $userFolder = $assets->getUserTemporaryUploadFolder();
            } else {
                // Existing element, so this is just a bad subpath
                throw new InvalidSubpathException($e->subpath, Craft::t('app', 'The {field} field’s {setting} setting has an invalid subpath (“{subpath}”).', [
                    'field' => $this->name,
                    'setting' => $settingName,
                    'subpath' => $e->subpath,
                ]), 0, $e);
            }
        }

        // If we have resolved everything to a temporary user folder, fine
        if ($userFolder !== null) {
            $folderId = $userFolder->id;
        // But in all other cases, make it the default upload location, too
        } elseif (!$this->restrictLocation || $this->allowSubfolders) {
            $this->_defaultUploadLocation = $this->_getSourcePathByFolderId($folderId);
        }

        return $folderId;
    }

    /**
     * Returns a volume ID from an upload source key.
     *
     * @param string $sourceKey
     * @return int|null
     */
    public function _volumeIdBySourceKey(string $sourceKey): ?int
    {
        $parts = explode(':', $sourceKey, 2);

        if (count($parts) !== 2) {
            return null;
        }

        return Craft::$app->getVolumes()->getVolumeByUid($parts[1])?->id;
    }

    /**
     * Returns the target upload volume for the field.
     *
     * @return Volume|null
     */
    private function _uploadVolume(): ?Volume
    {
        if ($this->restrictLocation) {
            $sourceKey = $this->restrictedLocationSource;
        } else {
            $sourceKey = $this->defaultUploadLocationSource;
        }

        if (($volumeId = $this->_volumeIdBySourceKey($sourceKey)) === null) {
            return null;
        }

        return Craft::$app->getVolumes()->getVolumeById($volumeId);
    }

    /**
     * Returns the full source key for a folder, in the form of `volume:UID/folder:UID/...`.
     *
     * @param int $folderId The folder ID
     * @return string
     */
    private function _getSourcePathByFolderId(int $folderId): string
    {
        $segments = [];
        $folder = Craft::$app->getAssets()->getFolderById($folderId);
        while (true) {
            $segment = $folder->parentId ? "folder:$folder->uid" : sprintf('volume:%s', $folder->getVolume()->uid);
            array_unshift($segments, $segment);
            if (!$folder->parentId) {
                break;
            }
            $folder = $folder->getParent();
        }
        return implode('/', $segments);
    }
}<|MERGE_RESOLUTION|>--- conflicted
+++ resolved
@@ -937,13 +937,8 @@
                 $folderId = $assets->ensureFolderByFullPathAndVolume($subpath, Craft::$app->getVolumes()->getVolumeById($volumeId), false)->id;
             }
 
-<<<<<<< HEAD
-            // If this is a new/disabled element, the subpath probably just contained a token that returned null, like {id}
+            // If this is a new/disabled/draft element, the subpath probably just contained a token that returned null, like {id}
             // so use the user’s upload folder instead
-            if ($element === null || !$element->id || !$element->enabled || !$createDynamicFolders) {
-=======
-            // If this is a new/disabled/draft element, the subpath probably just contained a token that returned null, like {id}
-            // so use the user's upload folder instead
             if (
                 $element === null ||
                 !$element->id ||
@@ -951,7 +946,6 @@
                 !$createDynamicFolders ||
                 ElementHelper::isDraft($element)
             ) {
->>>>>>> dee2fd38
                 $userFolder = $assets->getUserTemporaryUploadFolder();
             } else {
                 // Existing element, so this is just a bad subpath
