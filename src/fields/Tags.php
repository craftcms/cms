<?php
/**
 * @link https://craftcms.com/
 * @copyright Copyright (c) Pixel & Tonic, Inc.
 * @license https://craftcms.github.io/license/
 */

namespace craft\fields;

use Craft;
use craft\base\ElementInterface;
use craft\elements\db\ElementQueryInterface;
use craft\elements\db\TagQuery;
use craft\elements\ElementCollection;
use craft\elements\Tag;
use craft\gql\arguments\elements\Tag as TagArguments;
use craft\gql\interfaces\elements\Tag as TagInterface;
use craft\gql\resolvers\elements\Tag as TagResolver;
use craft\helpers\Gql;
use craft\helpers\Gql as GqlHelper;
use craft\models\GqlSchema;
use craft\models\TagGroup;
use craft\services\Gql as GqlService;
use GraphQL\Type\Definition\Type;

/**
 * Tags represents a Tags field.
 *
 * @author Pixel & Tonic, Inc. <support@pixelandtonic.com>
 * @since 3.0.0
 */
class Tags extends BaseRelationField
{
    /**
     * @inheritdoc
     */
    public static function displayName(): string
    {
        return Craft::t('app', 'Tags');
    }

    /**
     * @inheritdoc
     */
    public static function elementType(): string
    {
        return Tag::class;
    }

    /**
     * @inheritdoc
     */
    public static function defaultSelectionLabel(): string
    {
        return Craft::t('app', 'Add a tag');
    }

    /**
     * @inheritdoc
     */
    public static function valueType(): string
    {
<<<<<<< HEAD
        return sprintf('%s|%s<%s>', TagQuery::class, ElementCollection::class, Tag::class);
=======
        return sprintf('\\%s|\\%s[]', TagQuery::class, Tag::class);
>>>>>>> 3f8a5d61
    }

    /**
     * @inheritdoc
     */
    public bool $allowMultipleSources = false;

    /**
     * @inheritdoc
     */
    public bool $allowLimit = false;

    /**
     * @var string|false
     * @see _getTagGroupUid()
     */
    private string|false $_tagGroupUid;

    /**
     * @inheritdoc
     */
    protected function inputHtml(mixed $value, ?ElementInterface $element = null): string
    {
        if ($element !== null && $element->hasEagerLoadedElements($this->handle)) {
            $value = $element->getEagerLoadedElements($this->handle)->all();
        }

        if ($value instanceof ElementQueryInterface) {
            $value = $value
                ->status(null)
                ->all();
        } elseif (!is_array($value)) {
            $value = [];
        }

        $tagGroup = $this->_getTagGroup();

        if ($tagGroup) {
            return Craft::$app->getView()->renderTemplate('_components/fieldtypes/Tags/input.twig',
                [
                    'elementType' => static::elementType(),
                    'id' => $this->getInputId(),
                    'describedBy' => $this->describedBy,
                    'name' => $this->handle,
                    'elements' => $value,
                    'tagGroupId' => $tagGroup->id,
                    'targetSiteId' => $this->targetSiteId($element),
                    'sourceElementId' => $element?->id,
                    'selectionLabel' => $this->selectionLabel ? Craft::t('site', $this->selectionLabel) : static::defaultSelectionLabel(),
                ]);
        }

        return '<p class="error">' . Craft::t('app', 'This field is not set to a valid source.') . '</p>';
    }

    /**
     * @inheritdoc
     */
    public function includeInGqlSchema(GqlSchema $schema): bool
    {
        return Gql::canQueryTags($schema);
    }

    /**
     * @inheritdoc
     * @since 3.3.0
     */
    public function getContentGqlType(): Type|array
    {
        return [
            'name' => $this->handle,
            'type' => Type::nonNull(Type::listOf(TagInterface::getType())),
            'args' => TagArguments::getArguments(),
            'resolve' => TagResolver::class . '::resolve',
            'complexity' => GqlHelper::relatedArgumentComplexity(GqlService::GRAPHQL_COMPLEXITY_EAGER_LOAD),
        ];
    }

    /**
     * @inheritdoc
     * @since 3.3.0
     */
    public function getEagerLoadingGqlConditions(): ?array
    {
        $allowedEntities = Gql::extractAllowedEntitiesFromSchema();
        $tagGroupUids = $allowedEntities['taggroups'] ?? [];

        if (empty($tagGroupUids)) {
            return null;
        }

        $tagsService = Craft::$app->getTags();
        $tagGroupIds = array_filter(array_map(function(string $uid) use ($tagsService) {
            $tagGroup = $tagsService->getTagGroupByUid($uid);
            return $tagGroup->id ?? null;
        }, $tagGroupUids));

        return [
            'groupId' => $tagGroupIds,
        ];
    }

    /**
     * Returns the tag group associated with this field.
     *
     * @return TagGroup|null
     */
    private function _getTagGroup(): ?TagGroup
    {
        $groupUid = $this->_getTagGroupUid();
        return $groupUid ? Craft::$app->getTags()->getTagGroupByUid($groupUid) : null;
    }

    /**
     * Returns the tag group ID this field is associated with.
     *
     * @return string|null
     */
    private function _getTagGroupUid(): ?string
    {
        if (!isset($this->_tagGroupUid)) {
            if (preg_match('/^taggroup:([0-9a-f\-]+)$/', $this->source, $matches)) {
                $this->_tagGroupUid = $matches[1];
            } else {
                $this->_tagGroupUid = false;
            }
        }

        return $this->_tagGroupUid ?: null;
    }
}<|MERGE_RESOLUTION|>--- conflicted
+++ resolved
@@ -60,11 +60,7 @@
      */
     public static function valueType(): string
     {
-<<<<<<< HEAD
-        return sprintf('%s|%s<%s>', TagQuery::class, ElementCollection::class, Tag::class);
-=======
-        return sprintf('\\%s|\\%s[]', TagQuery::class, Tag::class);
->>>>>>> 3f8a5d61
+        return sprintf('\\%s|\\%s<\\%s>', TagQuery::class, ElementCollection::class, Tag::class);
     }
 
     /**
