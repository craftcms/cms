<?php
/**
 * @link https://craftcms.com/
 * @copyright Copyright (c) Pixel & Tonic, Inc.
 * @license https://craftcms.github.io/license/
 */

namespace craft\fields;

use Craft;
use craft\base\CopyableFieldInterface;
use craft\base\ElementInterface;
use craft\base\Field;
use craft\base\InlineEditableFieldInterface;
use craft\base\MergeableFieldInterface;
use craft\base\SortableFieldInterface;
use craft\fields\conditions\TextFieldConditionRule;
use craft\helpers\ElementHelper;
use craft\helpers\StringHelper;

/**
 * PlainText represents a Plain Text field.
 *
 * @author Pixel & Tonic, Inc. <support@pixelandtonic.com>
 * @since 3.0.0
 */
<<<<<<< HEAD
class PlainText extends Field implements InlineEditableFieldInterface, SortableFieldInterface, CopyableFieldInterface
=======
class PlainText extends Field implements InlineEditableFieldInterface, SortableFieldInterface, MergeableFieldInterface
>>>>>>> 0a5cc020
{
    /**
     * @inheritdoc
     */
    public static function displayName(): string
    {
        return Craft::t('app', 'Plain Text');
    }

    /**
     * @inheritdoc
     */
    public static function phpType(): string
    {
        return 'string|null';
    }

    /**
     * @var string The UI mode of the field.
     * @phpstan-var 'normal'|'enlarged'
     * @since 3.5.0
     */
    public string $uiMode = 'normal';

    /**
     * @var string|null The input’s placeholder text
     */
    public ?string $placeholder = null;

    /**
     * @var bool Whether the input should use monospace font
     */
    public bool $code = false;

    /**
     * @var bool Whether the input should allow line breaks
     */
    public bool $multiline = false;

    /**
     * @var int The minimum number of rows the input should have, if multi-line
     */
    public int $initialRows = 4;

    /**
     * @var int|null The maximum number of characters allowed in the field
     */
    public ?int $charLimit = null;

    /**
     * @var int|null The maximum number of bytes allowed in the field
     * @since 3.4.0
     */
    public ?int $byteLimit = null;

    /**
     * @inheritdoc
     */
    public function __construct(array $config = [])
    {
        // Config normalization
        if (isset($config['limitUnit'], $config['fieldLimit'])) {
            if ($config['limitUnit'] === 'chars') {
                $config['charLimit'] = (int)$config['fieldLimit'] ?: null;
            } else {
                $config['byteLimit'] = (int)$config['fieldLimit'] ?: null;
            }
            unset($config['limitUnit'], $config['fieldLimit']);
        }

        // remove unused settings
        unset($config['maxLengthUnit'], $config['columnType']);

        parent::__construct($config);
    }

    /**
     * @inheritdoc
     */
    public function init(): void
    {
        parent::init();

        if (isset($this->placeholder)) {
            $this->placeholder = StringHelper::shortcodesToEmoji($this->placeholder);
        }
    }

    /**
     * @inheritdoc
     */
    public function getSettings(): array
    {
        $settings = parent::getSettings();
        if (isset($settings['placeholder']) && !Craft::$app->getDb()->getSupportsMb4()) {
            $settings['placeholder'] = StringHelper::emojiToShortcodes($settings['placeholder']);
        }
        return $settings;
    }

    /**
     * @inheritdoc
     */
    protected function defineRules(): array
    {
        $rules = parent::defineRules();
        $rules[] = [['initialRows', 'charLimit', 'byteLimit'], 'integer', 'min' => 1];
        return $rules;
    }

    /**
     * @inheritdoc
     */
    public function getSettingsHtml(): ?string
    {
        return Craft::$app->getView()->renderTemplate('_components/fieldtypes/PlainText/settings.twig',
            [
                'field' => $this,
            ]);
    }

    /**
     * @inheritdoc
     */
    public function normalizeValue(mixed $value, ?ElementInterface $element): mixed
    {
        return $this->_normalizeValueInternal($value, $element, false);
    }

    /**
     * @inheritdoc
     */
    public function normalizeValueFromRequest(mixed $value, ?ElementInterface $element): mixed
    {
        return $this->_normalizeValueInternal($value, $element, true);
    }

    private function _normalizeValueInternal(mixed $value, ?ElementInterface $element, bool $fromRequest): mixed
    {
        if ($value !== null) {
            if (!$fromRequest) {
                $value = StringHelper::unescapeShortcodes(StringHelper::shortcodesToEmoji($value));
            }

            $value = trim(preg_replace('/\R/u', "\n", $value));
        }

        return $value !== '' ? $value : null;
    }

    /**
     * @inheritdoc
     */
    protected function inputHtml(mixed $value, ?ElementInterface $element, bool $inline): string
    {
        return Craft::$app->getView()->renderTemplate('_components/fieldtypes/PlainText/input.twig', [
            'name' => $this->handle,
            'value' => $value,
            'field' => $this,
            'placeholder' => $this->placeholder !== null ? Craft::t('site', StringHelper::unescapeShortcodes($this->placeholder)) : null,
            'orientation' => $this->getOrientation($element),
        ]);
    }

    /**
     * @inheritdoc
     */
    public function getElementValidationRules(): array
    {
        return [
            [
                'string',
                'max' => $this->byteLimit ?? $this->charLimit ?? null,
                'encoding' => $this->byteLimit ? '8bit' : 'UTF-8',
            ],
        ];
    }

    /**
     * @inheritdoc
     */
    public function serializeValue(mixed $value, ?ElementInterface $element): mixed
    {
        if ($value !== null && !Craft::$app->getDb()->getSupportsMb4()) {
            $value = StringHelper::emojiToShortcodes(StringHelper::escapeShortcodes($value));
        }
        return $value;
    }

    /**
     * @inheritdoc
     */
    public function getElementConditionRuleType(): ?string
    {
        return TextFieldConditionRule::class;
    }

    /**
     * @inheritdoc
     */
    public function getIsCopyable(?ElementInterface $element = null): bool
    {
        return $this->getIsTranslatable($element) && ElementHelper::supportsFieldCopying($element);
    }
}<|MERGE_RESOLUTION|>--- conflicted
+++ resolved
@@ -24,11 +24,7 @@
  * @author Pixel & Tonic, Inc. <support@pixelandtonic.com>
  * @since 3.0.0
  */
-<<<<<<< HEAD
-class PlainText extends Field implements InlineEditableFieldInterface, SortableFieldInterface, CopyableFieldInterface
-=======
-class PlainText extends Field implements InlineEditableFieldInterface, SortableFieldInterface, MergeableFieldInterface
->>>>>>> 0a5cc020
+class PlainText extends Field implements InlineEditableFieldInterface, SortableFieldInterface, MergeableFieldInterface, CopyableFieldInterface
 {
     /**
      * @inheritdoc
