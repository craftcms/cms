<?php
/**
 * @link https://craftcms.com/
 * @copyright Copyright (c) Pixel & Tonic, Inc.
 * @license https://craftcms.github.io/license/
 */

namespace craft\fields;

use Craft;
use craft\base\CopyableFieldInterface;
use craft\base\ElementInterface;
use craft\base\Field;
use craft\base\InlineEditableFieldInterface;
use craft\base\SortableFieldInterface;
use craft\fields\conditions\LightswitchFieldConditionRule;
use craft\helpers\ArrayHelper;
use craft\helpers\Cp;
use craft\helpers\Db;
use craft\helpers\Html;
use GraphQL\Type\Definition\Type;
use yii\db\Schema;

/**
 * Lightswitch represents a Lightswitch field.
 *
 * @author Pixel & Tonic, Inc. <support@pixelandtonic.com>
 * @since 3.0.0
 */
<<<<<<< HEAD
class Lightswitch extends Field implements PreviewableFieldInterface, SortableFieldInterface, CopyableFieldInterface
=======
class Lightswitch extends Field implements InlineEditableFieldInterface, SortableFieldInterface
>>>>>>> e82c6246
{
    /**
     * @inheritdoc
     */
    public static function displayName(): string
    {
        return Craft::t('app', 'Lightswitch');
    }

    /**
     * @inheritdoc
     */
    public static function isRequirable(): bool
    {
        return false;
    }

    /**
     * @inheritdoc
     */
    public static function phpType(): string
    {
        return 'bool';
    }

    /**
     * @inheritdoc
     */
    public static function dbType(): string
    {
        return Schema::TYPE_BOOLEAN;
    }

    /**
     * @inheritdoc
     */
    public static function queryCondition(array $instances, mixed $value, array &$params): array
    {
        $valueSql = static::valueSql($instances);
        return Db::parseBooleanParam($valueSql, $value, $instances[0]->default, Schema::TYPE_JSON);
    }

    /**
     * @var bool Whether the lightswitch should be enabled by default
     */
    public bool $default = false;

    /**
     * @var string|null The label text to display beside the lightswitch’s enabled state
     * @since 3.5.4
     */
    public ?string $onLabel = null;

    /**
     * @var string|null The label text to display beside the lightswitch’s disabled state
     * @since 3.5.4
     */
    public ?string $offLabel = null;

    /**
     * @inheritdoc
     */
    public function __construct($config = [])
    {
        // Config normalization
        if (($onLabel = ArrayHelper::remove($config, 'label')) !== null) {
            $config['onLabel'] = $onLabel;
        }

        parent::__construct($config);
    }

    /**
     * @inheritdoc
     */
    public function getSettingsHtml(): ?string
    {
        return
            Cp::lightswitchFieldHtml([
                'label' => Craft::t('app', 'Default Value'),
                'id' => 'default',
                'name' => 'default',
                'on' => $this->default,
            ]) .
            Cp::textFieldHtml([
                'label' => Craft::t('app', 'OFF Label'),
                'instructions' => Craft::t('app', 'The label text to display beside the lightswitch’s disabled state.'),
                'id' => 'off-label',
                'name' => 'offLabel',
                'value' => $this->offLabel,
            ]) .
            Cp::textFieldHtml([
                'label' => Craft::t('app', 'ON Label'),
                'instructions' => Craft::t('app', 'The label text to display beside the lightswitch’s enabled state.'),
                'id' => 'on-label',
                'name' => 'onLabel',
                'value' => $this->onLabel,
            ]);
    }

    /**
     * @inheritdoc
     */
    protected function inputHtml(mixed $value, ?ElementInterface $element, bool $inline): string
    {
        $id = $this->getInputId();
        return Craft::$app->getView()->renderTemplate('_includes/forms/lightswitch.twig', [
            'id' => $id,
            'labelId' => $this->getLabelId(),
            'describedBy' => $this->describedBy,
            'name' => $this->handle,
            'on' => (bool)$value,
            'onLabel' => Craft::t('site', $this->onLabel),
            'offLabel' => Craft::t('site', $this->offLabel),
        ]);
    }

    /**
     * @inheritdoc
     */
    public function normalizeValue(mixed $value, ?ElementInterface $element): mixed
    {
        // If this is a new entry, look for a default option
        if ($value === null) {
            $value = $this->default;
        }

        return (bool)$value;
    }

    /**
     * @inheritdoc
     */
    public function getElementConditionRuleType(): array|string|null
    {
        return LightswitchFieldConditionRule::class;
    }

    /**
     * @inheritdoc
     */
    public function getContentGqlType(): Type|array
    {
        return Type::boolean();
    }

    /**
     * @inheritdoc
     * @since 3.5.0
     */
    public function getContentGqlMutationArgumentType(): Type|array
    {
        return [
            'name' => $this->handle,
            'type' => Type::boolean(),
            'description' => $this->instructions,
        ];
    }

    /**
     * @inheritdoc
     * @since 3.5.0
     */
    public function getContentGqlQueryArgumentType(): Type|array
    {
        return [
            'name' => $this->handle,
            'type' => Type::boolean(),
        ];
    }

    /**
     * @inheritdoc
     */
<<<<<<< HEAD
    public function getIsCopyable(?ElementInterface $element = null): bool
    {
        return $this->getIsTranslatable($element) && ElementHelper::supportsFieldCopying($element);
    }

    /**
     * @inheritdoc
     */
    public function getTableAttributeHtml(mixed $value, ElementInterface $element): string
=======
    public function getPreviewHtml(mixed $value, ElementInterface $element): string
>>>>>>> e82c6246
    {
        if (!$value) {
            return '';
        }
        
        $label = $this->onLabel ?: Craft::t('app', 'Enabled');

        return Html::tag('span', '', [
            'class' => 'checkbox-icon',
            'role' => 'img',
            'title' => $label,
            'aria' => [
                'label' => $label,
            ],
        ]);
    }
}<|MERGE_RESOLUTION|>--- conflicted
+++ resolved
@@ -17,6 +17,7 @@
 use craft\helpers\ArrayHelper;
 use craft\helpers\Cp;
 use craft\helpers\Db;
+use craft\helpers\ElementHelper;
 use craft\helpers\Html;
 use GraphQL\Type\Definition\Type;
 use yii\db\Schema;
@@ -27,11 +28,7 @@
  * @author Pixel & Tonic, Inc. <support@pixelandtonic.com>
  * @since 3.0.0
  */
-<<<<<<< HEAD
-class Lightswitch extends Field implements PreviewableFieldInterface, SortableFieldInterface, CopyableFieldInterface
-=======
-class Lightswitch extends Field implements InlineEditableFieldInterface, SortableFieldInterface
->>>>>>> e82c6246
+class Lightswitch extends Field implements InlineEditableFieldInterface, SortableFieldInterface, CopyableFieldInterface
 {
     /**
      * @inheritdoc
@@ -206,7 +203,6 @@
     /**
      * @inheritdoc
      */
-<<<<<<< HEAD
     public function getIsCopyable(?ElementInterface $element = null): bool
     {
         return $this->getIsTranslatable($element) && ElementHelper::supportsFieldCopying($element);
@@ -215,10 +211,7 @@
     /**
      * @inheritdoc
      */
-    public function getTableAttributeHtml(mixed $value, ElementInterface $element): string
-=======
     public function getPreviewHtml(mixed $value, ElementInterface $element): string
->>>>>>> e82c6246
     {
         if (!$value) {
             return '';
