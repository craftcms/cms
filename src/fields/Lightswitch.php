--- conflicted
+++ resolved
@@ -174,19 +174,13 @@
      */
     public function modifyElementsQuery(ElementQueryInterface $query, $value)
     {
-        /* @var ElementQuery $query */
+        /** @var ElementQuery $query */
         if ($value === null) {
             return null;
         }
 
-<<<<<<< HEAD
         $column = ElementHelper::fieldColumnFromField($this);
         $query->subQuery->andWhere(Db::parseBooleanParam("content.$column", $value, (bool)$this->default));
-=======
-        $column = 'content.' . Craft::$app->getContent()->fieldColumnPrefix . $this->handle;
-        /** @var ElementQuery $query */
-        $query->subQuery->andWhere(Db::parseBooleanParam($column, $value, (bool)$this->default));
->>>>>>> 86dcff64
         return null;
     }
 
