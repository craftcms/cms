--- conflicted
+++ resolved
@@ -138,10 +138,7 @@
 
     /**
      * @inheritdoc
-<<<<<<< HEAD
-=======
      * @since 3.5.0
->>>>>>> 28b01f8a
      */
     public function getContentGqlMutationArgumentType()
     {
@@ -154,10 +151,7 @@
 
     /**
      * @inheritdoc
-<<<<<<< HEAD
-=======
      * @since 3.5.0
->>>>>>> 28b01f8a
      */
     public function getContentGqlQueryArgumentType()
     {
