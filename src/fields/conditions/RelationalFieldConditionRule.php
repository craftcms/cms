--- conflicted
+++ resolved
@@ -9,12 +9,6 @@
 use craft\elements\db\ElementQueryInterface;
 use craft\elements\ElementCollection;
 use craft\fields\BaseRelationField;
-<<<<<<< HEAD
-use yii\base\InvalidConfigException;
-=======
-use Illuminate\Support\Collection;
-use yii\db\QueryInterface;
->>>>>>> ba15472b
 
 /**
  * Relational field condition rule.
@@ -117,7 +111,7 @@
     /**
      * @inheritdoc
      */
-    public function modifyQuery(QueryInterface $query): void
+    public function modifyQuery(ElementQueryInterface $query): void
     {
         if ($this->operator === self::OPERATOR_RELATED_TO) {
             $this->traitModifyQuery($query);
@@ -148,17 +142,13 @@
      */
     protected function matchFieldValue($value): bool
     {
-<<<<<<< HEAD
-        /** @var ElementQueryInterface|ElementCollection $value */
-=======
         if ($value instanceof ElementQueryInterface) {
             // Ignore the related elements’ statuses and target site
             // so conditions reflect what authors see in the UI
             $value = (clone $value)->site('*')->unique()->status(null);
         }
 
-        /** @var ElementQueryInterface|Collection $value */
->>>>>>> ba15472b
+        /** @var ElementQueryInterface|ElementCollection $value */
         if ($this->operator === self::OPERATOR_RELATED_TO) {
             $elementIds = $value->collect()->map(fn(ElementInterface $element) => $element->id)->all();
             return $this->matchValue($elementIds);
