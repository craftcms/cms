--- conflicted
+++ resolved
@@ -3,13 +3,8 @@
 namespace craft\fields\conditions;
 
 use craft\base\conditions\BaseConditionRule;
-<<<<<<< HEAD
-use craft\elements\db\ElementQueryInterface;
-use craft\elements\ElementCollection;
-=======
 use craft\base\ElementInterface;
 use craft\errors\InvalidFieldException;
->>>>>>> e663091c
 use yii\base\InvalidConfigException;
 use yii\base\NotSupportedException;
 
@@ -84,21 +79,6 @@
      */
     protected function matchFieldValue($value): bool
     {
-<<<<<<< HEAD
-        /** @var ElementQueryInterface|ElementCollection $value */
-        if ($value instanceof ElementQueryInterface) {
-            $isEmpty = !$value->exists();
-        } else {
-            $isEmpty = $value->isEmpty();
-        }
-
-        if ($this->operator === self::OPERATOR_EMPTY) {
-            return $isEmpty;
-        }
-
-        return !$isEmpty;
-=======
         throw new NotSupportedException();
->>>>>>> e663091c
     }
 }