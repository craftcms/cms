--- conflicted
+++ resolved
@@ -25,11 +25,7 @@
  * @author Pixel & Tonic, Inc. <support@pixelandtonic.com>
  * @since 3.0.0
  */
-<<<<<<< HEAD
-class Color extends Field implements PreviewableFieldInterface, CopyableFieldInterface
-=======
-class Color extends Field implements InlineEditableFieldInterface
->>>>>>> e82c6246
+class Color extends Field implements InlineEditableFieldInterface, CopyableFieldInterface
 {
     /**
      * @inheritdoc
