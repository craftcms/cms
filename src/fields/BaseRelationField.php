--- conflicted
+++ resolved
@@ -40,11 +40,7 @@
 use Illuminate\Support\Collection;
 use yii\base\Event;
 use yii\base\InvalidConfigException;
-<<<<<<< HEAD
-=======
-use yii\base\NotSupportedException;
 use yii\db\Expression;
->>>>>>> 4001c691
 use yii\validators\NumberValidator;
 
 /**
@@ -1159,13 +1155,18 @@
      */
     protected function targetSiteId(?ElementInterface $element = null): int
     {
-        return $this->_targetSiteId() ?? $element->siteId ?? Craft::$app->getSites()->getCurrentSite()->id;
-    }
-
-<<<<<<< HEAD
-            if ($element !== null && $element::isLocalized()) {
-                return $element->siteId;
-=======
+        $targetSiteId = $this->_targetSiteId();
+        if ($targetSiteId) {
+            return $targetSiteId;
+        }
+
+        if ($element !== null && $element::isLocalized()) {
+            return $element->siteId;
+        }
+
+        return Craft::$app->getSites()->getCurrentSite()->id;
+    }
+
     private function _targetSiteId(): ?int
     {
         if ($this->targetSiteId && Craft::$app->getIsMultiSite()) {
@@ -1173,7 +1174,6 @@
                 return Craft::$app->getSites()->getSiteByUid($this->targetSiteId)->id;
             } catch (SiteNotFoundException $exception) {
                 Craft::warning($exception->getMessage(), __METHOD__);
->>>>>>> 4001c691
             }
         }
 
