--- conflicted
+++ resolved
@@ -835,13 +835,8 @@
         }
 
         $id = $this->getInputId();
-<<<<<<< HEAD
-        $html = "<div id='$id' class='elementselect'>" .
+        $html = "<div id='$id' class='elementselect noteditable'>" .
             "<div class='elements" . ($size === Cp::ELEMENT_SIZE_LARGE ? ' inline-chips' : '') . "'>";
-=======
-        $html = "<div id='$id' class='elementselect noteditable'>" .
-            "<div class='elements" . ($size === Cp::ELEMENT_SIZE_LARGE ? ' flex-row flex-wrap' : '') . "'>";
->>>>>>> 65952909
 
         foreach ($value as $relatedElement) {
             $html .= Cp::elementChipHtml($relatedElement, [
