<?php
/**
 * @link https://craftcms.com/
 * @copyright Copyright (c) Pixel & Tonic, Inc.
 * @license https://craftcms.github.io/license/
 */

namespace craft\fields;

use Craft;
use craft\base\BlockElementInterface;
use craft\base\EagerLoadingFieldInterface;
use craft\base\Element;
use craft\base\ElementInterface;
use craft\base\Field;
use craft\base\PreviewableFieldInterface;
use craft\db\Query;
use craft\db\Table as DbTable;
use craft\elements\db\ElementQuery;
use craft\elements\db\ElementQueryInterface;
use craft\elements\db\ElementRelationParamParser;
use craft\errors\SiteNotFoundException;
use craft\events\ElementCriteriaEvent;
use craft\events\ElementEvent;
use craft\helpers\ArrayHelper;
use craft\helpers\ElementHelper;
use craft\helpers\Html;
use craft\helpers\Json;
use craft\helpers\Queue;
use craft\helpers\StringHelper;
use craft\queue\jobs\LocalizeRelations;
use craft\services\Elements;
use craft\validators\ArrayValidator;
use GraphQL\Type\Definition\Type;
use yii\base\Event;
use yii\base\InvalidConfigException;
use yii\base\NotSupportedException;

/**
 * BaseRelationField is the base class for classes representing a relational field.
 *
 * @author Pixel & Tonic, Inc. <support@pixelandtonic.com>
 * @since 3.0.0
 */
abstract class BaseRelationField extends Field implements PreviewableFieldInterface, EagerLoadingFieldInterface
{
    /**
     * @event ElementCriteriaEvent The event that is triggered when defining the selection criteria for this field.
     * @since 3.4.16
     */
    const EVENT_DEFINE_SELECTION_CRITERIA = 'defineSelectionCriteria';

    /**
     * @inheritdoc
     */
    public static function hasContentColumn(): bool
    {
        return false;
    }

    /**
     * @inheritdoc
     */
    public static function supportedTranslationMethods(): array
    {
        // Don't ever automatically propagate values to other sites.
        return [
            self::TRANSLATION_METHOD_SITE,
        ];
    }

    /**
     * Returns the element class associated with this field type.
     *
     * @return string The Element class name
     * @throws NotSupportedException if the method hasn't been implemented by the subclass
     */
    protected static function elementType(): string
    {
        throw new NotSupportedException('"elementType()" is not implemented.');
    }

    /**
     * Returns the default [[selectionLabel]] value.
     *
     * @return string The default selection label
     */
    public static function defaultSelectionLabel(): string
    {
        return Craft::t('app', 'Choose');
    }

    /**
     * @inheritdoc
     */
    public static function valueType(): string
    {
        return ElementQueryInterface::class;
    }

    /**
     * @var array Related elements that have been validated
     * @see _validateRelatedElement()
     */
    private static $_relatedElementValidates = [];

    /**
     * @var bool Whether we're listening for related element saves yet
     * @see _validateRelatedElement()
     */
    private static $_listeningForRelatedElementSave = false;

    /**
     * @var string|string[]|null The source keys that this field can relate elements from (used if [[allowMultipleSources]] is set to true)
     */
    public $sources = '*';

    /**
     * @var string|null The source key that this field can relate elements from (used if [[allowMultipleSources]] is set to false)
     */
    public $source;

    /**
     * @var string|null The UID of the site that this field should relate elements from
     */
    public $targetSiteId;

    /**
     * @var string|null The view mode
     */
    public $viewMode;

    /**
     * @var int|null The maximum number of relations this field can have (used if [[allowLimit]] is set to true)
     */
    public $limit;

    /**
     * @var string|null The label that should be used on the selection input
     */
    public $selectionLabel;

    /**
     * @var bool Whether related elements should be validated when the source element is saved.
     */
    public $validateRelatedElements = false;

    /**
     * @var int Whether each site should get its own unique set of relations
     */
    public $localizeRelations = false;

    /**
     * @var bool Whether to allow multiple source selection in the settings
     */
    public $allowMultipleSources = true;

    /**
     * @var bool Whether to allow the Limit setting
     */
    public $allowLimit = true;

    /**
     * @var bool Whether to allow the “Large Thumbnails” view mode
     */
    protected $allowLargeThumbsView = false;

    /**
     * @var string Template to use for settings rendering
     */
    protected $settingsTemplate = '_components/fieldtypes/elementfieldsettings';

    /**
     * @var string Template to use for field rendering
     */
    protected $inputTemplate = '_includes/forms/elementSelect';

    /**
     * @var string|null The JS class that should be initialized for the input
     */
    protected $inputJsClass;

    /**
     * @var bool Whether the elements have a custom sort order
     */
    protected $sortable = true;

    /**
     * @var bool Whether existing relations should be made translatable after the field is saved
     */
    private $_makeExistingRelationsTranslatable = false;

    /**
     * @inheritdoc
     */
    public function __construct(array $config = [])
    {
        // If useTargetSite is in here, but empty, then disregard targetSiteId
        if (array_key_exists('useTargetSite', $config)) {
            if (empty($config['useTargetSite'])) {
                unset($config['targetSiteId']);
            }
            unset($config['useTargetSite']);
        }

        parent::__construct($config);
    }

    /**
     * @inheritdoc
     */
    public function init()
    {
        parent::init();

        // Not possible to have no sources selected
        if (!$this->sources) {
            $this->sources = '*';
        }
    }

    /**
     * @inheritdoc
     * @since 3.4.9
     */
    protected function defineRules(): array
    {
        $rules = parent::defineRules();
        $rules[] = [['limit'], 'number', 'integerOnly' => true];
        return $rules;
    }

    /**
     * @inheritdoc
     */
    public function settingsAttributes(): array
    {
        $attributes = parent::settingsAttributes();
        $attributes[] = 'sources';
        $attributes[] = 'source';
        $attributes[] = 'targetSiteId';
        $attributes[] = 'viewMode';
        $attributes[] = 'limit';
        $attributes[] = 'selectionLabel';
        $attributes[] = 'localizeRelations';
        $attributes[] = 'validateRelatedElements';

        return $attributes;
    }

    /**
     * @inheritdoc
     */
    public function getSettingsHtml()
    {
        $variables = $this->settingsTemplateVariables();
        return Craft::$app->getView()->renderTemplate($this->settingsTemplate, $variables);
    }

    /**
     * @inheritdoc
     */
    public function getElementValidationRules(): array
    {
        $rules = [
            [
                ArrayValidator::class,
                'max' => $this->allowLimit && $this->limit ? $this->limit : null,
                'tooMany' => Craft::t('app', '{attribute} should contain at most {max, number} {max, plural, one{selection} other{selections}}.'),
            ],
        ];

        if ($this->validateRelatedElements) {
            $rules[] = ['validateRelatedElements', 'on' => [Element::SCENARIO_LIVE]];
        }

        return $rules;
    }

    /**
     * Validates the related elements.
     *
     * @param ElementInterface $element
     */
    public function validateRelatedElements(ElementInterface $element)
    {
        // Prevent circular relations from worrying about this entry
        $sourceId = $element->getSourceId();
        $sourceValidates = self::$_relatedElementValidates[$sourceId][$element->siteId] ?? null;
        self::$_relatedElementValidates[$sourceId][$element->siteId] = true;

        /** @var ElementQueryInterface $query */
        $query = $element->getFieldValue($this->handle);
        $errorCount = 0;

        foreach ($query->all() as $i => $related) {
            if ($related->enabled && $related->enabledForSite) {
                if (!self::_validateRelatedElement($related)) {
                    $element->addModelErrors($related, "{$this->handle}[{$i}]");
                    $errorCount++;
                }
            }
        }

        // Reset self::$_relatedElementValidates[$sourceId][$element->siteId] to its original value
        if ($sourceValidates !== null) {
            self::$_relatedElementValidates[$sourceId][$element->siteId] = $sourceValidates;
        } else {
            unset(self::$_relatedElementValidates[$sourceId][$element->siteId]);
        }

        if ($errorCount) {
            /** @var ElementInterface|string $elementType */
            $elementType = static::elementType();
            $element->addError($this->handle, Craft::t('app', 'Fix validation errors on the related {type}.', [
                'type' => $errorCount === 1 ? $elementType::lowerDisplayName() : $elementType::pluralLowerDisplayName(),
            ]));
        }
    }

    /**
     * Returns whether a related element validates.
     *
     * @param ElementInterface $element
     * @return bool
     */
    private static function _validateRelatedElement(ElementInterface $element): bool
    {
        if (isset(self::$_relatedElementValidates[$element->id][$element->siteId])) {
            return self::$_relatedElementValidates[$element->id][$element->siteId];
        }

        // If this is the first time we are validating a related element,
        // listen for future element saves so we can clear our cache
        if (!self::$_listeningForRelatedElementSave) {
            Event::on(Elements::class, Elements::EVENT_AFTER_SAVE_ELEMENT, function(ElementEvent $e) {
                $element = $e->element;
                unset(self::$_relatedElementValidates[$element->id][$element->siteId]);
            });
            self::$_listeningForRelatedElementSave = true;
        }

        // Prevent an infinite loop if there are circular relations
        self::$_relatedElementValidates[$element->id][$element->siteId] = true;

        $element->setScenario(Element::SCENARIO_LIVE);
        return self::$_relatedElementValidates[$element->id][$element->siteId] = $element->validate();
    }

    /**
     * @inheritdoc
     */
    public function isValueEmpty($value, ElementInterface $element): bool
    {
        /** @var ElementQueryInterface|ElementInterface[] $value */
        if ($value instanceof ElementQueryInterface) {
            return !$this->_all($value, $element)->exists();
        }

        return empty($value);
    }

    /**
     * @inheritdoc
     */
    public function normalizeValue($value, ElementInterface $element = null)
    {
        if ($value instanceof ElementQueryInterface) {
            return $value;
        }

        /** @var ElementInterface $class */
        $class = static::elementType();
        /** @var ElementQuery $query */
        $query = $class::find()
            ->siteId($this->targetSiteId($element));

        // $value will be an array of element IDs if there was a validation error or we're loading a draft/version.
        if (is_array($value)) {
            $query
                ->id(array_values(array_filter($value)))
                ->fixedOrder();
        } else if ($value !== '' && $element && $element->id) {
            $query->innerJoin(
                ['relations' => DbTable::RELATIONS],
                [
                    'and',
                    '[[relations.targetId]] = [[elements.id]]',
                    [
                        'relations.sourceId' => $element->id,
                        'relations.fieldId' => $this->id,
                    ],
                    [
                        'or',
                        ['relations.sourceSiteId' => null],
                        ['relations.sourceSiteId' => $element->siteId]
                    ]
                ]
            );

            if ($this->sortable) {
                $query->orderBy(['relations.sortOrder' => SORT_ASC]);
            }

            if (!$this->allowMultipleSources && $this->source) {
                $source = ElementHelper::findSource($class, $this->source);

                // Does the source specify any criteria attributes?
                if (isset($source['criteria'])) {
                    Craft::configure($query, $source['criteria']);
                }
            }
        } else {
            $query->id(false);
        }

        if ($this->allowLimit && $this->limit) {
            $query->limit($this->limit);
        }

        return $query;
    }

    /**
     * @inheritdoc
     */
    public function serializeValue($value, ElementInterface $element = null)
    {
        /** @var ElementQueryInterface $value */
        return $this->_all($value, $element)->ids();
    }

    /**
     * @inheritdoc
     */
    public function modifyElementsQuery(ElementQueryInterface $query, $value)
    {
        if ($value === null) {
            return null;
        }

        /** @var ElementQuery $query */
        if ($value === 'not :empty:') {
            $value = ':notempty:';
        }

        if ($value === ':notempty:' || $value === ':empty:') {
            $ns = $this->handle . '_' . StringHelper::randomString(5);
            $condition = [
                'exists', (new Query())
                    ->from(["relations_$ns" => TableName::RELATIONS])
                    ->innerJoin(["elements_$ns" => TableName::ELEMENTS], "[[elements_$ns.id]] = [[relations_$ns.targetId]]")
                    ->leftJoin(["elements_sites_$ns" => TableName::ELEMENTS_SITES], [
                        'and',
                        "[[elements_sites_$ns.elementId]] = [[elements_$ns.id]]",
                        ["elements_sites_$ns.siteId" => $query->siteId],
                    ])
                    ->where("[[relations_$ns.sourceId]] = [[elements.id]]")
                    ->andWhere([
                        "relations_$ns.fieldId" => $this->id,
                        "elements_$ns.enabled" => true,
                        "elements_$ns.dateDeleted" => null,
                    ])
                    ->andWhere(['not', ["elements_sites_$ns.enabled" => false]])
            ];

<<<<<<< HEAD
            $query->subQuery->andWhere(
                "(select count([[$alias.id]]) from " . DbTable::RELATIONS . " {{{$alias}}} where [[$alias.sourceId]] = [[elements.id]] and [[$alias.fieldId]] = $paramHandle) $operator 0",
                [$paramHandle => $this->id]
            );
=======
            if ($value === ':notempty:') {
                $query->subQuery->andWhere($condition);
            } else {
                $query->subQuery->andWhere(['not', $condition]);
            }
>>>>>>> 97b1549c
        } else {
            $parser = new ElementRelationParamParser([
                'fields' => [
                    $this->handle => $this,
                ],
            ]);
            $condition = $parser->parse([
                'targetElement' => $value,
                'field' => $this->handle,
            ]);

            if ($condition === false) {
                return false;
            }

            $query->subQuery->andWhere($condition);
        }

        return null;
    }

    /**
     * @inheritdoc
     */
    public function modifyElementIndexQuery(ElementQueryInterface $query)
    {
        $criteria = [
            'status' => null,
            'enabledForSite' => false,
        ];

        if (!$this->targetSiteId) {
            $criteria['siteId'] = '*';
        }

        $query->andWith([$this->handle, $criteria]);
    }

    /**
     * @inheritdoc
     */
    public function getIsTranslatable(ElementInterface $element = null): bool
    {
        return $this->localizeRelations;
    }

    /**
     * @inheritdoc
     */
    public function getInputHtml($value, ElementInterface $element = null): string
    {
        if ($element !== null && $element->hasEagerLoadedElements($this->handle)) {
            $value = $element->getEagerLoadedElements($this->handle);
        } else {
            /** @var ElementQueryInterface $value */
            $value = $this->_all($value, $element);
        }

        /** @var ElementQuery|array $value */
        $variables = $this->inputTemplateVariables($value, $element);

        return Craft::$app->getView()->renderTemplate($this->inputTemplate, $variables);
    }

    /**
     * @inheritdoc
     */
    public function getSearchKeywords($value, ElementInterface $element): string
    {
        /** @var ElementQuery $value */
        $titles = [];

        foreach ($value->all() as $relatedElement) {
            $titles[] = (string)$relatedElement;
        }

        return parent::getSearchKeywords($titles, $element);
    }

    /**
     * @inheritdoc
     */
    public function getStaticHtml($value, ElementInterface $element): string
    {
        $value = $this->_all($value, $element)->all();

        if (empty($value)) {
            return '<p class="light">' . Craft::t('app', 'Nothing selected.') . '</p>';
        }

        $view = Craft::$app->getView();
        $id = Html::id($this->handle);
        $html = "<div id='{$id}' class='elementselect'><div class='elements'>";

        foreach ($value as $relatedElement) {
            $html .= Craft::$app->getView()->renderTemplate('_elements/element', [
                'element' => $relatedElement
            ]);
        }

        $html .= '</div></div>';

        $nsId = $view->namespaceInputId($id);
        $js = <<<JS
(new Craft.ElementThumbLoader()).load($('#{$nsId}'));
JS;
        $view->registerJs($js);

        return $html;
    }

    /**
     * @inheritdoc
     */
    public function getTableAttributeHtml($value, ElementInterface $element): string
    {
        if ($value instanceof ElementQueryInterface) {
            $value = $this->_all($value, $element)->all();
        }

        if (empty($value)) {
            return '';
        }

        $first = array_shift($value);

        $html = Craft::$app->getView()->renderTemplate('_elements/element', [
            'element' => $first,
        ]);

        if (!empty($value)) {
            $otherHtml = '';
            foreach ($value as $other) {
                $otherHtml .= Craft::$app->getView()->renderTemplate('_elements/element', [
                    'element' => $other,
                ]);
            }
            $html .= Html::tag('span', '+' . Craft::$app->getFormatter()->asDecimal(count($value)), [
                'title' => implode(', ', ArrayHelper::getColumn($value, 'title')),
                'class' => 'btn small',
                'role' => 'button',
                'onclick' => 'jQuery(this).replaceWith(' . Json::encode($otherHtml) . ')',
            ]);
        }

        return $html;
    }

    /**
     * @inheritdoc
     */
    public function getEagerLoadingMap(array $sourceElements)
    {
        // Get the source element IDs
        $sourceElementIdsBySiteId = [];

        foreach ($sourceElements as $element) {
            $sourceElementIdsBySiteId[$element->siteId][] = $element->id;
        }

        $condition = [
            'and',
            ['fieldId' => $this->id],
        ];

        foreach ($sourceElementIdsBySiteId as $siteId => $elementIds) {
            $condition[] = [
                'and',
                ['sourceId' => $elementIds],
                ['or', ['sourceSiteId' => $siteId], ['sourceSiteId' => null]],
            ];
        }

        // Return any relation data on these elements, defined with this field
        $map = (new Query())
            ->select(['sourceId as source', 'targetId as target'])
            ->from([DbTable::RELATIONS])
            ->where($condition)
            ->orderBy(['sortOrder' => SORT_ASC])
            ->all();

        $criteria = [];

        // Is a single target site selected?
        if ($this->targetSiteId && Craft::$app->getIsMultiSite()) {
            try {
                $criteria['siteId'] = Craft::$app->getSites()->getSiteByUid($this->targetSiteId)->id;
            } catch (SiteNotFoundException $exception) {
                Craft::warning($exception->getMessage(), __METHOD__);
            }
        }

        return [
            'elementType' => static::elementType(),
            'map' => $map,
            'criteria' => $criteria,
        ];
    }

    /**
     * @inheritdoc
     */
    public function getContentGqlMutationArgumentType()
    {
        return [
            'name' => $this->handle,
            'type' => Type::listOf(Type::int()),
            'description' => $this->instructions,
        ];
    }

    // Events
    // -------------------------------------------------------------------------

    /**
     * @inheritdoc
     */
    public function beforeSave(bool $isNew): bool
    {
        $this->_makeExistingRelationsTranslatable = false;

        if (!$this->getIsNew() && $this->localizeRelations) {
            $existingField = Craft::$app->getFields()->getFieldById($this->id);

            if ($existingField && $existingField instanceof self && !$existingField->localizeRelations) {
                $this->_makeExistingRelationsTranslatable = true;
            }
        }

        return parent::beforeSave($isNew);
    }

    /**
     * @inheritdoc
     */
    public function afterSave(bool $isNew)
    {
        if ($this->_makeExistingRelationsTranslatable) {
            Queue::push(new LocalizeRelations([
                'fieldId' => $this->id,
            ]));
        }

        parent::afterSave($isNew);
    }

    /**
     * @inheritdoc
     */
    public function afterElementSave(ElementInterface $element, bool $isNew)
    {
        // Skip if nothing changed, or the element is just propagating and we're not localizing relations
        if (
            $element->isFieldDirty($this->handle) &&
            (!$element->propagating || $this->localizeRelations)
        ) {
            /** @var ElementQuery $value */
            $value = $element->getFieldValue($this->handle);

            // $id will be set if we're saving new relations
            if ($value->id !== null) {
                $targetIds = $value->id ?: [];
            } else {
                $targetIds = $this->_all($value, $element)->ids();
            }

            /** @var int|int[]|false|null $targetIds */
            Craft::$app->getRelations()->saveRelations($this, $element, $targetIds);

            // Reset the field value if this is a new element
            if ($isNew) {
                $element->setFieldValue($this->handle, null);
            }
        }

        parent::afterElementSave($element, $isNew);
    }

    /**
     * Normalizes the available sources into select input options.
     *
     * @return array
     */
    public function getSourceOptions(): array
    {
        $options = [];
        $optionNames = [];

        foreach ($this->availableSources() as $source) {
            // Make sure it's not a heading
            if (!isset($source['heading'])) {
                $options[] = [
                    'label' => $source['label'],
                    'value' => $source['key']
                ];
                $optionNames[] = $source['label'];
            }
        }

        // Sort alphabetically
        array_multisort($optionNames, SORT_NATURAL | SORT_FLAG_CASE, $options);

        return $options;
    }

    /**
     * Returns the HTML for the Target Site setting.
     *
     * @return string|null
     */
    public function getTargetSiteFieldHtml()
    {
        $class = static::elementType();

        if (!Craft::$app->getIsMultiSite() || !$class::isLocalized()) {
            return null;
        }

        $type = $class::pluralLowerDisplayName();
        $showTargetSite = !empty($this->targetSiteId);

        $html = Craft::$app->getView()->renderTemplateMacro('_includes/forms', 'checkboxField',
                [
                    [
                        'label' => Craft::t('app', 'Relate {type} from a specific site?', ['type' => $type]),
                        'name' => 'useTargetSite',
                        'checked' => $showTargetSite,
                        'toggle' => 'target-site-container'
                    ]
                ]) .
            '<div id="target-site-container"' . (!$showTargetSite ? ' class="hidden"' : '') . '>';

        $siteOptions = [];

        foreach (Craft::$app->getSites()->getAllSites() as $site) {
            $siteOptions[] = [
                'label' => Craft::t('site', $site->name),
                'value' => $site->uid
            ];
        }

        $html .= Craft::$app->getView()->renderTemplateMacro('_includes/forms', 'selectField',
            [
                [
                    'label' => Craft::t('app', 'Which site should {type} be related from?', ['type' => $type]),
                    'id' => 'targetSiteId',
                    'name' => 'targetSiteId',
                    'options' => $siteOptions,
                    'value' => $this->targetSiteId
                ]
            ]);

        $html .= '</div>';

        return $html;
    }

    /**
     * Returns the HTML for the View Mode setting.
     *
     * @return string|null
     */
    public function getViewModeFieldHtml()
    {
        $supportedViewModes = $this->supportedViewModes();

        if (count($supportedViewModes) === 1) {
            return null;
        }

        $viewModeOptions = [];

        foreach ($supportedViewModes as $key => $label) {
            $viewModeOptions[] = ['label' => $label, 'value' => $key];
        }

        return Craft::$app->getView()->renderTemplateMacro('_includes/forms', 'selectField', [
            [
                'label' => Craft::t('app', 'View Mode'),
                'instructions' => Craft::t('app', 'Choose how the field should look for authors.'),
                'id' => 'viewMode',
                'name' => 'viewMode',
                'options' => $viewModeOptions,
                'value' => $this->viewMode
            ]
        ]);
    }

    /**
     * Returns an array of variables that should be passed to the settings template.
     *
     * @return array
     * @since 3.2.10
     */
    protected function settingsTemplateVariables(): array
    {
        /** @var ElementInterface|string $elementType */
        $elementType = $this->elementType();

        return [
            'field' => $this,
            'elementType' => $elementType::lowerDisplayName(),
            'pluralElementType' => $elementType::pluralLowerDisplayName(),
        ];
    }

    /**
     * Returns an array of variables that should be passed to the input template.
     *
     * @param ElementQueryInterface|array|null $value
     * @param ElementInterface|null $element
     * @return array
     */
    protected function inputTemplateVariables($value = null, ElementInterface $element = null): array
    {
        if ($value instanceof ElementQueryInterface) {
            $value = $value
                ->anyStatus()
                ->all();
        } else if (!is_array($value)) {
            $value = [];
        }

        if ($this->validateRelatedElements) {
            // Pre-validate related elements
            foreach ($value as $related) {
                if ($related->enabled && $related->enabledForSite) {
                    $related->setScenario(Element::SCENARIO_LIVE);
                    $related->validate();
                }
            }
        }

        $selectionCriteria = $this->inputSelectionCriteria();
        $selectionCriteria['enabledForSite'] = null;
        if ($this->targetSiteId) {
            $selectionCriteria['siteId'] = $this->targetSiteId($element);
        }

        $disabledElementIds = [];
        if ($element) {
            if ($element->id) {
                $disabledElementIds[] = $element->getSourceId();
            }
            if ($element instanceof BlockElementInterface) {
                $el = $element;
                do {
                    try {
                        $el = $el->getOwner();
                        $disabledElementIds[] = $el->getSourceId();
                    } catch (InvalidConfigException $e) {
                        break;
                    }
                } while ($el instanceof BlockElementInterface);
            }
        }

        return [
            'jsClass' => $this->inputJsClass,
            'elementType' => static::elementType(),
            'id' => Html::id($this->handle),
            'fieldId' => $this->id,
            'storageKey' => 'field.' . $this->id,
            'name' => $this->handle,
            'elements' => $value,
            'sources' => $this->inputSources($element),
            'criteria' => $selectionCriteria,
            'showSiteMenu' => $this->targetSiteId ? false : 'auto',
            'sourceElementId' => !empty($element->id) ? $element->id : null,
            'disabledElementIds' => $disabledElementIds,
            'limit' => $this->allowLimit ? $this->limit : null,
            'viewMode' => $this->viewMode(),
            'selectionLabel' => $this->selectionLabel ? Craft::t('site', $this->selectionLabel) : static::defaultSelectionLabel(),
            'sortable' => $this->sortable,
            'prevalidate' => $this->validateRelatedElements,
            'modalSettings' => [
                'defaultSiteId' => $element->siteId ?? null,
            ],
        ];
    }

    /**
     * Returns an array of the source keys the field should be able to select elements from.
     *
     * @param ElementInterface|null $element
     * @return array|string
     */
    protected function inputSources(ElementInterface $element = null)
    {
        if ($this->allowMultipleSources) {
            $sources = $this->sources;
        } else {
            $sources = [$this->source];
        }

        return $sources;
    }

    /**
     * Returns any additional criteria parameters limiting which elements the field should be able to select.
     *
     * @return array
     */
    protected function inputSelectionCriteria(): array
    {
        // Fire a defineSelectionCriteria event
        $event = new ElementCriteriaEvent();
        $this->trigger(self::EVENT_DEFINE_SELECTION_CRITERIA, $event);
        return $event->criteria;
    }

    /**
     * Returns the site ID that target elements should have.
     *
     * @param ElementInterface|null $element
     * @return int
     */
    protected function targetSiteId(ElementInterface $element = null): int
    {
        if (Craft::$app->getIsMultiSite()) {
            if ($this->targetSiteId) {
                try {
                    return Craft::$app->getSites()->getSiteByUid($this->targetSiteId)->id;
                } catch (SiteNotFoundException $exception) {
                    Craft::warning($exception->getMessage(), __METHOD__);
                }
            }

            if ($element !== null) {
                return $element->siteId;
            }
        }

        return Craft::$app->getSites()->getCurrentSite()->id;
    }

    /**
     * Returns the field’s supported view modes.
     *
     * @return array
     */
    protected function supportedViewModes(): array
    {
        $viewModes = [
            'list' => Craft::t('app', 'List'),
        ];

        if ($this->allowLargeThumbsView) {
            $viewModes['large'] = Craft::t('app', 'Large Thumbnails');
        }

        return $viewModes;
    }

    /**
     * Returns the field’s current view mode.
     *
     * @return string
     */
    protected function viewMode(): string
    {
        $supportedViewModes = $this->supportedViewModes();
        $viewMode = $this->viewMode;

        if ($viewMode && isset($supportedViewModes[$viewMode])) {
            return $viewMode;
        }

        return 'list';
    }

    /**
     * Returns the sources that should be available to choose from within the field's settings
     *
     * @return array
     */
    protected function availableSources(): array
    {
        return Craft::$app->getElementIndexes()->getSources(static::elementType(), 'modal');
    }

    /**
     * Returns a clone of the element query value, prepped to include disabled and cross-site elements.
     *
     * @param ElementQueryInterface $query
     * @param ElementInterface|null $element
     * @return ElementQueryInterface
     */
    private function _all(ElementQueryInterface $query, ElementInterface $element = null): ElementQueryInterface
    {
        $clone = clone $query;
        $clone
            ->anyStatus()
            ->siteId('*')
            ->unique();
        if ($element !== null) {
            $clone->preferSites([$this->targetSiteId($element)]);
        }
        return $clone;
    }
}<|MERGE_RESOLUTION|>--- conflicted
+++ resolved
@@ -464,18 +464,11 @@
                     ->andWhere(['not', ["elements_sites_$ns.enabled" => false]])
             ];
 
-<<<<<<< HEAD
-            $query->subQuery->andWhere(
-                "(select count([[$alias.id]]) from " . DbTable::RELATIONS . " {{{$alias}}} where [[$alias.sourceId]] = [[elements.id]] and [[$alias.fieldId]] = $paramHandle) $operator 0",
-                [$paramHandle => $this->id]
-            );
-=======
             if ($value === ':notempty:') {
                 $query->subQuery->andWhere($condition);
             } else {
                 $query->subQuery->andWhere(['not', $condition]);
             }
->>>>>>> 97b1549c
         } else {
             $parser = new ElementRelationParamParser([
                 'fields' => [
