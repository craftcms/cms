--- conflicted
+++ resolved
@@ -96,7 +96,6 @@
     }
 
     /**
-<<<<<<< HEAD
      * @inheritdoc
      */
     public static function dbType(): array|string|null
@@ -176,20 +175,6 @@
     }
 
     /**
-     * @var array Related elements that have been validated
-     * @see _validateRelatedElement()
-     */
-    private static array $_relatedElementValidates = [];
-
-    /**
-     * @var bool Whether we're listening for related element saves yet
-     * @see _validateRelatedElement()
-     */
-    private static bool $_listeningForRelatedElementSave = false;
-
-    /**
-=======
->>>>>>> 5cca4dbe
      * @var string|string[]|null The source keys that this field can relate elements from (used if [[allowMultipleSources]] is set to true)
      */
     public string|array|null $sources = '*';
