<?php
/**
 * @link https://craftcms.com/
 * @copyright Copyright (c) Pixel & Tonic, Inc.
 * @license https://craftcms.github.io/license/
 */

namespace craft\fields;

use Craft;
use craft\base\BlockElementInterface;
use craft\base\EagerLoadingFieldInterface;
use craft\base\Element;
use craft\base\ElementInterface;
use craft\base\Field;
use craft\base\PreviewableFieldInterface;
use craft\db\Query;
use craft\db\Table as DbTable;
use craft\elements\db\ElementQuery;
use craft\elements\db\ElementQueryInterface;
use craft\elements\db\ElementRelationParamParser;
use craft\errors\SiteNotFoundException;
use craft\events\ElementCriteriaEvent;
use craft\events\ElementEvent;
use craft\helpers\ArrayHelper;
use craft\helpers\ElementHelper;
use craft\helpers\Html;
use craft\helpers\Json;
use craft\helpers\Queue;
use craft\helpers\StringHelper;
use craft\queue\jobs\LocalizeRelations;
use craft\services\Elements;
use craft\validators\ArrayValidator;
use GraphQL\Type\Definition\Type;
use yii\base\Event;
use yii\base\InvalidConfigException;
use yii\base\NotSupportedException;

/**
 * BaseRelationField is the base class for classes representing a relational field.
 *
 * @author Pixel & Tonic, Inc. <support@pixelandtonic.com>
 * @since 3.0.0
 */
abstract class BaseRelationField extends Field implements PreviewableFieldInterface, EagerLoadingFieldInterface
{
    /**
     * @event ElementCriteriaEvent The event that is triggered when defining the selection criteria for this field.
     * @since 3.4.16
     */
    const EVENT_DEFINE_SELECTION_CRITERIA = 'defineSelectionCriteria';

    /**
     * @inheritdoc
     */
    public static function hasContentColumn(): bool
    {
        return false;
    }

    /**
     * @inheritdoc
     */
    public static function supportedTranslationMethods(): array
    {
        // Don't ever automatically propagate values to other sites.
        return [
            self::TRANSLATION_METHOD_SITE,
        ];
    }

    /**
     * Returns the element class associated with this field type.
     *
     * @return string The Element class name
     * @throws NotSupportedException if the method hasn't been implemented by the subclass
     */
    protected static function elementType(): string
    {
        throw new NotSupportedException('"elementType()" is not implemented.');
    }

    /**
     * Returns the default [[selectionLabel]] value.
     *
     * @return string The default selection label
     */
    public static function defaultSelectionLabel(): string
    {
        return Craft::t('app', 'Choose');
    }

    /**
     * @inheritdoc
     */
    public static function valueType(): string
    {
        return ElementQueryInterface::class;
    }

    /**
     * @var array Related elements that have been validated
     * @see _validateRelatedElement()
     */
    private static $_relatedElementValidates = [];

    /**
     * @var bool Whether we're listening for related element saves yet
     * @see _validateRelatedElement()
     */
    private static $_listeningForRelatedElementSave = false;

    /**
     * @var string|string[]|null The source keys that this field can relate elements from (used if [[allowMultipleSources]] is set to true)
     */
    public $sources = '*';

    /**
     * @var string|null The source key that this field can relate elements from (used if [[allowMultipleSources]] is set to false)
     */
    public $source;

    /**
     * @var string|null The UID of the site that this field should relate elements from
     */
    public $targetSiteId;

    /**
     * @var string|null The view mode
     */
    public $viewMode;

    /**
     * @var int|null The maximum number of relations this field can have (used if [[allowLimit]] is set to true)
     */
    public $limit;

    /**
     * @var string|null The label that should be used on the selection input
     */
    public $selectionLabel;

    /**
     * @var bool Whether related elements should be validated when the source element is saved.
     */
    public $validateRelatedElements = false;

    /**
     * @var int Whether each site should get its own unique set of relations
     */
    public $localizeRelations = false;

    /**
     * @var bool Whether to allow multiple source selection in the settings
     */
    public $allowMultipleSources = true;

    /**
     * @var bool Whether to allow the Limit setting
     */
    public $allowLimit = true;

    /**
     * @var bool Whether elements should be allowed to relate themselves.
     * @since 3.4.21
     */
    public $allowSelfRelations = false;

    /**
     * @var bool Whether to allow the “Large Thumbnails” view mode
     */
    protected $allowLargeThumbsView = false;

    /**
     * @var string Template to use for settings rendering
     */
    protected $settingsTemplate = '_components/fieldtypes/elementfieldsettings';

    /**
     * @var string Template to use for field rendering
     */
    protected $inputTemplate = '_includes/forms/elementSelect';

    /**
     * @var string|null The JS class that should be initialized for the input
     */
    protected $inputJsClass;

    /**
     * @var bool Whether the elements have a custom sort order
     */
    protected $sortable = true;

    /**
     * @var bool Whether existing relations should be made translatable after the field is saved
     */
    private $_makeExistingRelationsTranslatable = false;

    /**
     * @inheritdoc
     */
    public function __construct(array $config = [])
    {
        // If useTargetSite is in here, but empty, then disregard targetSiteId
        if (array_key_exists('useTargetSite', $config)) {
            if (empty($config['useTargetSite'])) {
                unset($config['targetSiteId']);
            }
            unset($config['useTargetSite']);
        }

        parent::__construct($config);
    }

    /**
     * @inheritdoc
     */
    public function init()
    {
        parent::init();

        // Not possible to have no sources selected
        if (!$this->sources) {
            $this->sources = '*';
        }
    }

    /**
     * @inheritdoc
     * @since 3.4.9
     */
    protected function defineRules(): array
    {
        $rules = parent::defineRules();
        $rules[] = [['limit'], 'number', 'integerOnly' => true];
        return $rules;
    }

    /**
     * @inheritdoc
     */
    public function settingsAttributes(): array
    {
        $attributes = parent::settingsAttributes();
        $attributes[] = 'sources';
        $attributes[] = 'source';
        $attributes[] = 'targetSiteId';
        $attributes[] = 'viewMode';
        $attributes[] = 'limit';
        $attributes[] = 'selectionLabel';
        $attributes[] = 'localizeRelations';
        $attributes[] = 'validateRelatedElements';
        $attributes[] = 'allowSelfRelations';

        return $attributes;
    }

    /**
     * @inheritdoc
     */
    public function getSettingsHtml()
    {
        $variables = $this->settingsTemplateVariables();
        return Craft::$app->getView()->renderTemplate($this->settingsTemplate, $variables);
    }

    /**
     * @inheritdoc
     */
    public function getElementValidationRules(): array
    {
        $rules = [
            [
                ArrayValidator::class,
                'max' => $this->allowLimit && $this->limit ? $this->limit : null,
                'tooMany' => Craft::t('app', '{attribute} should contain at most {max, number} {max, plural, one{selection} other{selections}}.'),
            ],
        ];

        if ($this->validateRelatedElements) {
            $rules[] = ['validateRelatedElements', 'on' => [Element::SCENARIO_LIVE]];
        }

        return $rules;
    }

    /**
     * Validates the related elements.
     *
     * @param ElementInterface $element
     */
    public function validateRelatedElements(ElementInterface $element)
    {
        // Prevent circular relations from worrying about this entry
        $sourceId = $element->getSourceId();
        $sourceValidates = self::$_relatedElementValidates[$sourceId][$element->siteId] ?? null;
        self::$_relatedElementValidates[$sourceId][$element->siteId] = true;

        /** @var ElementQueryInterface $query */
        $query = $element->getFieldValue($this->handle);
        $errorCount = 0;

        foreach ($query->all() as $i => $related) {
            if ($related->enabled && $related->enabledForSite) {
                if (!self::_validateRelatedElement($related)) {
                    $element->addModelErrors($related, "{$this->handle}[{$i}]");
                    $errorCount++;
                }
            }
        }

        // Reset self::$_relatedElementValidates[$sourceId][$element->siteId] to its original value
        if ($sourceValidates !== null) {
            self::$_relatedElementValidates[$sourceId][$element->siteId] = $sourceValidates;
        } else {
            unset(self::$_relatedElementValidates[$sourceId][$element->siteId]);
        }

        if ($errorCount) {
            /** @var ElementInterface|string $elementType */
            $elementType = static::elementType();
            $element->addError($this->handle, Craft::t('app', 'Fix validation errors on the related {type}.', [
                'type' => $errorCount === 1 ? $elementType::lowerDisplayName() : $elementType::pluralLowerDisplayName(),
            ]));
        }
    }

    /**
     * Returns whether a related element validates.
     *
     * @param ElementInterface $element
     * @return bool
     */
    private static function _validateRelatedElement(ElementInterface $element): bool
    {
        if (isset(self::$_relatedElementValidates[$element->id][$element->siteId])) {
            return self::$_relatedElementValidates[$element->id][$element->siteId];
        }

        // If this is the first time we are validating a related element,
        // listen for future element saves so we can clear our cache
        if (!self::$_listeningForRelatedElementSave) {
            Event::on(Elements::class, Elements::EVENT_AFTER_SAVE_ELEMENT, function(ElementEvent $e) {
                $element = $e->element;
                unset(self::$_relatedElementValidates[$element->id][$element->siteId]);
            });
            self::$_listeningForRelatedElementSave = true;
        }

        // Prevent an infinite loop if there are circular relations
        self::$_relatedElementValidates[$element->id][$element->siteId] = true;

        $element->setScenario(Element::SCENARIO_LIVE);
        return self::$_relatedElementValidates[$element->id][$element->siteId] = $element->validate();
    }

    /**
     * @inheritdoc
     */
    public function isValueEmpty($value, ElementInterface $element): bool
    {
        /** @var ElementQueryInterface|ElementInterface[] $value */
        if ($value instanceof ElementQueryInterface) {
            return !$this->_all($value, $element)->exists();
        }

        return empty($value);
    }

    /**
     * @inheritdoc
     */
    public function normalizeValue($value, ElementInterface $element = null)
    {
        if ($value instanceof ElementQueryInterface) {
            return $value;
        }

        /** @var ElementInterface $class */
        $class = static::elementType();
        /** @var ElementQuery $query */
        $query = $class::find()
            ->siteId($this->targetSiteId($element));

        // $value will be an array of element IDs if there was a validation error or we're loading a draft/version.
        if (is_array($value)) {
            $query
                ->id(array_values(array_filter($value)))
                ->fixedOrder();
        } else if ($value !== '' && $element && $element->id) {
            $query->innerJoin(
                ['relations' => DbTable::RELATIONS],
                [
                    'and',
                    '[[relations.targetId]] = [[elements.id]]',
                    [
                        'relations.sourceId' => $element->id,
                        'relations.fieldId' => $this->id,
                    ],
                    [
                        'or',
                        ['relations.sourceSiteId' => null],
                        ['relations.sourceSiteId' => $element->siteId]
                    ]
                ]
            );

            if ($this->sortable) {
                $query->orderBy(['relations.sortOrder' => SORT_ASC]);
            }

            if (!$this->allowMultipleSources && $this->source) {
                $source = ElementHelper::findSource($class, $this->source);

                // Does the source specify any criteria attributes?
                if (isset($source['criteria'])) {
                    Craft::configure($query, $source['criteria']);
                }
            }
        } else {
            $query->id(false);
        }

        if ($this->allowLimit && $this->limit) {
            $query->limit($this->limit);
        }

        return $query;
    }

    /**
     * @inheritdoc
     */
    public function serializeValue($value, ElementInterface $element = null)
    {
        /** @var ElementQueryInterface $value */
        return $this->_all($value, $element)->ids();
    }

    /**
     * @inheritdoc
     */
    public function modifyElementsQuery(ElementQueryInterface $query, $value)
    {
        if ($value === null) {
            return null;
        }

        /** @var ElementQuery $query */
        if ($value === 'not :empty:') {
            $value = ':notempty:';
        }

        if ($value === ':notempty:' || $value === ':empty:') {
            $ns = $this->handle . '_' . StringHelper::randomString(5);
            $condition = [
                'exists', (new Query())
                    ->from(["relations_$ns" => DbTable::RELATIONS])
                    ->innerJoin(["elements_$ns" => DbTable::ELEMENTS], "[[elements_$ns.id]] = [[relations_$ns.targetId]]")
                    ->leftJoin(["elements_sites_$ns" => DbTable::ELEMENTS_SITES], [
                        'and',
                        "[[elements_sites_$ns.elementId]] = [[elements_$ns.id]]",
                        ["elements_sites_$ns.siteId" => $query->siteId],
                    ])
                    ->where("[[relations_$ns.sourceId]] = [[elements.id]]")
                    ->andWhere([
                        "relations_$ns.fieldId" => $this->id,
                        "elements_$ns.enabled" => true,
                        "elements_$ns.dateDeleted" => null,
                    ])
                    ->andWhere(['not', ["elements_sites_$ns.enabled" => false]])
            ];

            if ($value === ':notempty:') {
                $query->subQuery->andWhere($condition);
            } else {
                $query->subQuery->andWhere(['not', $condition]);
            }
        } else {
            $parser = new ElementRelationParamParser([
                'fields' => [
                    $this->handle => $this,
                ],
            ]);
            $condition = $parser->parse([
                'targetElement' => $value,
                'field' => $this->handle,
            ]);

            if ($condition === false) {
                return false;
            }

            $query->subQuery->andWhere($condition);
        }

        return null;
    }

    /**
     * @inheritdoc
     */
    public function modifyElementIndexQuery(ElementQueryInterface $query)
    {
        $criteria = [
            'status' => null,
            'enabledForSite' => false,
        ];

        if (!$this->targetSiteId) {
            $criteria['siteId'] = '*';
            $criteria['unique'] = true;
            // Just to be safe...
            if (is_numeric($query->siteId)) {
                $criteria['preferSites'] = [$query->siteId];
            }
        }

        $query->andWith([$this->handle, $criteria]);
    }

    /**
     * @inheritdoc
     */
    public function getIsTranslatable(ElementInterface $element = null): bool
    {
        return $this->localizeRelations;
    }

    /**
     * @inheritdoc
     */
    protected function inputHtml($value, ElementInterface $element = null): string
    {
        if ($element !== null && $element->hasEagerLoadedElements($this->handle)) {
            $value = $element->getEagerLoadedElements($this->handle);
        } else {
            /** @var ElementQueryInterface $value */
            $value = $this->_all($value, $element);
        }

        /** @var ElementQuery|array $value */
        $variables = $this->inputTemplateVariables($value, $element);

        return Craft::$app->getView()->renderTemplate($this->inputTemplate, $variables);
    }

    /**
     * @inheritdoc
     */
    protected function searchKeywords($value, ElementInterface $element): string
    {
        /** @var ElementQuery $value */
        $titles = [];

        foreach ($value->all() as $relatedElement) {
            $titles[] = (string)$relatedElement;
        }

        return parent::searchKeywords($titles, $element);
    }

    /**
     * @inheritdoc
     */
    public function getStaticHtml($value, ElementInterface $element): string
    {
        $value = $this->_all($value, $element)->all();

        if (empty($value)) {
            return '<p class="light">' . Craft::t('app', 'Nothing selected.') . '</p>';
        }

        $view = Craft::$app->getView();
        $id = Html::id($this->handle);
        $html = "<div id='{$id}' class='elementselect'><div class='elements'>";

        foreach ($value as $relatedElement) {
            $html .= Craft::$app->getView()->renderTemplate('_elements/element', [
                'element' => $relatedElement
            ]);
        }

        $html .= '</div></div>';

        $nsId = $view->namespaceInputId($id);
        $js = <<<JS
(new Craft.ElementThumbLoader()).load($('#{$nsId}'));
JS;
        $view->registerJs($js);

        return $html;
    }

    /**
     * @inheritdoc
     */
    public function getTableAttributeHtml($value, ElementInterface $element): string
    {
        if ($value instanceof ElementQueryInterface) {
            $value = $this->_all($value, $element)->all();
        }

        if (empty($value)) {
            return '';
        }

        $first = array_shift($value);

        $html = Craft::$app->getView()->renderTemplate('_elements/element', [
            'element' => $first,
        ]);

        if (!empty($value)) {
            $otherHtml = '';
            foreach ($value as $other) {
                $otherHtml .= Craft::$app->getView()->renderTemplate('_elements/element', [
                    'element' => $other,
                ]);
            }
            $html .= Html::tag('span', '+' . Craft::$app->getFormatter()->asDecimal(count($value)), [
                'title' => implode(', ', ArrayHelper::getColumn($value, 'title')),
                'class' => 'btn small',
                'role' => 'button',
                'onclick' => 'jQuery(this).replaceWith(' . Json::encode($otherHtml) . ')',
            ]);
        }

        return $html;
    }

    /**
     * @inheritdoc
     */
    public function getEagerLoadingMap(array $sourceElements)
    {
        $sourceSiteId = $sourceElements[0]->siteId;

        // Get the source element IDs
        $sourceElementIds = ArrayHelper::getColumn($sourceElements, 'id', false);

        // Return any relation data on these elements, defined with this field
        $map = (new Query())
            ->select(['sourceId as source', 'targetId as target'])
            ->from([DbTable::RELATIONS])
            ->where([
                'and',
                [
                    'fieldId' => $this->id,
                    'sourceId' => $sourceElementIds,
                ],
                [
                    'or',
                    ['sourceSiteId' => $sourceSiteId],
                    ['sourceSiteId' => null]
                ]
            ])
            ->orderBy(['sortOrder' => SORT_ASC])
            ->all();

        $criteria = [];

        // Is a single target site selected?
        if ($this->targetSiteId && Craft::$app->getIsMultiSite()) {
            try {
                $criteria['siteId'] = Craft::$app->getSites()->getSiteByUid($this->targetSiteId)->id;
            } catch (SiteNotFoundException $exception) {
                Craft::warning($exception->getMessage(), __METHOD__);
            }
        }

        return [
            'elementType' => static::elementType(),
            'map' => $map,
            'criteria' => $criteria,
        ];
    }

    /**
     * @inheritdoc
<<<<<<< HEAD
=======
     * @since 3.5.0
>>>>>>> 28b01f8a
     */
    public function getContentGqlMutationArgumentType()
    {
        return [
            'name' => $this->handle,
            'type' => Type::listOf(Type::int()),
            'description' => $this->instructions,
        ];
    }

    // Events
    // -------------------------------------------------------------------------

    /**
     * @inheritdoc
     */
    public function beforeSave(bool $isNew): bool
    {
        $this->_makeExistingRelationsTranslatable = false;

        if (!$this->getIsNew() && $this->localizeRelations) {
            $existingField = Craft::$app->getFields()->getFieldById($this->id);

            if ($existingField && $existingField instanceof self && !$existingField->localizeRelations) {
                $this->_makeExistingRelationsTranslatable = true;
            }
        }

        return parent::beforeSave($isNew);
    }

    /**
     * @inheritdoc
     */
    public function afterSave(bool $isNew)
    {
        if ($this->_makeExistingRelationsTranslatable) {
            Queue::push(new LocalizeRelations([
                'fieldId' => $this->id,
            ]));
        }

        parent::afterSave($isNew);
    }

    /**
     * @inheritdoc
     */
    public function afterElementSave(ElementInterface $element, bool $isNew)
    {
        // Skip if nothing changed, or the element is just propagating and we're not localizing relations
        if (
            $element->isFieldDirty($this->handle) &&
            (!$element->propagating || $this->localizeRelations)
        ) {
            /** @var ElementQuery $value */
            $value = $element->getFieldValue($this->handle);

            // $id will be set if we're saving new relations
            if ($value->id !== null) {
                $targetIds = $value->id ?: [];
            } else {
                $targetIds = $this->_all($value, $element)->ids();
            }

            /** @var int|int[]|false|null $targetIds */
            Craft::$app->getRelations()->saveRelations($this, $element, $targetIds);

            // Reset the field value if this is a new element
            if ($isNew) {
                $element->setFieldValue($this->handle, null);
            }
        }

        parent::afterElementSave($element, $isNew);
    }

    /**
     * Normalizes the available sources into select input options.
     *
     * @return array
     */
    public function getSourceOptions(): array
    {
        $options = [];
        $optionNames = [];

        foreach ($this->availableSources() as $source) {
            // Make sure it's not a heading
            if (!isset($source['heading'])) {
                $options[] = [
                    'label' => $source['label'],
                    'value' => $source['key']
                ];
                $optionNames[] = $source['label'];
            }
        }

        // Sort alphabetically
        array_multisort($optionNames, SORT_NATURAL | SORT_FLAG_CASE, $options);

        return $options;
    }

    /**
     * Returns the HTML for the Target Site setting.
     *
     * @return string|null
     */
    public function getTargetSiteFieldHtml()
    {
        $class = static::elementType();

        if (!Craft::$app->getIsMultiSite() || !$class::isLocalized()) {
            return null;
        }

        $type = $class::pluralLowerDisplayName();
        $showTargetSite = !empty($this->targetSiteId);

        $html = Craft::$app->getView()->renderTemplateMacro('_includes/forms', 'checkboxField',
                [
                    [
                        'label' => Craft::t('app', 'Relate {type} from a specific site?', ['type' => $type]),
                        'name' => 'useTargetSite',
                        'checked' => $showTargetSite,
                        'toggle' => 'target-site-container'
                    ]
                ]) .
            '<div id="target-site-container"' . (!$showTargetSite ? ' class="hidden"' : '') . '>';

        $siteOptions = [];

        foreach (Craft::$app->getSites()->getAllSites() as $site) {
            $siteOptions[] = [
                'label' => Craft::t('site', $site->name),
                'value' => $site->uid
            ];
        }

        $html .= Craft::$app->getView()->renderTemplateMacro('_includes/forms', 'selectField',
            [
                [
                    'label' => Craft::t('app', 'Which site should {type} be related from?', ['type' => $type]),
                    'id' => 'targetSiteId',
                    'name' => 'targetSiteId',
                    'options' => $siteOptions,
                    'value' => $this->targetSiteId
                ]
            ]);

        $html .= '</div>';

        return $html;
    }

    /**
     * Returns the HTML for the View Mode setting.
     *
     * @return string|null
     */
    public function getViewModeFieldHtml()
    {
        $supportedViewModes = $this->supportedViewModes();

        if (count($supportedViewModes) === 1) {
            return null;
        }

        $viewModeOptions = [];

        foreach ($supportedViewModes as $key => $label) {
            $viewModeOptions[] = ['label' => $label, 'value' => $key];
        }

        return Craft::$app->getView()->renderTemplateMacro('_includes/forms', 'selectField', [
            [
                'label' => Craft::t('app', 'View Mode'),
                'instructions' => Craft::t('app', 'Choose how the field should look for authors.'),
                'id' => 'viewMode',
                'name' => 'viewMode',
                'options' => $viewModeOptions,
                'value' => $this->viewMode
            ]
        ]);
    }

    /**
     * Returns an array of variables that should be passed to the settings template.
     *
     * @return array
     * @since 3.2.10
     */
    protected function settingsTemplateVariables(): array
    {
        /** @var ElementInterface|string $elementType */
        $elementType = $this->elementType();

        return [
            'field' => $this,
            'elementType' => $elementType::lowerDisplayName(),
            'pluralElementType' => $elementType::pluralLowerDisplayName(),
        ];
    }

    /**
     * Returns an array of variables that should be passed to the input template.
     *
     * @param ElementQueryInterface|array|null $value
     * @param ElementInterface|null $element
     * @return array
     */
    protected function inputTemplateVariables($value = null, ElementInterface $element = null): array
    {
        if ($value instanceof ElementQueryInterface) {
            $value = $value
                ->anyStatus()
                ->all();
        } else if (!is_array($value)) {
            $value = [];
        }

        if ($this->validateRelatedElements) {
            // Pre-validate related elements
            foreach ($value as $related) {
                if ($related->enabled && $related->enabledForSite) {
                    $related->setScenario(Element::SCENARIO_LIVE);
                    $related->validate();
                }
            }
        }

        $selectionCriteria = $this->inputSelectionCriteria();
        $selectionCriteria['enabledForSite'] = null;
        if (($siteId = $this->inputSiteId($element)) !== null) {
            $selectionCriteria['siteId'] = $siteId;
        }

        $disabledElementIds = [];

        if (!$this->allowSelfRelations && $element) {
            if ($element->id) {
                $disabledElementIds[] = $element->getSourceId();
            }
            if ($element instanceof BlockElementInterface) {
                $el = $element;
                do {
                    try {
                        $el = $el->getOwner();
                        $disabledElementIds[] = $el->getSourceId();
                    } catch (InvalidConfigException $e) {
                        break;
                    }
                } while ($el instanceof BlockElementInterface);
            }
        }

        return [
            'jsClass' => $this->inputJsClass,
            'elementType' => static::elementType(),
            'id' => Html::id($this->handle),
            'fieldId' => $this->id,
            'storageKey' => 'field.' . $this->id,
            'name' => $this->handle,
            'elements' => $value,
            'sources' => $this->inputSources($element),
            'criteria' => $selectionCriteria,
            'showSiteMenu' => $this->targetSiteId ? false : 'auto',
            'allowSelfRelations' => (bool)$this->allowSelfRelations,
            'sourceElementId' => !empty($element->id) ? $element->id : null,
            'disabledElementIds' => $disabledElementIds,
            'limit' => $this->allowLimit ? $this->limit : null,
            'viewMode' => $this->viewMode(),
            'selectionLabel' => $this->selectionLabel ? Craft::t('site', $this->selectionLabel) : static::defaultSelectionLabel(),
            'sortable' => $this->sortable,
            'prevalidate' => $this->validateRelatedElements,
            'modalSettings' => [
                'defaultSiteId' => $element->siteId ?? null,
            ],
        ];
    }

    /**
     * Returns an array of the source keys the field should be able to select elements from.
     *
     * @param ElementInterface|null $element
     * @return array|string
     */
    protected function inputSources(ElementInterface $element = null)
    {
        if ($this->allowMultipleSources) {
            $sources = $this->sources;
        } else {
            $sources = [$this->source];
        }

        return $sources;
    }

    /**
     * Returns any additional criteria parameters limiting which elements the field should be able to select.
     *
     * @return array
     */
    protected function inputSelectionCriteria(): array
    {
        // Fire a defineSelectionCriteria event
        $event = new ElementCriteriaEvent();
        $this->trigger(self::EVENT_DEFINE_SELECTION_CRITERIA, $event);
        return $event->criteria;
    }

    /**
     * Returns the site ID that the input should select elements from.
     *
     * @param ElementInterface|null $element
     * @return int|null
     * @since 3.4.19
     */
    protected function inputSiteId(ElementInterface $element = null)
    {
        if ($this->targetSiteId) {
            return $this->targetSiteId($element);
        }
        return null;
    }

    /**
     * Returns the site ID that target elements should have.
     *
     * @param ElementInterface|null $element
     * @return int
     */
    protected function targetSiteId(ElementInterface $element = null): int
    {
        if (Craft::$app->getIsMultiSite()) {
            if ($this->targetSiteId) {
                try {
                    return Craft::$app->getSites()->getSiteByUid($this->targetSiteId)->id;
                } catch (SiteNotFoundException $exception) {
                    Craft::warning($exception->getMessage(), __METHOD__);
                }
            }

            if ($element !== null) {
                return $element->siteId;
            }
        }

        return Craft::$app->getSites()->getCurrentSite()->id;
    }

    /**
     * Returns the field’s supported view modes.
     *
     * @return array
     */
    protected function supportedViewModes(): array
    {
        $viewModes = [
            'list' => Craft::t('app', 'List'),
        ];

        if ($this->allowLargeThumbsView) {
            $viewModes['large'] = Craft::t('app', 'Large Thumbnails');
        }

        return $viewModes;
    }

    /**
     * Returns the field’s current view mode.
     *
     * @return string
     */
    protected function viewMode(): string
    {
        $supportedViewModes = $this->supportedViewModes();
        $viewMode = $this->viewMode;

        if ($viewMode && isset($supportedViewModes[$viewMode])) {
            return $viewMode;
        }

        return 'list';
    }

    /**
     * Returns the sources that should be available to choose from within the field's settings
     *
     * @return array
     */
    protected function availableSources(): array
    {
        return Craft::$app->getElementIndexes()->getSources(static::elementType(), 'modal');
    }

    /**
     * Returns a clone of the element query value, prepped to include disabled and cross-site elements.
     *
     * @param ElementQueryInterface $query
     * @param ElementInterface|null $element
     * @return ElementQueryInterface
     */
    private function _all(ElementQueryInterface $query, ElementInterface $element = null): ElementQueryInterface
    {
        $clone = clone $query;
        $clone
            ->anyStatus()
            ->siteId('*')
            ->unique();
        if ($element !== null) {
            $clone->preferSites([$this->targetSiteId($element)]);
        }
        return $clone;
    }
}<|MERGE_RESOLUTION|>--- conflicted
+++ resolved
@@ -678,10 +678,7 @@
 
     /**
      * @inheritdoc
-<<<<<<< HEAD
-=======
      * @since 3.5.0
->>>>>>> 28b01f8a
      */
     public function getContentGqlMutationArgumentType()
     {
