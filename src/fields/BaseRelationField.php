--- conflicted
+++ resolved
@@ -52,11 +52,7 @@
  * @author Pixel & Tonic, Inc. <support@pixelandtonic.com>
  * @since 3.0.0
  */
-<<<<<<< HEAD
-abstract class BaseRelationField extends Field implements PreviewableFieldInterface, EagerLoadingFieldInterface, CopyableFieldInterface
-=======
-abstract class BaseRelationField extends Field implements InlineEditableFieldInterface, EagerLoadingFieldInterface
->>>>>>> e82c6246
+abstract class BaseRelationField extends Field implements InlineEditableFieldInterface, EagerLoadingFieldInterface, CopyableFieldInterface
 {
     /**
      * @event ElementCriteriaEvent The event that is triggered when defining the selection criteria for this field.
