<?php
/**
 * @link https://craftcms.com/
 * @copyright Copyright (c) Pixel & Tonic, Inc.
 * @license https://craftcms.github.io/license/
 */

namespace craft\fields;

use Craft;
use craft\base\conditions\ConditionInterface;
use craft\base\EagerLoadingFieldInterface;
use craft\base\Element;
use craft\base\ElementInterface;
use craft\base\Field;
use craft\base\InlineEditableFieldInterface;
use craft\base\NestedElementInterface;
use craft\behaviors\EventBehavior;
use craft\db\Query;
use craft\db\Table as DbTable;
use craft\elements\conditions\ElementCondition;
use craft\elements\conditions\ElementConditionInterface;
use craft\elements\db\ElementQuery;
use craft\elements\db\ElementQueryInterface;
use craft\elements\db\ElementRelationParamParser;
use craft\elements\db\OrderByPlaceholderExpression;
use craft\elements\ElementCollection;
use craft\errors\SiteNotFoundException;
use craft\events\CancelableEvent;
use craft\events\ElementCriteriaEvent;
use craft\fields\conditions\RelationalFieldConditionRule;
use craft\helpers\ArrayHelper;
use craft\helpers\Cp;
use craft\helpers\Db;
use craft\helpers\ElementHelper;
use craft\helpers\Queue;
use craft\helpers\StringHelper;
use craft\queue\jobs\LocalizeRelations;
use craft\services\Elements;
use craft\services\ElementSources;
use DateTime;
use GraphQL\Type\Definition\Type;
use yii\base\Event;
use yii\base\InvalidConfigException;
use yii\db\Expression;
use yii\validators\NumberValidator;

/**
 * BaseRelationField is the base class for classes representing a relational field.
 *
 * @author Pixel & Tonic, Inc. <support@pixelandtonic.com>
 * @since 3.0.0
 */
abstract class BaseRelationField extends Field implements InlineEditableFieldInterface, EagerLoadingFieldInterface
{
    /**
     * @event ElementCriteriaEvent The event that is triggered when defining the selection criteria for this field.
     * @since 3.4.16
     */
    public const EVENT_DEFINE_SELECTION_CRITERIA = 'defineSelectionCriteria';

    private static bool $validatingRelatedElements = false;

    /**
     * @inheritdoc
     */
    public static function supportedTranslationMethods(): array
    {
        // Don't ever automatically propagate values to other sites.
        return [
            self::TRANSLATION_METHOD_SITE,
        ];
    }

    /**
     * Returns the element class associated with this field type.
     *
     * @return string The Element class name
     * @phpstan-return class-string<ElementInterface>
     */
    abstract public static function elementType(): string;

    /**
     * Returns the default [[selectionLabel]] value.
     *
     * @return string The default selection label
     */
    public static function defaultSelectionLabel(): string
    {
        return Craft::t('app', 'Choose');
    }

    /**
     * @inheritdoc
     */
    public static function phpType(): string
    {
        return sprintf('\\%s|\\%s<\\%s>', ElementQueryInterface::class, ElementCollection::class, ElementInterface::class);
    }

    /**
<<<<<<< HEAD
     * @inheritdoc
     */
    public static function dbType(): array|string|null
    {
        return null;
    }

    /**
     * @inheritdoc
     */
    public static function queryCondition(array $instances, mixed $value, array &$params): array|false
    {
        /** @var self $field */
        $field = reset($instances);

        if (!is_array($value)) {
            $value = [$value];
        }

        $conditions = [];

        if (isset($value[0]) && in_array($value[0], [':notempty:', ':empty:', 'not :empty:'])) {
            $emptyCondition = array_shift($value);
            if ($emptyCondition === 'not :empty:') {
                $emptyCondition = ':notempty:';
            }

            $ns = $field->handle . '_' . StringHelper::randomString(5);
            $condition = [
                'exists', (new Query())
                    ->from(["relations_$ns" => DbTable::RELATIONS])
                    ->innerJoin(["elements_$ns" => DbTable::ELEMENTS], "[[elements_$ns.id]] = [[relations_$ns.targetId]]")
                    ->leftJoin(["elements_sites_$ns" => DbTable::ELEMENTS_SITES], "[[elements_sites_$ns.elementId]] = [[elements_$ns.id]]")
                    ->where("[[relations_$ns.sourceId]] = [[elements.id]]")
                    ->andWhere([
                        'or',
                        ["relations_$ns.sourceSiteId" => null],
                        ["relations_$ns.sourceSiteId" => new Expression('[[elements_sites.siteId]]')],
                    ])
                    ->andWhere([
                        "relations_$ns.fieldId" => $field->id,
                        "elements_$ns.enabled" => true,
                        "elements_$ns.dateDeleted" => null,
                        "elements_sites_$ns.siteId" => $field->_targetSiteId() ?? new Expression('[[elements_sites.siteId]]'),
                        "elements_sites_$ns.enabled" => true,
                    ]),
            ];

            if ($emptyCondition === ':notempty:') {
                $conditions[] = $condition;
            } else {
                $conditions[] = ['not', $condition];
            }
        }

        if (!empty($value)) {
            $parser = new ElementRelationParamParser([
                'fields' => [
                    $field->handle => $field,
                ],
            ]);
            $condition = $parser->parse([
                'targetElement' => $value,
                'field' => $field->handle,
            ]);
            if ($condition !== false) {
                $conditions[] = $condition;
            }
        }

        if (empty($conditions)) {
            return false;
        }

        array_unshift($conditions, 'or');
        return $conditions;
=======
     * Returns a query builder-compatible condition for an element query,
     * limiting the results to only elements where the given relation field has a value.
     *
     * @param self $field The relation field
     * @param bool $enabledOnly Whether to only
     * @param bool $inTargetSiteOnly
     * @return array
     * @since 4.10.0
     */
    public static function existsQueryCondition(self $field, bool $enabledOnly = true, bool $inTargetSiteOnly = true): array
    {
        $ns = sprintf('%s_%s', $field->handle, StringHelper::randomString(5));

        $query = (new Query())
            ->from(["relations_$ns" => DbTable::RELATIONS])
            ->innerJoin(["elements_$ns" => DbTable::ELEMENTS], "[[elements_$ns.id]] = [[relations_$ns.targetId]]")
            ->leftJoin(["elements_sites_$ns" => DbTable::ELEMENTS_SITES], "[[elements_sites_$ns.elementId]] = [[elements_$ns.id]]")
            ->where([
                'and',
                "[[relations_$ns.sourceId]] = [[elements.id]]",
                [
                    "relations_$ns.fieldId" => $field->id,
                    "elements_$ns.dateDeleted" => null,
                ],
                [
                    'or',
                    ["relations_$ns.sourceSiteId" => null],
                    ["relations_$ns.sourceSiteId" => new Expression('[[elements_sites.siteId]]')],
                ],
            ]);

        if ($enabledOnly) {
            $query->andWhere([
                "elements_$ns.enabled" => true,
                "elements_sites_$ns.enabled" => true,
            ]);
        }

        if ($inTargetSiteOnly) {
            $query->andWhere([
                "elements_sites_$ns.siteId" => $field->_targetSiteId() ?? new Expression('[[elements_sites.siteId]]'),
            ]);
        }

        return ['exists', $query];
>>>>>>> ba15472b
    }

    /**
     * @var string|string[]|null The source keys that this field can relate elements from (used if [[allowMultipleSources]] is set to true)
     */
    public string|array|null $sources = '*';

    /**
     * @var string|null The source key that this field can relate elements from (used if [[allowMultipleSources]] is set to false)
     */
    public ?string $source = null;

    /**
     * @var string|null The UID of the site that this field should relate elements from
     */
    public ?string $targetSiteId = null;

    /**
     * @var bool Whether the site menu should be shown in element selector modals.
     * @since 3.5.0
     */
    public bool $showSiteMenu = false;

    /**
     * @var bool Whether to automatically relate structural ancestors.
     * @since 4.4.0
     */
    public bool $maintainHierarchy = false;

    /**
     * @var int|null Branch limit
     *
     * @since 4.4.0
     */
    public ?int $branchLimit = null;

    /**
     * @var string|null The view mode
     */
    public ?string $viewMode = null;

    /**
     * @var bool Whether cards should be shown in a multi-column grid
     * @since 5.0.0
     */
    public bool $showCardsInGrid = false;

    /**
     * @var int|null The maximum number of relations this field can have (used if [[allowLimit]] is set to true).
     * @since 4.0.0
     */
    public ?int $minRelations = null;

    /**
     * @var int|null The maximum number of relations this field can have (used if [[allowLimit]] is set to true).
     * @since 4.0.0
     */
    public ?int $maxRelations = null;

    /**
     * @var string|null The label that should be used on the selection input
     */
    public ?string $selectionLabel = null;

    /**
     * @var bool Whether related elements should be validated when the source element is saved.
     */
    public bool $validateRelatedElements = false;

    /**
     * @var bool Whether each site should get its own unique set of relations
     */
    public bool $localizeRelations = false;

    /**
     * @var bool Whether to allow multiple source selection in the settings
     */
    public bool $allowMultipleSources = true;

    /**
     * @var bool Whether to show the Min Relations and Max Relations settings.
     */
    public bool $allowLimit = true;

    /**
     * @var bool Whether elements should be allowed to relate themselves.
     * @since 3.4.21
     */
    public bool $allowSelfRelations = false;

    /**
     * @var bool Whether to allow the “Large Thumbnails” view mode
     */
    protected bool $allowLargeThumbsView = false;

    /**
     * @var string Template to use for settings rendering
     */
    protected string $settingsTemplate = '_components/fieldtypes/elementfieldsettings.twig';

    /**
     * @var string Template to use for field rendering
     */
    protected string $inputTemplate = '_includes/forms/elementSelect.twig';

    /**
     * @var string|null The JS class that should be initialized for the input
     */
    protected ?string $inputJsClass = null;

    /**
     * @var bool Whether the elements have a custom sort order
     */
    protected bool $sortable = true;

    /**
     * @var ElementConditionInterface|array|null
     * @phpstan-var ElementConditionInterface|array{class:class-string<ElementConditionInterface>}|null
     * @see getSelectionCondition()
     * @see setSelectionCondition()
     */
    private array|null|ElementConditionInterface $_selectionCondition = null;

    /**
     * @inheritdoc
     */
    public function __construct(array $config = [])
    {
        // limit => maxRelations
        if (array_key_exists('limit', $config)) {
            $config['maxRelations'] = ArrayHelper::remove($config, 'limit');
        }

        // Config normalization
        if (($config['source'] ?? null) === '') {
            unset($config['source']);
        }

        if (array_key_exists('sources', $config) && empty($config['sources'])) {
            // Not possible to have no sources selected, so go with the default
            unset($config['sources']);
        }

        // If useTargetSite is in here, but empty, then disregard targetSiteId
        if (array_key_exists('useTargetSite', $config)) {
            if (empty($config['useTargetSite'])) {
                unset($config['targetSiteId']);
            }
            unset($config['useTargetSite']);
        }

        // Default showSiteMenu to true for existing fields
        if (isset($config['id']) && !isset($config['showSiteMenu'])) {
            $config['showSiteMenu'] = true;
        }

        // if relating ancestors, then clear min/max limits, otherwise clear branch limit
        if ($config['maintainHierarchy'] ?? false) {
            $config['maxRelations'] = null;
            $config['minRelations'] = null;
        } else {
            $config['branchLimit'] = null;
        }

        // remove settings that shouldn't be here
        unset($config['allowMultipleSources'], $config['allowLimit'], $config['allowLargeThumbsView'], $config['sortable']);
        if ($this->allowMultipleSources) {
            unset($config['source']);
        } else {
            unset($config['sources']);
        }

        parent::__construct($config);
    }

    /**
     * @inheritdoc
     * @since 3.4.9
     */
    protected function defineRules(): array
    {
        $rules = parent::defineRules();
        $rules[] = [['minRelations', 'maxRelations', 'branchLimit'], 'number', 'integerOnly' => true];
        $rules[] = [['source', 'sources'], 'validateSources'];
        return $rules;
    }

    /**
     * Ensure only one structured source is selected when maintainHierarchy is true.
     *
     * @param string $attribute
     * @since 4.4.0
     */
    public function validateSources(string $attribute): void
    {
        if (!$this->maintainHierarchy) {
            return;
        }

        $inputSources = $this->getInputSources();

        if ($inputSources === null) {
            $this->addError($attribute, Craft::t('app', 'A source is required when relating ancestors.'));
            return;
        }

        if (is_string($inputSources)) {
            $inputSources = [$inputSources];
        }

        $elementSources = ArrayHelper::whereIn(
            Craft::$app->elementSources->getSources(static::elementType()),
            'key',
            $inputSources
        );

        if (count($elementSources) > 1) {
            $this->addError($attribute, Craft::t('app', 'Only one source is allowed when relating ancestors.'));
        }

        foreach ($elementSources as $elementSource) {
            if (!isset($elementSource['structureId'])) {
                $this->addError(
                    $attribute,
                    Craft::t(
                        'app',
                        '{source} is not a structured source. Only structured sources may be used when relating ancestors.',
                        ['source' => $elementSource['label']]
                    )
                );
            }
        }
    }

    /**
     * @inheritdoc
     */
    public function settingsAttributes(): array
    {
        $attributes = parent::settingsAttributes();
        $attributes[] = 'allowSelfRelations';
        $attributes[] = 'localizeRelations';
        $attributes[] = 'maxRelations';
        $attributes[] = 'minRelations';
        $attributes[] = 'selectionLabel';
        $attributes[] = 'showSiteMenu';
        $attributes[] = 'source';
        $attributes[] = 'sources';
        $attributes[] = 'targetSiteId';
        $attributes[] = 'validateRelatedElements';
        $attributes[] = 'viewMode';
        $attributes[] = 'showCardsInGrid';
        $attributes[] = 'allowSelfRelations';
        $attributes[] = 'maintainHierarchy';
        $attributes[] = 'branchLimit';

        return $attributes;
    }

    /**
     * @inheritdoc
     */
    public function getSettings(): array
    {
        $settings = parent::getSettings();

        // cleanup
        unset($settings['allowMultipleSources'], $settings['allowLimit'], $settings['allowLargeThumbsView'], $settings['sortable']);
        if ($this->allowMultipleSources) {
            unset($settings['source']);
        } else {
            unset($settings['sources']);
        }

        if ($selectionCondition = $this->getSelectionCondition()) {
            $settings['selectionCondition'] = $selectionCondition->getConfig();
        }

        return $settings;
    }

    /**
     * @inheritdoc
     */
    public function getSettingsHtml(): ?string
    {
        $variables = $this->settingsTemplateVariables();
        $view = Craft::$app->getView();

        $view->registerJsWithVars(fn($args) => <<<JS
new Craft.ElementFieldSettings(...$args);
JS, [
                [
                    $this->allowMultipleSources,
                    $view->namespaceInputId('maintain-hierarchy-field'),
                    $view->namespaceInputId($this->allowMultipleSources ? 'sources-field' : 'source-field'),
                    $view->namespaceInputId('branch-limit-field'),
                    $view->namespaceInputId('min-relations-field'),
                    $view->namespaceInputId('max-relations-field'),
                    $view->namespaceInputId('viewMode-field'),
                ],
        ]);

        return $view->renderTemplate($this->settingsTemplate, $variables);
    }

    /**
     * @inheritdoc
     */
    public function getElementValidationRules(): array
    {
        $rules = [
            ['validateRelationCount', 'on' => [Element::SCENARIO_LIVE], 'skipOnEmpty' => false],
        ];

        if ($this->validateRelatedElements) {
            $rules[] = ['validateRelatedElements', 'on' => [Element::SCENARIO_LIVE]];
        }

        return $rules;
    }

    /**
     * Validates that the number of related elements are within the min/max relation bounds.
     *
     * @param ElementInterface $element
     */
    public function validateRelationCount(ElementInterface $element): void
    {
        if ($this->allowLimit && ($this->minRelations || $this->maxRelations)) {
            /** @var ElementQueryInterface|ElementCollection $value */
            $value = $element->getFieldValue($this->handle);

            if ($value instanceof ElementQueryInterface) {
                $value = $this->_all($value, $element);
            }

            $arrayValidator = new NumberValidator([
                'min' => $this->minRelations,
                'max' => $this->maxRelations,
                'tooSmall' => $this->minRelations ? Craft::t('app', '{attribute} should contain at least {min, number} {min, plural, one{selection} other{selections}}.', [
                    'attribute' => Craft::t('site', $this->name),
                    'min' => $this->minRelations, // Need to pass this in now
                ]) : null,
                'tooBig' => $this->maxRelations ? Craft::t('app', '{attribute} should contain at most {max, number} {max, plural, one{selection} other{selections}}.', [
                    'attribute' => Craft::t('site', $this->name),
                    'max' => $this->maxRelations, // Need to pass this in now
                ]) : null,
                'skipOnEmpty' => false,
            ]);

            if (!$arrayValidator->validate($value->count(), $error)) {
                $element->addError($this->handle, $error);
            }
        }
    }

    /**
     * Validates the related elements.
     *
     * @param ElementInterface $element
     */
    public function validateRelatedElements(ElementInterface $element): void
    {
        // No recursive related element validation
        if (self::$validatingRelatedElements) {
            return;
        }

        /** @var ElementQueryInterface|ElementCollection $value */
        $value = $element->getFieldValue($this->handle);

        if ($value instanceof ElementQueryInterface) {
            $value
                ->site('*')
                ->unique()
                ->preferSites([$this->targetSiteId($element)]);
        }

        $errorCount = 0;

        foreach ($value->all() as $i => $target) {
            if (!self::_validateRelatedElement($element, $target)) {
                /** @phpstan-ignore-next-line */
                $element->addModelErrors($target, "$this->handle[$i]");
                $errorCount++;
            }
        }

        if ($errorCount) {
            /** @var ElementInterface|string $elementType */
            $elementType = static::elementType();
            $element->addError($this->handle, Craft::t('app', 'Validation errors found in {attribute} {type}; please fix them.', [
                'type' => $errorCount === 1 ? $elementType::lowerDisplayName() : $elementType::pluralLowerDisplayName(),
                'attribute' => Craft::t('site', $this->name),
            ]));
        }
    }

    /**
     * Returns whether a related element validates.
     *
     * @param ElementInterface $source
     * @param ElementInterface $target
     * @return bool
     */
    private static function _validateRelatedElement(ElementInterface $source, ElementInterface $target): bool
    {
        if (
            self::$validatingRelatedElements ||
            !$target->enabled ||
            !$target->getEnabledForSite() ||
            $target->getCanonicalId() === $source->getCanonicalId()
        ) {
            return true;
        }

        // Prevent relational fields on this element from enforcing related element validation
        self::$validatingRelatedElements = true;

        $target->setScenario(Element::SCENARIO_LIVE);
        $validates = $target->validate();

        self::$validatingRelatedElements = false;
        return $validates;
    }

    /**
     * @inheritdoc
     */
    public function isValueEmpty(mixed $value, ElementInterface $element): bool
    {
        /** @var ElementQueryInterface|ElementCollection $value */
        if ($value instanceof ElementQueryInterface) {
            return !$this->_all($value, $element)->exists();
        }

        return $value->isEmpty();
    }

    /**
     * @inheritdoc
     */
    public function normalizeValue(mixed $value, ?ElementInterface $element): mixed
    {
        if ($value instanceof ElementQueryInterface || $value instanceof ElementCollection) {
            return $value;
        }

        /** @var string|ElementInterface $class */
        /** @phpstan-var class-string<ElementInterface>|ElementInterface $class */
        $class = static::elementType();
        /** @var ElementQuery $query */
        $query = $class::find()
            ->siteId($this->targetSiteId($element));

        // $value will be an array of element IDs if there was a validation error or we're loading a draft/version.
        if (is_array($value)) {
            $query
                ->id(array_values(array_filter($value)))
                ->fixedOrder();
        } elseif ($value !== '' && $element && $element->id) {
            if (!$this->allowMultipleSources && $this->source) {
                $source = ElementHelper::findSource($class, $this->source, ElementSources::CONTEXT_FIELD);

                // Does the source specify any criteria attributes?
                if (isset($source['criteria'])) {
                    Craft::configure($query, $source['criteria']);
                }
            }

            // Make our query customizations via EVENT_BEFORE_PREPARE/EVENT_AFTER_PREPARE,
            // so they get applied for cloned queries as well

            $query->attachBehavior(sprintf('%s-once', self::class), new EventBehavior([
                ElementQuery::EVENT_BEFORE_PREPARE => function(CancelableEvent  $event, ElementQuery $query) {
                    if ($this->maintainHierarchy && $query->id === null) {
                        $structuresService = Craft::$app->getStructures();

                        $structureElements = (clone($query))
                            ->status(null)
                            ->all();

                        // Fill in any gaps
                        $structuresService->fillGapsInElements($structureElements);

                        // Enforce the branch limit
                        if ($this->branchLimit) {
                            $structuresService->applyBranchLimitToElements($structureElements, $this->branchLimit);
                        }

                        $query->id(array_map(fn(ElementInterface $element) => $element->id, $structureElements));
                    }
                },
            ], true));

            $relationsAlias = sprintf('relations_%s', StringHelper::randomString(10));

            $query->attachBehavior(self::class, new EventBehavior([
                ElementQuery::EVENT_AFTER_PREPARE => function(
                    CancelableEvent $event,
                    ElementQuery $query,
                ) use ($element, $relationsAlias) {
                    // Make these changes directly on the prepared queries, so `sortOrder` doesn't ever make it into
                    // the criteria. Otherwise, if the query ends up A) getting executed normally, then B) getting
                    // eager-loaded with eagerly(), the `orderBy` value referencing the join table will get applied
                    // to the eager-loading query and cause a SQL error.
                    foreach ([$query->query, $query->subQuery] as $q) {
                        $q->innerJoin(
                            [$relationsAlias => DbTable::RELATIONS],
                            [
                                'and',
                                "[[$relationsAlias.targetId]] = [[elements.id]]",
                                [
                                    "$relationsAlias.sourceId" => $element->id,
                                    "$relationsAlias.fieldId" => $this->id,
                                ],
                                [
                                    'or',
                                    ["$relationsAlias.sourceSiteId" => null],
                                    ["$relationsAlias.sourceSiteId" => $element->siteId],
                                ],
                            ]
                        );

                        if (
                            $this->sortable &&
                            !$this->maintainHierarchy &&
                            count($query->orderBy ?? []) === 1 &&
                            ($query->orderBy[0] ?? null) instanceof OrderByPlaceholderExpression
                        ) {
                            $q->orderBy(["$relationsAlias.sortOrder" => SORT_ASC]);
                        }
                    }
                },
            ]));

            // Prepare the query for lazy eager loading
            $query->prepForEagerLoading($this->handle, $element);
        } else {
            $query->id(false);
        }

        if ($this->allowLimit && $this->maxRelations) {
            $query->limit($this->maxRelations);
        }

        return $query;
    }

    /**
     * @inheritdoc
     */
    public function serializeValue(mixed $value, ?ElementInterface $element): mixed
    {
        /** @var ElementQueryInterface|ElementCollection $value */
        if ($value instanceof ElementCollection) {
            return $value->map(fn(ElementInterface $element) => $element->id)->all();
        }

        return $this->_all($value, $element)->ids();
    }

    /**
     * @inheritdoc
     */
    public function getElementConditionRuleType(): array|string|null
    {
        return RelationalFieldConditionRule::class;
    }

    /**
     * @inheritdoc
     */
<<<<<<< HEAD
=======
    public function modifyElementsQuery(ElementQueryInterface $query, mixed $value): void
    {
        if (empty($value)) {
            return;
        }

        if (!is_array($value)) {
            $value = [$value];
        }

        /** @var ElementQuery $query */
        $conditions = [];

        if (isset($value[0]) && in_array($value[0], [':notempty:', ':empty:', 'not :empty:'])) {
            $emptyCondition = array_shift($value);
            if (in_array($emptyCondition, [':notempty:', 'not :empty:'])) {
                $conditions[] = static::existsQueryCondition($this);
            } else {
                $conditions[] = ['not', static::existsQueryCondition($this)];
            }
        }

        if (!empty($value)) {
            $parser = new ElementRelationParamParser([
                'fields' => [
                    $this->handle => $this,
                ],
            ]);
            $condition = $parser->parse([
                'targetElement' => $value,
                'field' => $this->handle,
            ], $query->siteId);
            if ($condition !== false) {
                $conditions[] = $condition;
            }
        }

        if (empty($conditions)) {
            throw new QueryAbortedException();
        }

        array_unshift($conditions, 'or');
        $query->subQuery->andWhere($conditions);
    }

    /**
     * @inheritdoc
     */
>>>>>>> ba15472b
    public function modifyElementIndexQuery(ElementQueryInterface $query): void
    {
        $criteria = [
            'drafts' => null,
            'status' => null,
        ];

        if (!$this->targetSiteId) {
            $criteria['siteId'] = '*';
            $criteria['unique'] = true;
            // Just to be safe...
            if (is_numeric($query->siteId)) {
                $criteria['preferSites'] = [$query->siteId];
            }
        }

        $query->andWith([$this->handle, $criteria]);
    }

    /**
     * @inheritdoc
     */
    public function getIsTranslatable(?ElementInterface $element): bool
    {
        return $this->localizeRelations;
    }

    /**
     * @inheritdoc
     */
    protected function inputHtml(mixed $value, ?ElementInterface $element, bool $inline): string
    {
        if ($element !== null && $element->hasEagerLoadedElements($this->handle)) {
            $value = $element->getEagerLoadedElements($this->handle)->all();
        } else {
            /** @var ElementQueryInterface $value */
            $value = $this->_all($value, $element);
        }

        /** @var ElementQuery|array $value */
        $variables = $this->inputTemplateVariables($value, $element);
        $variables['inline'] = $inline || $variables['viewMode'] === 'large';

        if ($inline) {
            $variables['viewMode'] = 'list';
        }

        return Craft::$app->getView()->renderTemplate($this->inputTemplate, $variables);
    }

    /**
     * @inheritdoc
     */
    protected function searchKeywords(mixed $value, ElementInterface $element): string
    {
        /** @var ElementQuery|ElementCollection $value */
        $titles = [];

        if ($value instanceof ElementCollection) {
            $value = $value->all();
        } else {
            $value = $this->_all($value, $element)->all();
        }

        foreach ($value as $relatedElement) {
            $titles[] = (string)$relatedElement;
        }

        return parent::searchKeywords($titles, $element);
    }

    /**
     * @inheritdoc
     */
    public function getStaticHtml(mixed $value, ElementInterface $element): string
    {
        /** @var ElementQueryInterface|ElementCollection $value */
        if ($value instanceof ElementCollection) {
            $value = $value->all();
        } else {
            $value = $this->_all($value, $element)->all();
        }

        if (empty($value)) {
            return '<p class="light">' . Craft::t('app', 'Nothing selected.') . '</p>';
        }

        $size = Cp::CHIP_SIZE_SMALL;
        $viewMode = $this->viewMode();
        if ($viewMode == 'large') {
            $size = Cp::CHIP_SIZE_LARGE;
        }

        $id = $this->getInputId();
        $html = "<div id='$id' class='elementselect noteditable'>" .
            "<div class='elements chips" . ($size === Cp::CHIP_SIZE_LARGE ? ' inline-chips' : '') . "'>";

        foreach ($value as $relatedElement) {
            $html .= Cp::elementChipHtml($relatedElement, [
                'size' => $size,
            ]);
        }

        $html .= '</div></div>';
        return $html;
    }

    /**
     * @inheritdoc
     */
    public function getPreviewHtml(mixed $value, ElementInterface $element): string
    {
        /** @var ElementQueryInterface|ElementCollection $value */
        if ($value instanceof ElementQueryInterface) {
            $value = $this->_all($value, $element)->collect();
        }

        return $this->previewHtml($value);
    }

    /**
     * Returns the HTML that should be shown for this field in table and card views.
     *
     * @param ElementCollection $elements
     * @return string
     * @since 5.0.0
     */
    protected function previewHtml(ElementCollection $elements): string
    {
        return Cp::elementPreviewHtml($elements->all());
    }

    /**
     * @inheritdoc
     */
    public function getEagerLoadingMap(array $sourceElements): array|null|false
    {
        $sourceSiteId = $sourceElements[0]->siteId;

        // Get the source element IDs
        $sourceElementIds = array_map(fn(ElementInterface $element) => $element->id, $sourceElements);

        // Return any relation data on these elements, defined with this field
        $map = (new Query())
            ->select(['sourceId as source', 'targetId as target'])
            ->from([DbTable::RELATIONS])
            ->where([
                'and',
                [
                    'fieldId' => $this->id,
                    'sourceId' => $sourceElementIds,
                ],
                [
                    'or',
                    ['sourceSiteId' => $sourceSiteId],
                    ['sourceSiteId' => null],
                ],
            ])
            ->orderBy(['sortOrder' => SORT_ASC])
            ->all();

        $criteria = [];

        // Is a single target site selected?
        if ($this->targetSiteId && Craft::$app->getIsMultiSite()) {
            try {
                $criteria['siteId'] = Craft::$app->getSites()->getSiteByUid($this->targetSiteId)->id;
            } catch (SiteNotFoundException $exception) {
                Craft::warning($exception->getMessage(), __METHOD__);
            }
        }

        if ($this->maintainHierarchy) {
            $criteria['orderBy'] = ['structureelements.lft' => SORT_ASC];
        }

        return [
            'elementType' => static::elementType(),
            'map' => $map,
            'criteria' => $criteria,
        ];
    }

    /**
     * @inheritdoc
     * @since 3.5.0
     */
    public function getContentGqlMutationArgumentType(): Type|array
    {
        return [
            'name' => $this->handle,
            'type' => Type::listOf(Type::int()),
            'description' => $this->instructions,
        ];
    }

    // Events
    // -------------------------------------------------------------------------

    /**
     * @inheritdoc
     */
    public function afterSave(bool $isNew): void
    {
        // If the propagation method just changed, resave all the Matrix blocks
        if (isset($this->oldSettings)) {
            $oldLocalizeRelations = (bool)($this->oldSettings['localizeRelations'] ?? false);
            if ($this->localizeRelations !== $oldLocalizeRelations) {
                Queue::push(new LocalizeRelations([
                    'fieldId' => $this->id,
                ]));
            }
        }

        parent::afterSave($isNew);
    }

    /**
     * @inheritdoc
     */
    public function afterElementSave(ElementInterface $element, bool $isNew): void
    {
        // Skip if nothing changed, or the element is just propagating and we're not localizing relations
        if (
            ($element->duplicateOf || $element->isFieldDirty($this->handle) || $this->maintainHierarchy) &&
            (!$element->propagating || $this->localizeRelations)
        ) {
            /** @var ElementQueryInterface|ElementCollection $value */
            $value = $element->getFieldValue($this->handle);

            // $value will be an element query and its $id will be set if we're saving new relations
            if ($value instanceof ElementCollection) {
                $targetIds = $value->map(fn(ElementInterface $element) => $element->id)->all();
            } elseif (
                is_array($value->id) &&
                ArrayHelper::isNumeric($value->id)
            ) {
                $targetIds = $value->id ?: [];
            } else {
                // just running $this->_all()->ids() will cause the query to get adjusted
                // see https://github.com/craftcms/cms/issues/14674 for details
                $targetIds = $this->_all($value, $element)
                    ->collect()
                    ->map(fn(ElementInterface $element) => $element->id)
                    ->all();
            }

            if ($this->maintainHierarchy) {
                $structuresService = Craft::$app->getStructures();

                /** @var ElementInterface $class */
                $class = static::elementType();

                /** @var ElementInterface[] $structureElements */
                $structureElements = $class::find()
                    ->id($targetIds)
                    ->drafts(null)
                    ->revisions(null)
                    ->provisionalDrafts(null)
                    ->status(null)
                    ->site('*')
                    ->unique()
                    ->all();

                // Fill in any gaps
                $structuresService->fillGapsInElements($structureElements);

                // Enforce the branch limit
                if ($this->branchLimit) {
                    $structuresService->applyBranchLimitToElements($structureElements, $this->branchLimit);
                }

                $targetIds = array_map(fn(ElementInterface $element) => $element->id, $structureElements);
            }

            /** @var int|int[]|false|null $targetIds */
            Craft::$app->getRelations()->saveRelations($this, $element, $targetIds);

            // Reset the field value?
            if ($element->duplicateOf !== null || $element->mergingCanonicalChanges || $isNew) {
                $element->setFieldValue($this->handle, null);
            }

            if (!$this->localizeRelations && ElementHelper::shouldTrackChanges($element)) {
                // Mark the field as dirty across all of the element’s sites
                // (this is a little hacky but there’s not really a non-hacky alternative unfortunately.)
                $siteIds = array_map(
                    fn(array $siteInfo) => $siteInfo['siteId'],
                    ElementHelper::supportedSitesForElement($element),
                );
                $siteIds = ArrayHelper::withoutValue($siteIds, $element->siteId);
                if (!empty($siteIds)) {
                    $userId = Craft::$app->getUser()->getId();
                    $timestamp = Db::prepareDateForDb(new DateTime());

                    foreach ($siteIds as $siteId) {
                        Db::upsert(DbTable::CHANGEDFIELDS, [
                            'elementId' => $element->id,
                            'siteId' => $siteId,
                            'fieldId' => $this->id,
                            'layoutElementUid' => $this->layoutElement->uid,
                            'dateUpdated' => $timestamp,
                            'propagated' => $element->propagating,
                            'userId' => $userId,
                        ]);
                    }
                }
            }
        }

        parent::afterElementSave($element, $isNew);
    }

    /**
     * @inheritdoc
     */
    public function afterElementDeleteForSite(ElementInterface $element): void
    {
        if ($this->localizeRelations) {
            Db::delete(DbTable::RELATIONS, [
                'fieldId' => $this->id,
                'sourceSiteId' => $element->siteId,
                'sourceId' => $element->id,
            ]);
        }

        parent::afterElementDeleteForSite($element);
    }

    /**
     * Normalizes the available sources into select input options.
     *
     * @return array
     */
    public function getSourceOptions(): array
    {
        $options = array_map(fn($s) => [
            'label' => $s['label'],
            'value' => $s['key'],
            'data' => [
                'structure-id' => $s['structureId'] ?? null,
            ],
        ], $this->availableSources());
        ArrayHelper::multisort($options, 'label', SORT_ASC, SORT_NATURAL | SORT_FLAG_CASE);
        return $options;
    }

    /**
     * Returns the HTML for the Target Site setting.
     *
     * @return string|null
     */
    public function getTargetSiteFieldHtml(): ?string
    {
        /** @var ElementInterface|string $class */
        $class = static::elementType();

        if (!Craft::$app->getIsMultiSite() || !$class::isLocalized()) {
            return null;
        }

        $type = $class::lowerDisplayName();
        $pluralType = $class::pluralLowerDisplayName();
        $showTargetSite = !empty($this->targetSiteId);
        $siteOptions = [];

        foreach (Craft::$app->getSites()->getAllSites() as $site) {
            $siteOptions[] = [
                'label' => Craft::t('site', $site->getName()),
                'value' => $site->uid,
            ];
        }

        return
            Cp::checkboxFieldHtml([
                'checkboxLabel' => Craft::t('app', 'Relate {type} from a specific site?', ['type' => $pluralType]),
                'name' => 'useTargetSite',
                'checked' => $showTargetSite,
                'toggle' => 'target-site-field',
                'reverseToggle' => 'show-site-menu-field',
            ]) .
            Cp::selectFieldHtml([
                'fieldClass' => !$showTargetSite ? ['hidden'] : null,
                'label' => Craft::t('app', 'Which site should {type} be related from?', ['type' => $pluralType]),
                'id' => 'target-site',
                'name' => 'targetSiteId',
                'options' => $siteOptions,
                'value' => $this->targetSiteId,
            ]) .
            Cp::checkboxFieldHtml([
                'fieldset' => true,
                'fieldClass' => $showTargetSite ? ['hidden'] : null,
                'checkboxLabel' => Craft::t('app', 'Show the site menu'),
                'instructions' => Craft::t('app', 'Whether the site menu should be shown for {type} selection modals.', [
                    'type' => $type,
                ]),
                'warning' => Craft::t('app', 'Relations don’t store the selected site, so this should only be enabled if some {type} aren’t propagated to all sites.', [
                    'type' => $pluralType,
                ]),
                'id' => 'show-site-menu',
                'name' => 'showSiteMenu',
                'checked' => $this->showSiteMenu,
            ]);
    }

    /**
     * Returns the HTML for the View Mode setting.
     *
     * @return string|null
     */
    public function getViewModeFieldHtml(): ?string
    {
        $supportedViewModes = $this->supportedViewModes();

        if (count($supportedViewModes) === 1) {
            return null;
        }

        $viewModeOptions = [];

        foreach ($supportedViewModes as $key => $label) {
            $viewModeOptions[] = ['label' => $label, 'value' => $key];
        }

        return Cp::selectFieldHtml([
            'label' => Craft::t('app', 'View Mode'),
            'instructions' => Craft::t('app', 'Choose how the field should look for authors.'),
            'id' => 'viewMode',
            'name' => 'viewMode',
            'options' => $viewModeOptions,
            'value' => $this->viewMode,
            'toggle' => true,
            'targetPrefix' => 'view-mode--',
        ]);
    }

    /**
     * @inheritdoc
     */
    public function useFieldset(): bool
    {
        return true;
    }

    /**
     * Returns an array of variables that should be passed to the settings template.
     *
     * @return array
     * @since 3.2.10
     */
    protected function settingsTemplateVariables(): array
    {
        /** @var ElementInterface|string $elementType */
        $elementType = $this->elementType();

        $selectionCondition = $this->getSelectionCondition() ?? $this->createSelectionCondition();
        if ($selectionCondition) {
            $selectionCondition->mainTag = 'div';
            $selectionCondition->id = 'selection-condition';
            $selectionCondition->name = 'selectionCondition';
            $selectionCondition->forProjectConfig = true;
            $selectionCondition->queryParams[] = 'site';
            $selectionCondition->queryParams[] = 'status';

            $selectionConditionHtml = Cp::fieldHtml($selectionCondition->getBuilderHtml(), [
                'label' => Craft::t('app', 'Selectable {type} Condition', [
                    'type' => $elementType::pluralDisplayName(),
                ]),
                'instructions' => Craft::t('app', 'Only allow {type} to be selected if they match the following rules:', [
                    'type' => $elementType::pluralLowerDisplayName(),
                ]),
            ]);
        }

        return [
            'field' => $this,
            'elementType' => $elementType::lowerDisplayName(),
            'pluralElementType' => $elementType::pluralLowerDisplayName(),
            'selectionCondition' => $selectionConditionHtml ?? null,
        ];
    }

    /**
     * Returns an array of variables that should be passed to the input template.
     *
     * @param array|ElementQueryInterface|null $value
     * @param ElementInterface|null $element
     * @return array
     */
    protected function inputTemplateVariables(array|ElementQueryInterface $value = null, ?ElementInterface $element = null): array
    {
        if ($value instanceof ElementQueryInterface) {
            $value = $value->all();
        } elseif (!is_array($value)) {
            $value = [];
        }

        if ($this->validateRelatedElements && $element !== null) {
            // Pre-validate related elements
            foreach ($value as $target) {
                self::_validateRelatedElement($element, $target);
            }
        }

        $selectionCriteria = $this->getInputSelectionCriteria();
        $selectionCriteria['siteId'] = $this->targetSiteId($element);

        $disabledElementIds = [];

        if (!$this->allowSelfRelations && $element) {
            if ($element->id) {
                $disabledElementIds[] = $element->getCanonicalId();
            }
            if ($element instanceof NestedElementInterface) {
                $el = $element;
                do {
                    try {
                        $el = $el->getOwner();
                        if ($el) {
                            $disabledElementIds[] = $el->getCanonicalId();
                        }
                    } catch (InvalidConfigException) {
                        break;
                    }
                } while ($el instanceof NestedElementInterface);
            }
        }

        $selectionCondition = $this->getSelectionCondition();
        if ($selectionCondition instanceof ElementCondition) {
            $selectionCondition->referenceElement = $element;
        }

        return [
            'jsClass' => $this->inputJsClass,
            'elementType' => static::elementType(),
            'id' => $this->getInputId(),
            'fieldId' => $this->id,
            'storageKey' => 'field.' . $this->id,
            'describedBy' => $this->describedBy,
            'name' => $this->handle,
            'elements' => $value,
            'sources' => $this->getInputSources($element),
            'condition' => $selectionCondition,
            'referenceElement' => $element,
            'criteria' => $selectionCriteria,
            'showSiteMenu' => ($this->targetSiteId || !$this->showSiteMenu) ? false : 'auto',
            'allowSelfRelations' => (bool)$this->allowSelfRelations,
            'maintainHierarchy' => (bool)$this->maintainHierarchy,
            'branchLimit' => $this->branchLimit,
            'sourceElementId' => !empty($element->id) ? $element->id : null,
            'disabledElementIds' => $disabledElementIds,
            'limit' => $this->allowLimit ? $this->maxRelations : null,
            'viewMode' => $this->viewMode(),
            'showCardsInGrid' => $this->showCardsInGrid,
            'selectionLabel' => $this->selectionLabel ? Craft::t('site', $this->selectionLabel) : static::defaultSelectionLabel(),
            'sortable' => $this->sortable && !$this->maintainHierarchy,
            'prevalidate' => $this->validateRelatedElements,
            'modalSettings' => [
                'defaultSiteId' => $element->siteId ?? null,
            ],
        ];
    }

    /**
     * Returns an array of the source keys the field should be able to select elements from.
     *
     * @param ElementInterface|null $element
     * @return array|string|null
     */
    public function getInputSources(?ElementInterface $element = null): array|string|null
    {
        if ($this->allowMultipleSources) {
            $sources = $this->sources;
        } else {
            $sources = [$this->source];
        }

        return $sources;
    }

    /**
     * Returns any additional criteria parameters limiting which elements the field should be able to select.
     *
     * @return array
     */
    public function getInputSelectionCriteria(): array
    {
        // Fire a defineSelectionCriteria event
        $event = new ElementCriteriaEvent();
        $this->trigger(self::EVENT_DEFINE_SELECTION_CRITERIA, $event);
        return $event->criteria;
    }

    /**
     * Returns the element condition that should be used to determine which elements are selectable by the field.
     *
     * @return ElementConditionInterface|null
     * @since 4.0.0
     */
    public function getSelectionCondition(): ?ElementConditionInterface
    {
        if ($this->_selectionCondition !== null && !$this->_selectionCondition instanceof ConditionInterface) {
            $condition = Craft::$app->getConditions()->createCondition($this->_selectionCondition);
            if (!empty($condition->getConditionRules())) {
                $this->_selectionCondition = $condition;
            } else {
                $this->_selectionCondition = null;
            }
        }

        return $this->_selectionCondition;
    }

    /**
     * Sets the element condition that should be used to determine which elements are selectable by the field.
     *
     * @param ElementConditionInterface|string|array|null $condition
     * @phpstan-param ElementConditionInterface|string|array{class:string}|null $condition
     * @since 4.0.0
     */
    public function setSelectionCondition(mixed $condition): void
    {
        if ($condition instanceof ConditionInterface && !$condition->getConditionRules()) {
            $condition = null;
        }

        // Don't instantiate it unless we actually end up needing it.
        // Avoids an infinite recursion bug (ElementCondition::selectableConditionRules() => getAllFields() => setSelectionCondition() => ...)
        $this->_selectionCondition = $condition;
    }

    /**
     * Creates an element condition that should be used to determine which elements are selectable by the field.
     *
     * The condition’s `queryParams` property should be set to any element query params that are already covered by other field settings.
     *
     * @return ElementConditionInterface|null
     * @since 4.0.0
     */
    protected function createSelectionCondition(): ?ElementConditionInterface
    {
        return null;
    }

    /**
     * Returns the site ID that target elements should have.
     *
     * @param ElementInterface|null $element
     * @return int
     */
    protected function targetSiteId(?ElementInterface $element = null): int
    {
        $targetSiteId = $this->_targetSiteId();
        if ($targetSiteId) {
            return $targetSiteId;
        }

        if ($element !== null && $element::isLocalized()) {
            return $element->siteId;
        }

        return Craft::$app->getSites()->getCurrentSite()->id;
    }

    private function _targetSiteId(): ?int
    {
        if ($this->targetSiteId && Craft::$app->getIsMultiSite()) {
            try {
                return Craft::$app->getSites()->getSiteByUid($this->targetSiteId)->id;
            } catch (SiteNotFoundException $exception) {
                Craft::warning($exception->getMessage(), __METHOD__);
            }
        }

        return null;
    }

    /**
     * Returns the field’s supported view modes.
     *
     * @return array
     */
    protected function supportedViewModes(): array
    {
        $viewModes = [
            'list' => Craft::t('app', 'List'),
        ];

        if ($this->allowLargeThumbsView) {
            $viewModes['large'] = Craft::t('app', 'Large Thumbnails');
        }

        $viewModes['cards'] = Craft::t('app', 'Cards');

        return $viewModes;
    }

    /**
     * Returns the field’s current view mode.
     *
     * @return string
     */
    protected function viewMode(): string
    {
        $supportedViewModes = $this->supportedViewModes();
        $viewMode = $this->viewMode;

        if ($viewMode && isset($supportedViewModes[$viewMode])) {
            return $viewMode;
        }

        return 'list';
    }

    /**
     * Returns the sources that should be available to choose from within the field's settings
     *
     * @return array
     */
    protected function availableSources(): array
    {
        return ArrayHelper::where(
            Craft::$app->getElementSources()->getSources(static::elementType(), 'modal'),
            fn($s) => $s['type'] !== ElementSources::TYPE_HEADING
        );
    }

    /**
     * Returns a clone of the element query value, prepped to include disabled and cross-site elements.
     *
     * @param ElementQueryInterface $query
     * @param ElementInterface|null $element
     * @return ElementQueryInterface
     */
    private function _all(ElementQueryInterface $query, ?ElementInterface $element = null): ElementQueryInterface
    {
        $clone = (clone $query)
            ->drafts(null)
            ->status(null)
            ->site('*')
            ->limit(null)
            ->unique();
        if ($element !== null) {
            $clone->preferSites([$this->targetSiteId($element)]);
        }
        return $clone;
    }
}<|MERGE_RESOLUTION|>--- conflicted
+++ resolved
@@ -99,7 +99,6 @@
     }
 
     /**
-<<<<<<< HEAD
      * @inheritdoc
      */
     public static function dbType(): array|string|null
@@ -123,35 +122,10 @@
 
         if (isset($value[0]) && in_array($value[0], [':notempty:', ':empty:', 'not :empty:'])) {
             $emptyCondition = array_shift($value);
-            if ($emptyCondition === 'not :empty:') {
-                $emptyCondition = ':notempty:';
-            }
-
-            $ns = $field->handle . '_' . StringHelper::randomString(5);
-            $condition = [
-                'exists', (new Query())
-                    ->from(["relations_$ns" => DbTable::RELATIONS])
-                    ->innerJoin(["elements_$ns" => DbTable::ELEMENTS], "[[elements_$ns.id]] = [[relations_$ns.targetId]]")
-                    ->leftJoin(["elements_sites_$ns" => DbTable::ELEMENTS_SITES], "[[elements_sites_$ns.elementId]] = [[elements_$ns.id]]")
-                    ->where("[[relations_$ns.sourceId]] = [[elements.id]]")
-                    ->andWhere([
-                        'or',
-                        ["relations_$ns.sourceSiteId" => null],
-                        ["relations_$ns.sourceSiteId" => new Expression('[[elements_sites.siteId]]')],
-                    ])
-                    ->andWhere([
-                        "relations_$ns.fieldId" => $field->id,
-                        "elements_$ns.enabled" => true,
-                        "elements_$ns.dateDeleted" => null,
-                        "elements_sites_$ns.siteId" => $field->_targetSiteId() ?? new Expression('[[elements_sites.siteId]]'),
-                        "elements_sites_$ns.enabled" => true,
-                    ]),
-            ];
-
-            if ($emptyCondition === ':notempty:') {
-                $conditions[] = $condition;
+            if (in_array($emptyCondition, [':notempty:', 'not :empty:'])) {
+                $conditions[] = static::existsQueryCondition($field);
             } else {
-                $conditions[] = ['not', $condition];
+                $conditions[] = ['not', static::existsQueryCondition($field)];
             }
         }
 
@@ -176,7 +150,9 @@
 
         array_unshift($conditions, 'or');
         return $conditions;
-=======
+    }
+
+    /**
      * Returns a query builder-compatible condition for an element query,
      * limiting the results to only elements where the given relation field has a value.
      *
@@ -222,7 +198,6 @@
         }
 
         return ['exists', $query];
->>>>>>> ba15472b
     }
 
     /**
@@ -797,57 +772,6 @@
     /**
      * @inheritdoc
      */
-<<<<<<< HEAD
-=======
-    public function modifyElementsQuery(ElementQueryInterface $query, mixed $value): void
-    {
-        if (empty($value)) {
-            return;
-        }
-
-        if (!is_array($value)) {
-            $value = [$value];
-        }
-
-        /** @var ElementQuery $query */
-        $conditions = [];
-
-        if (isset($value[0]) && in_array($value[0], [':notempty:', ':empty:', 'not :empty:'])) {
-            $emptyCondition = array_shift($value);
-            if (in_array($emptyCondition, [':notempty:', 'not :empty:'])) {
-                $conditions[] = static::existsQueryCondition($this);
-            } else {
-                $conditions[] = ['not', static::existsQueryCondition($this)];
-            }
-        }
-
-        if (!empty($value)) {
-            $parser = new ElementRelationParamParser([
-                'fields' => [
-                    $this->handle => $this,
-                ],
-            ]);
-            $condition = $parser->parse([
-                'targetElement' => $value,
-                'field' => $this->handle,
-            ], $query->siteId);
-            if ($condition !== false) {
-                $conditions[] = $condition;
-            }
-        }
-
-        if (empty($conditions)) {
-            throw new QueryAbortedException();
-        }
-
-        array_unshift($conditions, 'or');
-        $query->subQuery->andWhere($conditions);
-    }
-
-    /**
-     * @inheritdoc
-     */
->>>>>>> ba15472b
     public function modifyElementIndexQuery(ElementQueryInterface $query): void
     {
         $criteria = [
