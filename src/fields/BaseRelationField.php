--- conflicted
+++ resolved
@@ -646,13 +646,8 @@
         }
 
         $view = Craft::$app->getView();
-<<<<<<< HEAD
-        $id = Html::id($this->handle);
+        $id = $this->getInputId();
         $html = "<div id='$id' class='elementselect'><div class='elements'>";
-=======
-        $id = $this->getInputId();
-        $html = "<div id='{$id}' class='elementselect'><div class='elements'>";
->>>>>>> 39d003ee
 
         foreach ($value as $relatedElement) {
             $html .= Cp::elementHtml($relatedElement);
