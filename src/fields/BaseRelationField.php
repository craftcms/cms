<?php
/**
 * @link https://craftcms.com/
 * @copyright Copyright (c) Pixel & Tonic, Inc.
 * @license https://craftcms.github.io/license/
 */

namespace craft\fields;

use Craft;
use craft\base\BlockElementInterface;
use craft\base\EagerLoadingFieldInterface;
use craft\base\Element;
use craft\base\ElementInterface;
use craft\base\Field;
use craft\base\PreviewableFieldInterface;
use craft\db\Query;
use craft\db\QueryAbortedException;
use craft\db\Table as DbTable;
use craft\elements\db\ElementQuery;
use craft\elements\db\ElementQueryInterface;
use craft\elements\db\ElementRelationParamParser;
use craft\errors\SiteNotFoundException;
use craft\events\ElementCriteriaEvent;
use craft\events\ElementEvent;
use craft\helpers\ArrayHelper;
use craft\helpers\Cp;
use craft\helpers\Db;
use craft\helpers\ElementHelper;
use craft\helpers\Html;
use craft\helpers\Queue;
use craft\helpers\StringHelper;
use craft\queue\jobs\LocalizeRelations;
use craft\services\Elements;
use craft\validators\ArrayValidator;
use DateTime;
use GraphQL\Type\Definition\Type;
use Illuminate\Support\Collection;
use yii\base\Event;
use yii\base\InvalidConfigException;
use yii\base\NotSupportedException;

/**
 * BaseRelationField is the base class for classes representing a relational field.
 *
 * @author Pixel & Tonic, Inc. <support@pixelandtonic.com>
 * @since 3.0.0
 */
abstract class BaseRelationField extends Field implements PreviewableFieldInterface, EagerLoadingFieldInterface
{
    /**
     * @event ElementCriteriaEvent The event that is triggered when defining the selection criteria for this field.
     * @since 3.4.16
     */
    public const EVENT_DEFINE_SELECTION_CRITERIA = 'defineSelectionCriteria';

    /**
     * @inheritdoc
     */
    public static function hasContentColumn(): bool
    {
        return false;
    }

    /**
     * @inheritdoc
     */
    public static function supportedTranslationMethods(): array
    {
        // Don't ever automatically propagate values to other sites.
        return [
            self::TRANSLATION_METHOD_SITE,
        ];
    }

    /**
     * Returns the element class associated with this field type.
     *
     * @return string The Element class name
     * @throws NotSupportedException if the method hasn't been implemented by the subclass
     */
    protected static function elementType(): string
    {
        throw new NotSupportedException('"elementType()" is not implemented.');
    }

    /**
     * Returns the default [[selectionLabel]] value.
     *
     * @return string The default selection label
     */
    public static function defaultSelectionLabel(): string
    {
        return Craft::t('app', 'Choose');
    }

    /**
     * @inheritdoc
     */
    public static function valueType(): string
    {
        return ElementQueryInterface::class;
    }

    /**
     * @var array Related elements that have been validated
     * @see _validateRelatedElement()
     */
    private static array $_relatedElementValidates = [];

    /**
     * @var bool Whether we're listening for related element saves yet
     * @see _validateRelatedElement()
     */
    private static bool $_listeningForRelatedElementSave = false;

    /**
     * @var string|string[]|null The source keys that this field can relate elements from (used if [[allowMultipleSources]] is set to true)
     */
    public $sources = '*';

    /**
     * @var string|null The source key that this field can relate elements from (used if [[allowMultipleSources]] is set to false)
     */
    public ?string $source = null;

    /**
     * @var string|null The UID of the site that this field should relate elements from
     */
    public ?string $targetSiteId = null;

    /**
     * @var bool Whether the site menu should be shown in element selector modals.
     *
     * @since 3.5.0
     */
    public bool $showSiteMenu = false;

    /**
     * @var string|null The view mode
     */
    public ?string $viewMode = null;

    /**
     * @var int|null The maximum number of relations this field can have (used if [[allowLimit]] is set to true)
     */
    public ?int $limit = null;

    /**
     * @var string|null The label that should be used on the selection input
     */
    public ?string $selectionLabel = null;

    /**
     * @var bool Whether related elements should be validated when the source element is saved.
     */
    public bool $validateRelatedElements = false;

    /**
     * @var bool Whether each site should get its own unique set of relations
     */
    public bool $localizeRelations = false;

    /**
     * @var bool Whether to allow multiple source selection in the settings
     */
    public bool $allowMultipleSources = true;

    /**
     * @var bool Whether to allow the Limit setting
     */
    public bool $allowLimit = true;

    /**
     * @var bool Whether elements should be allowed to relate themselves.
     * @since 3.4.21
     */
    public bool $allowSelfRelations = false;

    /**
     * @var bool Whether to allow the “Large Thumbnails” view mode
     */
    protected bool $allowLargeThumbsView = false;

    /**
     * @var string Template to use for settings rendering
     */
    protected string $settingsTemplate = '_components/fieldtypes/elementfieldsettings';

    /**
     * @var string Template to use for field rendering
     */
    protected string $inputTemplate = '_includes/forms/elementSelect';

    /**
     * @var string|null The JS class that should be initialized for the input
     */
    protected ?string $inputJsClass = null;

    /**
     * @var bool Whether the elements have a custom sort order
     */
    protected bool $sortable = true;

    /**
     * @inheritdoc
     */
    public function __construct(array $config = [])
    {
        // Config normalization
        $nullables = [
            'source',
            'targetSiteId',
            'viewMode',
            'limit',
            'selectionLabel',
        ];
        foreach ($nullables as $name) {
            if (($config[$name] ?? null) === '') {
                unset($config[$name]);
            }
        }

        if (array_key_exists('sources', $config) && empty($config['sources'])) {
            // Not possible to have no sources selected, so go with the default
            unset($config['sources']);
        }

        // If useTargetSite is in here, but empty, then disregard targetSiteId
        if (array_key_exists('useTargetSite', $config)) {
            if (empty($config['useTargetSite'])) {
                unset($config['targetSiteId']);
            }
            unset($config['useTargetSite']);
        }

        // Default showSiteMenu to true for existing fields
        if (isset($config['id']) && !isset($config['showSiteMenu'])) {
            $config['showSiteMenu'] = true;
        }

        parent::__construct($config);
    }

    /**
     * @inheritdoc
     * @since 3.4.9
     */
    protected function defineRules(): array
    {
        $rules = parent::defineRules();
        $rules[] = [['limit'], 'number', 'integerOnly' => true];
        return $rules;
    }

    /**
     * @inheritdoc
     */
    public function settingsAttributes(): array
    {
        $attributes = parent::settingsAttributes();
        $attributes[] = 'sources';
        $attributes[] = 'source';
        $attributes[] = 'targetSiteId';
        $attributes[] = 'viewMode';
        $attributes[] = 'limit';
        $attributes[] = 'selectionLabel';
        $attributes[] = 'showSiteMenu';
        $attributes[] = 'localizeRelations';
        $attributes[] = 'validateRelatedElements';
        $attributes[] = 'allowSelfRelations';

        return $attributes;
    }

    /**
     * @inheritdoc
     */
    public function getSettingsHtml(): ?string
    {
        $variables = $this->settingsTemplateVariables();
        return Craft::$app->getView()->renderTemplate($this->settingsTemplate, $variables);
    }

    /**
     * @inheritdoc
     */
    public function getElementValidationRules(): array
    {
        $rules = [
            [
                ArrayValidator::class,
                'max' => $this->allowLimit && $this->limit ? $this->limit : null,
                'tooMany' => Craft::t('app', '{attribute} should contain at most {max, number} {max, plural, one{selection} other{selections}}.'),
            ],
        ];

        if ($this->validateRelatedElements) {
            $rules[] = ['validateRelatedElements', 'on' => [Element::SCENARIO_LIVE]];
        }

        return $rules;
    }

    /**
     * Validates the related elements.
     *
     * @param ElementInterface $element
     */
    public function validateRelatedElements(ElementInterface $element): void
    {
        // Prevent circular relations from worrying about this entry
        $sourceId = $element->getCanonicalId();
        $sourceValidates = self::$_relatedElementValidates[$sourceId][$element->siteId] ?? null;
        self::$_relatedElementValidates[$sourceId][$element->siteId] = true;

        /** @var ElementQueryInterface $query */
        $query = $element->getFieldValue($this->handle);
        $errorCount = 0;

        foreach ($query->all() as $i => $related) {
            /** @var Element $related */
            if ($related->enabled && $related->getEnabledForSite()) {
                if (!self::_validateRelatedElement($related)) {
                    $element->addModelErrors($related, "$this->handle[$i]");
                    $errorCount++;
                }
            }
        }

        // Reset self::$_relatedElementValidates[$sourceId][$element->siteId] to its original value
        if ($sourceValidates !== null) {
            self::$_relatedElementValidates[$sourceId][$element->siteId] = $sourceValidates;
        } else {
            unset(self::$_relatedElementValidates[$sourceId][$element->siteId]);
        }

        if ($errorCount) {
            /** @var ElementInterface|string $elementType */
            $elementType = static::elementType();
            $element->addError($this->handle, Craft::t('app', 'Fix validation errors on the related {type}.', [
                'type' => $errorCount === 1 ? $elementType::lowerDisplayName() : $elementType::pluralLowerDisplayName(),
            ]));
        }
    }

    /**
     * Returns whether a related element validates.
     *
     * @param ElementInterface $element
     * @return bool
     */
    private static function _validateRelatedElement(ElementInterface $element): bool
    {
        if (isset(self::$_relatedElementValidates[$element->id][$element->siteId])) {
            return self::$_relatedElementValidates[$element->id][$element->siteId];
        }

        // If this is the first time we are validating a related element,
        // listen for future element saves so we can clear our cache
        if (!self::$_listeningForRelatedElementSave) {
            Event::on(Elements::class, Elements::EVENT_AFTER_SAVE_ELEMENT, function(ElementEvent $e) {
                $element = $e->element;
                unset(self::$_relatedElementValidates[$element->id][$element->siteId]);
            });
            self::$_listeningForRelatedElementSave = true;
        }

        // Prevent an infinite loop if there are circular relations
        self::$_relatedElementValidates[$element->id][$element->siteId] = true;

        $element->setScenario(Element::SCENARIO_LIVE);
        return self::$_relatedElementValidates[$element->id][$element->siteId] = $element->validate();
    }

    /**
     * @inheritdoc
     */
    public function isValueEmpty($value, ElementInterface $element): bool
    {
        /** @var ElementQueryInterface|ElementInterface[] $value */
        if ($value instanceof ElementQueryInterface) {
            return !$this->_all($value, $element)->exists();
        }

        return empty($value);
    }

    /**
     * @inheritdoc
     */
    public function normalizeValue($value, ?ElementInterface $element = null)
    {
        if ($value instanceof ElementQueryInterface) {
            return $value;
        }

        /** @var ElementInterface $class */
        $class = static::elementType();
        /** @var ElementQuery $query */
        $query = $class::find()
            ->siteId($this->targetSiteId($element));

        // $value will be an array of element IDs if there was a validation error or we're loading a draft/version.
        if (is_array($value)) {
            $query
                ->id(array_values(array_filter($value)))
                ->fixedOrder();
        } else if ($value !== '' && $element && $element->id) {
            $query->innerJoin(
                ['relations' => DbTable::RELATIONS],
                [
                    'and',
                    '[[relations.targetId]] = [[elements.id]]',
                    [
                        'relations.sourceId' => $element->id,
                        'relations.fieldId' => $this->id,
                    ],
                    [
                        'or',
                        ['relations.sourceSiteId' => null],
                        ['relations.sourceSiteId' => $element->siteId],
                    ],
                ]
            );

            if ($this->sortable) {
                $query->orderBy(['relations.sortOrder' => SORT_ASC]);
            }

            if (!$this->allowMultipleSources && $this->source) {
                $source = ElementHelper::findSource($class, $this->source);

                // Does the source specify any criteria attributes?
                if (isset($source['criteria'])) {
                    Craft::configure($query, $source['criteria']);
                }
            }
        } else {
            $query->id(false);
        }

        if ($this->allowLimit && $this->limit) {
            $query->limit($this->limit);
        }

        return $query;
    }

    /**
     * @inheritdoc
     */
    public function serializeValue($value, ?ElementInterface $element = null)
    {
        /** @var ElementQueryInterface $value */
        return $this->_all($value, $element)->ids();
    }

    /**
     * @inheritdoc
     */
    public function modifyElementsQuery(ElementQueryInterface $query, $value): void
    {
        if (empty($value)) {
            return;
        }

        if (!is_array($value)) {
            $value = [$value];
        }

        /** @var ElementQuery $query */
        $conditions = [];

        if (isset($value[0]) && in_array($value[0], [':notempty:', ':empty:', 'not :empty:'])) {
            $emptyCondition = array_shift($value);
            if ($emptyCondition === 'not :empty:') {
                $emptyCondition = ':notempty:';
            }

            $ns = $this->handle . '_' . StringHelper::randomString(5);
            $condition = [
                'exists', (new Query())
                    ->from(["relations_$ns" => DbTable::RELATIONS])
                    ->innerJoin(["elements_$ns" => DbTable::ELEMENTS], "[[elements_$ns.id]] = [[relations_$ns.targetId]]")
                    ->leftJoin(["elements_sites_$ns" => DbTable::ELEMENTS_SITES], [
                        'and',
                        "[[elements_sites_$ns.elementId]] = [[elements_$ns.id]]",
                        ["elements_sites_$ns.siteId" => $query->siteId],
                    ])
                    ->where("[[relations_$ns.sourceId]] = [[elements.id]]")
                    ->andWhere([
                        "relations_$ns.fieldId" => $this->id,
                        "elements_$ns.enabled" => true,
                        "elements_$ns.dateDeleted" => null,
                    ])
                    ->andWhere(['not', ["elements_sites_$ns.enabled" => false]]),
            ];

            if ($emptyCondition === ':notempty:') {
                $conditions[] = $condition;
            } else {
                $conditions[] = ['not', $condition];
            }
        }

        if (!empty($value)) {
            $parser = new ElementRelationParamParser([
                'fields' => [
                    $this->handle => $this,
                ],
            ]);
            $condition = $parser->parse([
                'targetElement' => $value,
                'field' => $this->handle,
            ]);
            if ($condition !== false) {
                $conditions[] = $condition;
            }
        }

        if (empty($conditions)) {
            throw new QueryAbortedException();
        }

        array_unshift($conditions, 'or');
        $query->subQuery->andWhere($conditions);
    }

    /**
     * @inheritdoc
     */
    public function modifyElementIndexQuery(ElementQueryInterface $query): void
    {
        $criteria = [
            'drafts' => null,
            'status' => null,
        ];

        if (!$this->targetSiteId) {
            $criteria['siteId'] = '*';
            $criteria['unique'] = true;
            // Just to be safe...
            if (is_numeric($query->siteId)) {
                $criteria['preferSites'] = [$query->siteId];
            }
        }

        $query->andWith([$this->handle, $criteria]);
    }

    /**
     * @inheritdoc
     */
    public function getIsTranslatable(?ElementInterface $element = null): bool
    {
        return $this->localizeRelations;
    }

    /**
     * @inheritdoc
     */
    protected function inputHtml($value, ?ElementInterface $element = null): string
    {
        if ($element !== null && $element->hasEagerLoadedElements($this->handle)) {
            $value = $element->getEagerLoadedElements($this->handle);
        } else {
            /** @var ElementQueryInterface $value */
            $value = $this->_all($value, $element);
        }

        /** @var ElementQuery|array $value */
        $variables = $this->inputTemplateVariables($value, $element);

        return Craft::$app->getView()->renderTemplate($this->inputTemplate, $variables);
    }

    /**
     * @inheritdoc
     */
    protected function searchKeywords($value, ElementInterface $element): string
    {
        /** @var ElementQuery $value */
        $titles = [];

        foreach ($this->_all($value, $element)->all() as $relatedElement) {
            $titles[] = (string)$relatedElement;
        }

        return parent::searchKeywords($titles, $element);
    }

    /**
     * @inheritdoc
     */
    public function getStaticHtml($value, ElementInterface $element): string
    {
        $value = $this->_all($value, $element)->all();

        if (empty($value)) {
            return '<p class="light">' . Craft::t('app', 'Nothing selected.') . '</p>';
        }

        $view = Craft::$app->getView();
        $id = Html::id($this->handle);
        $html = "<div id='$id' class='elementselect'><div class='elements'>";

        foreach ($value as $relatedElement) {
            $html .= Cp::elementHtml($relatedElement);
        }

        $html .= '</div></div>';

        $nsId = $view->namespaceInputId($id);
        $js = <<<JS
(new Craft.ElementThumbLoader()).load($('#$nsId'));
JS;
        $view->registerJs($js);

        return $html;
    }

    /**
     * @inheritdoc
     */
    public function getTableAttributeHtml($value, ElementInterface $element): string
    {
        if ($value instanceof ElementQueryInterface) {
            $value = $this->_all($value, $element)->all();
        }

        return $this->tableAttributeHtml($value);
    }

    /**
     * Returns the HTML that should be shown for this field in Table View.
     *
     * @param Collection $elements
     * @return string
     * @since 3.6.3
     */
    protected function tableAttributeHtml(Collection $elements): string
    {
        return Cp::elementPreviewHtml($elements->all());
    }

    /**
     * @inheritdoc
     */
    public function getEagerLoadingMap(array $sourceElements)
    {
        $sourceSiteId = $sourceElements[0]->siteId;

        // Get the source element IDs
        $sourceElementIds = ArrayHelper::getColumn($sourceElements, 'id', false);

        // Return any relation data on these elements, defined with this field
        $map = (new Query())
            ->select(['sourceId as source', 'targetId as target'])
            ->from([DbTable::RELATIONS])
            ->where([
                'and',
                [
                    'fieldId' => $this->id,
                    'sourceId' => $sourceElementIds,
                ],
                [
                    'or',
                    ['sourceSiteId' => $sourceSiteId],
                    ['sourceSiteId' => null],
                ],
            ])
            ->orderBy(['sortOrder' => SORT_ASC])
            ->all();

        $criteria = [];

        // Is a single target site selected?
        if ($this->targetSiteId && Craft::$app->getIsMultiSite()) {
            try {
                $criteria['siteId'] = Craft::$app->getSites()->getSiteByUid($this->targetSiteId)->id;
            } catch (SiteNotFoundException $exception) {
                Craft::warning($exception->getMessage(), __METHOD__);
            }
        }

        return [
            'elementType' => static::elementType(),
            'map' => $map,
            'criteria' => $criteria,
        ];
    }

    /**
     * @inheritdoc
     * @since 3.5.0
     */
    public function getContentGqlMutationArgumentType()
    {
        return [
            'name' => $this->handle,
            'type' => Type::listOf(Type::int()),
            'description' => $this->instructions,
        ];
    }

    // Events
    // -------------------------------------------------------------------------

    /**
     * @inheritdoc
     */
    public function afterSave(bool $isNew): void
    {
        // If the propagation method just changed, resave all the Matrix blocks
        if (isset($this->oldSettings)) {
            $oldLocalizeRelations = (bool)($this->oldSettings['localizeRelations'] ?? false);
            if ($this->localizeRelations !== $oldLocalizeRelations) {
                Queue::push(new LocalizeRelations([
                    'fieldId' => $this->id,
                ]));
            }
        }

        parent::afterSave($isNew);
    }

    /**
     * @inheritdoc
     */
    public function afterElementSave(ElementInterface $element, bool $isNew): void
    {
        // Skip if nothing changed, or the element is just propagating and we're not localizing relations
        if (
            $element->isFieldDirty($this->handle) &&
            (!$element->propagating || $this->localizeRelations)
        ) {
            /** @var ElementQuery $value */
            $value = $element->getFieldValue($this->handle);

            // $id will be set if we're saving new relations
            if ($value->id !== null) {
                $targetIds = $value->id ?: [];
            } else {
                $targetIds = $this->_all($value, $element)->ids();
            }

            /** @var int|int[]|false|null $targetIds */
            Craft::$app->getRelations()->saveRelations($this, $element, $targetIds);

            // Reset the field value if this is a new element
            if ($isNew) {
                $element->setFieldValue($this->handle, null);
            }

            if (!$this->localizeRelations && ElementHelper::shouldTrackChanges($element)) {
                // Mark the field as dirty across all of the element’s sites
                // (this is a little hacky but there’s not really a non-hacky alternative unfortunately.)
                $siteIds = ArrayHelper::getColumn(ElementHelper::supportedSitesForElement($element), 'siteId');
                $siteIds = ArrayHelper::withoutValue($siteIds, $element->siteId);
                if (!empty($siteIds)) {
                    $userId = Craft::$app->getUser()->getId();
                    $timestamp = Db::prepareDateForDb(new DateTime());

                    foreach ($siteIds as $siteId) {
                        Db::upsert(DbTable::CHANGEDFIELDS, [
                            'elementId' => $element->id,
                            'siteId' => $siteId,
                            'fieldId' => $this->id,
                            'dateUpdated' => $timestamp,
                            'propagated' => $element->propagating,
                            'userId' => $userId,
                        ], true, [], false);
                    }
                }
            }
        }

        parent::afterElementSave($element, $isNew);
    }

    /**
     * Normalizes the available sources into select input options.
     *
     * @return array
     */
    public function getSourceOptions(): array
    {
        $options = [];
        $optionNames = [];

        foreach ($this->availableSources() as $source) {
            // Make sure it's not a heading
            if (!isset($source['heading'])) {
                $options[] = [
                    'label' => $source['label'],
                    'value' => $source['key'],
                ];
                $optionNames[] = $source['label'];
            }
        }

        // Sort alphabetically
        array_multisort($optionNames, SORT_NATURAL | SORT_FLAG_CASE, $options);

        return $options;
    }

    /**
     * Returns the HTML for the Target Site setting.
     *
     * @return string|null
     */
    public function getTargetSiteFieldHtml(): ?string
    {
        /** @var ElementInterface|string $class */
        $class = static::elementType();

        if (!Craft::$app->getIsMultiSite() || !$class::isLocalized()) {
            return null;
        }

        $view = Craft::$app->getView();
        $type = $class::lowerDisplayName();
        $pluralType = $class::pluralLowerDisplayName();
        $showTargetSite = !empty($this->targetSiteId);
        $siteOptions = [];

        foreach (Craft::$app->getSites()->getAllSites() as $site) {
            $siteOptions[] = [
                'label' => Craft::t('site', $site->getName()),
                'value' => $site->uid,
            ];
        }

        return
            Cp::checkboxFieldHtml([
                'checkboxLabel' => Craft::t('app', 'Relate {type} from a specific site?', ['type' => $pluralType]),
                'name' => 'useTargetSite',
                'checked' => $showTargetSite,
                'toggle' => 'target-site-field',
                'reverseToggle' => 'show-site-menu-field',
            ]) .
            Cp::selectFieldHtml([
                'fieldClass' => !$showTargetSite ? ['hidden'] : null,
                'label' => Craft::t('app', 'Which site should {type} be related from?', ['type' => $pluralType]),
                'id' => 'target-site',
                'name' => 'targetSiteId',
                'options' => $siteOptions,
                'value' => $this->targetSiteId,
            ]) .
            Cp::checkboxFieldHtml([
                'fieldset' => true,
                'fieldClass' => $showTargetSite ? ['hidden'] : null,
                'checkboxLabel' => Craft::t('app', 'Show the site menu'),
                'instructions' => Craft::t('app', 'Whether the site menu should be shown for {type} selection modals.', [
                    'type' => $type,
                ]),
                'warning' => Craft::t('app', 'Relations don’t store the selected site, so this should only be enabled if some {type} aren’t propagated to all sites.', [
                    'type' => $pluralType,
                ]),
                'id' => 'show-site-menu',
                'name' => 'showSiteMenu',
                'checked' => $this->showSiteMenu,
            ]);
    }

    /**
     * Returns the HTML for the View Mode setting.
     *
     * @return string|null
     */
    public function getViewModeFieldHtml(): ?string
    {
        $supportedViewModes = $this->supportedViewModes();

        if (count($supportedViewModes) === 1) {
            return null;
        }

        $viewModeOptions = [];

        foreach ($supportedViewModes as $key => $label) {
            $viewModeOptions[] = ['label' => $label, 'value' => $key];
        }

        return Cp::selectFieldHtml([
            'label' => Craft::t('app', 'View Mode'),
            'instructions' => Craft::t('app', 'Choose how the field should look for authors.'),
            'id' => 'viewMode',
            'name' => 'viewMode',
            'options' => $viewModeOptions,
            'value' => $this->viewMode,
        ]);
    }

    /**
     * Returns an array of variables that should be passed to the settings template.
     *
     * @return array
     * @since 3.2.10
     */
    protected function settingsTemplateVariables(): array
    {
        /** @var ElementInterface|string $elementType */
        $elementType = $this->elementType();

        return [
            'field' => $this,
            'elementType' => $elementType::lowerDisplayName(),
            'pluralElementType' => $elementType::pluralLowerDisplayName(),
        ];
    }

    /**
     * Returns an array of variables that should be passed to the input template.
     *
     * @param ElementQueryInterface|array|null $value
     * @param ElementInterface|null $element
     * @return array
     */
    protected function inputTemplateVariables($value = null, ?ElementInterface $element = null): array
    {
        if ($value instanceof ElementQueryInterface) {
<<<<<<< HEAD
            $value = $value
                ->status(null)
                ->all();
=======
            $value = $value->all();
>>>>>>> 48c995ff
        } else if (!is_array($value)) {
            $value = [];
        }

        if ($this->validateRelatedElements) {
            // Pre-validate related elements
            foreach ($value as $related) {
                if ($related->enabled && $related->getEnabledForSite()) {
                    $related->setScenario(Element::SCENARIO_LIVE);
                    $related->validate();
                }
            }
        }

        $selectionCriteria = $this->inputSelectionCriteria();
        $selectionCriteria['siteId'] = $this->targetSiteId($element);

        $disabledElementIds = [];

        if (!$this->allowSelfRelations && $element) {
            if ($element->id) {
                $disabledElementIds[] = $element->getCanonicalId();
            }
            if ($element instanceof BlockElementInterface) {
                $el = $element;
                do {
                    try {
                        $el = $el->getOwner();
                        $disabledElementIds[] = $el->getCanonicalId();
                    } catch (InvalidConfigException $e) {
                        break;
                    }
                } while ($el instanceof BlockElementInterface);
            }
        }

        return [
            'jsClass' => $this->inputJsClass,
            'elementType' => static::elementType(),
            'id' => Html::id($this->handle),
            'fieldId' => $this->id,
            'storageKey' => 'field.' . $this->id,
            'name' => $this->handle,
            'elements' => $value,
            'sources' => $this->inputSources($element),
            'criteria' => $selectionCriteria,
            'showSiteMenu' => ($this->targetSiteId || !$this->showSiteMenu) ? false : 'auto',
            'allowSelfRelations' => $this->allowSelfRelations,
            'sourceElementId' => !empty($element->id) ? $element->id : null,
            'disabledElementIds' => $disabledElementIds,
            'limit' => $this->allowLimit ? $this->limit : null,
            'viewMode' => $this->viewMode(),
            'selectionLabel' => $this->selectionLabel ? Craft::t('site', $this->selectionLabel) : static::defaultSelectionLabel(),
            'sortable' => $this->sortable,
            'prevalidate' => $this->validateRelatedElements,
            'modalSettings' => [
                'defaultSiteId' => $element->siteId ?? null,
            ],
        ];
    }

    /**
     * Returns an array of the source keys the field should be able to select elements from.
     *
     * @param ElementInterface|null $element
     * @return array|string
     */
    protected function inputSources(?ElementInterface $element = null)
    {
        if ($this->allowMultipleSources) {
            $sources = $this->sources;
        } else {
            $sources = [$this->source];
        }

        return $sources;
    }

    /**
     * Returns any additional criteria parameters limiting which elements the field should be able to select.
     *
     * @return array
     */
    protected function inputSelectionCriteria(): array
    {
        // Fire a defineSelectionCriteria event
        $event = new ElementCriteriaEvent();
        $this->trigger(self::EVENT_DEFINE_SELECTION_CRITERIA, $event);
        return $event->criteria;
    }

    /**
     * Returns the site ID that target elements should have.
     *
     * @param ElementInterface|null $element
     * @return int
     */
    protected function targetSiteId(?ElementInterface $element = null): int
    {
        if (Craft::$app->getIsMultiSite()) {
            if ($this->targetSiteId) {
                try {
                    return Craft::$app->getSites()->getSiteByUid($this->targetSiteId)->id;
                } catch (SiteNotFoundException $exception) {
                    Craft::warning($exception->getMessage(), __METHOD__);
                }
            }

            if ($element !== null && $element::isLocalized()) {
                return $element->siteId;
            }
        }

        return Craft::$app->getSites()->getCurrentSite()->id;
    }

    /**
     * Returns the field’s supported view modes.
     *
     * @return array
     */
    protected function supportedViewModes(): array
    {
        $viewModes = [
            'list' => Craft::t('app', 'List'),
        ];

        if ($this->allowLargeThumbsView) {
            $viewModes['large'] = Craft::t('app', 'Large Thumbnails');
        }

        return $viewModes;
    }

    /**
     * Returns the field’s current view mode.
     *
     * @return string
     */
    protected function viewMode(): string
    {
        $supportedViewModes = $this->supportedViewModes();
        $viewMode = $this->viewMode;

        if ($viewMode && isset($supportedViewModes[$viewMode])) {
            return $viewMode;
        }

        return 'list';
    }

    /**
     * Returns the sources that should be available to choose from within the field's settings
     *
     * @return array
     */
    protected function availableSources(): array
    {
        return Craft::$app->getElementIndexes()->getSources(static::elementType(), 'modal');
    }

    /**
     * Returns a clone of the element query value, prepped to include disabled and cross-site elements.
     *
     * @param ElementQueryInterface $query
     * @param ElementInterface|null $element
     * @return ElementQueryInterface
     */
    private function _all(ElementQueryInterface $query, ?ElementInterface $element = null): ElementQueryInterface
    {
        $clone = clone $query;
        $clone
<<<<<<< HEAD
            ->status(null)
=======
            ->drafts(null)
            ->anyStatus()
>>>>>>> 48c995ff
            ->siteId('*')
            ->limit(null)
            ->unique();
        if ($element !== null) {
            $clone->preferSites([$this->targetSiteId($element)]);
        }
        return $clone;
    }
}<|MERGE_RESOLUTION|>--- conflicted
+++ resolved
@@ -922,13 +922,7 @@
     protected function inputTemplateVariables($value = null, ?ElementInterface $element = null): array
     {
         if ($value instanceof ElementQueryInterface) {
-<<<<<<< HEAD
-            $value = $value
-                ->status(null)
-                ->all();
-=======
             $value = $value->all();
->>>>>>> 48c995ff
         } else if (!is_array($value)) {
             $value = [];
         }
@@ -1101,12 +1095,8 @@
     {
         $clone = clone $query;
         $clone
-<<<<<<< HEAD
+            ->drafts(null)
             ->status(null)
-=======
-            ->drafts(null)
-            ->anyStatus()
->>>>>>> 48c995ff
             ->siteId('*')
             ->limit(null)
             ->unique();
