<?php
/**
 * @link https://craftcms.com/
 * @copyright Copyright (c) Pixel & Tonic, Inc.
 * @license https://craftcms.github.io/license/
 */

namespace craft\fields;

use Craft;
use craft\base\BlockElementInterface;
use craft\base\conditions\ConditionInterface;
use craft\base\EagerLoadingFieldInterface;
use craft\base\Element;
use craft\base\ElementInterface;
use craft\base\Field;
use craft\base\PreviewableFieldInterface;
use craft\db\Query;
use craft\db\QueryAbortedException;
use craft\db\Table as DbTable;
use craft\elements\conditions\ElementConditionInterface;
use craft\elements\db\ElementQuery;
use craft\elements\db\ElementQueryInterface;
use craft\elements\db\ElementRelationParamParser;
use craft\elements\ElementCollection;
use craft\errors\SiteNotFoundException;
use craft\events\ElementCriteriaEvent;
use craft\events\ElementEvent;
use craft\fields\conditions\RelationalFieldConditionRule;
use craft\helpers\ArrayHelper;
use craft\helpers\Cp;
use craft\helpers\Db;
use craft\helpers\ElementHelper;
use craft\helpers\Queue;
use craft\helpers\StringHelper;
use craft\queue\jobs\LocalizeRelations;
use craft\services\Elements;
use craft\services\ElementSources;
use DateTime;
use GraphQL\Type\Definition\Type;
use Illuminate\Support\Collection;
use yii\base\Event;
use yii\base\InvalidConfigException;
use yii\db\Expression;
use yii\validators\NumberValidator;

/**
 * BaseRelationField is the base class for classes representing a relational field.
 *
 * @author Pixel & Tonic, Inc. <support@pixelandtonic.com>
 * @since 3.0.0
 */
abstract class BaseRelationField extends Field implements PreviewableFieldInterface, EagerLoadingFieldInterface
{
    /**
     * @event ElementCriteriaEvent The event that is triggered when defining the selection criteria for this field.
     * @since 3.4.16
     */
    public const EVENT_DEFINE_SELECTION_CRITERIA = 'defineSelectionCriteria';

    /**
     * @inheritdoc
     */
    public static function hasContentColumn(): bool
    {
        return false;
    }

    /**
     * @inheritdoc
     */
    public static function supportedTranslationMethods(): array
    {
        // Don't ever automatically propagate values to other sites.
        return [
            self::TRANSLATION_METHOD_SITE,
        ];
    }

    /**
     * Returns the element class associated with this field type.
     *
     * @return string The Element class name
     * @phpstan-return class-string<ElementInterface>
     */
    abstract public static function elementType(): string;

    /**
     * Returns the default [[selectionLabel]] value.
     *
     * @return string The default selection label
     */
    public static function defaultSelectionLabel(): string
    {
        return Craft::t('app', 'Choose');
    }

    /**
     * @inheritdoc
     */
    public static function valueType(): string
    {
<<<<<<< HEAD
        return sprintf('%s|%s<%s>', ElementQueryInterface::class, ElementCollection::class, ElementInterface::class);
=======
        return sprintf('\\%s|\\%s[]', ElementQueryInterface::class, ElementInterface::class);
>>>>>>> 3f8a5d61
    }

    /**
     * @var array Related elements that have been validated
     * @see _validateRelatedElement()
     */
    private static array $_relatedElementValidates = [];

    /**
     * @var bool Whether we're listening for related element saves yet
     * @see _validateRelatedElement()
     */
    private static bool $_listeningForRelatedElementSave = false;

    /**
     * @var string|string[]|null The source keys that this field can relate elements from (used if [[allowMultipleSources]] is set to true)
     */
    public string|array|null $sources = '*';

    /**
     * @var string|null The source key that this field can relate elements from (used if [[allowMultipleSources]] is set to false)
     */
    public ?string $source = null;

    /**
     * @var string|null The UID of the site that this field should relate elements from
     */
    public ?string $targetSiteId = null;

    /**
     * @var bool Whether the site menu should be shown in element selector modals.
     * @since 3.5.0
     */
    public bool $showSiteMenu = false;

    /**
     * @var string|null The view mode
     */
    public ?string $viewMode = null;

    /**
     * @var int|null The maximum number of relations this field can have (used if [[allowLimit]] is set to true).
     * @since 4.0.0
     */
    public ?int $minRelations = null;

    /**
     * @var int|null The maximum number of relations this field can have (used if [[allowLimit]] is set to true).
     * @since 4.0.0
     */
    public ?int $maxRelations = null;

    /**
     * @var string|null The label that should be used on the selection input
     */
    public ?string $selectionLabel = null;

    /**
     * @var bool Whether related elements should be validated when the source element is saved.
     */
    public bool $validateRelatedElements = false;

    /**
     * @var bool Whether each site should get its own unique set of relations
     */
    public bool $localizeRelations = false;

    /**
     * @var bool Whether to allow multiple source selection in the settings
     */
    public bool $allowMultipleSources = true;

    /**
     * @var bool Whether to show the Min Relations and Max Relations settings.
     */
    public bool $allowLimit = true;

    /**
     * @var bool Whether elements should be allowed to relate themselves.
     * @since 3.4.21
     */
    public bool $allowSelfRelations = false;

    /**
     * @var bool Whether to allow the “Large Thumbnails” view mode
     */
    protected bool $allowLargeThumbsView = false;

    /**
     * @var string Template to use for settings rendering
     */
    protected string $settingsTemplate = '_components/fieldtypes/elementfieldsettings.twig';

    /**
     * @var string Template to use for field rendering
     */
    protected string $inputTemplate = '_includes/forms/elementSelect.twig';

    /**
     * @var string|null The JS class that should be initialized for the input
     */
    protected ?string $inputJsClass = null;

    /**
     * @var bool Whether the elements have a custom sort order
     */
    protected bool $sortable = true;

    /**
     * @var ElementConditionInterface|array|null
     * @phpstan-var ElementConditionInterface|array{class:class-string<ElementConditionInterface>}|null
     * @see getSelectionCondition()
     * @see setSelectionCondition()
     */
    private array|null|ElementConditionInterface $_selectionCondition = null;

    /**
     * @inheritdoc
     */
    public function __construct(array $config = [])
    {
        // limit => maxRelations
        if (array_key_exists('limit', $config)) {
            $config['maxRelations'] = ArrayHelper::remove($config, 'limit');
        }

        // Config normalization
        if (($config['source'] ?? null) === '') {
            unset($config['source']);
        }

        if (array_key_exists('sources', $config) && empty($config['sources'])) {
            // Not possible to have no sources selected, so go with the default
            unset($config['sources']);
        }

        // If useTargetSite is in here, but empty, then disregard targetSiteId
        if (array_key_exists('useTargetSite', $config)) {
            if (empty($config['useTargetSite'])) {
                unset($config['targetSiteId']);
            }
            unset($config['useTargetSite']);
        }

        // Default showSiteMenu to true for existing fields
        if (isset($config['id']) && !isset($config['showSiteMenu'])) {
            $config['showSiteMenu'] = true;
        }

        parent::__construct($config);
    }

    /**
     * @inheritdoc
     * @since 3.4.9
     */
    protected function defineRules(): array
    {
        $rules = parent::defineRules();
        $rules[] = [['minRelations', 'maxRelations'], 'number', 'integerOnly' => true];
        return $rules;
    }

    /**
     * @inheritdoc
     */
    public function settingsAttributes(): array
    {
        $attributes = parent::settingsAttributes();
        $attributes[] = 'allowSelfRelations';
        $attributes[] = 'localizeRelations';
        $attributes[] = 'maxRelations';
        $attributes[] = 'minRelations';
        $attributes[] = 'selectionLabel';
        $attributes[] = 'showSiteMenu';
        $attributes[] = 'source';
        $attributes[] = 'sources';
        $attributes[] = 'targetSiteId';
        $attributes[] = 'validateRelatedElements';
        $attributes[] = 'viewMode';

        return $attributes;
    }

    /**
     * @inheritdoc
     */
    public function getSettings(): array
    {
        $settings = parent::getSettings();

        if ($selectionCondition = $this->getSelectionCondition()) {
            $settings['selectionCondition'] = $selectionCondition->getConfig();
        }

        return $settings;
    }

    /**
     * @inheritdoc
     */
    public function getSettingsHtml(): ?string
    {
        $variables = $this->settingsTemplateVariables();
        return Craft::$app->getView()->renderTemplate($this->settingsTemplate, $variables);
    }

    /**
     * @inheritdoc
     */
    public function getElementValidationRules(): array
    {
        $rules = [
            ['validateRelationCount', 'on' => [Element::SCENARIO_LIVE], 'skipOnEmpty' => false],
        ];

        if ($this->validateRelatedElements) {
            $rules[] = ['validateRelatedElements', 'on' => [Element::SCENARIO_LIVE]];
        }

        return $rules;
    }

    /**
     * Validates that the number of related elements are within the min/max relation bounds.
     *
     * @param ElementInterface $element
     */
    public function validateRelationCount(ElementInterface $element): void
    {
        if ($this->allowLimit && ($this->minRelations || $this->maxRelations)) {
            /** @var ElementQueryInterface|Collection $value */
            $value = $element->getFieldValue($this->handle);

            $arrayValidator = new NumberValidator([
                'min' => $this->minRelations,
                'max' => $this->maxRelations,
                'tooSmall' => $this->minRelations ? Craft::t('app', '{attribute} should contain at least {min, number} {min, plural, one{selection} other{selections}}.', [
                    'attribute' => Craft::t('site', $this->name),
                    'min' => $this->minRelations, // Need to pass this in now
                ]) : null,
                'tooBig' => $this->maxRelations ? Craft::t('app', '{attribute} should contain at most {max, number} {max, plural, one{selection} other{selections}}.', [
                    'attribute' => Craft::t('site', $this->name),
                    'max' => $this->maxRelations, // Need to pass this in now
                ]) : null,
                'skipOnEmpty' => false,
            ]);

            if (!$arrayValidator->validate($value->count(), $error)) {
                $element->addError($this->handle, $error);
            }
        }
    }

    /**
     * Validates the related elements.
     *
     * @param ElementInterface $element
     */
    public function validateRelatedElements(ElementInterface $element): void
    {
        // Prevent circular relations from worrying about this entry
        $sourceId = $element->getCanonicalId();
        $sourceValidates = self::$_relatedElementValidates[$sourceId][$element->siteId] ?? null;
        self::$_relatedElementValidates[$sourceId][$element->siteId] = true;

        /** @var ElementQueryInterface|Collection $value */
        $value = $element->getFieldValue($this->handle);
        $errorCount = 0;

        foreach ($value->all() as $i => $related) {
            /** @var Element $related */
            if ($related->enabled && $related->getEnabledForSite()) {
                if (!self::_validateRelatedElement($related)) {
                    $element->addModelErrors($related, "$this->handle[$i]");
                    $errorCount++;
                }
            }
        }

        // Reset self::$_relatedElementValidates[$sourceId][$element->siteId] to its original value
        if ($sourceValidates !== null) {
            self::$_relatedElementValidates[$sourceId][$element->siteId] = $sourceValidates;
        } else {
            unset(self::$_relatedElementValidates[$sourceId][$element->siteId]);
        }

        if ($errorCount) {
            /** @var ElementInterface|string $elementType */
            $elementType = static::elementType();
            $element->addError($this->handle, Craft::t('app', 'Fix validation errors on the related {type}.', [
                'type' => $errorCount === 1 ? $elementType::lowerDisplayName() : $elementType::pluralLowerDisplayName(),
            ]));
        }
    }

    /**
     * Returns whether a related element validates.
     *
     * @param ElementInterface $element
     * @return bool
     */
    private static function _validateRelatedElement(ElementInterface $element): bool
    {
        if (isset(self::$_relatedElementValidates[$element->id][$element->siteId])) {
            return self::$_relatedElementValidates[$element->id][$element->siteId];
        }

        // If this is the first time we are validating a related element,
        // listen for future element saves so we can clear our cache
        if (!self::$_listeningForRelatedElementSave) {
            Event::on(Elements::class, Elements::EVENT_AFTER_SAVE_ELEMENT, function(ElementEvent $e) {
                $element = $e->element;
                unset(self::$_relatedElementValidates[$element->id][$element->siteId]);
            });
            self::$_listeningForRelatedElementSave = true;
        }

        // Prevent an infinite loop if there are circular relations
        self::$_relatedElementValidates[$element->id][$element->siteId] = true;

        $element->setScenario(Element::SCENARIO_LIVE);
        return self::$_relatedElementValidates[$element->id][$element->siteId] = $element->validate();
    }

    /**
     * @inheritdoc
     */
    public function isValueEmpty(mixed $value, ElementInterface $element): bool
    {
        /** @var ElementQueryInterface|Collection $value */
        if ($value instanceof ElementQueryInterface) {
            return !$this->_all($value, $element)->exists();
        }

        return $value->isEmpty();
    }

    /**
     * @inheritdoc
     */
    public function normalizeValue(mixed $value, ?ElementInterface $element = null): mixed
    {
        if ($value instanceof ElementQueryInterface) {
            return $value;
        }

        /** @var string|ElementInterface $class */
        /** @phpstan-var class-string<ElementInterface>|ElementInterface $class */
        $class = static::elementType();
        /** @var ElementQuery $query */
        $query = $class::find()
            ->siteId($this->targetSiteId($element));

        // $value will be an array of element IDs if there was a validation error or we're loading a draft/version.
        if (is_array($value)) {
            $query
                ->id(array_values(array_filter($value)))
                ->fixedOrder();
        } elseif ($value !== '' && $element && $element->id) {
            $query->innerJoin(
                ['relations' => DbTable::RELATIONS],
                [
                    'and',
                    '[[relations.targetId]] = [[elements.id]]',
                    [
                        'relations.sourceId' => $element->id,
                        'relations.fieldId' => $this->id,
                    ],
                    [
                        'or',
                        ['relations.sourceSiteId' => null],
                        ['relations.sourceSiteId' => $element->siteId],
                    ],
                ]
            );

            if ($this->sortable) {
                $query->orderBy(['relations.sortOrder' => SORT_ASC]);
            }

            if (!$this->allowMultipleSources && $this->source) {
                $source = ElementHelper::findSource($class, $this->source, ElementSources::CONTEXT_FIELD);

                // Does the source specify any criteria attributes?
                if (isset($source['criteria'])) {
                    Craft::configure($query, $source['criteria']);
                }
            }
        } else {
            $query->id(false);
        }

        if ($this->allowLimit && $this->maxRelations) {
            $query->limit($this->maxRelations);
        }

        return $query;
    }

    /**
     * @inheritdoc
     */
    public function serializeValue(mixed $value, ?ElementInterface $element = null): mixed
    {
        /** @var ElementQueryInterface|Collection $value */
        if ($value instanceof Collection) {
            return $value->map(fn(ElementInterface $element) => $element->id)->all();
        }

        return $this->_all($value, $element)->ids();
    }

    /**
     * @inheritdoc
     */
    public function getElementConditionRuleType(): array|string|null
    {
        return RelationalFieldConditionRule::class;
    }

    /**
     * @inheritdoc
     */
    public function modifyElementsQuery(ElementQueryInterface $query, mixed $value): void
    {
        if (empty($value)) {
            return;
        }

        if (!is_array($value)) {
            $value = [$value];
        }

        /** @var ElementQuery $query */
        $conditions = [];

        if (isset($value[0]) && in_array($value[0], [':notempty:', ':empty:', 'not :empty:'])) {
            $emptyCondition = array_shift($value);
            if ($emptyCondition === 'not :empty:') {
                $emptyCondition = ':notempty:';
            }

            $ns = $this->handle . '_' . StringHelper::randomString(5);
            $condition = [
                'exists', (new Query())
                    ->from(["relations_$ns" => DbTable::RELATIONS])
                    ->innerJoin(["elements_$ns" => DbTable::ELEMENTS], "[[elements_$ns.id]] = [[relations_$ns.targetId]]")
                    ->leftJoin(["elements_sites_$ns" => DbTable::ELEMENTS_SITES], "[[elements_sites_$ns.elementId]] = [[elements_$ns.id]]")
                    ->where("[[relations_$ns.sourceId]] = [[elements.id]]")
                    ->andWhere([
                        'or',
                        ["relations_$ns.sourceSiteId" => null],
                        ["relations_$ns.sourceSiteId" => new Expression('[[elements_sites.siteId]]')],
                    ])
                    ->andWhere([
                        "relations_$ns.fieldId" => $this->id,
                        "elements_$ns.enabled" => true,
                        "elements_$ns.dateDeleted" => null,
                        "elements_sites_$ns.siteId" => $this->_targetSiteId() ?? new Expression('[[elements_sites.siteId]]'),
                        "elements_sites_$ns.enabled" => true,
                    ]),
            ];

            if ($emptyCondition === ':notempty:') {
                $conditions[] = $condition;
            } else {
                $conditions[] = ['not', $condition];
            }
        }

        if (!empty($value)) {
            $parser = new ElementRelationParamParser([
                'fields' => [
                    $this->handle => $this,
                ],
            ]);
            $condition = $parser->parse([
                'targetElement' => $value,
                'field' => $this->handle,
            ]);
            if ($condition !== false) {
                $conditions[] = $condition;
            }
        }

        if (empty($conditions)) {
            throw new QueryAbortedException();
        }

        array_unshift($conditions, 'or');
        $query->subQuery->andWhere($conditions);
    }

    /**
     * @inheritdoc
     */
    public function modifyElementIndexQuery(ElementQueryInterface $query): void
    {
        $criteria = [
            'drafts' => null,
            'status' => null,
        ];

        if (!$this->targetSiteId) {
            $criteria['siteId'] = '*';
            $criteria['unique'] = true;
            // Just to be safe...
            if (is_numeric($query->siteId)) {
                $criteria['preferSites'] = [$query->siteId];
            }
        }

        $query->andWith([$this->handle, $criteria]);
    }

    /**
     * @inheritdoc
     */
    public function getIsTranslatable(?ElementInterface $element = null): bool
    {
        return $this->localizeRelations;
    }

    /**
     * @inheritdoc
     */
    protected function inputHtml(mixed $value, ?ElementInterface $element = null): string
    {
        if ($element !== null && $element->hasEagerLoadedElements($this->handle)) {
            $value = $element->getEagerLoadedElements($this->handle)->all();
        } else {
            /** @var ElementQueryInterface $value */
            $value = $this->_all($value, $element);
        }

        /** @var ElementQuery|array $value */
        $variables = $this->inputTemplateVariables($value, $element);

        return Craft::$app->getView()->renderTemplate($this->inputTemplate, $variables);
    }

    /**
     * @inheritdoc
     */
    protected function searchKeywords(mixed $value, ElementInterface $element): string
    {
        /** @var ElementQuery|Collection $value */
        $titles = [];

        foreach ($this->_all($value, $element)->all() as $relatedElement) {
            $titles[] = (string)$relatedElement;
        }

        return parent::searchKeywords($titles, $element);
    }

    /**
     * @inheritdoc
     */
    public function getStaticHtml(mixed $value, ElementInterface $element): string
    {
        /** @var ElementQueryInterface|Collection $value */
        if ($value instanceof Collection) {
            $value = $value->all();
        } else {
            $value = $this->_all($value, $element)->all();
        }

        if (empty($value)) {
            return '<p class="light">' . Craft::t('app', 'Nothing selected.') . '</p>';
        }

        $view = Craft::$app->getView();
        $id = $this->getInputId();
        $html = "<div id='$id' class='elementselect'><div class='elements'>";

        foreach ($value as $relatedElement) {
            $html .= Cp::elementHtml($relatedElement);
        }

        $html .= '</div></div>';

        $nsId = $view->namespaceInputId($id);
        $js = <<<JS
(new Craft.ElementThumbLoader()).load($('#$nsId'));
JS;
        $view->registerJs($js);

        return $html;
    }

    /**
     * @inheritdoc
     */
    public function getTableAttributeHtml(mixed $value, ElementInterface $element): string
    {
        /** @var ElementQueryInterface|Collection $value */
        if ($value instanceof ElementQueryInterface) {
            $value = $this->_all($value, $element)->collect();
        }

        return $this->tableAttributeHtml($value);
    }

    /**
     * Returns the HTML that should be shown for this field in Table View.
     *
     * @param Collection $elements
     * @return string
     * @since 3.6.3
     */
    protected function tableAttributeHtml(Collection $elements): string
    {
        return Cp::elementPreviewHtml($elements->all());
    }

    /**
     * @inheritdoc
     */
    public function getEagerLoadingMap(array $sourceElements): array|null|false
    {
        $sourceSiteId = $sourceElements[0]->siteId;

        // Get the source element IDs
        $sourceElementIds = ArrayHelper::getColumn($sourceElements, 'id', false);

        // Return any relation data on these elements, defined with this field
        $map = (new Query())
            ->select(['sourceId as source', 'targetId as target'])
            ->from([DbTable::RELATIONS])
            ->where([
                'and',
                [
                    'fieldId' => $this->id,
                    'sourceId' => $sourceElementIds,
                ],
                [
                    'or',
                    ['sourceSiteId' => $sourceSiteId],
                    ['sourceSiteId' => null],
                ],
            ])
            ->orderBy(['sortOrder' => SORT_ASC])
            ->all();

        $criteria = [];

        // Is a single target site selected?
        if ($this->targetSiteId && Craft::$app->getIsMultiSite()) {
            try {
                $criteria['siteId'] = Craft::$app->getSites()->getSiteByUid($this->targetSiteId)->id;
            } catch (SiteNotFoundException $exception) {
                Craft::warning($exception->getMessage(), __METHOD__);
            }
        }

        return [
            'elementType' => static::elementType(),
            'map' => $map,
            'criteria' => $criteria,
        ];
    }

    /**
     * @inheritdoc
     * @since 3.5.0
     */
    public function getContentGqlMutationArgumentType(): Type|array
    {
        return [
            'name' => $this->handle,
            'type' => Type::listOf(Type::int()),
            'description' => $this->instructions,
        ];
    }

    // Events
    // -------------------------------------------------------------------------

    /**
     * @inheritdoc
     */
    public function afterSave(bool $isNew): void
    {
        // If the propagation method just changed, resave all the Matrix blocks
        if (isset($this->oldSettings)) {
            $oldLocalizeRelations = (bool)($this->oldSettings['localizeRelations'] ?? false);
            if ($this->localizeRelations !== $oldLocalizeRelations) {
                Queue::push(new LocalizeRelations([
                    'fieldId' => $this->id,
                ]));
            }
        }

        parent::afterSave($isNew);
    }

    /**
     * @inheritdoc
     */
    public function afterElementSave(ElementInterface $element, bool $isNew): void
    {
        // Skip if nothing changed, or the element is just propagating and we're not localizing relations
        if (
            $element->isFieldDirty($this->handle) &&
            (!$element->propagating || $this->localizeRelations)
        ) {
            /** @var ElementQueryInterface|Collection $value */
            $value = $element->getFieldValue($this->handle);

            // $value will be an element query and its $id will be set if we're saving new relations
            if ($value instanceof Collection) {
                $targetIds = $value->map(fn(ElementInterface $element) => $element->id)->all();
            } elseif (
                is_array($value->id) &&
                ArrayHelper::isNumeric($value->id)
            ) {
                $targetIds = $value->id ?: [];
            } else {
                $targetIds = $this->_all($value, $element)->ids();
            }

            /** @var int|int[]|false|null $targetIds */
            Craft::$app->getRelations()->saveRelations($this, $element, $targetIds);

            // Reset the field value if this is a new element
            if ($isNew) {
                $element->setFieldValue($this->handle, null);
            }

            if (!$this->localizeRelations && ElementHelper::shouldTrackChanges($element)) {
                // Mark the field as dirty across all of the element’s sites
                // (this is a little hacky but there’s not really a non-hacky alternative unfortunately.)
                $siteIds = ArrayHelper::getColumn(ElementHelper::supportedSitesForElement($element), 'siteId');
                $siteIds = ArrayHelper::withoutValue($siteIds, $element->siteId);
                if (!empty($siteIds)) {
                    $userId = Craft::$app->getUser()->getId();
                    $timestamp = Db::prepareDateForDb(new DateTime());

                    foreach ($siteIds as $siteId) {
                        Db::upsert(DbTable::CHANGEDFIELDS, [
                            'elementId' => $element->id,
                            'siteId' => $siteId,
                            'fieldId' => $this->id,
                            'dateUpdated' => $timestamp,
                            'propagated' => $element->propagating,
                            'userId' => $userId,
                        ]);
                    }
                }
            }
        }

        parent::afterElementSave($element, $isNew);
    }

    /**
     * Normalizes the available sources into select input options.
     *
     * @return array
     */
    public function getSourceOptions(): array
    {
        $options = array_map(
            fn($s) => ['label' => $s['label'], 'value' => $s['key']],
            $this->availableSources()
        );
        ArrayHelper::multisort($options, 'label', SORT_ASC, SORT_NATURAL | SORT_FLAG_CASE);
        return $options;
    }

    /**
     * Returns the HTML for the Target Site setting.
     *
     * @return string|null
     */
    public function getTargetSiteFieldHtml(): ?string
    {
        /** @var ElementInterface|string $class */
        $class = static::elementType();

        if (!Craft::$app->getIsMultiSite() || !$class::isLocalized()) {
            return null;
        }

        $type = $class::lowerDisplayName();
        $pluralType = $class::pluralLowerDisplayName();
        $showTargetSite = !empty($this->targetSiteId);
        $siteOptions = [];

        foreach (Craft::$app->getSites()->getAllSites() as $site) {
            $siteOptions[] = [
                'label' => Craft::t('site', $site->getName()),
                'value' => $site->uid,
            ];
        }

        return
            Cp::checkboxFieldHtml([
                'checkboxLabel' => Craft::t('app', 'Relate {type} from a specific site?', ['type' => $pluralType]),
                'name' => 'useTargetSite',
                'checked' => $showTargetSite,
                'toggle' => 'target-site-field',
                'reverseToggle' => 'show-site-menu-field',
            ]) .
            Cp::selectFieldHtml([
                'fieldClass' => !$showTargetSite ? ['hidden'] : null,
                'label' => Craft::t('app', 'Which site should {type} be related from?', ['type' => $pluralType]),
                'id' => 'target-site',
                'name' => 'targetSiteId',
                'options' => $siteOptions,
                'value' => $this->targetSiteId,
            ]) .
            Cp::checkboxFieldHtml([
                'fieldset' => true,
                'fieldClass' => $showTargetSite ? ['hidden'] : null,
                'checkboxLabel' => Craft::t('app', 'Show the site menu'),
                'instructions' => Craft::t('app', 'Whether the site menu should be shown for {type} selection modals.', [
                    'type' => $type,
                ]),
                'warning' => Craft::t('app', 'Relations don’t store the selected site, so this should only be enabled if some {type} aren’t propagated to all sites.', [
                    'type' => $pluralType,
                ]),
                'id' => 'show-site-menu',
                'name' => 'showSiteMenu',
                'checked' => $this->showSiteMenu,
            ]);
    }

    /**
     * Returns the HTML for the View Mode setting.
     *
     * @return string|null
     */
    public function getViewModeFieldHtml(): ?string
    {
        $supportedViewModes = $this->supportedViewModes();

        if (count($supportedViewModes) === 1) {
            return null;
        }

        $viewModeOptions = [];

        foreach ($supportedViewModes as $key => $label) {
            $viewModeOptions[] = ['label' => $label, 'value' => $key];
        }

        return Cp::selectFieldHtml([
            'label' => Craft::t('app', 'View Mode'),
            'instructions' => Craft::t('app', 'Choose how the field should look for authors.'),
            'id' => 'viewMode',
            'name' => 'viewMode',
            'options' => $viewModeOptions,
            'value' => $this->viewMode,
        ]);
    }

    /**
     * @inheritdoc
     */
    public function useFieldset(): bool
    {
        return true;
    }

    /**
     * Returns an array of variables that should be passed to the settings template.
     *
     * @return array
     * @since 3.2.10
     */
    protected function settingsTemplateVariables(): array
    {
        /** @var ElementInterface|string $elementType */
        $elementType = $this->elementType();

        $selectionCondition = $this->getSelectionCondition() ?? $this->createSelectionCondition();
        if ($selectionCondition) {
            $selectionCondition->mainTag = 'div';
            $selectionCondition->id = 'selection-condition';
            $selectionCondition->name = 'selectionCondition';
            $selectionCondition->forProjectConfig = true;
            $selectionCondition->queryParams[] = 'site';
            $selectionCondition->queryParams[] = 'status';

            $selectionConditionHtml = Cp::fieldHtml($selectionCondition->getBuilderHtml(), [
                'label' => Craft::t('app', 'Selectable {type} Condition', [
                    'type' => $elementType::pluralDisplayName(),
                ]),
                'instructions' => Craft::t('app', 'Only allow {type} to be selected if they match the following rules:', [
                    'type' => $elementType::pluralLowerDisplayName(),
                ]),
            ]);
        }

        return [
            'field' => $this,
            'elementType' => $elementType::lowerDisplayName(),
            'pluralElementType' => $elementType::pluralLowerDisplayName(),
            'selectionCondition' => $selectionConditionHtml ?? null,
        ];
    }

    /**
     * Returns an array of variables that should be passed to the input template.
     *
     * @param array|ElementQueryInterface|null $value
     * @param ElementInterface|null $element
     * @return array
     */
    protected function inputTemplateVariables(array|ElementQueryInterface $value = null, ?ElementInterface $element = null): array
    {
        if ($value instanceof ElementQueryInterface) {
            $value = $value->all();
        } elseif (!is_array($value)) {
            $value = [];
        }

        if ($this->validateRelatedElements) {
            // Pre-validate related elements
            foreach ($value as $related) {
                if ($related->enabled && $related->getEnabledForSite()) {
                    $related->setScenario(Element::SCENARIO_LIVE);
                    $related->validate();
                }
            }
        }

        $selectionCriteria = $this->getInputSelectionCriteria();
        $selectionCriteria['siteId'] = $this->targetSiteId($element);

        $disabledElementIds = [];

        if (!$this->allowSelfRelations && $element) {
            if ($element->id) {
                $disabledElementIds[] = $element->getCanonicalId();
            }
            if ($element instanceof BlockElementInterface) {
                $el = $element;
                do {
                    try {
                        $el = $el->getOwner();
                        if ($el) {
                            $disabledElementIds[] = $el->getCanonicalId();
                        }
                    } catch (InvalidConfigException) {
                        break;
                    }
                } while ($el instanceof BlockElementInterface);
            }
        }

        return [
            'jsClass' => $this->inputJsClass,
            'elementType' => static::elementType(),
            'id' => $this->getInputId(),
            'fieldId' => $this->id,
            'storageKey' => 'field.' . $this->id,
            'describedBy' => $this->describedBy,
            'name' => $this->handle,
            'elements' => $value,
            'sources' => $this->getInputSources($element),
            'condition' => $this->getSelectionCondition(),
            'criteria' => $selectionCriteria,
            'showSiteMenu' => ($this->targetSiteId || !$this->showSiteMenu) ? false : 'auto',
            'allowSelfRelations' => $this->allowSelfRelations,
            'sourceElementId' => !empty($element->id) ? $element->id : null,
            'disabledElementIds' => $disabledElementIds,
            'limit' => $this->allowLimit ? $this->maxRelations : null,
            'viewMode' => $this->viewMode(),
            'selectionLabel' => $this->selectionLabel ? Craft::t('site', $this->selectionLabel) : static::defaultSelectionLabel(),
            'sortable' => $this->sortable,
            'prevalidate' => $this->validateRelatedElements,
            'modalSettings' => [
                'defaultSiteId' => $element->siteId ?? null,
            ],
        ];
    }

    /**
     * Returns an array of the source keys the field should be able to select elements from.
     *
     * @param ElementInterface|null $element
     * @return array|string|null
     */
    public function getInputSources(?ElementInterface $element = null): array|string|null
    {
        if ($this->allowMultipleSources) {
            $sources = $this->sources;
        } else {
            $sources = [$this->source];
        }

        return $sources;
    }

    /**
     * Returns any additional criteria parameters limiting which elements the field should be able to select.
     *
     * @return array
     */
    public function getInputSelectionCriteria(): array
    {
        // Fire a defineSelectionCriteria event
        $event = new ElementCriteriaEvent();
        $this->trigger(self::EVENT_DEFINE_SELECTION_CRITERIA, $event);
        return $event->criteria;
    }

    /**
     * Returns the element condition that should be used to determine which elements are selectable by the field.
     *
     * @return ElementConditionInterface|null
     * @since 4.0.0
     */
    public function getSelectionCondition(): ?ElementConditionInterface
    {
        if ($this->_selectionCondition !== null && !$this->_selectionCondition instanceof ConditionInterface) {
            $this->_selectionCondition = Craft::$app->getConditions()->createCondition($this->_selectionCondition);
        }

        return $this->_selectionCondition;
    }

    /**
     * Sets the element condition that should be used to determine which elements are selectable by the field.
     *
     * @param ElementConditionInterface|string|array|null $condition
     * @phpstan-param ElementConditionInterface|string|array{class:string}|null $condition
     * @since 4.0.0
     */
    public function setSelectionCondition(mixed $condition): void
    {
        if ($condition instanceof ConditionInterface && !$condition->getConditionRules()) {
            $condition = null;
        }

        // Don't instantiate it unless we actually end up needing it.
        // Avoids an infinite recursion bug (ElementCondition::conditionRuleTypes() => getAllFields() => setSelectionCondition() => ...)
        $this->_selectionCondition = $condition;
    }

    /**
     * Creates an element condition that should be used to determine which elements are selectable by the field.
     *
     * The condition’s `queryParams` property should be set to any element query params that are already covered by other field settings.
     *
     * @return ElementConditionInterface|null
     * @since 4.0.0
     */
    protected function createSelectionCondition(): ?ElementConditionInterface
    {
        return null;
    }

    /**
     * Returns the site ID that target elements should have.
     *
     * @param ElementInterface|null $element
     * @return int
     */
    protected function targetSiteId(?ElementInterface $element = null): int
    {
        $targetSiteId = $this->_targetSiteId();
        if ($targetSiteId) {
            return $targetSiteId;
        }

        if ($element !== null && $element::isLocalized()) {
            return $element->siteId;
        }

        return Craft::$app->getSites()->getCurrentSite()->id;
    }

    private function _targetSiteId(): ?int
    {
        if ($this->targetSiteId && Craft::$app->getIsMultiSite()) {
            try {
                return Craft::$app->getSites()->getSiteByUid($this->targetSiteId)->id;
            } catch (SiteNotFoundException $exception) {
                Craft::warning($exception->getMessage(), __METHOD__);
            }
        }

        return null;
    }

    /**
     * Returns the field’s supported view modes.
     *
     * @return array
     */
    protected function supportedViewModes(): array
    {
        $viewModes = [
            'list' => Craft::t('app', 'List'),
        ];

        if ($this->allowLargeThumbsView) {
            $viewModes['large'] = Craft::t('app', 'Large Thumbnails');
        }

        return $viewModes;
    }

    /**
     * Returns the field’s current view mode.
     *
     * @return string
     */
    protected function viewMode(): string
    {
        $supportedViewModes = $this->supportedViewModes();
        $viewMode = $this->viewMode;

        if ($viewMode && isset($supportedViewModes[$viewMode])) {
            return $viewMode;
        }

        return 'list';
    }

    /**
     * Returns the sources that should be available to choose from within the field's settings
     *
     * @return array
     */
    protected function availableSources(): array
    {
        return ArrayHelper::where(
            Craft::$app->getElementSources()->getSources(static::elementType(), 'modal'),
            fn($s) => $s['type'] !== ElementSources::TYPE_HEADING
        );
    }

    /**
     * Returns a clone of the element query value, prepped to include disabled and cross-site elements.
     *
     * @param ElementQueryInterface $query
     * @param ElementInterface|null $element
     * @return ElementQueryInterface
     */
    private function _all(ElementQueryInterface $query, ?ElementInterface $element = null): ElementQueryInterface
    {
        $clone = (clone $query)
            ->drafts(null)
            ->status(null)
            ->site('*')
            ->limit(null)
            ->unique();
        if ($element !== null) {
            $clone->preferSites([$this->targetSiteId($element)]);
        }
        return $clone;
    }
}<|MERGE_RESOLUTION|>--- conflicted
+++ resolved
@@ -100,11 +100,7 @@
      */
     public static function valueType(): string
     {
-<<<<<<< HEAD
-        return sprintf('%s|%s<%s>', ElementQueryInterface::class, ElementCollection::class, ElementInterface::class);
-=======
-        return sprintf('\\%s|\\%s[]', ElementQueryInterface::class, ElementInterface::class);
->>>>>>> 3f8a5d61
+        return sprintf('\\%s|\\%s<\\%s>', ElementQueryInterface::class, ElementCollection::class, ElementInterface::class);
     }
 
     /**
