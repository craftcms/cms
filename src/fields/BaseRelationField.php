--- conflicted
+++ resolved
@@ -647,9 +647,6 @@
      */
     public function normalizeValue(mixed $value, ?ElementInterface $element): mixed
     {
-<<<<<<< HEAD
-        if ($value instanceof ElementQueryInterface || $value instanceof ElementCollection) {
-=======
         // If we're propagating a value, and we don't show the site menu,
         // only save relations to elements in the current site.
         // (see https://github.com/craftcms/cms/issues/15459)
@@ -665,8 +662,7 @@
                 ->ids();
         }
 
-        if ($value instanceof ElementQueryInterface || $value instanceof Collection) {
->>>>>>> 09ca98dc
+        if ($value instanceof ElementQueryInterface || $value instanceof ElementCollection) {
             return $value;
         }
 
