--- conflicted
+++ resolved
@@ -310,23 +310,13 @@
         $view->registerAssetBundle(TimepickerAsset::class);
         $view->registerAssetBundle(TableSettingsAsset::class);
         $view->registerJs('new Craft.TableFieldSettings(' .
-<<<<<<< HEAD
-            Json::encode($view->namespaceInputName('columns'), JSON_UNESCAPED_UNICODE) . ', ' .
-            Json::encode($view->namespaceInputName('defaults'), JSON_UNESCAPED_UNICODE) . ', ' .
-            Json::encode($this->columns, JSON_UNESCAPED_UNICODE) . ', ' .
-            Json::encode($this->defaults ?? [], JSON_UNESCAPED_UNICODE) . ', ' .
-            Json::encode($columnSettings, JSON_UNESCAPED_UNICODE) . ', ' .
-            Json::encode($dropdownSettingsHtml, JSON_UNESCAPED_UNICODE) . ', ' .
-            Json::encode($dropdownSettingsCols, JSON_UNESCAPED_UNICODE) .
-=======
             Json::encode($view->namespaceInputName('columns')) . ', ' .
             Json::encode($view->namespaceInputName('defaults')) . ', ' .
             Json::encode($this->columns) . ', ' .
-            Json::encode($this->defaults) . ', ' .
+            Json::encode($this->defaults ?? []) . ', ' .
             Json::encode($columnSettings) . ', ' .
             Json::encode($dropdownSettingsHtml) . ', ' .
             Json::encode($dropdownSettingsCols) .
->>>>>>> e2f7e7b7
             ');');
 
         $columnsField = $view->renderTemplate('_components/fieldtypes/Table/columntable.twig', [
