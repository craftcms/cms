--- conflicted
+++ resolved
@@ -346,19 +346,15 @@
     /**
      * @inheritdoc
      */
-<<<<<<< HEAD
+    public function useFieldset(): bool
+    {
+        return true;
+    }
+
+    /**
+     * @inheritdoc
+     */
     protected function inputHtml($value, ?ElementInterface $element = null): string
-=======
-    public function useFieldset(): bool
-    {
-        return true;
-    }
-
-    /**
-     * @inheritdoc
-     */
-    protected function inputHtml($value, ElementInterface $element = null): string
->>>>>>> ecbe7ec7
     {
         Craft::$app->getView()->registerAssetBundle(TimepickerAsset::class);
         return $this->_getInputHtml($value, $element, false);
