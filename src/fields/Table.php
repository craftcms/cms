--- conflicted
+++ resolved
@@ -438,10 +438,7 @@
 
     /**
      * @inheritdoc
-<<<<<<< HEAD
-=======
      * @since 3.5.0
->>>>>>> 28b01f8a
      */
     public function getContentGqlMutationArgumentType()
     {
