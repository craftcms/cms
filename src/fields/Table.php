--- conflicted
+++ resolved
@@ -291,24 +291,9 @@
             Json::encode($dropdownSettingsCols, JSON_UNESCAPED_UNICODE) .
             ');');
 
-<<<<<<< HEAD
         $columnsField = $view->renderTemplate('_components/fieldtypes/Table/columntable', [
             'cols' => $columnSettings,
             'rows' => $this->columns,
-=======
-        $columnsField = $view->renderTemplateMacro('_includes/forms', 'editableTableField', [
-            [
-                'label' => Craft::t('app', 'Table Columns'),
-                'instructions' => Craft::t('app', 'Define the columns your table should have.'),
-                'id' => 'columns',
-                'name' => 'columns',
-                'cols' => $columnSettings,
-                'rows' => $this->columns,
-                'addRowLabel' => Craft::t('app', 'Add a column'),
-                'initJs' => false,
-                'errors' => $this->getErrors('columns'),
-            ]
->>>>>>> 292c8fad
         ]);
 
         $defaultsField = $view->renderTemplateMacro('_includes/forms', 'editableTableField', [
@@ -319,7 +304,8 @@
                 'name' => 'defaults',
                 'cols' => $this->columns,
                 'rows' => $this->defaults,
-                'initJs' => false
+                'initJs' => false,
+                'errors' => $this->getErrors('columns'),
             ]
         ]);
 
