<?php
/**
 * @link https://craftcms.com/
 * @copyright Copyright (c) Pixel & Tonic, Inc.
 * @license https://craftcms.github.io/license/
 */

namespace craft\fields;

use Craft;
use craft\base\Element;
use craft\base\ElementInterface;
use craft\base\Field;
use craft\fields\data\ColorData;
use craft\helpers\DateTimeHelper;
use craft\helpers\Json;
use craft\validators\ColorValidator;
use craft\validators\UrlValidator;
use craft\web\assets\tablesettings\TableSettingsAsset;
use craft\web\assets\timepicker\TimepickerAsset;
use yii\db\Schema;
use yii\validators\Validator;
use yii\validators\EmailValidator;

/**
 * Table represents a Table field.
 *
 * @author Pixel & Tonic, Inc. <support@pixelandtonic.com>
 * @since 3.0
 */
class Table extends Field
{
    // Static
    // =========================================================================

    /**
     * @inheritdoc
     */
    public static function displayName(): string
    {
        return Craft::t('app', 'Table');
    }

    /**
     * @inheritdoc
     */
    public static function valueType(): string
    {
        return 'array|null';
    }

    // Properties
    // =========================================================================

    /**
     * @var string|null Custom add row button label
     */
    public $addRowLabel;

    /**
     * @var int|null Maximum number of Rows allowed
     */
    public $maxRows;

    /**
     * @var int|null Minimum number of Rows allowed
     */
    public $minRows;

    /**
     * @var array|null The columns that should be shown in the table
     */
    public $columns = [
        'col1' => [
            'heading' => '',
            'handle' => '',
            'type' => 'singleline'
        ]
    ];

    /**
     * @var array The default row values that new elements should have
     */
    public $defaults;

    /**
     * @var string The type of database column the field should have in the content table
     */
    public $columnType = Schema::TYPE_TEXT;

    // Public Methods
    // =========================================================================

    /**
     * @inheritdoc
     */
    public function init()
    {
        parent::init();

        if ($this->addRowLabel === null) {
            $this->addRowLabel = Craft::t('app', 'Add a row');
        }

        if (!is_array($this->columns)) {
            $this->columns = [];
        } else {
            foreach ($this->columns as $colId => &$column) {
                if ($column['type'] === 'select') {
                    if (!isset($column['options'])) {
                        $column['options'] = [];
                    } else if (is_string($column['options'])) {
                        $column['options'] = Json::decode($column['options']);
                    }
                } else {
                    unset($column['options']);
                }
            }
            unset($column);
        }

        if (!is_array($this->defaults)) {
            $this->defaults = $this->id || $this->defaults === '' ? [] : [[]];
        } else {
            // Make sure the array is non-associative and with incrementing keys
            $this->defaults = array_values($this->defaults);
        }

        // Convert default date cell values to ISO8601 strings
        if (!empty($this->columns) && $this->defaults !== null) {
            foreach ($this->columns as $colId => $col) {
                if (in_array($col['type'], ['date', 'time'], true)) {
                    foreach ($this->defaults as &$row) {
                        if (isset($row[$colId])) {
                            $row[$colId] = DateTimeHelper::toIso8601($row[$colId]) ?: null;
                        }
                    }
                }
            }
        }
    }

    /**
     * @inheritdoc
     */
    public function rules()
    {
        $rules = parent::rules();
        $rules[] = [['minRows'], 'compare', 'compareAttribute' => 'maxRows', 'operator' => '<=', 'type' => 'number', 'when' => [$this, 'hasMaxRows']];
        $rules[] = [['maxRows'], 'compare', 'compareAttribute' => 'minRows', 'operator' => '>=', 'type' => 'number', 'when' => [$this, 'hasMinRows']];
        $rules[] = [['minRows', 'maxRows'], 'integer', 'min' => 0];
        return $rules;
    }

    /**
     * @return bool whether minRows was set
     */
    public function hasMinRows(): bool
    {
        return $this->minRows;
    }

    /**
     * @return bool whether maxRows was set
     */
    public function hasMaxRows(): bool
    {
        return $this->maxRows;
    }

    /**
     * @inheritdoc
     */
    public function getContentColumnType(): string
    {
        return $this->columnType;
    }

    /**
     * @inheritdoc
     */
    public function getSettingsHtml()
    {
        $typeOptions = [
            'checkbox' => Craft::t('app', 'Checkbox'),
            'color' => Craft::t('app', 'Color'),
            'date' => Craft::t('app', 'Date'),
<<<<<<< HEAD
            'email' => Craft::t('app', 'Email'),
=======
            'select' => Craft::t('app', 'Dropdown'),
>>>>>>> e64f81dd
            'lightswitch' => Craft::t('app', 'Lightswitch'),
            'multiline' => Craft::t('app', 'Multi-line text'),
            'number' => Craft::t('app', 'Number'),
            'singleline' => Craft::t('app', 'Single-line text'),
            'time' => Craft::t('app', 'Time'),
            'url' => Craft::t('app', 'URL'),
        ];

        // Make sure they are sorted alphabetically (post-translation)
        asort($typeOptions);

        $columnSettings = [
            'heading' => [
                'heading' => Craft::t('app', 'Column Heading'),
                'type' => 'singleline',
                'autopopulate' => 'handle'
            ],
            'handle' => [
                'heading' => Craft::t('app', 'Handle'),
                'code' => true,
                'type' => 'singleline'
            ],
            'width' => [
                'heading' => Craft::t('app', 'Width'),
                'code' => true,
                'type' => 'singleline',
                'width' => 50
            ],
            'type' => [
                'heading' => Craft::t('app', 'Type'),
                'class' => 'thin',
                'type' => 'select',
                'options' => $typeOptions,
            ],
        ];

        $dropdownSettingsCols = [
            'label' => [
                'heading' => Craft::t('app', 'Option Label'),
                'type' => 'singleline',
                'autopopulate' => 'value',
                'class' => 'option-label',
            ],
            'value' => [
                'heading' => Craft::t('app', 'Value'),
                'type' => 'singleline',
                'class' => 'option-value code',
            ],
            'default' => [
                'heading' => Craft::t('app', 'Default?'),
                'type' => 'checkbox',
                'radioMode' => true,
                'class' => 'option-default thin',
            ],
        ];

        $dropdownSettingsHtml = Craft::$app->getView()->renderTemplateMacro('_includes/forms', 'editableTableField', [
            [
                'label' => Craft::t('app', 'Dropdown Options'),
                'instructions' => Craft::t('app', 'Define the available options.'),
                'id' => '__ID__',
                'name' => '__NAME__',
                'addRowLabel' => Craft::t('app', 'Add an option'),
                'cols' => $dropdownSettingsCols,
                'initJs' => false,
            ]
        ]);

        $view = Craft::$app->getView();

        $view->registerAssetBundle(TimepickerAsset::class);
        $view->registerAssetBundle(TableSettingsAsset::class);
        $view->registerJs('new Craft.TableFieldSettings(' .
            Json::encode($view->namespaceInputName('columns'), JSON_UNESCAPED_UNICODE) . ', ' .
            Json::encode($view->namespaceInputName('defaults'), JSON_UNESCAPED_UNICODE) . ', ' .
            Json::encode($this->columns, JSON_UNESCAPED_UNICODE) . ', ' .
            Json::encode($this->defaults, JSON_UNESCAPED_UNICODE) . ', ' .
            Json::encode($columnSettings, JSON_UNESCAPED_UNICODE) . ', ' .
            Json::encode($dropdownSettingsHtml, JSON_UNESCAPED_UNICODE) . ', ' .
            Json::encode($dropdownSettingsCols, JSON_UNESCAPED_UNICODE) .
            ');');

        $columnsField = $view->renderTemplate('_components/fieldtypes/Table/columntable', [
            'cols' => $columnSettings,
            'rows' => $this->columns,
        ]);

        $defaultsField = $view->renderTemplateMacro('_includes/forms', 'editableTableField', [
            [
                'label' => Craft::t('app', 'Default Values'),
                'instructions' => Craft::t('app', 'Define the default values for the field.'),
                'id' => 'defaults',
                'name' => 'defaults',
                'cols' => $this->columns,
                'rows' => $this->defaults,
                'initJs' => false
            ]
        ]);

        return $view->renderTemplate('_components/fieldtypes/Table/settings', [
            'field' => $this,
            'columnsField' => $columnsField,
            'defaultsField' => $defaultsField,
        ]);
    }

    /**
     * @inheritdoc
     */
    public function getInputHtml($value, ElementInterface $element = null): string
    {
        Craft::$app->getView()->registerAssetBundle(TimepickerAsset::class);
        return $this->_getInputHtml($value, $element, false);
    }

    /**
     * @inheritdoc
     */
    public function getElementValidationRules(): array
    {
        return ['validateTableData'];
    }

    /**
     * Validates the table data.
     *
     * @param ElementInterface $element
     */
    public function validateTableData(ElementInterface $element)
    {
        /** @var Element $element */
        $value = $element->getFieldValue($this->handle);

        if (!empty($value) && !empty($this->columns)) {
            foreach ($value as $row) {
                foreach ($this->columns as $colId => $col) {
                    if (!$this->_validateCellValue($col['type'], $row[$colId], $error)) {
                        $element->addError($this->handle, $error);
                    }
                }
            }
        }
    }

    /**
     * @inheritdoc
     */
    public function normalizeValue($value, ElementInterface $element = null)
    {
        if (is_string($value) && !empty($value)) {
            $value = Json::decodeIfJson($value);
        } else if ($value === null && $this->isFresh($element)) {
            $value = array_values($this->defaults);
        }

        if (!is_array($value) || empty($this->columns)) {
            return null;
        }

        // Normalize the values and make them accessible from both the col IDs and the handles
        foreach ($value as &$row) {
            foreach ($this->columns as $colId => $col) {
                $row[$colId] = $this->_normalizeCellValue($col['type'], $row[$colId] ?? null);
                if ($col['handle']) {
                    $row[$col['handle']] = $row[$colId];
                }
            }
        }

        return $value;
    }

    /**
     * @inheritdoc
     */
    public function serializeValue($value, ElementInterface $element = null)
    {
        if (!is_array($value) || empty($this->columns)) {
            return null;
        }

        $serialized = [];

        foreach ($value as $row) {
            $serializedRow = [];
            foreach (array_keys($this->columns) as $colId) {
                $serializedRow[$colId] = parent::serializeValue($row[$colId] ?? null);
            }
            $serialized[] = $serializedRow;
        }

        return $serialized;
    }

    /**
     * @inheritdoc
     */
    public function getStaticHtml($value, ElementInterface $element): string
    {
        return $this->_getInputHtml($value, $element, true);
    }

    // Private Methods
    // =========================================================================

    /**
     * Normalizes a cell’s value.
     *
     * @param string $type The cell type
     * @param mixed $value The cell value
     * @return mixed
     * @see normalizeValue()
     */
    private function _normalizeCellValue(string $type, $value)
    {
        switch ($type) {
            case 'color':
                if ($value instanceof ColorData) {
                    return $value;
                }

                if (!$value || $value === '#') {
                    return null;
                }

                $value = strtolower($value);

                if ($value[0] !== '#') {
                    $value = '#' . $value;
                }

                if (strlen($value) === 4) {
                    $value = '#' . $value[1] . $value[1] . $value[2] . $value[2] . $value[3] . $value[3];
                }

                return new ColorData($value);

            case 'date':
            case 'time':
                return DateTimeHelper::toDateTime($value) ?: null;
        }

        return $value;
    }

    /**
     * Validates a cell’s value.
     *
     * @param string $type The cell type
     * @param mixed $value The cell value
     * @param string|null &$error The error text to set on the element
     * @return bool Whether the value is valid
     * @see normalizeValue()
     */
    private function _validateCellValue(string $type, $value, string &$error = null): bool
    {
        if (!$value) {
            return true;
        }

        $validator = null;

        if ($type === 'color') {
            /** @var ColorData $value */
            $value = $value->getHex();
            $validator = new ColorValidator();
        } elseif ($type === 'url') {
            $validator = new UrlValidator();
        } elseif ($type === 'email') {
            $validator = new EmailValidator();
        }

        if ($validator instanceof Validator) {
            $validator->message = str_replace('{attribute}', '{value}', $validator->message);
            return $validator->validate($value, $error);
        }

        return true;
    }

    /**
     * Returns the field's input HTML.
     *
     * @param mixed $value
     * @param ElementInterface|null $element
     * @param bool $static
     * @return string
     */
    private function _getInputHtml($value, ElementInterface $element = null, bool $static): string
    {
        /** @var Element $element */
        if (empty($this->columns)) {
            return '';
        }

        // Translate the column headings
        foreach ($this->columns as &$column) {
            if (!empty($column['heading'])) {
                $column['heading'] = Craft::t('site', $column['heading']);
            }
        }
        unset($column);

        if (!is_array($value)) {
            $value = [];
        }

        // Explicitly set each cell value to an array with a 'value' key
        $checkForErrors = $element && $element->hasErrors($this->handle);
        foreach ($value as &$row) {
            foreach ($this->columns as $colId => $col) {
                if (isset($row[$colId])) {
                    $hasErrors = $checkForErrors && !$this->_validateCellValue($col['type'], $row[$colId]);
                    $row[$colId] = [
                        'value' => $row[$colId],
                        'hasErrors' => $hasErrors,
                    ];
                }
            }
        }
        unset($row);

        // Make sure the value contains at least the minimum number of rows
        if ($this->minRows) {
            for ($i = count($value); $i < $this->minRows; $i++) {
                $value[] = [];
            }
        }

        $view = Craft::$app->getView();
        $id = $view->formatInputId($this->handle);

        return $view->renderTemplate('_includes/forms/editableTable', [
            'id' => $id,
            'name' => $this->handle,
            'cols' => $this->columns,
            'rows' => $value,
            'minRows' => $this->minRows,
            'maxRows' => $this->maxRows,
            'static' => $static,
            'addRowLabel' => Craft::t('site', $this->addRowLabel),
        ]);
    }
}<|MERGE_RESOLUTION|>--- conflicted
+++ resolved
@@ -185,11 +185,8 @@
             'checkbox' => Craft::t('app', 'Checkbox'),
             'color' => Craft::t('app', 'Color'),
             'date' => Craft::t('app', 'Date'),
-<<<<<<< HEAD
+            'select' => Craft::t('app', 'Dropdown'),
             'email' => Craft::t('app', 'Email'),
-=======
-            'select' => Craft::t('app', 'Dropdown'),
->>>>>>> e64f81dd
             'lightswitch' => Craft::t('app', 'Lightswitch'),
             'multiline' => Craft::t('app', 'Multi-line text'),
             'number' => Craft::t('app', 'Number'),
