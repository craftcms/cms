--- conflicted
+++ resolved
@@ -116,22 +116,14 @@
                         continue;
                     }
 
-<<<<<<< HEAD
                     if ($column['type'] === 'select') {
                         if (!isset($column['options'])) {
                             $column['options'] = [];
-                        } else if (is_string($column['options'])) {
+                        } elseif (is_string($column['options'])) {
                             $column['options'] = Json::decode($column['options']);
                         }
                     } else {
                         unset($column['options']);
-=======
-                if ($column['type'] === 'select') {
-                    if (!isset($column['options'])) {
-                        $column['options'] = [];
-                    } elseif (is_string($column['options'])) {
-                        $column['options'] = Json::decode($column['options']);
->>>>>>> 9aa883ea
                     }
                 }
                 unset($column);
@@ -407,13 +399,8 @@
     {
         if (is_string($value) && !empty($value)) {
             $value = Json::decodeIfJson($value);
-<<<<<<< HEAD
-        } else if ($value === null && $this->isFresh($element)) {
+        } elseif ($value === null && $this->isFresh($element)) {
             $value = array_values($this->defaults ?? []);
-=======
-        } elseif ($value === null && $this->isFresh($element)) {
-            $value = array_values($this->defaults);
->>>>>>> 9aa883ea
         }
 
         if (!is_array($value) || empty($this->columns)) {
