--- conflicted
+++ resolved
@@ -87,20 +87,12 @@
     /**
      * @inheritdoc
      */
-<<<<<<< HEAD
-    protected string $inputTemplate = '_components/fieldtypes/Categories/input';
-=======
     // protected $inputTemplate = '_components/fieldtypes/Categories/input';
->>>>>>> 468486a9
-
-    /**
-     * @inheritdoc
-     */
-<<<<<<< HEAD
-    protected ?string $inputJsClass = 'Craft.CategorySelectInput';
-=======
+
+    /**
+     * @inheritdoc
+     */
     // protected $inputJsClass = 'Craft.CategorySelectInput';
->>>>>>> 468486a9
 
     /**
      * @inheritdoc
