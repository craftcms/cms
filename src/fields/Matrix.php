--- conflicted
+++ resolved
@@ -98,11 +98,7 @@
      */
     public static function valueType(): string
     {
-<<<<<<< HEAD
-        return sprintf('%s|%s<%s>', MatrixBlockQuery::class, ElementCollection::class, MatrixBlock::class);
-=======
-        return sprintf('\\%s|\\%s[]', MatrixBlockQuery::class, MatrixBlock::class);
->>>>>>> 3f8a5d61
+        return sprintf('\\%s|\\%s<\\%s>', MatrixBlockQuery::class, ElementCollection::class, MatrixBlock::class);
     }
 
     /**
