--- conflicted
+++ resolved
@@ -125,7 +125,6 @@
      * @inheritdoc
      */
     public static function dbType(): array|string|null
-<<<<<<< HEAD
     {
         return null;
     }
@@ -198,80 +197,6 @@
     }
 
     /**
-=======
-    {
-        return null;
-    }
-
-    /**
-     * @inheritdoc
-     */
-    public static function queryCondition(array $instances, mixed $value, array &$params): array
-    {
-        /** @var self $field */
-        $field = reset($instances);
-        $ns = $field->handle . '_' . StringHelper::randomString(5);
-
-        $existsQuery = (new Query())
-            ->from(["entries_$ns" => DbTable::ENTRIES])
-            ->innerJoin(["elements_$ns" => DbTable::ELEMENTS], "[[elements_$ns.id]] = [[entries_$ns.id]]")
-            ->innerJoin(["elements_owners_$ns" => DbTable::ELEMENTS_OWNERS], "[[elements_owners_$ns.elementId]] = [[elements_$ns.id]]")
-            ->andWhere([
-                "entries_$ns.fieldId" => $field->id,
-                "elements_$ns.enabled" => true,
-                "elements_$ns.dateDeleted" => null,
-                "[[elements_owners_$ns.ownerId]]" => new Expression('[[elements.id]]'),
-            ]);
-
-        if ($value === 'not :empty:') {
-            $value = ':notempty:';
-        }
-
-        if ($value === ':empty:') {
-            return ['not exists', $existsQuery];
-        }
-
-        if ($value !== ':notempty:') {
-            $ids = $value;
-            if (!is_array($ids)) {
-                $ids = is_string($ids) ? StringHelper::split($ids) : [$ids];
-            }
-
-            $ids = array_map(function($id) {
-                return $id instanceof Entry ? $id->id : (int)$id;
-            }, $ids);
-
-            $existsQuery->andWhere(["entries_$ns.id" => $ids]);
-        }
-
-        return ['exists', $existsQuery];
-    }
-
-    /**
-     * Returns the “Default Table Columns” options for the given entry types.
-     *
-     * @param EntryType[] $entryTypes
-     * @return array
-     * @since 5.0.0
-     */
-    public static function defaultTableColumnOptions(array $entryTypes): array
-    {
-        $fieldLayouts = array_map(fn(EntryType $entryType) => $entryType->getFieldLayout(), $entryTypes);
-        $elementSources = Craft::$app->getElementSources();
-        $tableColumns = array_merge(
-            $elementSources->getAvailableTableAttributes(Entry::class),
-            $elementSources->getTableAttributesForFieldLayouts($fieldLayouts),
-        );
-
-        $options = [];
-        foreach ($tableColumns as $attribute => $column) {
-            $options[] = ['label' => $column['label'], 'value' => $attribute];
-        }
-        return $options;
-    }
-
-    /**
->>>>>>> 56e8a322
      * @var int|null Min entries
      * @since 5.0.0
      */
@@ -280,7 +205,6 @@
     /**
      * @var int|null Max entries
      * @since 5.0.0
-<<<<<<< HEAD
      */
     public ?int $maxEntries = null;
 
@@ -322,49 +246,6 @@
     public ?string $createButtonLabel = null;
 
     /**
-=======
-     */
-    public ?int $maxEntries = null;
-
-    /**
-     * @var string The view mode
-     * @phpstan-var self::VIEW_MODE_*
-     * @since 5.0.0
-     */
-    public string $viewMode = self::VIEW_MODE_CARDS;
-
-    /**
-     * @var bool Whether cards should be shown in a multi-column grid
-     * @since 5.0.0
-     */
-    public bool $showCardsInGrid = false;
-
-    /**
-     * @var bool Include table view in element indexes
-     * @since 5.0.0
-     */
-    public bool $includeTableView = false;
-
-    /**
-     * @var string[] The default table columns to show in table view
-     * @since 5.0.0
-     */
-    public array $defaultTableColumns = [];
-
-    /**
-     * @var int|null The total entries to display per page within element indexes
-     * @since 5.0.0
-     */
-    public ?int $pageSize = null;
-
-    /**
-     * @var string|null The “New entry” button label.
-     * @since 5.0.0
-     */
-    public ?string $createButtonLabel = null;
-
-    /**
->>>>>>> 56e8a322
      * @var PropagationMethod Propagation method
      *
      * This will be set to one of the following:
@@ -1272,17 +1153,12 @@
      */
     public function canMergeFrom(FieldInterface $outgoingField, ?string &$reason): bool
     {
-<<<<<<< HEAD
-        // Make sure this field has all the entry types the outgoing field has
-        /** @var self $outgoingField */
-=======
         if (!$outgoingField instanceof self) {
             $reason = 'Matrix fields can only be merged into other Matrix fields.';
             return false;
         }
 
         // Make sure this field has all the entry types the outgoing field has
->>>>>>> 56e8a322
         $outgoingEntryTypeIds = array_map(fn(EntryType $entryType) => $entryType->id, $outgoingField->getEntryTypes());
         $persistentEntryTypeIds = array_map(fn(EntryType $entryType) => $entryType->id, $this->getEntryTypes());
         $missingEntryTypeIds = array_diff($outgoingEntryTypeIds, $persistentEntryTypeIds);
@@ -1432,17 +1308,10 @@
                 /** @phpstan-ignore-next-line */
                 ->map(fn(Entry $entry) => $entry->id)
                 ->all();
-<<<<<<< HEAD
 
             if (!empty($collapsedIds)) {
                 Craft::$app->getSession()->addAssetBundleFlash(MatrixAsset::class);
 
-=======
-
-            if (!empty($collapsedIds)) {
-                Craft::$app->getSession()->addAssetBundleFlash(MatrixAsset::class);
-
->>>>>>> 56e8a322
                 foreach ($collapsedIds as $id) {
                     Craft::$app->getSession()->addJsFlash("Craft.MatrixInput.rememberCollapsedEntryId($id);", View::POS_END);
                 }
