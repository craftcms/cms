<?php
/**
 * @link https://craftcms.com/
 * @copyright Copyright (c) Pixel & Tonic, Inc.
 * @license https://craftcms.github.io/license/
 */

namespace craft\fields;

use Craft;
use craft\base\EagerLoadingFieldInterface;
use craft\base\Element;
use craft\base\ElementInterface;
use craft\base\Field;
use craft\base\FieldInterface;
use craft\db\Query;
use craft\elements\db\ElementQuery;
use craft\elements\db\ElementQueryInterface;
use craft\elements\db\MatrixBlockQuery;
use craft\elements\MatrixBlock;
use craft\helpers\ArrayHelper;
use craft\helpers\Db;
use craft\helpers\ElementHelper;
use craft\helpers\Json;
use craft\helpers\StringHelper;
use craft\models\MatrixBlockType;
use craft\services\Elements;
use craft\validators\ArrayValidator;
use craft\web\assets\matrix\MatrixAsset;
use craft\web\assets\matrixsettings\MatrixSettingsAsset;
use yii\base\UnknownPropertyException;

/**
 * Matrix represents a Matrix field.
 *
 * @author Pixel & Tonic, Inc. <support@pixelandtonic.com>
 * @since 3.0
 */
class Matrix extends Field implements EagerLoadingFieldInterface
{
    // Static
    // =========================================================================

    /**
     * @inheritdoc
     */
    public static function displayName(): string
    {
        return Craft::t('app', 'Matrix');
    }

    /**
     * @inheritdoc
     */
    public static function supportedTranslationMethods(): array
    {
        // Don't ever automatically propagate values to other sites.
        return [
            self::TRANSLATION_METHOD_SITE,
        ];
    }

    // Properties
    // =========================================================================

    /**
     * @var int|null Min blocks
     */
    public $minBlocks;

    /**
     * @var int|null Max blocks
     */
    public $maxBlocks;

    /**
     * @var string Content table name
     * @since 3.0.23
     */
    public $contentTable;

    /**
     * @var int Whether each site should get its own unique set of blocks
     */
    public $localizeBlocks = false;

    /**
     * @var MatrixBlockType[]|null The field’s block types
     */
    private $_blockTypes;

    /**
     * @var MatrixBlockType[]|null The block types' fields
     */
    private $_blockTypeFields;

    /**
     * @var string Old content table name
     */
    private $_oldContentTable;

    // Public Methods
    // =========================================================================

    /**
     * @inheritdoc
     */
    public function rules()
    {
        $rules = parent::rules();
        $rules[] = [['minBlocks', 'maxBlocks'], 'integer', 'min' => 0];

        return $rules;
    }

    /**
     * Returns the block types.
     *
     * @return MatrixBlockType[]
     */
    public function getBlockTypes(): array
    {
        if ($this->_blockTypes !== null) {
            return $this->_blockTypes;
        }

        if ($this->getIsNew()) {
            return [];
        }

        return $this->_blockTypes = Craft::$app->getMatrix()->getBlockTypesByFieldId($this->id);
    }

    /**
     * Returns all of the block types' fields.
     *
     * @return FieldInterface[]
     */
    public function getBlockTypeFields(): array
    {
        if ($this->_blockTypeFields !== null) {
            return $this->_blockTypeFields;
        }

        if (empty($blockTypes = $this->getBlockTypes())) {
            return $this->_blockTypeFields = [];
        }

        // Get the fields & layout IDs
        $contexts = [];
        $layoutIds = [];
        foreach ($blockTypes as $blockType) {
            $contexts[] = 'matrixBlockType:' . $blockType->uid;
            $layoutIds[] = $blockType->fieldLayoutId;
        }

        /** @var Field[] $fieldsById */
        $fieldsById = ArrayHelper::index(Craft::$app->getFields()->getAllFields($contexts), 'id');

        // Get all the field IDs grouped by layout ID
        $fieldIdsByLayoutId = Craft::$app->getFields()->getFieldIdsByLayoutIds($layoutIds);

        // Assemble the fields
        $this->_blockTypeFields = [];

        foreach ($blockTypes as $blockType) {
            if (isset($fieldIdsByLayoutId[$blockType->fieldLayoutId])) {
                $fieldColumnPrefix = 'field_' . $blockType->handle . '_';

                foreach ($fieldIdsByLayoutId[$blockType->fieldLayoutId] as $fieldId) {
                    if (isset($fieldsById[$fieldId])) {
                        $fieldsById[$fieldId]->columnPrefix = $fieldColumnPrefix;
                        $this->_blockTypeFields[] = $fieldsById[$fieldId];
                    }
                }
            }
        }

        return $this->_blockTypeFields;
    }

    /**
     * Sets the block types.
     *
     * @param MatrixBlockType|array $blockTypes The block type settings or actual MatrixBlockType model instances
     */
    public function setBlockTypes($blockTypes)
    {
        $this->_blockTypes = [];
        $defaultFieldConfig = [
            'type' => null,
            'name' => null,
            'handle' => null,
            'instructions' => null,
            'required' => false,
            'translationMethod' => Field::TRANSLATION_METHOD_NONE,
            'translationKeyFormat' => null,
            'typesettings' => null,
        ];

        foreach ($blockTypes as $key => $config) {
            if ($config instanceof MatrixBlockType) {
                $this->_blockTypes[] = $config;
            } else {
                $blockType = new MatrixBlockType();
                $blockType->id = is_numeric($key) ? $key : null;
                $blockType->fieldId = $this->id;
                $blockType->name = $config['name'];
                $blockType->handle = $config['handle'];

                if (is_numeric($key)) {
                    $blockType->uid = Db::uidById('{{%matrixblocktypes}}', $key);
                }

                $fields = [];

                if (!empty($config['fields'])) {
                    foreach ($config['fields'] as $fieldId => $fieldConfig) {
                        /** @noinspection SlowArrayOperationsInLoopInspection */
                        $fieldConfig = array_merge($defaultFieldConfig, $fieldConfig);

                        $fields[] = Craft::$app->getFields()->createField([
                            'type' => $fieldConfig['type'],
                            'id' => is_numeric($fieldId) ? $fieldId : null,
                            'name' => $fieldConfig['name'],
                            'handle' => $fieldConfig['handle'],
                            'instructions' => $fieldConfig['instructions'],
                            'required' => (bool)$fieldConfig['required'],
                            'translationMethod' => $fieldConfig['translationMethod'],
                            'translationKeyFormat' => $fieldConfig['translationKeyFormat'],
                            'settings' => $fieldConfig['typesettings'],
                        ]);
                    }
                }

                $blockType->setFields($fields);
                $this->_blockTypes[] = $blockType;
            }
        }
    }

    /**
     * @inheritdoc
     */
    public function validate($attributeNames = null, $clearErrors = true): bool
    {
        // Run basic model validation first
        $validates = parent::validate($attributeNames, $clearErrors);

        // Run Matrix field validation as well
        if (!Craft::$app->getMatrix()->validateFieldSettings($this)) {
            $validates = false;
        }

        return $validates;
    }

    /**
     * @inheritdoc
     */
    public static function hasContentColumn(): bool
    {
        return false;
    }

    /**
     * @inheritdoc
     */
    public function getSettingsHtml()
    {
        // Get the available field types data
        $fieldTypeInfo = $this->_getFieldOptionsForConfigurator();

        $view = Craft::$app->getView();

        $view->registerAssetBundle(MatrixSettingsAsset::class);
        $view->registerJs(
            'new Craft.MatrixConfigurator(' .
            Json::encode($fieldTypeInfo, JSON_UNESCAPED_UNICODE) . ', ' .
            Json::encode(Craft::$app->getView()->getNamespace(), JSON_UNESCAPED_UNICODE) .
            ');'
        );

        // Look for any missing fields and convert to Plain Text
        foreach ($this->getBlockTypes() as $blockType) {
            /** @var Field[] $blockTypeFields */
            $blockTypeFields = $blockType->getFields();

            foreach ($blockTypeFields as $i => $field) {
                if ($field instanceof MissingField) {
                    $blockTypeFields[$i] = $field->createFallback(PlainText::class);
                    $blockTypeFields[$i]->addError('type', Craft::t('app', 'The field type “{type}” could not be found.', [
                        'type' => $field->expectedType
                    ]));
                    $blockType->hasFieldErrors = true;
                }
            }

            $blockType->setFields($blockTypeFields);
        }

        $fieldsService = Craft::$app->getFields();
        /** @var string[]|FieldInterface[] $allFieldTypes */
        $allFieldTypes = $fieldsService->getAllFieldTypes();
        $fieldTypeOptions = [];

        foreach ($allFieldTypes as $class) {
            // No Matrix-Inception, sorry buddy.
            $enabled = $class !== self::class;
            $fieldTypeOptions['new'][] = [
                'value' => $class,
                'label' => $class::displayName(),
                'disabled' => !$enabled,
            ];
        }

        // Sort them by name
        ArrayHelper::multisort($fieldTypeOptions['new'], 'label');

        if (!$this->getIsNew()) {
            foreach ($this->getBlockTypes() as $blockType) {
                foreach ($blockType->getFields() as $field) {
                    /** @var Field $field */
                    if (!$field->getIsNew()) {
                        $fieldTypeOptions[$field->id] = [];
                        $compatibleFieldTypes = $fieldsService->getCompatibleFieldTypes($field, true);
                        foreach ($allFieldTypes as $class) {
                            // No Matrix-Inception, sorry buddy.
                            if ($class !== self::class && ($class === get_class($field) || $class::isSelectable())) {
                                $compatible = in_array($class, $compatibleFieldTypes, true);
                                $fieldTypeOptions[$field->id][] = [
                                    'value' => $class,
                                    'label' => $class::displayName() . ($compatible ? '' : ' ⚠️'),
                                ];
                            }
                        }

                        // Sort them by name
                        ArrayHelper::multisort($fieldTypeOptions[$field->id], 'label');
                    }
                }
            }
        }

        $blockTypes = [];
        $blockTypeFields = [];
        $totalNewBlockTypes = 0;

        foreach ($this->getBlockTypes() as $blockType) {
            $blockTypeId = (string)($blockType->id ?? 'new' . ++$totalNewBlockTypes);
            $blockTypes[$blockTypeId] = $blockType;

            $blockTypeFields[$blockTypeId] = [];
            $totalNewFields = 0;
            foreach ($blockType->getFields() as $field) {
                $fieldId = (string)($field->id ?? 'new' . ++$totalNewFields);
                $blockTypeFields[$blockTypeId][$fieldId] = $field;
            }
        }

        return Craft::$app->getView()->renderTemplate('_components/fieldtypes/Matrix/settings',
            [
                'matrixField' => $this,
                'fieldTypes' => $fieldTypeOptions,
                'blockTypes' => $blockTypes,
                'blockTypeFields' => $blockTypeFields,
            ]);
    }

    /**
     * @inheritdoc
     */
    public function normalizeValue($value, ElementInterface $element = null)
    {
        if ($value instanceof ElementQueryInterface) {
            return $value;
        }

        /** @var Element|null $element */
        $query = MatrixBlock::find();

        // Existing element?
        if ($element && $element->id) {
            $query->ownerId($element->id);
        } else {
            $query->id(false);
        }

        $query
            ->fieldId($this->id)
            ->siteId($element->siteId ?? null);

        // Set the initially matched elements if $value is already set, which is the case if there was a validation
        // error or we're loading an entry revision.
        if (is_array($value) || $value === '') {
            $query->anyStatus();
            $query->setCachedResult($this->_createBlocksFromSerializedData($value, $element));
        }

        return $query;
    }

    /**
     * @inheritdoc
     */
    public function serializeValue($value, ElementInterface $element = null)
    {
        /** @var MatrixBlockQuery $value */
        $serialized = [];
        $new = 0;

        foreach ($value->all() as $block) {
            $blockId = $block->id ?? 'new' . ++$new;
            $serialized[$blockId] = [
                'type' => $block->getType()->handle,
                'enabled' => $block->enabled,
                'collapsed' => $block->collapsed,
                'fields' => $block->getSerializedFieldValues(),
            ];
        }

        return $serialized;
    }

    /**
     * @inheritdoc
     */
    public function modifyElementsQuery(ElementQueryInterface $query, $value)
    {
        /** @var ElementQuery $query */
        if ($value === 'not :empty:') {
            $value = ':notempty:';
        }

        if ($value === ':notempty:' || $value === ':empty:') {
            $alias = 'matrixblocks_' . $this->handle;
            $operator = ($value === ':notempty:' ? '!=' : '=');

            $query->subQuery->andWhere(
                "(select count([[{$alias}.id]]) from {{%matrixblocks}} {{{$alias}}} where [[{$alias}.ownerId]] = [[elements.id]] and [[{$alias}.fieldId]] = :fieldId) {$operator} 0",
                [':fieldId' => $this->id]
            );
        } else if ($value !== null) {
            return false;
        }

        return null;
    }

    /**
     * @inheritdoc
     */
    public function getIsTranslatable(ElementInterface $element = null): bool
    {
        return $this->localizeBlocks;
    }

    /**
     * @inheritdoc
     */
    public function getInputHtml($value, ElementInterface $element = null): string
    {
        $id = Craft::$app->getView()->formatInputId($this->handle);

        // Get the block types data
        $blockTypeInfo = $this->_getBlockTypeInfoForInput($element);

        $createDefaultBlocks = $this->minBlocks != 0 && count($blockTypeInfo) === 1;
        $staticBlocks = $createDefaultBlocks && $this->minBlocks == $this->maxBlocks;

        Craft::$app->getView()->registerAssetBundle(MatrixAsset::class);

        Craft::$app->getView()->registerJs('new Craft.MatrixInput(' .
            '"' . Craft::$app->getView()->namespaceInputId($id) . '", ' .
            Json::encode($blockTypeInfo, JSON_UNESCAPED_UNICODE) . ', ' .
            '"' . Craft::$app->getView()->namespaceInputName($this->handle) . '", ' .
            ($this->maxBlocks ?: 'null') .
            ');');

        /** @var Element $element */
        if ($element !== null && $element->hasEagerLoadedElements($this->handle)) {
            $value = $element->getEagerLoadedElements($this->handle);
        }

        if ($value instanceof MatrixBlockQuery) {
            $value = $value
                ->limit(null)
                ->anyStatus()
                ->all();
        }

        // Safe to set the default blocks?
        if ($createDefaultBlocks) {
            $blockType = $this->getBlockTypes()[0];

            for ($i = count($value); $i < $this->minBlocks; $i++) {
                $block = new MatrixBlock();
                $block->fieldId = $this->id;
                $block->typeId = $blockType->id;
                $block->siteId = $element->siteId ?? Craft::$app->getSites()->getCurrentSite()->id;
                $value[] = $block;
            }
        }

        return Craft::$app->getView()->renderTemplate('_components/fieldtypes/Matrix/input',
            [
                'id' => $id,
                'name' => $this->handle,
                'blockTypes' => $this->getBlockTypes(),
                'blocks' => $value,
                'static' => false,
                'staticBlocks' => $staticBlocks,
            ]);
    }

    /**
     * @inheritdoc
     */
    public function getElementValidationRules(): array
    {
        return [
            'validateBlocks',
            [
                ArrayValidator::class,
                'min' => $this->minBlocks ?: null,
                'max' => $this->maxBlocks ?: null,
                'tooFew' => Craft::t('app', '{attribute} should contain at least {min, number} {min, plural, one{block} other{blocks}}.'),
                'tooMany' => Craft::t('app', '{attribute} should contain at most {max, number} {max, plural, one{block} other{blocks}}.'),
                'skipOnEmpty' => false,
                'on' => Element::SCENARIO_LIVE,
            ],
        ];
    }

    /**
     * @inheritdoc
     */
    public function isValueEmpty($value, ElementInterface $element): bool
    {
        /** @var MatrixBlockQuery $value */
        return $value->count() === 0;
    }

    /**
     * Validates an owner element’s Matrix blocks.
     *
     * @param ElementInterface $element
     */
    public function validateBlocks(ElementInterface $element)
    {
        /** @var Element $element */
        /** @var MatrixBlockQuery $value */
        $value = $element->getFieldValue($this->handle);

        foreach ($value->all() as $i => $block) {
            /** @var MatrixBlock $block */
            if ($block->enabled && $element->getScenario() === Element::SCENARIO_LIVE) {
                $block->setScenario(Element::SCENARIO_LIVE);
            }

            if (!$block->validate()) {
                $element->addModelErrors($block, "{$this->handle}[{$i}]");
            }
        }
    }

    /**
     * @inheritdoc
     */
    public function getSearchKeywords($value, ElementInterface $element): string
    {
        /** @var MatrixBlockQuery $value */
        /** @var MatrixBlock $block */
        $keywords = [];
        $contentService = Craft::$app->getContent();

        foreach ($value->all() as $block) {
            $originalContentTable = $contentService->contentTable;
            $originalFieldColumnPrefix = $contentService->fieldColumnPrefix;
            $originalFieldContext = $contentService->fieldContext;

            $contentService->contentTable = $block->getContentTable();
            $contentService->fieldColumnPrefix = $block->getFieldColumnPrefix();
            $contentService->fieldContext = $block->getFieldContext();

            foreach (Craft::$app->getFields()->getAllFields() as $field) {
                /** @var Field $field */
                $fieldValue = $block->getFieldValue($field->handle);
                $keywords[] = $field->getSearchKeywords($fieldValue, $element);
            }

            $contentService->contentTable = $originalContentTable;
            $contentService->fieldColumnPrefix = $originalFieldColumnPrefix;
            $contentService->fieldContext = $originalFieldContext;
        }

        return parent::getSearchKeywords($keywords, $element);
    }

    /**
     * @inheritdoc
     */
    public function getStaticHtml($value, ElementInterface $element): string
    {
        $value = $value->all();

        if (empty($value)) {
            return '<p class="light">' . Craft::t('app', 'No blocks.') . '</p>';
        }

        $id = StringHelper::randomString();

        return Craft::$app->getView()->renderTemplate('_components/fieldtypes/Matrix/input', [
            'id' => $id,
            'name' => $id,
            'blockTypes' => $this->getBlockTypes(),
            'blocks' => $value,
            'static' => true,
            'staticBlocks' => true,
        ]);
    }

    /**
     * @inheritdoc
     */
    public function getEagerLoadingMap(array $sourceElements)
    {
        // Get the source element IDs
        $sourceElementIds = [];

        foreach ($sourceElements as $sourceElement) {
            $sourceElementIds[] = $sourceElement->id;
        }

        // Return any relation data on these elements, defined with this field
        $map = (new Query())
            ->select(['ownerId as source', 'id as target'])
            ->from(['{{%matrixblocks}}'])
            ->where([
                'fieldId' => $this->id,
                'ownerId' => $sourceElementIds,
            ])
            ->orderBy(['sortOrder' => SORT_ASC])
            ->all();

        return [
            'elementType' => MatrixBlock::class,
            'map' => $map,
            'criteria' => ['fieldId' => $this->id]
        ];
    }

    /**
     * Returns the field's old content table name.
     *
     * @return string|null
     * @since 3.0.23
     */
    public function getOldContentTable()
    {
        return $this->_oldContentTable;
    }

    // Events
    // -------------------------------------------------------------------------

    /**
     * @inheritdoc
     */
    public function beforeSave(bool $isNew): bool
    {
        if (!parent::beforeSave($isNew)) {
            return false;
        }

        // Set the new content table name
        if ($this->id) {
            $currentField = Craft::$app->getFields()->getFieldById($this->id);
            if ($currentField) {
                /** @var Matrix $currentField */
                $this->_oldContentTable = $this->contentTable = $currentField->contentTable ?? null;
            }
        }

        $this->contentTable = Craft::$app->getMatrix()->defineContentTableName($this);

        return true;
    }

    /**
     * @inheritdoc
     */
    public function afterSave(bool $isNew)
    {
        Craft::$app->getMatrix()->saveSettings($this, false);
        parent::afterSave($isNew);
    }

    /**
     * @inheritdoc
     */
    public function afterDelete(): bool
    {
        if (!parent::beforeDelete()) {
            return false;
        }

<<<<<<< HEAD
        return parent::afterDelete();
=======
        Craft::$app->getMatrix()->deleteMatrixField($this);
        return true;
>>>>>>> 89efbdec
    }

    /**
     * @inheritdoc
     */
    public function afterElementSave(ElementInterface $element, bool $isNew)
    {
        Craft::$app->getMatrix()->saveField($this, $element);
        parent::afterElementSave($element, $isNew);
    }

    /**
     * @inheritdoc
     */
    public function beforeElementDelete(ElementInterface $element): bool
    {
        /** @var Element $element */
        // Delete any Matrix blocks that belong to this element(s)
        foreach (Craft::$app->getSites()->getAllSiteIds() as $siteId) {
            $matrixBlocksQuery = MatrixBlock::find();
            $matrixBlocksQuery->anyStatus();
            $matrixBlocksQuery->siteId($siteId);
            $matrixBlocksQuery->ownerId($element->id);

            /** @var MatrixBlock[] $matrixBlocks */
            $matrixBlocks = $matrixBlocksQuery->all();

            foreach ($matrixBlocks as $matrixBlock) {
                Craft::$app->getElements()->deleteElement($matrixBlock);
            }
        }

        return parent::beforeElementDelete($element);
    }

    /**
     * @inheritdoc
     */
    public function afterElementRestore(ElementInterface $element)
    {
        // Also restore any Matrix blocks for this element
        $elementsService = Craft::$app->getElements();
        foreach (ElementHelper::supportedSitesForElement($element) as $siteInfo) {
            $blocks = MatrixBlock::find()
                ->anyStatus()
                ->siteId($siteInfo['siteId'])
                ->ownerId($element->id)
                ->trashed()
                ->all();

            foreach ($blocks as $block) {
                $elementsService->restoreElement($block);
            }
        }

        parent::afterElementRestore($element);
    }

    // Private Methods
    // =========================================================================

    /**
     * Returns info about each field type for the configurator.
     *
     * @return array
     */
    private function _getFieldOptionsForConfigurator(): array
    {
        $fieldTypes = [];

        // Set a temporary namespace for these
        $originalNamespace = Craft::$app->getView()->getNamespace();
        $namespace = Craft::$app->getView()->namespaceInputName('blockTypes[__BLOCK_TYPE__][fields][__FIELD__][typesettings]', $originalNamespace);
        Craft::$app->getView()->setNamespace($namespace);

        foreach (Craft::$app->getFields()->getAllFieldTypes() as $class) {
            /** @var Field|string $class */
            // No Matrix-Inception, sorry buddy.
            if ($class === self::class) {
                continue;
            }

            Craft::$app->getView()->startJsBuffer();
            /** @var FieldInterface $field */
            $field = new $class();
            $settingsBodyHtml = Craft::$app->getView()->namespaceInputs((string)$field->getSettingsHtml());
            $settingsFootHtml = Craft::$app->getView()->clearJsBuffer();

            $fieldTypes[] = [
                'type' => $class,
                'name' => $class::displayName(),
                'settingsBodyHtml' => $settingsBodyHtml,
                'settingsFootHtml' => $settingsFootHtml,
            ];
        }

        // Sort them by name
        ArrayHelper::multisort($fieldTypes, 'name');

        Craft::$app->getView()->setNamespace($originalNamespace);

        return $fieldTypes;
    }

    /**
     * Returns info about each block type and their field types for the Matrix field input.
     *
     * @param ElementInterface|null $element
     * @return array
     */
    private function _getBlockTypeInfoForInput(ElementInterface $element = null): array
    {
        /** @var Element $element */
        $blockTypes = [];

        // Set a temporary namespace for these
        $originalNamespace = Craft::$app->getView()->getNamespace();
        $namespace = Craft::$app->getView()->namespaceInputName($this->handle . '[__BLOCK__][fields]', $originalNamespace);
        Craft::$app->getView()->setNamespace($namespace);

        foreach ($this->getBlockTypes() as $blockType) {
            // Create a fake MatrixBlock so the field types have a way to get at the owner element, if there is one
            $block = new MatrixBlock();
            $block->fieldId = $this->id;
            $block->typeId = $blockType->id;

            if ($element) {
                $block->setOwner($element);
                $block->siteId = $element->siteId;
            }

            $fieldLayoutFields = $blockType->getFieldLayout()->getFields();

            foreach ($fieldLayoutFields as $field) {
                $field->setIsFresh(true);
            }

            Craft::$app->getView()->startJsBuffer();

            $bodyHtml = Craft::$app->getView()->namespaceInputs(Craft::$app->getView()->renderTemplate('_includes/fields',
                [
                    'namespace' => null,
                    'fields' => $fieldLayoutFields,
                    'element' => $block,
                ]));

            // Reset $_isFresh's
            foreach ($fieldLayoutFields as $field) {
                $field->setIsFresh(null);
            }

            $footHtml = Craft::$app->getView()->clearJsBuffer();

            $blockTypes[] = [
                'handle' => $blockType->handle,
                'name' => Craft::t('site', $blockType->name),
                'bodyHtml' => $bodyHtml,
                'footHtml' => $footHtml,
            ];
        }

        Craft::$app->getView()->setNamespace($originalNamespace);

        return $blockTypes;
    }

    /**
     * Creates an array of blocks based on the given serialized data.
     *
     * @param array|string $value The raw field value
     * @param ElementInterface|null $element The element the field is associated with, if there is one
     * @return MatrixBlock[]
     */
    private function _createBlocksFromSerializedData($value, ElementInterface $element = null): array
    {
        if (!is_array($value)) {
            return [];
        }

        /** @var Element $element */
        // Get the possible block types for this field
        /** @var MatrixBlockType[] $blockTypes */
        $blockTypes = ArrayHelper::index(Craft::$app->getMatrix()->getBlockTypesByFieldId($this->id), 'handle');

        $oldBlocksById = [];

        // Get the old blocks that are still around
        if ($element && $element->id) {
            $ownerId = $element->id;

            $ids = [];

            foreach (array_keys($value) as $blockId) {
                if (is_numeric($blockId) && $blockId != 0) {
                    $ids[] = $blockId;

                    // If that block was duplicated earlier in this request, check for that as well.
                    if (isset(Elements::$duplicatedElementIds[$blockId])) {
                        $ids[] = Elements::$duplicatedElementIds[$blockId];
                    }
                }
            }

            if (!empty($ids)) {
                $oldBlocksQuery = MatrixBlock::find();
                $oldBlocksQuery->fieldId($this->id);
                $oldBlocksQuery->ownerId($ownerId);
                $oldBlocksQuery->id($ids);
                $oldBlocksQuery->anyStatus();
                $oldBlocksQuery->siteId($element->siteId);
                $oldBlocksQuery->indexBy('id');
                $oldBlocksById = $oldBlocksQuery->all();
            }
        } else {
            $ownerId = null;
        }

        // Should we ignore disabled blocks?
        $request = Craft::$app->getRequest();
        $hideDisabledBlocks = !$request->getIsConsoleRequest() && (
                $request->getToken() !== null ||
                $request->getIsLivePreview()
            );

        $blocks = [];
        $sortOrder = 0;
        $prevBlock = null;

        foreach ($value as $blockId => $blockData) {
            if (!isset($blockData['type']) || !isset($blockTypes[$blockData['type']])) {
                continue;
            }

            // Skip disabled blocks on Live Preview requests
            if ($hideDisabledBlocks && empty($blockData['enabled'])) {
                continue;
            }

            $blockType = $blockTypes[$blockData['type']];

            // If this is a preexisting block but we don't have a record of it,
            // check to see if it was recently duplicated.
            if (
                strpos($blockId, 'new') !== 0 &&
                !isset($oldBlocksById[$blockId]) &&
                isset(Elements::$duplicatedElementIds[$blockId])
            ) {
                $blockId = Elements::$duplicatedElementIds[$blockId];
            }

            // Is this new? (Or has it been deleted?)
            if (strpos($blockId, 'new') === 0 || !isset($oldBlocksById[$blockId])) {
                $block = new MatrixBlock();
                $block->fieldId = $this->id;
                $block->typeId = $blockType->id;
                $block->ownerId = $ownerId;
                $block->siteId = $element->siteId;

                // Preserve the collapsed state, which the browser can't remember on its own for new blocks
                $block->collapsed = !empty($blockData['collapsed']);
            } else {
                $block = $oldBlocksById[$blockId];
            }

            $block->setOwner($element);
            $block->enabled = (isset($blockData['enabled']) ? (bool)$blockData['enabled'] : true);

            // Set the content post location on the block if we can
            $fieldNamespace = $element->getFieldParamNamespace();

            if ($fieldNamespace !== null) {
                $blockFieldNamespace = ($fieldNamespace ? $fieldNamespace . '.' : '') . $this->handle . '.' . $blockId . '.fields';
                $block->setFieldParamNamespace($blockFieldNamespace);
            }

            if (isset($blockData['fields'])) {
                foreach ($blockData['fields'] as $fieldHandle => $fieldValue) {
                    try {
                        $block->setFieldValue($fieldHandle, $fieldValue);
                    } catch (UnknownPropertyException $e) {
                        // the field was probably deleted
                    }
                }
            }

            $sortOrder++;
            $block->sortOrder = $sortOrder;

            // Set the prev/next blocks
            if ($prevBlock) {
                /** @var ElementInterface $prevBlock */
                $prevBlock->setNext($block);
                /** @var ElementInterface $block */
                $block->setPrev($prevBlock);
            }
            $prevBlock = $block;

            $blocks[] = $block;
        }

        return $blocks;
    }
}<|MERGE_RESOLUTION|>--- conflicted
+++ resolved
@@ -699,18 +699,14 @@
     /**
      * @inheritdoc
      */
-    public function afterDelete(): bool
+    public function beforeDelete(): bool
     {
         if (!parent::beforeDelete()) {
             return false;
         }
 
-<<<<<<< HEAD
-        return parent::afterDelete();
-=======
         Craft::$app->getMatrix()->deleteMatrixField($this);
         return true;
->>>>>>> 89efbdec
     }
 
     /**
