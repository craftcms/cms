<?php
/**
 * @link https://craftcms.com/
 * @copyright Copyright (c) Pixel & Tonic, Inc.
 * @license https://craftcms.github.io/license/
 */

namespace craft\fields;

use Craft;
use craft\base\EagerLoadingFieldInterface;
use craft\base\Element;
use craft\base\ElementContainerFieldInterface;
use craft\base\ElementInterface;
use craft\base\Field;
use craft\base\GqlInlineFragmentFieldInterface;
use craft\base\GqlInlineFragmentInterface;
use craft\base\NestedElementInterface;
use craft\behaviors\EventBehavior;
use craft\db\Query;
use craft\db\Table as DbTable;
use craft\elements\db\ElementQuery;
use craft\elements\db\ElementQueryInterface;
use craft\elements\db\EntryQuery;
use craft\elements\ElementCollection;
use craft\elements\Entry;
use craft\elements\NestedElementManager;
use craft\elements\User;
use craft\enums\ElementIndexViewMode;
use craft\enums\PropagationMethod;
use craft\errors\InvalidFieldException;
use craft\events\BulkElementsEvent;
use craft\events\CancelableEvent;
use craft\events\DefineEntryTypesForFieldEvent;
use craft\fields\conditions\EmptyFieldConditionRule;
use craft\gql\arguments\elements\Entry as EntryArguments;
use craft\gql\resolvers\elements\Entry as EntryResolver;
use craft\gql\types\generators\EntryType as EntryTypeGenerator;
use craft\gql\types\input\Matrix as MatrixInputType;
use craft\helpers\ArrayHelper;
use craft\helpers\Gql;
use craft\helpers\Html;
use craft\helpers\Json;
use craft\helpers\Queue;
use craft\helpers\StringHelper;
use craft\i18n\Translation;
use craft\models\EntryType;
use craft\queue\jobs\ApplyNewPropagationMethod;
use craft\queue\jobs\ResaveElements;
use craft\validators\ArrayValidator;
use craft\validators\StringValidator;
use craft\validators\UriFormatValidator;
use craft\web\assets\matrix\MatrixAsset;
use craft\web\View;
use GraphQL\Type\Definition\Type;
use Illuminate\Support\Collection;
use yii\base\InvalidArgumentException;
use yii\base\InvalidConfigException;
use yii\db\Expression;

/**
 * Matrix field type
 *
 * @author Pixel & Tonic, Inc. <support@pixelandtonic.com>
 * @since 3.0.0
 */
class Matrix extends Field implements
    ElementContainerFieldInterface,
    EagerLoadingFieldInterface,
    GqlInlineFragmentFieldInterface
{
    /**
     * @event DefineEntryTypesForFieldEvent The event that is triggered when defining the available entry types.
     * @since 5.0.0
     */
    public const EVENT_DEFINE_ENTRY_TYPES = 'defineEntryTypes';

    /** @since 5.0.0 */
    public const VIEW_MODE_CARDS = 'cards';
    /** @since 5.0.0 */
    public const VIEW_MODE_BLOCKS = 'blocks';
    /** @since 5.0.0 */
    public const VIEW_MODE_INDEX = 'index';

    /**
     * @inheritdoc
     */
    public static function displayName(): string
    {
        return Craft::t('app', 'Matrix');
    }

    /**
     * @inheritdoc
     */
    public static function supportedTranslationMethods(): array
    {
        // Don't ever automatically propagate values to other sites.
        return [
            self::TRANSLATION_METHOD_SITE,
        ];
    }

    /**
     * @inheritdoc
     */
    public static function phpType(): string
    {
        return sprintf('\\%s|\\%s<\\%s>', EntryQuery::class, ElementCollection::class, Entry::class);
    }

    /**
     * @inheritdoc
     */
    public static function dbType(): array|string|null
    {
        return null;
    }

    /**
     * @inheritdoc
     */
    public static function queryCondition(array $instances, mixed $value, array &$params): array
    {
        /** @var self $field */
        $field = reset($instances);
        $ns = $field->handle . '_' . StringHelper::randomString(5);

        $existsQuery = (new Query())
            ->from(["entries_$ns" => DbTable::ENTRIES])
            ->innerJoin(["elements_$ns" => DbTable::ELEMENTS], "[[elements_$ns.id]] = [[entries_$ns.id]]")
            ->innerJoin(["elements_owners_$ns" => DbTable::ELEMENTS_OWNERS], "[[elements_owners_$ns.elementId]] = [[elements_$ns.id]]")
            ->andWhere([
                "entries_$ns.fieldId" => $field->id,
                "elements_$ns.enabled" => true,
                "elements_$ns.dateDeleted" => null,
                "[[elements_owners_$ns.ownerId]]" => new Expression('[[elements.id]]'),
            ]);

        if ($value === 'not :empty:') {
            $value = ':notempty:';
        }

        if ($value === ':empty:') {
            return ['not exists', $existsQuery];
        }

        if ($value !== ':notempty:') {
            $ids = $value;
            if (!is_array($ids)) {
                $ids = is_string($ids) ? StringHelper::split($ids) : [$ids];
            }

            $ids = array_map(function($id) {
                return $id instanceof Entry ? $id->id : (int)$id;
            }, $ids);

            $existsQuery->andWhere(["entries_$ns.id" => $ids]);
        }

        return ['exists', $existsQuery];
    }

    /**
     * Returns the “Default Table Columns” options for the given entry types.
     *
     * @param EntryType[] $entryTypes
     * @return array
     * @since 5.0.0
     */
    public static function defaultTableColumnOptions(array $entryTypes): array
    {
        $fieldLayouts = array_map(fn(EntryType $entryType) => $entryType->getFieldLayout(), $entryTypes);
        $elementSources = Craft::$app->getElementSources();
        $tableColumns = array_merge(
            $elementSources->getAvailableTableAttributes(Entry::class),
            $elementSources->getTableAttributesForFieldLayouts($fieldLayouts),
        );

        $options = [];
        foreach ($tableColumns as $attribute => $column) {
            $options[] = ['label' => $column['label'], 'value' => $attribute];
        }
        return $options;
    }

    /**
     * @var int|null Min entries
     * @since 5.0.0
     */
    public ?int $minEntries = null;

    /**
     * @var int|null Max entries
     * @since 5.0.0
     */
    public ?int $maxEntries = null;

    /**
     * @var string The view mode
     * @phpstan-var self::VIEW_MODE_*
     * @since 5.0.0
     */
    public string $viewMode = self::VIEW_MODE_CARDS;

    /**
     * @var bool Whether cards should be shown in a multi-column grid
     * @since 5.0.0
     */
    public bool $showCardsInGrid = false;

    /**
     * @var bool Include table view in element indexes
     * @since 5.0.0
     */
    public bool $includeTableView = false;

    /**
     * @var string[] The default table columns to show in table view
     * @since 5.0.0
     */
    public array $defaultTableColumns = [];

    /**
     * @var int|null The total entries to display per page within element indexes
     * @since 5.0.0
     */
    public ?int $pageSize = null;

    /**
     * @var PropagationMethod Propagation method
     *
     * This will be set to one of the following:
     *
     * - [[PropagationMethod::None]] – Only save entries in the site they were created in
     * - [[PropagationMethod::SiteGroup]] – Save entries to other sites in the same site group
     * - [[PropagationMethod::Language]] – Save entries to other sites with the same language
     * - [[PropagationMethod::Custom]] – Save entries to other sites based on a custom [[$propagationKeyFormat|propagation key format]]
     * - [[PropagationMethod::All]] – Save entries to all sites supported by the owner element
     *
     * @since 3.2.0
     */
    public PropagationMethod $propagationMethod = PropagationMethod::All;

    /**
     * @var string|null The field’s propagation key format, if [[propagationMethod]] is `custom`
     * @since 3.7.0
     */
    public ?string $propagationKeyFormat = null;

    /**
     * @var array{uriFormat:string|null,template?:string|null,errors?:array}[] Site settings
     * @since 5.0.0
     */
    public array $siteSettings = [];

    /**
     * @var EntryType[] The field’s available entry types
     * @see getEntryTypes()
     * @see setEntryTypes()
     */
    private array $_entryTypes = [];

    /**
     * @see entryManager()
     */
    private NestedElementManager $_entryManager;

    /**
     * @inheritdoc
     */
    public function __construct($config = [])
    {
        // Config normalization
        unset($config['contentTable']);

        if (array_key_exists('localizeBlocks', $config)) {
            $config['propagationMethod'] = $config['localizeBlocks'] ? 'none' : 'all';
            unset($config['localizeBlocks']);
        }

        if (isset($config['entryTypes']) && $config['entryTypes'] === '') {
            $config['entryTypes'] = [];
        }

        if (array_key_exists('minBlocks', $config)) {
            $config['minEntries'] = ArrayHelper::remove($config, 'minBlocks');
        }
        if (array_key_exists('maxBlocks', $config)) {
            $config['maxEntries'] = ArrayHelper::remove($config, 'maxBlocks');
        }

        parent::__construct($config);
    }

    /**
     * @inheritdoc
     */
    public function init(): void
    {
        parent::init();

        foreach ($this->siteSettings as &$siteSettings) {
            if (($siteSettings['uriFormat'] ?? null) === '') {
                unset($siteSettings['uriFormat']);
            }
            if (($siteSettings['template'] ?? null) === '') {
                unset($siteSettings['template']);
            }
        }

        if ($this->viewMode === self::VIEW_MODE_BLOCKS) {
            $this->includeTableView = false;
            $this->pageSize = null;
        }

        if (!$this->includeTableView) {
            $this->defaultTableColumns = [];
        }

        if ($this->minEntries === 0) {
            $this->minEntries = null;
        }
        if ($this->maxEntries === 0) {
            $this->maxEntries = null;
        }
    }

    /**
     * @inheritdoc
     */
    public function settingsAttributes(): array
    {
        return ArrayHelper::withoutValue(parent::settingsAttributes(), 'localizeEntries');
    }

    /**
     * @inheritdoc
     */
    public function getSettings(): array
    {
        $settings = parent::getSettings();
        $settings['entryTypes'] = array_map(fn(EntryType $entryType) => $entryType->uid, $this->_entryTypes);
        return $settings;
    }

    /**
     * @inheritdoc
     */
    protected function defineRules(): array
    {
        $rules = parent::defineRules();
        $rules[] = [['entryTypes'], ArrayValidator::class, 'min' => 1, 'skipOnEmpty' => false];
        $rules[] = [['siteSettings'], fn() => $this->validateSiteSettings()];
        $rules[] = [['minEntries', 'maxEntries'], 'integer', 'min' => 0];
        $rules[] = [['viewMode'], 'in', 'range' => [
            self::VIEW_MODE_CARDS,
            self::VIEW_MODE_INDEX,
            self::VIEW_MODE_BLOCKS,
        ]];
        return $rules;
    }

    private function validateSiteSettings(): void
    {
        foreach ($this->siteSettings as $uid => &$siteSettings) {
            unset($siteSettings['errors']);

            if (isset($siteSettings['uriFormat'])) {
                // Remove any leading or trailing slashes/spaces
                $siteSettings['uriFormat'] = trim($siteSettings['uriFormat'], '/ ');

                if (!(new UriFormatValidator())->validate($siteSettings['uriFormat'], $error)) {
                    $error = str_replace(Craft::t('yii', 'the input value'), Craft::t('app', 'Entry URI Format'), $error);
                    $siteSettings['errors']['uriFormat'][] = $error;
                    $this->addError("siteSettings[$uid].uriFormat", $error);
                }
            }

            if (isset($siteSettings['template'])) {
                if (!(new StringValidator(['max' => 500]))->validate($siteSettings['template'], $error)) {
                    $error = str_replace(Craft::t('yii', 'the input value'), Craft::t('app', 'Template'), $error);
                    $siteSettings['errors']['template'][] = $error;
                    $this->addError("siteSettings[$uid].template", $error);
                }
            }
        }
    }

    private function entryManager(): NestedElementManager
    {
        if (!isset($this->_entryManager)) {
            $this->_entryManager = new NestedElementManager(
                Entry::class,
                fn(ElementInterface $owner) => $this->createEntryQuery($owner),
                [
                    'field' => $this,
                    'criteria' => [
                        'fieldId' => $this->id,
                    ],
                    'propagationMethod' => $this->propagationMethod,
                    'propagationKeyFormat' => $this->propagationKeyFormat,
                ],
            );

            $this->_entryManager->on(NestedElementManager::EVENT_AFTER_SAVE_ELEMENTS, [$this, 'afterSaveEntries']);
        }

        return $this->_entryManager;
    }

    /**
     * Returns the available entry types.
     *
     * @return EntryType[]
     */
    public function getEntryTypes(): array
    {
        return $this->_entryTypes;
    }

    /**
     * Returns the available entry types for the given owner element.
     *
     * @param Entry[] $value
     * @param ElementInterface|null $element
     * @return EntryType[]
     * @since 5.0.0
     */
    public function getEntryTypesForField(array $value, ?ElementInterface $element): array
    {
        // Let plugins/modules override which entry types should be available for this field
        $event = new DefineEntryTypesForFieldEvent([
            'entryTypes' => $this->getEntryTypes(),
            'element' => $element,
            'value' => $value,
        ]);
        $this->trigger(self::EVENT_DEFINE_ENTRY_TYPES, $event);
        $entryTypes = array_values($event->entryTypes);

        if (empty($entryTypes)) {
            throw new InvalidConfigException('At least one entry type is required.');
        }

        return $entryTypes;
    }

    /**
     * Sets the available entry types.
     *
     * @param array<int|string|EntryType> $entryTypes The entry types, or their IDs or UUIDs
     */
    public function setEntryTypes(array $entryTypes): void
    {
        $entriesService = Craft::$app->getEntries();

        $this->_entryTypes = array_values(array_filter(array_map(function(EntryType|string|int $entryType) use ($entriesService) {
            if (is_numeric($entryType)) {
                $entryType = $entriesService->getEntryTypeById($entryType);
            } elseif (is_string($entryType)) {
                $entryTypeUid = $entryType;
                $entryType = $entriesService->getEntryTypeByUid($entryTypeUid);
            } elseif (!$entryType instanceof EntryType) {
                throw new InvalidArgumentException('Invalid entry type');
            }
            return $entryType;
        }, $entryTypes)));
    }

    /**
     * @inheritdoc
     */
    public function getFieldLayoutProviders(): array
    {
        return $this->getEntryTypes();
    }

    /**
     * @inheritdoc
     */
    public function getUriFormatForElement(NestedElementInterface $element): ?string
    {
        $site = $element->getSite();
        return $this->siteSettings[$site->uid]['uriFormat'] ?? null;
    }

    /**
     * @inheritdoc
     */
    public function getRouteForElement(NestedElementInterface $element): mixed
    {
        $site = $element->getSite();

        if (!isset($this->siteSettings[$site->uid]['template'])) {
            return null;
        }

        return [
            'templates/render', [
                'template' => $this->siteSettings[$site->uid]['template'],
                'variables' => [
                    'entry' => $element,
                ],
            ],
        ];
    }

    /**
     * @inheritdoc
     */
    public function getSupportedSitesForElement(NestedElementInterface $element): array
    {
        try {
            $owner = $element->getOwner();
        } catch (InvalidConfigException) {
            $owner = $element->duplicateOf;
        }

        if (!$owner) {
            return [Craft::$app->getSites()->getPrimarySite()->id];
        }

        return $this->entryManager()->getSupportedSiteIds($owner);
    }

    /**
     * @inheritdoc
     */
    public function canViewElement(NestedElementInterface $element, User $user): ?bool
    {
        $owner = $element->getOwner();
        return $owner && Craft::$app->getElements()->canView($owner, $user);
    }

    /**
     * @inheritdoc
     */
    public function canSaveElement(NestedElementInterface $element, User $user): ?bool
    {
        $owner = $element->getOwner();

        if (!$owner || !Craft::$app->getElements()->canSave($owner, $user)) {
            return false;
        }

        // If this is a new entry, make sure we aren't hitting the Max Entries limit
        if (!$element->id && $element->getIsCanonical() && $this->maxEntriesReached($element->getOwner())) {
            return false;
        }

        return true;
    }

    /**
     * @inheritdoc
     */
    public function canDuplicateElement(NestedElementInterface $element, User $user): ?bool
    {
        $owner = $element->getOwner();

        if (!$owner || !Craft::$app->getElements()->canSave($owner, $user)) {
            return false;
        }

        // Make sure we aren't hitting the Max Entries limit
        return !$this->maxEntriesReached($owner);
    }

    /**
     * @inheritdoc
     */
    public function canDeleteElement(NestedElementInterface $element, User $user): ?bool
    {
        $owner = $element->getOwner();

        if (!$owner || !Craft::$app->getElements()->canSave($element->getOwner(), $user)) {
            return false;
        }

        // Make sure we aren't hitting the Min Entries limit
        return !$this->minEntriesReached($owner);
    }

    /**
     * @inheritdoc
     */
    public function canDeleteElementForSite(NestedElementInterface $element, User $user): ?bool
    {
        $owner = $element->getOwner();

        if (!$owner || !Craft::$app->getElements()->canSave($owner, $user)) {
            return false;
        }

        // Make sure we aren't hitting the Min Entries limit
        return !$this->minEntriesReached($owner);
    }

    private function minEntriesReached(ElementInterface $owner): bool
    {
        return (
            $this->minEntries &&
            $this->minEntries >= $this->totalEntries($owner)
        );
    }

    private function maxEntriesReached(ElementInterface $owner): bool
    {
        return (
            $this->maxEntries &&
            $this->maxEntries <= $this->totalEntries($owner)
        );
    }

    private function totalEntries(ElementInterface $owner): int
    {
        /** @var EntryQuery|ElementCollection $value */
        $value = $owner->getFieldValue($this->handle);

        if ($value instanceof EntryQuery) {
            return (clone $value)
                ->drafts(null)
                ->status(null)
                ->site('*')
                ->limit(null)
                ->unique()
                ->count();
        }

        return $value->count();
    }

    /**
     * @inheritdoc
     */
    public function getSettingsHtml(): ?string
    {
        return Craft::$app->getView()->renderTemplate('_components/fieldtypes/Matrix/settings.twig', [
            'field' => $this,
            'defaultTableColumnOptions' => static::defaultTableColumnOptions($this->getEntryTypes()),
        ]);
    }

    /**
     * @inheritdoc
     */
    public function normalizeValue(mixed $value, ?ElementInterface $element): mixed
    {
        return $this->_normalizeValueInternal($value, $element, false);
    }

    /**
     * @inheritdoc
     */
    public function normalizeValueFromRequest(mixed $value, ?ElementInterface $element): mixed
    {
        return $this->_normalizeValueInternal($value, $element, true);
    }

    private function _normalizeValueInternal(mixed $value, ?ElementInterface $element, bool $fromRequest): mixed
    {
        if ($value instanceof ElementQueryInterface) {
            return $value;
        }

        $query = $this->createEntryQuery($element);

        // Set the initially matched elements if $value is already set, which is the case if there was a validation
        // error or we're loading an entry revision.
        if ($value === '') {
            $query->setCachedResult([]);
        } elseif ($element && is_array($value)) {
            $query->setCachedResult($this->_createEntriesFromSerializedData($value, $element, $fromRequest));
        }

        return $query;
    }

    private function createEntryQuery(?ElementInterface $owner): EntryQuery
    {
        $query = Entry::find();

        // Existing element?
        if ($owner && $owner->id) {
            $query->attachBehavior(self::class, new EventBehavior([
                ElementQuery::EVENT_BEFORE_PREPARE => function(
                    CancelableEvent $event,
                    EntryQuery $query,
                ) use ($owner) {
                    $query->ownerId = $owner->id;

                    // Clear out id=false if this query was populated previously
                    if ($query->id === false) {
                        $query->id = null;
                    }

                    // If the owner is a revision, allow revision entries to be returned as well
                    if ($owner->getIsRevision()) {
                        $query
                            ->revisions(null)
                            ->trashed(null);
                    }
                },
            ], true));

            // Prepare the query for lazy eager loading
            $query->prepForEagerLoading($this->handle, $owner);
        } else {
            $query->id = false;
        }

        $query
            ->fieldId($this->id)
            ->siteId($owner->siteId ?? null);

        return $query;
    }

    /**
     * @inheritdoc
     */
    public function serializeValue(mixed $value, ?ElementInterface $element): mixed
    {
        /** @var EntryQuery|ElementCollection $value */
        $serialized = [];
        $new = 0;

        foreach ($value->all() as $entry) {
            /** @var Entry $entry */
            $entryId = $entry->id ?? 'new' . ++$new;
            $serialized[$entryId] = [
                'type' => $entry->getType()->handle,
                'enabled' => $entry->enabled,
                'collapsed' => $entry->collapsed,
                'fields' => $entry->getSerializedFieldValues(),
            ];
        }

        return $serialized;
    }

    /**
     * @inheritdoc
     */
    public function copyValue(ElementInterface $from, ElementInterface $to): void
    {
        // We'll do it later from afterElementPropagate()
    }

    /**
     * @inheritdoc
     */
    public function getElementConditionRuleType(): array|string|null
    {
        return EmptyFieldConditionRule::class;
    }

    /**
     * @inheritdoc
     */
    public function getIsTranslatable(?ElementInterface $element): bool
    {
        return $this->entryManager()->getIsTranslatable($element);
    }

    /**
     * @inheritdoc
     */
    public function getTranslationDescription(?ElementInterface $element): ?string
    {
        return $this->entryManager()->getTranslationDescription($element);
    }

    /**
     * @inheritdoc
     * @throws InvalidConfigException
     */
    protected function inputHtml(mixed $value, ?ElementInterface $element, bool $inline): string
    {
        return match ($this->viewMode) {
            self::VIEW_MODE_BLOCKS => $this->blockInputHtml($value, $element),
            default => $this->nestedElementManagerHtml($element),
        };
    }

    private function blockInputHtml(EntryQuery|ElementCollection|null $value, ?ElementInterface $element): string
    {
        if (!$element?->id) {
            $message = Craft::t('app', '{nestedType} can only be created after the {ownerType} has been saved.', [
                'nestedType' => Entry::pluralDisplayName(),
                'ownerType' => $element ? $element::lowerDisplayName() : Craft::t('app', 'element'),
            ]);
            return Html::tag('div', $message, ['class' => 'pane no-border zilch small']);
        }

        if ($element !== null && $element->hasEagerLoadedElements($this->handle)) {
            $value = $element->getEagerLoadedElements($this->handle)->all();
        }

        if ($value instanceof EntryQuery) {
            $value = $value->getCachedResult() ?? $value->limit(null)->status(null)->all();
        }

        $view = Craft::$app->getView();
        $id = $this->getInputId();
        /** @var Entry[] $value */
        $entryTypes = $this->getEntryTypesForField($value, $element);

        // Get the entry types data
        $entryTypeInfo = array_map(fn(EntryType $entryType) => [
            'id' => $entryType->id,
            'handle' => $entryType->handle,
            'name' => Craft::t('site', $entryType->name),
        ], $entryTypes);
        $createDefaultEntries = (
            $this->minEntries != 0 &&
            count($entryTypeInfo) === 1 &&
            !$element->hasErrors($this->handle)
        );
        $staticEntries = (
            $createDefaultEntries &&
            $this->minEntries == $this->maxEntries &&
            $this->maxEntries >= count($value)
        );

        $view->registerAssetBundle(MatrixAsset::class);

        $settings = [
            'fieldId' => $this->id,
            'maxEntries' => $this->maxEntries,
            'namespace' => $view->getNamespace(),
            'baseInputName' => $view->namespaceInputName($this->handle),
            'ownerElementType' => $element::class,
            'ownerId' => $element->id,
            'siteId' => $element->siteId,
            'staticEntries' => $staticEntries,
        ];

        $js = 'const input = new Craft.MatrixInput(' .
            '"' . $view->namespaceInputId($id) . '", ' .
            Json::encode($entryTypeInfo) . ', ' .
            '"' . $view->namespaceInputName($this->handle) . '", ' .
            Json::encode($settings) .
            ');';

        // Safe to create the default entries?
        if ($createDefaultEntries && count($value) < $this->minEntries) {
            // @link https://github.com/craftcms/cms/issues/12973
            // for fields with minEntries set Craft.MatrixInput.addEntry() is called before new Craft.ElementEditor(),
            // so when we get our initialSerializedValue() for the ElementEditor,
            // the entry is already there which means the field is reported as not changed since the init
            // and so not passed to PHP for save
            $view->setInitialDeltaValue($this->handle, null);

            $entryTypeJs = Json::encode($entryTypes[0]->handle);
            for ($i = count($value); $i < $this->minEntries; $i++) {
                $js .= "\ninput.addEntry($entryTypeJs, null, false);";
            }
        }

        $view->registerJs("(() => {\n$js\n})();");

        return $view->renderTemplate('_components/fieldtypes/Matrix/input.twig', [
            'id' => $id,
            'field' => $this,
            'name' => $this->handle,
            'entryTypes' => $entryTypes,
            'entries' => $value,
            'static' => false,
            'staticEntries' => $staticEntries,
            'createButtonLabel' => $this->createButtonLabel() ?? Craft::t('app', 'New block'),
            'labelId' => $this->getLabelId(),
        ]);
    }

    private function nestedElementManagerHtml(?ElementInterface $owner, bool $static = false): string
    {
        $entryTypes = $this->getEntryTypes();
        $config = [
            'showInGrid' => $this->showCardsInGrid,
        ];

        if (!$static) {
            $config += [
                'sortable' => true,
                'canCreate' => true,
                'createAttributes' => array_map(fn(EntryType $entryType) => [
                    'icon' => $entryType->icon,
                    'color' => $entryType->color,
                    'label' => Craft::t('site', $entryType->name),
                    'attributes' => [
                        'fieldId' => $this->id,
                        'typeId' => $entryType->id,
                    ],
                ], $entryTypes),
                'createButtonLabel' => $this->createButtonLabel(),
                'minElements' => $this->minEntries,
                'maxElements' => $this->maxEntries,
            ];
        }

        if ($this->viewMode === self::VIEW_MODE_CARDS) {
            return $this->entryManager()->getCardsHtml($owner, $config);
        }

        $config += [
            'allowedViewModes' => array_filter([
                ElementIndexViewMode::Cards,
                $this->includeTableView ? ElementIndexViewMode::Table : null,
            ]),
            'showHeaderColumn' => ArrayHelper::contains($entryTypes, fn(EntryType $entryType) => (
                $entryType->hasTitleField ||
                $entryType->titleFormat
            )),
            'pageSize' => $this->pageSize ?? 50,
            'storageKey' => sprintf('field:%s', $this->uid),
        ];

        if (!$static) {
            $config += [
                'fieldLayouts' => array_map(fn(EntryType $entryType) => $entryType->getFieldLayout(), $entryTypes),
                'defaultTableColumns' => array_map(fn(string $attribute) => [$attribute], $this->defaultTableColumns),
            ];
        }

        return $this->entryManager()->getIndexHtml($owner, $config);
    }

    private function createButtonLabel(): ?string
    {
        $entryTypes = $this->getEntryTypes();
        if (count($entryTypes) === 1) {
            $entryType = reset($entryTypes);
            return Craft::t('app', 'New {type}', [
                'type' => mb_strtolower(Craft::t('site', $entryType->name)),
            ]);
        }

        return null;
    }

    /**
     * @inheritdoc
     */
    public function getElementValidationRules(): array
    {
        return [
            [
                fn(ElementInterface $element) => $this->validateEntries($element),
                'on' => [Element::SCENARIO_ESSENTIALS, Element::SCENARIO_DEFAULT, Element::SCENARIO_LIVE],
                'skipOnEmpty' => false,
            ],
        ];
    }

    /**
     * @inheritdoc
     */
    public function isValueEmpty(mixed $value, ElementInterface $element): bool
    {
        /** @var EntryQuery|ElementCollection $value */
        return $value->count() === 0;
    }

    private function validateEntries(ElementInterface $element): void
    {
        /** @var EntryQuery|ElementCollection $value */
        $value = $element->getFieldValue($this->handle);

        if ($value instanceof EntryQuery) {
            /** @var Entry[] $entries */
            $entries = $value->getCachedResult() ?? (clone $value)->status(null)->limit(null)->all();

            $allEntriesValidate = true;
            $scenario = $element->getScenario();

            foreach ($entries as $i => $entry) {
                $entry->setOwner($element);

                /** @var Entry $entry */
                if (
                    $scenario === Element::SCENARIO_ESSENTIALS ||
                    ($entry->enabled && $scenario === Element::SCENARIO_LIVE)
                ) {
                    $entry->setScenario($scenario);
                }

<<<<<<< HEAD
                // Don't validate the title if the entry type has a dynamic title format
                if (!$entry->getType()->hasTitleField) {
                    $attributes = ArrayHelper::withoutValue($entry->activeAttributes(), 'title');
                } else {
                    $attributes = null;
                }

                if (!$entry->validate($attributes)) {
                    $element->addModelErrors($entry, "$this->handle[$entry->uid]");
=======
                if (!$entry->validate()) {
                    $element->addModelErrors($entry, "$this->handle[$i]");
>>>>>>> 85414714
                    $allEntriesValidate = false;
                }
            }

            if (!$allEntriesValidate) {
                // Just in case the entries weren't already cached
                $value->setCachedResult($entries);
            }
        } else {
            $entries = $value->all();
        }

        if (
            $element->getScenario() === Element::SCENARIO_LIVE &&
            ($this->minEntries || $this->maxEntries)
        ) {
            $arrayValidator = new ArrayValidator([
                'min' => $this->minEntries ?: null,
                'max' => $this->maxEntries ?: null,
                'tooFew' => $this->minEntries ? Craft::t('app', '{attribute} should contain at least {min, number} {min, plural, one{entry} other{entries}}.', [
                    'attribute' => Craft::t('site', $this->name),
                    'min' => $this->minEntries, // Need to pass this in now
                ]) : null,
                'tooMany' => $this->maxEntries ? Craft::t('app', '{attribute} should contain at most {max, number} {max, plural, one{entry} other{entries}}.', [
                    'attribute' => Craft::t('site', $this->name),
                    'max' => $this->maxEntries, // Need to pass this in now
                ]) : null,
                'skipOnEmpty' => false,
            ]);

            if (!$arrayValidator->validate($entries, $error)) {
                $element->addError($this->handle, $error);
            }
        }
    }

    /**
     * @inheritdoc
     */
    protected function searchKeywords(mixed $value, ElementInterface $element): string
    {
        return $this->entryManager()->getSearchKeywords($element);
    }

    /**
     * @inheritdoc
     */
    public function getStaticHtml(mixed $value, ElementInterface $element): string
    {
        if ($this->viewMode !== self::VIEW_MODE_BLOCKS) {
            return $this->nestedElementManagerHtml($element, true);
        }

        /** @var EntryQuery|ElementCollection $value */
        $entries = $value->all();

        if (empty($entries)) {
            return '<p class="light">' . Craft::t('app', 'No entries.') . '</p>';
        }

        $view = Craft::$app->getView();
        $view->registerAssetBundle(MatrixAsset::class);

        $id = StringHelper::randomString();
        $js = '';

        foreach ($entries as $entry) {
            $js .= <<<JS
Craft.MatrixInput.initTabs($('.matrixblock[data-uid="$entry->uid"] > .titlebar .matrixblock-tabs'));
JS;
        }

        $view->registerJs("(() => {\n$js\n})();");

        return $view->renderTemplate('_components/fieldtypes/Matrix/input.twig', [
            'id' => $id,
            'name' => $id,
            'entryTypes' => $this->getEntryTypes(),
            'entries' => $entries,
            'static' => true,
            'staticEntries' => true,
        ]);
    }

    /**
     * @inheritdoc
     */
    public function getEagerLoadingMap(array $sourceElements): array|null|false
    {
        // Get the source element IDs
        $sourceElementIds = [];

        foreach ($sourceElements as $sourceElement) {
            $sourceElementIds[] = $sourceElement->id;
        }

        // Return any relation data on these elements, defined with this field
        $map = (new Query())
            ->select([
                'source' => 'elements_owners.ownerId',
                'target' => 'entries.id',
            ])
            ->from(['entries' => DbTable::ENTRIES])
            ->innerJoin(['elements_owners' => DbTable::ELEMENTS_OWNERS], [
                'and',
                '[[elements_owners.elementId]] = [[entries.id]]',
                ['elements_owners.ownerId' => $sourceElementIds],
            ])
            ->where(['entries.fieldId' => $this->id])
            ->orderBy(['elements_owners.sortOrder' => SORT_ASC])
            ->all();

        return [
            'elementType' => Entry::class,
            'map' => $map,
            'criteria' => [
                'fieldId' => $this->id,
                'allowOwnerDrafts' => true,
                'allowOwnerRevisions' => true,
            ],
        ];
    }

    /**
     * @inheritdoc
     * @since 3.3.0
     */
    public function getContentGqlType(): Type|array
    {
        $typeArray = EntryTypeGenerator::generateTypes($this);
        $typeName = $this->handle . '_MatrixField';

        return [
            'name' => $this->handle,
            'type' => Type::nonNull(Type::listOf(Gql::getUnionType($typeName, $typeArray))),
            'args' => EntryArguments::getArguments(),
            'resolve' => EntryResolver::class . '::resolve',
            'complexity' => Gql::eagerLoadComplexity(),
        ];
    }

    /**
     * @inheritdoc
     * @since 3.5.0
     */
    public function getContentGqlMutationArgumentType(): Type|array
    {
        return MatrixInputType::getType($this);
    }

    /**
     * @inheritdoc
     * @throws InvalidArgumentException
     * @since 3.3.0
     */
    public function getGqlFragmentEntityByName(string $fragmentName): GqlInlineFragmentInterface
    {
        $entryTypeHandle = StringHelper::removeLeft(StringHelper::removeRight($fragmentName, '_EntryType'), $this->handle . '_');

        $entryType = ArrayHelper::firstWhere($this->getEntryTypes(), 'handle', $entryTypeHandle);

        if (!$entryType) {
            throw new InvalidArgumentException('Invalid fragment name: ' . $fragmentName);
        }

        return $entryType;
    }

    // Events
    // -------------------------------------------------------------------------

    /**
     * @inheritdoc
     */
    public function afterSave(bool $isNew): void
    {
        // If the propagation method or an entry URI format just changed, resave all the entries
        if (isset($this->oldSettings)) {
            $oldPropagationMethod = PropagationMethod::tryFrom($this->oldSettings['propagationMethod'] ?? '')
                ?? PropagationMethod::All;
            $oldPropagationKeyFormat = $this->oldSettings['propagationKeyFormat'] ?? null;
            if ($this->propagationMethod !== $oldPropagationMethod || $this->propagationKeyFormat !== $oldPropagationKeyFormat) {
                Queue::push(new ApplyNewPropagationMethod([
                    'description' => Translation::prep('app', 'Applying new propagation method to {name} entries', [
                        'name' => $this->name,
                    ]),
                    'elementType' => Entry::class,
                    'criteria' => [
                        'fieldId' => $this->id,
                    ],
                ]));
            } else {
                $resaveSiteIds = [];

                foreach (Craft::$app->getSites()->getAllSites(true) as $site) {
                    $oldUriFormat = $this->oldSettings['siteSettings'][$site->uid]['uriFormat'] ?? null;
                    $newUriFormat = $this->siteSettings[$site->uid]['uriFormat'] ?? null;
                    if ($oldUriFormat !== $newUriFormat) {
                        $resaveSiteIds[] = $site->id;
                    }
                }

                if (!empty($resaveSiteIds)) {
                    Queue::push(new ResaveElements([
                        'description' => Translation::prep('app', 'Resaving {name} entries', [
                            'name' => $this->name,
                        ]),
                        'elementType' => Entry::class,
                        'criteria' => [
                            'fieldId' => $this->id,
                            'siteId' => $resaveSiteIds,
                            'unique' => true,
                            'status' => null,
                            'drafts' => null,
                            'provisionalDrafts' => null,
                            'revisions' => null,
                        ],
                    ]));
                }
            }
        }

        parent::afterSave($isNew);
    }

    /**
     * @inheritdoc
     */
    public function afterElementPropagate(ElementInterface $element, bool $isNew): void
    {
        $this->entryManager()->maintainNestedElements($element, $isNew);
        parent::afterElementPropagate($element, $isNew);
    }

    /**
     * Handles nested entry saves.
     *
     * @param BulkElementsEvent $event
     * @since 5.0.0
     */
    public function afterSaveEntries(BulkElementsEvent $event): void
    {
        if (
            !Craft::$app->getRequest()->getIsConsoleRequest() &&
            !Craft::$app->getResponse()->isSent
        ) {
            // Tell the browser to collapse any new entry IDs
            $collapsedIds = Collection::make($event->elements)
                /** @phpstan-ignore-next-line */
                ->filter(fn(Entry $entry) => $entry->collapsed)
                /** @phpstan-ignore-next-line */
                ->map(fn(Entry $entry) => $entry->id)
                ->all();

            if (!empty($collapsedIds)) {
                Craft::$app->getSession()->addAssetBundleFlash(MatrixAsset::class);

                foreach ($collapsedIds as $id) {
                    Craft::$app->getSession()->addJsFlash("Craft.MatrixInput.rememberCollapsedEntryId($id);", View::POS_END);
                }
            }
        }
    }

    /**
     * @inheritdoc
     */
    public function beforeElementDelete(ElementInterface $element): bool
    {
        if (!parent::beforeElementDelete($element)) {
            return false;
        }

        // Delete any entries that primarily belong to this element
        $this->entryManager()->deleteNestedElements($element, $element->hardDelete);

        return true;
    }

    /**
     * @inheritdoc
     */
    public function beforeElementDeleteForSite(ElementInterface $element): bool
    {
        $elementsService = Craft::$app->getElements();

        /** @var Entry[] $entries */
        $entries = Entry::find()
            ->primaryOwnerId($element->id)
            ->status(null)
            ->siteId($element->siteId)
            ->all();

        foreach ($entries as $entry) {
            $elementsService->deleteElementForSite($entry);
        }

        return true;
    }

    /**
     * @inheritdoc
     */
    public function afterElementRestore(ElementInterface $element): void
    {
        // Also restore any entries for this element
        $this->entryManager()->restoreNestedElements($element);

        parent::afterElementRestore($element);
    }

    /**
     * Creates an array of entries based on the given serialized data.
     *
     * @param array $value The raw field value
     * @param ElementInterface $element The element the field is associated with
     * @param bool $fromRequest Whether the data came from the request post data
     * @return Entry[]
     */
    private function _createEntriesFromSerializedData(array $value, ElementInterface $element, bool $fromRequest): array
    {
        // Get the possible entry types for this field
        /** @var EntryType[] $entryTypes */
        $entryTypes = ArrayHelper::index($this->getEntryTypes(), 'handle');

        // Were the entries posted by UUID or ID?
        $uids = (
            (isset($value['entries']) && str_starts_with(array_key_first($value['entries']), 'uid:')) ||
            (isset($value['sortOrder']) && StringHelper::isUUID(reset($value['sortOrder'])))
        );

        if ($uids) {
            // strip out the `uid:` key prefixes
            if (isset($value['entries'])) {
                $value['entries'] = array_combine(
                    array_map(fn(string $key) => StringHelper::removeLeft($key, 'uid:'), array_keys($value['entries'])),
                    array_values($value['entries']),
                );
            }
        }

        // Get the old entries
        if ($element->id) {
            /** @var Entry[] $oldEntriesById */
            $oldEntriesById = Entry::find()
                ->fieldId($this->id)
                ->ownerId($element->id)
                ->siteId($element->siteId)
                ->drafts(null)
                ->revisions(null)
                ->status(null)
                ->indexBy($uids ? 'uid' : 'id')
                ->all();
        } else {
            $oldEntriesById = [];
        }

        if ($uids) {
            // Get the canonical entry UUIDs in case the data was posted with them
            $derivatives = Collection::make($oldEntriesById)
                ->filter(fn(Entry $entry) => $entry->getIsDerivative())
                ->keyBy(fn(Entry $entry) => $entry->getCanonicalId());

            if ($derivatives->isNotEmpty()) {
                $canonicalUids = Entry::find()
                    ->select(['id', 'uid'])
                    ->id($derivatives->keys()->all())
                    ->pairs();
                $derivativeUidMap = [];
                $canonicalUidMap = [];
                foreach ($canonicalUids as $canonicalId => $canonicalUid) {
                    $derivativeUid = $derivatives->get($canonicalId)->uid;
                    $derivativeUidMap[$canonicalUid] = $derivativeUid;
                    $canonicalUidMap[$derivativeUid] = $canonicalUid;
                }
            }
        }

        // Should we ignore disabled entries?
        $request = Craft::$app->getRequest();
        $hideDisabledEntries = !$request->getIsConsoleRequest() && (
                $request->getToken() !== null ||
                $request->getIsLivePreview()
            );

        $entries = [];
        $prevEntry = null;

        $fieldNamespace = $element->getFieldParamNamespace();
        $baseEntryFieldNamespace = $fieldNamespace ? "$fieldNamespace.$this->handle" : null;

        // Was the value posted in the new (delta) format?
        if (isset($value['entries']) || isset($value['blocks']) || isset($value['sortOrder'])) {
            $newEntryData = $value['entries'] ?? $value['blocks'] ?? [];
            $newSortOrder = $value['sortOrder'] ?? array_keys($oldEntriesById);
            if ($baseEntryFieldNamespace) {
                $baseEntryFieldNamespace .= '.entries';
            }
        } else {
            $newEntryData = $value;
            $newSortOrder = array_keys($value);
        }

        foreach ($newSortOrder as $entryId) {
            if (isset($newEntryData[$entryId])) {
                $entryData = $newEntryData[$entryId];
            } elseif (
                $uids &&
                isset($canonicalUidMap[$entryId]) &&
                isset($newEntryData[$canonicalUidMap[$entryId]])
            ) {
                // $entryId is a draft entry's UUID, but the data was sent with the canonical entry UUID
                $entryData = $newEntryData[$canonicalUidMap[$entryId]];
            } else {
                $entryData = [];
            }

            // If this is a preexisting entry but we don't have a record of it,
            // check to see if it was recently duplicated.
            if (
                $uids &&
                !isset($oldEntriesById[$entryId]) &&
                isset($derivativeUidMap[$entryId]) &&
                isset($oldEntriesById[$derivativeUidMap[$entryId]])
            ) {
                $entryId = $derivativeUidMap[$entryId];
            }

            // Existing entry?
            if (isset($oldEntriesById[$entryId])) {
                $entry = $oldEntriesById[$entryId];
                $forceSave = !empty($entryData);

                // Is this a derivative element, and does the entry primarily belong to the canonical?
                if ($forceSave && $element->getIsDerivative() && $entry->getPrimaryOwnerId() === $element->getCanonicalId()) {
                    // Duplicate it as a draft. (We'll drop its draft status from NestedElementManager::saveNestedElements().)
                    $entry = Craft::$app->getDrafts()->createDraft($entry, Craft::$app->getUser()->getId(), null, null, [
                        'canonicalId' => $entry->id,
                        'primaryOwnerId' => $element->id,
                        'owner' => $element,
                        'siteId' => $element->siteId,
                        'propagating' => false,
                        'markAsSaved' => false,
                    ]);
                }

                $entry->forceSave = $forceSave;
            } else {
                // Make sure it's a valid entry type
                if (!isset($entryData['type']) || !isset($entryTypes[$entryData['type']])) {
                    continue;
                }
                $entry = new Entry();
                $entry->fieldId = $this->id;
                $entry->typeId = $entryTypes[$entryData['type']]->id;
                $entry->setPrimaryOwner($element);
                $entry->setOwner($element);
                $entry->siteId = $element->siteId;

                // Use the provided UUID, so the block can persist across future autosaves
                if ($uids) {
                    $entry->uid = $entryId;
                }

                // Preserve the collapsed state, which the browser can't remember on its own for new entries
                $entry->collapsed = !empty($entryData['collapsed']);
            }

            if (isset($entryData['enabled'])) {
                $entry->enabled = (bool)$entryData['enabled'];
            }

            if (isset($entryData['title']) && $entry->getType()->hasTitleField) {
                $entry->title = $entryData['title'];
            }

            // Allow setting the UID for the entry
            if (isset($entryData['uid'])) {
                $entry->uid = $entryData['uid'];
            }

            // Skip disabled entries on Live Preview requests
            if ($hideDisabledEntries && !$entry->enabled) {
                continue;
            }

            $entry->setOwner($element);

            // Set the content post location on the entry if we can
            if ($baseEntryFieldNamespace) {
                if ($uids) {
                    $entry->setFieldParamNamespace("$baseEntryFieldNamespace.uid:$entryId.fields");
                } else {
                    $entry->setFieldParamNamespace("$baseEntryFieldNamespace.$entryId.fields");
                }
            }

            if (isset($entryData['fields'])) {
                foreach ($entryData['fields'] as $fieldHandle => $fieldValue) {
                    try {
                        if ($fromRequest) {
                            $entry->setFieldValueFromRequest($fieldHandle, $fieldValue);
                        } else {
                            $entry->setFieldValue($fieldHandle, $fieldValue);
                        }
                    } catch (InvalidFieldException) {
                    }
                }
            }

            // Set the prev/next entries
            if ($prevEntry) {
                /** @var ElementInterface $prevEntry */
                $prevEntry->setNext($entry);
                /** @var ElementInterface $entry */
                $entry->setPrev($prevEntry);
            }
            $prevEntry = $entry;

            $entries[] = $entry;
        }

        /** @var Entry[] $entries */
        return $entries;
    }
}<|MERGE_RESOLUTION|>--- conflicted
+++ resolved
@@ -985,20 +985,8 @@
                     $entry->setScenario($scenario);
                 }
 
-<<<<<<< HEAD
-                // Don't validate the title if the entry type has a dynamic title format
-                if (!$entry->getType()->hasTitleField) {
-                    $attributes = ArrayHelper::withoutValue($entry->activeAttributes(), 'title');
-                } else {
-                    $attributes = null;
-                }
-
-                if (!$entry->validate($attributes)) {
+                if (!$entry->validate()) {
                     $element->addModelErrors($entry, "$this->handle[$entry->uid]");
-=======
-                if (!$entry->validate()) {
-                    $element->addModelErrors($entry, "$this->handle[$i]");
->>>>>>> 85414714
                     $allEntriesValidate = false;
                 }
             }
