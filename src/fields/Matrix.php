--- conflicted
+++ resolved
@@ -701,64 +701,38 @@
 
         if ($value instanceof EntryQuery) {
             $entries = $value->getCachedResult() ?? (clone $value)->status(null)->limit(null)->all();
+
+            $allEntriesValidate = true;
+            $scenario = $element->getScenario();
+
+            foreach ($entries as $i => $entry) {
+                /** @var Entry $entry */
+                if (
+                    $scenario === Element::SCENARIO_ESSENTIALS ||
+                    ($entry->enabled && $scenario === Element::SCENARIO_LIVE)
+                ) {
+                    $entry->setScenario($scenario);
+                }
+
+                // Don't validate the title if the entry type has a dynamic title format
+                if (!$entry->getType()->hasTitleField) {
+                    $attributes = ArrayHelper::withoutValue($entry->activeAttributes(), 'title');
+                } else {
+                    $attributes = null;
+                }
+
+                if (!$entry->validate($attributes)) {
+                    $element->addModelErrors($entry, "$this->handle[$i]");
+                    $allEntriesValidate = false;
+                }
+            }
+
+            if (!$allEntriesValidate) {
+                // Just in case the entries weren't already cached
+                $value->setCachedResult($entries);
+            }
         } else {
             $entries = $value->all();
-        }
-
-<<<<<<< HEAD
-        $allEntriesValidate = true;
-        $scenario = $element->getScenario();
-
-        foreach ($entries as $i => $entry) {
-            /** @var Entry $entry */
-            if (
-                $scenario === Element::SCENARIO_ESSENTIALS ||
-                ($entry->enabled && $scenario === Element::SCENARIO_LIVE)
-            ) {
-                $entry->setScenario($scenario);
-            }
-
-            // Don't validate the title if the entry type has a dynamic title format
-            if (!$entry->getType()->hasTitleField) {
-                $attributes = ArrayHelper::withoutValue($entry->activeAttributes(), 'title');
-            } else {
-                $attributes = null;
-            }
-
-            if (!$entry->validate($attributes)) {
-                $element->addModelErrors($entry, "$this->handle[$i]");
-                $allEntriesValidate = false;
-=======
-        if ($value instanceof MatrixBlockQuery) {
-            $allBlocksValidate = true;
-            $scenario = $element->getScenario();
-
-            foreach ($blocks as $i => $block) {
-                /** @var MatrixBlock $block */
-                if (
-                    $scenario === Element::SCENARIO_ESSENTIALS ||
-                    ($block->enabled && $scenario === Element::SCENARIO_LIVE)
-                ) {
-                    $block->setScenario($scenario);
-                }
-
-                if (!$block->validate()) {
-                    $element->addModelErrors($block, "$this->handle[$i]");
-                    $allBlocksValidate = false;
-                }
->>>>>>> fe397335
-            }
-
-<<<<<<< HEAD
-        if (!$allEntriesValidate) {
-            // Just in case the entries weren't already cached
-            $value->setCachedResult($entries);
-=======
-            if (!$allBlocksValidate) {
-                // Just in case the blocks weren't already cached
-                $value->setCachedResult($blocks);
-            }
->>>>>>> fe397335
         }
 
         if (
