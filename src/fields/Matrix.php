--- conflicted
+++ resolved
@@ -40,6 +40,7 @@
 use craft\gql\types\generators\EntryType as EntryTypeGenerator;
 use craft\gql\types\input\Matrix as MatrixInputType;
 use craft\helpers\ArrayHelper;
+use craft\helpers\ElementHelper;
 use craft\helpers\Gql;
 use craft\helpers\Json;
 use craft\helpers\Queue;
@@ -67,14 +68,11 @@
  * @author Pixel & Tonic, Inc. <support@pixelandtonic.com>
  * @since 3.0.0
  */
-<<<<<<< HEAD
-class Matrix extends Field implements EagerLoadingFieldInterface, GqlInlineFragmentFieldInterface, CopyableFieldInterface
-=======
 class Matrix extends Field implements
     ElementContainerFieldInterface,
     EagerLoadingFieldInterface,
-    GqlInlineFragmentFieldInterface
->>>>>>> e82c6246
+    GqlInlineFragmentFieldInterface,
+    CopyableFieldInterface
 {
     /**
      * @event DefineEntryTypesForFieldEvent The event that is triggered when defining the available entry types.
