<?php
/**
 * @link https://craftcms.com/
 * @copyright Copyright (c) Pixel & Tonic, Inc.
 * @license https://craftcms.github.io/license/
 */

namespace craft\fields;

use Craft;
use craft\base\EagerLoadingFieldInterface;
use craft\base\Element;
use craft\base\ElementInterface;
use craft\base\Field;
use craft\base\FieldInterface;
use craft\base\GqlInlineFragmentFieldInterface;
use craft\base\GqlInlineFragmentInterface;
use craft\db\Query;
use craft\db\Table as DbTable;
use craft\elements\db\ElementQuery;
use craft\elements\db\ElementQueryInterface;
use craft\elements\db\MatrixBlockQuery;
use craft\elements\MatrixBlock;
use craft\elements\MatrixBlock as MatrixBlockElement;
use craft\events\BlockTypesEvent;
use craft\fieldlayoutelements\CustomField;
use craft\gql\arguments\elements\MatrixBlock as MatrixBlockArguments;
use craft\gql\resolvers\elements\MatrixBlock as MatrixBlockResolver;
use craft\gql\types\generators\MatrixBlockType as MatrixBlockTypeGenerator;
use craft\gql\types\input\Matrix as MatrixInputType;
use craft\helpers\ArrayHelper;
use craft\helpers\Db;
use craft\helpers\ElementHelper;
use craft\helpers\Gql;
use craft\helpers\Gql as GqlHelper;
use craft\helpers\Html;
use craft\helpers\Json;
use craft\helpers\Queue;
use craft\helpers\StringHelper;
use craft\i18n\Locale;
use craft\models\FieldLayoutTab;
use craft\models\MatrixBlockType;
use craft\queue\jobs\ApplyNewPropagationMethod;
use craft\services\Elements;
use craft\validators\ArrayValidator;
use craft\web\assets\matrix\MatrixAsset;
use craft\web\assets\matrixsettings\MatrixSettingsAsset;
use GraphQL\Type\Definition\Type;
use yii\base\InvalidArgumentException;
use yii\base\InvalidConfigException;

/**
 * Matrix represents a Matrix field.
 *
 * @author Pixel & Tonic, Inc. <support@pixelandtonic.com>
 * @since 3.0.0
 */
class Matrix extends Field implements EagerLoadingFieldInterface, GqlInlineFragmentFieldInterface
{
    /**
     * @event SectionEvent The event that is triggered before a section is saved.
     * @since 3.1.27
     */
    const EVENT_SET_FIELD_BLOCK_TYPES = 'setFieldBlockTypes';

    const PROPAGATION_METHOD_NONE = 'none';
    const PROPAGATION_METHOD_SITE_GROUP = 'siteGroup';
    const PROPAGATION_METHOD_LANGUAGE = 'language';
    /**
     * @since 3.7.0
     */
    const PROPAGATION_METHOD_CUSTOM = 'custom';
    const PROPAGATION_METHOD_ALL = 'all';

    /**
     * @inheritdoc
     */
    public static function displayName(): string
    {
        return Craft::t('app', 'Matrix');
    }

    /**
     * @inheritdoc
     */
    public static function supportedTranslationMethods(): array
    {
        // Don't ever automatically propagate values to other sites.
        return [
            self::TRANSLATION_METHOD_SITE,
        ];
    }

    /**
     * @inheritdoc
     */
    public static function valueType(): string
    {
        return MatrixBlockQuery::class;
    }

    /**
     * @var int|null Min blocks
     */
    public $minBlocks;

    /**
     * @var int|null Max blocks
     */
    public $maxBlocks;

    /**
     * @var string Content table name
     * @since 3.0.23
     */
    public $contentTable;

    /**
     * @var string Propagation method
     *
     * This will be set to one of the following:
     *
     * - `none` – Only save b locks in the site they were created in
     * - `siteGroup` – Save  blocks to other sites in the same site group
     * - `language` – Save blocks to other sites with the same language
     * - `all` – Save blocks to all sites supported by the owner element
     *
     * @since 3.2.0
     */
    public $propagationMethod = self::PROPAGATION_METHOD_ALL;

    /**
     * @var string|null The field’s propagation key format, if [[propagationMethod]] is `custom`
     * @since 3.7.0
     */
    public $propagationKeyFormat;

    /**
     * @var int Whether each site should get its own unique set of blocks
     * @deprecated in 3.2.0. Use [[$propagationMethod]] instead
     */
    public $localizeBlocks = false;

    /**
     * @var MatrixBlockType[]|null The field’s block types
     */
    private $_blockTypes;

    /**
     * @var MatrixBlockType[]|null The block types' fields
     */
    private $_blockTypeFields;

    /**
     * @inheritdoc
     */
    public function __construct($config = [])
    {
        if (array_key_exists('localizeBlocks', $config)) {
            $config['propagationMethod'] = $config['localizeBlocks'] ? 'none' : 'all';
            unset($config['localizeBlocks']);
        }

        parent::__construct($config);
    }

    /**
     * @inheritdoc
     */
    public function init()
    {
        if ($this->propagationKeyFormat === '') {
            $this->propagationKeyFormat = null;
        }

        // todo: remove this in 4.0
        // Set localizeBlocks in case anything is still checking it
        $this->localizeBlocks = $this->propagationMethod === self::PROPAGATION_METHOD_NONE;

        parent::init();
    }

    /**
     * @inheritdoc
     */
    public function settingsAttributes(): array
    {
        return ArrayHelper::withoutValue(parent::settingsAttributes(), 'localizeBlocks');
    }

    /**
     * @inheritdoc
     */
    protected function defineRules(): array
    {
        $rules = parent::defineRules();
        $rules[] = [
            ['propagationMethod'], 'in', 'range' => [
                self::PROPAGATION_METHOD_NONE,
                self::PROPAGATION_METHOD_SITE_GROUP,
                self::PROPAGATION_METHOD_LANGUAGE,
                self::PROPAGATION_METHOD_CUSTOM,
                self::PROPAGATION_METHOD_ALL,
            ],
        ];
        $rules[] = [['blockTypes'], ArrayValidator::class, 'min' => 1, 'skipOnEmpty' => false];
        $rules[] = [['minBlocks', 'maxBlocks'], 'integer', 'min' => 0];
        return $rules;
    }

    /**
     * Returns the block types.
     *
     * @return MatrixBlockType[]
     */
    public function getBlockTypes(): array
    {
        if ($this->_blockTypes !== null) {
            return $this->_blockTypes;
        }

        if ($this->getIsNew()) {
            return [];
        }

        return $this->_blockTypes = Craft::$app->getMatrix()->getBlockTypesByFieldId($this->id);
    }

    /**
     * Returns all of the block types' fields.
     *
     * @return FieldInterface[]
     */
    public function getBlockTypeFields(): array
    {
        if ($this->_blockTypeFields !== null) {
            return $this->_blockTypeFields;
        }

        if (empty($blockTypes = $this->getBlockTypes())) {
            return $this->_blockTypeFields = [];
        }

        // Get the fields & layout IDs
        $contexts = [];
        $layoutIds = [];
        foreach ($blockTypes as $blockType) {
            $contexts[] = 'matrixBlockType:' . $blockType->uid;
            $layoutIds[] = $blockType->fieldLayoutId;
        }

        /* @var FieldInterface[] $fieldsById */
        $fieldsById = ArrayHelper::index(Craft::$app->getFields()->getAllFields($contexts), 'id');

        // Get all the field IDs grouped by layout ID
        $fieldIdsByLayoutId = Craft::$app->getFields()->getFieldIdsByLayoutIds($layoutIds);

        // Assemble the fields
        $this->_blockTypeFields = [];

        foreach ($blockTypes as $blockType) {
            if (isset($fieldIdsByLayoutId[$blockType->fieldLayoutId])) {
                $fieldColumnPrefix = 'field_' . $blockType->handle . '_';

                foreach ($fieldIdsByLayoutId[$blockType->fieldLayoutId] as $fieldId) {
                    if (isset($fieldsById[$fieldId])) {
                        $fieldsById[$fieldId]->columnPrefix = $fieldColumnPrefix;
                        $this->_blockTypeFields[] = $fieldsById[$fieldId];
                    }
                }
            }
        }

        return $this->_blockTypeFields;
    }

    /**
     * Sets the block types.
     *
     * @param MatrixBlockType|array $blockTypes The block type settings or actual MatrixBlockType model instances
     */
    public function setBlockTypes($blockTypes)
    {
        $this->_blockTypes = [];
        $defaultFieldConfig = [
            'type' => null,
            'name' => null,
            'handle' => null,
            'instructions' => null,
            'required' => false,
            'searchable' => true,
            'translationMethod' => Field::TRANSLATION_METHOD_NONE,
            'translationKeyFormat' => null,
            'typesettings' => null,
        ];

        foreach ($blockTypes as $key => $config) {
            if ($config instanceof MatrixBlockType) {
                $this->_blockTypes[] = $config;
            } else {
                $blockType = new MatrixBlockType();
                $blockType->fieldId = $this->id;
                $blockType->name = $config['name'];
                $blockType->handle = $config['handle'];

                // Existing block type?
                if (is_numeric($key)) {
                    $info = (new Query())
                        ->select(['uid', 'fieldLayoutId'])
                        ->from([DbTable::MATRIXBLOCKTYPES])
                        ->where(['id' => $key])
                        ->one();

                    if ($info) {
                        $blockType->id = $key;
                        $blockType->uid = $info['uid'];
                        $blockType->fieldLayoutId = $info['fieldLayoutId'];
                    }
                }

                $fieldLayout = $blockType->getFieldLayout();
                if (($fieldLayoutTab = $fieldLayout->getTabs()[0] ?? null) === null) {
                    $fieldLayoutTab = new FieldLayoutTab();
                    $fieldLayoutTab->name = 'Content';
                    $fieldLayoutTab->sortOrder = 1;
                    $fieldLayout->setTabs([$fieldLayoutTab]);
                }
                $fieldLayoutTab->elements = [];
                $fields = [];

                if (!empty($config['fields'])) {
                    foreach ($config['fields'] as $fieldId => $fieldConfig) {
                        // If the field doesn't specify a type, then it probably wasn't meant to be submitted
                        if (!isset($fieldConfig['type'])) {
                            continue;
                        }

                        $fieldConfig = array_merge($defaultFieldConfig, $fieldConfig);
                        $field = $fields[] = Craft::$app->getFields()->createField([
                            'type' => $fieldConfig['type'],
                            'id' => is_numeric($fieldId) ? $fieldId : null,
                            'name' => $fieldConfig['name'],
                            'handle' => $fieldConfig['handle'],
                            'instructions' => $fieldConfig['instructions'],
                            'required' => (bool)$fieldConfig['required'],
                            'searchable' => (bool)$fieldConfig['searchable'],
                            'translationMethod' => $fieldConfig['translationMethod'],
                            'translationKeyFormat' => $fieldConfig['translationKeyFormat'],
                            'settings' => $fieldConfig['typesettings'],
                        ]);

                        $fieldLayoutTab->elements[] = Craft::createObject([
                            'class' => CustomField::class,
                            'required' => (bool)$fieldConfig['required'],
                            'width' => (int)($fieldConfig['width'] ?? 0) ?: 100,
                        ], [
                            $field,
                        ]);
                    }
                }

                $blockType->setFields($fields);
                $this->_blockTypes[] = $blockType;
            }
        }
    }

    /**
     * @inheritdoc
     */
    public function validate($attributeNames = null, $clearErrors = true): bool
    {
        // Run basic model validation first
        $validates = parent::validate($attributeNames, $clearErrors);

        // Run Matrix field validation as well
        if (!Craft::$app->getMatrix()->validateFieldSettings($this)) {
            $validates = false;
        }

        return $validates;
    }

    /**
     * @inheritdoc
     */
    public static function hasContentColumn(): bool
    {
        return false;
    }

    /**
     * @inheritdoc
     */
    public function getSettingsHtml()
    {
        // Get the available field types data
        $fieldTypeInfo = $this->_getFieldOptionsForConfigurator();

        $view = Craft::$app->getView();
        $view->registerAssetBundle(MatrixSettingsAsset::class);

        $placeholderKey = StringHelper::randomString(10);
        $view->registerJs(
            'new Craft.MatrixConfigurator(' .
            Json::encode($fieldTypeInfo, JSON_UNESCAPED_UNICODE) . ', ' .
            Json::encode($view->getNamespace(), JSON_UNESCAPED_UNICODE) . ', ' .
            Json::encode($view->namespaceInputName("blockTypes[__BLOCK_TYPE_{$placeholderKey}__][fields][__FIELD_{$placeholderKey}__][typesettings]")) . ', ' .
            Json::encode($placeholderKey) .
            ');'
        );

        $fieldsService = Craft::$app->getFields();
        /* @var string[]|FieldInterface[] $allFieldTypes */
        $allFieldTypes = $fieldsService->getAllFieldTypes();
        $fieldTypeOptions = [];

        foreach ($allFieldTypes as $class) {
            // No Matrix-Inception, sorry buddy.
            $enabled = $class !== self::class;
            $fieldTypeOptions['new'][] = [
                'value' => $class,
                'label' => $class::displayName(),
                'disabled' => !$enabled,
            ];
        }

        // Sort them by name
        ArrayHelper::multisort($fieldTypeOptions['new'], 'label');

        // Prepare block type field data
        $blockTypes = [];
        $blockTypeFields = [];
        $totalNewBlockTypes = 0;

        foreach ($this->getBlockTypes() as $blockType) {
            $blockTypeId = (string)($blockType->id ?? 'new' . ++$totalNewBlockTypes);
            $blockTypes[$blockTypeId] = $blockType;
            $blockTypeFields[$blockTypeId] = [];
            $totalNewFields = 0;
            $fieldLayout = $blockType->getFieldLayout();
            if (!$fieldLayout) {
                continue;
            }
            $tabs = $fieldLayout->getTabs();
            if (empty($tabs)) {
                continue;
            }
            $tab = $fieldLayout->getTabs()[0];

            foreach ($tab->elements as $element) {
                if ($element instanceof CustomField) {
                    $field = $element->getField();

                    // If it's a missing field, swap it with a Text field
                    if ($field instanceof MissingField) {
                        /* @var PlainText $fallback */
                        $fallback = $field->createFallback(PlainText::class);
                        $fallback->addError('type', Craft::t('app', 'The field type “{type}” could not be found.', [
                            'type' => $field->expectedType,
                        ]));
                        $field = $fallback;
                        $element->setField($field);
                        $blockType->hasFieldErrors = true;
                    }

                    $fieldId = (string)($field->id ?? 'new' . ++$totalNewFields);
                    $blockTypeFields[$blockTypeId][$fieldId] = $element;

                    if (!$field->getIsNew()) {
                        $fieldTypeOptions[$field->id] = [];
                        $compatibleFieldTypes = $fieldsService->getCompatibleFieldTypes($field, true);
                        foreach ($allFieldTypes as $class) {
                            // No Matrix-Inception, sorry buddy.
                            if ($class !== self::class && ($class === get_class($field) || $class::isSelectable())) {
                                $compatible = in_array($class, $compatibleFieldTypes, true);
                                $fieldTypeOptions[$field->id][] = [
                                    'value' => $class,
                                    'label' => $class::displayName() . ($compatible ? '' : ' ⚠️'),
                                ];
                            }
                        }

                        // Sort them by name
                        ArrayHelper::multisort($fieldTypeOptions[$field->id], 'label');
                    }
                }
            }
        }

        return $view->renderTemplate('_components/fieldtypes/Matrix/settings',
            [
                'matrixField' => $this,
                'fieldTypes' => $fieldTypeOptions,
                'blockTypes' => $blockTypes,
                'blockTypeFields' => $blockTypeFields,
            ]);
    }

    /**
     * @inheritdoc
     */
    public function normalizeValue($value, ElementInterface $element = null)
    {
        if ($value instanceof ElementQueryInterface) {
            return $value;
        }

        $query = MatrixBlock::find();
        $this->_populateQuery($query, $element);

        // Set the initially matched elements if $value is already set, which is the case if there was a validation
        // error or we're loading an entry revision.
        if ($value === '') {
            $query->setCachedResult([]);
        } else if ($element && is_array($value)) {
            $query->setCachedResult($this->_createBlocksFromSerializedData($value, $element));
        }

        return $query;
    }

    /**
     * Populates the field’s [[MatrixBlockQuery]] value based on the owner element.
     *
     * @param MatrixBlockQuery $query
     * @param ElementInterface|null $element
     * @since 3.4.0
     */
    private function _populateQuery(MatrixBlockQuery $query, ElementInterface $element = null)
    {
        // Existing element?
        if ($element && $element->id) {
            $query->ownerId = $element->id;

            // Clear out id=false if this query was populated previously
            if ($query->id === false) {
                $query->id = null;
            }
        } else {
            $query->id = false;
        }

        $query
            ->fieldId($this->id)
            ->siteId($element->siteId ?? null);
    }

    /**
     * @inheritdoc
     */
    public function serializeValue($value, ElementInterface $element = null)
    {
        /* @var MatrixBlockQuery $value */
        $serialized = [];
        $new = 0;

        foreach ($value->all() as $block) {
            $blockId = $block->id ?? 'new' . ++$new;
            $serialized[$blockId] = [
                'type' => $block->getType()->handle,
                'enabled' => $block->enabled,
                'collapsed' => $block->collapsed,
                'fields' => $block->getSerializedFieldValues(),
            ];
        }

        return $serialized;
    }

    /**
     * @inheritdoc
     */
    public function copyValue(ElementInterface $from, ElementInterface $to): void
    {
        // We'll do it later from afterElementPropagate()
    }

    /**
     * @inheritdoc
     */
    public function modifyElementsQuery(ElementQueryInterface $query, $value)
    {
        /* @var ElementQuery $query */
        if ($value === 'not :empty:') {
            $value = ':notempty:';
        }

        if ($value === ':notempty:' || $value === ':empty:') {
            $ns = $this->handle . '_' . StringHelper::randomString(5);
            $condition = [
                'exists', (new Query())
                    ->from(["matrixblocks_$ns" => DbTable::MATRIXBLOCKS])
                    ->innerJoin(["elements_$ns" => DbTable::ELEMENTS], "[[elements_$ns.id]] = [[matrixblocks_$ns.id]]")
                    ->where("[[matrixblocks_$ns.ownerId]] = [[elements.id]]")
                    ->andWhere([
                        "matrixblocks_$ns.fieldId" => $this->id,
                        "elements_$ns.enabled" => true,
                        "elements_$ns.dateDeleted" => null,
                    ]),
            ];

            if ($value === ':notempty:') {
                $query->subQuery->andWhere($condition);
            } else {
                $query->subQuery->andWhere(['not', $condition]);
            }
        } else if ($value !== null) {
            return false;
        }

        return null;
    }

    /**
     * @inheritdoc
     */
    public function getIsTranslatable(ElementInterface $element = null): bool
    {
        return $this->propagationMethod !== self::PROPAGATION_METHOD_ALL;
    }

    /**
     * @inheritdoc
     */
    public function getTranslationDescription(ElementInterface $element = null)
    {
        if (!$element) {
            return null;
        }

        switch ($this->propagationMethod) {
            case self::PROPAGATION_METHOD_NONE:
                return Craft::t('app', 'Blocks will only be saved in the {site} site.', [
                    'site' => Craft::t('site', $element->getSite()->getName()),
                ]);
            case self::PROPAGATION_METHOD_SITE_GROUP:
                return Craft::t('app', 'Blocks will be saved across all sites in the {group} site group.', [
                    'group' => Craft::t('site', $element->getSite()->getGroup()->name),
                ]);
            case self::PROPAGATION_METHOD_LANGUAGE:
                $language = (new Locale($element->getSite()->language))
                    ->getDisplayName(Craft::$app->language);
                return Craft::t('app', 'Blocks will be saved across all {language}-language sites.', [
                    'language' => $language,
                ]);
            default:
                return null;
        }
    }

    /**
     * @inheritdoc
     */
    public function getStatus(ElementInterface $element): ?array
    {
        // The only thing we need to actually present to the UI is whether it is outdated.
        // Individual blocks will show their own field statuses.
        if ($element->isFieldOutdated($this->handle)) {
            return [
                Element::ATTR_STATUS_OUTDATED,
                Craft::t('app', 'This field was updated in the Current revision.'),
            ];
        }

        return null;
    }

    /**
     * @inheritdoc
     * @throws InvalidConfigException
     */
    protected function inputHtml($value, ElementInterface $element = null): string
    {
        if ($element !== null && $element->hasEagerLoadedElements($this->handle)) {
            $value = $element->getEagerLoadedElements($this->handle);
        }

        if ($value instanceof MatrixBlockQuery) {
            $value = $value->getCachedResult() ?? $value->limit(null)->anyStatus()->all();
        }

        $view = Craft::$app->getView();
        $id = Html::id($this->handle);

        // Let plugins/modules override which block types should be available for this field
        $event = new BlockTypesEvent([
            'blockTypes' => $this->getBlockTypes(),
            'element' => $element,
            'value' => $value,
        ]);
        $this->trigger(self::EVENT_SET_FIELD_BLOCK_TYPES, $event);
        $blockTypes = array_values($event->blockTypes);

        if (empty($blockTypes)) {
            throw new InvalidConfigException('At least one block type is required.');
        }

        // Get the block types data
        $placeholderKey = StringHelper::randomString(10);
        $blockTypeInfo = $this->_getBlockTypeInfoForInput($element, $blockTypes, $placeholderKey);
        $createDefaultBlocks = (
            $this->minBlocks != 0 &&
            count($blockTypeInfo) === 1 &&
            (!$element || !$element->hasErrors($this->handle))
        );
        $staticBlocks = (
            $createDefaultBlocks &&
            $this->minBlocks == $this->maxBlocks &&
            $this->maxBlocks >= count($value)
        );

        $view->registerAssetBundle(MatrixAsset::class);

        $settings = [
            'placeholderKey' => $placeholderKey,
            'maxBlocks' => $this->maxBlocks,
            'staticBlocks' => $staticBlocks,
        ];

        $js = 'var matrixInput = new Craft.MatrixInput(' .
            '"' . $view->namespaceInputId($id) . '", ' .
            Json::encode($blockTypeInfo, JSON_UNESCAPED_UNICODE) . ', ' .
            '"' . $view->namespaceInputName($this->handle) . '", ' .
            Json::encode($settings) .
            ');';

        // Safe to create the default blocks?
        if ($createDefaultBlocks) {
            $blockTypeJs = Json::encode($blockTypes[0]->handle);
            for ($i = count($value); $i < $this->minBlocks; $i++) {
                $js .= "\nmatrixInput.addBlock($blockTypeJs, null, false);";
            }
        }

        $view->registerJs($js);

        return $view->renderTemplate('_components/fieldtypes/Matrix/input',
            [
                'id' => $id,
                'name' => $this->handle,
                'blockTypes' => $blockTypes,
                'blocks' => $value,
                'static' => false,
                'staticBlocks' => $staticBlocks,
            ]);
    }

    /**
     * @inheritdoc
     */
    public function getElementValidationRules(): array
    {
        return [
            [
                'validateBlocks',
                'on' => [Element::SCENARIO_ESSENTIALS, Element::SCENARIO_DEFAULT, Element::SCENARIO_LIVE],
            ],
            [
                ArrayValidator::class,
                'min' => $this->minBlocks ?: null,
                'max' => $this->maxBlocks ?: null,
                'tooFew' => Craft::t('app', '{attribute} should contain at least {min, number} {min, plural, one{block} other{blocks}}.'),
                'tooMany' => Craft::t('app', '{attribute} should contain at most {max, number} {max, plural, one{block} other{blocks}}.'),
                'skipOnEmpty' => false,
                'on' => Element::SCENARIO_LIVE,
            ],
        ];
    }

    /**
     * @inheritdoc
     */
    public function isValueEmpty($value, ElementInterface $element): bool
    {
        /* @var MatrixBlockQuery $value */
        return $value->count() === 0;
    }

    /**
     * Validates an owner element’s Matrix blocks.
     *
     * @param ElementInterface $element
     */
    public function validateBlocks(ElementInterface $element)
    {
        /* @var MatrixBlockQuery $value */
        $value = $element->getFieldValue($this->handle);
        $blocks = $value->all();
        $allBlocksValidate = true;
        $scenario = $element->getScenario();

        foreach ($blocks as $i => $block) {
            /* @var MatrixBlock $block */
            if (
                $scenario === Element::SCENARIO_ESSENTIALS ||
                ($block->enabled && $scenario === Element::SCENARIO_LIVE)
            ) {
                $block->setScenario($scenario);
            }

            if (!$block->validate()) {
                $element->addModelErrors($block, "{$this->handle}[{$i}]");
                $allBlocksValidate = false;
            }
        }

        if (!$allBlocksValidate) {
            // Just in case the blocks weren't already cached
            $value->setCachedResult($blocks);
        }
    }

    /**
     * @inheritdoc
     */
    protected function searchKeywords($value, ElementInterface $element): string
    {
        /* @var MatrixBlockQuery $value */
        /* @var MatrixBlock $block */
        $keywords = [];

        foreach ($value->all() as $block) {
            $fields = Craft::$app->getFields()->getAllFields($block->getFieldContext());
            foreach ($fields as $field) {
                if ($field->searchable) {
                    $fieldValue = $block->getFieldValue($field->handle);
                    $keywords[] = $field->getSearchKeywords($fieldValue, $element);
                }
            }
        }

        return parent::searchKeywords($keywords, $element);
    }

    /**
     * @inheritdoc
     */
    public function getStaticHtml($value, ElementInterface $element): string
    {
        /* @var MatrixBlockQuery $value */
        $value = $value->all();

        /* @var MatrixBlock[] $value */
        if (empty($value)) {
            return '<p class="light">' . Craft::t('app', 'No blocks.') . '</p>';
        }

        $id = StringHelper::randomString();

        return Craft::$app->getView()->renderTemplate('_components/fieldtypes/Matrix/input', [
            'id' => $id,
            'name' => $id,
            'blockTypes' => $this->getBlockTypes(),
            'blocks' => $value,
            'static' => true,
            'staticBlocks' => true,
        ]);
    }

    /**
     * @inheritdoc
     */
    public function getEagerLoadingMap(array $sourceElements)
    {
        // Get the source element IDs
        $sourceElementIds = [];

        foreach ($sourceElements as $sourceElement) {
            $sourceElementIds[] = $sourceElement->id;
        }

        // Return any relation data on these elements, defined with this field
        $map = (new Query())
            ->select(['ownerId as source', 'id as target'])
            ->from([DbTable::MATRIXBLOCKS])
            ->where([
                'fieldId' => $this->id,
                'ownerId' => $sourceElementIds,
            ])
            ->orderBy(['sortOrder' => SORT_ASC])
            ->all();

        return [
            'elementType' => MatrixBlock::class,
            'map' => $map,
            'criteria' => [
                'fieldId' => $this->id,
                'allowOwnerDrafts' => true,
                'allowOwnerRevisions' => true,
            ],
        ];
    }

    /**
     * @inheritdoc
     * @since 3.3.0
     */
    public function getContentGqlType()
    {
        $typeArray = MatrixBlockTypeGenerator::generateTypes($this);
        $typeName = $this->handle . '_MatrixField';
        $resolver = function(MatrixBlockElement $value) {
            return $value->getGqlTypeName();
        };

        return [
            'name' => $this->handle,
            'type' => Type::listOf(GqlHelper::getUnionType($typeName, $typeArray, $resolver)),
            'args' => MatrixBlockArguments::getArguments(),
            'resolve' => MatrixBlockResolver::class . '::resolve',
            'complexity' => Gql::eagerLoadComplexity(),
        ];
    }

    /**
     * @inheritdoc
     * @since 3.5.0
     */
    public function getContentGqlMutationArgumentType()
    {
        return MatrixInputType::getType($this);
    }


    /**
     * @inheritdoc
     * @throws InvalidArgumentException
     * @since 3.3.0
     */
    public function getGqlFragmentEntityByName(string $fragmentName): GqlInlineFragmentInterface
    {
        $blockTypeHandle = StringHelper::removeLeft(StringHelper::removeRight($fragmentName, '_BlockType'), $this->handle . '_');

        $blockType = ArrayHelper::firstWhere($this->getBlockTypes(), 'handle', $blockTypeHandle);

        if (!$blockType) {
            throw new InvalidArgumentException('Invalid fragment name: ' . $fragmentName);
        }

        return $blockType;
    }

    // Events
    // -------------------------------------------------------------------------

    /**
     * @inheritdoc
     */
    public function beforeSave(bool $isNew): bool
    {
        if (!parent::beforeSave($isNew)) {
            return false;
        }

        // Prep the block types & fields for save
        $fieldsService = Craft::$app->getFields();
        foreach ($this->getBlockTypes() as $blockType) {
            // Ensure the block type has a UID
            if ($blockType->getIsNew()) {
                $blockType->uid = StringHelper::UUID();
            } else if (!$blockType->uid) {
                $blockType->uid = Db::uidById(DbTable::MATRIXBLOCKTYPES, $blockType->id);
            }

            foreach ($blockType->getFields() as $field) {
                // Hack to allow blank field names
                if (!$field->name) {
                    $field->name = '__blank__';
                }

                $field->context = 'matrixBlockType:' . $blockType->uid;
                $fieldsService->prepFieldForSave($field);

                if (!$field->beforeSave($field->getIsNew())) {
                    return false;
                }
            }
        }

        // Set the content table name
        if ($this->id) {
            $oldField = $fieldsService->getFieldById($this->id);
            if ($oldField instanceof self) {
                $this->contentTable = $oldField->contentTable;
            }
        }

        $this->contentTable = Craft::$app->getMatrix()->defineContentTableName($this);

        return true;
    }

    /**
     * @inheritdoc
     */
    public function afterSave(bool $isNew)
    {
        Craft::$app->getMatrix()->saveSettings($this, false);

        // If the propagation method just changed, resave all the Matrix blocks
        if ($this->oldSettings !== null) {
            $oldPropagationMethod = $this->oldSettings['propagationMethod'] ?? self::PROPAGATION_METHOD_ALL;
            $oldPropagationKeyFormat = $this->oldSettings['propagationKeyFormat'] ?? null;
            if ($this->propagationMethod !== $oldPropagationMethod || $this->propagationKeyFormat !== $oldPropagationKeyFormat) {
                Queue::push(new ApplyNewPropagationMethod([
                    'description' => Craft::t('app', 'Applying new propagation method to Matrix blocks'),
                    'elementType' => MatrixBlock::class,
                    'criteria' => [
                        'fieldId' => $this->id,
                    ],
                ]));
            }
        }

        parent::afterSave($isNew);
    }

    /**
     * @inheritdoc
     */
    public function beforeApplyDelete()
    {
        Craft::$app->getMatrix()->deleteMatrixField($this);
        parent::beforeApplyDelete();
    }

    /**
     * @inheritdoc
     */
    public function afterElementPropagate(ElementInterface $element, bool $isNew)
    {
        $matrixService = Craft::$app->getMatrix();
        $resetValue = false;

        if ($element->duplicateOf !== null) {
            $matrixService->duplicateBlocks($this, $element->duplicateOf, $element, true);
            $resetValue = true;
        } else if ($element->isFieldDirty($this->handle) || !empty($element->newSiteIds)) {
            $matrixService->saveField($this, $element);
<<<<<<< HEAD
        } else if ($element->mergingCanonicalChanges) {
            $matrixService->mergeCanonicalChanges($this, $element);
=======
        } else if (
            ($status = $element->getFieldStatus($this->handle)) !== null &&
            $status[0] === Element::ATTR_STATUS_OUTDATED
        ) {
            // This is just a temporary fix for merging Matrix field changes.
            // Will be replaced with a more thorough solution in 3.7: https://github.com/craftcms/cms/pull/7710
            $matrixService->duplicateBlocks($this, ElementHelper::sourceElement($element), $element, true);
            $resetValue = true;
>>>>>>> 3f22d51d
        }

        // Repopulate the Matrix block query if this is a new element
        if ($resetValue || $isNew) {
            /* @var MatrixBlockQuery $query */
            $query = $element->getFieldValue($this->handle);
            $this->_populateQuery($query, $element);
            $query->clearCachedResult();
        }

        parent::afterElementPropagate($element, $isNew);
    }

    /**
     * @inheritdoc
     */
    public function beforeElementDelete(ElementInterface $element): bool
    {
        if (!parent::beforeElementDelete($element)) {
            return false;
        }

        // Delete any Matrix blocks that belong to this element(s)
        foreach (Craft::$app->getSites()->getAllSiteIds() as $siteId) {
            $matrixBlocksQuery = MatrixBlock::find();
            $matrixBlocksQuery->anyStatus();
            $matrixBlocksQuery->siteId($siteId);
            $matrixBlocksQuery->ownerId($element->id);

            /* @var MatrixBlock[] $matrixBlocks */
            $matrixBlocks = $matrixBlocksQuery->all();
            $elementsService = Craft::$app->getElements();

            foreach ($matrixBlocks as $matrixBlock) {
                $matrixBlock->deletedWithOwner = true;
                $elementsService->deleteElement($matrixBlock, $element->hardDelete);
            }
        }

        return true;
    }

    /**
     * @inheritdoc
     */
    public function afterElementRestore(ElementInterface $element)
    {
        // Also restore any Matrix blocks for this element
        $elementsService = Craft::$app->getElements();
        foreach (ElementHelper::supportedSitesForElement($element) as $siteInfo) {
            $blocks = MatrixBlock::find()
                ->anyStatus()
                ->siteId($siteInfo['siteId'])
                ->ownerId($element->id)
                ->trashed()
                ->andWhere(['matrixblocks.deletedWithOwner' => true])
                ->all();

            foreach ($blocks as $block) {
                $elementsService->restoreElement($block);
            }
        }

        parent::afterElementRestore($element);
    }

    /**
     * Returns info about each field type for the configurator.
     *
     * @return array
     */
    private function _getFieldOptionsForConfigurator(): array
    {
        $fieldTypes = [];

        foreach (Craft::$app->getFields()->getAllFieldTypes() as $class) {
            /* @var FieldInterface|string $class */
            // No Matrix-Inception, sorry buddy.
            if ($class === self::class) {
                continue;
            }

            $fieldTypes[] = [
                'type' => $class,
                'name' => $class::displayName(),
            ];
        }

        // Sort them by name
        ArrayHelper::multisort($fieldTypes, 'name');

        return $fieldTypes;
    }

    /**
     * Returns info about each block type and their field types for the Matrix field input.
     *
     * @param ElementInterface|null $element
     * @param MatrixBlockType[] $blockTypes
     * @param string $placeholderKey
     * @return array
     */
    private function _getBlockTypeInfoForInput(ElementInterface $element = null, array $blockTypes, string $placeholderKey): array
    {
        $blockTypeInfo = [];

        // Set a temporary namespace for these
        $view = Craft::$app->getView();
        $originalNamespace = $view->getNamespace();
        $namespace = $view->namespaceInputName($this->handle . "[blocks][__BLOCK_{$placeholderKey}__]", $originalNamespace);
        $view->setNamespace($namespace);

        foreach ($blockTypes as $blockType) {
            // Create a fake MatrixBlock so the field types have a way to get at the owner element, if there is one
            $block = new MatrixBlock();
            $block->fieldId = $this->id;
            $block->typeId = $blockType->id;

            if ($element) {
                $block->setOwner($element);
                $block->siteId = $element->siteId;
            }

            $fieldLayout = $blockType->getFieldLayout();
            $fieldLayoutTab = $fieldLayout->getTabs()[0] ?? new FieldLayoutTab();

            foreach ($fieldLayoutTab->elements as $layoutElement) {
                if ($layoutElement instanceof CustomField) {
                    $layoutElement->getField()->setIsFresh(true);
                }
            }

            $view->startJsBuffer();
            $bodyHtml = $view->namespaceInputs($fieldLayout->createForm($block)->render());
            $footHtml = $view->clearJsBuffer();

            // Reset $_isFresh's
            foreach ($fieldLayoutTab->elements as $layoutElement) {
                if ($layoutElement instanceof CustomField) {
                    $layoutElement->getField()->setIsFresh(null);
                }
            }

            $blockTypeInfo[] = [
                'handle' => $blockType->handle,
                'name' => Craft::t('site', $blockType->name),
                'bodyHtml' => $bodyHtml,
                'footHtml' => $footHtml,
            ];
        }

        $view->setNamespace($originalNamespace);

        return $blockTypeInfo;
    }

    /**
     * Creates an array of blocks based on the given serialized data.
     *
     * @param array $value The raw field value
     * @param ElementInterface $element The element the field is associated with
     * @return MatrixBlock[]
     */
    private function _createBlocksFromSerializedData(array $value, ElementInterface $element): array
    {
        // Get the possible block types for this field
        /* @var MatrixBlockType[] $blockTypes */
        $blockTypes = ArrayHelper::index(Craft::$app->getMatrix()->getBlockTypesByFieldId($this->id), 'handle');

        // Get the old blocks
        if ($element->id) {
            $oldBlocksById = MatrixBlock::find()
                ->fieldId($this->id)
                ->ownerId($element->id)
                ->siteId($element->siteId)
                ->anyStatus()
                ->indexBy('id')
                ->all();
        } else {
            $oldBlocksById = [];
        }

        // Should we ignore disabled blocks?
        $request = Craft::$app->getRequest();
        $hideDisabledBlocks = !$request->getIsConsoleRequest() && (
                $request->getToken() !== null ||
                $request->getIsLivePreview()
            );

        $blocks = [];
        $prevBlock = null;

        $fieldNamespace = $element->getFieldParamNamespace();
        $baseBlockFieldNamespace = $fieldNamespace ? "{$fieldNamespace}.{$this->handle}" : null;

        // Was the value posted in the new (delta) format?
        if (isset($value['blocks']) || isset($value['sortOrder'])) {
            $newBlockData = $value['blocks'] ?? [];
            $newSortOrder = $value['sortOrder'] ?? array_keys($oldBlocksById);
            if ($baseBlockFieldNamespace) {
                $baseBlockFieldNamespace .= '.blocks';
            }
        } else {
            $newBlockData = $value;
            $newSortOrder = array_keys($value);
        }

        foreach ($newSortOrder as $blockId) {
            if (isset($newBlockData[$blockId])) {
                $blockData = $newBlockData[$blockId];
            } else if (
                isset(Elements::$duplicatedElementSourceIds[$blockId]) &&
                isset($newBlockData[Elements::$duplicatedElementSourceIds[$blockId]])
            ) {
                // $blockId is a duplicated block's ID, but the data was sent with the original block ID
                $blockData = $newBlockData[Elements::$duplicatedElementSourceIds[$blockId]];
            } else {
                $blockData = [];
            }

            // If this is a preexisting block but we don't have a record of it,
            // check to see if it was recently duplicated.
            if (
                strpos($blockId, 'new') !== 0 &&
                !isset($oldBlocksById[$blockId]) &&
                isset(Elements::$duplicatedElementIds[$blockId]) &&
                isset($oldBlocksById[Elements::$duplicatedElementIds[$blockId]])
            ) {
                $blockId = Elements::$duplicatedElementIds[$blockId];
            }

            // Existing block?
            if (isset($oldBlocksById[$blockId])) {
                $block = $oldBlocksById[$blockId];
                $block->dirty = !empty($blockData);
            } else {
                // Make sure it's a valid block type
                if (!isset($blockData['type']) || !isset($blockTypes[$blockData['type']])) {
                    continue;
                }
                $block = new MatrixBlock();
                $block->fieldId = $this->id;
                $block->typeId = $blockTypes[$blockData['type']]->id;
                $block->ownerId = $element->id;
                $block->siteId = $element->siteId;

                // Preserve the collapsed state, which the browser can't remember on its own for new blocks
                $block->collapsed = !empty($blockData['collapsed']);
            }

            if (isset($blockData['enabled'])) {
                $block->enabled = (bool)$blockData['enabled'];
            }

            // Skip disabled blocks on Live Preview requests
            if ($hideDisabledBlocks && !$block->enabled) {
                continue;
            }

            $block->setOwner($element);

            // Set the content post location on the block if we can
            if ($baseBlockFieldNamespace) {
                $block->setFieldParamNamespace("{$baseBlockFieldNamespace}.{$blockId}.fields");
            }

            if (isset($blockData['fields'])) {
                $block->setFieldValues($blockData['fields']);
            }

            // Set the prev/next blocks
            if ($prevBlock) {
                /* @var ElementInterface $prevBlock */
                $prevBlock->setNext($block);
                /* @var ElementInterface $block */
                $block->setPrev($prevBlock);
            }
            $prevBlock = $block;

            $blocks[] = $block;
        }

        return $blocks;
    }
}<|MERGE_RESOLUTION|>--- conflicted
+++ resolved
@@ -1038,19 +1038,9 @@
             $resetValue = true;
         } else if ($element->isFieldDirty($this->handle) || !empty($element->newSiteIds)) {
             $matrixService->saveField($this, $element);
-<<<<<<< HEAD
         } else if ($element->mergingCanonicalChanges) {
             $matrixService->mergeCanonicalChanges($this, $element);
-=======
-        } else if (
-            ($status = $element->getFieldStatus($this->handle)) !== null &&
-            $status[0] === Element::ATTR_STATUS_OUTDATED
-        ) {
-            // This is just a temporary fix for merging Matrix field changes.
-            // Will be replaced with a more thorough solution in 3.7: https://github.com/craftcms/cms/pull/7710
-            $matrixService->duplicateBlocks($this, ElementHelper::sourceElement($element), $element, true);
             $resetValue = true;
->>>>>>> 3f22d51d
         }
 
         // Repopulate the Matrix block query if this is a new element
