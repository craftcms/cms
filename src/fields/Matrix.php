--- conflicted
+++ resolved
@@ -1164,27 +1164,6 @@
      */
     public function afterSaveEntries(BulkElementsEvent $event): void
     {
-<<<<<<< HEAD
-        $matrixService = Craft::$app->getMatrix();
-        $resetValue = false;
-
-        if ($element->duplicateOf !== null) {
-            // If this is a draft, just duplicate the relations
-            if ($element->getIsDraft() && !$element->getIsUnpublishedDraft()) {
-                $matrixService->duplicateOwnership($this, $element->duplicateOf, $element);
-            } elseif ($element->getIsRevision()) {
-                $matrixService->createRevisionBlocks($this, $element->duplicateOf, $element);
-            } else {
-                $matrixService->duplicateBlocks($this, $element->duplicateOf, $element, true, !$isNew);
-            }
-            $resetValue = true;
-        } elseif ($element->isFieldDirty($this->handle) || !empty($element->newSiteIds)) {
-            $matrixService->saveField($this, $element);
-        } elseif ($element->mergingCanonicalChanges) {
-            $matrixService->mergeCanonicalChanges($this, $element);
-            $resetValue = true;
-        }
-=======
         if (
             !Craft::$app->getRequest()->getIsConsoleRequest() &&
             !Craft::$app->getResponse()->isSent
@@ -1199,7 +1178,6 @@
 
             if (!empty($collapsedIds)) {
                 Craft::$app->getSession()->addAssetBundleFlash(MatrixAsset::class);
->>>>>>> 4d0e4134
 
                 foreach ($collapsedIds as $id) {
                     Craft::$app->getSession()->addJsFlash("Craft.MatrixInput.rememberCollapsedEntryId($id);", View::POS_END);
