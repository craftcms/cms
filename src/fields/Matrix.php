--- conflicted
+++ resolved
@@ -41,11 +41,8 @@
 use craft\gql\types\generators\EntryType as EntryTypeGenerator;
 use craft\gql\types\input\Matrix as MatrixInputType;
 use craft\helpers\ArrayHelper;
-<<<<<<< HEAD
+use craft\helpers\Db;
 use craft\helpers\ElementHelper;
-=======
-use craft\helpers\Db;
->>>>>>> 0a5cc020
 use craft\helpers\Gql;
 use craft\helpers\Html;
 use craft\helpers\Json;
@@ -75,13 +72,9 @@
 class Matrix extends Field implements
     ElementContainerFieldInterface,
     EagerLoadingFieldInterface,
-<<<<<<< HEAD
+    MergeableFieldInterface,
     GqlInlineFragmentFieldInterface,
     CopyableFieldInterface
-=======
-    MergeableFieldInterface,
-    GqlInlineFragmentFieldInterface
->>>>>>> 0a5cc020
 {
     /**
      * @event DefineEntryTypesForFieldEvent The event that is triggered when defining the available entry types.
@@ -740,7 +733,6 @@
                 'type' => $entry->getType()->handle,
                 'enabled' => $entry->enabled,
                 'collapsed' => $entry->collapsed,
-                'title' => $entry->title ?? null,
                 'fields' => $entry->getSerializedFieldValues(),
             ];
         }
