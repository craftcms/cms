<?php
/**
 * @link https://craftcms.com/
 * @copyright Copyright (c) Pixel & Tonic, Inc.
 * @license https://craftcms.github.io/license/
 */

namespace craft\fields;

use Craft;
use craft\base\EagerLoadingFieldInterface;
use craft\base\Element;
use craft\base\ElementInterface;
use craft\base\Field;
use craft\base\FieldInterface;
use craft\base\GqlInlineFragmentFieldInterface;
use craft\base\GqlInlineFragmentInterface;
use craft\db\Query;
use craft\db\Table as DbTable;
use craft\elements\db\ElementQuery;
use craft\elements\db\ElementQueryInterface;
use craft\elements\db\MatrixBlockQuery;
use craft\elements\MatrixBlock;
use craft\elements\MatrixBlock as MatrixBlockElement;
use craft\events\BlockTypesEvent;
use craft\gql\arguments\elements\MatrixBlock as MatrixBlockArguments;
use craft\gql\resolvers\elements\MatrixBlock as MatrixBlockResolver;
use craft\gql\types\generators\MatrixBlockType as MatrixBlockTypeGenerator;
use craft\gql\types\input\Matrix as MatrixInputType;
use craft\helpers\ArrayHelper;
use craft\helpers\Db;
use craft\helpers\ElementHelper;
use craft\helpers\Gql as GqlHelper;
use craft\helpers\Html;
use craft\helpers\Json;
use craft\helpers\Queue;
use craft\helpers\StringHelper;
use craft\i18n\Locale;
use craft\models\MatrixBlockType;
use craft\queue\jobs\ApplyNewPropagationMethod;
use craft\services\Elements;
use craft\validators\ArrayValidator;
use craft\web\assets\matrix\MatrixAsset;
use craft\web\assets\matrixsettings\MatrixSettingsAsset;
use GraphQL\Type\Definition\Type;
use yii\base\InvalidArgumentException;
use yii\base\InvalidConfigException;

/**
 * Matrix represents a Matrix field.
 *
 * @author Pixel & Tonic, Inc. <support@pixelandtonic.com>
 * @since 3.0.0
 */
class Matrix extends Field implements EagerLoadingFieldInterface, GqlInlineFragmentFieldInterface
{
    /**
     * @event SectionEvent The event that is triggered before a section is saved.
     * @since 3.1.27
     */
    const EVENT_SET_FIELD_BLOCK_TYPES = 'setFieldBlockTypes';

    const PROPAGATION_METHOD_NONE = 'none';
    const PROPAGATION_METHOD_SITE_GROUP = 'siteGroup';
    const PROPAGATION_METHOD_LANGUAGE = 'language';
    const PROPAGATION_METHOD_ALL = 'all';

    /**
     * @inheritdoc
     */
    public static function displayName(): string
    {
        return Craft::t('app', 'Matrix');
    }

    /**
     * @inheritdoc
     */
    public static function supportedTranslationMethods(): array
    {
        // Don't ever automatically propagate values to other sites.
        return [
            self::TRANSLATION_METHOD_SITE,
        ];
    }

    /**
     * @inheritdoc
     */
    public static function valueType(): string
    {
        return MatrixBlockQuery::class;
    }

    /**
     * @var int|null Min blocks
     */
    public $minBlocks;

    /**
     * @var int|null Max blocks
     */
    public $maxBlocks;

    /**
     * @var string Content table name
     * @since 3.0.23
     */
    public $contentTable;

    /**
     * @var string Propagation method
     *
     * This will be set to one of the following:
     *
     * - `none` – Only save b locks in the site they were created in
     * - `siteGroup` – Save  blocks to other sites in the same site group
     * - `language` – Save blocks to other sites with the same language
     * - `all` – Save blocks to all sites supported by the owner element
     *
     * @since 3.2.0
     */
    public $propagationMethod = self::PROPAGATION_METHOD_ALL;

    /**
     * @var int Whether each site should get its own unique set of blocks
     * @deprecated in 3.2.0. Use [[$propagationMethod]] instead
     */
    public $localizeBlocks = false;

    /**
     * @var MatrixBlockType[]|null The field’s block types
     */
    private $_blockTypes;

    /**
     * @var MatrixBlockType[]|null The block types' fields
     */
    private $_blockTypeFields;

    /**
     * @inheritdoc
     */
    public function __construct($config = [])
    {
        if (array_key_exists('localizeBlocks', $config)) {
            $config['propagationMethod'] = $config['localizeBlocks'] ? 'none' : 'all';
            unset($config['localizeBlocks']);
        }

        parent::__construct($config);
    }

    /**
     * @inheritdoc
     */
    public function init()
    {
        // todo: remove this in 4.0
        // Set localizeBlocks in case anything is still checking it
        $this->localizeBlocks = $this->propagationMethod === self::PROPAGATION_METHOD_NONE;

        parent::init();
    }

    /**
     * @inheritdoc
     */
    public function settingsAttributes(): array
    {
        return ArrayHelper::withoutValue(parent::settingsAttributes(), 'localizeBlocks');
    }

    /**
     * @inheritdoc
     */
    protected function defineRules(): array
    {
        $rules = parent::defineRules();
        $rules[] = [
            ['propagationMethod'], 'in', 'range' => [
                self::PROPAGATION_METHOD_NONE,
                self::PROPAGATION_METHOD_SITE_GROUP,
                self::PROPAGATION_METHOD_LANGUAGE,
                self::PROPAGATION_METHOD_ALL
            ]
        ];
        $rules[] = [['blockTypes'], ArrayValidator::class, 'min' => 1, 'skipOnEmpty' => false];
        $rules[] = [['minBlocks', 'maxBlocks'], 'integer', 'min' => 0];
        return $rules;
    }

    /**
     * Returns the block types.
     *
     * @return MatrixBlockType[]
     */
    public function getBlockTypes(): array
    {
        if ($this->_blockTypes !== null) {
            return $this->_blockTypes;
        }

        if ($this->getIsNew()) {
            return [];
        }

        return $this->_blockTypes = Craft::$app->getMatrix()->getBlockTypesByFieldId($this->id);
    }

    /**
     * Returns all of the block types' fields.
     *
     * @return FieldInterface[]
     */
    public function getBlockTypeFields(): array
    {
        if ($this->_blockTypeFields !== null) {
            return $this->_blockTypeFields;
        }

        if (empty($blockTypes = $this->getBlockTypes())) {
            return $this->_blockTypeFields = [];
        }

        // Get the fields & layout IDs
        $contexts = [];
        $layoutIds = [];
        foreach ($blockTypes as $blockType) {
            $contexts[] = 'matrixBlockType:' . $blockType->uid;
            $layoutIds[] = $blockType->fieldLayoutId;
        }

        /** @var FieldInterface[] $fieldsById */
        $fieldsById = ArrayHelper::index(Craft::$app->getFields()->getAllFields($contexts), 'id');

        // Get all the field IDs grouped by layout ID
        $fieldIdsByLayoutId = Craft::$app->getFields()->getFieldIdsByLayoutIds($layoutIds);

        // Assemble the fields
        $this->_blockTypeFields = [];

        foreach ($blockTypes as $blockType) {
            if (isset($fieldIdsByLayoutId[$blockType->fieldLayoutId])) {
                $fieldColumnPrefix = 'field_' . $blockType->handle . '_';

                foreach ($fieldIdsByLayoutId[$blockType->fieldLayoutId] as $fieldId) {
                    if (isset($fieldsById[$fieldId])) {
                        $fieldsById[$fieldId]->columnPrefix = $fieldColumnPrefix;
                        $this->_blockTypeFields[] = $fieldsById[$fieldId];
                    }
                }
            }
        }

        return $this->_blockTypeFields;
    }

    /**
     * Sets the block types.
     *
     * @param MatrixBlockType|array $blockTypes The block type settings or actual MatrixBlockType model instances
     */
    public function setBlockTypes($blockTypes)
    {
        $this->_blockTypes = [];
        $defaultFieldConfig = [
            'type' => null,
            'name' => null,
            'handle' => null,
            'instructions' => null,
            'required' => false,
            'searchable' => true,
            'translationMethod' => Field::TRANSLATION_METHOD_NONE,
            'translationKeyFormat' => null,
            'typesettings' => null,
        ];

        foreach ($blockTypes as $key => $config) {
            if ($config instanceof MatrixBlockType) {
                $this->_blockTypes[] = $config;
            } else {
                $blockType = new MatrixBlockType();
                $blockType->fieldId = $this->id;
                $blockType->name = $config['name'];
                $blockType->handle = $config['handle'];

                // Existing block type?
                if (is_numeric($key)) {
                    $info = (new Query())
                        ->select(['uid', 'fieldLayoutId'])
                        ->from([DbTable::MATRIXBLOCKTYPES])
                        ->where(['id' => $key])
                        ->one();

                    if ($info) {
                        $blockType->id = $key;
                        $blockType->uid = $info['uid'];
                        $blockType->fieldLayoutId = $info['fieldLayoutId'];
                    }
                }

                $fields = [];

                if (!empty($config['fields'])) {
                    foreach ($config['fields'] as $fieldId => $fieldConfig) {
                        // If the field doesn't specify a type, then it probably wasn't meant to be submitted
                        if (!isset($fieldConfig['type'])) {
                            continue;
                        }

                        $fieldConfig = array_merge($defaultFieldConfig, $fieldConfig);

                        $fields[] = Craft::$app->getFields()->createField([
                            'type' => $fieldConfig['type'],
                            'id' => is_numeric($fieldId) ? $fieldId : null,
                            'name' => $fieldConfig['name'],
                            'handle' => $fieldConfig['handle'],
                            'instructions' => $fieldConfig['instructions'],
                            'required' => (bool)$fieldConfig['required'],
                            'searchable' => (bool)$fieldConfig['searchable'],
                            'translationMethod' => $fieldConfig['translationMethod'],
                            'translationKeyFormat' => $fieldConfig['translationKeyFormat'],
                            'settings' => $fieldConfig['typesettings'],
                        ]);
                    }
                }

                $blockType->setFields($fields);
                $this->_blockTypes[] = $blockType;
            }
        }
    }

    /**
     * @inheritdoc
     */
    public function validate($attributeNames = null, $clearErrors = true): bool
    {
        // Run basic model validation first
        $validates = parent::validate($attributeNames, $clearErrors);

        // Run Matrix field validation as well
        if (!Craft::$app->getMatrix()->validateFieldSettings($this)) {
            $validates = false;
        }

        return $validates;
    }

    /**
     * @inheritdoc
     */
    public static function hasContentColumn(): bool
    {
        return false;
    }

    /**
     * @inheritdoc
     */
    public function getSettingsHtml()
    {
        // Get the available field types data
        $fieldTypeInfo = $this->_getFieldOptionsForConfigurator();

        $view = Craft::$app->getView();

        $view->registerAssetBundle(MatrixSettingsAsset::class);
        $view->registerJs(
            'new Craft.MatrixConfigurator(' .
            Json::encode($fieldTypeInfo, JSON_UNESCAPED_UNICODE) . ', ' .
            Json::encode($view->getNamespace(), JSON_UNESCAPED_UNICODE) . ', ' .
            Json::encode($view->namespaceInputName('blockTypes[__BLOCK_TYPE__][fields][__FIELD__][typesettings]')) .
            ');'
        );

        // Look for any missing fields and convert to Plain Text
        foreach ($this->getBlockTypes() as $blockType) {
            $blockTypeFields = $blockType->getFields();

            foreach ($blockTypeFields as $i => $field) {
                if ($field instanceof MissingField) {
                    $blockTypeFields[$i] = $field->createFallback(PlainText::class);
                    $blockTypeFields[$i]->addError('type', Craft::t('app', 'The field type “{type}” could not be found.', [
                        'type' => $field->expectedType
                    ]));
                    $blockType->hasFieldErrors = true;
                }
            }

            $blockType->setFields($blockTypeFields);
        }

        $fieldsService = Craft::$app->getFields();
        /** @var string[]|FieldInterface[] $allFieldTypes */
        $allFieldTypes = $fieldsService->getAllFieldTypes();
        $fieldTypeOptions = [];

        foreach ($allFieldTypes as $class) {
            // No Matrix-Inception, sorry buddy.
            $enabled = $class !== self::class;
            $fieldTypeOptions['new'][] = [
                'value' => $class,
                'label' => $class::displayName(),
                'disabled' => !$enabled,
            ];
        }

        // Sort them by name
        ArrayHelper::multisort($fieldTypeOptions['new'], 'label');

        if (!$this->getIsNew()) {
            foreach ($this->getBlockTypes() as $blockType) {
                foreach ($blockType->getFields() as $field) {
                    if (!$field->getIsNew()) {
                        $fieldTypeOptions[$field->id] = [];
                        $compatibleFieldTypes = $fieldsService->getCompatibleFieldTypes($field, true);
                        foreach ($allFieldTypes as $class) {
                            // No Matrix-Inception, sorry buddy.
                            if ($class !== self::class && ($class === get_class($field) || $class::isSelectable())) {
                                $compatible = in_array($class, $compatibleFieldTypes, true);
                                $fieldTypeOptions[$field->id][] = [
                                    'value' => $class,
                                    'label' => $class::displayName() . ($compatible ? '' : ' ⚠️'),
                                ];
                            }
                        }

                        // Sort them by name
                        ArrayHelper::multisort($fieldTypeOptions[$field->id], 'label');
                    }
                }
            }
        }

        $blockTypes = [];
        $blockTypeFields = [];
        $totalNewBlockTypes = 0;

        foreach ($this->getBlockTypes() as $blockType) {
            $blockTypeId = (string)($blockType->id ?? 'new' . ++$totalNewBlockTypes);
            $blockTypes[$blockTypeId] = $blockType;

            $blockTypeFields[$blockTypeId] = [];
            $totalNewFields = 0;
            foreach ($blockType->getFields() as $field) {
                $fieldId = (string)($field->id ?? 'new' . ++$totalNewFields);
                $blockTypeFields[$blockTypeId][$fieldId] = $field;
            }
        }

        return $view->renderTemplate('_components/fieldtypes/Matrix/settings',
            [
                'matrixField' => $this,
                'fieldTypes' => $fieldTypeOptions,
                'blockTypes' => $blockTypes,
                'blockTypeFields' => $blockTypeFields,
            ]);
    }

    /**
     * @inheritdoc
     */
    public function normalizeValue($value, ElementInterface $element = null)
    {
        if ($value instanceof ElementQueryInterface) {
            return $value;
        }

        $query = MatrixBlock::find();
        $this->_populateQuery($query, $element);

        // Set the initially matched elements if $value is already set, which is the case if there was a validation
        // error or we're loading an entry revision.
        if ($value === '') {
            $query->setCachedResult([]);
        } else if ($element && is_array($value)) {
            $query->setCachedResult($this->_createBlocksFromSerializedData($value, $element));
        }

        return $query;
    }

    /**
     * Populates the field’s [[MatrixBlockQuery]] value based on the owner element.
     *
     * @param MatrixBlockQuery $query
     * @param ElementInterface|null $element
     * @since 3.4.0
     */
    private function _populateQuery(MatrixBlockQuery $query, ElementInterface $element = null)
    {
        // Existing element?
        if ($element && $element->id) {
            $query->ownerId = $element->id;

            // Clear out id=false if this query was populated previously
            if ($query->id === false) {
                $query->id = null;
            }
        } else {
            $query->id = false;
        }

        $query
            ->fieldId($this->id)
            ->siteId($element->siteId ?? null);
    }

    /**
     * @inheritdoc
     */
    public function serializeValue($value, ElementInterface $element = null)
    {
        /** @var MatrixBlockQuery $value */
        $serialized = [];
        $new = 0;

        foreach ($value->all() as $block) {
            $blockId = $block->id ?? 'new' . ++$new;
            $serialized[$blockId] = [
                'type' => $block->getType()->handle,
                'enabled' => $block->enabled,
                'collapsed' => $block->collapsed,
                'fields' => $block->getSerializedFieldValues(),
            ];
        }

        return $serialized;
    }

    /**
     * @inheritdoc
     */
    public function modifyElementsQuery(ElementQueryInterface $query, $value)
    {
        /** @var ElementQuery $query */
        if ($value === 'not :empty:') {
            $value = ':notempty:';
        }

        if ($value === ':notempty:' || $value === ':empty:') {
            $ns = $this->handle . '_' . StringHelper::randomString(5);
            $condition = [
                'exists', (new Query())
                    ->from(["matrixblocks_$ns" => DbTable::MATRIXBLOCKS])
                    ->innerJoin(["elements_$ns" => DbTable::ELEMENTS], "[[elements_$ns.id]] = [[matrixblocks_$ns.id]]")
                    ->where("[[matrixblocks_$ns.ownerId]] = [[elements.id]]")
                    ->andWhere([
                        "matrixblocks_$ns.fieldId" => $this->id,
                        "elements_$ns.enabled" => true,
                        "elements_$ns.dateDeleted" => null,
                    ])
            ];

            if ($value === ':notempty:') {
                $query->subQuery->andWhere($condition);
            } else {
                $query->subQuery->andWhere(['not', $condition]);
            }
        } else if ($value !== null) {
            return false;
        }

        return null;
    }

    /**
     * @inheritdoc
     */
    public function getIsTranslatable(ElementInterface $element = null): bool
    {
        return $this->propagationMethod !== self::PROPAGATION_METHOD_ALL;
    }

    /**
     * @inheritdoc
     */
    public function getTranslationDescription(ElementInterface $element = null)
    {
        if (!$element) {
            return null;
        }

        switch ($this->propagationMethod) {
            case self::PROPAGATION_METHOD_NONE:
                return Craft::t('app', 'Blocks will only be saved in the {site} site.', [
                    'site' => Craft::t('site', $element->getSite()->name),
                ]);
            case self::PROPAGATION_METHOD_SITE_GROUP:
                return Craft::t('app', 'Blocks will be saved across all sites in the {group} site group.', [
                    'group' => Craft::t('site', $element->getSite()->getGroup()->name),
                ]);
            case self::PROPAGATION_METHOD_LANGUAGE:
                $language = (new Locale($element->getSite()->language))
                    ->getDisplayName(Craft::$app->language);
                return Craft::t('app', 'Blocks will be saved across all {language}-language sites.', [
                    'language' => $language,
                ]);
            default:
                return null;
        }
    }

    /**
     * @inheritdoc
     * @throws InvalidConfigException
     */
    protected function inputHtml($value, ElementInterface $element = null): string
    {
        if ($element !== null && $element->hasEagerLoadedElements($this->handle)) {
            $value = $element->getEagerLoadedElements($this->handle);
        }

        if ($value instanceof MatrixBlockQuery) {
            $value = $value->getCachedResult() ?? $value->limit(null)->anyStatus()->all();
        }

        $view = Craft::$app->getView();
        $id = Html::id($this->handle);

        // Let plugins/modules override which block types should be available for this field
        $event = new BlockTypesEvent([
            'blockTypes' => $this->getBlockTypes(),
            'element' => $element,
            'value' => $value,
        ]);
        $this->trigger(self::EVENT_SET_FIELD_BLOCK_TYPES, $event);
        $blockTypes = array_values($event->blockTypes);

        if (empty($blockTypes)) {
            throw new InvalidConfigException('At least one block type is required.');
        }

        // Get the block types data
        $blockTypeInfo = $this->_getBlockTypeInfoForInput($element, $blockTypes);
        $createDefaultBlocks = (
            $this->minBlocks != 0 &&
            count($blockTypeInfo) === 1 &&
            (!$element || !$element->hasErrors($this->handle))
        );
        $staticBlocks = (
            $createDefaultBlocks &&
            $this->minBlocks == $this->maxBlocks &&
            $this->maxBlocks >= count($value)
        );

        $view->registerAssetBundle(MatrixAsset::class);

        $settings = [
            'maxBlocks' => $this->maxBlocks,
            'staticBlocks' => $staticBlocks,
        ];

        $js = 'var matrixInput = new Craft.MatrixInput(' .
            '"' . $view->namespaceInputId($id) . '", ' .
            Json::encode($blockTypeInfo, JSON_UNESCAPED_UNICODE) . ', ' .
            '"' . $view->namespaceInputName($this->handle) . '", ' .
            Json::encode($settings) .
            ');';

        // Safe to create the default blocks?
        if ($createDefaultBlocks) {
            $blockTypeJs = Json::encode($blockTypes[0]->handle);
            for ($i = count($value); $i < $this->minBlocks; $i++) {
                $js .= "\nmatrixInput.addBlock({$blockTypeJs});";
            }
        }

        $view->registerJs($js);

        return $view->renderTemplate('_components/fieldtypes/Matrix/input',
            [
                'id' => $id,
                'name' => $this->handle,
                'blockTypes' => $blockTypes,
                'blocks' => $value,
                'static' => false,
                'staticBlocks' => $staticBlocks,
            ]);
    }

    /**
     * @inheritdoc
     */
    public function getElementValidationRules(): array
    {
        return [
            'validateBlocks',
            [
                ArrayValidator::class,
                'min' => $this->minBlocks ?: null,
                'max' => $this->maxBlocks ?: null,
                'tooFew' => Craft::t('app', '{attribute} should contain at least {min, number} {min, plural, one{block} other{blocks}}.'),
                'tooMany' => Craft::t('app', '{attribute} should contain at most {max, number} {max, plural, one{block} other{blocks}}.'),
                'skipOnEmpty' => false,
                'on' => Element::SCENARIO_LIVE,
            ],
        ];
    }

    /**
     * @inheritdoc
     */
    public function isValueEmpty($value, ElementInterface $element): bool
    {
        /** @var MatrixBlockQuery $value */
        return $value->count() === 0;
    }

    /**
     * Validates an owner element’s Matrix blocks.
     *
     * @param ElementInterface $element
     */
    public function validateBlocks(ElementInterface $element)
    {
        /** @var MatrixBlockQuery $value */
        $value = $element->getFieldValue($this->handle);
        $blocks = $value->all();
        $allBlocksValidate = true;

        foreach ($blocks as $i => $block) {
            /** @var MatrixBlock $block */
            if ($block->enabled && $element->getScenario() === Element::SCENARIO_LIVE) {
                $block->setScenario(Element::SCENARIO_LIVE);
            }

            if (!$block->validate()) {
                $element->addModelErrors($block, "{$this->handle}[{$i}]");
                $allBlocksValidate = false;
            }
        }

        if (!$allBlocksValidate) {
            // Just in case the blocks weren't already cached
            $value->setCachedResult($blocks);
        }
    }

    /**
     * @inheritdoc
     */
    protected function searchKeywords($value, ElementInterface $element): string
    {
        /** @var MatrixBlockQuery $value */
        /** @var MatrixBlock $block */
        $keywords = [];

        foreach ($value->all() as $block) {
            $fields = Craft::$app->getFields()->getAllFields($block->getFieldContext());
            foreach ($fields as $field) {
                if ($field->searchable) {
                    $fieldValue = $block->getFieldValue($field->handle);
                    $keywords[] = $field->getSearchKeywords($fieldValue, $element);
                }
            }
        }

        return parent::searchKeywords($keywords, $element);
    }

    /**
     * @inheritdoc
     */
    public function getStaticHtml($value, ElementInterface $element): string
    {
        /** @var MatrixBlockQuery $value */
        $value = $value->all();

        /** @var MatrixBlock[] $value */
        if (empty($value)) {
            return '<p class="light">' . Craft::t('app', 'No blocks.') . '</p>';
        }

        $id = StringHelper::randomString();

        return Craft::$app->getView()->renderTemplate('_components/fieldtypes/Matrix/input', [
            'id' => $id,
            'name' => $id,
            'blockTypes' => $this->getBlockTypes(),
            'blocks' => $value,
            'static' => true,
            'staticBlocks' => true,
        ]);
    }

    /**
     * @inheritdoc
     */
    public function getEagerLoadingMap(array $sourceElements)
    {
        // Get the source element IDs
        $sourceElementIds = [];

        foreach ($sourceElements as $sourceElement) {
            $sourceElementIds[] = $sourceElement->id;
        }

        // Return any relation data on these elements, defined with this field
        $map = (new Query())
            ->select(['ownerId as source', 'id as target'])
            ->from([DbTable::MATRIXBLOCKS])
            ->where([
                'fieldId' => $this->id,
                'ownerId' => $sourceElementIds,
            ])
            ->orderBy(['sortOrder' => SORT_ASC])
            ->all();

        return [
            'elementType' => MatrixBlock::class,
            'map' => $map,
            'criteria' => [
                'fieldId' => $this->id,
                'allowOwnerDrafts' => true,
                'allowOwnerRevisions' => true,
            ]
        ];
    }

    /**
     * @inheritdoc
     * @since 3.3.0
     */
    public function getContentGqlType()
    {
        $typeArray = MatrixBlockTypeGenerator::generateTypes($this);
        $typeName = $this->handle . '_MatrixField';
        $resolver = function(MatrixBlockElement $value) {
            return $value->getGqlTypeName();
        };

        return [
            'name' => $this->handle,
            'type' => Type::listOf(GqlHelper::getUnionType($typeName, $typeArray, $resolver)),
            'args' => MatrixBlockArguments::getArguments(),
            'resolve' => MatrixBlockResolver::class . '::resolve',
        ];
    }

    /**
     * @inheritdoc
<<<<<<< HEAD
=======
     * @since 3.5.0
>>>>>>> 28b01f8a
     */
    public function getContentGqlMutationArgumentType()
    {
        return MatrixInputType::getType($this);
    }


    /**
     * @inheritdoc
     * @throws InvalidArgumentException
     * @since 3.3.0
     */
    public function getGqlFragmentEntityByName(string $fragmentName): GqlInlineFragmentInterface
    {
        $blockTypeHandle = StringHelper::removeLeft(StringHelper::removeRight($fragmentName, '_BlockType'), $this->handle . '_');

        $blockType = ArrayHelper::firstWhere($this->getBlockTypes(), 'handle', $blockTypeHandle);

        if (!$blockType) {
            throw new InvalidArgumentException('Invalid fragment name: ' . $fragmentName);
        }

        return $blockType;
    }

    // Events
    // -------------------------------------------------------------------------

    /**
     * @inheritdoc
     */
    public function beforeSave(bool $isNew): bool
    {
        if (!parent::beforeSave($isNew)) {
            return false;
        }

        // Prep the block types & fields for save
        $fieldsService = Craft::$app->getFields();
        foreach ($this->getBlockTypes() as $blockType) {
            // Ensure the block type has a UID
            if ($blockType->getIsNew()) {
                $blockType->uid = StringHelper::UUID();
            } else if (!$blockType->uid) {
                $blockType->uid = Db::uidById(DbTable::MATRIXBLOCKTYPES, $blockType->id);
            }

            foreach ($blockType->getFields() as $field) {
                // Hack to allow blank field names
                if (!$field->name) {
                    $field->name = '__blank__';
                }

                $field->context = 'matrixBlockType:' . $blockType->uid;
                $fieldsService->prepFieldForSave($field);

                if (!$field->beforeSave($field->getIsNew())) {
                    return false;
                }
            }
        }

        // Set the content table name
        if ($this->id) {
            $oldField = $fieldsService->getFieldById($this->id);
            if ($oldField instanceof self) {
                $this->contentTable = $oldField->contentTable;
            }
        }

        $this->contentTable = Craft::$app->getMatrix()->defineContentTableName($this);

        return true;
    }

    /**
     * @inheritdoc
     */
    public function afterSave(bool $isNew)
    {
        Craft::$app->getMatrix()->saveSettings($this, false);

        // If the propagation method just changed, resave all the Matrix blocks
        if ($this->oldSettings !== null) {
            $oldPropagationMethod = $this->oldSettings['propagationMethod'] ?? self::PROPAGATION_METHOD_ALL;
            if ($this->propagationMethod !== $oldPropagationMethod) {
                Queue::push(new ApplyNewPropagationMethod([
                    'description' => Craft::t('app', 'Applying new propagation method to Matrix blocks'),
                    'elementType' => MatrixBlock::class,
                    'criteria' => [
                        'fieldId' => $this->id,
                    ],
                ]));
            }
        }

        parent::afterSave($isNew);
    }

    /**
     * @inheritdoc
     */
    public function beforeApplyDelete()
    {
        Craft::$app->getMatrix()->deleteMatrixField($this);
        parent::beforeApplyDelete();
    }

    /**
     * @inheritdoc
     */
    public function afterElementPropagate(ElementInterface $element, bool $isNew)
    {
        $matrixService = Craft::$app->getMatrix();

        if ($element->duplicateOf !== null) {
            $matrixService->duplicateBlocks($this, $element->duplicateOf, $element, true);
        } else if ($element->isFieldDirty($this->handle)) {
            $matrixService->saveField($this, $element);
        }

        // Repopulate the Matrix block query if this is a new element
        if ($element->duplicateOf || $isNew) {
            /** @var MatrixBlockQuery $query */
            $query = $element->getFieldValue($this->handle);
            $this->_populateQuery($query, $element);
            $query->clearCachedResult();
        }

        parent::afterElementPropagate($element, $isNew);
    }

    /**
     * @inheritdoc
     */
    public function beforeElementDelete(ElementInterface $element): bool
    {
        if (!parent::beforeElementDelete($element)) {
            return false;
        }

        // Delete any Matrix blocks that belong to this element(s)
        foreach (Craft::$app->getSites()->getAllSiteIds() as $siteId) {
            $matrixBlocksQuery = MatrixBlock::find();
            $matrixBlocksQuery->anyStatus();
            $matrixBlocksQuery->siteId($siteId);
            $matrixBlocksQuery->ownerId($element->id);

            /** @var MatrixBlock[] $matrixBlocks */
            $matrixBlocks = $matrixBlocksQuery->all();
            $elementsService = Craft::$app->getElements();

            foreach ($matrixBlocks as $matrixBlock) {
                $matrixBlock->deletedWithOwner = true;
                $elementsService->deleteElement($matrixBlock, $element->hardDelete);
            }
        }

        return true;
    }

    /**
     * @inheritdoc
     */
    public function afterElementRestore(ElementInterface $element)
    {
        // Also restore any Matrix blocks for this element
        $elementsService = Craft::$app->getElements();
        foreach (ElementHelper::supportedSitesForElement($element) as $siteInfo) {
            $blocks = MatrixBlock::find()
                ->anyStatus()
                ->siteId($siteInfo['siteId'])
                ->ownerId($element->id)
                ->trashed()
                ->andWhere(['matrixblocks.deletedWithOwner' => true])
                ->all();

            foreach ($blocks as $block) {
                $elementsService->restoreElement($block);
            }
        }

        parent::afterElementRestore($element);
    }

    /**
     * Returns info about each field type for the configurator.
     *
     * @return array
     */
    private function _getFieldOptionsForConfigurator(): array
    {
        $fieldTypes = [];

        foreach (Craft::$app->getFields()->getAllFieldTypes() as $class) {
            /** @var FieldInterface|string $class */
            // No Matrix-Inception, sorry buddy.
            if ($class === self::class) {
                continue;
            }

            $fieldTypes[] = [
                'type' => $class,
                'name' => $class::displayName(),
            ];
        }

        // Sort them by name
        ArrayHelper::multisort($fieldTypes, 'name');

        return $fieldTypes;
    }

    /**
     * Returns info about each block type and their field types for the Matrix field input.
     *
     * @param ElementInterface|null $element
     * @param MatrixBlockType[] $blockTypes
     * @return array
     */
    private function _getBlockTypeInfoForInput(ElementInterface $element = null, array $blockTypes): array
    {
        $blockTypeInfo = [];

        // Set a temporary namespace for these
        $view = Craft::$app->getView();
        $originalNamespace = $view->getNamespace();
        $namespace = $view->namespaceInputName($this->handle . '[blocks][__BLOCK__][fields]', $originalNamespace);
        $view->setNamespace($namespace);

        foreach ($blockTypes as $blockType) {
            // Create a fake MatrixBlock so the field types have a way to get at the owner element, if there is one
            $block = new MatrixBlock();
            $block->fieldId = $this->id;
            $block->typeId = $blockType->id;

            if ($element) {
                $block->setOwner($element);
                $block->siteId = $element->siteId;
            }

            $fieldLayoutFields = $blockType->getFieldLayout()->getFields();

            foreach ($fieldLayoutFields as $field) {
                $field->setIsFresh(true);
            }

            $view->startJsBuffer();

            $bodyHtml = $view->namespaceInputs($view->renderTemplate('_includes/fields',
                [
                    'namespace' => null,
                    'fields' => $fieldLayoutFields,
                    'element' => $block,
                ]));

            // Reset $_isFresh's
            foreach ($fieldLayoutFields as $field) {
                $field->setIsFresh(null);
            }

            $footHtml = $view->clearJsBuffer();

            $blockTypeInfo[] = [
                'handle' => $blockType->handle,
                'name' => Craft::t('site', $blockType->name),
                'bodyHtml' => $bodyHtml,
                'footHtml' => $footHtml,
            ];
        }

        $view->setNamespace($originalNamespace);

        return $blockTypeInfo;
    }

    /**
     * Creates an array of blocks based on the given serialized data.
     *
     * @param array $value The raw field value
     * @param ElementInterface $element The element the field is associated with
     * @return MatrixBlock[]
     */
    private function _createBlocksFromSerializedData(array $value, ElementInterface $element): array
    {
        // Get the possible block types for this field
        /** @var MatrixBlockType[] $blockTypes */
        $blockTypes = ArrayHelper::index(Craft::$app->getMatrix()->getBlockTypesByFieldId($this->id), 'handle');

        // Get the old blocks
        if ($element->id) {
            $oldBlocksById = MatrixBlock::find()
                ->fieldId($this->id)
                ->ownerId($element->id)
                ->siteId($element->siteId)
                ->anyStatus()
                ->indexBy('id')
                ->all();
        } else {
            $oldBlocksById = [];
        }

        // Should we ignore disabled blocks?
        $request = Craft::$app->getRequest();
        $hideDisabledBlocks = !$request->getIsConsoleRequest() && (
                $request->getToken() !== null ||
                $request->getIsLivePreview()
            );

        $blocks = [];
        $prevBlock = null;

        $fieldNamespace = $element->getFieldParamNamespace();
        $baseBlockFieldNamespace = $fieldNamespace ? "{$fieldNamespace}.{$this->handle}" : null;

        // Was the value posted in the new (delta) format?
        if (isset($value['blocks']) || isset($value['sortOrder'])) {
            $newBlockData = $value['blocks'] ?? [];
            $newSortOrder = $value['sortOrder'] ?? array_keys($oldBlocksById);
            if ($baseBlockFieldNamespace) {
                $baseBlockFieldNamespace .= '.blocks';
            }
        } else {
            $newBlockData = $value;
            $newSortOrder = array_keys($value);
        }

        foreach ($newSortOrder as $blockId) {
            if (isset($newBlockData[$blockId])) {
                $blockData = $newBlockData[$blockId];
            } else if (
                isset(Elements::$duplicatedElementSourceIds[$blockId]) &&
                isset($newBlockData[Elements::$duplicatedElementSourceIds[$blockId]])
            ) {
                // $blockId is a duplicated block's ID, but the data was sent with the original block ID
                $blockData = $newBlockData[Elements::$duplicatedElementSourceIds[$blockId]];
            } else {
                $blockData = [];
            }

            // If this is a preexisting block but we don't have a record of it,
            // check to see if it was recently duplicated.
            if (
                strpos($blockId, 'new') !== 0 &&
                !isset($oldBlocksById[$blockId]) &&
                isset(Elements::$duplicatedElementIds[$blockId]) &&
                isset($oldBlocksById[Elements::$duplicatedElementIds[$blockId]])
            ) {
                $blockId = Elements::$duplicatedElementIds[$blockId];
            }

            // Existing block?
            if (isset($oldBlocksById[$blockId])) {
                $block = $oldBlocksById[$blockId];
                $block->dirty = !empty($blockData);
            } else {
                // Make sure it's a valid block type
                if (!isset($blockData['type']) || !isset($blockTypes[$blockData['type']])) {
                    continue;
                }
                $block = new MatrixBlock();
                $block->fieldId = $this->id;
                $block->typeId = $blockTypes[$blockData['type']]->id;
                $block->ownerId = $element->id;
                $block->siteId = $element->siteId;

                // Preserve the collapsed state, which the browser can't remember on its own for new blocks
                $block->collapsed = !empty($blockData['collapsed']);
            }

            if (isset($blockData['enabled'])) {
                $block->enabled = (bool)$blockData['enabled'];
            }

            // Skip disabled blocks on Live Preview requests
            if ($hideDisabledBlocks && !$block->enabled) {
                continue;
            }

            $block->setOwner($element);

            // Set the content post location on the block if we can
            if ($baseBlockFieldNamespace) {
                $block->setFieldParamNamespace("{$baseBlockFieldNamespace}.{$blockId}.fields");
            }

            if (isset($blockData['fields'])) {
                $block->setFieldValues($blockData['fields']);
            }

            // Set the prev/next blocks
            if ($prevBlock) {
                /** @var ElementInterface $prevBlock */
                $prevBlock->setNext($block);
                /** @var ElementInterface $block */
                $block->setPrev($prevBlock);
            }
            $prevBlock = $block;

            $blocks[] = $block;
        }

        return $blocks;
    }
}<|MERGE_RESOLUTION|>--- conflicted
+++ resolved
@@ -842,10 +842,7 @@
 
     /**
      * @inheritdoc
-<<<<<<< HEAD
-=======
      * @since 3.5.0
->>>>>>> 28b01f8a
      */
     public function getContentGqlMutationArgumentType()
     {
