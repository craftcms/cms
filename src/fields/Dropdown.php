<?php
/**
 * @link https://craftcms.com/
 * @copyright Copyright (c) Pixel & Tonic, Inc.
 * @license https://craftcms.github.io/license/
 */

namespace craft\fields;

use Craft;
use craft\base\ElementInterface;
use craft\base\SortableFieldInterface;
use craft\fields\data\SingleOptionFieldData;
use craft\helpers\ArrayHelper;
use craft\helpers\Cp;

/**
 * Dropdown represents a Dropdown field.
 *
 * @author Pixel & Tonic, Inc. <support@pixelandtonic.com>
 * @since 3.0.0
 */
class Dropdown extends BaseOptionsField implements SortableFieldInterface
{
    /**
     * @inheritdoc
     */
    public static function displayName(): string
    {
        return Craft::t('app', 'Dropdown');
    }

    /**
     * @inheritdoc
     */
    public static function valueType(): string
    {
        return sprintf('\\%s', SingleOptionFieldData::class);
    }

    /**
     * @inheritdoc
     */
    protected bool $optgroups = true;

    /**
     * @inheritdoc
     */
    protected function inputHtml(mixed $value, ?ElementInterface $element = null): string
    {
        /** @var SingleOptionFieldData $value */
        $options = $this->translatedOptions(true, $value, $element);
<<<<<<< HEAD
=======

        $hasBlankOption = ArrayHelper::contains($options, function($option) {
            return isset($option['value']) && $option['value'] === '';
        });
>>>>>>> a5022cde

        if (!$value->valid) {
            Craft::$app->getView()->setInitialDeltaValue($this->handle, $this->encodeValue($value->value));
            $value = null;

            // Add a blank option to the beginning if one doesn't already exist
            if (!$hasBlankOption) {
                array_unshift($options, ['label' => '', 'value' => '']);
            }
        }

        return Cp::selectizeHtml([
            'id' => $this->getInputId(),
            'describedBy' => $this->describedBy,
            'name' => $this->handle,
            'value' => $this->encodeValue($value),
            'options' => $options,
            'selectizeOptions' => [
                'allowEmptyOption' => $hasBlankOption,
            ],
        ]);
    }

    /**
     * @inheritdoc
     */
    protected function optionsSettingLabel(): string
    {
        return Craft::t('app', 'Dropdown Options');
    }
}<|MERGE_RESOLUTION|>--- conflicted
+++ resolved
@@ -50,13 +50,10 @@
     {
         /** @var SingleOptionFieldData $value */
         $options = $this->translatedOptions(true, $value, $element);
-<<<<<<< HEAD
-=======
 
         $hasBlankOption = ArrayHelper::contains($options, function($option) {
             return isset($option['value']) && $option['value'] === '';
         });
->>>>>>> a5022cde
 
         if (!$value->valid) {
             Craft::$app->getView()->setInitialDeltaValue($this->handle, $this->encodeValue($value->value));
