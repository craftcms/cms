<?php
/**
 * @link https://craftcms.com/
 * @copyright Copyright (c) Pixel & Tonic, Inc.
 * @license https://craftcms.github.io/license/
 */

namespace craft\fields;

use Craft;
use craft\base\CopyableFieldInterface;
use craft\base\ElementInterface;
use craft\base\Field;
use craft\base\InlineEditableFieldInterface;
use craft\base\SortableFieldInterface;
use craft\fields\conditions\DateFieldConditionRule;
use craft\gql\directives\FormatDateTime;
use craft\gql\types\DateTime as DateTimeType;
use craft\helpers\ArrayHelper;
use craft\helpers\DateTimeHelper;
use craft\helpers\Db;
use craft\helpers\Gql;
use craft\helpers\Html;
use craft\i18n\Locale;
use craft\validators\DateTimeValidator;
use DateTime;
use DateTimeZone;
use GraphQL\Type\Definition\ResolveInfo;
use GraphQL\Type\Definition\Type;
use yii\db\Schema;

/**
 * Date represents a Date/Time field.
 *
 * @author Pixel & Tonic, Inc. <support@pixelandtonic.com>
 * @since 3.0.0
 */
<<<<<<< HEAD
class Date extends Field implements PreviewableFieldInterface, SortableFieldInterface, CopyableFieldInterface
=======
class Date extends Field implements InlineEditableFieldInterface, SortableFieldInterface
>>>>>>> e82c6246
{
    /**
     * @inheritdoc
     */
    public static function displayName(): string
    {
        return Craft::t('app', 'Date');
    }

    /**
     * @inheritdoc
     */
    public static function phpType(): string
    {
        return sprintf('\\%s|null', DateTime::class);
    }

    /**
     * @inheritdoc
     */
    public static function dbType(): array|string
    {
        return [
            'date' => Schema::TYPE_DATETIME,
            'tz' => Schema::TYPE_STRING,
        ];
    }

    /**
     * @inheritdoc
     */
    public static function queryCondition(array $instances, mixed $value, array &$params): ?array
    {
        $valueSql = static::valueSql($instances);
        return Db::parseDateParam($valueSql, $value);
    }

    /**
     * @var bool Whether a datepicker should be shown as part of the input
     */
    public bool $showDate = true;

    /**
     * @var bool Whether a timepicker should be shown as part of the input
     */
    public bool $showTime = false;

    /**
     * @var bool Whether the selected time zone should be stored with the field data. Otherwise the system
     * time zone will always be used.
     * @since 3.7.0
     */
    public bool $showTimeZone = false;

    /**
     * @var DateTime|null The minimum allowed date
     * @since 3.5.0
     */
    public ?DateTime $min = null;

    /**
     * @var DateTime|null The maximum allowed date
     * @since 3.5.0
     */
    public ?DateTime $max = null;

    /**
     * @var int The number of minutes that the timepicker options should increment by
     */
    public int $minuteIncrement = 30;

    /**
     * @inheritdoc
     */
    public function __construct($config = [])
    {
        // dateTime => showDate + showTime
        if (isset($config['dateTime'])) {
            switch ($config['dateTime']) {
                case 'showBoth':
                    $config['showDate'] = true;
                    $config['showTime'] = true;
                    break;
                case 'showDate':
                    $config['showDate'] = true;
                    $config['showTime'] = false;
                    break;
                case 'showTime':
                    $config['showDate'] = false;
                    $config['showTime'] = true;
                    break;
            }

            unset($config['dateTime']);
        }

        if (isset($config['min'])) {
            $config['min'] = DateTimeHelper::toDateTime($config['min']) ?: null;
        }

        if (isset($config['max'])) {
            $config['max'] = DateTimeHelper::toDateTime($config['max']) ?: null;
        }

        parent::__construct($config);
    }

    /**
     * @inheritdoc
     */
    public function init(): void
    {
        parent::init();

        // In case nothing is selected, default to the date.
        if (!$this->showDate && !$this->showTime) {
            $this->showDate = true;
        }

        if (!$this->showTime) {
            $this->showTimeZone = false;
        }
    }

    /**
     * @inheritdoc
     */
    public function attributeLabels(): array
    {
        return [
            'min' => Craft::t('app', 'Min Date'),
            'max' => Craft::t('app', 'Max Date'),
        ];
    }

    /**
     * @inheritdoc
     */
    protected function defineRules(): array
    {
        $rules = parent::defineRules();
        $rules[] = [['showDate', 'showTime'], 'boolean'];
        $rules[] = [['minuteIncrement'], 'integer', 'min' => 1, 'max' => 60];
        $rules[] = [['max'], DateTimeValidator::class, 'min' => $this->min];
        return $rules;
    }

    /**
     * @inheritdoc
     */
    public function getSettingsHtml(): ?string
    {
        if ($this->showDate && !$this->showTime) {
            $dateTimeValue = 'showDate';
        } elseif ($this->showTime && !$this->showDate) {
            $dateTimeValue = 'showTime';
        } else {
            $dateTimeValue = 'showBoth';
        }

        $incrementOptions = [5, 10, 15, 30, 60];
        $incrementOptions = array_combine($incrementOptions, $incrementOptions);

        $options = [
            [
                'label' => Craft::t('app', 'Show date'),
                'value' => 'showDate',
            ],
        ];

        // Only allow the "Show date and time" option if it's already selected
        if ($dateTimeValue === 'showTime') {
            $options[] = [
                'label' => Craft::t('app', 'Show time'),
                'value' => 'showTime',
            ];
        }

        $options[] = [
            'label' => Craft::t('app', 'Show date and time'),
            'value' => 'showBoth',
        ];

        return Craft::$app->getView()->renderTemplate('_components/fieldtypes/Date/settings.twig', [
            'options' => $options,
            'value' => $dateTimeValue,
            'incrementOptions' => $incrementOptions,
            'field' => $this,
        ]);
    }

    /**
     * @inheritdoc
     */
    public function getInputId(): string
    {
        return sprintf('%s-date', parent::getInputId());
    }

    /**
     * @inheritdoc
     */
    protected function inputHtml(mixed $value, ?ElementInterface $element, bool $inline): string
    {
        /** @var DateTime|null $value */
        $view = Craft::$app->getView();
        $timezone = $this->showTimeZone && $value ? $value->getTimezone()->getName() : Craft::$app->getTimeZone();

        if ($value === null) {
            // Override the initial value being set to null by CustomField::inputHtml()
            $initialValue = [];
            if ($this->showDate) {
                $initialValue['date'] = '';
            }
            if ($this->showTime) {
                $initialValue['time'] = '';
            }
            $initialValue['timezone'] = $timezone;
            $view->setInitialDeltaValue($this->handle, $initialValue);
        }

        $components = [];

        $variables = [
            'id' => parent::getInputId(), // can't use $this->getInputId() here because the template adds the "-date"
            'describedBy' => $this->describedBy,
            'name' => $this->handle,
            'value' => $value,
            'timeZone' => $this->showTimeZone ? false : null,
            'outputTzParam' => false,
            'minuteIncrement' => $this->minuteIncrement,
            'isDateTime' => $this->showTime,
            'hasOuterContainer' => true,
        ];

        if ($this->showDate) {
            $components[] = $view->renderTemplate('_includes/forms/date.twig', $variables);
        }

        if ($this->showTime) {
            $components[] = $view->renderTemplate('_includes/forms/time.twig', $variables);
        }

        if ($this->showTimeZone) {
            $components[] = $view->renderTemplate('_includes/forms/timeZone.twig', [
                'describedBy' => $this->describedBy,
                'name' => "$this->handle[timezone]",
                'value' => $timezone,
            ]);
        } else {
            $components[] = Html::hiddenInput("$this->handle[timezone]", $timezone);
        }

        return Html::tag('div', implode("\n", $components), [
            'class' => 'datetimewrapper',
        ]);
    }

    /**
     * @inheritdoc
     */
    public function getElementValidationRules(): array
    {
        return [
            [
                DateTimeValidator::class,
                'min' => $this->min?->setTime(0, 0, 0),
                'max' => $this->max?->setTime(23, 59, 59),
            ],
        ];
    }

    /**
     * @inheritdoc
     */
    protected function searchKeywords(mixed $value, ElementInterface $element): string
    {
        return '';
    }

    /**
     * @inheritdoc
     */
    public function getPreviewHtml(mixed $value, ElementInterface $element): string
    {
        /** @var DateTime|null $value */
        if (!$value) {
            return '';
        }

        $formatter = Craft::$app->getFormatter();

        if ($this->showDate && $this->showTime) {
            if ($this->showTimeZone) {
                $timeZone = $formatter->timeZone;
                $formatter->timeZone = $value->getTimezone()->getName();
                $html = sprintf(
                    '%s %s',
                    $formatter->asDatetime($value, Locale::LENGTH_SHORT),
                    $value->format('T')
                );
                $formatter->timeZone = $timeZone;
                return $html;
            }

            return $formatter->asDatetime($value, Locale::LENGTH_SHORT);
        }

        if ($this->showDate) {
            return $formatter->asDate($value, Locale::LENGTH_SHORT);
        }

        return $formatter->asTime($value, Locale::LENGTH_SHORT);
    }

    /**
     * @inheritdoc
     */
    public function useFieldset(): bool
    {
        return $this->showTime;
    }

    /**
     * @inheritdoc
     */
    public function normalizeValue(mixed $value, ?ElementInterface $element): mixed
    {
        if ($value instanceof DateTime) {
            return $value;
        }

        // tz => timezone
        if (is_array($value) && array_key_exists('tz', $value)) {
            $value['timezone'] = ArrayHelper::remove($value, 'tz');
        }

        if (
            !$value ||
            (is_array($value) && empty($value['date']) && empty($value['time']) && empty($value['datetime']))
        ) {
            return null;
        }

        $date = DateTimeHelper::toDateTime($value);

        if ($date === false) {
            return null;
        }

        if ($this->showTimeZone && is_array($value) && !empty($value['timezone'])) {
            $date->setTimezone(new DateTimeZone($value['timezone']));
        }

        return $date;
    }

    /**
     * @inheritdoc
     */
    public function serializeValue(mixed $value, ?ElementInterface $element): mixed
    {
        if (!$value) {
            return null;
        }

        $serialized = [
            'date' => Db::prepareDateForDb($value),
        ];

        if ($this->showTimeZone) {
            $serialized += [
                'tz' => $value->getTimezone()->getName(),
            ];
        }

        return $serialized;
    }

    /**
     * @inheritdoc
     */
    public function getElementConditionRuleType(): array|string|null
    {
        return DateFieldConditionRule::class;
    }

    /**
     * @inheritdoc
     */
    public function getContentGqlType(): Type|array
    {
        return [
            'name' => $this->handle,
            'type' => DateTimeType::getType(),
            'resolve' => function($source, array $arguments, $context, ResolveInfo $resolveInfo) {
                $fieldName = Gql::getFieldNameWithAlias($resolveInfo, $source, $context);
                $value = $source->getFieldValue($fieldName);

                // Set the timezone, unless it has been already set by the field itself.
                if (!$this->showTimeZone && $value instanceof DateTime) {
                    $value->setTimeZone(new DateTimeZone(FormatDateTime::defaultTimezone()));
                }

                return Gql::applyDirectives($source, $resolveInfo, $value);
            },
        ];
    }

    /**
     * @inheritdoc
     * @since 3.5.0
     */
    public function getContentGqlMutationArgumentType(): Type|array
    {
        return [
            'name' => $this->handle,
            'type' => DateTimeType::getType(),
            'description' => $this->instructions,
        ];
    }

    /**
     * @inheritdoc
     */
    public function getIsCopyable(?ElementInterface $element = null): bool
    {
        return $this->getIsTranslatable($element) && ElementHelper::supportsFieldCopying($element);
    }
}<|MERGE_RESOLUTION|>--- conflicted
+++ resolved
@@ -19,6 +19,7 @@
 use craft\helpers\ArrayHelper;
 use craft\helpers\DateTimeHelper;
 use craft\helpers\Db;
+use craft\helpers\ElementHelper;
 use craft\helpers\Gql;
 use craft\helpers\Html;
 use craft\i18n\Locale;
@@ -35,11 +36,7 @@
  * @author Pixel & Tonic, Inc. <support@pixelandtonic.com>
  * @since 3.0.0
  */
-<<<<<<< HEAD
-class Date extends Field implements PreviewableFieldInterface, SortableFieldInterface, CopyableFieldInterface
-=======
-class Date extends Field implements InlineEditableFieldInterface, SortableFieldInterface
->>>>>>> e82c6246
+class Date extends Field implements InlineEditableFieldInterface, SortableFieldInterface, CopyableFieldInterface
 {
     /**
      * @inheritdoc
