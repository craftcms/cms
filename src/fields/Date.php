<?php
/**
 * @link https://craftcms.com/
 * @copyright Copyright (c) Pixel & Tonic, Inc.
 * @license https://craftcms.github.io/license/
 */

namespace craft\fields;

use Craft;
use craft\base\ElementInterface;
use craft\base\Field;
use craft\base\PreviewableFieldInterface;
use craft\base\SortableFieldInterface;
use craft\elements\db\ElementQuery;
use craft\elements\db\ElementQueryInterface;
use craft\gql\types\DateTime as DateTimeType;
use craft\helpers\DateTimeHelper;
use craft\helpers\Db;
use craft\helpers\ElementHelper;
use craft\helpers\Html;
use craft\i18n\Locale;
use craft\validators\DateTimeValidator;
use DateTime;
use DateTimeZone;
use yii\db\Schema;

/**
 * Date represents a Date/Time field.
 *
 * @author Pixel & Tonic, Inc. <support@pixelandtonic.com>
 * @since 3.0.0
 */
class Date extends Field implements PreviewableFieldInterface, SortableFieldInterface
{
    /**
     * @inheritdoc
     */
    public static function displayName(): string
    {
        return Craft::t('app', 'Date');
    }

    /**
     * @inheritdoc
     */
    public static function valueType(): string
    {
        return DateTime::class . '|null';
    }

    /**
     * @var bool Whether a datepicker should be shown as part of the input
     */
    public $showDate = true;

    /**
     * @var bool Whether a timepicker should be shown as part of the input
     */
    public $showTime = false;

    /**
     * @var bool Whether the selected time zone should be stored with the field data. Otherwise the system
     * time zone will always be used.
     * @since 3.7.0
     */
    public $showTimeZone = false;

    /**
     * @var DateTime|null The minimum allowed date
     * @since 3.5.0
     */
    public $min;

    /**
     * @var DateTime|null The maximum allowed date
     * @since 3.5.0
     */
    public $max;

    /**
     * @var int The number of minutes that the timepicker options should increment by
     */
    public $minuteIncrement = 30;

    /**
     * @inheritdoc
     */
    public function __construct($config = [])
    {
        // dateTime => showDate + showTime
        if (isset($config['dateTime'])) {
            switch ($config['dateTime']) {
                case 'showBoth':
                    $config['showDate'] = true;
                    $config['showTime'] = true;
                    break;
                case 'showDate':
                    $config['showDate'] = true;
                    $config['showTime'] = false;
                    break;
                case 'showTime':
                    $config['showDate'] = false;
                    $config['showTime'] = true;
                    break;
            }

            unset($config['dateTime']);
        }

        if (isset($config['min'])) {
            $config['min'] = DateTimeHelper::toDateTime($config['min']) ?: null;
        }

        if (isset($config['max'])) {
            $config['max'] = DateTimeHelper::toDateTime($config['max']) ?: null;
        }

        parent::__construct($config);
    }

    /**
     * @inheritdoc
     */
    public function datetimeAttributes(): array
    {
        $attributes = parent::datetimeAttributes();
        $attributes[] = 'min';
        $attributes[] = 'max';
        return $attributes;
    }

    /**
     * @inheritdoc
     */
    public function init()
    {
        parent::init();

        // In case nothing is selected, default to the date.
        if (!$this->showDate && !$this->showTime) {
            $this->showDate = true;
        }

        if (!$this->showTime) {
            $this->showTimeZone = false;
        }
    }

    /**
     * @inheritdoc
     */
    public function attributeLabels()
    {
        return [
            'min' => Craft::t('app', 'Min Date'),
            'max' => Craft::t('app', 'Max Date'),
        ];
    }

    /**
     * @inheritdoc
     */
    protected function defineRules(): array
    {
        $rules = parent::defineRules();
        $rules[] = [['showDate', 'showTime'], 'boolean'];
        $rules[] = [['minuteIncrement'], 'integer', 'min' => 1, 'max' => 60];
        $rules[] = [['max'], DateTimeValidator::class, 'min' => $this->min];
        return $rules;
    }

    /**
     * @inheritdoc
     */
    public function getContentColumnType()
    {
        if ($this->showTimeZone) {
            return [
                'date' => Schema::TYPE_DATETIME,
                'tz' => Schema::TYPE_STRING,
            ];
        }

        return Schema::TYPE_DATETIME;
    }

    /**
     * @inheritdoc
     */
    public function getSettingsHtml()
    {
        if ($this->showDate && !$this->showTime) {
            $dateTimeValue = 'showDate';
        } else if ($this->showTime && !$this->showDate) {
            $dateTimeValue = 'showTime';
        } else {
            $dateTimeValue = 'showBoth';
        }

        $incrementOptions = [5, 10, 15, 30, 60];
        $incrementOptions = array_combine($incrementOptions, $incrementOptions);

        $options = [
            [
                'label' => Craft::t('app', 'Show date'),
                'value' => 'showDate',
            ],
        ];

        // Only allow the "Show date and time" option if it's already selected
        if ($dateTimeValue === 'showTime') {
            $options[] = [
                'label' => Craft::t('app', 'Show time'),
                'value' => 'showTime',
            ];
        }

        $options[] = [
            'label' => Craft::t('app', 'Show date and time'),
            'value' => 'showBoth',
        ];

        return Craft::$app->getView()->renderTemplate('_components/fieldtypes/Date/settings', [
            'options' => $options,
            'value' => $dateTimeValue,
            'incrementOptions' => $incrementOptions,
            'field' => $this,
        ]);
    }

    /**
     * @inheritdoc
     */
    protected function inputHtml($value, ElementInterface $element = null): string
    {
        /* @var DateTime|null $value */
        $id = Html::id($this->handle);
        $variables = [
            'id' => $id,
            'instructionsId' => "$id-instructions",
            'name' => $this->handle,
            'value' => $value,
            'minuteIncrement' => $this->minuteIncrement,
        ];

        $input = '';
        $wrap = $this->showTime && ($this->showDate || $this->showTimeZone);
        $view = Craft::$app->getView();

        if ($wrap) {
            $input .= '<div class="datetimewrapper">';
        }

        if ($this->showDate) {
            $input .= $view->renderTemplate('_includes/forms/date', $variables);
        }

        if ($this->showTime) {
            $input .= ' ' . $view->renderTemplate('_includes/forms/time', $variables);
        }

        if ($this->showTimeZone) {
            $input .= ' ' . $view->renderTemplate('_includes/forms/timeZone', [
                    'instructionsId' => "$id-instructions",
                    'name' => "$this->handle[timezone]",
                    'value' => $value ? $value->getTimezone()->getName() : Craft::$app->getTimeZone(),
                ]);
        }

        if ($wrap) {
            $input .= '</div>';
        }

        return $input;
    }

    /**
     * @inheritdoc
     */
    public function getElementValidationRules(): array
    {
        return [
            [
                DateTimeValidator::class,
                'min' => $this->min ? $this->min->setTime(0, 0, 0) : null,
                'max' => $this->max ? $this->max->setTime(23, 59, 59) : null,
            ],
        ];
    }

    /**
     * @inheritdoc
     */
    protected function searchKeywords($value, ElementInterface $element): string
    {
        return '';
    }

    /**
     * @inheritdoc
     */
    public function getTableAttributeHtml($value, ElementInterface $element): string
    {
        if (!$value) {
            return '';
        }

        if ($this->showDate && $this->showTime) {
            return Craft::$app->getFormatter()->asDatetime($value, Locale::LENGTH_SHORT);
        }

        if ($this->showDate) {
            return Craft::$app->getFormatter()->asDate($value, Locale::LENGTH_SHORT);
        }

        return Craft::$app->getFormatter()->asTime($value, Locale::LENGTH_SHORT);
    }

    /**
     * @inheritdoc
     */
    public function normalizeValue($value, ElementInterface $element = null)
    {
        if ($value instanceof DateTime) {
            return $value;
        }

        // Is this coming from the DB?
        if (is_array($value) && array_key_exists('tz', $value)) {
            $timeZone = $value['tz'];
            $value = $value['date'];
        }

        if (!$value || (is_array($value) && empty($value['date']))) {
            return null;
        }

        $date = DateTimeHelper::toDateTime($value);

        if ($date === false) {
            return null;
        }

        if ($this->showTimeZone && (isset($timeZone) || (is_array($value) && isset($value['timezone'])))) {
            $date->setTimezone(new DateTimeZone($timeZone ?? $value['timezone']));
        }

        return $date;
    }

    /**
     * @inheritdoc
     */
    public function serializeValue($value, ElementInterface $element = null)
    {
        if (!$value) {
            return null;
        }

        /* @var DateTime $value */
        if (!$this->showTimeZone) {
            return Db::prepareDateForDb($value);
        }

        return [
            'date' => Db::prepareDateForDb($value),
            'tz' => $value->getTimezone()->getName(),
        ];
    }

    /**
     * @inheritdoc
     */
    public function modifyElementsQuery(ElementQueryInterface $query, $value)
    {
        /* @var ElementQuery $query */
        if ($value !== null) {
<<<<<<< HEAD
            $column = ElementHelper::fieldColumnFromField($this);
            $query->subQuery->andWhere(Db::parseDateParam("content.$column", $value));
=======
            /** @var ElementQuery $query */
            $query->subQuery->andWhere(Db::parseDateParam('content.' . Craft::$app->getContent()->fieldColumnPrefix . $this->handle, $value));
>>>>>>> 86dcff64
        }
    }

    /**
     * @inheritdoc
     */
    public function getContentGqlType()
    {
        return DateTimeType::getType();
    }

    /**
     * @inheritdoc
     * @since 3.5.0
     */
    public function getContentGqlMutationArgumentType()
    {
        return [
            'name' => $this->handle,
            'type' => DateTimeType::getType(),
            'description' => $this->instructions,
        ];
    }
}<|MERGE_RESOLUTION|>--- conflicted
+++ resolved
@@ -234,7 +234,7 @@
      */
     protected function inputHtml($value, ElementInterface $element = null): string
     {
-        /* @var DateTime|null $value */
+        /** @var DateTime|null $value */
         $id = Html::id($this->handle);
         $variables = [
             'id' => $id,
@@ -358,7 +358,7 @@
             return null;
         }
 
-        /* @var DateTime $value */
+        /** @var DateTime $value */
         if (!$this->showTimeZone) {
             return Db::prepareDateForDb($value);
         }
@@ -374,15 +374,10 @@
      */
     public function modifyElementsQuery(ElementQueryInterface $query, $value)
     {
-        /* @var ElementQuery $query */
+        /** @var ElementQuery $query */
         if ($value !== null) {
-<<<<<<< HEAD
             $column = ElementHelper::fieldColumnFromField($this);
             $query->subQuery->andWhere(Db::parseDateParam("content.$column", $value));
-=======
-            /** @var ElementQuery $query */
-            $query->subQuery->andWhere(Db::parseDateParam('content.' . Craft::$app->getContent()->fieldColumnPrefix . $this->handle, $value));
->>>>>>> 86dcff64
         }
     }
 
