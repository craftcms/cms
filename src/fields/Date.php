--- conflicted
+++ resolved
@@ -237,28 +237,7 @@
     protected function inputHtml(mixed $value, ?ElementInterface $element = null): string
     {
         /** @var DateTime|null $value */
-<<<<<<< HEAD
         $id = $this->getInputId();
-=======
-        $view = Craft::$app->getView();
-        $timezone = $this->showTimeZone && $value ? $value->getTimezone()->getName() : Craft::$app->getTimeZone();
-
-        if ($value === null) {
-            // Override the initial value being set to null by _includes/forms/field
-            $initialValue = [];
-            if ($this->showDate) {
-                $initialValue['date'] = '';
-            }
-            if ($this->showTime) {
-                $initialValue['time'] = '';
-            }
-            $initialValue['timezone'] = $timezone;
-            $view->setInitialDeltaValue($this->handle, $initialValue);
-        }
-
-        $components = [];
-
->>>>>>> cca84112
         $variables = [
             'id' => $id,
             'describedBy' => $this->describedBy,
