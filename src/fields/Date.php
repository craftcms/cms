--- conflicted
+++ resolved
@@ -251,11 +251,8 @@
             'name' => $this->handle,
             'value' => $value,
             'minuteIncrement' => $this->minuteIncrement,
-<<<<<<< HEAD
             'isDateTime' => $this->showTime,
-=======
             'hasOuterContainer' => true,
->>>>>>> 8afcb8bd
         ];
 
         $input = '';
