<?php
/**
 * @link https://craftcms.com/
 * @copyright Copyright (c) Pixel & Tonic, Inc.
 * @license https://craftcms.github.io/license/
 */

namespace craft\fields;

use Craft;
use craft\base\ElementInterface;
use craft\base\Field;
use craft\base\PreviewableFieldInterface;
use craft\base\SortableFieldInterface;
use craft\elements\db\ElementQuery;
use craft\elements\db\ElementQueryInterface;
use craft\fields\conditions\DateFieldConditionRule;
use craft\gql\directives\FormatDateTime;
use craft\gql\types\DateTime as DateTimeType;
use craft\helpers\DateTimeHelper;
use craft\helpers\Db;
use craft\helpers\ElementHelper;
use craft\helpers\Gql;
use craft\helpers\Html;
use craft\i18n\Locale;
use craft\validators\DateTimeValidator;
use DateTime;
use DateTimeZone;
use GraphQL\Type\Definition\ResolveInfo;
use yii\db\Schema;

/**
 * Date represents a Date/Time field.
 *
 * @author Pixel & Tonic, Inc. <support@pixelandtonic.com>
 * @since 3.0.0
 */
class Date extends Field implements PreviewableFieldInterface, SortableFieldInterface
{
    /**
     * @inheritdoc
     */
    public static function displayName(): string
    {
        return Craft::t('app', 'Date');
    }

    /**
     * @inheritdoc
     */
    public static function valueType(): string
    {
        return DateTime::class . '|null';
    }

    /**
     * @var bool Whether a datepicker should be shown as part of the input
     */
    public bool $showDate = true;

    /**
     * @var bool Whether a timepicker should be shown as part of the input
     */
    public bool $showTime = false;

    /**
     * @var bool Whether the selected time zone should be stored with the field data. Otherwise the system
     * time zone will always be used.
     * @since 3.7.0
     */
    public bool $showTimeZone = false;

    /**
     * @var DateTime|null The minimum allowed date
     * @since 3.5.0
     */
    public ?DateTime $min = null;

    /**
     * @var DateTime|null The maximum allowed date
     * @since 3.5.0
     */
    public ?DateTime $max = null;

    /**
     * @var int The number of minutes that the timepicker options should increment by
     */
    public int $minuteIncrement = 30;

    /**
     * @inheritdoc
     */
    public function __construct($config = [])
    {
        // dateTime => showDate + showTime
        if (isset($config['dateTime'])) {
            switch ($config['dateTime']) {
                case 'showBoth':
                    $config['showDate'] = true;
                    $config['showTime'] = true;
                    break;
                case 'showDate':
                    $config['showDate'] = true;
                    $config['showTime'] = false;
                    break;
                case 'showTime':
                    $config['showDate'] = false;
                    $config['showTime'] = true;
                    break;
            }

            unset($config['dateTime']);
        }

        if (isset($config['min'])) {
            $config['min'] = DateTimeHelper::toDateTime($config['min']) ?: null;
        }

        if (isset($config['max'])) {
            $config['max'] = DateTimeHelper::toDateTime($config['max']) ?: null;
        }

        parent::__construct($config);
    }

    /**
     * @inheritdoc
     */
    public function datetimeAttributes(): array
    {
        $attributes = parent::datetimeAttributes();
        $attributes[] = 'min';
        $attributes[] = 'max';
        return $attributes;
    }

    /**
     * @inheritdoc
     */
    public function init(): void
    {
        parent::init();

        // In case nothing is selected, default to the date.
        if (!$this->showDate && !$this->showTime) {
            $this->showDate = true;
        }

        if (!$this->showTime) {
            $this->showTimeZone = false;
        }
    }

    /**
     * @inheritdoc
     */
    public function attributeLabels(): array
    {
        return [
            'min' => Craft::t('app', 'Min Date'),
            'max' => Craft::t('app', 'Max Date'),
        ];
    }

    /**
     * @inheritdoc
     */
    protected function defineRules(): array
    {
        $rules = parent::defineRules();
        $rules[] = [['showDate', 'showTime'], 'boolean'];
        $rules[] = [['minuteIncrement'], 'integer', 'min' => 1, 'max' => 60];
        $rules[] = [['max'], DateTimeValidator::class, 'min' => $this->min];
        return $rules;
    }

    /**
     * @inheritdoc
     */
    public function getContentColumnType()
    {
        if ($this->showTimeZone) {
            return [
                'date' => Schema::TYPE_DATETIME,
                'tz' => Schema::TYPE_STRING,
            ];
        }

        return Schema::TYPE_DATETIME;
    }

    /**
     * @inheritdoc
     */
    public function getSettingsHtml(): ?string
    {
        if ($this->showDate && !$this->showTime) {
            $dateTimeValue = 'showDate';
        } else if ($this->showTime && !$this->showDate) {
            $dateTimeValue = 'showTime';
        } else {
            $dateTimeValue = 'showBoth';
        }

        $incrementOptions = [5, 10, 15, 30, 60];
        $incrementOptions = array_combine($incrementOptions, $incrementOptions);

        $options = [
            [
                'label' => Craft::t('app', 'Show date'),
                'value' => 'showDate',
            ],
        ];

        // Only allow the "Show date and time" option if it's already selected
        if ($dateTimeValue === 'showTime') {
            $options[] = [
                'label' => Craft::t('app', 'Show time'),
                'value' => 'showTime',
            ];
        }

        $options[] = [
            'label' => Craft::t('app', 'Show date and time'),
            'value' => 'showBoth',
        ];

        return Craft::$app->getView()->renderTemplate('_components/fieldtypes/Date/settings', [
            'options' => $options,
            'value' => $dateTimeValue,
            'incrementOptions' => $incrementOptions,
            'field' => $this,
        ]);
    }

    /**
     * @inheritdoc
     */
    public function getInputId(): string
    {
        return sprintf('%s-date', parent::getInputId());
    }

    /**
     * @inheritdoc
     */
    protected function inputHtml($value, ?ElementInterface $element = null): string
    {
        /** @var DateTime|null $value */
        $variables = [
            'id' => parent::getInputId(), // can't use $this->getInputId() here because the template adds the "-date"
            'describedBy' => $this->describedBy,
            'name' => $this->handle,
            'value' => $value,
            'minuteIncrement' => $this->minuteIncrement,
            'isDateTime' => $this->showTime,
            'hasOuterContainer' => true,
        ];

        $view = Craft::$app->getView();
        $input = Html::beginTag('div', ['class' => 'datetimewrapper']);

        if ($this->showDate) {
            $input .= $view->renderTemplate('_includes/forms/date', $variables);
        }

        if ($this->showTime) {
            $input .= ' ' . $view->renderTemplate('_includes/forms/time', $variables);
        }

        if ($this->showTimeZone) {
            $input .= ' ' . $view->renderTemplate('_includes/forms/timeZone', [
                    'describedBy' => $this->describedBy,
                    'name' => "$this->handle[timezone]",
                    'value' => $value ? $value->getTimezone()->getName() : Craft::$app->getTimeZone(),
                ]);
        }

        $input .= Html::endTag('div');
        return $input;
    }

    /**
     * @inheritdoc
     */
    public function getElementValidationRules(): array
    {
        return [
            [
                DateTimeValidator::class,
                'min' => $this->min ? $this->min->setTime(0, 0, 0) : null,
                'max' => $this->max ? $this->max->setTime(23, 59, 59) : null,
            ],
        ];
    }

    /**
     * @inheritdoc
     */
    protected function searchKeywords($value, ElementInterface $element): string
    {
        return '';
    }

    /**
     * @inheritdoc
     */
    public function getTableAttributeHtml($value, ElementInterface $element): string
    {
        if (!$value) {
            return '';
        }

        if ($this->showDate && $this->showTime) {
            return Craft::$app->getFormatter()->asDatetime($value, Locale::LENGTH_SHORT);
        }

        if ($this->showDate) {
            return Craft::$app->getFormatter()->asDate($value, Locale::LENGTH_SHORT);
        }

        return Craft::$app->getFormatter()->asTime($value, Locale::LENGTH_SHORT);
    }

    /**
     * @inheritdoc
     */
<<<<<<< HEAD
    public function normalizeValue($value, ?ElementInterface $element = null)
=======
    public function useFieldset(): bool
    {
        return $this->showTime;
    }

    /**
     * @inheritdoc
     */
    public function normalizeValue($value, ElementInterface $element = null)
>>>>>>> 122fa241
    {
        if ($value instanceof DateTime) {
            return $value;
        }

        // Is this coming from the DB?
        if (is_array($value) && array_key_exists('tz', $value)) {
            $timeZone = $value['tz'];
            $value = $value['date'];
        }

        if (
            !$value ||
            (is_array($value) && empty($value['date']) && empty($value['time']) && empty($value['datetime']))
        ) {
            return null;
        }

        $date = DateTimeHelper::toDateTime($value);

        if ($date === false) {
            return null;
        }

        if ($this->showTimeZone && (isset($timeZone) || (is_array($value) && isset($value['timezone'])))) {
            $date->setTimezone(new DateTimeZone($timeZone ?? $value['timezone']));
        }

        return $date;
    }

    /**
     * @inheritdoc
     */
    public function serializeValue($value, ?ElementInterface $element = null)
    {
        if (!$value) {
            return null;
        }

        /** @var DateTime $value */
        if (!$this->showTimeZone) {
            return Db::prepareDateForDb($value);
        }

        return [
            'date' => Db::prepareDateForDb($value),
            'tz' => $value->getTimezone()->getName(),
        ];
    }

    /**
     * @inheritdoc
     */
    public function getElementConditionRuleType()
    {
        return DateFieldConditionRule::class;
    }

    /**
     * @inheritdoc
     */
    public function modifyElementsQuery(ElementQueryInterface $query, $value): void
    {
        /** @var ElementQuery $query */
        if ($value !== null) {
            $column = ElementHelper::fieldColumnFromField($this);
            $query->subQuery->andWhere(Db::parseDateParam("content.$column", $value));
        }
    }

    /**
     * @inheritdoc
     */
    public function getContentGqlType()
    {
        return [
            'name' => $this->handle,
            'type' => DateTimeType::getType(),
            'resolve' => function($source, array $arguments, $context, ResolveInfo $resolveInfo) {
                $fieldName = Gql::getFieldNameWithAlias($resolveInfo, $source, $context);
                $value = $source->getFieldValue($fieldName);

                // Set the timezone, unless it has been already set by the field itself.
                if (!$this->showTimeZone && $value instanceof DateTime) {
                    $value->setTimeZone(new DateTimeZone(FormatDateTime::defaultTimezone()));
                }

                return Gql::applyDirectives($source, $resolveInfo, $value);
            },
        ];
    }

    /**
     * @inheritdoc
     * @since 3.5.0
     */
    public function getContentGqlMutationArgumentType()
    {
        return [
            'name' => $this->handle,
            'type' => DateTimeType::getType(),
            'description' => $this->instructions,
        ];
    }
}<|MERGE_RESOLUTION|>--- conflicted
+++ resolved
@@ -325,19 +325,15 @@
     /**
      * @inheritdoc
      */
-<<<<<<< HEAD
+    public function useFieldset(): bool
+    {
+        return $this->showTime;
+    }
+
+    /**
+     * @inheritdoc
+     */
     public function normalizeValue($value, ?ElementInterface $element = null)
-=======
-    public function useFieldset(): bool
-    {
-        return $this->showTime;
-    }
-
-    /**
-     * @inheritdoc
-     */
-    public function normalizeValue($value, ElementInterface $element = null)
->>>>>>> 122fa241
     {
         if ($value instanceof DateTime) {
             return $value;
