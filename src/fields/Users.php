<?php
/**
 * @link https://craftcms.com/
 * @copyright Copyright (c) Pixel & Tonic, Inc.
 * @license https://craftcms.github.io/license/
 */

namespace craft\fields;

use Craft;
use craft\elements\db\UserQuery;
use craft\elements\User;
use craft\gql\arguments\elements\User as UserArguments;
use craft\gql\interfaces\elements\User as UserInterface;
use craft\gql\resolvers\elements\User as UserResolver;
use GraphQL\Type\Definition\Type;

/**
 * Users represents a Users field.
 *
 * @author Pixel & Tonic, Inc. <support@pixelandtonic.com>
 * @since 3.0
 */
class Users extends BaseRelationField
{
    // Static
    // =========================================================================

    /**
     * @inheritdoc
     */
    public static function displayName(): string
    {
        return Craft::t('app', 'Users');
    }

    /**
     * @inheritdoc
     */
    protected static function elementType(): string
    {
        return User::class;
    }

    /**
     * @inheritdoc
     */
    public static function defaultSelectionLabel(): string
    {
        return Craft::t('app', 'Add a user');
    }

    /**
     * @inheritdoc
     */
<<<<<<< HEAD
    public function getContentGqlType()
    {
        return [
            'name' => $this->handle,
            'type' => Type::listOf(UserInterface::getType()),
            'args' => UserArguments::getArguments(),
            'resolve' => UserResolver::class . '::resolve',
        ];
=======
    public static function valueType(): string
    {
        return UserQuery::class;
>>>>>>> cd3640ae
    }
}<|MERGE_RESOLUTION|>--- conflicted
+++ resolved
@@ -53,7 +53,16 @@
     /**
      * @inheritdoc
      */
-<<<<<<< HEAD
+    public static function valueType(): string
+    {
+        return UserQuery::class;
+    }
+
+    // Public methods
+    // =========================================================================
+    /**
+     * @inheritdoc
+     */
     public function getContentGqlType()
     {
         return [
@@ -62,10 +71,5 @@
             'args' => UserArguments::getArguments(),
             'resolve' => UserResolver::class . '::resolve',
         ];
-=======
-    public static function valueType(): string
-    {
-        return UserQuery::class;
->>>>>>> cd3640ae
     }
 }