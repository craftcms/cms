<?php
/**
 * @link https://craftcms.com/
 * @copyright Copyright (c) Pixel & Tonic, Inc.
 * @license https://craftcms.github.io/license/
 */

namespace craft\fields;

use Craft;
use craft\base\ElementInterface;
use craft\base\Field;
use craft\base\PreviewableFieldInterface;
use craft\base\SortableFieldInterface;
use craft\gql\types\DateTime as DateTimeType;
use craft\helpers\DateTimeHelper;
use craft\i18n\Locale;
use craft\validators\TimeValidator;
use DateTime;
use yii\db\Schema;

/**
 * Date represents a Time field.
 *
 * @author Pixel & Tonic, Inc. <support@pixelandtonic.com>
 * @since 3.5.12
 */
class Time extends Field implements PreviewableFieldInterface, SortableFieldInterface
{
    /**
     * @inheritdoc
     */
    public static function displayName(): string
    {
        return Craft::t('app', 'Time');
    }

    /**
     * @inheritdoc
     */
    public static function valueType(): string
    {
        return DateTime::class . '|null';
    }

    /**
     * @var string|null The minimum allowed time
     */
    public ?string $min = null;

    /**
     * @var string|null The maximum allowed time
     */
    public ?string $max = null;

    /**
     * @var int The number of minutes that the timepicker options should increment by
     */
    public int $minuteIncrement = 30;

    /**
     * @inheritdoc
     */
    public function __construct($config = [])
    {
        // Config normalization
        foreach (['min', 'max'] as $name) {
            if (isset($config[$name]) && is_array($config[$name])) {
                if ($date = DateTimeHelper::toDateTime($config[$name], true)) {
                    $config[$name] = $date->format('H:i');
                } else {
                    unset($config[$name]);
                }
            }
        }
        parent::__construct($config);
    }

    /**
     * @inheritdoc
     */
    public function attributeLabels(): array
    {
        return [
            'min' => Craft::t('app', 'Min Time'),
            'max' => Craft::t('app', 'Max Time'),
        ];
    }

    /**
     * @inheritdoc
     */
    protected function defineRules(): array
    {
        $rules = parent::defineRules();
        $rules[] = [['minuteIncrement'], 'integer', 'min' => 1, 'max' => 60];
        $rules[] = [['max'], TimeValidator::class, 'min' => $this->min];

        return $rules;
    }

    /**
     * @inheritdoc
     */
    public function getContentColumnType(): string
    {
        return Schema::TYPE_TIME;
    }

    /**
     * @inheritdoc
     */
    public function getSettingsHtml(): ?string
    {
        $incrementOptions = [5, 10, 15, 30, 60];
        $incrementOptions = array_combine($incrementOptions, $incrementOptions);

        return Craft::$app->getView()->renderTemplate('_components/fieldtypes/Time/settings', [
            'incrementOptions' => $incrementOptions,
            'field' => $this,
            'min' => $this->min ? DateTimeHelper::toDateTime(['time' => $this->min], true) : null,
            'max' => $this->max ? DateTimeHelper::toDateTime(['time' => $this->max], true) : null,
        ]);
    }

    /**
     * @inheritdoc
     */
<<<<<<< HEAD
    protected function inputHtml($value, ?ElementInterface $element = null): string
=======
    public function getInputId(): string
    {
        return sprintf('%s-time', parent::getInputId());
    }

    /**
     * @inheritdoc
     */
    protected function inputHtml($value, ElementInterface $element = null): string
>>>>>>> 39d003ee
    {
        return Craft::$app->getView()->renderTemplate('_includes/forms/time', [
            'id' => parent::getInputId(), // can't use $this->getInputId() here because the template adds the "-time"
            'describedBy' => $this->describedBy,
            'name' => $this->handle,
            'value' => $value,
            'minTime' => $this->min,
            'maxTime' => $this->max,
            'minuteIncrement' => $this->minuteIncrement,
        ]);
    }

    /**
     * @inheritdoc
     */
    public function getElementValidationRules(): array
    {
        return [
            [TimeValidator::class, 'min' => $this->min, 'max' => $this->max],
        ];
    }

    /**
     * @inheritdoc
     */
    protected function searchKeywords($value, ElementInterface $element): string
    {
        return '';
    }

    /**
     * @inheritdoc
     */
    public function getTableAttributeHtml($value, ElementInterface $element): string
    {
        if (!$value) {
            return '';
        }

        return Craft::$app->getFormatter()->asTime($value, Locale::LENGTH_SHORT);
    }

    /**
     * @inheritdoc
     */
    public function normalizeValue($value, ?ElementInterface $element = null)
    {
        if (!$value) {
            return null;
        }

        if ($value instanceof DateTime) {
            return $value;
        }

        if (is_array($value)) {
            if (empty($value['time'])) {
                return null;
            }

            return DateTimeHelper::toDateTime($value, true) ?: null;
        }

        return DateTimeHelper::toDateTime(['time' => $value], true) ?: null;
    }

    /**
     * @inheritdoc
     */
    public function serializeValue($value, ?ElementInterface $element = null)
    {
        /** @var DateTime|null $value */
        return $value ? $value->format('H:i:s') : null;
    }

    /**
     * @inheritdoc
     */
    public function getContentGqlType()
    {
        return DateTimeType::getType();
    }

    /**
     * @inheritdoc
     * @since 3.5.0
     */
    public function getContentGqlMutationArgumentType()
    {
        return [
            'name' => $this->handle,
            'type' => DateTimeType::getType(),
            'description' => $this->instructions,
        ];
    }
}<|MERGE_RESOLUTION|>--- conflicted
+++ resolved
@@ -126,19 +126,15 @@
     /**
      * @inheritdoc
      */
-<<<<<<< HEAD
+    public function getInputId(): string
+    {
+        return sprintf('%s-time', parent::getInputId());
+    }
+
+    /**
+     * @inheritdoc
+     */
     protected function inputHtml($value, ?ElementInterface $element = null): string
-=======
-    public function getInputId(): string
-    {
-        return sprintf('%s-time', parent::getInputId());
-    }
-
-    /**
-     * @inheritdoc
-     */
-    protected function inputHtml($value, ElementInterface $element = null): string
->>>>>>> 39d003ee
     {
         return Craft::$app->getView()->renderTemplate('_includes/forms/time', [
             'id' => parent::getInputId(), // can't use $this->getInputId() here because the template adds the "-time"
