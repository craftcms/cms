<?php
/**
 * @link https://craftcms.com/
 * @copyright Copyright (c) Pixel & Tonic, Inc.
 * @license https://craftcms.github.io/license/
 */

namespace craft\fields;

use Craft;
use craft\db\Table as DbTable;
use craft\elements\conditions\ElementCondition;
use craft\elements\db\EntryQuery;
use craft\elements\Entry;
use craft\gql\arguments\elements\Entry as EntryArguments;
use craft\gql\interfaces\elements\Entry as EntryInterface;
use craft\gql\resolvers\elements\Entry as EntryResolver;
use craft\helpers\Db;
use craft\helpers\Gql;
use craft\helpers\Gql as GqlHelper;
use craft\models\GqlSchema;
use craft\services\Gql as GqlService;
use GraphQL\Type\Definition\Type;

/**
 * Entries represents an Entries field.
 *
 * @author Pixel & Tonic, Inc. <support@pixelandtonic.com>
 * @since 3.0.0
 */
class Entries extends BaseRelationField
{
    /**
     * @inheritdoc
     */
    public static function displayName(): string
    {
        return Craft::t('app', 'Entries');
    }

    /**
     * @inheritdoc
     */
    public static function elementType(): string
    {
        return Entry::class;
    }

    /**
     * @inheritdoc
     */
    public static function defaultSelectionLabel(): string
    {
        return Craft::t('app', 'Add an entry');
    }

    /**
     * @inheritdoc
     */
    public static function valueType(): string
    {
        return EntryQuery::class;
    }

    /**
     * @inheritdoc
     */
    public function includeInGqlSchema(GqlSchema $schema): bool
    {
        return Gql::canQueryEntries($schema);
    }

    /**
     * @inheritdoc
     * @since 3.3.0
     */
    public function getContentGqlType(): Type|array
    {
        return [
            'name' => $this->handle,
            'type' => Type::nonNull(Type::listOf(EntryInterface::getType())),
            'args' => EntryArguments::getArguments(),
            'resolve' => EntryResolver::class . '::resolve',
            'complexity' => GqlHelper::relatedArgumentComplexity(GqlService::GRAPHQL_COMPLEXITY_EAGER_LOAD),
        ];
    }

    /**
     * @inheritdoc
     * @since 3.3.0
     */
    public function getEagerLoadingGqlConditions(): ?array
    {
        $allowedEntities = Gql::extractAllowedEntitiesFromSchema();
        $sectionUids = $allowedEntities['sections'] ?? [];
        $entryTypeUids = $allowedEntities['entrytypes'] ?? [];

<<<<<<< HEAD
        if (empty($allowedSectionUids) || empty($allowedEntryTypeUids)) {
            return null;
=======
        if (empty($sectionUids) || empty($entryTypeUids)) {
            return false;
>>>>>>> da3904c3
        }

        $sectionsService = Craft::$app->getSections();
        $sectionIds = array_filter(array_map(function(string $uid) use ($sectionsService) {
            $section = $sectionsService->getSectionByUid($uid);
            return $section->id ?? null;
        }, $sectionUids));
        $entryTypeIds = array_filter(array_map(function(string $uid) use ($sectionsService) {
            $entryType = $sectionsService->getEntryTypeByUid($uid);
            return $entryType->id ?? null;
        }, $entryTypeUids));

        return [
            'sectionId' => $sectionIds,
            'typeId' => $entryTypeIds,
        ];
    }

    /**
     * @inheritdoc
     */
    protected function createSelectionCondition(): ?ElementCondition
    {
        $condition = Entry::createCondition();
        $condition->queryParams = ['section', 'sectionId'];
        return $condition;
    }
}<|MERGE_RESOLUTION|>--- conflicted
+++ resolved
@@ -95,13 +95,8 @@
         $sectionUids = $allowedEntities['sections'] ?? [];
         $entryTypeUids = $allowedEntities['entrytypes'] ?? [];
 
-<<<<<<< HEAD
-        if (empty($allowedSectionUids) || empty($allowedEntryTypeUids)) {
+        if (empty($sectionUids) || empty($entryTypeUids)) {
             return null;
-=======
-        if (empty($sectionUids) || empty($entryTypeUids)) {
-            return false;
->>>>>>> da3904c3
         }
 
         $sectionsService = Craft::$app->getSections();
