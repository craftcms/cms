<?php
/**
 * @link https://craftcms.com/
 * @copyright Copyright (c) Pixel & Tonic, Inc.
 * @license https://craftcms.github.io/license/
 */

namespace craft\fields;

use CommerceGuys\Addressing\Country\Country as CountryModel;
use CommerceGuys\Addressing\Exception\UnknownCountryException;
use Craft;
use craft\base\CopyableFieldInterface;
use craft\base\ElementInterface;
use craft\base\Field;
use craft\base\InlineEditableFieldInterface;
use craft\base\MergeableFieldInterface;
use craft\fields\conditions\CountryFieldConditionRule;
use craft\helpers\Cp;
use craft\helpers\ElementHelper;
use yii\db\Schema;

/**
 * Country represents a Country field.
 *
 * @author Pixel & Tonic, Inc. <support@pixelandtonic.com>
 * @since 4.6.0
 */
<<<<<<< HEAD
class Country extends Field implements InlineEditableFieldInterface, CopyableFieldInterface
=======
class Country extends Field implements InlineEditableFieldInterface, MergeableFieldInterface
>>>>>>> 0a5cc020
{
    /**
     * @inheritdoc
     */
    public static function displayName(): string
    {
        return Craft::t('app', 'Country');
    }

    /**
     * @inheritdoc
     */
    public static function icon(): string
    {
        return 'flag';
    }

    /**
     * @inheritdoc
     */
    public static function phpType(): string
    {
        return 'string|null';
    }

    /**
     * @inheritdoc
     */
    public static function dbType(): string
    {
        return Schema::TYPE_STRING;
    }

    /**
     * @inheritdoc
     */
    public function normalizeValue(mixed $value, ElementInterface $element = null): mixed
    {
        if ($value instanceof CountryModel) {
            return $value;
        }

        if (!$value || strtolower($value) === '__blank__') {
            return null;
        }

        try {
            return Craft::$app->getAddresses()->getCountryRepository()->get($value, Craft::$app->language);
        } catch (UnknownCountryException) {
            return null;
        }
    }

    /**
     * @inheritdoc
     */
    protected function inputHtml(mixed $value, ?ElementInterface $element, bool $inline): string
    {
        $options = Craft::$app->getAddresses()->getCountryRepository()->getList(Craft::$app->language);
        array_unshift($options, ['label' => ' ', 'value' => '__blank__']);

        return Cp::selectizeHtml([
            'id' => $this->getInputId(),
            'name' => $this->handle,
            'options' => $options,
            'value' => $value,
        ]);
    }

    /**
     * @inheritdoc
     */
    public function serializeValue(mixed $value, ?ElementInterface $element = null): mixed
    {
        /** @var CountryModel|null $value */
        return $value?->getCountryCode();
    }

    /**
     * @inheritdoc
     */
    public function getElementConditionRuleType(): array|string|null
    {
        return CountryFieldConditionRule::class;
    }

    /**
     * @inheritdoc
     */
    public function getPreviewHtml(mixed $value, ElementInterface $element): string
    {
        /** @var CountryModel|null $value */
        return $value?->getName() ?? '';
    }

    /**
     * @inheritdoc
     */
    public function getIsCopyable(?ElementInterface $element = null): bool
    {
        return $this->getIsTranslatable($element) && ElementHelper::supportsFieldCopying($element);
    }
}<|MERGE_RESOLUTION|>--- conflicted
+++ resolved
@@ -26,11 +26,7 @@
  * @author Pixel & Tonic, Inc. <support@pixelandtonic.com>
  * @since 4.6.0
  */
-<<<<<<< HEAD
-class Country extends Field implements InlineEditableFieldInterface, CopyableFieldInterface
-=======
-class Country extends Field implements InlineEditableFieldInterface, MergeableFieldInterface
->>>>>>> 0a5cc020
+class Country extends Field implements InlineEditableFieldInterface, MergeableFieldInterface, CopyableFieldInterface
 {
     /**
      * @inheritdoc
