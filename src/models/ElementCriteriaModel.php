<?php
namespace Craft;

/**
 * Element criteria model class
 */
class ElementCriteriaModel extends BaseModel implements \Countable
{
	private $_elementType;

	private $_supportedFieldHandles;

	private $_cachedElements;
	private $_cachedElementsAtOffsets;
	private $_cachedIds;
	private $_cachedTotal;

	/**
	 * Constructor
	 *
	 * @param mixed $attributes
	 * @param BaseElementType $elementType
	 */
	function __construct($attributes, BaseElementType $elementType)
	{
		$this->_elementType = $elementType;
		parent::__construct($attributes);
	}

	/**
	 * @access protected
	 * @return array
	 */
	protected function defineAttributes()
	{
		$attributes = array(
<<<<<<< HEAD
			'ancestorDist'   => AttributeType::Number,
			'ancestorOf'     => AttributeType::Mixed,
			'archived'       => AttributeType::Bool,
			'dateCreated'    => AttributeType::Mixed,
			'dateUpdated'    => AttributeType::Mixed,
			'descendantDist' => AttributeType::Number,
			'descendantOf'   => AttributeType::Mixed,
			'fixedOrder'     => AttributeType::Bool,
			'id'             => AttributeType::Number,
			'indexBy'        => AttributeType::String,
			'level'          => AttributeType::Number,
			'limit'          => array(AttributeType::Number, 'default' => 100),
			'locale'         => AttributeType::Locale,
			'localeEnabled'  => array(AttributeType::Bool, 'default' => true),
			'nextSiblingOf'  => AttributeType::Mixed,
			'offset'         => array(AttributeType::Number, 'default' => 0),
			'order'          => array(AttributeType::String, 'default' => 'dateCreated desc'),
			'prevSiblingOf'  => AttributeType::Mixed,
			'relatedTo'      => AttributeType::Mixed,
			'ref'            => AttributeType::String,
			'search'         => AttributeType::String,
			'siblingOf'      => AttributeType::Mixed,
			'slug'           => AttributeType::String,
			'status'         => array(AttributeType::String, 'default' => BaseElementModel::ENABLED),
			'uri'            => AttributeType::String,
			'kind'           => AttributeType::Mixed,
=======
			'archived'      => AttributeType::Bool,
			'dateCreated'   => AttributeType::Mixed,
			'dateUpdated'   => AttributeType::Mixed,
			'fixedOrder'    => AttributeType::Bool,
			'id'            => AttributeType::Number,
			'indexBy'       => AttributeType::String,
			'limit'         => array(AttributeType::Number, 'default' => 100),
			'locale'        => AttributeType::Locale,
			'offset'        => array(AttributeType::Number, 'default' => 0),
			'order'         => array(AttributeType::String, 'default' => 'elements.dateCreated desc'),
			'relatedTo'     => AttributeType::Mixed,
			'ref'           => AttributeType::String,
			'search'        => AttributeType::String,
			'status'        => array(AttributeType::String, 'default' => BaseElementModel::ENABLED),
			'uri'           => AttributeType::String,
>>>>>>> 0395ba85

			// Deprecated
			'childField'     => AttributeType::String,
			'childOf'        => AttributeType::Mixed,
			'depth'          => AttributeType::Number,
			'parentField'    => AttributeType::String,
			'parentOf'       => AttributeType::Mixed,
		);

		// Mix in any custom attributes defined by the element type
		$elementTypeAttributes = $this->_elementType->defineCriteriaAttributes();
		$attributes = array_merge($attributes, $elementTypeAttributes);

		// Mix in the custom fields
		$this->_supportedFieldHandles = array();

		foreach (craft()->fields->getAllFields() as $field)
		{
			// Make sure the handle doesn't conflict with an existing attribute
			if (!isset($attributes[$field->handle]))
			{
				$this->_supportedFieldHandles[] = $field->handle;
				$attributes[$field->handle] = array(AttributeType::Mixed, 'default' => false);
			}
		}

		return $attributes;
	}

	/**
	 * Returns an iterator for traversing over the elements.
	 *
	 * Required by the IteratorAggregate interface.
	 *
	 * @return \ArrayIterator
	 */
	public function getIterator()
	{
		return new \ArrayIterator($this->find());
	}

	/**
	 * Returns whether an element exists at a given offset.
	 *
	 * Required by the ArrayAccess interface.
	 *
	 * @param mixed $offset
	 * @return bool
	 */
	public function offsetExists($offset)
	{
		if (is_numeric($offset))
		{
			return ($this->findElementAtOffset($offset) !== null);
		}
		else
		{
			return parent::offsetExists($offset);
		}
	}

	/**
	 * Returns the element at a given offset.
	 *
	 * Required by the ArrayAccess interface.
	 *
	 * @param mixed $offset
	 * @return mixed
	 */
	public function offsetGet($offset)
	{
		if (is_numeric($offset))
		{
			return $this->findElementAtOffset($offset);
		}
		else
		{
			return parent::offsetGet($offset);
		}
	}

	/**
	 * Sets the element at a given offset.
	 *
	 * Required by the ArrayAccess interface.
	 *
	 * @param mixed $offset
	 * @param mixed $item
	 */
	public function offsetSet($offset, $item)
	{
		if (is_numeric($offset) && $item instanceof BaseElementModel)
		{
			$this->_cachedElementsAtOffsets[$offset] = $item;
		}
		else
		{
			return parent::offsetSet($offset, $item);
		}
	}

	/**
	 * Unsets an element at a given offset.
	 *
	 * Required by the ArrayAccess interface.
	 *
	 * @param mixed $offset
	 */
	public function offsetUnset($offset)
	{
		if (is_numeric($offset))
		{
			unset($this->_cachedElementsAtOffsets[$offset]);
		}
		else
		{
			return parent::offsetUnset($offset);
		}
	}

	/**
	 * Returns the total number of elements matched by this criteria.
	 *
	 * Required by the Countable interface.
	 *
	 * @return int
	 */
	public function count()
	{
		return count($this->find());
	}

	/**
	 * Clears the cached values when a new attribute is set.
	 *
	 * @param string $name
	 * @param mixed $value
	 * @return bool
	 */
	public function setAttribute($name, $value)
	{
		if (parent::setAttribute($name, $value))
		{
			$this->_cachedElements = null;
			$this->_cachedElementsAtOffsets = null;
			$this->_cachedIds = null;
			$this->_cachedTotal = null;
			return true;
		}
		else
		{
			return false;
		}
	}

	/**
	 * Returns the element type.
	 *
	 * @return BaseElementType
	 */
	public function getElementType()
	{
		return $this->_elementType;
	}

	/**
	 * Returns the field handles that didn't conflict with the main attribute names.
	 *
	 * @return array
	 */
	public function getSupportedFieldHandles()
	{
		return $this->_supportedFieldHandles;
	}

	/**
	 * language => locale
	 */
	public function setLanguage($locale)
	{
		$this->setAttribute('locale', $locale);
		return $this;
	}

	/**
	 * Returns all elements that match the criteria.
	 *
	 * @param array|null $attributes
	 * @return array
	 */
	public function find($attributes = null)
	{
		$this->setAttributes($attributes);

		if (!isset($this->_cachedElements))
		{
			$this->_cachedElements = craft()->elements->findElements($this);

			// Cache 'em
			$offset = $this->offset;
			foreach ($this->_cachedElements as $element)
			{
				$this->_cachedElementsAtOffsets[$offset] = $element;
				$offset++;
			}
		}

		return $this->_cachedElements;
	}

	/**
	 * Returns an element at a specific offset.
	 *
	 * @param int $offset
	 * @return BaseElementModel|null
	 */
	public function findElementAtOffset($offset)
	{
		if (!isset($this->_cachedElementsAtOffsets) || !array_key_exists($offset, $this->_cachedElementsAtOffsets))
		{
			$criteria = new ElementCriteriaModel($this->getAttributes(), $this->_elementType);
			$criteria->offset = $offset;
			$criteria->limit = 1;
			$elements = $criteria->find();

			if ($elements)
			{
				$this->_cachedElementsAtOffsets[$offset] = $elements[0];
			}
			else
			{
				$this->_cachedElementsAtOffsets[$offset] = null;
			}
		}

		return $this->_cachedElementsAtOffsets[$offset];
	}

	/**
	 * Returns the first element that matches the criteria.
	 *
	 * @param array|null $attributes
	 * @return BaseElementModel|null
	 */
	public function first($attributes = null)
	{
		$this->setAttributes($attributes);

		return $this->findElementAtOffset(0);
	}

	/**
	 * Returns the last element that matches the criteria.
	 *
	 * @param array|null $attributes
	 * @return BaseElementModel|null
	 */
	public function last($attributes = null)
	{
		$this->setAttributes($attributes);

		$total = $this->total();

		if ($total)
		{
			return $this->findElementAtOffset($total-1);
		}
	}

	/**
	 * Returns all element IDs that match the criteria.
	 *
	 * @param array|null $attributes
	 * @return array
	 */
	public function ids($attributes = null)
	{
		$this->setAttributes($attributes);

		if (!isset($this->_cachedIds))
		{
			$this->_cachedIds = craft()->elements->findElements($this, true);
		}

		return $this->_cachedIds;
	}

	/**
	 * Returns the total elements that match the criteria.
	 *
	 * @param array|null $attributes
	 * @return int
	 */
	public function total($attributes = null)
	{
		$this->setAttributes($attributes);

		if (!isset($this->_cachedTotal))
		{
			$this->_cachedTotal = craft()->elements->getTotalElements($this);
		}

		return $this->_cachedTotal;
	}

	/**
	 * Returns a copy of this model.
	 *
	 * @return BaseModel
	 */
	public function copy()
	{
		$class = get_class($this);
		return new $class($this->getAttributes(), $this->_elementType);
	}
}<|MERGE_RESOLUTION|>--- conflicted
+++ resolved
@@ -34,7 +34,6 @@
 	protected function defineAttributes()
 	{
 		$attributes = array(
-<<<<<<< HEAD
 			'ancestorDist'   => AttributeType::Number,
 			'ancestorOf'     => AttributeType::Mixed,
 			'archived'       => AttributeType::Bool,
@@ -51,7 +50,7 @@
 			'localeEnabled'  => array(AttributeType::Bool, 'default' => true),
 			'nextSiblingOf'  => AttributeType::Mixed,
 			'offset'         => array(AttributeType::Number, 'default' => 0),
-			'order'          => array(AttributeType::String, 'default' => 'dateCreated desc'),
+			'order'          => array(AttributeType::String, 'default' => 'elements.dateCreated desc'),
 			'prevSiblingOf'  => AttributeType::Mixed,
 			'relatedTo'      => AttributeType::Mixed,
 			'ref'            => AttributeType::String,
@@ -61,23 +60,6 @@
 			'status'         => array(AttributeType::String, 'default' => BaseElementModel::ENABLED),
 			'uri'            => AttributeType::String,
 			'kind'           => AttributeType::Mixed,
-=======
-			'archived'      => AttributeType::Bool,
-			'dateCreated'   => AttributeType::Mixed,
-			'dateUpdated'   => AttributeType::Mixed,
-			'fixedOrder'    => AttributeType::Bool,
-			'id'            => AttributeType::Number,
-			'indexBy'       => AttributeType::String,
-			'limit'         => array(AttributeType::Number, 'default' => 100),
-			'locale'        => AttributeType::Locale,
-			'offset'        => array(AttributeType::Number, 'default' => 0),
-			'order'         => array(AttributeType::String, 'default' => 'elements.dateCreated desc'),
-			'relatedTo'     => AttributeType::Mixed,
-			'ref'           => AttributeType::String,
-			'search'        => AttributeType::String,
-			'status'        => array(AttributeType::String, 'default' => BaseElementModel::ENABLED),
-			'uri'           => AttributeType::String,
->>>>>>> 0395ba85
 
 			// Deprecated
 			'childField'     => AttributeType::String,
