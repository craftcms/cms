--- conflicted
+++ resolved
@@ -83,12 +83,6 @@
     public ?string $titleFormat = null;
 
     /**
-<<<<<<< HEAD
-     * @var bool Whether to show the Status field
-     * @since 4.5.0
-     */
-    public bool $showStatusField = true;
-=======
      * @var string Slug translation method
      * @phpstan-var Field::TRANSLATION_METHOD_NONE|Field::TRANSLATION_METHOD_SITE|Field::TRANSLATION_METHOD_SITE_GROUP|Field::TRANSLATION_METHOD_LANGUAGE|Field::TRANSLATION_METHOD_CUSTOM
      * @since 4.5.0
@@ -100,7 +94,12 @@
      * @since 4.5.0
      */
     public ?string $slugTranslationKeyFormat = null;
->>>>>>> 833327cf
+
+    /**
+     * @var bool Whether to show the Status field
+     * @since 4.5.0
+     */
+    public bool $showStatusField = true;
 
     /**
      * @var string|null UID
@@ -253,12 +252,9 @@
             'titleTranslationMethod' => $this->titleTranslationMethod,
             'titleTranslationKeyFormat' => $this->titleTranslationKeyFormat ?: null,
             'titleFormat' => $this->titleFormat ?: null,
-<<<<<<< HEAD
-            'showStatusField' => $this->showStatusField,
-=======
             'slugTranslationMethod' => $this->slugTranslationMethod,
             'slugTranslationKeyFormat' => $this->slugTranslationKeyFormat ?: null,
->>>>>>> 833327cf
+            'showStatusField' => $this->showStatusField,
             'sortOrder' => (int)$this->sortOrder,
             'section' => $this->getSection()->uid,
         ];
