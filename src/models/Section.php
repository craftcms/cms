<?php
/**
 * @link https://craftcms.com/
 * @copyright Copyright (c) Pixel & Tonic, Inc.
 * @license https://craftcms.github.io/license/
 */

namespace craft\models;

use Craft;
use craft\base\Model;
use craft\db\Query;
use craft\helpers\ArrayHelper;
use craft\records\Section as SectionRecord;
use craft\validators\HandleValidator;
use craft\validators\UniqueValidator;

/**
 * Section model class.
 *
 * @author Pixel & Tonic, Inc. <support@pixelandtonic.com>
 * @since 3.0
 * @property Section_SiteSettings[] $siteSettings Site-specific settings
<<<<<<< HEAD
 * @property EntryType[] $entryTypes Entry types
=======
 * @property bool $hasMultiSiteEntries Whether entries in this section support multiple sites
>>>>>>> 88564b8a
 */
class Section extends Model
{
    // Constants
    // =========================================================================

    const TYPE_SINGLE = 'single';
    const TYPE_CHANNEL = 'channel';
    const TYPE_STRUCTURE = 'structure';

    // Properties
    // =========================================================================

    /**
     * @var int|null ID
     */
    public $id;

    /**
     * @var int|null Structure ID
     */
    public $structureId;

    /**
     * @var string|null Name
     */
    public $name;

    /**
     * @var string|null Handle
     */
    public $handle;

    /**
     * @var string|null Type
     */
    public $type;

    /**
     * @var int|null Max levels
     */
    public $maxLevels;

    /**
     * @var bool Enable versioning
     */
    public $enableVersioning = true;

    /**
     * @var bool Propagate entries
     */
    public $propagateEntries = true;

    /**
     * @var string|null Section's UID
     */
    public $uid;

    /**
     * @var Section_SiteSettings[]|null
     */
    private $_siteSettings;

    /**
     * @var EntryType[]|null
     */
    private $_entryTypes;

    // Public Methods
    // =========================================================================

    /**
     * @inheritdoc
     */
    public function attributeLabels()
    {
        return [
            'handle' => Craft::t('app', 'Handle'),
            'name' => Craft::t('app', 'Name'),
            'type' => Craft::t('app', 'Section Type'),
        ];
    }

    /**
     * @inheritdoc
     */
    public function rules()
    {
        return [
            [['id', 'structureId', 'maxLevels'], 'number', 'integerOnly' => true],
            [['handle'], HandleValidator::class, 'reservedWords' => ['id', 'dateCreated', 'dateUpdated', 'uid', 'title']],
            [['type'], 'in', 'range' => ['single', 'channel', 'structure']],
            [['name', 'handle'], UniqueValidator::class, 'targetClass' => SectionRecord::class],
            [['name', 'handle', 'type', 'siteSettings'], 'required'],
            [['name', 'handle'], 'string', 'max' => 255],
            [['siteSettings'], 'validateSiteSettings'],
        ];
    }

    /**
     * Validates the site settings.
     */
    public function validateSiteSettings()
    {
        // If this is an existing section, make sure they aren't moving it to a
        // completely different set of sites in one fell swoop
        if ($this->id) {
            $currentSiteIds = (new Query())
                ->select(['siteId'])
                ->from(['{{%sections_sites}}'])
                ->where(['sectionId' => $this->id])
                ->column();

            if (empty(array_intersect($currentSiteIds, array_keys($this->getSiteSettings())))) {
                $this->addError('siteSettings', Craft::t('app', 'At least one currently-enabled site must remain enabled.'));
            }
        }

        foreach ($this->getSiteSettings() as $i => $siteSettings) {
            if (!$siteSettings->validate()) {
                $this->addModelErrors($siteSettings, "siteSettings[{$i}]");
            }
        }
    }

    /**
     * Use the translated section name as the string representation.
     *
     * @return string
     */
    public function __toString(): string
    {
        return Craft::t('site', $this->name) ?: static::class;
    }

    /**
     * Returns the section's site-specific settings, indexed by site ID.
     *
     * @return Section_SiteSettings[]
     */
    public function getSiteSettings(): array
    {
        if ($this->_siteSettings !== null) {
            return $this->_siteSettings;
        }

        if (!$this->id) {
            return [];
        }

        // Set them with setSiteSettings() so they get indexed by site ID and setSection() gets called on them
        $this->setSiteSettings(Craft::$app->getSections()->getSectionSiteSettings($this->id));

        return $this->_siteSettings;
    }

    /**
     * Sets the section's site-specific settings.
     *
     * @param Section_SiteSettings[] $siteSettings Array of Section_SiteSettings objects.
     */
    public function setSiteSettings(array $siteSettings)
    {
        $this->_siteSettings = ArrayHelper::index($siteSettings, 'siteId');

        foreach ($this->_siteSettings as $settings) {
            $settings->setSection($this);
        }
    }

    /**
     * Returns the site IDs that are enabled for the section.
     *
     * @return int[]
     */
    public function getSiteIds(): array
    {
        return array_keys($this->getSiteSettings());
    }

    /**
     * Adds site-specific errors to the model.
     *
     * @param array $errors
     * @param int $siteId
     */
    public function addSiteSettingsErrors(array $errors, int $siteId)
    {
        foreach ($errors as $attribute => $siteErrors) {
            $key = $attribute . '-' . $siteId;
            foreach ($siteErrors as $error) {
                $this->addError($key, $error);
            }
        }
    }

    /**
     * Returns the section's entry types.
     *
     * @return EntryType[]
     */
    public function getEntryTypes(): array
    {
        if ($this->_entryTypes !== null) {
            return $this->_entryTypes;
        }

        if (!$this->id) {
            return [];
        }

        $this->_entryTypes = Craft::$app->getSections()->getEntryTypesBySectionId($this->id);

        return $this->_entryTypes;
    }

    /**
<<<<<<< HEAD
     * Sets the section's entry types.
     *
     * @param EntryType[] $entryTypes
     */
    public function setEntryTypes(array $entryTypes)
    {
        $this->_entryTypes = $entryTypes;
=======
     * Returns whether entries in this section support multiple sites.
     *
     * @return bool
     */
    public function getHasMultiSiteEntries(): bool
    {
        return (
            Craft::$app->getIsMultiSite() &&
            count($this->getSiteSettings()) > 1 &&
            $this->propagateEntries
        );
>>>>>>> 88564b8a
    }
}<|MERGE_RESOLUTION|>--- conflicted
+++ resolved
@@ -21,11 +21,8 @@
  * @author Pixel & Tonic, Inc. <support@pixelandtonic.com>
  * @since 3.0
  * @property Section_SiteSettings[] $siteSettings Site-specific settings
-<<<<<<< HEAD
  * @property EntryType[] $entryTypes Entry types
-=======
  * @property bool $hasMultiSiteEntries Whether entries in this section support multiple sites
->>>>>>> 88564b8a
  */
 class Section extends Model
 {
@@ -243,7 +240,6 @@
     }
 
     /**
-<<<<<<< HEAD
      * Sets the section's entry types.
      *
      * @param EntryType[] $entryTypes
@@ -251,7 +247,9 @@
     public function setEntryTypes(array $entryTypes)
     {
         $this->_entryTypes = $entryTypes;
-=======
+    }
+
+    /**
      * Returns whether entries in this section support multiple sites.
      *
      * @return bool
@@ -263,6 +261,5 @@
             count($this->getSiteSettings()) > 1 &&
             $this->propagateEntries
         );
->>>>>>> 88564b8a
     }
 }