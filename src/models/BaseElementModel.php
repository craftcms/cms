<?php
namespace Craft;

/**
 * Base element model class
 */
abstract class BaseElementModel extends BaseModel
{
	protected $elementType;

	private $_content;
	private $_preppedContent;
	private $_tags;

	const ENABLED  = 'enabled';
	const DISABLED = 'disabled';
	const ARCHIVED = 'archived';

	/**
	 * @access protected
	 * @return array
	 */
	protected function defineAttributes()
	{
		return array(
			'id'          => AttributeType::Number,
			//'type'        => array(AttributeType::String, 'default' => $this->elementType),
			'enabled'     => array(AttributeType::Bool, 'default' => true),
			'archived'    => array(AttributeType::Bool, 'default' => false),
			'locale'      => array(AttributeType::Locale, 'default' => craft()->i18n->getPrimarySiteLocaleId()),
			'uri'         => AttributeType::String,
			'dateCreated' => AttributeType::DateTime,
			'dateUpdated' => AttributeType::DateTime,
		);
	}

	/**
	 * Use the entry's title as its string representation.
	 *
	 * @return string
	 */
	function __toString()
	{
		return $this->getTitle();
	}

	/**
	 * Returns the type of element this is.
	 *
	 * @return string
	 */
	public function getElementType()
	{
		return $this->elementType;
	}

	/**
	 * Returns the element's full URL.
	 *
	 * @return string
	 */
	public function getUrl()
	{
		if ($this->uri !== null)
		{
			return UrlHelper::getSiteUrl($this->uri);
		}
	}

	/**
	 * Returns the element's CP edit URL.
	 *
	 * @return string|false
	 */
	public function getCpEditUrl()
	{
		return false;
	}

	/**
	 * Returns the URL to the element's thumbnail, if there is one.
	 *
	 * @param int|null $size
	 * @return string|false
	 */
	public function getThumbUrl($size = null)
	{
		return false;
	}

	/**
	 * Returns the URL to the element's icon image, if there is one.
	 *
	 * @param int|null $size
	 * @return string|false
	 */
	public function getIconUrl($size = null)
	{
		return false;
	}

	/**
	 * Returns the element's status.
	 *
	 * @return string|null
	 */
	public function getStatus()
	{
		if ($this->archived)
		{
			return static::ARCHIVED;
		}
		else if (!$this->enabled)
		{
			return static::DISABLED;
		}
		else
		{
			return static::ENABLED;
		}
	}

	/**
	 * Returns the next element relative to this one, from a given set of criteria.
	 *
	 * @param mixed $criteria
	 * @return ElementCriteriaModel|null
	 */
	public function getNext($criteria = null)
	{
		return $this->_getRelativeElement($criteria, 1);
	}

	/**
	 * Returns the previous element relative to this one, from a given set of criteria.
	 *
	 * @param mixed $criteria
	 * @return ElementCriteriaModel|null
	 */
	public function getPrev($criteria = null)
	{
		return $this->_getRelativeElement($criteria, -1);
	}

	/**
	 * Returns a new ElementCriteriaModel prepped to return this element's same-type children.
	 *
	 * @param mixed $field
	 * @return ElementCriteriaModel
	 */
	public function getChildren($field = null)
	{
		$criteria = craft()->elements->getCriteria($this->elementType);
		$criteria->childOf($this);
		$criteria->childField($field);
		return $criteria;
	}

	/**
	 * Returns a new ElementCriteriaModel prepped to return this element's same-type parents.
	 *
	 * @param mixed $field
	 * @return ElementCriteriaModel
	 */
	public function getParents($field = null)
	{
		$criteria = craft()->elements->getCriteria($this->elementType);
		$criteria->parentOf($this);
		$criteria->parentField($field);
		return $criteria;
	}

	/**
	 * Returns the element's title.
	 *
	 * @return string
	 */
	public function getTitle()
	{
		$content = $this->getContent();
		return $content->title;
	}

	/**
	 * Is set?
	 *
	 * @param $name
	 * @return bool
	 */
	function __isset($name)
	{
		if (parent::__isset($name))
		{
			return true;
		}

		// Is $name a field handle?
		$field = craft()->fields->getFieldByHandle($name);
		if ($field)
		{
			return true;
		}

		/* HIDE */
		// Is $name a RTL link handle?
		$linkCriteria = craft()->links->getCriteriaByTypeAndHandle($this->getAttribute('type'), $name, 'rtl');
		if ($linkCriteria)
		{
			return true;
		}
		/* end HIDE */

		return false;
	}

	/**
	 * Getter
	 *
	 * @param string $name
	 * @throws \Exception
	 * @return mixed
	 */
	function __get($name)
	{
		// Run through the BaseModel/CModel stuff first
		try
		{
			return parent::__get($name);
		}
		catch (\Exception $e)
		{
			// Is $name a field handle?
			$field = craft()->fields->getFieldByHandle($name);
			if ($field)
			{
				return $this->_getPreppedContentForField($field);
			}
			/* HIDE */
			else if ($this->getAttribute('id'))
			{
				// Is $name a RTL link handle?
				$linkCriteria = craft()->links->getCriteriaByTypeAndHandle($this->getAttribute('type'), $name, 'rtl');

				if ($linkCriteria)
				{
					return craft()->links->getLinkedElements($linkCriteria, $this->getAttribute('id'), 'rtl');
				}
			}
			/* end HIDE */

			// Fine, throw the exception
			throw $e;
		}
	}

	/**
	 * Returns the raw content saved on this entity.
	 *
	 * @param string|null $fieldHandle
	 * @return mixed
	 */
	public function getRawContent($fieldHandle = null)
	{
		$content = $this->getContent();

		if ($fieldHandle)
		{
			if (isset($content->$fieldHandle))
			{
				return $content->$fieldHandle;
			}
			else
			{
				return null;
			}
		}
		else
		{
			return $content;
		}
	}

	/**
	 * Sets content that's indexed by the field ID.
	 *
	 * @param array $content
	 */
	public function setContentIndexedByFieldId($content)
	{
		$this->_content = new ContentModel();

		foreach ($content as $fieldId => $value)
		{
			$field = craft()->fields->getFieldById($fieldId);
			if ($field)
			{
				$fieldHandle = $field->handle;
				$this->_content->$fieldHandle = $value;
			}
		}
	}

	/**
	 * Populates a new model instance with a given set of attributes.
	 *
	 * @static
	 * @param mixed $values
	 * @return BaseModel
	 */
	public static function populateModel($values)
	{
		// Strip out the element record attributes if this is getting called from a child class
		// based on an Active Record result eager-loaded with the ElementRecord
		if (isset($values['element']))
		{
			$elementAttributes = $values['element'];
			unset($values['element']);
		}

		$model = parent::populateModel($values);

		// Now set those ElementRecord attributes
		if (isset($elementAttributes))
		{
			if (isset($elementAttributes['i18n']))
			{
				$model->setAttributes($elementAttributes['i18n']);
				unset($elementAttributes['i18n']);
			}

			$model->setAttributes($elementAttributes);
		}

		return $model;
	}

	/**
	 * Returns an element right before/after this one, from a given set of criteria.
	 *
	 * @access private
	 * @param mixed $criteria
	 * @param int $dir
	 * @return BaseElementModel|null
	 */
	private function _getRelativeElement($criteria, $dir)
	{
		if ($this->id)
		{
			if (!($criteria instanceof ElementCriteriaModel))
			{
				$criteria = craft()->elements->getCriteria($this->elementType, $criteria);
			}

<<<<<<< HEAD
			$elementIds = craft()->elements->findElements($criteria, true);
=======
			$elementIds = $criteria->ids();
>>>>>>> 9e23bdba
			$key = array_search($this->id, $elementIds);

			if ($key !== false && isset($elementIds[$key+$dir]))
			{
				$criteria->id = $elementIds[$key+$dir];
				return $criteria->first();
			}
		}
	}

	/**
	 * Returns the content for the element.
	 *
	 * @return ContentModel
	 */
	public function getContent()
	{
		if (!isset($this->_content))
		{
			if ($this->id)
			{
				$this->_content = craft()->content->getElementContent($this->id, $this->locale);
			}

			if (empty($this->_content))
			{
				$this->_content = new ContentModel();
				$this->_content->elementId = $this->id;
				$this->_content->locale = $this->locale;
			}
		}

		return $this->_content;
	}

	/**
	 * Returns the prepped content for a given field.
	 *
	 * @param FieldModel $field
	 * @return mixed
	 */
	private function _getPreppedContentForField(FieldModel $field)
	{
		if (!isset($this->_preppedContent) || !array_key_exists($field->handle, $this->_preppedContent))
		{
			$content = $this->getContent();
			$fieldHandle = $field->handle;

			if (isset($content->$fieldHandle))
			{
				$value = $content->$fieldHandle;
			}
			else
			{
				$value = null;
			}

			$fieldType = craft()->fields->populateFieldType($field, $this);

			if ($fieldType)
			{
				$value = $fieldType->prepValue($value);
			}

			$this->_preppedContent[$field->handle] = $value;
		}

		return $this->_preppedContent[$field->handle];
	}
}<|MERGE_RESOLUTION|>--- conflicted
+++ resolved
@@ -351,11 +351,7 @@
 				$criteria = craft()->elements->getCriteria($this->elementType, $criteria);
 			}
 
-<<<<<<< HEAD
-			$elementIds = craft()->elements->findElements($criteria, true);
-=======
 			$elementIds = $criteria->ids();
->>>>>>> 9e23bdba
 			$key = array_search($this->id, $elementIds);
 
 			if ($key !== false && isset($elementIds[$key+$dir]))
