--- conflicted
+++ resolved
@@ -70,17 +70,11 @@
 	/**
 	 * Returns the URL to the element's thumbnail, if there is one.
 	 *
-<<<<<<< HEAD
-	 * @return string|false
-	 */
-	public function getThumbUrl()
-=======
 	 * @param int $width
 	 * @param int $height
 	 * @return string|false
 	 */
 	public function getThumbUrl($width = null, $height = null)
->>>>>>> 4da85677
 	{
 		return false;
 	}
