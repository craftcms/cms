<?php
/**
 * @link https://craftcms.com/
 * @copyright Copyright (c) Pixel & Tonic, Inc.
 * @license https://craftcms.github.io/license/
 */

namespace craft\models;

use Craft;
use craft\base\ElementInterface;
use craft\base\FieldInterface;
use craft\base\FieldLayoutElement;
use craft\base\Model;
use craft\events\CreateFieldLayoutFormEvent;
use craft\events\DefineFieldLayoutElementsEvent;
use craft\events\DefineFieldLayoutFieldsEvent;
use craft\fieldlayoutelements\BaseField;
use craft\fieldlayoutelements\CustomField;
use craft\fieldlayoutelements\Heading;
use craft\fieldlayoutelements\HorizontalRule;
use craft\fieldlayoutelements\Template;
use craft\fieldlayoutelements\Tip;
use craft\helpers\ArrayHelper;
use craft\helpers\Html;
use craft\helpers\StringHelper;
use yii\base\InvalidArgumentException;
use yii\base\InvalidConfigException;

/**
 * FieldLayout model class.
 *
 * @author Pixel & Tonic, Inc. <support@pixelandtonic.com>
 * @since 3.0.0
 */
class FieldLayout extends Model
{
    /**
     * @event DefineFieldLayoutFieldsEvent The event that is triggered when defining the native (not custom) fields for the layout.
     *
     * ```php
     * use craft\models\FieldLayout;
     * use craft\events\DefineFieldLayoutFieldsEvent;
     * use yii\base\Event;
     *
     * Event::on(
     *     FieldLayout::class,
     *     FieldLayout::EVENT_DEFINE_NATIVE_FIELDS,
     *     function(DefineFieldLayoutFieldsEvent $event) {
     *         // @var FieldLayout $layout
     *         $layout = $event->sender;
     *
     *         if ($layout->type === MyElementType::class) {
     *             $event->fields[] = MyNativeField::class;
     *         }
     *     }
     * );
     * ```
     *
     * @see getAvailableNativeFields()
     * @since 4.0.0
     */
    public const EVENT_DEFINE_NATIVE_FIELDS = 'defineNativeFields';

    /**
     * @event DefineFieldLayoutFieldsEvent The event that is triggered when defining the native (not custom) fields for the layout.
     *
     * @see getAvailableNativeFields()
     * @since 3.5.0
     * @deprecated in 4.0.0. Use [[EVENT_DEFINE_NATIVE_FIELDS]] instead.
     */
    public const EVENT_DEFINE_STANDARD_FIELDS = 'defineNativeFields';

    /**
     * @event DefineFieldLayoutElementsEvent The event that is triggered when defining UI elements for the layout.
     *
     * ```php
     * use craft\models\FieldLayout;
     * use craft\events\DefineFieldLayoutElementsEvent;
     * use yii\base\Event;
     *
     * Event::on(
     *     FieldLayout::class,
     *     FieldLayout::EVENT_DEFINE_UI_ELEMENTS,
     *     function(DefineFieldLayoutElementsEvent $event) {
     *         $event->elements[] = MyUiElement::class;
     *     }
     * );
     * ```
     *
<<<<<<< HEAD
     * @see getAvailableNativeFields()
=======
     * @see getAvailableUiElements()
>>>>>>> 4505a672
     * @since 3.5.0
     */
    public const EVENT_DEFINE_UI_ELEMENTS = 'defineUiElements';

    /**
     * @event CreateFieldLayoutFormEvent The event that is triggered when creating a new field layout form.
     *
     * ```php
     * use craft\elements\Entry;
     * use craft\events\CreateFieldLayoutFormEvent;
     * use craft\fieldlayoutelements\HorizontalRule;
     * use craft\fieldlayoutelements\StandardTextField;
     * use craft\fieldlayoutelements\Template;
     * use craft\models\FieldLayout;
     * use craft\models\FieldLayoutTab;
     * use yii\base\Event;
     *
     * Event::on(
     *     FieldLayout::class,
     *     FieldLayout::EVENT_CREATE_FORM,
     *     function(CreateFieldLayoutFormEvent $event) {
     *         if ($event->element instanceof Entry) {
     *             $event->tabs[] = new FieldLayoutTab([
     *                 'name' => 'My Tab',
     *                 'elements' => [
     *                     new StandardTextField([
     *                         'attribute' => 'myTextField',
     *                         'label' => 'My Text Field',
     *                     ]),
     *                     new HorizontalRule(),
     *                     new Template([
     *                         'template' => '_layout-elements/info'
     *                     ]),
     *                 ],
     *             ]);
     *         }
     *     }
     * );
     * ```
     *
     * @see createForm()
     * @since 3.6.0
     */
    public const EVENT_CREATE_FORM = 'createForm';

    /**
     * Creates a new field layout from the given config.
     *
     * @param array $config
     * @return self
     * @since 3.1.0
     */
    public static function createFromConfig(array $config): self
    {
        $layout = new self();
        $tabs = [];

        if (!empty($config['tabs']) && is_array($config['tabs'])) {
            foreach ($config['tabs'] as $tabConfig) {
                $tab = FieldLayoutTab::createFromConfig(['layout' => $layout] + $tabConfig);

                // Ignore empty tabs
                if (!empty($tab->getElements())) {
                    $tabs[] = $tab;
                }
            }
        }

        $layout->setTabs($tabs);
        return $layout;
    }

    /**
     * @var int|null ID
     */
    public ?int $id = null;

    /**
     * @var string|null The element type
     */
    public ?string $type = null;

    /**
     * @var string UID
     */
    public string $uid;

    /**
     * @var string[]|null Reserved custom field handles
     * @since 3.7.0
     */
    public ?array $reservedFieldHandles = null;

    /**
     * @var BaseField[][]
     * @see getAvailableCustomFields()
     */
    private array $_availableCustomFields;

    /**
     * @var BaseField[][]
     * @see getAvailableNativeFields()
     */
    private array $_availableStandardFields;

    /**
     * @var FieldLayoutTab[]
     */
    private array $_tabs;

    /**
     * @var BaseField[]
     * @see getTabs()
     * @see isFieldIncluded()
     */
    private array $_fields;

    /**
     * @var FieldInterface[]|null
     * @see getFields()
     * @see setFields()
     */
    private ?array $_customFields = null;

    /**
     * @inheritdoc
     */
    public function init(): void
    {
        parent::init();

        if (!isset($this->uid)) {
            $this->uid = StringHelper::UUID();
        }
    }

    /**
     * @inheritdoc
     */
    protected function defineRules(): array
    {
        $rules = parent::defineRules();
        $rules[] = [['id'], 'number', 'integerOnly' => true];
        $rules[] = [['fields'], 'validateFields'];
        return $rules;
    }

    /**
     * Validates the field selections.
     *
     * @since 3.7.0
     */
    public function validateFields(): void
    {
        if (!$this->reservedFieldHandles) {
            return;
        }

        // Make sure no fields are using one of our reserved attribute names
        foreach ($this->getTabs() as $tab) {
            foreach ($tab->getElements() as $layoutElement) {
                if (
                    $layoutElement instanceof CustomField &&
                    in_array($layoutElement->attribute(), $this->reservedFieldHandles, true)
                ) {
                    $this->addError('fields', Craft::t('app', '“{handle}” is a reserved word.', [
                        'handle' => $layoutElement->attribute(),
                    ]));
                }
            }
        }
    }

    /**
     * Returns the layout’s tabs.
     *
     * @return FieldLayoutTab[] The layout’s tabs.
     */
    public function getTabs(): array
    {
        if (!isset($this->_tabs)) {
            if ($this->id) {
                $this->setTabs(Craft::$app->getFields()->getLayoutTabsById($this->id));
            } else {
                $this->setTabs([]);
            }
        }

        return $this->_tabs;
    }

    /**
     * Sets the layout’s tabs.
     *
     * @param array|FieldLayoutTab[] $tabs An array of the layout’s tabs, which can either be FieldLayoutTab
     * objects or arrays defining the tab’s attributes.
     */
    public function setTabs(array $tabs): void
    {
        $this->_tabs = [];
        $this->_fields = [];

        $index = 0;

        foreach ($tabs as $tab) {
            if (is_array($tab)) {
                // Set the layout before anything else
                $tab = ['layout' => $this] + $tab;
                $tab = new FieldLayoutTab($tab);
            } else {
                $tab->setLayout($this);
            }
            $tab->sortOrder = ++$index;
            $this->_tabs[] = $tab;
        }

        // Take stock of all the selected layout elements
        foreach ($this->_tabs as $tab) {
            foreach ($tab->getElements() as $layoutElement) {
                if ($layoutElement instanceof BaseField) {
                    $this->_fields[$layoutElement->attribute()] = $layoutElement;
                }
            }
        }

        // Make sure that we aren't missing any mandatory fields
        /** @var BaseField[] $missingFields */
        $missingFields = [];
        foreach ($this->getAvailableNativeFields() as $field) {
            if ($field->mandatory() && !isset($this->_fields[$field->attribute()])) {
                $missingFields[$field->attribute()] = $field;
                $this->_fields[$field->attribute()] = $field;
            }
        }

        if (!empty($missingFields)) {
            // Make sure there's at least one tab
            $tab = reset($this->_tabs);
            if (!$tab) {
                $this->_tabs[] = $tab = new FieldLayoutTab([
                    'layout' => $this,
                    'layoutId' => $this->id,
                    'name' => Craft::t('app', 'Content'),
                    'sortOrder' => 1,
                    'elements' => [],
                ]);
            }

            $layoutElements = $tab->getElements();
            array_unshift($layoutElements, ...array_values($missingFields));
            $tab->setElements($layoutElements);
        }
    }

    /**
     * Returns the available fields, grouped by field group name.
     *
     * @return BaseField[][]
     * @since 3.5.0
     */
    public function getAvailableCustomFields(): array
    {
        if (!isset($this->_availableCustomFields)) {
            $this->_availableCustomFields = [];

            foreach (Craft::$app->getFields()->getAllGroups() as $group) {
                $groupName = Craft::t('site', $group->name);
                foreach ($group->getFields() as $field) {
                    $this->_availableCustomFields[$groupName][] = Craft::createObject([
                        'class' => CustomField::class,
                        'layout' => $this,
                    ], [$field]);
                }
            }
        }

        return $this->_availableCustomFields;
    }

    /**
     * Returns the available native fields.
     *
     * @return BaseField[]
     * @since 3.5.0
     */
    public function getAvailableNativeFields(): array
    {
        if (!isset($this->_availableStandardFields)) {
            $event = new DefineFieldLayoutFieldsEvent();
            $this->trigger(self::EVENT_DEFINE_NATIVE_FIELDS, $event);
            $this->_availableStandardFields = $event->fields;

            // Instantiate them
            foreach ($this->_availableStandardFields as &$field) {
                if (is_string($field) || is_array($field)) {
                    $field = Craft::createObject($field);
                }
                if (!$field instanceof BaseField) {
                    throw new InvalidConfigException('Invalid standard field config');
                }
                $field->setLayout($this);
            }
        }
        return $this->_availableStandardFields;
    }

    /**
     * Returns the layout elements that are available to the field layout, grouped by the type name and (optionally) group name.
     *
     * @return FieldLayoutElement[]
     * @since 3.5.0
     */
    public function getAvailableUiElements(): array
    {
        $event = new DefineFieldLayoutElementsEvent([
            'elements' => [
                new Heading(),
                new Tip([
                    'style' => Tip::STYLE_TIP,
                ]),
                new Tip([
                    'style' => Tip::STYLE_WARNING,
                ]),
                new Template(),
            ],
        ]);

        $this->trigger(self::EVENT_DEFINE_UI_ELEMENTS, $event);

        // HR should always be last
        $event->elements[] = new HorizontalRule();

        // Instantiate them
        foreach ($event->elements as &$element) {
            if (is_string($element) || is_array($element)) {
                $element = Craft::createObject($element);
            }
            if (!$element instanceof FieldLayoutElement) {
                throw new InvalidConfigException('Invalid UI element config');
            }
        }

        return $event->elements;
    }

    /**
     * Returns whether a field is included in the layout by its attribute.
     *
     * @param string $attribute
     * @return bool
     * @since 3.5.0
     */
    public function isFieldIncluded(string $attribute): bool
    {
        $this->getTabs();
        return isset($this->_fields[$attribute]);
    }

    /**
     * Returns a field that’s included in the layout by its attribute.
     *
     * @param string $attribute
     * @return BaseField
     * @throws InvalidArgumentException if the field isn’t included
     * @since 3.5.0
     */
    public function getField(string $attribute): BaseField
    {
        $this->getTabs();
        if (!isset($this->_fields[$attribute])) {
            throw new InvalidArgumentException("Invalid field: $attribute");
        }
        return $this->_fields[$attribute];
    }

    /**
     * Returns the field layout config for this field layout.
     *
     * @return array|null
     * @since 3.1.0
     */
    public function getConfig(): ?array
    {
        $tabConfigs = [];

        foreach ($this->getTabs() as $tab) {
            $tabConfig = $tab->getConfig();
            if ($tabConfig) {
                $tabConfigs[] = $tabConfig;
            }
        }

        if (empty($tabConfigs)) {
            return null;
        }

        return [
            'tabs' => $tabConfigs,
        ];
    }

    /**
     * Returns the custom fields included in the layout.
     *
     * @return FieldInterface[]
     */
    public function getFields(): array
    {
        if (isset($this->_customFields)) {
            return $this->_customFields;
        }

        if (!$this->id) {
            return [];
        }

        return $this->_customFields = Craft::$app->getFields()->getFieldsByLayoutId($this->id);
    }

    /**
     * Returns the layout elements representing custom fields.
     *
     * @return CustomField[]
     * @since 3.7.27
     */
    public function getCustomFieldElements(): array
    {
        $response = [];

        foreach ($this->getTabs() as $tab) {
            foreach ($tab->getElements() as $element) {
                if ($element instanceof CustomField) {
                    $response[] = $element;
                }
            }
        }

        return $response;
    }


    /**
     * Returns the custom fields included in the layout, which are configured to be shown for the given element
     *
     * @param ElementInterface $element
     * @return FieldInterface[]
     * @since 4.0.0
     */
    public function getVisibleFields(ElementInterface $element): array
    {
        $fields = [];

        foreach ($this->getTabs() as $tab) {
            if ($tab->showInForm($element)) {
                foreach ($tab->getElements() as $layoutElement) {
                    if ($layoutElement instanceof CustomField && $layoutElement->showInForm($element)) {
                        $field = $layoutElement->getField();
                        $field->required = $layoutElement->required;
                        $fields[] = $field;
                    }
                }
            }
        }

        return $fields;
    }

    /**
     * Returns a custom field by its handle.
     *
     * @param string $handle The field handle.
     * @return FieldInterface|null
     */
    public function getFieldByHandle(string $handle): ?FieldInterface
    {
        foreach ($this->getFields() as $field) {
            if ($field->handle === $handle) {
                return $field;
            }
        }

        return null;
    }

    /**
     * Sets the custom fields included in this layout.
     *
     * @param FieldInterface[]|null $fields
     */
    public function setFields(?array $fields = null): void
    {
        $this->_customFields = $fields;
    }

    /**
     * Creates a new [[FieldLayoutForm]] object for the given element.
     *
     * The `$config` array can contain the following keys:
     *
     * - `tabIdPrefix` – prefix that should be applied to the tab content containers’ `id` attributes
     * - `namespace` – Namespace that should be applied to the tab contents
     * - `registerDeltas` – Whether delta name registration should be enabled/disabled for the form (by default its state will be left alone)
     * - `visibleElements` – Lists of already-visible layout elements from [[FieldLayoutForm::getVisibleElements()]]
     *
     * @param ElementInterface|null $element The element the form is being rendered for
     * @param bool $static Whether the form should be static (non-interactive)
     * @param array $config The [[FieldLayoutForm]] config
     * @return FieldLayoutForm
     * @since 3.5.0
     */
    public function createForm(?ElementInterface $element = null, bool $static = false, array $config = []): FieldLayoutForm
    {
        $view = Craft::$app->getView();

        // Calling this with an existing namespace isn’t fully supported,
        // since the tab anchors’ `href` attributes won’t end up getting set properly
        $namespace = ArrayHelper::remove($config, 'namespace');

        // Register delta names?
        $registerDeltas = ArrayHelper::remove($config, 'registerDeltas');
        $changeDeltaRegistration = $registerDeltas !== null;
        if ($changeDeltaRegistration) {
            $view = Craft::$app->getView();
            $isDeltaRegistrationActive = $view->getIsDeltaRegistrationActive();
            $view->setIsDeltaRegistrationActive($registerDeltas);
        }

        // Any already-included layout elements?
        $visibleElements = ArrayHelper::remove($config, 'visibleElements') ?? [];

        $form = new FieldLayoutForm($config);
        $tabs = $this->getTabs();

        // Fine a 'createForm' event
        if ($this->hasEventHandlers(self::EVENT_CREATE_FORM)) {
            $event = new CreateFieldLayoutFormEvent([
                'form' => $form,
                'element' => $element,
                'static' => $static,
                'tabs' => $tabs,
            ]);
            $this->trigger(self::EVENT_CREATE_FORM, $event);
            $tabs = $event->tabs;
        }

        foreach ($tabs as $tab) {
            $elementHtml = [];
            $tabHtmlId = $tab->getHtmlId();
            $showTab = $tab->showInForm($element);
            $hasVisibleFields = false;

            foreach ($tab->getElements() as $layoutElement) {
                if ($showTab && $layoutElement->showInForm($element)) {
                    // If it was already included and we just need the missing elements, only keep track that it’s still included
                    if (isset($visibleElements[$tabHtmlId]) && in_array($layoutElement->uid, $visibleElements[$tabHtmlId])) {
                        $elementHtml[$layoutElement->uid] = true;
                        $hasVisibleFields = true;
                    } else {
                        $html = $view->namespaceInputs(function() use ($layoutElement, $element, $static) {
                            return $layoutElement->formHtml($element, $static);
                        }, $namespace);
                        if ($html) {
                            $elementHtml[$layoutElement->uid] = Html::modifyTagAttributes($html, [
                                'data' => [
                                    'layout-element' => $layoutElement->uid,
                                ],
                            ]);
                            $hasVisibleFields = true;
                        } else {
                            $elementHtml[$layoutElement->uid] = false;
                        }
                    }
                } else {
                    $elementHtml[$layoutElement->uid] = false;
                }
            }

            $form->tabs[] = new FieldLayoutFormTab([
                'layoutTab' => $tab,
                'hasErrors' => $element && $tab->elementHasErrors($element),
                'elementHtml' => $elementHtml,
                'visible' => $hasVisibleFields,
            ]);
        }

        if ($changeDeltaRegistration) {
            /** @phpstan-ignore-next-line */
            $view->setIsDeltaRegistrationActive($isDeltaRegistrationActive);
        }

        return $form;
    }

    /**
     * Returns the form HTML for any layout elements that aren’t currently shown in a form but should be,
     * as well as an indication of whether already-visible layout elements should or shouldn’t continue to
     * be shown.
     *
     * The `$config` array can contain the following keys:
     *
     * - `tabIdPrefix` – prefix that should be applied to the tab content containers’ `id` attributes
     * - `visibleElements` – Lists of already-visible layout elements from [[FieldLayoutForm::getVisibleElements()]]
     * - `namespace` – Namespace that should be applied to the tab contents
     *
     * @param ElementInterface $element The element the form is being rendered for
     * @param array $config The [[FieldLayoutForm]] config
     * @return array
     * @since 4.0.0
     */
    public function renderMissingElements(ElementInterface $element, array $visibleElements, array $config = []): array
    {
        $config['registerDeltas'] = false;
        $config['visibleElements'] = $visibleElements;
        $form = $this->createForm($element, false, $config);
        $tabHtmlIds = array_map(fn(FieldLayoutFormTab $tab) => $tab->getId(), $form->tabs);
        $tabInfo = array_map(fn(FieldLayoutFormTab $tab) => [
            'visible' => $tab->visible,
            'elementHtml' => $tab->elementHtml,
        ], $form->tabs);
        return array_combine($tabHtmlIds, $tabInfo);
    }
}<|MERGE_RESOLUTION|>--- conflicted
+++ resolved
@@ -88,11 +88,7 @@
      * );
      * ```
      *
-<<<<<<< HEAD
-     * @see getAvailableNativeFields()
-=======
      * @see getAvailableUiElements()
->>>>>>> 4505a672
      * @since 3.5.0
      */
     public const EVENT_DEFINE_UI_ELEMENTS = 'defineUiElements';
