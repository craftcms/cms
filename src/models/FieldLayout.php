<?php
/**
 * @link https://craftcms.com/
 * @copyright Copyright (c) Pixel & Tonic, Inc.
 * @license https://craftcms.github.io/license/
 */

namespace craft\models;

use Craft;
use craft\base\ElementInterface;
use craft\base\FieldInterface;
use craft\base\FieldLayoutElement;
use craft\base\Model;
use craft\events\CreateFieldLayoutFormEvent;
use craft\events\DefineFieldLayoutElementsEvent;
use craft\events\DefineFieldLayoutFieldsEvent;
use craft\fieldlayoutelements\BaseField;
use craft\fieldlayoutelements\CustomField;
use craft\fieldlayoutelements\Heading;
use craft\fieldlayoutelements\HorizontalRule;
use craft\fieldlayoutelements\Template;
use craft\fieldlayoutelements\Tip;
use craft\helpers\ArrayHelper;
use craft\helpers\Html;
use craft\helpers\StringHelper;
use yii\base\InvalidArgumentException;
use yii\base\InvalidConfigException;

/**
 * FieldLayout model class.
 *
 * @author Pixel & Tonic, Inc. <support@pixelandtonic.com>
 * @since 3.0.0
 */
class FieldLayout extends Model
{
    /**
     * @event DefineFieldLayoutFieldsEvent The event that is triggered when defining the native (not custom) fields for the layout.
     *
     * ```php
     * use craft\models\FieldLayout;
     * use craft\events\DefineFieldLayoutFieldsEvent;
     * use yii\base\Event;
     *
     * Event::on(
     *     FieldLayout::class,
     *     FieldLayout::EVENT_DEFINE_NATIVE_FIELDS,
     *     function(DefineFieldLayoutFieldsEvent $event) {
     *         // @var FieldLayout $layout
     *         $layout = $event->sender;
     *
     *         if ($layout->type === MyElementType::class) {
     *             $event->fields[] = MyNativeField::class;
     *         }
     *     }
     * );
     * ```
     *
     * @see getAvailableNativeFields()
     * @since 4.0.0
     */
    public const EVENT_DEFINE_NATIVE_FIELDS = 'defineNativeFields';

    /**
     * @event DefineFieldLayoutFieldsEvent The event that is triggered when defining the native (not custom) fields for the layout.
     *
     * @see getAvailableNativeFields()
     * @since 3.5.0
     * @deprecated in 4.0.0. Use [[EVENT_DEFINE_NATIVE_FIELDS]] instead.
     */
    public const EVENT_DEFINE_STANDARD_FIELDS = 'defineNativeFields';

    /**
     * @event DefineFieldLayoutElementsEvent The event that is triggered when defining UI elements for the layout.
     *
     * ```php
     * use craft\models\FieldLayout;
     * use craft\events\DefineFieldLayoutElementsEvent;
     * use yii\base\Event;
     *
     * Event::on(
     *     FieldLayout::class,
     *     FieldLayout::EVENT_DEFINE_UI_ELEMENTS,
     *     function(DefineFieldLayoutElementsEvent $event) {
     *         $event->elements[] = MyUiElement::class;
     *     }
     * );
     * ```
     *
     * @see getAvailableNativeFields()
     * @since 3.5.0
     */
    public const EVENT_DEFINE_UI_ELEMENTS = 'defineUiElements';

    /**
     * @event CreateFieldLayoutFormEvent The event that is triggered when creating a new field layout form.
     *
     * ```php
     * use craft\elements\Entry;
     * use craft\events\CreateFieldLayoutFormEvent;
     * use craft\fieldlayoutelements\HorizontalRule;
     * use craft\fieldlayoutelements\StandardTextField;
     * use craft\fieldlayoutelements\Template;
     * use craft\models\FieldLayout;
     * use craft\models\FieldLayoutTab;
     * use yii\base\Event;
     *
     * Event::on(
     *     FieldLayout::class,
     *     FieldLayout::EVENT_CREATE_FORM,
     *     function(CreateFieldLayoutFormEvent $event) {
     *         if ($event->element instanceof Entry) {
     *             $event->tabs[] = new FieldLayoutTab([
     *                 'name' => 'My Tab',
     *                 'elements' => [
     *                     new StandardTextField([
     *                         'attribute' => 'myTextField',
     *                         'label' => 'My Text Field',
     *                     ]),
     *                     new HorizontalRule(),
     *                     new Template([
     *                         'template' => '_layout-elements/info'
     *                     ]),
     *                 ],
     *             ]);
     *         }
     *     }
     * );
     * ```
     *
     * @see createForm()
     * @since 3.6.0
     */
    public const EVENT_CREATE_FORM = 'createForm';

    /**
     * Creates a new field layout from the given config.
     *
     * @param array $config
     * @return self
     * @since 3.1.0
     */
    public static function createFromConfig(array $config): self
    {
        $layout = new self();
        $tabs = [];

        if (!empty($config['tabs']) && is_array($config['tabs'])) {
            foreach ($config['tabs'] as $tabConfig) {
                $tab = FieldLayoutTab::createFromConfig(['layout' => $layout] + $tabConfig);

                // Ignore empty tabs
                if (!empty($tab->getElements())) {
                    $tabs[] = $tab;
                }
            }
        }

        $layout->setTabs($tabs);
        return $layout;
    }

    /**
     * @var int|null ID
     */
    public ?int $id = null;

    /**
     * @var string|null The element type
     */
    public ?string $type = null;

    /**
     * @var string UID
     */
    public string $uid;

    /**
     * @var string[]|null Reserved custom field handles
     * @since 3.7.0
     */
    public ?array $reservedFieldHandles = null;

    /**
     * @var BaseField[][]
     * @see getAvailableCustomFields()
     */
    private array $_availableCustomFields;

    /**
     * @var BaseField[][]
     * @see getAvailableNativeFields()
     */
    private array $_availableStandardFields;

    /**
     * @var FieldLayoutTab[]
     */
    private array $_tabs;

    /**
     * @var BaseField[]
     * @see getTabs()
     * @see isFieldIncluded()
     */
    private array $_fields;

    /**
     * @var FieldInterface[]|null
     * @see getFields()
     * @see setFields()
     */
    private ?array $_customFields = null;

    /**
     * @inheritdoc
     */
    public function init(): void
    {
        parent::init();

        if (!isset($this->uid)) {
            $this->uid = StringHelper::UUID();
        }
    }

    /**
     * @inheritdoc
     */
    protected function defineRules(): array
    {
        $rules = parent::defineRules();
        $rules[] = [['id'], 'number', 'integerOnly' => true];
        $rules[] = [['fields'], 'validateFields'];
        return $rules;
    }

    /**
     * Validates the field selections.
     *
     * @since 3.7.0
     */
    public function validateFields(): void
    {
        if (!$this->reservedFieldHandles) {
            return;
        }

        // Make sure no fields are using one of our reserved attribute names
        foreach ($this->getTabs() as $tab) {
            foreach ($tab->getElements() as $layoutElement) {
                if (
                    $layoutElement instanceof CustomField &&
                    in_array($layoutElement->attribute(), $this->reservedFieldHandles, true)
                ) {
                    $this->addError('fields', Craft::t('app', '“{handle}” is a reserved word.', [
                        'handle' => $layoutElement->attribute(),
                    ]));
                }
            }
        }
    }

    /**
     * Returns the layout’s tabs.
     *
     * @return FieldLayoutTab[] The layout’s tabs.
     */
    public function getTabs(): array
    {
<<<<<<< HEAD
        if (isset($this->_tabs)) {
            return $this->_tabs;
=======
        if (!isset($this->_tabs)) {
            if ($this->id) {
                $this->setTabs(Craft::$app->getFields()->getLayoutTabsById($this->id));
            } else {
                $this->setTabs([]);
            }
>>>>>>> bcf2b27b
        }

        return $this->_tabs;
    }

    /**
     * Sets the layout’s tabs.
     *
     * @param array|FieldLayoutTab[] $tabs An array of the layout’s tabs, which can either be FieldLayoutTab
     * objects or arrays defining the tab’s attributes.
     */
    public function setTabs(array $tabs)
    {
        $this->_tabs = [];
        $this->_fields = [];

        foreach ($tabs as $tab) {
            if (is_array($tab)) {
                $tab = new FieldLayoutTab($tab);
            }
            $tab->setLayout($this);
            $this->_tabs[] = $tab;
        }

<<<<<<< HEAD
            // Take stock of all the selected layout elements
            foreach ($this->_tabs as $tab) {
                foreach ($tab->getElements() as $layoutElement) {
                    if ($layoutElement instanceof BaseField) {
                        $this->_fields[$layoutElement->attribute()] = $layoutElement;
                    }
=======
        // Take stock of all the selected layout elements
        foreach ($this->_tabs as $tab) {
            foreach ($tab->elements as $layoutElement) {
                if ($layoutElement instanceof BaseField) {
                    $this->_fields[$layoutElement->attribute()] = $layoutElement;
>>>>>>> bcf2b27b
                }
            }
        }

        // Make sure that we aren't missing any mandatory fields
        /** @var BaseField[] $missingFields */
        $missingFields = [];
        foreach ($this->getAvailableNativeFields() as $field) {
            if ($field->mandatory() && !isset($this->_fields[$field->attribute()])) {
                $missingFields[$field->attribute()] = $field;
                $this->_fields[$field->attribute()] = $field;
            }
        }

        if (!empty($missingFields)) {
            // Make sure there's at least one tab
            $tab = reset($this->_tabs);
            if (!$tab) {
                $this->_tabs[] = $tab = new FieldLayoutTab([
                    'layout' => $this,
                    'layoutId' => $this->id,
                    'name' => Craft::t('app', 'Content'),
                    'sortOrder' => 1,
                    'elements' => [],
                ]);
            }

            $layoutElements = $tab->getElements();
            array_unshift($layoutElements, ...array_values($missingFields));
            $tab->setElements($layoutElements);
        }
<<<<<<< HEAD

        return $this->_tabs;
    }

    /**
     * Sets the layout’s tabs.
     *
     * @param array|FieldLayoutTab[] $tabs An array of the layout’s tabs, which can either be FieldLayoutTab
     * objects or arrays defining the tab’s attributes.
     */
    public function setTabs(array $tabs): void
    {
        $this->_tabs = [];
        $index = 0;

        foreach ($tabs as $tab) {
            if (is_array($tab)) {
                // Set the layout before anything else
                $tab = ['layout' => $this] + $tab;
                $tab = new FieldLayoutTab($tab);
            } else {
                $tab->setLayout($this);
            }
            $tab->sortOrder = ++$index;
            $this->_tabs[] = $tab;
        }
=======
>>>>>>> bcf2b27b
    }

    /**
     * Returns the available fields, grouped by field group name.
     *
     * @return BaseField[][]
     * @since 3.5.0
     */
    public function getAvailableCustomFields(): array
    {
        if (!isset($this->_availableCustomFields)) {
            $this->_availableCustomFields = [];

            foreach (Craft::$app->getFields()->getAllGroups() as $group) {
                $groupName = Craft::t('site', $group->name);
                foreach ($group->getFields() as $field) {
                    $this->_availableCustomFields[$groupName][] = Craft::createObject([
                        'class' => CustomField::class,
                        'layout' => $this,
                    ], [$field]);
                }
            }
        }

        return $this->_availableCustomFields;
    }

    /**
     * Returns the available native fields.
     *
     * @return BaseField[]
     * @since 3.5.0
     */
    public function getAvailableNativeFields(): array
    {
        if (!isset($this->_availableStandardFields)) {
            $event = new DefineFieldLayoutFieldsEvent();
            $this->trigger(self::EVENT_DEFINE_NATIVE_FIELDS, $event);
            $this->_availableStandardFields = $event->fields;

            // Instantiate them
            foreach ($this->_availableStandardFields as &$field) {
                if (is_string($field) || is_array($field)) {
                    $field = Craft::createObject($field);
                }
                if (!$field instanceof BaseField) {
                    throw new InvalidConfigException('Invalid standard field config');
                }
                $field->setLayout($this);
            }
        }
        return $this->_availableStandardFields;
    }

    /**
     * Returns the layout elements that are available to the field layout, grouped by the type name and (optionally) group name.
     *
     * @return FieldLayoutElement[]
     * @since 3.5.0
     */
    public function getAvailableUiElements(): array
    {
        $event = new DefineFieldLayoutElementsEvent([
            'elements' => [
                new Heading(),
                new Tip([
                    'style' => Tip::STYLE_TIP,
                ]),
                new Tip([
                    'style' => Tip::STYLE_WARNING,
                ]),
                new Template(),
            ],
        ]);

        $this->trigger(self::EVENT_DEFINE_UI_ELEMENTS, $event);

        // HR should always be last
        $event->elements[] = new HorizontalRule();

        // Instantiate them
        foreach ($event->elements as &$element) {
            if (is_string($element) || is_array($element)) {
                $element = Craft::createObject($element);
            }
            if (!$element instanceof FieldLayoutElement) {
                throw new InvalidConfigException('Invalid UI element config');
            }
        }

        return $event->elements;
    }

    /**
     * Returns whether a field is included in the layout by its attribute.
     *
     * @param string $attribute
     * @return bool
     * @since 3.5.0
     */
    public function isFieldIncluded(string $attribute): bool
    {
        $this->getTabs();
        return isset($this->_fields[$attribute]);
    }

    /**
     * Returns a field that’s included in the layout by its attribute.
     *
     * @param string $attribute
     * @return BaseField
     * @throws InvalidArgumentException if the field isn’t included
     * @since 3.5.0
     */
    public function getField(string $attribute): BaseField
    {
        $this->getTabs();
        if (!isset($this->_fields[$attribute])) {
            throw new InvalidArgumentException("Invalid field: $attribute");
        }
        return $this->_fields[$attribute];
    }

    /**
     * Returns the field layout config for this field layout.
     *
     * @return array|null
     * @since 3.1.0
     */
    public function getConfig(): ?array
    {
        $tabConfigs = [];

        foreach ($this->getTabs() as $tab) {
            $tabConfig = $tab->getConfig();
            if ($tabConfig) {
                $tabConfigs[] = $tabConfig;
            }
        }

        if (empty($tabConfigs)) {
            return null;
        }

        return [
            'tabs' => $tabConfigs,
        ];
    }

    /**
     * Returns the custom fields included in the layout.
     *
     * @return FieldInterface[]
     */
    public function getFields(): array
    {
        if (isset($this->_customFields)) {
            return $this->_customFields;
        }

        if (!$this->id) {
            return [];
        }

        return $this->_customFields = Craft::$app->getFields()->getFieldsByLayoutId($this->id);
    }

    /**
     * Returns the layout elements representing custom fields.
     *
     * @return CustomField[]
     * @since 3.7.27
     */
    public function getCustomFieldElements(): array
    {
        $response = [];

        foreach ($this->getTabs() as $tab) {
            foreach ($tab->getElements() as $element) {
                if ($element instanceof CustomField) {
                    $response[] = $element;
                }
            }
        }

        return $response;
    }


    /**
     * Returns the custom fields included in the layout, which are configured to be shown for the given element
     *
     * @param ElementInterface $element
     * @return FieldInterface[]
     * @since 4.0.0
     */
    public function getVisibleFields(ElementInterface $element): array
    {
        $fields = [];

        foreach ($this->getTabs() as $tab) {
            if ($tab->showInForm($element)) {
                foreach ($tab->getElements() as $layoutElement) {
                    if ($layoutElement instanceof CustomField && $layoutElement->showInForm($element)) {
                        $field = $layoutElement->getField();
                        $field->required = $layoutElement->required;
                        $fields[] = $field;
                    }
                }
            }
        }

        return $fields;
    }

    /**
     * Returns a custom field by its handle.
     *
     * @param string $handle The field handle.
     * @return FieldInterface|null
     */
    public function getFieldByHandle(string $handle): ?FieldInterface
    {
        foreach ($this->getFields() as $field) {
            if ($field->handle === $handle) {
                return $field;
            }
        }

        return null;
    }

    /**
     * Sets the custom fields included in this layout.
     *
     * @param FieldInterface[]|null $fields
     */
    public function setFields(?array $fields = null): void
    {
        $this->_customFields = $fields;
    }

    /**
     * Creates a new [[FieldLayoutForm]] object for the given element.
     *
     * The `$config` array can contain the following keys:
     *
     * - `tabIdPrefix` – prefix that should be applied to the tab content containers’ `id` attributes
     * - `namespace` – Namespace that should be applied to the tab contents
     * - `registerDeltas` – Whether delta name registration should be enabled/disabled for the form (by default its state will be left alone)
     * - `visibleElements` – Lists of already-visible layout elements from [[FieldLayoutForm::getVisibleElements()]]
     *
     * @param ElementInterface|null $element The element the form is being rendered for
     * @param bool $static Whether the form should be static (non-interactive)
     * @param array $config The [[FieldLayoutForm]] config
     * @return FieldLayoutForm
     * @since 3.5.0
     */
    public function createForm(?ElementInterface $element = null, bool $static = false, array $config = []): FieldLayoutForm
    {
        $view = Craft::$app->getView();

        // Calling this with an existing namespace isn’t fully supported,
        // since the tab anchors’ `href` attributes won’t end up getting set properly
        $namespace = ArrayHelper::remove($config, 'namespace');

        // Register delta names?
        $registerDeltas = ArrayHelper::remove($config, 'registerDeltas');
        $changeDeltaRegistration = $registerDeltas !== null;
        if ($changeDeltaRegistration) {
            $view = Craft::$app->getView();
            $isDeltaRegistrationActive = $view->getIsDeltaRegistrationActive();
            $view->setIsDeltaRegistrationActive($registerDeltas);
        }

        // Any already-included layout elements?
        $visibleElements = ArrayHelper::remove($config, 'visibleElements') ?? [];

        $form = new FieldLayoutForm($config);
        $tabs = $this->getTabs();

        // Fine a 'createForm' event
        if ($this->hasEventHandlers(self::EVENT_CREATE_FORM)) {
            $event = new CreateFieldLayoutFormEvent([
                'form' => $form,
                'element' => $element,
                'static' => $static,
                'tabs' => $tabs,
            ]);
            $this->trigger(self::EVENT_CREATE_FORM, $event);
            $tabs = $event->tabs;
        }

        foreach ($tabs as $tab) {
            $elementHtml = [];
            $tabHtmlId = $tab->getHtmlId();
            $showTab = $tab->showInForm($element);
            $hasVisibleFields = false;

            foreach ($tab->getElements() as $layoutElement) {
                if ($showTab && $layoutElement->showInForm($element)) {
                    // If it was already included and we just need the missing elements, only keep track that it’s still included
                    if (isset($visibleElements[$tabHtmlId]) && in_array($layoutElement->uid, $visibleElements[$tabHtmlId])) {
                        $elementHtml[$layoutElement->uid] = true;
                        $hasVisibleFields = true;
                    } else {
                        $html = $view->namespaceInputs(function() use ($layoutElement, $element, $static) {
                            return $layoutElement->formHtml($element, $static);
                        }, $namespace);
                        if ($html) {
                            $elementHtml[$layoutElement->uid] = Html::modifyTagAttributes($html, [
                                'data' => [
                                    'layout-element' => $layoutElement->uid,
                                ],
                            ]);
                            $hasVisibleFields = true;
                        } else {
                            $elementHtml[$layoutElement->uid] = false;
                        }
                    }
                } else {
                    $elementHtml[$layoutElement->uid] = false;
                }
            }

            $form->tabs[] = new FieldLayoutFormTab([
                'layoutTab' => $tab,
                'hasErrors' => $element && $tab->elementHasErrors($element),
                'elementHtml' => $elementHtml,
                'visible' => $hasVisibleFields,
            ]);
        }

        if ($changeDeltaRegistration) {
            /** @phpstan-ignore-next-line */
            $view->setIsDeltaRegistrationActive($isDeltaRegistrationActive);
        }

        return $form;
    }

    /**
     * Returns the form HTML for any layout elements that aren’t currently shown in a form but should be,
     * as well as an indication of whether already-visible layout elements should or shouldn’t continue to
     * be shown.
     *
     * The `$config` array can contain the following keys:
     *
     * - `tabIdPrefix` – prefix that should be applied to the tab content containers’ `id` attributes
     * - `visibleElements` – Lists of already-visible layout elements from [[FieldLayoutForm::getVisibleElements()]]
     * - `namespace` – Namespace that should be applied to the tab contents
     *
     * @param ElementInterface $element The element the form is being rendered for
     * @param array $config The [[FieldLayoutForm]] config
     * @return array
     * @since 4.0.0
     */
    public function renderMissingElements(ElementInterface $element, array $visibleElements, array $config = []): array
    {
        $config['registerDeltas'] = false;
        $config['visibleElements'] = $visibleElements;
        $form = $this->createForm($element, false, $config);
        $tabHtmlIds = array_map(fn(FieldLayoutFormTab $tab) => $tab->getId(), $form->tabs);
        $tabInfo = array_map(fn(FieldLayoutFormTab $tab) => [
            'visible' => $tab->visible,
            'elementHtml' => $tab->elementHtml,
        ], $form->tabs);
        return array_combine($tabHtmlIds, $tabInfo);
    }
}<|MERGE_RESOLUTION|>--- conflicted
+++ resolved
@@ -269,17 +269,12 @@
      */
     public function getTabs(): array
     {
-<<<<<<< HEAD
-        if (isset($this->_tabs)) {
-            return $this->_tabs;
-=======
         if (!isset($this->_tabs)) {
             if ($this->id) {
                 $this->setTabs(Craft::$app->getFields()->getLayoutTabsById($this->id));
             } else {
                 $this->setTabs([]);
             }
->>>>>>> bcf2b27b
         }
 
         return $this->_tabs;
@@ -291,33 +286,30 @@
      * @param array|FieldLayoutTab[] $tabs An array of the layout’s tabs, which can either be FieldLayoutTab
      * objects or arrays defining the tab’s attributes.
      */
-    public function setTabs(array $tabs)
+    public function setTabs(array $tabs): void
     {
         $this->_tabs = [];
         $this->_fields = [];
 
+        $index = 0;
+
         foreach ($tabs as $tab) {
             if (is_array($tab)) {
+                // Set the layout before anything else
+                $tab = ['layout' => $this] + $tab;
                 $tab = new FieldLayoutTab($tab);
-            }
-            $tab->setLayout($this);
+            } else {
+                $tab->setLayout($this);
+            }
+            $tab->sortOrder = ++$index;
             $this->_tabs[] = $tab;
         }
 
-<<<<<<< HEAD
-            // Take stock of all the selected layout elements
-            foreach ($this->_tabs as $tab) {
-                foreach ($tab->getElements() as $layoutElement) {
-                    if ($layoutElement instanceof BaseField) {
-                        $this->_fields[$layoutElement->attribute()] = $layoutElement;
-                    }
-=======
         // Take stock of all the selected layout elements
         foreach ($this->_tabs as $tab) {
-            foreach ($tab->elements as $layoutElement) {
+            foreach ($tab->getElements() as $layoutElement) {
                 if ($layoutElement instanceof BaseField) {
                     $this->_fields[$layoutElement->attribute()] = $layoutElement;
->>>>>>> bcf2b27b
                 }
             }
         }
@@ -349,35 +341,6 @@
             array_unshift($layoutElements, ...array_values($missingFields));
             $tab->setElements($layoutElements);
         }
-<<<<<<< HEAD
-
-        return $this->_tabs;
-    }
-
-    /**
-     * Sets the layout’s tabs.
-     *
-     * @param array|FieldLayoutTab[] $tabs An array of the layout’s tabs, which can either be FieldLayoutTab
-     * objects or arrays defining the tab’s attributes.
-     */
-    public function setTabs(array $tabs): void
-    {
-        $this->_tabs = [];
-        $index = 0;
-
-        foreach ($tabs as $tab) {
-            if (is_array($tab)) {
-                // Set the layout before anything else
-                $tab = ['layout' => $this] + $tab;
-                $tab = new FieldLayoutTab($tab);
-            } else {
-                $tab->setLayout($this);
-            }
-            $tab->sortOrder = ++$index;
-            $this->_tabs[] = $tab;
-        }
-=======
->>>>>>> bcf2b27b
     }
 
     /**
