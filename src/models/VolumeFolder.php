<?php
/**
 * @link https://craftcms.com/
 * @copyright Copyright (c) Pixel & Tonic, Inc.
 * @license https://craftcms.github.io/license/
 */

namespace craft\models;

use Craft;
use craft\base\Model;
<<<<<<< HEAD
=======
use craft\base\VolumeInterface;
use craft\helpers\Html;
use craft\volumes\Temp;
>>>>>>> b8122b9d
use yii\base\InvalidConfigException;

/**
 * The VolumeFolder model class.
 *
 * @property-read Volume $volume
 * @property-read VolumeFolder|null $parent
 * @property VolumeFolder[] $children
 * @author Pixel & Tonic, Inc. <support@pixelandtonic.com>
 * @since 3.0.0
 */
class VolumeFolder extends Model
{
    /**
     * @var int|null ID
     */
    public ?int $id = null;

    /**
     * @var int|string|null Parent ID
     */
    public string|int|null $parentId = null;

    /**
     * @var int|null Volume ID
     */
    public ?int $volumeId = null;

    /**
     * @var string|null Name
     */
    public ?string $name = null;

    /**
     * @var string|null Path
     */
    public ?string $path = null;

    /**
     * @var string|null UID
     */
    public ?string $uid = null;

    /**
     * @var VolumeFolder[]|null
     */
    private ?array $_children = null;

    /**
     * @var bool|null
     */
    private $_hasChildren;

    /**
     * @inheritdoc
     */
    protected function defineRules(): array
    {
        $rules = parent::defineRules();
        $rules[] = [['id', 'parentId', 'volumeId'], 'number', 'integerOnly' => true];
        return $rules;
    }

    /**
     * Use the folder name as the string representation.
     *
     * @return string
     */
    public function __toString(): string
    {
        return (string)$this->name ?: static::class;
    }

    /**
     * @return Volume
     * @throws InvalidConfigException if [[volumeId]] is invalid
     */
    public function getVolume(): Volume
    {
        if (!isset($this->volumeId)) {
            return Craft::$app->getVolumes()->getTemporaryVolume();
        }

        if (($volume = Craft::$app->getVolumes()->getVolumeById($this->volumeId)) === null) {
            throw new InvalidConfigException('Invalid volume ID: ' . $this->volumeId);
        }

        return $volume;
    }

    /**
     * Returns info about the folder for an element index’s source path configuration.
     *
     * @return array
     * @since 3.8.0
     */
    public function getSourcePathInfo(): array
    {
        $volume = $this->getVolume();
        $userSession = Craft::$app->getUser();
        $canCreate = $userSession->checkPermission("createFoldersInVolume:$volume->uid");

        $info = [
            'uri' => sprintf('assets/%s%s', $volume->handle, $this->path ? sprintf('/%s', trim($this->path, '/')) : ''),
            'folderId' => (int)$this->id,
            'hasChildren' => $this->getHasChildren(),
            'canCreate' => $canCreate,
        ];

        // Is this a root folder?
        if (!$this->parentId) {
            $info += [
                'label' => Html::tag('span', '', ['data-icon' => 'home']),
                'altLabel' => Craft::t('app', '{volume} root', [
                    'volume' => Craft::t('site', $volume->name),
                ]),
                'handle' => $volume->handle,
            ];
        } else {
            $canRename = $canCreate & $userSession->checkPermission("deleteFilesAndFoldersInVolume:$volume->uid");
            $canDelete = $userSession->checkPermission("deletePeerFilesInVolume:$volume->uid");
            $canMove = $canDelete && $userSession->checkPermission("editPeerFilesInVolume:$volume->uid");

            $info += [
                'label' => $this->name,
                'criteria' => [
                    'folderId' => $this->id,
                ],
                'canRename' => $canRename,
                'canMove' => $canMove,
                'canDelete' => $canDelete,
            ];
        }

        return $info;
    }

    /**
     * Returns whether the folder has any child folders.
     *
     * @return bool
     * @since 3.8.0
     */
    public function getHasChildren(): bool
    {
        if (isset($this->_children)) {
            return !empty($this->_children);
        }

        if (!isset($this->_hasChildren)) {
            $this->_hasChildren = Craft::$app->getAssets()->foldersExist(['parentId' => $this->id]);
        }

        return $this->_hasChildren;
    }

    /**
     * Sets whether the folder has any child folders.
     *
     * @param bool $value
     * @since 3.8.0
     */
    public function setHasChildren(bool $value)
    {
        $this->_hasChildren = $value;
    }

    /**
     * Set the child folders.
     *
     * @param VolumeFolder[] $children
     */
    public function setChildren(array $children): void
    {
        $this->_children = $children;
    }

    /**
     * Get this folder's children.
     *
     * @return VolumeFolder[]
     */
    public function getChildren(): array
    {
        if (isset($this->_children)) {
            return $this->_children;
        }

        return $this->_children = Craft::$app->getAssets()->findFolders(['parentId' => $this->id]);
    }

    /**
     * @return VolumeFolder|null
     */
    public function getParent(): ?VolumeFolder
    {
        if (!$this->parentId) {
            return null;
        }

        return Craft::$app->getAssets()->getFolderById($this->parentId);
    }

    /**
     * Add a child folder manually.
     *
     * @param VolumeFolder $folder
     */
    public function addChild(VolumeFolder $folder): void
    {
        if (!isset($this->_children)) {
            $this->_children = [];
        }

        $this->_children[] = $folder;
    }
}<|MERGE_RESOLUTION|>--- conflicted
+++ resolved
@@ -9,12 +9,7 @@
 
 use Craft;
 use craft\base\Model;
-<<<<<<< HEAD
-=======
-use craft\base\VolumeInterface;
 use craft\helpers\Html;
-use craft\volumes\Temp;
->>>>>>> b8122b9d
 use yii\base\InvalidConfigException;
 
 /**
@@ -64,9 +59,9 @@
     private ?array $_children = null;
 
     /**
-     * @var bool|null
-     */
-    private $_hasChildren;
+     * @var bool
+     */
+    private bool $_hasChildren;
 
     /**
      * @inheritdoc
@@ -109,7 +104,7 @@
      * Returns info about the folder for an element index’s source path configuration.
      *
      * @return array
-     * @since 3.8.0
+     * @since 4.4.0
      */
     public function getSourcePathInfo(): array
     {
@@ -156,7 +151,7 @@
      * Returns whether the folder has any child folders.
      *
      * @return bool
-     * @since 3.8.0
+     * @since 4.4.0
      */
     public function getHasChildren(): bool
     {
@@ -175,7 +170,7 @@
      * Sets whether the folder has any child folders.
      *
      * @param bool $value
-     * @since 3.8.0
+     * @since 4.4.0
      */
     public function setHasChildren(bool $value)
     {
