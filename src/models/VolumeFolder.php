<?php
/**
 * @link https://craftcms.com/
 * @copyright Copyright (c) Pixel & Tonic, Inc.
 * @license https://craftcms.github.io/license/
 */

namespace craft\models;

use Craft;
use craft\base\Model;
use craft\helpers\Html;
use yii\base\InvalidConfigException;

/**
 * The VolumeFolder model class.
 *
 * @property-read Volume $volume
 * @property-read VolumeFolder|null $parent
 * @property VolumeFolder[] $children
 * @author Pixel & Tonic, Inc. <support@pixelandtonic.com>
 * @since 3.0.0
 */
class VolumeFolder extends Model
{
    /**
     * @var int|null ID
     */
    public ?int $id = null;

    /**
     * @var int|string|null Parent ID
     */
    public string|int|null $parentId = null;

    /**
     * @var int|null Volume ID
     */
    public ?int $volumeId = null;

    /**
     * @var string|null Name
     */
    public ?string $name = null;

    /**
     * @var string|null Path
     */
    public ?string $path = null;

    /**
     * @var string|null UID
     */
    public ?string $uid = null;

    /**
     * @var VolumeFolder[]|null
     */
    private ?array $_children = null;

    /**
     * @var bool
     */
    private bool $_hasChildren;

    /**
     * @inheritdoc
     */
    protected function defineRules(): array
    {
        $rules = parent::defineRules();
        $rules[] = [['id', 'parentId', 'volumeId'], 'number', 'integerOnly' => true];
        return $rules;
    }

    /**
     * Use the folder name as the string representation.
     *
     * @return string
     */
    public function __toString(): string
    {
        return (string)$this->name ?: static::class;
    }

    /**
     * @return Volume
     * @throws InvalidConfigException if [[volumeId]] is invalid
     */
    public function getVolume(): Volume
    {
        if (!isset($this->volumeId)) {
            return Craft::$app->getVolumes()->getTemporaryVolume();
        }

        if (($volume = Craft::$app->getVolumes()->getVolumeById($this->volumeId)) === null) {
            throw new InvalidConfigException('Invalid volume ID: ' . $this->volumeId);
        }

        return $volume;
    }

    /**
     * Returns info about the folder for an element index’s source path configuration.
     *
<<<<<<< HEAD
     * @return array
     * @since 4.4.0
=======
     * @return array|null
     * @since 3.8.0
>>>>>>> b8c91d44
     */
    public function getSourcePathInfo(): ?array
    {
        if (!$this->volumeId) {
            return null;
        }

        $volume = $this->getVolume();
        $userSession = Craft::$app->getUser();
        $canCreate = $userSession->checkPermission("createFoldersInVolume:$volume->uid");

        $info = [
            'uri' => sprintf('assets/%s%s', $volume->handle, $this->path ? sprintf('/%s', trim($this->path, '/')) : ''),
            'folderId' => (int)$this->id,
            'hasChildren' => $this->getHasChildren(),
            'canCreate' => $canCreate,
        ];

        // Is this a root folder?
        if (!$this->parentId) {
            $info += [
                'label' => Html::tag('span', '', ['data-icon' => 'home']),
                'altLabel' => Craft::t('app', '{volume} root', [
                    'volume' => Craft::t('site', $volume->name),
                ]),
                'handle' => $volume->handle,
            ];
        } else {
            $canRename = $canCreate & $userSession->checkPermission("deleteFilesAndFoldersInVolume:$volume->uid");
            $canDelete = $userSession->checkPermission("deletePeerFilesInVolume:$volume->uid");
            $canMove = $canDelete && $userSession->checkPermission("editPeerFilesInVolume:$volume->uid");

            $info += [
                'label' => $this->name,
                'criteria' => [
                    'folderId' => $this->id,
                ],
                'canRename' => $canRename,
                'canMove' => $canMove,
                'canDelete' => $canDelete,
            ];
        }

        return $info;
    }

    /**
     * Returns whether the folder has any child folders.
     *
     * @return bool
     * @since 4.4.0
     */
    public function getHasChildren(): bool
    {
        if (isset($this->_children)) {
            return !empty($this->_children);
        }

        if (!isset($this->_hasChildren)) {
            $this->_hasChildren = Craft::$app->getAssets()->foldersExist(['parentId' => $this->id]);
        }

        return $this->_hasChildren;
    }

    /**
     * Sets whether the folder has any child folders.
     *
     * @param bool $value
     * @since 4.4.0
     */
    public function setHasChildren(bool $value)
    {
        $this->_hasChildren = $value;
    }

    /**
     * Set the child folders.
     *
     * @param VolumeFolder[] $children
     */
    public function setChildren(array $children): void
    {
        $this->_children = $children;
    }

    /**
     * Get this folder's children.
     *
     * @return VolumeFolder[]
     */
    public function getChildren(): array
    {
        if (isset($this->_children)) {
            return $this->_children;
        }

        return $this->_children = Craft::$app->getAssets()->findFolders(['parentId' => $this->id]);
    }

    /**
     * @return VolumeFolder|null
     */
    public function getParent(): ?VolumeFolder
    {
        if (!$this->parentId) {
            return null;
        }

        return Craft::$app->getAssets()->getFolderById($this->parentId);
    }

    /**
     * Add a child folder manually.
     *
     * @param VolumeFolder $folder
     */
    public function addChild(VolumeFolder $folder): void
    {
        if (!isset($this->_children)) {
            $this->_children = [];
        }

        $this->_children[] = $folder;
    }
}<|MERGE_RESOLUTION|>--- conflicted
+++ resolved
@@ -103,13 +103,8 @@
     /**
      * Returns info about the folder for an element index’s source path configuration.
      *
-<<<<<<< HEAD
-     * @return array
+     * @return array|null
      * @since 4.4.0
-=======
-     * @return array|null
-     * @since 3.8.0
->>>>>>> b8c91d44
      */
     public function getSourcePathInfo(): ?array
     {
