<?php
/**
 * @link https://craftcms.com/
 * @copyright Copyright (c) Pixel & Tonic, Inc.
 * @license https://craftcms.github.io/license/
 */

namespace craft\models;

use Craft;
use craft\base\Model;
use craft\helpers\Html;
use yii\base\InvalidConfigException;

/**
 * The VolumeFolder model class.
 *
 * @property-read Volume $volume
 * @property-read VolumeFolder|null $parent
 * @property VolumeFolder[] $children
 * @author Pixel & Tonic, Inc. <support@pixelandtonic.com>
 * @since 3.0.0
 */
class VolumeFolder extends Model
{
    /**
     * @var int|null ID
     */
    public ?int $id = null;

    /**
     * @var int|string|null Parent ID
     */
    public string|int|null $parentId = null;

    /**
     * @var int|null Volume ID
     */
    public ?int $volumeId = null;

    /**
     * @var string|null Name
     */
    public ?string $name = null;

    /**
     * @var string|null Path
     */
    public ?string $path = null;

    /**
     * @var string|null UID
     */
    public ?string $uid = null;

    /**
     * @var VolumeFolder[]|null
     */
    private ?array $_children = null;

    /**
     * @var bool
     */
    private bool $_hasChildren;

    /**
     * @inheritdoc
     */
    protected function defineRules(): array
    {
        $rules = parent::defineRules();
        $rules[] = [['id', 'parentId', 'volumeId'], 'number', 'integerOnly' => true];
        return $rules;
    }

    /**
     * Use the folder name as the string representation.
     *
     * @return string
     */
    public function __toString(): string
    {
        return (string)$this->name ?: static::class;
    }

    /**
     * @return Volume
     * @throws InvalidConfigException if [[volumeId]] is invalid
     */
    public function getVolume(): Volume
    {
        if (!isset($this->volumeId)) {
            return Craft::$app->getVolumes()->getTemporaryVolume();
        }

        if (($volume = Craft::$app->getVolumes()->getVolumeById($this->volumeId)) === null) {
            throw new InvalidConfigException('Invalid volume ID: ' . $this->volumeId);
        }

        return $volume;
    }

    /**
     * Returns info about the folder for an element index’s source path configuration.
     *
     * @return array|null
     * @since 4.4.0
     */
    public function getSourcePathInfo(): ?array
    {
        if (!$this->volumeId) {
            return null;
        }

        $volume = $this->getVolume();
        $userSession = Craft::$app->getUser();
<<<<<<< HEAD
        $canCreate = $userSession->checkPermission("createFolders:$volume->uid");
=======
        $canCreate = $userSession->checkPermission("createFoldersInVolume:$volume->uid");
        $canDelete = $userSession->checkPermission("deletePeerFilesInVolume:$volume->uid");
        $canMove = $canDelete && $userSession->checkPermission("editPeerFilesInVolume:$volume->uid");
>>>>>>> cd746d8c

        $info = [
            'uri' => sprintf('assets/%s%s', $volume->handle, $this->path ? sprintf('/%s', trim($this->path, '/')) : ''),
            'folderId' => (int)$this->id,
            'hasChildren' => $this->getHasChildren(),
            'canCreate' => $canCreate,
            'canMoveSubItems' => $canMove,
        ];

        // Is this a root folder?
        if (!$this->parentId) {
            $info += [
                'icon' => 'home',
                'label' => Craft::t('app', '{volume} root', [
                    'volume' => Html::encode(Craft::t('site', $volume->name)),
                ]),
                'handle' => $volume->handle,
            ];
        } else {
<<<<<<< HEAD
            $canRename = $canCreate & $userSession->checkPermission("deleteAssets:$volume->uid");
            $canDelete = $userSession->checkPermission("deletePeerAssets:$volume->uid");
            $canMove = $canDelete && $userSession->checkPermission("savePeerAssets:$volume->uid");
=======
            $canRename = $canCreate & $userSession->checkPermission("deleteFilesAndFoldersInVolume:$volume->uid");
>>>>>>> cd746d8c

            $info += [
                'label' => Html::encode($this->name),
                'criteria' => [
                    'folderId' => $this->id,
                ],
                'canRename' => $canRename,
                'canMove' => $canMove,
                'canDelete' => $canDelete,
            ];
        }

        return $info;
    }

    /**
     * Returns whether the folder has any child folders.
     *
     * @return bool
     * @since 4.4.0
     */
    public function getHasChildren(): bool
    {
        if (isset($this->_children)) {
            return !empty($this->_children);
        }

        if (!isset($this->_hasChildren)) {
            $this->_hasChildren = Craft::$app->getAssets()->foldersExist(['parentId' => $this->id]);
        }

        return $this->_hasChildren;
    }

    /**
     * Sets whether the folder has any child folders.
     *
     * @param bool $value
     * @since 4.4.0
     */
    public function setHasChildren(bool $value)
    {
        $this->_hasChildren = $value;
    }

    /**
     * Set the child folders.
     *
     * @param VolumeFolder[] $children
     */
    public function setChildren(array $children): void
    {
        $this->_children = $children;
    }

    /**
     * Get this folder's children.
     *
     * @return VolumeFolder[]
     */
    public function getChildren(): array
    {
        if (isset($this->_children)) {
            return $this->_children;
        }

        return $this->_children = Craft::$app->getAssets()->findFolders(['parentId' => $this->id]);
    }

    /**
     * @return VolumeFolder|null
     */
    public function getParent(): ?VolumeFolder
    {
        if (!$this->parentId) {
            return null;
        }

        return Craft::$app->getAssets()->getFolderById($this->parentId);
    }

    /**
     * Add a child folder manually.
     *
     * @param VolumeFolder $folder
     */
    public function addChild(VolumeFolder $folder): void
    {
        if (!isset($this->_children)) {
            $this->_children = [];
        }

        $this->_children[] = $folder;
    }
}<|MERGE_RESOLUTION|>--- conflicted
+++ resolved
@@ -114,13 +114,9 @@
 
         $volume = $this->getVolume();
         $userSession = Craft::$app->getUser();
-<<<<<<< HEAD
         $canCreate = $userSession->checkPermission("createFolders:$volume->uid");
-=======
-        $canCreate = $userSession->checkPermission("createFoldersInVolume:$volume->uid");
-        $canDelete = $userSession->checkPermission("deletePeerFilesInVolume:$volume->uid");
-        $canMove = $canDelete && $userSession->checkPermission("editPeerFilesInVolume:$volume->uid");
->>>>>>> cd746d8c
+        $canDelete = $userSession->checkPermission("deletePeerAssets:$volume->uid");
+        $canMove = $canDelete && $userSession->checkPermission("savePeerAssets:$volume->uid");
 
         $info = [
             'uri' => sprintf('assets/%s%s', $volume->handle, $this->path ? sprintf('/%s', trim($this->path, '/')) : ''),
@@ -140,13 +136,7 @@
                 'handle' => $volume->handle,
             ];
         } else {
-<<<<<<< HEAD
             $canRename = $canCreate & $userSession->checkPermission("deleteAssets:$volume->uid");
-            $canDelete = $userSession->checkPermission("deletePeerAssets:$volume->uid");
-            $canMove = $canDelete && $userSession->checkPermission("savePeerAssets:$volume->uid");
-=======
-            $canRename = $canCreate & $userSession->checkPermission("deleteFilesAndFoldersInVolume:$volume->uid");
->>>>>>> cd746d8c
 
             $info += [
                 'label' => Html::encode($this->name),
