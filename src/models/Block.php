<?php
namespace Blocks;

/**
 *
 */
class Block extends Model
{
	// Model properties

	protected $tableName = 'blocks';
	protected $settingsTableName = 'blocksettings';
	protected $foreignKeyName = 'block_id';
	protected $classSuffix = 'Block';
	public $hasSettings = true;

	protected $attributes = array(
		'name'         => AttributeType::Name,
		'handle'       => array('type' => AttributeType::Handle, 'reservedWords' => 'id,date_created,date_updated,uid,title'),
		'class'        => AttributeType::ClassName,
		'instructions' => AttributeType::Text,
		'required'     => AttributeType::Boolean,
		'sort_order'   => AttributeType::SortOrder
	);

	// Block subclass properties

	public $blocktypeName;

	public $required;

	protected $settingsTemplate;
	protected $columnType = AttributeType::Text;


	/**
	 * Get the content column type
	 * @return string
	 */
	public function getColumnType()
	{
		return $this->columnType;
	}

	/**
	 * Display the blocktype's settings
	 *
	 * @param $idPrefix
	 * @param $namePrefix
	 * @return string
	 */
	public function displaySettings($idPrefix, $namePrefix)
	{
		if (empty($this->settingsTemplate))
			return '';

		$variables = array(
			'idPrefix'   => $idPrefix,
			'namePrefix' => $namePrefix,
			'settings'   => $this->settings
		);

		$template = b()->controller->loadTemplate($this->settingsTemplate, $variables, true);
		return $template;
	}

	/**
	 * Display the field
	 * @return string
	 */
	public function displayField($data)
	{
		if (empty($this->fieldTemplate))
			return '';

		$variables = array(
			'handle'   => $this->handle,
			'settings' => $this->settings,
			'data'     => $data
		);

		$template = b()->controller->loadTemplate($this->fieldTemplate, $variables, true);
		return $template;
	}

	/**
	 * Provides an opportunity to modify the post data before it gets saved to the database.
	 * This function is required for blocktypes that post array data that can't be converted to a string.
	 * @param mixed $data
	 * @return string
	 */
	public function modifyPostData($data)
	{
		return (string)$data;
	}

<<<<<<< HEAD
=======
	/**
	 * Provides an opportunity to modify the saved data as it's getting attached to the block
	 * @param string $data
	 */
	public function setData($data)
	{
		$this->_data = $data;
	}

	/**
	 * Returns the data
	 * @return mixed
	 */
	public function getData()
	{
		return $this->_data;
	}

	/**
	 * String representation of the block
	 * @return string
	 */
	function __toString()
	{
		return (string)$this->_data;
	}

>>>>>>> 26b576d3
}<|MERGE_RESOLUTION|>--- conflicted
+++ resolved
@@ -93,35 +93,4 @@
 	{
 		return (string)$data;
 	}
-
-<<<<<<< HEAD
-=======
-	/**
-	 * Provides an opportunity to modify the saved data as it's getting attached to the block
-	 * @param string $data
-	 */
-	public function setData($data)
-	{
-		$this->_data = $data;
-	}
-
-	/**
-	 * Returns the data
-	 * @return mixed
-	 */
-	public function getData()
-	{
-		return $this->_data;
-	}
-
-	/**
-	 * String representation of the block
-	 * @return string
-	 */
-	function __toString()
-	{
-		return (string)$this->_data;
-	}
-
->>>>>>> 26b576d3
 }