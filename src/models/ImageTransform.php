--- conflicted
+++ resolved
@@ -113,8 +113,6 @@
     /**
      * @inheritdoc
      */
-<<<<<<< HEAD
-=======
     public function __construct($config = [])
     {
         if (isset($config['width']) && !$config['width']) {
@@ -133,7 +131,6 @@
     /**
      * @inheritdoc
      */
->>>>>>> a5022cde
     public function init(): void
     {
         parent::init();
