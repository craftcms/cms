<?php

/**
 * @abstract
 */
abstract class BaseContentModel extends BaseModel
{
	protected $foreignKey;
	protected $model;

	/**
	 * Returns an instance of the specified model
	 *
	 * @access public
	 *
	 * @static
	 *
	 * @param string $class
	 *
	 * @return object The model instance
	 */
	public static function model($class = __CLASS__)
	{
		return parent::model($class);
	}

	protected $attributes = array(
		'num'    => array('type' => AttributeType::Integer, 'required' => true),
		'label'  => array('type' => AttributeType::String, 'maxSize' => 150),
		'active' => array('type' => AttributeType::Boolean, 'required' => true),
		'type'   => array('type' => AttributeType::Enum, 'values' => 'published,draft,autosave', 'default' => 'draft', 'required' => true),
	);

<<<<<<< HEAD
	/**
	 * @access public
	 *
	 * @return array
	 */
	public function getBelongsTo()
=======
	public function init()
>>>>>>> faa731c9
	{
		$this->belongsTo = array(
			$this->foreignKey => $this->model,
			'content'         => 'Content'
		);
	}
}<|MERGE_RESOLUTION|>--- conflicted
+++ resolved
@@ -31,16 +31,12 @@
 		'type'   => array('type' => AttributeType::Enum, 'values' => 'published,draft,autosave', 'default' => 'draft', 'required' => true),
 	);
 
-<<<<<<< HEAD
 	/**
 	 * @access public
 	 *
 	 * @return array
 	 */
-	public function getBelongsTo()
-=======
 	public function init()
->>>>>>> faa731c9
 	{
 		$this->belongsTo = array(
 			$this->foreignKey => $this->model,
