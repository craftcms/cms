<?php
/**
 * @link https://craftcms.com/
 * @copyright Copyright (c) Pixel & Tonic, Inc.
 * @license https://craftcms.github.io/license/
 */

namespace craft\models;

use Craft;
use craft\base\BaseFsInterface;
use craft\base\Field;
use craft\base\FieldLayoutProviderInterface;
use craft\base\FsInterface;
use craft\base\Model;
use craft\behaviors\FieldLayoutBehavior;
use craft\elements\Asset;
use craft\fs\MissingFs;
use craft\helpers\App;
use craft\helpers\ArrayHelper;
use craft\helpers\StringHelper;
use craft\records\Volume as VolumeRecord;
use craft\validators\HandleValidator;
use craft\validators\UniqueValidator;
use Generator;
use yii\base\InvalidConfigException;

/**
 * Volume model class.
 *
 * @mixin FieldLayoutBehavior
 * @property FsInterface $fs
 * @property string $fsHandle
 * @author Pixel & Tonic, Inc. <support@pixelandtonic.com>
 * @since 4.0.0
 */
class Volume extends Model implements BaseFsInterface, FieldLayoutProviderInterface
{
    /**
     * @var int|null ID
     */
    public ?int $id = null;

    /**
     * @var string|null Name
     */
    public ?string $name = null;

    /**
     * @var string|null Handle
     */
    public ?string $handle = null;

    /**
     * @var string Title translation method
     * @phpstan-var Field::TRANSLATION_METHOD_NONE|Field::TRANSLATION_METHOD_SITE|Field::TRANSLATION_METHOD_SITE_GROUP|Field::TRANSLATION_METHOD_LANGUAGE|Field::TRANSLATION_METHOD_CUSTOM
     */
    public string $titleTranslationMethod = Field::TRANSLATION_METHOD_SITE;

    /**
     * @var string|null Title translation key format
     */
    public ?string $titleTranslationKeyFormat = null;

    /**
     * @var int|null Sort order
     */
    public ?int $sortOrder = null;

    /**
     * @var int|null Field layout ID
     */
    public ?int $fieldLayoutId = null;

    /**
     * @var string|null UID
     */
    public ?string $uid = null;

    /**
     * @var string The subpath to use in the transform filesystem
     */
    public string $transformSubpath = '';

    /**
     * @var string The subpath to use in the filesystem for uploading files to this volume
     * @see getSubpath()
     * @see setSubpath()
     */
    private string $_subpath = '';

    /**
     * @var FsInterface|null
     * @see getFs()
     * @see setFs()
     */
    private ?FsInterface $_fs = null;

    /**
     * @var string|null
     * @see getFsHandle()
     * @see setFsHandle()
     */
    private ?string $_fsHandle = null;

    /**
     * @var FsInterface|null
     * @see getTransformFs()
     * @see setTransformFs()
     */
    private ?FsInterface $_transformFs = null;

    /**
     * @var string|null
     * @see getTransformFsHandle()
     * @see setTransformFsHandle()
     */
    private ?string $_transformFsHandle = null;

    /**
     * Constructor
     *
     * @param array $config
     */
    public function __construct($config = [])
    {
        if (isset($config['fs']) && is_string($config['fs'])) {
            $config['fsHandle'] = ArrayHelper::remove($config, 'fs');
        }

        if (isset($config['transformFs']) && is_string($config['transformFs'])) {
            $config['transformFsHandle'] = ArrayHelper::remove($config, 'transformFs');
        }

        parent::__construct($config);
    }

    /**
     * @inheritdoc
     */
    protected function defineBehaviors(): array
    {
        return [
            'fieldLayout' => [
                'class' => FieldLayoutBehavior::class,
                'elementType' => Asset::class,
            ],
        ];
    }

    /**
     * @inheritdoc
     */
    public function attributeLabels(): array
    {
        return [
            'handle' => Craft::t('app', 'Handle'),
            'name' => Craft::t('app', 'Name'),
            'url' => Craft::t('app', 'URL'),
            'fsHandle' => Craft::t('app', 'Asset Filesystem'),
<<<<<<< HEAD
            'subpath' => Craft::t('app', 'Subpath'),
=======
>>>>>>> 6676cd63
            'transformFsHandle' => Craft::t('app', 'Transform Filesystem'),
            'transformSubpath' => Craft::t('app', 'Transform Subpath'),
        ];
    }

    /**
     * @inheritdoc
     */
    protected function defineRules(): array
    {
        $rules = parent::defineRules();
        $rules[] = [['id', 'fieldLayoutId'], 'number', 'integerOnly' => true];
        $rules[] = [['name', 'handle'], UniqueValidator::class, 'targetClass' => VolumeRecord::class];
        $rules[] = [['name', 'handle', 'fsHandle'], 'required'];
        $rules[] = [
            ['handle'],
            HandleValidator::class,
            'reservedWords' => [
                'dateCreated',
                'dateUpdated',
                'edit',
                'id',
                'temp',
                'title',
                'uid',
            ],
        ];
        $rules[] = [['fieldLayout'], 'validateFieldLayout'];
        $rules[] = [['subpath'], fn($attribute) => $this->validateUniqueSubpath($attribute), 'skipOnEmpty' => false];
        $rules[] = [
            ['fsHandle'],
            'compare',
            'compareAttribute' => 'fsHandle',
            'compareValue' => Craft::$app->getConfig()->getGeneral()->tempUploadsFs,
            'operator' => '!=',
            'message' => Craft::t('app', 'This filesystem has been reserved for temporary asset uploads. Please choose a different one for your volume.'),
        ];
        $rules[] = [
            ['transformFsHandle'],
            'compare',
            'compareAttribute' => 'transformFsHandle',
            'compareValue' => Craft::$app->getConfig()->getGeneral()->tempUploadsFs,
            'operator' => '!=',
            'message' => Craft::t('app', 'This filesystem has been reserved for temporary asset uploads. Please choose a different one for your volume.'),
        ];

        return $rules;
    }

    /**
     * Validate a unique subpath - not just the entire subpath, but even just the first subfolder
     *
     * e.g. if Volume A uses $MY_FS and its subpath is set to foo/bar,
     * and Volume B wishes to also use $MY_FS
     * and its subpath is either empty, or set to foo, foo/bar, or foo/bar/baz,
     * it should result in a validation error due to the conflict with Volume A
     */
    private function validateUniqueSubpath(string $attribute): void
    {
        // get all volumes that use the same FS, excluding current volume
        $query = VolumeRecord::find()
            ->andWhere(['fs' => $this->_fsHandle])
            ->asArray();

        if ($this->id !== null) {
            $query->andWhere('id != ' . $this->id);
        }

        $records = $query->all();

        // if there are other volumes using the same FS
        // and this volume wants to have an empty subpath - add error
        if (!empty($records) && empty($this->$attribute)) {
            $this->addError($attribute, Craft::t('app', 'A subpath is required for this filesystem.'));
        }

        // make sure subpath starts with a unique dir across all volumes that use this FS
        foreach ($records as $record) {
            if (strcmp(explode('/', $record[$attribute])[0], explode('/', $this->$attribute)[0]) === 0) {
                $this->addError($attribute, Craft::t('app', 'The subpath cannot overlap with any other volumes sharing the same filesystem.'));
            }
        }
    }

    /**
     * Validates the field layout.
     */
    public function validateFieldLayout(): void
    {
        $fieldLayout = $this->getFieldLayout();
        $fieldLayout->reservedFieldHandles = [
            'alt',
            'extension',
            'filename',
            'folder',
            'height',
            'kind',
            'size',
            'volume',
            'width',
        ];

        if (!$fieldLayout->validate()) {
            $this->addModelErrors($fieldLayout, 'fieldLayout');
        }
    }

    /**
     * @inheritdoc
     */
    public function getHandle(): ?string
    {
        return $this->handle;
    }

    /**
     * @inheritdoc
     */
    public function getFieldLayout(): FieldLayout
    {
        /** @var FieldLayoutBehavior $behavior */
        $behavior = $this->getBehavior('fieldLayout');
        return $behavior->getFieldLayout();
    }

    /**
     * Returns the volume’s filesystem.
     *
     * @return FsInterface
     * @throws InvalidConfigException if [[fsHandle]] is missing or invalid
     */
    public function getFs(): FsInterface
    {
        if (!isset($this->_fs)) {
            $handle = $this->getFsHandle();
            if (!$handle) {
                throw new InvalidConfigException('Volume is missing its filesystem handle.');
            }
            $fs = Craft::$app->getFs()->getFilesystemByHandle($handle);
            if (!$fs) {
                Craft::error("Invalid filesystem handle: $this->_fsHandle for the $this->name volume.");
                return new MissingFs(['handle' => $this->_fsHandle]);
            }
            $this->_fs = $fs;
        }

        return $this->_fs;
    }

    /**
     * Set the filesystem.
     *
     * @param FsInterface $fs
     */
    public function setFs(FsInterface $fs): void
    {
        $this->_fs = $fs;
        $this->_fsHandle = $fs->handle;
    }

    /**
     * Returns the filesystem handle.
     *
     * @param bool $parse Whether to parse the name for an alias or environment variable
     * @return string|null
     */
    public function getFsHandle(bool $parse = true): ?string
    {
        if ($this->_fsHandle) {
            return $parse ? App::parseEnv($this->_fsHandle) : $this->_fsHandle;
        }
        return null;
    }

    /**
     * Sets the filesystem handle.
     *
     * @param string $handle
     */
    public function setFsHandle(string $handle): void
    {
        $this->_fsHandle = $handle;
        $this->_fs = null;
    }


    /**
     * Returns the volume’s transform filesystem.
     *
     * @return FsInterface
     * @throws InvalidConfigException if [[fsHandle]] is missing or invalid
     */
    public function getTransformFs(): FsInterface
    {
        if (!isset($this->_transformFs)) {
            $handle = $this->getTransformFsHandle();
            if (!$handle) {
                return $this->getFs();
            }
            $fs = Craft::$app->getFs()->getFilesystemByHandle($handle);
            if (!$fs) {
                throw new InvalidConfigException("Invalid filesystem handle: $handle");
            }
            $this->_transformFs = $fs;
        }

        return $this->_transformFs;
    }

    /**
     * Set the transform filesystem.
     *
     * @param ?FsInterface $fs
     */
    public function setTransformFs(?FsInterface $fs): void
    {
        if ($fs) {
            $this->_transformFs = $fs;
            $this->_transformFsHandle = $fs->handle;
        } else {
            $this->_transformFsHandle = $this->_transformFs = null;
        }
    }

    /**
     * Returns the transform filesystem handle. If none set, will return the current fs handle.
     *
     * @param bool $parse Whether to parse the name for an alias or environment variable
     * @return string|null
     */
    public function getTransformFsHandle(bool $parse = true): ?string
    {
        if ($this->_transformFsHandle) {
            return $parse ? App::parseEnv($this->_transformFsHandle) : $this->_transformFsHandle;
        }
        return null;
    }

    /**
     * Sets the transform filesystem handle.
     *
     * @param string|null $handle
     */
    public function setTransformFsHandle(?string $handle): void
    {
        $this->_transformFsHandle = $handle;
        $this->_transformFs = null;
    }

    /**
     * Returns the volume’s config.
     *
     * @return array
     */
    public function getConfig(): array
    {
        $config = [
            'name' => $this->name,
            'handle' => $this->handle,
            'fs' => $this->_fsHandle,
            'subpath' => $this->_subpath,
            'transformFs' => $this->_transformFsHandle,
            'transformSubpath' => $this->transformSubpath,
            'titleTranslationMethod' => $this->titleTranslationMethod,
            'titleTranslationKeyFormat' => $this->titleTranslationKeyFormat ?: null,
            'sortOrder' => $this->sortOrder,
        ];

        $fieldLayout = $this->getFieldLayout();
        $fieldLayoutConfig = $fieldLayout->getConfig();
        if ($fieldLayoutConfig) {
            $config['fieldLayouts'] = [
                $fieldLayout->uid => $fieldLayoutConfig,
            ];
        }

        return $config;
    }

    /**
     * @inheritdoc
     */
    public function getRootUrl(): ?string
    {
        $rootUrl = $this->getFs()->getRootUrl() ?? '';
        return ($rootUrl !== '' ? StringHelper::ensureRight($rootUrl, '/') : '') . $this->getSubpath();
    }

    /**
     * Returns the volume’s subpath.
     *
     * @param bool $ensureTrailing Whether to include a trailing slash
     * @return string
     * @since 5.0.0
     */
    public function getSubpath(bool $ensureTrailing = true): string
    {
        if ($ensureTrailing) {
            return ($this->_subpath !== '' ? StringHelper::ensureRight($this->_subpath, '/') : '');
        }

        return $this->_subpath;
    }

    /**
     * Sets the volume’s subpath, ensuring it's a string.
     *
     * @param string|null $subpath
     * @return void
     */
    public function setSubpath(?string $subpath): void
    {
        $this->_subpath = $subpath ?? '';
    }

    /**
     * @inheritdoc
     */
    public function getFileList(string $directory = '', bool $recursive = true): Generator
    {
        return $this->getFs()->getFileList($this->getSubpath() . $directory, $recursive);
    }

    /**
     * @inheritdoc
     */
    public function getFileSize(string $uri): int
    {
        return $this->getFs()->getFileSize($this->getSubpath() . $uri);
    }

    /**
     * @inheritdoc
     */
    public function getDateModified(string $uri): int
    {
        return $this->getFs()->getDateModified($this->getSubpath() . $uri);
    }


    /**
     * @inheritdoc
     */
    public function write(string $path, string $contents, array $config = []): void
    {
        $this->getFs()->write($this->getSubpath() . $path, $contents, $config);
    }

    /**
     * @inheritdoc
     */
    public function read(string $path): string
    {
        return $this->getFs()->read($this->getSubpath() . $path);
    }

    /**
     * @inheritdoc
     */
    public function writeFileFromStream(string $path, $stream, array $config = []): void
    {
        $this->getFs()->writeFileFromStream($this->getSubpath() . $path, $stream, $config);
    }

    /**
     * @inheritdoc
     */
    public function fileExists(string $path): bool
    {
        return $this->getFs()->fileExists($this->getSubpath() . $path);
    }

    /**
     * @inheritdoc
     */
    public function deleteFile(string $path): void
    {
        $this->getFs()->deleteFile($this->getSubpath() . $path);
    }

    /**
     * @inheritdoc
     */
    public function renameFile(string $path, string $newPath): void
    {
        $subpath = $this->getSubpath();
        $this->getFs()->renameFile($subpath . $path, $subpath . $newPath);
    }

    /**
     * @inheritdoc
     */
    public function copyFile(string $path, string $newPath): void
    {
        $subpath = $this->getSubpath();
        $this->getFs()->copyFile($subpath . $path, $subpath . $newPath);
    }

    /**
     * @inheritdoc
     */
    public function getFileStream(string $uriPath)
    {
        return $this->getFs()->getFileStream($this->getSubpath() . $uriPath);
    }

    /**
     * @inheritdoc
     */
    public function directoryExists(string $path): bool
    {
        return $this->getFs()->directoryExists($this->getSubpath() . $path);
    }

    /**
     * @inheritdoc
     */
    public function createDirectory(string $path, array $config = []): void
    {
        $this->getFs()->createDirectory($this->getSubpath() . $path, $config);
    }

    /**
     * @inheritdoc
     */
    public function deleteDirectory(string $path): void
    {
        $this->getFs()->deleteDirectory($this->getSubpath() . $path);
    }

    /**
     * @inheritdoc
     */
    public function renameDirectory(string $path, string $newName): void
    {
        $this->getFs()->renameDirectory($this->getSubpath() . $path, $newName);
    }
}<|MERGE_RESOLUTION|>--- conflicted
+++ resolved
@@ -158,10 +158,7 @@
             'name' => Craft::t('app', 'Name'),
             'url' => Craft::t('app', 'URL'),
             'fsHandle' => Craft::t('app', 'Asset Filesystem'),
-<<<<<<< HEAD
             'subpath' => Craft::t('app', 'Subpath'),
-=======
->>>>>>> 6676cd63
             'transformFsHandle' => Craft::t('app', 'Transform Filesystem'),
             'transformSubpath' => Craft::t('app', 'Transform Subpath'),
         ];
