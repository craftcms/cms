--- conflicted
+++ resolved
@@ -164,18 +164,7 @@
 		if (!isset($this->_content[$language]))
 			$this->_content[$language] = new Content($this, $language);
 
-<<<<<<< HEAD
 		return $this->_content[$language];
-=======
-	/**
-	 * Sets the content
-	 * @param $content
-	 * @return void
-	 */
-	public function setContent($content)
-	{
-		$this->_content = $content;
->>>>>>> a7423922
 	}
 
 	/**
@@ -555,29 +544,6 @@
 	}
 
 	/**
-<<<<<<< HEAD
-=======
-	 * Saves the record, whether it's new or existing
-	 *
-	 * @param bool $runValidation
-	 * @param null $attributes
-	 * @return bool
-	 */
-	public function save($runValidation = true, $attributes = null)
-	{
-		if ($this->isNewRecord)
-			return parent::save($runValidation, $attributes);
-
-		if (!$runValidation || $this->validate())
-		{
-			return $this->update($attributes);
-		}
-
-		return false;
-	}
-
-	/**
->>>>>>> a7423922
 	 * Creates the model's table
 	 */
 	public function createTable()
@@ -807,8 +773,6 @@
 				$this->_attributes[$attributeName] = $column['default'];
 		}
 	}
-<<<<<<< HEAD
-=======
 
 	/**
 	 * All models get these audit columns.
@@ -847,5 +811,4 @@
 	{
 		return parent::model(get_called_class());
 	}
->>>>>>> a7423922
 }