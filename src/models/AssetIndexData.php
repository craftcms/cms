--- conflicted
+++ resolved
@@ -50,10 +50,7 @@
 
     /**
      * @var bool|null Whether the path was skipped
-<<<<<<< HEAD
-=======
      * @since 4.0.0
->>>>>>> 407f08fc
      */
     public ?bool $isSkipped;
 
@@ -103,11 +100,7 @@
      */
     public function datetimeAttributes(): array
     {
-<<<<<<< HEAD
-        $attributes =  parent::datetimeAttributes();
-=======
         $attributes = parent::datetimeAttributes();
->>>>>>> 407f08fc
         $attributes[] = 'timestamp';
 
         return $attributes;
