<?php

namespace craft\migrations;

use craft\db\Migration;
use craft\db\Query;
use craft\helpers\Json;

/**
 * m180516_153000_uids_in_field_settings migration.
 */
class m180516_153000_uids_in_field_settings extends Migration
{
    /**
     * @inheritdoc
     */
    public function safeUp()
    {
        $fields = (new Query())
            ->select(['id', 'settings', 'type'])
            ->from(['{{%fields}}'])
            ->all();

        $folderIds = [];
        $sectionIds = [];
        $siteIds = [];
        $tagGroupIds = [];
        $categoryGroupIds = [];
        $userGroupIds = [];

        foreach ($fields as $field) {
            if ($field['settings']) {
                $settings = Json::decodeIfJson($field['settings']) ?: [];
            } else {
                $settings = [];
            }

            if (!empty($settings['targetSiteId'])) {
                $siteIds[] = $settings['targetSiteId'];
            }

            switch ($field['type']) {
                case 'craft\fields\Assets':
                    list(, $folderIds[]) = explode(':', $settings['defaultUploadLocationSource']);
                    list(, $folderIds[]) = explode(':', $settings['singleUploadLocationSource']);

                    if (is_array($settings['sources'])) {
                        foreach ($settings['sources'] as $source) {
                            list(, $folderIds[]) = explode(':', $source);
                        }
                    }

                    break;
                case 'craft\fields\Entries':
                    if (is_array($settings['sources'])) {
                        foreach ($settings['sources'] as $source) {
                            list(, $sectionIds[]) = explode(':', $source);
                        }
                    }

                    break;
                case 'craft\fields\Users':
                    if (is_array($settings['sources'])) {
                        foreach ($settings['sources'] as $source) {
                            if (strpos($source, ':') !== false) {
                                list(, $userGroupIds[]) = explode(':', $source);
                            }
                        }
                    }

                    break;
                case 'craft\fields\Categories':
                    list(, $categoryGroupIds[]) = explode(':', $settings['source']);

                    break;
                case 'craft\fields\Tags':
                    list(, $tagGroupIds[]) = explode(':', $settings['source']);

                    break;
            }
        }

        $folders = (new Query())
            ->select(['id', 'uid'])
            ->from(['{{%volumefolders}}'])
            ->where(['id' => $folderIds])
            ->pairs();

        $sections = (new Query())
            ->select(['id', 'uid'])
            ->from(['{{%sections}}'])
            ->where(['id' => $sectionIds])
            ->pairs();

        $userGroups = (new Query())
            ->select(['id', 'uid'])
            ->from(['{{%usergroups}}'])
            ->where(['id' => $userGroupIds])
            ->pairs();

        $sites = (new Query())
            ->select(['id', 'uid'])
            ->from(['{{%sites}}'])
            ->where(['id' => $siteIds])
            ->pairs();

        $tagGroups = (new Query())
            ->select(['id', 'uid'])
            ->from(['{{%taggroups}}'])
            ->where(['id' => $tagGroupIds])
            ->pairs();

        $categoryGroups = (new Query())
            ->select(['id', 'uid'])
            ->from(['{{%categorygroups}}'])
            ->where(['id' => $categoryGroupIds])
            ->pairs();

        foreach ($fields as $field) {
            if ($field['settings']) {
                $settings = Json::decodeIfJson($field['settings']) ?: [];
            } else {
                $settings = [];
            }

            if (array_key_exists('targetSiteId', $settings)) {
                $settings['targetSiteId'] = $sites[$settings['targetSiteId']] ?? null;
            }

            switch ($field['type']) {
                case 'craft\fields\Assets':
                    $default = explode(':', $settings['defaultUploadLocationSource']);
                    $single = explode(':', $settings['singleUploadLocationSource']);

<<<<<<< HEAD
                    $settings['defaultUploadLocationSource'] = isset($folders[$default[1]]) ? $default[0].':'.$folders[$default[1]] :  null;
                    $settings['singleUploadLocationSource'] = isset($folders[$single[1]]) ? $single[0].':'.$folders[$single[1]] :  null;
=======
                    $settings['defaultUploadLocationSource'] = $default[0] . ':' . $folders[$default[1]] ?? null;
                    $settings['singleUploadLocationSource'] = $single[0] . ':' . $folders[$single[1]] ?? null;
>>>>>>> d74f93ba

                    if (is_array($settings['sources'])) {
                        $newSources = [];

                        foreach ($settings['sources'] as $source) {
                            $source = explode(':', $source);
                            $newSources[] = $source[0] . ':' . $folders[$source[1]] ?? null;
                        }

                        $settings['sources'] = $newSources;
                    }

                    break;
                case 'craft\fields\Entries':
                    if (is_array($settings['sources'])) {
                        $newSources = [];

                        foreach ($settings['sources'] as $source) {
                            $source = explode(':', $source);
                            $newSources[] = $source[0] . ':' . $sections[$source[1]] ?? null;
                        }

                        $settings['sources'] = $newSources;
                    }

                    break;
                case 'craft\fields\Users':
                    if (is_array($settings['sources'])) {
                        $newSources = [];

                        foreach ($settings['sources'] as $source) {
                            $source = explode(':', $source);

                            if (count($source) > 1) {
                                $newSources[] = $source[0] . ':' . $userGroups[$source[1]] ?? null;
                            } else {
                                $newSources[] = $source[0];
                            }
                        }

                        $settings['sources'] = $newSources;
                    }

                    break;
                case 'craft\fields\Categories':
                    $source = explode(':', $settings['source']);
                    $settings['source'] = $source[0] . ':' . $categoryGroups[$source[1]] ?? null;

                    break;
                case 'craft\fields\Tags':
                    $source = explode(':', $settings['source']);
                    $settings['source'] = $source[0] . ':' . $tagGroups[$source[1]] ?? null;

                    break;
            }

            $settings = Json::encode($settings);

            $this->update('{{%fields}}', ['settings' => $settings], ['id' => $field['id']], [], false);
        }

        return true;
    }

    /**
     * @inheritdoc
     */
    public function safeDown()
    {
        echo "m180516_153000_uids_in_field_settings cannot be reverted.\n";
        return false;
    }
}<|MERGE_RESOLUTION|>--- conflicted
+++ resolved
@@ -132,13 +132,8 @@
                     $default = explode(':', $settings['defaultUploadLocationSource']);
                     $single = explode(':', $settings['singleUploadLocationSource']);
 
-<<<<<<< HEAD
-                    $settings['defaultUploadLocationSource'] = isset($folders[$default[1]]) ? $default[0].':'.$folders[$default[1]] :  null;
-                    $settings['singleUploadLocationSource'] = isset($folders[$single[1]]) ? $single[0].':'.$folders[$single[1]] :  null;
-=======
-                    $settings['defaultUploadLocationSource'] = $default[0] . ':' . $folders[$default[1]] ?? null;
-                    $settings['singleUploadLocationSource'] = $single[0] . ':' . $folders[$single[1]] ?? null;
->>>>>>> d74f93ba
+                    $settings['defaultUploadLocationSource'] = isset($folders[$default[1]]) ? $default[0] . ':' . $folders[$default[1]] :  null;
+                    $settings['singleUploadLocationSource'] = isset($folders[$single[1]]) ? $single[0] . ':' . $folders[$single[1]] :  null;
 
                     if (is_array($settings['sources'])) {
                         $newSources = [];
