<?php

namespace craft\migrations;

use Craft;
use craft\db\Migration;
use craft\db\Query;
use craft\db\Table;
use craft\elements\User;
use craft\fields\Matrix;
use craft\services\ProjectConfig;
use yii\console\Exception;

/**
 * m230511_215903_content_refactor migration.
 */
class m230511_215903_content_refactor extends BaseContentRefactorMigration
{
    /**
     * @inheritdoc
     */
    public function safeUp(): bool
    {
<<<<<<< HEAD
        // Before anything else, be absolutely certain that all custom fields' layout elements have unique UUIDs
        $uids = [];
        $fieldsService = Craft::$app->getFields();
        foreach ($fieldsService->getAllLayouts() as $fieldLayout) {
            foreach ($fieldLayout->getCustomFieldElements() as $layoutElement) {
                if (!isset($layoutElement->uid)) {
                    throw new Exception('A field layout element is missing its UUID. Reinstall Craft CMS ^4.4.14 and run `utils/fix-field-layout-uids` before upgrading to Craft CMS 5.');
                }
                if (isset($uids[$layoutElement->uid])) {
                    throw new Exception('A field layout element has a duplicate UUID. Reinstall Craft CMS ^4.4.14 and run `utils/fix-field-layout-uids` before upgrading to Craft CMS 5.');
                }
                $uids[$layoutElement->uid] = true;
            }
        }

        if (!$this->db->columnExists(Table::ELEMENTS_SITES, 'title')) {
            $this->addColumn(Table::ELEMENTS_SITES, 'title', $this->string()->after('siteId'));
            $this->addColumn(Table::ELEMENTS_SITES, 'content', $this->json()->after('uri'));
            $this->createIndex(null, Table::ELEMENTS_SITES, ['title', 'siteId']);
        }
=======
        $this->addColumn(Table::ELEMENTS_SITES, 'title', $this->string()->after('siteId'));
        $this->addColumn(Table::ELEMENTS_SITES, 'content', $this->json()->after('uri'));
        $this->createIndex(null, Table::ELEMENTS_SITES, ['title', 'siteId']);
>>>>>>> e443fb51

        $projectConfig = Craft::$app->getProjectConfig();
        $schemaVersion = $projectConfig->get('system.schemaVersion', true);
        $updateProjectConfig = version_compare($schemaVersion, '5.0.0', '<');

        // update addresses
        $this->updateElements(
            (new Query())->from(Table::ADDRESSES),
            Craft::$app->getAddresses()->getLayout(),
        );

        // update assets
        foreach (Craft::$app->getVolumes()->getAllVolumes() as $volume) {
            $this->updateElements(
                (new Query())->from(Table::ASSETS)->where(['volumeId' => $volume->id]),
                $volume->getFieldLayout(),
            );
        }

        // update categories
        foreach (Craft::$app->getCategories()->getAllGroups() as $group) {
            $this->updateElements(
                (new Query())->from(Table::CATEGORIES)->where(['groupId' => $group->id]),
                $group->getFieldLayout(),
            );
        }

        // update entries
        foreach (Craft::$app->getSections()->getAllSections() as $section) {
            foreach ($section->getEntryTypes() as $entryType) {
                $this->updateElements(
                    (new Query())->from(Table::ENTRIES)->where(['typeId' => $entryType->id]),
                    $entryType->getFieldLayout(),
                );
            }
        }

        // update global sets
        foreach (Craft::$app->getGlobals()->getAllSets() as $globalSet) {
            $this->updateElements([$globalSet->id], $globalSet->getFieldLayout());
        }

        // update Matrix blocks
        /** @var Matrix[] $matrixFields */
        $matrixFields = $fieldsService->getFieldsByType(Matrix::class);
        foreach ($matrixFields as $field) {
            foreach ($field->getBlockTypes() as $blockType) {
                $this->updateElements(
                    (new Query())->from(Table::MATRIXBLOCKS)->where(['typeId' => $blockType->id]),
                    $blockType->getFieldLayout(),
                    $field->contentTable,
                    sprintf('field_%s_', $blockType->handle),
                );
            }

            // if the field is global, drop the contentTable value from its config
            if ($updateProjectConfig && $field->context === 'global') {
                $projectConfig->remove(sprintf('%s.%s.settings.contentTable', ProjectConfig::PATH_FIELDS, $field->uid));
            }
        }

        // update tags
        foreach (Craft::$app->getTags()->getAllTagGroups() as $group) {
            $this->updateElements(
                (new Query())->from(Table::TAGS)->where(['groupId' => $group->id]),
                $group->getFieldLayout(),
            );
        }

        // update users
        $this->updateElements(
            (new Query())->from(Table::USERS),
            $fieldsService->getLayoutByType(User::class),
        );

        return true;
    }

    /**
     * @inheritdoc
     */
    public function safeDown(): bool
    {
        echo "m230511_215903_content_refactor cannot be reverted.\n";
        return false;
    }
}<|MERGE_RESOLUTION|>--- conflicted
+++ resolved
@@ -21,7 +21,6 @@
      */
     public function safeUp(): bool
     {
-<<<<<<< HEAD
         // Before anything else, be absolutely certain that all custom fields' layout elements have unique UUIDs
         $uids = [];
         $fieldsService = Craft::$app->getFields();
@@ -37,16 +36,9 @@
             }
         }
 
-        if (!$this->db->columnExists(Table::ELEMENTS_SITES, 'title')) {
-            $this->addColumn(Table::ELEMENTS_SITES, 'title', $this->string()->after('siteId'));
-            $this->addColumn(Table::ELEMENTS_SITES, 'content', $this->json()->after('uri'));
-            $this->createIndex(null, Table::ELEMENTS_SITES, ['title', 'siteId']);
-        }
-=======
         $this->addColumn(Table::ELEMENTS_SITES, 'title', $this->string()->after('siteId'));
         $this->addColumn(Table::ELEMENTS_SITES, 'content', $this->json()->after('uri'));
         $this->createIndex(null, Table::ELEMENTS_SITES, ['title', 'siteId']);
->>>>>>> e443fb51
 
         $projectConfig = Craft::$app->getProjectConfig();
         $schemaVersion = $projectConfig->get('system.schemaVersion', true);
