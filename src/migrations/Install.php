--- conflicted
+++ resolved
@@ -740,143 +740,6 @@
      */
     protected function createIndexes()
     {
-<<<<<<< HEAD
-        $this->createIndex($this->db->getIndexName('{{%assetindexdata}}', 'sessionId,volumeId'), '{{%assetindexdata}}', 'sessionId,volumeId');
-        $this->createIndex($this->db->getIndexName('{{%assetindexdata}}', 'volumeId', false, true), '{{%assetindexdata}}', 'volumeId', false);
-        $this->createIndex($this->db->getIndexName('{{%assets}}', 'filename,folderId', true), '{{%assets}}', 'filename,folderId', true);
-        $this->createIndex($this->db->getIndexName('{{%assets}}', 'folderId', false, true), '{{%assets}}', 'folderId', false);
-        $this->createIndex($this->db->getIndexName('{{%assets}}', 'volumeId', false, true), '{{%assets}}', 'volumeId', false);
-        $this->createIndex($this->db->getIndexName('{{%assettransformindex}}', 'volumeId,assetId,location', false), '{{%assettransformindex}}', 'volumeId,assetId,location', false);
-        $this->createIndex($this->db->getIndexName('{{%assettransforms}}', 'name', true), '{{%assettransforms}}', 'name', true);
-        $this->createIndex($this->db->getIndexName('{{%assettransforms}}', 'handle', true), '{{%assettransforms}}', 'handle', true);
-        $this->createIndex($this->db->getIndexName('{{%categories}}', 'groupId', false, true), '{{%categories}}', 'groupId', false);
-        $this->createIndex($this->db->getIndexName('{{%categorygroups}}', 'name', true), '{{%categorygroups}}', 'name', true);
-        $this->createIndex($this->db->getIndexName('{{%categorygroups}}', 'handle', true), '{{%categorygroups}}', 'handle', true);
-        $this->createIndex($this->db->getIndexName('{{%categorygroups}}', 'structureId', false, true), '{{%categorygroups}}', 'structureId', false);
-        $this->createIndex($this->db->getIndexName('{{%categorygroups}}', 'fieldLayoutId', false, true), '{{%categorygroups}}', 'fieldLayoutId', false);
-        $this->createIndex($this->db->getIndexName('{{%categorygroups_i18n}}', 'groupId,siteId', true), '{{%categorygroups_i18n}}', 'groupId,siteId', true);
-        $this->createIndex($this->db->getIndexName('{{%categorygroups_i18n}}', 'siteId', false, true), '{{%categorygroups_i18n}}', 'siteId', false);
-        $this->createIndex($this->db->getIndexName('{{%content}}', 'elementId,siteId', true), '{{%content}}', 'elementId,siteId', true);
-        $this->createIndex($this->db->getIndexName('{{%content}}', 'siteId', false, true), '{{%content}}', 'siteId', false);
-        $this->createIndex($this->db->getIndexName('{{%content}}', 'title', false, true), '{{%content}}', 'title', false);
-        $this->createIndex($this->db->getIndexName('{{%deprecationerrors}}', 'key,fingerprint', true), '{{%deprecationerrors}}', 'key,fingerprint', true);
-        $this->createIndex($this->db->getIndexName('{{%elementindexsettings}}', 'type', true), '{{%elementindexsettings}}', 'type', true);
-        $this->createIndex($this->db->getIndexName('{{%elements}}', 'fieldLayoutId', false, true), '{{%elements}}', 'fieldLayoutId', false);
-        $this->createIndex($this->db->getIndexName('{{%elements}}', 'type', false), '{{%elements}}', 'type', false);
-        $this->createIndex($this->db->getIndexName('{{%elements}}', 'enabled', false), '{{%elements}}', 'enabled', false);
-        $this->createIndex($this->db->getIndexName('{{%elements}}', 'archived,dateCreated', false), '{{%elements}}', 'archived,dateCreated', false);
-        $this->createIndex($this->db->getIndexName('{{%elements_i18n}}', 'elementId,siteId', true), '{{%elements_i18n}}', 'elementId,siteId', true);
-        $this->createIndex($this->db->getIndexName('{{%elements_i18n}}', 'uri,siteId', true), '{{%elements_i18n}}', 'uri,siteId', true);
-        $this->createIndex($this->db->getIndexName('{{%elements_i18n}}', 'siteId', false, true), '{{%elements_i18n}}', 'siteId', false);
-        $this->createIndex($this->db->getIndexName('{{%elements_i18n}}', 'slug,siteId', false), '{{%elements_i18n}}', 'slug,siteId', false);
-        $this->createIndex($this->db->getIndexName('{{%elements_i18n}}', 'enabled', false), '{{%elements_i18n}}', 'enabled', false);
-        $this->createIndex($this->db->getIndexName('{{%systemmessages}}', 'key,language', true), '{{%systemmessages}}', 'key,language', true);
-        $this->createIndex($this->db->getIndexName('{{%systemmessages}}', 'language', false), '{{%systemmessages}}', 'language', false);
-        $this->createIndex($this->db->getIndexName('{{%entries}}', 'postDate', false), '{{%entries}}', 'postDate', false);
-        $this->createIndex($this->db->getIndexName('{{%entries}}', 'expiryDate', false), '{{%entries}}', 'expiryDate', false);
-        $this->createIndex($this->db->getIndexName('{{%entries}}', 'authorId', false, true), '{{%entries}}', 'authorId', false);
-        $this->createIndex($this->db->getIndexName('{{%entries}}', 'sectionId', false, true), '{{%entries}}', 'sectionId', false);
-        $this->createIndex($this->db->getIndexName('{{%entries}}', 'typeId', false, true), '{{%entries}}', 'typeId', false);
-        $this->createIndex($this->db->getIndexName('{{%entrydrafts}}', 'sectionId', false, true), '{{%entrydrafts}}', 'sectionId', false);
-        $this->createIndex($this->db->getIndexName('{{%entrydrafts}}', 'entryId,siteId', false), '{{%entrydrafts}}', 'entryId,siteId', false);
-        $this->createIndex($this->db->getIndexName('{{%entrydrafts}}', 'siteId', false, true), '{{%entrydrafts}}', 'siteId', false);
-        $this->createIndex($this->db->getIndexName('{{%entrydrafts}}', 'creatorId', false, true), '{{%entrydrafts}}', 'creatorId', false);
-        $this->createIndex($this->db->getIndexName('{{%entrytypes}}', 'name,sectionId', true), '{{%entrytypes}}', 'name,sectionId', true);
-        $this->createIndex($this->db->getIndexName('{{%entrytypes}}', 'handle,sectionId', true), '{{%entrytypes}}', 'handle,sectionId', true);
-        $this->createIndex($this->db->getIndexName('{{%entrytypes}}', 'sectionId', false, true), '{{%entrytypes}}', 'sectionId', false);
-        $this->createIndex($this->db->getIndexName('{{%entrytypes}}', 'fieldLayoutId', false, true), '{{%entrytypes}}', 'fieldLayoutId', false);
-        $this->createIndex($this->db->getIndexName('{{%entryversions}}', 'sectionId', false, true), '{{%entryversions}}', 'sectionId', false);
-        $this->createIndex($this->db->getIndexName('{{%entryversions}}', 'entryId,siteId', false), '{{%entryversions}}', 'entryId,siteId', false);
-        $this->createIndex($this->db->getIndexName('{{%entryversions}}', 'siteId', false, true), '{{%entryversions}}', 'siteId', false);
-        $this->createIndex($this->db->getIndexName('{{%entryversions}}', 'creatorId', false, true), '{{%entryversions}}', 'creatorId', false);
-        $this->createIndex($this->db->getIndexName('{{%fieldgroups}}', 'name', true), '{{%fieldgroups}}', 'name', true);
-        $this->createIndex($this->db->getIndexName('{{%fieldlayoutfields}}', 'layoutId,fieldId', true), '{{%fieldlayoutfields}}', 'layoutId,fieldId', true);
-        $this->createIndex($this->db->getIndexName('{{%fieldlayoutfields}}', 'sortOrder', false), '{{%fieldlayoutfields}}', 'sortOrder', false);
-        $this->createIndex($this->db->getIndexName('{{%fieldlayoutfields}}', 'tabId', false, true), '{{%fieldlayoutfields}}', 'tabId', false);
-        $this->createIndex($this->db->getIndexName('{{%fieldlayoutfields}}', 'fieldId', false, true), '{{%fieldlayoutfields}}', 'fieldId', false);
-        $this->createIndex($this->db->getIndexName('{{%fieldlayouts}}', 'type', false), '{{%fieldlayouts}}', 'type', false);
-        $this->createIndex($this->db->getIndexName('{{%fieldlayouttabs}}', 'sortOrder', false), '{{%fieldlayouttabs}}', 'sortOrder', false);
-        $this->createIndex($this->db->getIndexName('{{%fieldlayouttabs}}', 'layoutId', false, true), '{{%fieldlayouttabs}}', 'layoutId', false);
-        $this->createIndex($this->db->getIndexName('{{%fields}}', 'handle,context', true), '{{%fields}}', 'handle,context', true);
-        $this->createIndex($this->db->getIndexName('{{%fields}}', 'groupId', false, true), '{{%fields}}', 'groupId', false);
-        $this->createIndex($this->db->getIndexName('{{%fields}}', 'context', false), '{{%fields}}', 'context', false);
-        $this->createIndex($this->db->getIndexName('{{%globalsets}}', 'name', true), '{{%globalsets}}', 'name', true);
-        $this->createIndex($this->db->getIndexName('{{%globalsets}}', 'handle', true), '{{%globalsets}}', 'handle', true);
-        $this->createIndex($this->db->getIndexName('{{%globalsets}}', 'fieldLayoutId', false, true), '{{%globalsets}}', 'fieldLayoutId', false);
-        $this->createIndex($this->db->getIndexName('{{%matrixblocks}}', 'ownerId', false, true), '{{%matrixblocks}}', 'ownerId', false);
-        $this->createIndex($this->db->getIndexName('{{%matrixblocks}}', 'fieldId', false, true), '{{%matrixblocks}}', 'fieldId', false);
-        $this->createIndex($this->db->getIndexName('{{%matrixblocks}}', 'typeId', false, true), '{{%matrixblocks}}', 'typeId', false);
-        $this->createIndex($this->db->getIndexName('{{%matrixblocks}}', 'sortOrder', false), '{{%matrixblocks}}', 'sortOrder', false);
-        $this->createIndex($this->db->getIndexName('{{%matrixblocks}}', 'ownerSiteId', false, true), '{{%matrixblocks}}', 'ownerSiteId', false);
-        $this->createIndex($this->db->getIndexName('{{%matrixblocktypes}}', 'name,fieldId', true), '{{%matrixblocktypes}}', 'name,fieldId', true);
-        $this->createIndex($this->db->getIndexName('{{%matrixblocktypes}}', 'handle,fieldId', true), '{{%matrixblocktypes}}', 'handle,fieldId', true);
-        $this->createIndex($this->db->getIndexName('{{%matrixblocktypes}}', 'fieldId', false, true), '{{%matrixblocktypes}}', 'fieldId', false);
-        $this->createIndex($this->db->getIndexName('{{%matrixblocktypes}}', 'fieldLayoutId', false, true), '{{%matrixblocktypes}}', 'fieldLayoutId', false);
-        $this->createIndex($this->db->getIndexName('{{%migrations}}', 'pluginId', false, true), '{{%migrations}}', 'pluginId', false);
-        $this->createIndex($this->db->getIndexName('{{%migrations}}', 'type,pluginId', false), '{{%migrations}}', 'type,pluginId', false);
-        $this->createIndex($this->db->getIndexName('{{%plugins}}', 'handle', true), '{{%plugins}}', 'handle', true);
-        $this->createIndex($this->db->getIndexName('{{%plugin_store_tokens}}', 'userId', true), '{{%plugin_store_tokens}}', 'userId', true);
-        $this->createIndex($this->db->getIndexName('{{%relations}}', 'fieldId,sourceId,sourceSiteId,targetId', true), '{{%relations}}', 'fieldId,sourceId,sourceSiteId,targetId', true);
-        $this->createIndex($this->db->getIndexName('{{%relations}}', 'sourceId', false, true), '{{%relations}}', 'sourceId', false);
-        $this->createIndex($this->db->getIndexName('{{%relations}}', 'targetId', false, true), '{{%relations}}', 'targetId', false);
-        $this->createIndex($this->db->getIndexName('{{%relations}}', 'sourceSiteId', false, true), '{{%relations}}', 'sourceSiteId', false);
-        $this->createIndex($this->db->getIndexName('{{%routes}}', 'uriPattern', true), '{{%routes}}', 'uriPattern', true);
-        $this->createIndex($this->db->getIndexName('{{%routes}}', 'siteId', false, true), '{{%routes}}', 'siteId', false);
-        $this->createIndex($this->db->getIndexName('{{%sections}}', 'handle', true), '{{%sections}}', 'handle', true);
-        $this->createIndex($this->db->getIndexName('{{%sections}}', 'name', true), '{{%sections}}', 'name', true);
-        $this->createIndex($this->db->getIndexName('{{%sections}}', 'structureId', false, true), '{{%sections}}', 'structureId', false);
-        $this->createIndex($this->db->getIndexName('{{%sections_i18n}}', 'sectionId,siteId', true), '{{%sections_i18n}}', 'sectionId,siteId', true);
-        $this->createIndex($this->db->getIndexName('{{%sections_i18n}}', 'siteId', false, true), '{{%sections_i18n}}', 'siteId', false);
-        $this->createIndex($this->db->getIndexName('{{%sessions}}', 'uid', false), '{{%sessions}}', 'uid', false);
-        $this->createIndex($this->db->getIndexName('{{%sessions}}', 'token', false), '{{%sessions}}', 'token', false);
-        $this->createIndex($this->db->getIndexName('{{%sessions}}', 'dateUpdated', false), '{{%sessions}}', 'dateUpdated', false);
-        $this->createIndex($this->db->getIndexName('{{%sessions}}', 'userId', false, true), '{{%sessions}}', 'userId', false);
-        $this->createIndex($this->db->getIndexName('{{%shunnedmessages}}', 'userId,message', true), '{{%shunnedmessages}}', 'userId,message', true);
-        $this->createIndex($this->db->getIndexName('{{%sites}}', 'handle', true), '{{%sites}}', 'handle', true);
-        $this->createIndex($this->db->getIndexName('{{%sites}}', 'sortOrder', false), '{{%sites}}', 'sortOrder', false);
-        $this->createIndex($this->db->getIndexName('{{%structureelements}}', 'structureId,elementId', true), '{{%structureelements}}', 'structureId,elementId', true);
-        $this->createIndex($this->db->getIndexName('{{%structureelements}}', 'root', false), '{{%structureelements}}', 'root', false);
-        $this->createIndex($this->db->getIndexName('{{%structureelements}}', 'lft', false), '{{%structureelements}}', 'lft', false);
-        $this->createIndex($this->db->getIndexName('{{%structureelements}}', 'rgt', false), '{{%structureelements}}', 'rgt', false);
-        $this->createIndex($this->db->getIndexName('{{%structureelements}}', 'level', false), '{{%structureelements}}', 'level', false);
-        $this->createIndex($this->db->getIndexName('{{%structureelements}}', 'elementId', false, true), '{{%structureelements}}', 'elementId', false);
-        $this->createIndex($this->db->getIndexName('{{%systemsettings}}', 'category', true), '{{%systemsettings}}', 'category', true);
-        $this->createIndex($this->db->getIndexName('{{%taggroups}}', 'name', true), '{{%taggroups}}', 'name', true);
-        $this->createIndex($this->db->getIndexName('{{%taggroups}}', 'handle', true), '{{%taggroups}}', 'handle', true);
-        $this->createIndex($this->db->getIndexName('{{%tags}}', 'groupId', false, true), '{{%tags}}', 'groupId', false);
-        $this->createIndex($this->db->getIndexName('{{%tasks}}', 'root', false), '{{%tasks}}', 'root', false);
-        $this->createIndex($this->db->getIndexName('{{%tasks}}', 'lft', false), '{{%tasks}}', 'lft', false);
-        $this->createIndex($this->db->getIndexName('{{%tasks}}', 'rgt', false), '{{%tasks}}', 'rgt', false);
-        $this->createIndex($this->db->getIndexName('{{%tasks}}', 'level', false), '{{%tasks}}', 'level', false);
-        $this->createIndex($this->db->getIndexName('{{%templatecacheelements}}', 'cacheId', false, true), '{{%templatecacheelements}}', 'cacheId', false);
-        $this->createIndex($this->db->getIndexName('{{%templatecacheelements}}', 'elementId', false, true), '{{%templatecacheelements}}', 'elementId', false);
-        $this->createIndex($this->db->getIndexName('{{%templatecachequeries}}', 'cacheId', false, true), '{{%templatecachequeries}}', 'cacheId', false);
-        $this->createIndex($this->db->getIndexName('{{%templatecachequeries}}', 'type', false), '{{%templatecachequeries}}', 'type', false);
-        $this->createIndex($this->db->getIndexName('{{%templatecaches}}', 'expiryDate,cacheKey,siteId,path', false), '{{%templatecaches}}', 'expiryDate,cacheKey,siteId,path', false);
-        $this->createIndex($this->db->getIndexName('{{%templatecaches}}', 'siteId', false, true), '{{%templatecaches}}', 'siteId', false);
-        $this->createIndex($this->db->getIndexName('{{%tokens}}', 'token', true), '{{%tokens}}', 'token', true);
-        $this->createIndex($this->db->getIndexName('{{%tokens}}', 'expiryDate', false), '{{%tokens}}', 'expiryDate', false);
-        $this->createIndex($this->db->getIndexName('{{%usergroups}}', 'handle', true), '{{%usergroups}}', 'handle', true);
-        $this->createIndex($this->db->getIndexName('{{%usergroups}}', 'name', true), '{{%usergroups}}', 'name', true);
-        $this->createIndex($this->db->getIndexName('{{%usergroups_users}}', 'groupId,userId', true), '{{%usergroups_users}}', 'groupId,userId', true);
-        $this->createIndex($this->db->getIndexName('{{%usergroups_users}}', 'userId', false, true), '{{%usergroups_users}}', 'userId', false);
-        $this->createIndex($this->db->getIndexName('{{%userpermissions}}', 'name', true), '{{%userpermissions}}', 'name', true);
-        $this->createIndex($this->db->getIndexName('{{%userpermissions_usergroups}}', 'permissionId,groupId', true), '{{%userpermissions_usergroups}}', 'permissionId,groupId', true);
-        $this->createIndex($this->db->getIndexName('{{%userpermissions_usergroups}}', 'groupId', false, true), '{{%userpermissions_usergroups}}', 'groupId', false);
-        $this->createIndex($this->db->getIndexName('{{%userpermissions_users}}', 'permissionId,userId', true), '{{%userpermissions_users}}', 'permissionId,userId', true);
-        $this->createIndex($this->db->getIndexName('{{%userpermissions_users}}', 'userId', false, true), '{{%userpermissions_users}}', 'userId', false);
-        $this->createIndex($this->db->getIndexName('{{%users}}', 'username', true), '{{%users}}', 'username', true);
-        $this->createIndex($this->db->getIndexName('{{%users}}', 'email', true), '{{%users}}', 'email', true);
-        $this->createIndex($this->db->getIndexName('{{%users}}', 'uid', false), '{{%users}}', 'uid', false);
-        $this->createIndex($this->db->getIndexName('{{%users}}', 'verificationCode', false), '{{%users}}', 'verificationCode', false);
-        $this->createIndex($this->db->getIndexName('{{%volumefolders}}', 'name,parentId,volumeId', true), '{{%volumefolders}}', 'name,parentId,volumeId', true);
-        $this->createIndex($this->db->getIndexName('{{%volumefolders}}', 'parentId', false, true), '{{%volumefolders}}', 'parentId', false);
-        $this->createIndex($this->db->getIndexName('{{%volumefolders}}', 'volumeId', false, true), '{{%volumefolders}}', 'volumeId', false);
-        $this->createIndex($this->db->getIndexName('{{%volumes}}', 'name', true), '{{%volumes}}', 'name', true);
-        $this->createIndex($this->db->getIndexName('{{%volumes}}', 'handle', true), '{{%volumes}}', 'handle', true);
-        $this->createIndex($this->db->getIndexName('{{%volumes}}', 'fieldLayoutId', false, true), '{{%volumes}}', 'fieldLayoutId', false);
-        $this->createIndex($this->db->getIndexName('{{%widgets}}', 'userId', false, true), '{{%widgets}}', 'userId', false);
-=======
         $this->createIndex(null, '{{%assetindexdata}}', 'sessionId,volumeId');
         $this->createIndex(null, '{{%assetindexdata}}', 'volumeId', false);
         $this->createIndex(null, '{{%assets}}', 'filename,folderId', true);
@@ -1011,7 +874,6 @@
         $this->createIndex(null, '{{%volumes}}', 'handle', true);
         $this->createIndex(null, '{{%volumes}}', 'fieldLayoutId', false);
         $this->createIndex(null, '{{%widgets}}', 'userId', false);
->>>>>>> c6efbf22
 
         // If we're using MySQL, add the FULLTEXT index on searchindex.keywords
         if ($this->db->getIsMysql()) {
@@ -1058,85 +920,6 @@
      */
     protected function addForeignKeys()
     {
-<<<<<<< HEAD
-        $this->addForeignKey($this->db->getForeignKeyName('{{%assetindexdata}}', 'volumeId'), '{{%assetindexdata}}', 'volumeId', '{{%volumes}}', 'id', 'CASCADE', null);
-        $this->addForeignKey($this->db->getForeignKeyName('{{%assets}}', 'folderId'), '{{%assets}}', 'folderId', '{{%volumefolders}}', 'id', 'CASCADE', null);
-        $this->addForeignKey($this->db->getForeignKeyName('{{%assets}}', 'id'), '{{%assets}}', 'id', '{{%elements}}', 'id', 'CASCADE', null);
-        $this->addForeignKey($this->db->getForeignKeyName('{{%assets}}', 'volumeId'), '{{%assets}}', 'volumeId', '{{%volumes}}', 'id', 'CASCADE', null);
-        $this->addForeignKey($this->db->getForeignKeyName('{{%categories}}', 'groupId'), '{{%categories}}', 'groupId', '{{%categorygroups}}', 'id', 'CASCADE', null);
-        $this->addForeignKey($this->db->getForeignKeyName('{{%categories}}', 'id'), '{{%categories}}', 'id', '{{%elements}}', 'id', 'CASCADE', null);
-        $this->addForeignKey($this->db->getForeignKeyName('{{%categorygroups}}', 'fieldLayoutId'), '{{%categorygroups}}', 'fieldLayoutId', '{{%fieldlayouts}}', 'id', 'SET NULL', null);
-        $this->addForeignKey($this->db->getForeignKeyName('{{%categorygroups}}', 'structureId'), '{{%categorygroups}}', 'structureId', '{{%structures}}', 'id', 'CASCADE', null);
-        $this->addForeignKey($this->db->getForeignKeyName('{{%categorygroups_i18n}}', 'groupId'), '{{%categorygroups_i18n}}', 'groupId', '{{%categorygroups}}', 'id', 'CASCADE', null);
-        $this->addForeignKey($this->db->getForeignKeyName('{{%categorygroups_i18n}}', 'siteId'), '{{%categorygroups_i18n}}', 'siteId', '{{%sites}}', 'id', 'CASCADE', 'CASCADE');
-        $this->addForeignKey($this->db->getForeignKeyName('{{%content}}', 'elementId'), '{{%content}}', 'elementId', '{{%elements}}', 'id', 'CASCADE', null);
-        $this->addForeignKey($this->db->getForeignKeyName('{{%content}}', 'siteId'), '{{%content}}', 'siteId', '{{%sites}}', 'id', 'CASCADE', 'CASCADE');
-        $this->addForeignKey($this->db->getForeignKeyName('{{%elements}}', 'fieldLayoutId'), '{{%elements}}', 'fieldLayoutId', '{{%fieldlayouts}}', 'id', 'SET NULL', null);
-        $this->addForeignKey($this->db->getForeignKeyName('{{%elements_i18n}}', 'elementId'), '{{%elements_i18n}}', 'elementId', '{{%elements}}', 'id', 'CASCADE', null);
-        $this->addForeignKey($this->db->getForeignKeyName('{{%elements_i18n}}', 'siteId'), '{{%elements_i18n}}', 'siteId', '{{%sites}}', 'id', 'CASCADE', 'CASCADE');
-        $this->addForeignKey($this->db->getForeignKeyName('{{%entries}}', 'authorId'), '{{%entries}}', 'authorId', '{{%users}}', 'id', 'CASCADE', null);
-        $this->addForeignKey($this->db->getForeignKeyName('{{%entries}}', 'id'), '{{%entries}}', 'id', '{{%elements}}', 'id', 'CASCADE', null);
-        $this->addForeignKey($this->db->getForeignKeyName('{{%entries}}', 'sectionId'), '{{%entries}}', 'sectionId', '{{%sections}}', 'id', 'CASCADE', null);
-        $this->addForeignKey($this->db->getForeignKeyName('{{%entries}}', 'typeId'), '{{%entries}}', 'typeId', '{{%entrytypes}}', 'id', 'CASCADE', null);
-        $this->addForeignKey($this->db->getForeignKeyName('{{%entrydrafts}}', 'creatorId'), '{{%entrydrafts}}', 'creatorId', '{{%users}}', 'id', 'CASCADE', null);
-        $this->addForeignKey($this->db->getForeignKeyName('{{%entrydrafts}}', 'entryId'), '{{%entrydrafts}}', 'entryId', '{{%entries}}', 'id', 'CASCADE', null);
-        $this->addForeignKey($this->db->getForeignKeyName('{{%entrydrafts}}', 'siteId'), '{{%entrydrafts}}', 'siteId', '{{%sites}}', 'id', 'CASCADE', 'CASCADE');
-        $this->addForeignKey($this->db->getForeignKeyName('{{%entrydrafts}}', 'sectionId'), '{{%entrydrafts}}', 'sectionId', '{{%sections}}', 'id', 'CASCADE', null);
-        $this->addForeignKey($this->db->getForeignKeyName('{{%entrytypes}}', 'fieldLayoutId'), '{{%entrytypes}}', 'fieldLayoutId', '{{%fieldlayouts}}', 'id', 'SET NULL', null);
-        $this->addForeignKey($this->db->getForeignKeyName('{{%entrytypes}}', 'sectionId'), '{{%entrytypes}}', 'sectionId', '{{%sections}}', 'id', 'CASCADE', null);
-        $this->addForeignKey($this->db->getForeignKeyName('{{%entryversions}}', 'creatorId'), '{{%entryversions}}', 'creatorId', '{{%users}}', 'id', 'SET NULL', null);
-        $this->addForeignKey($this->db->getForeignKeyName('{{%entryversions}}', 'entryId'), '{{%entryversions}}', 'entryId', '{{%entries}}', 'id', 'CASCADE', null);
-        $this->addForeignKey($this->db->getForeignKeyName('{{%entryversions}}', 'siteId'), '{{%entryversions}}', 'siteId', '{{%sites}}', 'id', 'CASCADE', 'CASCADE');
-        $this->addForeignKey($this->db->getForeignKeyName('{{%entryversions}}', 'sectionId'), '{{%entryversions}}', 'sectionId', '{{%sections}}', 'id', 'CASCADE', null);
-        $this->addForeignKey($this->db->getForeignKeyName('{{%fieldlayoutfields}}', 'fieldId'), '{{%fieldlayoutfields}}', 'fieldId', '{{%fields}}', 'id', 'CASCADE', null);
-        $this->addForeignKey($this->db->getForeignKeyName('{{%fieldlayoutfields}}', 'layoutId'), '{{%fieldlayoutfields}}', 'layoutId', '{{%fieldlayouts}}', 'id', 'CASCADE', null);
-        $this->addForeignKey($this->db->getForeignKeyName('{{%fieldlayoutfields}}', 'tabId'), '{{%fieldlayoutfields}}', 'tabId', '{{%fieldlayouttabs}}', 'id', 'CASCADE', null);
-        $this->addForeignKey($this->db->getForeignKeyName('{{%fieldlayouttabs}}', 'layoutId'), '{{%fieldlayouttabs}}', 'layoutId', '{{%fieldlayouts}}', 'id', 'CASCADE', null);
-        $this->addForeignKey($this->db->getForeignKeyName('{{%fields}}', 'groupId'), '{{%fields}}', 'groupId', '{{%fieldgroups}}', 'id', 'CASCADE', null);
-        $this->addForeignKey($this->db->getForeignKeyName('{{%globalsets}}', 'fieldLayoutId'), '{{%globalsets}}', 'fieldLayoutId', '{{%fieldlayouts}}', 'id', 'SET NULL', null);
-        $this->addForeignKey($this->db->getForeignKeyName('{{%globalsets}}', 'id'), '{{%globalsets}}', 'id', '{{%elements}}', 'id', 'CASCADE', null);
-        $this->addForeignKey($this->db->getForeignKeyName('{{%matrixblocks}}', 'fieldId'), '{{%matrixblocks}}', 'fieldId', '{{%fields}}', 'id', 'CASCADE', null);
-        $this->addForeignKey($this->db->getForeignKeyName('{{%matrixblocks}}', 'id'), '{{%matrixblocks}}', 'id', '{{%elements}}', 'id', 'CASCADE', null);
-        $this->addForeignKey($this->db->getForeignKeyName('{{%matrixblocks}}', 'ownerId'), '{{%matrixblocks}}', 'ownerId', '{{%elements}}', 'id', 'CASCADE', null);
-        $this->addForeignKey($this->db->getForeignKeyName('{{%matrixblocks}}', 'ownerSiteId'), '{{%matrixblocks}}', 'ownerSiteId', '{{%sites}}', 'id', 'CASCADE', 'CASCADE');
-        $this->addForeignKey($this->db->getForeignKeyName('{{%matrixblocks}}', 'typeId'), '{{%matrixblocks}}', 'typeId', '{{%matrixblocktypes}}', 'id', 'CASCADE', null);
-        $this->addForeignKey($this->db->getForeignKeyName('{{%matrixblocktypes}}', 'fieldId'), '{{%matrixblocktypes}}', 'fieldId', '{{%fields}}', 'id', 'CASCADE', null);
-        $this->addForeignKey($this->db->getForeignKeyName('{{%matrixblocktypes}}', 'fieldLayoutId'), '{{%matrixblocktypes}}', 'fieldLayoutId', '{{%fieldlayouts}}', 'id', 'SET NULL', null);
-        $this->addForeignKey($this->db->getForeignKeyName('{{%migrations}}', 'pluginId'), '{{%migrations}}', 'pluginId', '{{%plugins}}', 'id', 'CASCADE', null);
-        $this->addForeignKey($this->db->getForeignKeyName('{{%plugin_store_tokens}}', 'userId'), '{{%plugin_store_tokens}}', 'userId', '{{%users}}', 'id', 'CASCADE', null);
-        $this->addForeignKey($this->db->getForeignKeyName('{{%relations}}', 'fieldId'), '{{%relations}}', 'fieldId', '{{%fields}}', 'id', 'CASCADE', null);
-        $this->addForeignKey($this->db->getForeignKeyName('{{%relations}}', 'sourceId'), '{{%relations}}', 'sourceId', '{{%elements}}', 'id', 'CASCADE', null);
-        $this->addForeignKey($this->db->getForeignKeyName('{{%relations}}', 'sourceSiteId'), '{{%relations}}', 'sourceSiteId', '{{%sites}}', 'id', 'CASCADE', 'CASCADE');
-        $this->addForeignKey($this->db->getForeignKeyName('{{%relations}}', 'targetId'), '{{%relations}}', 'targetId', '{{%elements}}', 'id', 'CASCADE', null);
-        $this->addForeignKey($this->db->getForeignKeyName('{{%routes}}', 'siteId'), '{{%routes}}', 'siteId', '{{%sites}}', 'id', 'CASCADE', 'CASCADE');
-        $this->addForeignKey($this->db->getForeignKeyName('{{%sections}}', 'structureId'), '{{%sections}}', 'structureId', '{{%structures}}', 'id', 'SET NULL', null);
-        $this->addForeignKey($this->db->getForeignKeyName('{{%sections_i18n}}', 'siteId'), '{{%sections_i18n}}', 'siteId', '{{%sites}}', 'id', 'CASCADE', 'CASCADE');
-        $this->addForeignKey($this->db->getForeignKeyName('{{%sections_i18n}}', 'sectionId'), '{{%sections_i18n}}', 'sectionId', '{{%sections}}', 'id', 'CASCADE', null);
-        $this->addForeignKey($this->db->getForeignKeyName('{{%sessions}}', 'userId'), '{{%sessions}}', 'userId', '{{%users}}', 'id', 'CASCADE', null);
-        $this->addForeignKey($this->db->getForeignKeyName('{{%shunnedmessages}}', 'userId'), '{{%shunnedmessages}}', 'userId', '{{%users}}', 'id', 'CASCADE', null);
-        $this->addForeignKey($this->db->getForeignKeyName('{{%structureelements}}', 'elementId'), '{{%structureelements}}', 'elementId', '{{%elements}}', 'id', 'CASCADE', null);
-        $this->addForeignKey($this->db->getForeignKeyName('{{%structureelements}}', 'structureId'), '{{%structureelements}}', 'structureId', '{{%structures}}', 'id', 'CASCADE', null);
-        $this->addForeignKey($this->db->getForeignKeyName('{{%taggroups}}', 'fieldLayoutId'), '{{%taggroups}}', 'fieldLayoutId', '{{%fieldlayouts}}', 'id', 'SET NULL', null);
-        $this->addForeignKey($this->db->getForeignKeyName('{{%tags}}', 'groupId'), '{{%tags}}', 'groupId', '{{%taggroups}}', 'id', 'CASCADE', null);
-        $this->addForeignKey($this->db->getForeignKeyName('{{%tags}}', 'id'), '{{%tags}}', 'id', '{{%elements}}', 'id', 'CASCADE', null);
-        $this->addForeignKey($this->db->getForeignKeyName('{{%templatecacheelements}}', 'cacheId'), '{{%templatecacheelements}}', 'cacheId', '{{%templatecaches}}', 'id', 'CASCADE', null);
-        $this->addForeignKey($this->db->getForeignKeyName('{{%templatecacheelements}}', 'elementId'), '{{%templatecacheelements}}', 'elementId', '{{%elements}}', 'id', 'CASCADE', null);
-        $this->addForeignKey($this->db->getForeignKeyName('{{%templatecachequeries}}', 'cacheId'), '{{%templatecachequeries}}', 'cacheId', '{{%templatecaches}}', 'id', 'CASCADE', null);
-        $this->addForeignKey($this->db->getForeignKeyName('{{%templatecaches}}', 'siteId'), '{{%templatecaches}}', 'siteId', '{{%sites}}', 'id', 'CASCADE', 'CASCADE');
-        $this->addForeignKey($this->db->getForeignKeyName('{{%usergroups_users}}', 'groupId'), '{{%usergroups_users}}', 'groupId', '{{%usergroups}}', 'id', 'CASCADE', null);
-        $this->addForeignKey($this->db->getForeignKeyName('{{%usergroups_users}}', 'userId'), '{{%usergroups_users}}', 'userId', '{{%users}}', 'id', 'CASCADE', null);
-        $this->addForeignKey($this->db->getForeignKeyName('{{%userpermissions_usergroups}}', 'groupId'), '{{%userpermissions_usergroups}}', 'groupId', '{{%usergroups}}', 'id', 'CASCADE', null);
-        $this->addForeignKey($this->db->getForeignKeyName('{{%userpermissions_usergroups}}', 'permissionId'), '{{%userpermissions_usergroups}}', 'permissionId', '{{%userpermissions}}', 'id', 'CASCADE', null);
-        $this->addForeignKey($this->db->getForeignKeyName('{{%userpermissions_users}}', 'permissionId'), '{{%userpermissions_users}}', 'permissionId', '{{%userpermissions}}', 'id', 'CASCADE', null);
-        $this->addForeignKey($this->db->getForeignKeyName('{{%userpermissions_users}}', 'userId'), '{{%userpermissions_users}}', 'userId', '{{%users}}', 'id', 'CASCADE', null);
-        $this->addForeignKey($this->db->getForeignKeyName('{{%userpreferences}}', 'userId'), '{{%userpreferences}}', 'userId', '{{%users}}', 'id', 'CASCADE', null);
-        $this->addForeignKey($this->db->getForeignKeyName('{{%users}}', 'id'), '{{%users}}', 'id', '{{%elements}}', 'id', 'CASCADE', null);
-        $this->addForeignKey($this->db->getForeignKeyName('{{%users}}', 'photoId'), '{{%users}}', 'photoId', '{{%assets}}', 'id', 'SET NULL', null);
-        $this->addForeignKey($this->db->getForeignKeyName('{{%volumefolders}}', 'parentId'), '{{%volumefolders}}', 'parentId', '{{%volumefolders}}', 'id', 'CASCADE', null);
-        $this->addForeignKey($this->db->getForeignKeyName('{{%volumefolders}}', 'volumeId'), '{{%volumefolders}}', 'volumeId', '{{%volumes}}', 'id', 'CASCADE', null);
-        $this->addForeignKey($this->db->getForeignKeyName('{{%volumes}}', 'fieldLayoutId'), '{{%volumes}}', 'fieldLayoutId', '{{%fieldlayouts}}', 'id', 'SET NULL', null);
-        $this->addForeignKey($this->db->getForeignKeyName('{{%widgets}}', 'userId'), '{{%widgets}}', 'userId', '{{%users}}', 'id', 'CASCADE', null);
-=======
         $this->addForeignKey(null, '{{%assetindexdata}}', 'volumeId', '{{%volumes}}', 'id', 'CASCADE', null);
         $this->addForeignKey(null, '{{%assets}}', 'folderId', '{{%volumefolders}}', 'id', 'CASCADE', null);
         $this->addForeignKey(null, '{{%assets}}', 'id', '{{%elements}}', 'id', 'CASCADE', null);
@@ -1213,7 +996,6 @@
         $this->addForeignKey(null, '{{%volumefolders}}', 'volumeId', '{{%volumes}}', 'id', 'CASCADE', null);
         $this->addForeignKey(null, '{{%volumes}}', 'fieldLayoutId', '{{%fieldlayouts}}', 'id', 'SET NULL', null);
         $this->addForeignKey(null, '{{%widgets}}', 'userId', '{{%users}}', 'id', 'CASCADE', null);
->>>>>>> c6efbf22
     }
 
     /**
