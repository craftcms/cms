--- conflicted
+++ resolved
@@ -1001,18 +1001,6 @@
         $this->addForeignKey(null, Table::GLOBALSETS, ['fieldLayoutId'], Table::FIELDLAYOUTS, ['id'], 'SET NULL', null);
         $this->addForeignKey(null, Table::GLOBALSETS, ['id'], Table::ELEMENTS, ['id'], 'CASCADE', null);
         $this->addForeignKey(null, Table::GQLTOKENS, 'schemaId', Table::GQLSCHEMAS, 'id', 'SET NULL', null);
-<<<<<<< HEAD
-        $this->addForeignKey(null, Table::MATRIXBLOCKS, ['fieldId'], Table::FIELDS, ['id'], 'CASCADE', null);
-        $this->addForeignKey(null, Table::MATRIXBLOCKS, ['id'], Table::ELEMENTS, ['id'], 'CASCADE', null);
-        $this->addForeignKey(null, Table::MATRIXBLOCKS, ['primaryOwnerId'], Table::ELEMENTS, ['id'], 'CASCADE', null);
-        $this->addForeignKey(null, Table::MATRIXBLOCKS, ['typeId'], Table::MATRIXBLOCKTYPES, ['id'], 'CASCADE', null);
-        $this->addForeignKey(null, Table::MATRIXBLOCKS_OWNERS, ['blockId'], Table::MATRIXBLOCKS, ['id'], 'CASCADE', null);
-        $this->addForeignKey(null, Table::MATRIXBLOCKS_OWNERS, ['ownerId'], Table::ELEMENTS, ['id'], 'CASCADE', null);
-        $this->addForeignKey(null, Table::MATRIXBLOCKTYPES, ['fieldId'], Table::FIELDS, ['id'], 'CASCADE', null);
-        $this->addForeignKey(null, Table::MATRIXBLOCKTYPES, ['fieldLayoutId'], Table::FIELDLAYOUTS, ['id'], 'SET NULL', null);
-        $this->addForeignKey(null, Table::RECOVERYCODES, ['userId'], Table::USERS, ['id'], 'CASCADE', null);
-=======
->>>>>>> 8d46ab1c
         $this->addForeignKey(null, Table::RELATIONS, ['fieldId'], Table::FIELDS, ['id'], 'CASCADE', null);
         $this->addForeignKey(null, Table::RELATIONS, ['sourceId'], Table::ELEMENTS, ['id'], 'CASCADE', null);
         $this->addForeignKey(null, Table::RELATIONS, ['sourceSiteId'], Table::SITES, ['id'], 'CASCADE', 'CASCADE');
