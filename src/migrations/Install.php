--- conflicted
+++ resolved
@@ -174,7 +174,6 @@
             'dateUpdated' => $this->dateTime()->notNull(),
             'PRIMARY KEY([[id]])',
         ]);
-<<<<<<< HEAD
         $this->createTable(Table::AUTH, [
             'provider' => $this->string()->notNull(),
             'identityId' => $this->string()->notNull(),
@@ -182,13 +181,11 @@
             'dateCreated' => $this->dateTime()->notNull(),
             'dateUpdated' => $this->dateTime()->notNull(),
             'PRIMARY KEY([[provider]], [[identityId]], [[userId]])',
-=======
         $this->createTable(Table::ASSETS_SITES, [
             'assetId' => $this->integer()->notNull(),
             'siteId' => $this->integer()->notNull(),
             'alt' => $this->text(),
             'PRIMARY KEY([[assetId]], [[siteId]])',
->>>>>>> 9a979a7f
         ]);
         $this->createTable(Table::IMAGETRANSFORMINDEX, [
             'id' => $this->primaryKey(),
@@ -993,13 +990,10 @@
         $this->addForeignKey(null, Table::ASSETS, ['id'], Table::ELEMENTS, ['id'], 'CASCADE', null);
         $this->addForeignKey(null, Table::ASSETS, ['uploaderId'], Table::USERS, ['id'], 'SET NULL', null);
         $this->addForeignKey(null, Table::ASSETS, ['volumeId'], Table::VOLUMES, ['id'], 'CASCADE', null);
-<<<<<<< HEAD
         $this->addForeignKey(null, Table::AUTH, ['userId'], Table::USERS, ['id'], 'CASCADE', null);
-=======
         $this->addForeignKey(null, Table::ASSETS_SITES, ['assetId'], Table::ASSETS, ['id'], 'CASCADE', null);
         $this->addForeignKey(null, Table::ASSETS_SITES, ['siteId'], Table::SITES, ['id'], 'CASCADE', 'CASCADE');
         $this->addForeignKey(null, Table::AUTHENTICATOR, ['userId'], Table::USERS, ['id'], 'CASCADE', null);
->>>>>>> 9a979a7f
         $this->addForeignKey(null, Table::CATEGORIES, ['groupId'], Table::CATEGORYGROUPS, ['id'], 'CASCADE', null);
         $this->addForeignKey(null, Table::CATEGORIES, ['id'], Table::ELEMENTS, ['id'], 'CASCADE', null);
         $this->addForeignKey(null, Table::CATEGORIES, ['parentId'], Table::CATEGORIES, ['id'], 'SET NULL', null);
