<?php
/**
 * @link      https://craftcms.com/
 * @copyright Copyright (c) Pixel & Tonic, Inc.
 * @license   https://craftcms.com/license
 */

namespace craft\migrations;

use Craft;
use craft\db\Migration;
use craft\elements\User;
use craft\helpers\StringHelper;
use craft\mail\Mailer;
use craft\mail\transportadapters\Php;
use craft\models\Info;
use craft\models\Site;

/**
 * Installation Migration
 *
 * @author Pixel & Tonic, Inc. <support@pixelandtonic.com>
 * @since  3.0
 */
class Install extends Migration
{
    // Properties
    // =========================================================================

    /**
     * @var string|null The admin user’s username
     */
    public $username;

    /**
     * @var string|null The admin user’s password
     */
    public $password;

    /**
     * @var string|null The admin user’s email
     */
    public $email;

    /**
     * @var Site|null The default site
     */
    public $site;

    // Public Methods
    // =========================================================================

    /**
     * @inheritdoc
     */
    public function safeUp()
    {
        $this->createTables();
        $this->createIndexes();
        $this->addForeignKeys();
        $this->insertDefaultData();

        // Craft, you are installed now.
        Craft::$app->setIsInstalled();

        // Set the app language
        Craft::$app->language = $this->site->language;

        // Save the first user
        echo '    > save the first user ...';
        $user = new User([
            'username' => $this->username,
            'newPassword' => $this->password,
            'email' => $this->email,
            'admin' => true
        ]);
        Craft::$app->getElements()->saveElement($user);
        echo " done\n";

        // Log them in
        if (!Craft::$app->getRequest()->getIsConsoleRequest()) {
            Craft::$app->getUser()->login($user);
        }

        // Save the default email settings
        echo '    > save the email settings ...';
        Craft::$app->getSystemSettings()->saveSettings('email', [
            'fromEmail' => $this->email,
            'fromName' => $this->site->name,
            'transportType' => Php::class
        ]);
        Craft::$app->getSystemSettings()->saveSettings('mailer', [
            'class' => Mailer::class,
            'from' => [$this->email => $this->site->name],
            'transport' => [
                'class' => \Swift_MailTransport::class
            ]
        ]);
        echo " done\n";
    }

    /**
     * @inheritdoc
     */
    public function safeDown()
    {
        return false;
    }

    // Protected Methods
    // =========================================================================

    /**
     * Creates the tables.
     *
     * @return void
     */
    protected function createTables()
    {
        $this->createTable('{{%assetindexdata}}', [
            'id' => $this->primaryKey(),
            'sessionId' => $this->string(36)->notNull()->defaultValue(''),
            'volumeId' => $this->integer()->notNull(),
            'uri' => $this->text(),
            'size' => $this->bigInteger()->unsigned(),
            'timestamp' => $this->dateTime(),
            'recordId' => $this->integer(),
            'inProgress' => $this->boolean()->defaultValue(false),
            'completed' => $this->boolean()->defaultValue(false),
            'dateCreated' => $this->dateTime()->notNull(),
            'dateUpdated' => $this->dateTime()->notNull(),
            'uid' => $this->uid(),
        ]);
        $this->createTable('{{%assets}}', [
            'id' => $this->integer()->notNull(),
            'volumeId' => $this->integer(),
            'folderId' => $this->integer()->notNull(),
            'filename' => $this->string()->notNull(),
            'kind' => $this->string(50)->notNull()->defaultValue('unknown'),
            'width' => $this->integer()->unsigned(),
            'height' => $this->integer()->unsigned(),
            'size' => $this->bigInteger()->unsigned(),
            'focalPoint' => $this->string(13)->null(),
            'dateModified' => $this->dateTime(),
            'dateCreated' => $this->dateTime()->notNull(),
            'dateUpdated' => $this->dateTime()->notNull(),
            'uid' => $this->uid(),
            'PRIMARY KEY(id)',
        ]);
        $this->createTable('{{%assettransformindex}}', [
            'id' => $this->primaryKey(),
            'assetId' => $this->integer()->notNull(),
            'filename' => $this->string(),
            'format' => $this->string(),
            'location' => $this->string()->notNull(),
            'volumeId' => $this->integer(),
            'fileExists' => $this->boolean()->defaultValue(false)->notNull(),
            'inProgress' => $this->boolean()->defaultValue(false)->notNull(),
            'dateIndexed' => $this->dateTime(),
            'dateCreated' => $this->dateTime()->notNull(),
            'dateUpdated' => $this->dateTime()->notNull(),
            'uid' => $this->uid(),
        ]);
        $this->createTable('{{%assettransforms}}', [
            'id' => $this->primaryKey(),
            'name' => $this->string()->notNull(),
            'handle' => $this->string()->notNull(),
            'mode' => $this->enum('mode', ['stretch', 'fit', 'crop'])->notNull()->defaultValue('crop'),
            'position' => $this->enum('position', ['top-left', 'top-center', 'top-right', 'center-left', 'center-center', 'center-right', 'bottom-left', 'bottom-center', 'bottom-right'])->notNull()->defaultValue('center-center'),
            'width' => $this->integer()->unsigned(),
            'height' => $this->integer()->unsigned(),
            'format' => $this->string(),
            'quality' => $this->integer(),
            'dimensionChangeTime' => $this->dateTime(),
            'dateCreated' => $this->dateTime()->notNull(),
            'dateUpdated' => $this->dateTime()->notNull(),
            'uid' => $this->uid(),
        ]);
        $this->createTable('{{%categories}}', [
            'id' => $this->integer()->notNull(),
            'groupId' => $this->integer()->notNull(),
            'dateCreated' => $this->dateTime()->notNull(),
            'dateUpdated' => $this->dateTime()->notNull(),
            'uid' => $this->uid(),
            'PRIMARY KEY(id)',
        ]);
        $this->createTable('{{%categorygroups}}', [
            'id' => $this->primaryKey(),
            'structureId' => $this->integer()->notNull(),
            'fieldLayoutId' => $this->integer(),
            'name' => $this->string()->notNull(),
            'handle' => $this->string()->notNull(),
            'dateCreated' => $this->dateTime()->notNull(),
            'dateUpdated' => $this->dateTime()->notNull(),
            'uid' => $this->uid(),
        ]);
        $this->createTable('{{%categorygroups_sites}}', [
            'id' => $this->primaryKey(),
            'groupId' => $this->integer()->notNull(),
            'siteId' => $this->integer()->notNull(),
            'hasUrls' => $this->boolean()->defaultValue(true)->notNull(),
            'uriFormat' => $this->text(),
            'template' => $this->string(500),
            'dateCreated' => $this->dateTime()->notNull(),
            'dateUpdated' => $this->dateTime()->notNull(),
            'uid' => $this->uid(),
        ]);
        $this->createTable('{{%content}}', [
            'id' => $this->primaryKey(),
            'elementId' => $this->integer()->notNull(),
            'siteId' => $this->integer()->notNull(),
            'title' => $this->string(),
            'dateCreated' => $this->dateTime()->notNull(),
            'dateUpdated' => $this->dateTime()->notNull(),
            'uid' => $this->uid(),
        ]);
        $this->createTable('{{%deprecationerrors}}', [
            'id' => $this->primaryKey(),
            'key' => $this->string()->notNull(),
            'fingerprint' => $this->string()->notNull(),
            'lastOccurrence' => $this->dateTime()->notNull(),
            'file' => $this->string()->notNull(),
            'line' => $this->smallInteger()->notNull()->unsigned(),
            'message' => $this->string(),
            'traces' => $this->text(),
            'dateCreated' => $this->dateTime()->notNull(),
            'dateUpdated' => $this->dateTime()->notNull(),
            'uid' => $this->uid(),
        ]);
        $this->createTable('{{%elementindexsettings}}', [
            'id' => $this->primaryKey(),
            'type' => $this->string()->notNull(),
            'settings' => $this->text(),
            'dateCreated' => $this->dateTime()->notNull(),
            'dateUpdated' => $this->dateTime()->notNull(),
            'uid' => $this->uid(),
        ]);
        $this->createTable('{{%elements}}', [
            'id' => $this->primaryKey(),
            'fieldLayoutId' => $this->integer(),
            'type' => $this->string()->notNull(),
            'enabled' => $this->boolean()->defaultValue(true)->notNull(),
            'archived' => $this->boolean()->defaultValue(false)->notNull(),
            'dateCreated' => $this->dateTime()->notNull(),
            'dateUpdated' => $this->dateTime()->notNull(),
            'uid' => $this->uid(),
        ]);
        $this->createTable('{{%elements_sites}}', [
            'id' => $this->primaryKey(),
            'elementId' => $this->integer()->notNull(),
            'siteId' => $this->integer()->notNull(),
            'slug' => $this->string(),
            'uri' => $this->string(),
            'enabled' => $this->boolean()->defaultValue(true)->notNull(),
            'dateCreated' => $this->dateTime()->notNull(),
            'dateUpdated' => $this->dateTime()->notNull(),
            'uid' => $this->uid(),
        ]);
        $this->createTable('{{%systemmessages}}', [
            'id' => $this->primaryKey(),
            'language' => $this->string()->notNull(),
            'key' => $this->string()->notNull(),
            'subject' => $this->text()->notNull(),
            'body' => $this->text()->notNull(),
            'dateCreated' => $this->dateTime()->notNull(),
            'dateUpdated' => $this->dateTime()->notNull(),
            'uid' => $this->uid(),
        ]);
        $this->createTable('{{%entries}}', [
            'id' => $this->integer()->notNull(),
            'sectionId' => $this->integer()->notNull(),
            'typeId' => $this->integer()->notNull(),
            'authorId' => $this->integer(),
            'postDate' => $this->dateTime(),
            'expiryDate' => $this->dateTime(),
            'dateCreated' => $this->dateTime()->notNull(),
            'dateUpdated' => $this->dateTime()->notNull(),
            'uid' => $this->uid(),
            'PRIMARY KEY(id)',
        ]);
        $this->createTable('{{%entrydrafts}}', [
            'id' => $this->primaryKey(),
            'entryId' => $this->integer()->notNull(),
            'sectionId' => $this->integer()->notNull(),
            'creatorId' => $this->integer()->notNull(),
            'siteId' => $this->integer()->notNull(),
            'name' => $this->string()->notNull(),
            'notes' => $this->text(),
            'data' => $this->mediumText()->notNull(),
            'dateCreated' => $this->dateTime()->notNull(),
            'dateUpdated' => $this->dateTime()->notNull(),
            'uid' => $this->uid(),
        ]);
        $this->createTable('{{%entrytypes}}', [
            'id' => $this->primaryKey(),
            'sectionId' => $this->integer()->notNull(),
            'fieldLayoutId' => $this->integer(),
            'name' => $this->string()->notNull(),
            'handle' => $this->string()->notNull(),
            'hasTitleField' => $this->boolean()->defaultValue(true)->notNull(),
            'titleLabel' => $this->string()->defaultValue('Title'),
            'titleFormat' => $this->string(),
            'sortOrder' => $this->smallInteger()->unsigned(),
            'dateCreated' => $this->dateTime()->notNull(),
            'dateUpdated' => $this->dateTime()->notNull(),
            'uid' => $this->uid(),
        ]);
        $this->createTable('{{%entryversions}}', [
            'id' => $this->primaryKey(),
            'entryId' => $this->integer()->notNull(),
            'sectionId' => $this->integer()->notNull(),
            'creatorId' => $this->integer(),
            'siteId' => $this->integer()->notNull(),
            'num' => $this->smallInteger()->notNull()->unsigned(),
            'notes' => $this->text(),
            'data' => $this->mediumText()->notNull(),
            'dateCreated' => $this->dateTime()->notNull(),
            'dateUpdated' => $this->dateTime()->notNull(),
            'uid' => $this->uid(),
        ]);
        $this->createTable('{{%fieldgroups}}', [
            'id' => $this->primaryKey(),
            'name' => $this->string()->notNull(),
            'dateCreated' => $this->dateTime()->notNull(),
            'dateUpdated' => $this->dateTime()->notNull(),
            'uid' => $this->uid(),
        ]);
        $this->createTable('{{%fieldlayoutfields}}', [
            'id' => $this->primaryKey(),
            'layoutId' => $this->integer()->notNull(),
            'tabId' => $this->integer()->notNull(),
            'fieldId' => $this->integer()->notNull(),
            'required' => $this->boolean()->defaultValue(false)->notNull(),
            'sortOrder' => $this->smallInteger()->unsigned(),
            'dateCreated' => $this->dateTime()->notNull(),
            'dateUpdated' => $this->dateTime()->notNull(),
            'uid' => $this->uid(),
        ]);
        $this->createTable('{{%fieldlayouts}}', [
            'id' => $this->primaryKey(),
            'type' => $this->string()->notNull(),
            'dateCreated' => $this->dateTime()->notNull(),
            'dateUpdated' => $this->dateTime()->notNull(),
            'uid' => $this->uid(),
        ]);
        $this->createTable('{{%fieldlayouttabs}}', [
            'id' => $this->primaryKey(),
            'layoutId' => $this->integer()->notNull(),
            'name' => $this->string()->notNull(),
            'sortOrder' => $this->smallInteger()->unsigned(),
            'dateCreated' => $this->dateTime()->notNull(),
            'dateUpdated' => $this->dateTime()->notNull(),
            'uid' => $this->uid(),
        ]);
        $this->createTable('{{%fields}}', [
            'id' => $this->primaryKey(),
            'groupId' => $this->integer(),
            'name' => $this->string()->notNull(),
            'handle' => $this->string(64)->notNull(),
            'context' => $this->string()->notNull()->defaultValue('global'),
            'instructions' => $this->text(),
            'translationMethod' => $this->enum('translationMethod', ['none', 'language', 'site', 'custom'])->notNull()->defaultValue('none'),
            'translationKeyFormat' => $this->text(),
            'type' => $this->string()->notNull(),
            'settings' => $this->text(),
            'dateCreated' => $this->dateTime()->notNull(),
            'dateUpdated' => $this->dateTime()->notNull(),
            'uid' => $this->uid(),
        ]);
        $this->createTable('{{%globalsets}}', [
            'id' => $this->primaryKey(),
            'name' => $this->string()->notNull(),
            'handle' => $this->string()->notNull(),
            'fieldLayoutId' => $this->integer(),
            'dateCreated' => $this->dateTime()->notNull(),
            'dateUpdated' => $this->dateTime()->notNull(),
            'uid' => $this->uid(),
        ]);
        $this->createTable('{{%info}}', [
            'id' => $this->primaryKey(),
            'version' => $this->string(50)->notNull(),
            'schemaVersion' => $this->string(15)->notNull(),
            'edition' => $this->smallInteger()->unsigned()->notNull(),
            'timezone' => $this->string(30),
            'name' => $this->string()->notNull(),
            'on' => $this->boolean()->defaultValue(false)->notNull(),
            'maintenance' => $this->boolean()->defaultValue(false)->notNull(),
            'fieldVersion' => $this->char(12)->notNull()->defaultValue('000000000000'),
            'dateCreated' => $this->dateTime()->notNull(),
            'dateUpdated' => $this->dateTime()->notNull(),
            'uid' => $this->uid(),
        ]);
        $this->createTable('{{%matrixblocks}}', [
            'id' => $this->integer()->notNull(),
            'ownerId' => $this->integer()->notNull(),
            'ownerSiteId' => $this->integer(),
            'fieldId' => $this->integer()->notNull(),
            'typeId' => $this->integer()->notNull(),
            'sortOrder' => $this->smallInteger()->unsigned(),
            'dateCreated' => $this->dateTime()->notNull(),
            'dateUpdated' => $this->dateTime()->notNull(),
            'uid' => $this->uid(),
            'PRIMARY KEY(id)',
        ]);
        $this->createTable('{{%matrixblocktypes}}', [
            'id' => $this->primaryKey(),
            'fieldId' => $this->integer()->notNull(),
            'fieldLayoutId' => $this->integer(),
            'name' => $this->string()->notNull(),
            'handle' => $this->string()->notNull(),
            'sortOrder' => $this->smallInteger()->unsigned(),
            'dateCreated' => $this->dateTime()->notNull(),
            'dateUpdated' => $this->dateTime()->notNull(),
            'uid' => $this->uid(),
        ]);
        $this->createTable('{{%migrations}}', [
            'id' => $this->primaryKey(),
            'pluginId' => $this->integer(),
            'type' => $this->enum('type', ['app', 'plugin', 'content'])->notNull()->defaultValue('app'),
            'name' => $this->string()->notNull(),
            'applyTime' => $this->dateTime()->notNull(),
            'dateCreated' => $this->dateTime()->notNull(),
            'dateUpdated' => $this->dateTime()->notNull(),
            'uid' => $this->uid(),
        ]);
        $this->createTable('{{%plugins}}', [
            'id' => $this->primaryKey(),
            'handle' => $this->string()->notNull(),
            'version' => $this->string()->notNull(),
            'schemaVersion' => $this->string()->notNull(),
            'licenseKey' => $this->char(24),
            'licenseKeyStatus' => $this->enum('licenseKeyStatus', ['valid', 'invalid', 'mismatched', 'unknown'])->notNull()->defaultValue('unknown'),
            'settings' => $this->text(),
            'installDate' => $this->dateTime()->notNull(),
            'dateCreated' => $this->dateTime()->notNull(),
            'dateUpdated' => $this->dateTime()->notNull(),
            'uid' => $this->uid(),
        ]);
<<<<<<< HEAD
        $this->createTable(
            '{{%plugin_store_tokens}}',
            [
                'id' => $this->integer()->notNull(),
                'userId' => $this->integer()->notNull(),
                'accessToken' => $this->text()->notNull(),
                'tokenType' => $this->string(),
                'expiresIn' => $this->integer(),
                'expiryDate' => $this->dateTime(),
                'refreshToken' => $this->text(),

                'dateCreated' => $this->dateTime()->notNull(),
                'dateUpdated' => $this->dateTime()->notNull(),
                'uid' => $this->uid(),
                'PRIMARY KEY(id)',
            ]
        );
=======
        $this->createTable('{{%queue}}', [
            'id' => $this->primaryKey(),
            'job' => $this->binary()->notNull(),
            'description' => $this->text(),
            'timePushed' => $this->integer()->notNull(),
            'ttr' => $this->integer()->notNull(),
            'delay' => $this->integer()->defaultValue(0)->notNull(),
            'priority' => $this->integer()->unsigned()->notNull()->defaultValue(1024),
            'dateReserved' => $this->dateTime(),
            'timeUpdated' => $this->integer(),
            'progress' => $this->smallInteger()->notNull()->defaultValue(0),
            'attempt' => $this->integer(),
            'fail' => $this->boolean()->defaultValue(false),
            'dateFailed' => $this->dateTime(),
            'error' => $this->text(),
        ]);
>>>>>>> 87a0f681
        $this->createTable('{{%relations}}', [
            'id' => $this->primaryKey(),
            'fieldId' => $this->integer()->notNull(),
            'sourceId' => $this->integer()->notNull(),
            'sourceSiteId' => $this->integer(),
            'targetId' => $this->integer()->notNull(),
            'sortOrder' => $this->smallInteger()->unsigned(),
            'dateCreated' => $this->dateTime()->notNull(),
            'dateUpdated' => $this->dateTime()->notNull(),
            'uid' => $this->uid(),
        ]);
        $this->createTable('{{%routes}}', [
            'id' => $this->primaryKey(),
            'siteId' => $this->integer(),
            'uriParts' => $this->string()->notNull(),
            'uriPattern' => $this->string()->notNull(),
            'template' => $this->string(500)->notNull(),
            'sortOrder' => $this->smallInteger()->unsigned(),
            'dateCreated' => $this->dateTime()->notNull(),
            'dateUpdated' => $this->dateTime()->notNull(),
            'uid' => $this->uid(),
        ]);
        $this->createTable('{{%sections}}', [
            'id' => $this->primaryKey(),
            'structureId' => $this->integer(),
            'name' => $this->string()->notNull(),
            'handle' => $this->string()->notNull(),
            'type' => $this->enum('type', ['single', 'channel', 'structure'])->notNull()->defaultValue('channel'),
            'enableVersioning' => $this->boolean()->defaultValue(false)->notNull(),
            'dateCreated' => $this->dateTime()->notNull(),
            'dateUpdated' => $this->dateTime()->notNull(),
            'uid' => $this->uid(),
        ]);
        $this->createTable('{{%sections_sites}}', [
            'id' => $this->primaryKey(),
            'sectionId' => $this->integer()->notNull(),
            'siteId' => $this->integer()->notNull(),
            'enabledByDefault' => $this->boolean()->defaultValue(true)->notNull(),
            'hasUrls' => $this->boolean()->defaultValue(true)->notNull(),
            'uriFormat' => $this->text(),
            'template' => $this->string(500),
            'dateCreated' => $this->dateTime()->notNull(),
            'dateUpdated' => $this->dateTime()->notNull(),
            'uid' => $this->uid(),
        ]);
        $this->createTable('{{%sessions}}', [
            'id' => $this->primaryKey(),
            'userId' => $this->integer()->notNull(),
            'token' => $this->char(100)->notNull(),
            'dateCreated' => $this->dateTime()->notNull(),
            'dateUpdated' => $this->dateTime()->notNull(),
            'uid' => $this->uid(),
        ]);
        $this->createTable('{{%shunnedmessages}}', [
            'id' => $this->primaryKey(),
            'userId' => $this->integer()->notNull(),
            'message' => $this->string()->notNull(),
            'expiryDate' => $this->dateTime(),
            'dateCreated' => $this->dateTime()->notNull(),
            'dateUpdated' => $this->dateTime()->notNull(),
            'uid' => $this->uid(),
        ]);
        $this->createTable('{{%sites}}', [
            'id' => $this->primaryKey(),
            'name' => $this->string()->notNull(),
            'handle' => $this->string()->notNull(),
            'language' => $this->string(12)->notNull(),
            'hasUrls' => $this->boolean()->defaultValue(false)->notNull(),
            'baseUrl' => $this->string(),
            'sortOrder' => $this->smallInteger()->unsigned(),
            'dateCreated' => $this->dateTime()->notNull(),
            'dateUpdated' => $this->dateTime()->notNull(),
            'uid' => $this->uid(),
        ]);
        $this->createTable('{{%structureelements}}', [
            'id' => $this->primaryKey(),
            'structureId' => $this->integer()->notNull(),
            'elementId' => $this->integer(),
            'root' => $this->integer()->unsigned(),
            'lft' => $this->integer()->notNull()->unsigned(),
            'rgt' => $this->integer()->notNull()->unsigned(),
            'level' => $this->smallInteger()->notNull()->unsigned(),
            'dateCreated' => $this->dateTime()->notNull(),
            'dateUpdated' => $this->dateTime()->notNull(),
            'uid' => $this->uid(),
        ]);
        $this->createTable('{{%structures}}', [
            'id' => $this->primaryKey(),
            'maxLevels' => $this->smallInteger()->unsigned(),
            'dateCreated' => $this->dateTime()->notNull(),
            'dateUpdated' => $this->dateTime()->notNull(),
            'uid' => $this->uid(),
        ]);
        $this->createTable('{{%systemsettings}}', [
            'id' => $this->primaryKey(),
            'category' => $this->string(15)->notNull(),
            'settings' => $this->text(),
            'dateCreated' => $this->dateTime()->notNull(),
            'dateUpdated' => $this->dateTime()->notNull(),
            'uid' => $this->uid(),
        ]);
        $this->createTable('{{%taggroups}}', [
            'id' => $this->primaryKey(),
            'name' => $this->string()->notNull(),
            'handle' => $this->string()->notNull(),
            'fieldLayoutId' => $this->integer(),
            'dateCreated' => $this->dateTime()->notNull(),
            'dateUpdated' => $this->dateTime()->notNull(),
            'uid' => $this->uid(),
        ]);
        $this->createTable('{{%tags}}', [
            'id' => $this->integer()->notNull(),
            'groupId' => $this->integer()->notNull(),
            'dateCreated' => $this->dateTime()->notNull(),
            'dateUpdated' => $this->dateTime()->notNull(),
            'uid' => $this->uid(),
            'PRIMARY KEY(id)',
        ]);
        $this->createTable('{{%templatecacheelements}}', [
            'cacheId' => $this->integer()->notNull(),
            'elementId' => $this->integer()->notNull(),
        ]);
        $this->createTable('{{%templatecachequeries}}', [
            'id' => $this->primaryKey(),
            'cacheId' => $this->integer()->notNull(),
            'type' => $this->string()->notNull(),
            'query' => $this->text()->notNull(),
        ]);
        $this->createTable('{{%templatecaches}}', [
            'id' => $this->primaryKey(),
            'siteId' => $this->integer()->notNull(),
            'cacheKey' => $this->string()->notNull(),
            'path' => $this->string(),
            'expiryDate' => $this->dateTime()->notNull(),
            'body' => $this->mediumText()->notNull(),
        ]);
        $this->createTable('{{%tokens}}', [
            'id' => $this->primaryKey(),
            'token' => $this->char(32)->notNull(),
            'route' => $this->text(),
            'usageLimit' => $this->smallInteger()->unsigned(),
            'usageCount' => $this->smallInteger()->unsigned(),
            'expiryDate' => $this->dateTime()->notNull(),
            'dateCreated' => $this->dateTime()->notNull(),
            'dateUpdated' => $this->dateTime()->notNull(),
            'uid' => $this->uid(),
        ]);
        $this->createTable('{{%usergroups}}', [
            'id' => $this->primaryKey(),
            'name' => $this->string()->notNull(),
            'handle' => $this->string()->notNull(),
            'dateCreated' => $this->dateTime()->notNull(),
            'dateUpdated' => $this->dateTime()->notNull(),
            'uid' => $this->uid(),
        ]);
        $this->createTable('{{%usergroups_users}}', [
            'id' => $this->primaryKey(),
            'groupId' => $this->integer()->notNull(),
            'userId' => $this->integer()->notNull(),
            'dateCreated' => $this->dateTime()->notNull(),
            'dateUpdated' => $this->dateTime()->notNull(),
            'uid' => $this->uid(),
        ]);
        $this->createTable('{{%userpermissions}}', [
            'id' => $this->primaryKey(),
            'name' => $this->string()->notNull(),
            'dateCreated' => $this->dateTime()->notNull(),
            'dateUpdated' => $this->dateTime()->notNull(),
            'uid' => $this->uid(),
        ]);
        $this->createTable('{{%userpermissions_usergroups}}', [
            'id' => $this->primaryKey(),
            'permissionId' => $this->integer()->notNull(),
            'groupId' => $this->integer()->notNull(),
            'dateCreated' => $this->dateTime()->notNull(),
            'dateUpdated' => $this->dateTime()->notNull(),
            'uid' => $this->uid(),
        ]);
        $this->createTable('{{%userpermissions_users}}', [
            'id' => $this->primaryKey(),
            'permissionId' => $this->integer()->notNull(),
            'userId' => $this->integer()->notNull(),
            'dateCreated' => $this->dateTime()->notNull(),
            'dateUpdated' => $this->dateTime()->notNull(),
            'uid' => $this->uid(),
        ]);
        $this->createTable('{{%userpreferences}}', [
            'userId' => $this->primaryKey(),
            'preferences' => $this->text(),
        ]);
        $this->createTable('{{%users}}', [
            'id' => $this->integer()->notNull(),
            'username' => $this->string(100)->notNull(),
            'photoId' => $this->integer(),
            'firstName' => $this->string(100),
            'lastName' => $this->string(100),
            'email' => $this->string()->notNull(),
            'password' => $this->string(),
            'admin' => $this->boolean()->defaultValue(false)->notNull(),
            'client' => $this->boolean()->defaultValue(false)->notNull(),
            'locked' => $this->boolean()->defaultValue(false)->notNull(),
            'suspended' => $this->boolean()->defaultValue(false)->notNull(),
            'pending' => $this->boolean()->defaultValue(false)->notNull(),
            'archived' => $this->boolean()->defaultValue(false)->notNull(),
            'lastLoginDate' => $this->dateTime(),
            'lastLoginAttemptIp' => $this->string(45),
            'invalidLoginWindowStart' => $this->dateTime(),
            'invalidLoginCount' => $this->smallInteger()->unsigned(),
            'lastInvalidLoginDate' => $this->dateTime(),
            'lockoutDate' => $this->dateTime(),
            'verificationCode' => $this->string(),
            'verificationCodeIssuedDate' => $this->dateTime(),
            'unverifiedEmail' => $this->string(),
            'passwordResetRequired' => $this->boolean()->defaultValue(false)->notNull(),
            'lastPasswordChangeDate' => $this->dateTime(),
            'dateCreated' => $this->dateTime()->notNull(),
            'dateUpdated' => $this->dateTime()->notNull(),
            'uid' => $this->uid(),
            'PRIMARY KEY(id)',
        ]);
        $this->createTable('{{%volumefolders}}', [
            'id' => $this->primaryKey(),
            'parentId' => $this->integer(),
            'volumeId' => $this->integer(),
            'name' => $this->string()->notNull(),
            'path' => $this->string(),
            'dateCreated' => $this->dateTime()->notNull(),
            'dateUpdated' => $this->dateTime()->notNull(),
            'uid' => $this->uid(),
        ]);
        $this->createTable('{{%volumes}}', [
            'id' => $this->primaryKey(),
            'fieldLayoutId' => $this->integer(),
            'name' => $this->string()->notNull(),
            'handle' => $this->string()->notNull(),
            'type' => $this->string()->notNull(),
            'hasUrls' => $this->boolean()->defaultValue(true)->notNull(),
            'url' => $this->string(),
            'settings' => $this->text(),
            'sortOrder' => $this->smallInteger()->unsigned(),
            'dateCreated' => $this->dateTime()->notNull(),
            'dateUpdated' => $this->dateTime()->notNull(),
            'uid' => $this->uid(),
        ]);
        $this->createTable('{{%widgets}}', [
            'id' => $this->primaryKey(),
            'userId' => $this->integer()->notNull(),
            'type' => $this->string()->notNull(),
            'sortOrder' => $this->smallInteger()->unsigned(),
            'colspan' => $this->boolean()->defaultValue(false)->notNull(),
            'settings' => $this->text(),
            'enabled' => $this->boolean()->defaultValue(true)->notNull(),
            'dateCreated' => $this->dateTime()->notNull(),
            'dateUpdated' => $this->dateTime()->notNull(),
            'uid' => $this->uid(),
        ]);
    }

    /**
     * Creates the indexes.
     *
     * @return void
     */
    protected function createIndexes()
    {
        $this->createIndex(null, '{{%assetindexdata}}', ['sessionId', 'volumeId']);
        $this->createIndex(null, '{{%assetindexdata}}', ['volumeId'], false);
        $this->createIndex(null, '{{%assets}}', ['filename', 'folderId'], true);
        $this->createIndex(null, '{{%assets}}', ['folderId'], false);
        $this->createIndex(null, '{{%assets}}', ['volumeId'], false);
        $this->createIndex(null, '{{%assettransformindex}}', ['volumeId', 'assetId', 'location'], false);
        $this->createIndex(null, '{{%assettransforms}}', ['name'], true);
        $this->createIndex(null, '{{%assettransforms}}', ['handle'], true);
        $this->createIndex(null, '{{%categories}}', ['groupId'], false);
        $this->createIndex(null, '{{%categorygroups}}', ['name'], true);
        $this->createIndex(null, '{{%categorygroups}}', ['handle'], true);
        $this->createIndex(null, '{{%categorygroups}}', ['structureId'], false);
        $this->createIndex(null, '{{%categorygroups}}', ['fieldLayoutId'], false);
        $this->createIndex(null, '{{%categorygroups_sites}}', ['groupId', 'siteId'], true);
        $this->createIndex(null, '{{%categorygroups_sites}}', ['siteId'], false);
        $this->createIndex(null, '{{%content}}', ['elementId', 'siteId'], true);
        $this->createIndex(null, '{{%content}}', ['siteId'], false);
        $this->createIndex(null, '{{%content}}', ['title'], false);
        $this->createIndex(null, '{{%deprecationerrors}}', ['key', 'fingerprint'], true);
        $this->createIndex(null, '{{%elementindexsettings}}', ['type'], true);
        $this->createIndex(null, '{{%elements}}', ['fieldLayoutId'], false);
        $this->createIndex(null, '{{%elements}}', ['type'], false);
        $this->createIndex(null, '{{%elements}}', ['enabled'], false);
        $this->createIndex(null, '{{%elements}}', ['archived', 'dateCreated'], false);
        $this->createIndex(null, '{{%elements_sites}}', ['elementId', 'siteId'], true);
        $this->createIndex(null, '{{%elements_sites}}', ['uri', 'siteId'], true);
        $this->createIndex(null, '{{%elements_sites}}', ['siteId'], false);
        $this->createIndex(null, '{{%elements_sites}}', ['slug', 'siteId'], false);
        $this->createIndex(null, '{{%elements_sites}}', ['enabled'], false);
        $this->createIndex(null, '{{%systemmessages}}', ['key', 'language'], true);
        $this->createIndex(null, '{{%systemmessages}}', ['language'], false);
        $this->createIndex(null, '{{%entries}}', ['postDate'], false);
        $this->createIndex(null, '{{%entries}}', ['expiryDate'], false);
        $this->createIndex(null, '{{%entries}}', ['authorId'], false);
        $this->createIndex(null, '{{%entries}}', ['sectionId'], false);
        $this->createIndex(null, '{{%entries}}', ['typeId'], false);
        $this->createIndex(null, '{{%entrydrafts}}', ['sectionId'], false);
        $this->createIndex(null, '{{%entrydrafts}}', ['entryId', 'siteId'], false);
        $this->createIndex(null, '{{%entrydrafts}}', ['siteId'], false);
        $this->createIndex(null, '{{%entrydrafts}}', ['creatorId'], false);
        $this->createIndex(null, '{{%entrytypes}}', ['name', 'sectionId'], true);
        $this->createIndex(null, '{{%entrytypes}}', ['handle', 'sectionId'], true);
        $this->createIndex(null, '{{%entrytypes}}', ['sectionId'], false);
        $this->createIndex(null, '{{%entrytypes}}', ['fieldLayoutId'], false);
        $this->createIndex(null, '{{%entryversions}}', ['sectionId'], false);
        $this->createIndex(null, '{{%entryversions}}', ['entryId', 'siteId'], false);
        $this->createIndex(null, '{{%entryversions}}', ['siteId'], false);
        $this->createIndex(null, '{{%entryversions}}', ['creatorId'], false);
        $this->createIndex(null, '{{%fieldgroups}}', ['name'], true);
        $this->createIndex(null, '{{%fieldlayoutfields}}', ['layoutId', 'fieldId'], true);
        $this->createIndex(null, '{{%fieldlayoutfields}}', ['sortOrder'], false);
        $this->createIndex(null, '{{%fieldlayoutfields}}', ['tabId'], false);
        $this->createIndex(null, '{{%fieldlayoutfields}}', ['fieldId'], false);
        $this->createIndex(null, '{{%fieldlayouts}}', ['type'], false);
        $this->createIndex(null, '{{%fieldlayouttabs}}', ['sortOrder'], false);
        $this->createIndex(null, '{{%fieldlayouttabs}}', ['layoutId'], false);
        $this->createIndex(null, '{{%fields}}', ['handle', 'context'], true);
        $this->createIndex(null, '{{%fields}}', ['groupId'], false);
        $this->createIndex(null, '{{%fields}}', ['context'], false);
        $this->createIndex(null, '{{%globalsets}}', ['name'], true);
        $this->createIndex(null, '{{%globalsets}}', ['handle'], true);
        $this->createIndex(null, '{{%globalsets}}', ['fieldLayoutId'], false);
        $this->createIndex(null, '{{%matrixblocks}}', ['ownerId'], false);
        $this->createIndex(null, '{{%matrixblocks}}', ['fieldId'], false);
        $this->createIndex(null, '{{%matrixblocks}}', ['typeId'], false);
        $this->createIndex(null, '{{%matrixblocks}}', ['sortOrder'], false);
        $this->createIndex(null, '{{%matrixblocks}}', ['ownerSiteId'], false);
        $this->createIndex(null, '{{%matrixblocktypes}}', ['name', 'fieldId'], true);
        $this->createIndex(null, '{{%matrixblocktypes}}', ['handle', 'fieldId'], true);
        $this->createIndex(null, '{{%matrixblocktypes}}', ['fieldId'], false);
        $this->createIndex(null, '{{%matrixblocktypes}}', ['fieldLayoutId'], false);
        $this->createIndex(null, '{{%migrations}}', ['pluginId'], false);
        $this->createIndex(null, '{{%migrations}}', ['type', 'pluginId'], false);
        $this->createIndex(null, '{{%plugins}}', ['handle'], true);
        $this->createIndex(null, '{{%queue}}', ['fail', 'timeUpdated', 'timePushed']);
        $this->createIndex(null, '{{%queue}}', ['fail', 'timeUpdated', 'delay']);
        $this->createIndex(null, '{{%relations}}', ['fieldId', 'sourceId', 'sourceSiteId', 'targetId'], true);
        $this->createIndex(null, '{{%relations}}', ['sourceId'], false);
        $this->createIndex(null, '{{%relations}}', ['targetId'], false);
        $this->createIndex(null, '{{%relations}}', ['sourceSiteId'], false);
        $this->createIndex(null, '{{%routes}}', ['uriPattern'], false);
        $this->createIndex(null, '{{%routes}}', ['siteId'], false);
        $this->createIndex(null, '{{%sections}}', ['handle'], true);
        $this->createIndex(null, '{{%sections}}', ['name'], true);
        $this->createIndex(null, '{{%sections}}', ['structureId'], false);
        $this->createIndex(null, '{{%sections_sites}}', ['sectionId', 'siteId'], true);
        $this->createIndex(null, '{{%sections_sites}}', ['siteId'], false);
        $this->createIndex(null, '{{%sessions}}', ['uid'], false);
        $this->createIndex(null, '{{%sessions}}', ['token'], false);
        $this->createIndex(null, '{{%sessions}}', ['dateUpdated'], false);
        $this->createIndex(null, '{{%sessions}}', ['userId'], false);
        $this->createIndex(null, '{{%shunnedmessages}}', ['userId', 'message'], true);
        $this->createIndex(null, '{{%sites}}', ['handle'], true);
        $this->createIndex(null, '{{%sites}}', ['sortOrder'], false);
        $this->createIndex(null, '{{%structureelements}}', ['structureId', 'elementId'], true);
        $this->createIndex(null, '{{%structureelements}}', ['root'], false);
        $this->createIndex(null, '{{%structureelements}}', ['lft'], false);
        $this->createIndex(null, '{{%structureelements}}', ['rgt'], false);
        $this->createIndex(null, '{{%structureelements}}', ['level'], false);
        $this->createIndex(null, '{{%structureelements}}', ['elementId'], false);
        $this->createIndex(null, '{{%systemsettings}}', ['category'], true);
        $this->createIndex(null, '{{%taggroups}}', ['name'], true);
        $this->createIndex(null, '{{%taggroups}}', ['handle'], true);
        $this->createIndex(null, '{{%tags}}', ['groupId'], false);
        $this->createIndex(null, '{{%templatecacheelements}}', ['cacheId'], false);
        $this->createIndex(null, '{{%templatecacheelements}}', ['elementId'], false);
        $this->createIndex(null, '{{%templatecachequeries}}', ['cacheId'], false);
        $this->createIndex(null, '{{%templatecachequeries}}', ['type'], false);
        $this->createIndex(null, '{{%templatecaches}}', ['expiryDate', 'cacheKey', 'siteId', 'path'], false);
        $this->createIndex(null, '{{%templatecaches}}', ['siteId'], false);
        $this->createIndex(null, '{{%tokens}}', ['token'], true);
        $this->createIndex(null, '{{%tokens}}', ['expiryDate'], false);
        $this->createIndex(null, '{{%usergroups}}', ['handle'], true);
        $this->createIndex(null, '{{%usergroups}}', ['name'], true);
        $this->createIndex(null, '{{%usergroups_users}}', ['groupId', 'userId'], true);
        $this->createIndex(null, '{{%usergroups_users}}', ['userId'], false);
        $this->createIndex(null, '{{%userpermissions}}', ['name'], true);
        $this->createIndex(null, '{{%userpermissions_usergroups}}', ['permissionId', 'groupId'], true);
        $this->createIndex(null, '{{%userpermissions_usergroups}}', ['groupId'], false);
        $this->createIndex(null, '{{%userpermissions_users}}', ['permissionId', 'userId'], true);
        $this->createIndex(null, '{{%userpermissions_users}}', ['userId'], false);
        $this->createIndex(null, '{{%users}}', ['username'], true);
        $this->createIndex(null, '{{%users}}', ['email'], true);
        $this->createIndex(null, '{{%users}}', ['uid'], false);
        $this->createIndex(null, '{{%users}}', ['verificationCode'], false);
        $this->createIndex(null, '{{%volumefolders}}', ['name', 'parentId', 'volumeId'], true);
        $this->createIndex(null, '{{%volumefolders}}', ['parentId'], false);
        $this->createIndex(null, '{{%volumefolders}}', ['volumeId'], false);
        $this->createIndex(null, '{{%volumes}}', ['name'], true);
        $this->createIndex(null, '{{%volumes}}', ['handle'], true);
        $this->createIndex(null, '{{%volumes}}', ['fieldLayoutId'], false);
        $this->createIndex(null, '{{%widgets}}', ['userId'], false);

        // If we're using MySQL, add the FULLTEXT index on searchindex.keywords
        if ($this->db->getIsMysql()) {
            $this->createTable('{{%searchindex}}', [
                'elementId' => $this->integer()->notNull(),
                'attribute' => $this->string(25)->notNull(),
                'fieldId' => $this->integer()->notNull(),
                'siteId' => $this->integer()->notNull(),
                'keywords' => $this->text()->notNull(),
            ], ' ENGINE=MyISAM');

            $this->addPrimaryKey($this->db->getIndexName('{{%searchindex}}', 'elementId,attribute,fieldId,siteId', true), '{{%searchindex}}', 'elementId,attribute,fieldId,siteId');

            $sql = 'CREATE FULLTEXT INDEX '.
                $this->db->quoteTableName($this->db->getIndexName('{{%searchindex}}', 'keywords')).' ON '.
                $this->db->quoteTableName('{{%searchindex}}').' '.
                '('.$this->db->quoteColumnName('keywords').')';

            $this->db->createCommand($sql)->execute();
        } else {
            $this->createTable('{{%searchindex}}', [
                'elementId' => $this->integer()->notNull(),
                'attribute' => $this->string(25)->notNull(),
                'fieldId' => $this->integer()->notNull(),
                'siteId' => $this->integer()->notNull(),
                'keywords' => $this->text()->notNull(),
                'keywords_vector' => $this->getDb()->getSchema()->createColumnSchemaBuilder('tsvector')->notNull(),
            ]);

            $this->addPrimaryKey($this->db->getIndexName('{{%searchindex}}', 'elementId,attribute,fieldId,siteId', true), '{{%searchindex}}', 'elementId,attribute,fieldId,siteId');

            $sql = 'CREATE INDEX '.$this->db->quoteTableName($this->db->getIndexName('{{%searchindex}}', 'keywords_vector')).' ON {{%searchindex}} USING GIN([[keywords_vector]] [[pg_catalog]].[[tsvector_ops]]) WITH (FASTUPDATE=YES)';
            $this->db->createCommand($sql)->execute();

            $sql = 'CREATE INDEX '.$this->db->quoteTableName($this->db->getIndexName('{{%searchindex}}', 'keywords')).' ON {{%searchindex}} USING btree(keywords)';
            $this->db->createCommand($sql)->execute();
        }
    }

    /**
     * Adds the foreign keys.
     *
     * @return void
     */
    protected function addForeignKeys()
    {
        $this->addForeignKey(null, '{{%assetindexdata}}', ['volumeId'], '{{%volumes}}', ['id'], 'CASCADE', null);
        $this->addForeignKey(null, '{{%assets}}', ['folderId'], '{{%volumefolders}}', ['id'], 'CASCADE', null);
        $this->addForeignKey(null, '{{%assets}}', ['id'], '{{%elements}}', ['id'], 'CASCADE', null);
        $this->addForeignKey(null, '{{%assets}}', ['volumeId'], '{{%volumes}}', ['id'], 'CASCADE', null);
        $this->addForeignKey(null, '{{%categories}}', ['groupId'], '{{%categorygroups}}', ['id'], 'CASCADE', null);
        $this->addForeignKey(null, '{{%categories}}', ['id'], '{{%elements}}', ['id'], 'CASCADE', null);
        $this->addForeignKey(null, '{{%categorygroups}}', ['fieldLayoutId'], '{{%fieldlayouts}}', ['id'], 'SET NULL', null);
        $this->addForeignKey(null, '{{%categorygroups}}', ['structureId'], '{{%structures}}', ['id'], 'CASCADE', null);
        $this->addForeignKey(null, '{{%categorygroups_sites}}', ['groupId'], '{{%categorygroups}}', ['id'], 'CASCADE', null);
        $this->addForeignKey(null, '{{%categorygroups_sites}}', ['siteId'], '{{%sites}}', ['id'], 'CASCADE', 'CASCADE');
        $this->addForeignKey(null, '{{%content}}', ['elementId'], '{{%elements}}', ['id'], 'CASCADE', null);
        $this->addForeignKey(null, '{{%content}}', ['siteId'], '{{%sites}}', ['id'], 'CASCADE', 'CASCADE');
        $this->addForeignKey(null, '{{%elements}}', ['fieldLayoutId'], '{{%fieldlayouts}}', ['id'], 'SET NULL', null);
        $this->addForeignKey(null, '{{%elements_sites}}', ['elementId'], '{{%elements}}', ['id'], 'CASCADE', null);
        $this->addForeignKey(null, '{{%elements_sites}}', ['siteId'], '{{%sites}}', ['id'], 'CASCADE', 'CASCADE');
        $this->addForeignKey(null, '{{%entries}}', ['authorId'], '{{%users}}', ['id'], 'CASCADE', null);
        $this->addForeignKey(null, '{{%entries}}', ['id'], '{{%elements}}', ['id'], 'CASCADE', null);
        $this->addForeignKey(null, '{{%entries}}', ['sectionId'], '{{%sections}}', ['id'], 'CASCADE', null);
        $this->addForeignKey(null, '{{%entries}}', ['typeId'], '{{%entrytypes}}', ['id'], 'CASCADE', null);
        $this->addForeignKey(null, '{{%entrydrafts}}', ['creatorId'], '{{%users}}', ['id'], 'CASCADE', null);
        $this->addForeignKey(null, '{{%entrydrafts}}', ['entryId'], '{{%entries}}', ['id'], 'CASCADE', null);
        $this->addForeignKey(null, '{{%entrydrafts}}', ['siteId'], '{{%sites}}', ['id'], 'CASCADE', 'CASCADE');
        $this->addForeignKey(null, '{{%entrydrafts}}', ['sectionId'], '{{%sections}}', ['id'], 'CASCADE', null);
        $this->addForeignKey(null, '{{%entrytypes}}', ['fieldLayoutId'], '{{%fieldlayouts}}', ['id'], 'SET NULL', null);
        $this->addForeignKey(null, '{{%entrytypes}}', ['sectionId'], '{{%sections}}', ['id'], 'CASCADE', null);
        $this->addForeignKey(null, '{{%entryversions}}', ['creatorId'], '{{%users}}', ['id'], 'SET NULL', null);
        $this->addForeignKey(null, '{{%entryversions}}', ['entryId'], '{{%entries}}', ['id'], 'CASCADE', null);
        $this->addForeignKey(null, '{{%entryversions}}', ['siteId'], '{{%sites}}', ['id'], 'CASCADE', 'CASCADE');
        $this->addForeignKey(null, '{{%entryversions}}', ['sectionId'], '{{%sections}}', ['id'], 'CASCADE', null);
        $this->addForeignKey(null, '{{%fieldlayoutfields}}', ['fieldId'], '{{%fields}}', ['id'], 'CASCADE', null);
        $this->addForeignKey(null, '{{%fieldlayoutfields}}', ['layoutId'], '{{%fieldlayouts}}', ['id'], 'CASCADE', null);
        $this->addForeignKey(null, '{{%fieldlayoutfields}}', ['tabId'], '{{%fieldlayouttabs}}', ['id'], 'CASCADE', null);
        $this->addForeignKey(null, '{{%fieldlayouttabs}}', ['layoutId'], '{{%fieldlayouts}}', ['id'], 'CASCADE', null);
        $this->addForeignKey(null, '{{%fields}}', ['groupId'], '{{%fieldgroups}}', ['id'], 'CASCADE', null);
        $this->addForeignKey(null, '{{%globalsets}}', ['fieldLayoutId'], '{{%fieldlayouts}}', ['id'], 'SET NULL', null);
        $this->addForeignKey(null, '{{%globalsets}}', ['id'], '{{%elements}}', ['id'], 'CASCADE', null);
        $this->addForeignKey(null, '{{%matrixblocks}}', ['fieldId'], '{{%fields}}', ['id'], 'CASCADE', null);
        $this->addForeignKey(null, '{{%matrixblocks}}', ['id'], '{{%elements}}', ['id'], 'CASCADE', null);
        $this->addForeignKey(null, '{{%matrixblocks}}', ['ownerId'], '{{%elements}}', ['id'], 'CASCADE', null);
        $this->addForeignKey(null, '{{%matrixblocks}}', ['ownerSiteId'], '{{%sites}}', ['id'], 'CASCADE', 'CASCADE');
        $this->addForeignKey(null, '{{%matrixblocks}}', ['typeId'], '{{%matrixblocktypes}}', ['id'], 'CASCADE', null);
        $this->addForeignKey(null, '{{%matrixblocktypes}}', ['fieldId'], '{{%fields}}', ['id'], 'CASCADE', null);
        $this->addForeignKey(null, '{{%matrixblocktypes}}', ['fieldLayoutId'], '{{%fieldlayouts}}', ['id'], 'SET NULL', null);
        $this->addForeignKey(null, '{{%migrations}}', ['pluginId'], '{{%plugins}}', ['id'], 'CASCADE', null);
        $this->addForeignKey(null, '{{%relations}}', ['fieldId'], '{{%fields}}', ['id'], 'CASCADE', null);
        $this->addForeignKey(null, '{{%relations}}', ['sourceId'], '{{%elements}}', ['id'], 'CASCADE', null);
        $this->addForeignKey(null, '{{%relations}}', ['sourceSiteId'], '{{%sites}}', ['id'], 'CASCADE', 'CASCADE');
        $this->addForeignKey(null, '{{%relations}}', ['targetId'], '{{%elements}}', ['id'], 'CASCADE', null);
        $this->addForeignKey(null, '{{%routes}}', ['siteId'], '{{%sites}}', ['id'], 'CASCADE', 'CASCADE');
        $this->addForeignKey(null, '{{%sections}}', ['structureId'], '{{%structures}}', ['id'], 'SET NULL', null);
        $this->addForeignKey(null, '{{%sections_sites}}', ['siteId'], '{{%sites}}', ['id'], 'CASCADE', 'CASCADE');
        $this->addForeignKey(null, '{{%sections_sites}}', ['sectionId'], '{{%sections}}', ['id'], 'CASCADE', null);
        $this->addForeignKey(null, '{{%sessions}}', ['userId'], '{{%users}}', ['id'], 'CASCADE', null);
        $this->addForeignKey(null, '{{%shunnedmessages}}', ['userId'], '{{%users}}', ['id'], 'CASCADE', null);
        $this->addForeignKey(null, '{{%structureelements}}', ['elementId'], '{{%elements}}', ['id'], 'CASCADE', null);
        $this->addForeignKey(null, '{{%structureelements}}', ['structureId'], '{{%structures}}', ['id'], 'CASCADE', null);
        $this->addForeignKey(null, '{{%taggroups}}', ['fieldLayoutId'], '{{%fieldlayouts}}', ['id'], 'SET NULL', null);
        $this->addForeignKey(null, '{{%tags}}', ['groupId'], '{{%taggroups}}', ['id'], 'CASCADE', null);
        $this->addForeignKey(null, '{{%tags}}', ['id'], '{{%elements}}', ['id'], 'CASCADE', null);
        $this->addForeignKey(null, '{{%templatecacheelements}}', ['cacheId'], '{{%templatecaches}}', ['id'], 'CASCADE', null);
        $this->addForeignKey(null, '{{%templatecacheelements}}', ['elementId'], '{{%elements}}', ['id'], 'CASCADE', null);
        $this->addForeignKey(null, '{{%templatecachequeries}}', ['cacheId'], '{{%templatecaches}}', ['id'], 'CASCADE', null);
        $this->addForeignKey(null, '{{%templatecaches}}', ['siteId'], '{{%sites}}', ['id'], 'CASCADE', 'CASCADE');
        $this->addForeignKey(null, '{{%usergroups_users}}', ['groupId'], '{{%usergroups}}', ['id'], 'CASCADE', null);
        $this->addForeignKey(null, '{{%usergroups_users}}', ['userId'], '{{%users}}', ['id'], 'CASCADE', null);
        $this->addForeignKey(null, '{{%userpermissions_usergroups}}', ['groupId'], '{{%usergroups}}', ['id'], 'CASCADE', null);
        $this->addForeignKey(null, '{{%userpermissions_usergroups}}', ['permissionId'], '{{%userpermissions}}', ['id'], 'CASCADE', null);
        $this->addForeignKey(null, '{{%userpermissions_users}}', ['permissionId'], '{{%userpermissions}}', ['id'], 'CASCADE', null);
        $this->addForeignKey(null, '{{%userpermissions_users}}', ['userId'], '{{%users}}', ['id'], 'CASCADE', null);
        $this->addForeignKey(null, '{{%userpreferences}}', ['userId'], '{{%users}}', ['id'], 'CASCADE', null);
        $this->addForeignKey(null, '{{%users}}', ['id'], '{{%elements}}', ['id'], 'CASCADE', null);
        $this->addForeignKey(null, '{{%users}}', ['photoId'], '{{%assets}}', ['id'], 'SET NULL', null);
        $this->addForeignKey(null, '{{%volumefolders}}', ['parentId'], '{{%volumefolders}}', ['id'], 'CASCADE', null);
        $this->addForeignKey(null, '{{%volumefolders}}', ['volumeId'], '{{%volumes}}', ['id'], 'CASCADE', null);
        $this->addForeignKey(null, '{{%volumes}}', ['fieldLayoutId'], '{{%fieldlayouts}}', ['id'], 'SET NULL', null);
        $this->addForeignKey(null, '{{%widgets}}', ['userId'], '{{%users}}', ['id'], 'CASCADE', null);
    }

    /**
     * Populates the DB with the default data.
     *
     * @return void
     */
    protected function insertDefaultData()
    {
        // Populate the info table
        echo '    > populate the info table ...';
        Craft::$app->saveInfo(new Info([
            'version' => Craft::$app->getVersion(),
            'schemaVersion' => Craft::$app->schemaVersion,
            'edition' => '0',
            'name' => $this->site->name,
            'on' => '1',
            'maintenance' => '0',
            'fieldVersion' => StringHelper::randomString(12),
        ]));
        echo " done\n";

        // Add the default site
        Craft::$app->getSites()->saveSite($this->site);
    }
}<|MERGE_RESOLUTION|>--- conflicted
+++ resolved
@@ -436,7 +436,6 @@
             'dateUpdated' => $this->dateTime()->notNull(),
             'uid' => $this->uid(),
         ]);
-<<<<<<< HEAD
         $this->createTable(
             '{{%plugin_store_tokens}}',
             [
@@ -454,7 +453,6 @@
                 'PRIMARY KEY(id)',
             ]
         );
-=======
         $this->createTable('{{%queue}}', [
             'id' => $this->primaryKey(),
             'job' => $this->binary()->notNull(),
@@ -471,7 +469,6 @@
             'dateFailed' => $this->dateTime(),
             'error' => $this->text(),
         ]);
->>>>>>> 87a0f681
         $this->createTable('{{%relations}}', [
             'id' => $this->primaryKey(),
             'fieldId' => $this->integer()->notNull(),
@@ -811,6 +808,7 @@
         $this->createIndex(null, '{{%migrations}}', ['pluginId'], false);
         $this->createIndex(null, '{{%migrations}}', ['type', 'pluginId'], false);
         $this->createIndex(null, '{{%plugins}}', ['handle'], true);
+        $this->createIndex(null, '{{%plugin_store_tokens}}', ['userId'], true);
         $this->createIndex(null, '{{%queue}}', ['fail', 'timeUpdated', 'timePushed']);
         $this->createIndex(null, '{{%queue}}', ['fail', 'timeUpdated', 'delay']);
         $this->createIndex(null, '{{%relations}}', ['fieldId', 'sourceId', 'sourceSiteId', 'targetId'], true);
@@ -959,6 +957,7 @@
         $this->addForeignKey(null, '{{%matrixblocktypes}}', ['fieldId'], '{{%fields}}', ['id'], 'CASCADE', null);
         $this->addForeignKey(null, '{{%matrixblocktypes}}', ['fieldLayoutId'], '{{%fieldlayouts}}', ['id'], 'SET NULL', null);
         $this->addForeignKey(null, '{{%migrations}}', ['pluginId'], '{{%plugins}}', ['id'], 'CASCADE', null);
+        $this->addForeignKey(null, '{{%plugin_store_tokens}}', ['userId'], '{{%users}}', ['id'], 'CASCADE', null);
         $this->addForeignKey(null, '{{%relations}}', ['fieldId'], '{{%fields}}', ['id'], 'CASCADE', null);
         $this->addForeignKey(null, '{{%relations}}', ['sourceId'], '{{%elements}}', ['id'], 'CASCADE', null);
         $this->addForeignKey(null, '{{%relations}}', ['sourceSiteId'], '{{%sites}}', ['id'], 'CASCADE', 'CASCADE');
