<?php

/** @noinspection RepetitiveMethodCallsInspection */

/**
 * @link https://craftcms.com/
 * @copyright Copyright (c) Pixel & Tonic, Inc.
 * @license https://craftcms.github.io/license/
 */

namespace craft\migrations;

use Craft;
use craft\base\Field;
use craft\db\Migration;
use craft\db\Table;
use craft\elements\Asset;
use craft\elements\User;
use craft\enums\PropagationMethod;
use craft\errors\InvalidPluginException;
use craft\helpers\App;
use craft\helpers\DateTimeHelper;
use craft\helpers\ProjectConfig as ProjectConfigHelper;
use craft\helpers\StringHelper;
use craft\mail\transportadapters\Sendmail;
use craft\models\CategoryGroup;
use craft\models\Info;
use craft\models\Section;
use craft\models\Site;
use craft\services\ProjectConfig;
use craft\web\Response;
use Throwable;
use yii\base\InvalidConfigException;

/**
 * Installation Migration
 *
 * @author Pixel & Tonic, Inc. <support@pixelandtonic.com>
 * @since 3.0.0
 */
class Install extends Migration
{
    /**
     * @var string|null The admin user’s username
     */
    public ?string $username = null;

    /**
     * @var string|null The admin user’s password
     */
    public ?string $password = null;

    /**
     * @var string|null The admin user’s email
     */
    public ?string $email = null;

    /**
     * @var Site|null The default site
     */
    public ?Site $site = null;

    /**
     * @var bool Whether to apply the existing project config YAML files, if they exist
     * @since 3.5.9
     */
    public bool $applyProjectConfigYaml = true;

    /**
     * @inheritdoc
     */
    public function safeUp(): bool
    {
        $this->createTables();
        $this->createIndexes();
        $this->addForeignKeys();
        $this->db->getSchema()->refresh();
        $this->insertDefaultData();
        return true;
    }

    /**
     * @inheritdoc
     */
    public function safeDown(): bool
    {
        return false;
    }

    /**
     * Creates the tables.
     */
    public function createTables(): void
    {
        $this->createTable(Table::ADDRESSES, [
            'id' => $this->integer()->notNull(),
            'primaryOwnerId' => $this->integer(),
            'fieldId' => $this->integer(),
            'countryCode' => $this->string()->notNull(),
            'administrativeArea' => $this->string(),
            'locality' => $this->string(),
            'dependentLocality' => $this->string(),
            'postalCode' => $this->string(),
            'sortingCode' => $this->string(),
            'addressLine1' => $this->string(),
            'addressLine2' => $this->string(),
            'organization' => $this->string(),
            'organizationTaxId' => $this->string(),
            'fullName' => $this->string(),
            'firstName' => $this->string(),
            'lastName' => $this->string(),
            'latitude' => $this->string(),
            'longitude' => $this->string(),
            'dateCreated' => $this->dateTime()->notNull(),
            'dateUpdated' => $this->dateTime()->notNull(),
            'PRIMARY KEY([[id]])',
        ]);
        $this->createTable(Table::ANNOUNCEMENTS, [
            'id' => $this->primaryKey(),
            'userId' => $this->integer()->notNull(),
            'pluginId' => $this->integer(),
            'heading' => $this->string()->notNull(),
            'body' => $this->text()->notNull(),
            'unread' => $this->boolean()->defaultValue(true)->notNull(),
            'dateRead' => $this->dateTime(),
            'dateCreated' => $this->dateTime()->notNull(),
        ]);
        $this->createTable(Table::ASSETINDEXDATA, [
            'id' => $this->primaryKey(),
            'sessionId' => $this->integer()->notNull(),
            'volumeId' => $this->integer()->notNull(),
            'uri' => $this->text(),
            'size' => $this->bigInteger()->unsigned(),
            'timestamp' => $this->dateTime(),
            'isDir' => $this->boolean()->defaultValue(false),
            'recordId' => $this->integer(),
            'isSkipped' => $this->boolean()->defaultValue(false),
            'inProgress' => $this->boolean()->defaultValue(false),
            'completed' => $this->boolean()->defaultValue(false),
            'dateCreated' => $this->dateTime()->notNull(),
            'dateUpdated' => $this->dateTime()->notNull(),
            'uid' => $this->uid(),
        ]);
        $this->createTable(Table::ASSETINDEXINGSESSIONS, [
            'id' => $this->primaryKey(),
            'indexedVolumes' => $this->text(),
            'totalEntries' => $this->integer(),
            'processedEntries' => $this->integer()->notNull()->defaultValue(0),
            'cacheRemoteImages' => $this->boolean(),
            'listEmptyFolders' => $this->boolean()->defaultValue(false),
            'isCli' => $this->boolean()->defaultValue(false),
            'actionRequired' => $this->boolean()->defaultValue(false),
            'processIfRootEmpty' => $this->boolean()->defaultValue(false),
            'dateCreated' => $this->dateTime()->notNull(),
            'dateUpdated' => $this->dateTime()->notNull(),
            'uid' => $this->uid(),
        ]);
        $this->createTable(Table::ASSETS, [
            'id' => $this->integer()->notNull(),
            'volumeId' => $this->integer(),
            'folderId' => $this->integer()->notNull(),
            'uploaderId' => $this->integer(),
            'filename' => $this->string()->notNull(),
            'kind' => $this->string(50)->notNull()->defaultValue(Asset::KIND_UNKNOWN),
            'alt' => $this->text(),
            'width' => $this->integer()->unsigned(),
            'height' => $this->integer()->unsigned(),
            'size' => $this->bigInteger()->unsigned(),
            'focalPoint' => $this->string(13)->null(),
            'deletedWithVolume' => $this->boolean()->null(),
            'keptFile' => $this->boolean()->null(),
            'dateModified' => $this->dateTime(),
            'dateCreated' => $this->dateTime()->notNull(),
            'dateUpdated' => $this->dateTime()->notNull(),
            'PRIMARY KEY([[id]])',
        ]);
        $this->createTable(Table::IMAGETRANSFORMINDEX, [
            'id' => $this->primaryKey(),
            'assetId' => $this->integer()->notNull(),
            'transformer' => $this->string()->null(),
            'filename' => $this->string(),
            'format' => $this->string(),
            'transformString' => $this->string()->notNull(),
            'fileExists' => $this->boolean()->notNull()->defaultValue(false),
            'inProgress' => $this->boolean()->notNull()->defaultValue(false),
            'error' => $this->boolean()->defaultValue(false)->notNull(),
            'dateIndexed' => $this->dateTime(),
            'dateCreated' => $this->dateTime()->notNull(),
            'dateUpdated' => $this->dateTime()->notNull(),
            'uid' => $this->uid(),
        ]);
        $this->createTable(Table::IMAGETRANSFORMS, [
            'id' => $this->primaryKey(),
            'name' => $this->string()->notNull(),
            'handle' => $this->string()->notNull(),
            'mode' => $this->enum('mode', ['stretch', 'fit', 'crop', 'letterbox'])->notNull()->defaultValue('crop'),
            'position' => $this->enum('position', ['top-left', 'top-center', 'top-right', 'center-left', 'center-center', 'center-right', 'bottom-left', 'bottom-center', 'bottom-right'])->notNull()->defaultValue('center-center'),
            'width' => $this->integer()->unsigned(),
            'height' => $this->integer()->unsigned(),
            'format' => $this->string(),
            'quality' => $this->integer(),
            'interlace' => $this->enum('interlace', ['none', 'line', 'plane', 'partition'])->notNull()->defaultValue('none'),
            'fill' => $this->string(11)->null(),
            'upscale' => $this->boolean()->notNull()->defaultValue(true),
            'parameterChangeTime' => $this->dateTime(),
            'dateCreated' => $this->dateTime()->notNull(),
            'dateUpdated' => $this->dateTime()->notNull(),
            'uid' => $this->uid(),
        ]);
        $this->createTable(Table::CATEGORIES, [
            'id' => $this->integer()->notNull(),
            'groupId' => $this->integer()->notNull(),
            'parentId' => $this->integer(),
            'deletedWithGroup' => $this->boolean()->null(),
            'dateCreated' => $this->dateTime()->notNull(),
            'dateUpdated' => $this->dateTime()->notNull(),
            'PRIMARY KEY([[id]])',
        ]);
        $this->createTable(Table::CATEGORYGROUPS, [
            'id' => $this->primaryKey(),
            'structureId' => $this->integer()->notNull(),
            'fieldLayoutId' => $this->integer(),
            'name' => $this->string()->notNull(),
            'handle' => $this->string()->notNull(),
            'defaultPlacement' => $this->enum('defaultPlacement', [CategoryGroup::DEFAULT_PLACEMENT_BEGINNING, CategoryGroup::DEFAULT_PLACEMENT_END])->defaultValue('end')->notNull(),
            'dateCreated' => $this->dateTime()->notNull(),
            'dateUpdated' => $this->dateTime()->notNull(),
            'dateDeleted' => $this->dateTime()->null(),
            'uid' => $this->uid(),
        ]);
        $this->createTable(Table::CATEGORYGROUPS_SITES, [
            'id' => $this->primaryKey(),
            'groupId' => $this->integer()->notNull(),
            'siteId' => $this->integer()->notNull(),
            'hasUrls' => $this->boolean()->notNull()->defaultValue(true),
            'uriFormat' => $this->text(),
            'template' => $this->string(500),
            'dateCreated' => $this->dateTime()->notNull(),
            'dateUpdated' => $this->dateTime()->notNull(),
            'uid' => $this->uid(),
        ]);
        $this->createTable(Table::CHANGEDATTRIBUTES, [
            'elementId' => $this->integer()->notNull(),
            'siteId' => $this->integer()->notNull(),
            'attribute' => $this->string()->notNull(),
            'dateUpdated' => $this->dateTime()->notNull(),
            'propagated' => $this->boolean()->notNull(),
            'userId' => $this->integer(),
            'PRIMARY KEY([[elementId]], [[siteId]], [[attribute]])',
        ]);
        $this->createTable(Table::CHANGEDFIELDS, [
            'elementId' => $this->integer()->notNull(),
            'siteId' => $this->integer()->notNull(),
            'fieldId' => $this->integer()->notNull(),
            'layoutElementUid' => $this->uid(),
            'dateUpdated' => $this->dateTime()->notNull(),
            'propagated' => $this->boolean()->notNull(),
            'userId' => $this->integer(),
            'PRIMARY KEY([[elementId]], [[siteId]], [[fieldId]], [[layoutElementUid]])',
        ]);
        $this->createTable(Table::CRAFTIDTOKENS, [
            'id' => $this->primaryKey(),
            'userId' => $this->integer()->notNull(),
            'accessToken' => $this->text()->notNull(),
            'expiryDate' => $this->dateTime(),
            'dateCreated' => $this->dateTime()->notNull(),
            'dateUpdated' => $this->dateTime()->notNull(),
            'uid' => $this->uid(),
        ]);
        $this->createTable(Table::DEPRECATIONERRORS, [
            'id' => $this->primaryKey(),
            'key' => $this->string()->notNull(),
            'fingerprint' => $this->string()->notNull(),
            'lastOccurrence' => $this->dateTime()->notNull(),
            'file' => $this->string()->notNull(),
            'line' => $this->smallInteger()->unsigned(),
            'message' => $this->text(),
            'traces' => $this->text(),
            'dateCreated' => $this->dateTime()->notNull(),
            'dateUpdated' => $this->dateTime()->notNull(),
            'uid' => $this->uid(),
        ]);
        $this->createTable(Table::DRAFTS, [
            'id' => $this->primaryKey(),
            'canonicalId' => $this->integer(),
            'creatorId' => $this->integer(),
            'provisional' => $this->boolean()->notNull()->defaultValue(false),
            'name' => $this->string()->notNull(),
            'notes' => $this->text(),
            'trackChanges' => $this->boolean()->notNull()->defaultValue(false),
            'dateLastMerged' => $this->dateTime(),
            'saved' => $this->boolean()->notNull()->defaultValue(true),
        ]);
        $this->createTable(Table::ELEMENTACTIVITY, [
            'elementId' => $this->integer()->notNull(),
            'userId' => $this->integer()->notNull(),
            'siteId' => $this->integer()->notNull(),
            'draftId' => $this->integer()->null(),
            'type' => $this->string()->notNull(),
            'timestamp' => $this->dateTime(),
            'PRIMARY KEY([[elementId]], [[userId]], [[type]])',
        ]);
        $this->createTable(Table::ELEMENTS, [
            'id' => $this->primaryKey(),
            'canonicalId' => $this->integer(),
            'draftId' => $this->integer(),
            'revisionId' => $this->integer(),
            'fieldLayoutId' => $this->integer(),
            'type' => $this->string()->notNull(),
            'enabled' => $this->boolean()->notNull()->defaultValue(true),
            'archived' => $this->boolean()->notNull()->defaultValue(false),
            'dateCreated' => $this->dateTime()->notNull(),
            'dateUpdated' => $this->dateTime()->notNull(),
            'dateLastMerged' => $this->dateTime()->null(),
            'dateDeleted' => $this->dateTime()->null(),
            'deletedWithOwner' => $this->boolean()->null(),
            'uid' => $this->uid(),
        ]);
        $this->createTable(Table::ELEMENTS_OWNERS, [
            'elementId' => $this->integer()->notNull(),
            'ownerId' => $this->integer()->notNull(),
            'sortOrder' => $this->smallInteger()->unsigned()->notNull(),
            'PRIMARY KEY([[elementId]], [[ownerId]])',
        ]);
        $this->createTable(Table::ELEMENTS_SITES, [
            'id' => $this->primaryKey(),
            'elementId' => $this->integer()->notNull(),
            'siteId' => $this->integer()->notNull(),
            'title' => $this->string(),
            'slug' => $this->string(),
            'uri' => $this->string(),
            'content' => $this->json(),
            'enabled' => $this->boolean()->notNull()->defaultValue(true),
            'dateCreated' => $this->dateTime()->notNull(),
            'dateUpdated' => $this->dateTime()->notNull(),
            'uid' => $this->uid(),
        ]);
        $this->createTable(Table::RESOURCEPATHS, [
            'hash' => $this->string()->notNull(),
            'path' => $this->string()->notNull(),
            'PRIMARY KEY([[hash]])',
        ]);
        $this->createTable(Table::REVISIONS, [
            'id' => $this->primaryKey(),
            'canonicalId' => $this->integer()->notNull(),
            'creatorId' => $this->integer(),
            'num' => $this->integer()->notNull(),
            'notes' => $this->text(),
        ]);
        $this->createTable(Table::SEQUENCES, [
            'name' => $this->string()->notNull(),
            'next' => $this->integer()->unsigned()->notNull()->defaultValue(1),
            'PRIMARY KEY([[name]])',
        ]);
        $this->createTable(Table::SYSTEMMESSAGES, [
            'id' => $this->primaryKey(),
            'language' => $this->string()->notNull(),
            'key' => $this->string()->notNull(),
            'subject' => $this->text()->notNull(),
            'body' => $this->text()->notNull(),
            'dateCreated' => $this->dateTime()->notNull(),
            'dateUpdated' => $this->dateTime()->notNull(),
            'uid' => $this->uid(),
        ]);
        $this->createTable(Table::ENTRIES, [
            'id' => $this->integer()->notNull(),
            'sectionId' => $this->integer(),
            'parentId' => $this->integer(),
            'primaryOwnerId' => $this->integer(),
            'fieldId' => $this->integer(),
            'typeId' => $this->integer()->notNull(),
            'authorId' => $this->integer(),
            'postDate' => $this->dateTime(),
            'expiryDate' => $this->dateTime(),
            'deletedWithEntryType' => $this->boolean()->null(),
            'dateCreated' => $this->dateTime()->notNull(),
            'dateUpdated' => $this->dateTime()->notNull(),
            'PRIMARY KEY([[id]])',
        ]);
        $this->createTable(Table::ENTRIES_AUTHORS, [
            'id' => $this->primaryKey(),
            'elementId' => $this->integer()->notNull(),
            'authorId' => $this->integer(),
            'sortOrder' => $this->smallInteger()->unsigned(),
            'dateCreated' => $this->dateTime()->notNull(),
            'dateUpdated' => $this->dateTime()->notNull(),
            'uid' => $this->uid(),
        ]);
        $this->createTable(Table::ENTRYTYPES, [
            'id' => $this->primaryKey(),
            'fieldLayoutId' => $this->integer(),
            'name' => $this->string()->notNull(),
            'handle' => $this->string()->notNull(),
            'hasTitleField' => $this->boolean()->defaultValue(true)->notNull(),
            'titleTranslationMethod' => $this->string()->notNull()->defaultValue(Field::TRANSLATION_METHOD_SITE),
            'titleTranslationKeyFormat' => $this->text(),
            'titleFormat' => $this->string(),
            'slugTranslationMethod' => $this->string()->notNull()->defaultValue(Field::TRANSLATION_METHOD_SITE),
            'slugTranslationKeyFormat' => $this->text(),
            'showStatusField' => $this->boolean()->defaultValue(true),
            'dateCreated' => $this->dateTime()->notNull(),
            'dateUpdated' => $this->dateTime()->notNull(),
            'dateDeleted' => $this->dateTime()->null(),
            'uid' => $this->uid(),
        ]);
        $this->createTable(Table::FIELDLAYOUTS, [
            'id' => $this->primaryKey(),
            'type' => $this->string()->notNull(),
            'config' => $this->text(),
            'dateCreated' => $this->dateTime()->notNull(),
            'dateUpdated' => $this->dateTime()->notNull(),
            'dateDeleted' => $this->dateTime()->null(),
            'uid' => $this->uid(),
        ]);
        $this->createTable(Table::FIELDS, [
            'id' => $this->primaryKey(),
            'name' => $this->text()->notNull(),
            'handle' => $this->string(64)->notNull(),
            'context' => $this->string()->notNull()->defaultValue('global'),
            'columnSuffix' => $this->char(8),
            'instructions' => $this->text(),
            'searchable' => $this->boolean()->notNull()->defaultValue(true),
            'translationMethod' => $this->string()->notNull()->defaultValue(Field::TRANSLATION_METHOD_NONE),
            'translationKeyFormat' => $this->text(),
            'type' => $this->string()->notNull(),
            'settings' => $this->text(),
            'dateCreated' => $this->dateTime()->notNull(),
            'dateUpdated' => $this->dateTime()->notNull(),
            'uid' => $this->uid(),
        ]);
        $this->createTable(Table::GLOBALSETS, [
            'id' => $this->primaryKey(),
            'name' => $this->string()->notNull(),
            'handle' => $this->string()->notNull(),
            'fieldLayoutId' => $this->integer(),
            'sortOrder' => $this->smallInteger()->unsigned(),
            'dateCreated' => $this->dateTime()->notNull(),
            'dateUpdated' => $this->dateTime()->notNull(),
            'uid' => $this->uid(),
        ]);
        $this->createTable(Table::GQLTOKENS, [
            'id' => $this->primaryKey(),
            'name' => $this->string()->notNull(),
            'accessToken' => $this->string()->notNull(),
            'enabled' => $this->boolean()->notNull()->defaultValue(true),
            'expiryDate' => $this->dateTime(),
            'lastUsed' => $this->dateTime(),
            'schemaId' => $this->integer(),
            'dateCreated' => $this->dateTime()->notNull(),
            'dateUpdated' => $this->dateTime()->notNull(),
            'uid' => $this->uid(),
        ]);
        $this->createTable(Table::GQLSCHEMAS, [
            'id' => $this->primaryKey(),
            'name' => $this->string()->notNull(),
            'scope' => $this->text(),
            'isPublic' => $this->boolean()->notNull()->defaultValue(false),
            'dateCreated' => $this->dateTime()->notNull(),
            'dateUpdated' => $this->dateTime()->notNull(),
            'uid' => $this->uid(),
        ]);
        $this->createTable(Table::INFO, [
            'id' => $this->primaryKey(),
            'version' => $this->string(50)->notNull(),
            'schemaVersion' => $this->string(15)->notNull(),
            'maintenance' => $this->boolean()->defaultValue(false)->notNull(),
            'configVersion' => $this->char(12)->notNull()->defaultValue('000000000000'),
            'fieldVersion' => $this->char(12)->notNull()->defaultValue('000000000000'),
            'dateCreated' => $this->dateTime()->notNull(),
            'dateUpdated' => $this->dateTime()->notNull(),
            'uid' => $this->uid(),
        ]);
        $this->createTable(Table::MIGRATIONS, [
            'id' => $this->primaryKey(),
            'track' => $this->string()->notNull(),
            'name' => $this->string()->notNull(),
            'applyTime' => $this->dateTime()->notNull(),
            'dateCreated' => $this->dateTime()->notNull(),
            'dateUpdated' => $this->dateTime()->notNull(),
            'uid' => $this->uid(),
        ]);
        $this->createTable(Table::PLUGINS, [
            'id' => $this->primaryKey(),
            'handle' => $this->string()->notNull(),
            'version' => $this->string()->notNull(),
            'schemaVersion' => $this->string()->notNull(),
            'installDate' => $this->dateTime()->notNull(),
            'dateCreated' => $this->dateTime()->notNull(),
            'dateUpdated' => $this->dateTime()->notNull(),
            'uid' => $this->uid(),
        ]);
        $this->createTable(Table::PROJECTCONFIG, [
            'path' => $this->string()->notNull(),
            'value' => $this->text()->notNull(),
            'PRIMARY KEY([[path]])',
        ]);
        $this->createTable(Table::QUEUE, [
            'id' => $this->primaryKey(),
            'channel' => $this->string()->notNull()->defaultValue('queue'),
            'job' => $this->binary()->notNull(),
            'description' => $this->text(),
            'timePushed' => $this->integer()->notNull(),
            'ttr' => $this->integer()->notNull(),
            'delay' => $this->integer()->defaultValue(0)->notNull(),
            'priority' => $this->integer()->unsigned()->notNull()->defaultValue(1024),
            'dateReserved' => $this->dateTime(),
            'timeUpdated' => $this->integer(),
            'progress' => $this->smallInteger()->notNull()->defaultValue(0),
            'progressLabel' => $this->string(),
            'attempt' => $this->integer(),
            'fail' => $this->boolean()->defaultValue(false),
            'dateFailed' => $this->dateTime(),
            'error' => $this->text(),
        ]);
        $this->createTable(Table::RELATIONS, [
            'id' => $this->primaryKey(),
            'fieldId' => $this->integer()->notNull(),
            'sourceId' => $this->integer()->notNull(),
            'sourceSiteId' => $this->integer(),
            'targetId' => $this->integer()->notNull(),
            'sortOrder' => $this->smallInteger()->unsigned(),
            'dateCreated' => $this->dateTime()->notNull(),
            'dateUpdated' => $this->dateTime()->notNull(),
            'uid' => $this->uid(),
        ]);
        $this->createTable(Table::SECTIONS, [
            'id' => $this->primaryKey(),
            'structureId' => $this->integer(),
            'name' => $this->string()->notNull(),
            'handle' => $this->string()->notNull(),
            'type' => $this->enum('type', [Section::TYPE_SINGLE, Section::TYPE_CHANNEL, Section::TYPE_STRUCTURE])->notNull()->defaultValue('channel'),
            'enableVersioning' => $this->boolean()->defaultValue(false)->notNull(),
<<<<<<< HEAD
            'maxAuthors' => $this->smallInteger()->unsigned()->defaultValue(1)->notNull(),
            'propagationMethod' => $this->string()->defaultValue(Section::PROPAGATION_METHOD_ALL)->notNull(),
=======
            'propagationMethod' => $this->string()->defaultValue(PropagationMethod::All->value)->notNull(),
>>>>>>> e887e168
            'defaultPlacement' => $this->enum('defaultPlacement', [Section::DEFAULT_PLACEMENT_BEGINNING, Section::DEFAULT_PLACEMENT_END])->defaultValue('end')->notNull(),
            'previewTargets' => $this->text(),
            'dateCreated' => $this->dateTime()->notNull(),
            'dateUpdated' => $this->dateTime()->notNull(),
            'dateDeleted' => $this->dateTime()->null(),
            'uid' => $this->uid(),
        ]);
        $this->createTable(Table::SECTIONS_ENTRYTYPES, [
            'sectionId' => $this->integer()->notNull(),
            'typeId' => $this->integer()->notNull(),
            'sortOrder' => $this->smallInteger()->unsigned()->notNull(),
            'PRIMARY KEY([[sectionId]], [[typeId]])',
        ]);
        $this->createTable(Table::SECTIONS_SITES, [
            'id' => $this->primaryKey(),
            'sectionId' => $this->integer()->notNull(),
            'siteId' => $this->integer()->notNull(),
            'hasUrls' => $this->boolean()->defaultValue(true)->notNull(),
            'uriFormat' => $this->text(),
            'template' => $this->string(500),
            'enabledByDefault' => $this->boolean()->defaultValue(true)->notNull(),
            'dateCreated' => $this->dateTime()->notNull(),
            'dateUpdated' => $this->dateTime()->notNull(),
            'uid' => $this->uid(),
        ]);
        $this->createTable(Table::SESSIONS, [
            'id' => $this->primaryKey(),
            'userId' => $this->integer()->notNull(),
            'token' => $this->char(100)->notNull(),
            'dateCreated' => $this->dateTime()->notNull(),
            'dateUpdated' => $this->dateTime()->notNull(),
            'uid' => $this->uid(),
        ]);
        $this->createTable(Table::SHUNNEDMESSAGES, [
            'id' => $this->primaryKey(),
            'userId' => $this->integer()->notNull(),
            'message' => $this->string()->notNull(),
            'expiryDate' => $this->dateTime(),
            'dateCreated' => $this->dateTime()->notNull(),
            'dateUpdated' => $this->dateTime()->notNull(),
            'uid' => $this->uid(),
        ]);
        $this->createTable(Table::SITES, [
            'id' => $this->primaryKey(),
            'groupId' => $this->integer()->notNull(),
            'primary' => $this->boolean()->notNull(),
            'enabled' => $this->string()->notNull()->defaultValue('true'),
            'name' => $this->string()->notNull(),
            'handle' => $this->string()->notNull(),
            'language' => $this->string(12)->notNull(),
            'hasUrls' => $this->boolean()->defaultValue(false)->notNull(),
            'baseUrl' => $this->string(),
            'sortOrder' => $this->smallInteger()->unsigned(),
            'dateCreated' => $this->dateTime()->notNull(),
            'dateUpdated' => $this->dateTime()->notNull(),
            'dateDeleted' => $this->dateTime()->null(),
            'uid' => $this->uid(),
        ]);
        $this->createTable(Table::SITEGROUPS, [
            'id' => $this->primaryKey(),
            'name' => $this->string()->notNull(),
            'dateCreated' => $this->dateTime()->notNull(),
            'dateUpdated' => $this->dateTime()->notNull(),
            'dateDeleted' => $this->dateTime()->null(),
            'uid' => $this->uid(),
        ]);
        $this->createTable(Table::STRUCTUREELEMENTS, [
            'id' => $this->primaryKey(),
            'structureId' => $this->integer()->notNull(),
            'elementId' => $this->integer(),
            'root' => $this->integer()->unsigned(),
            'lft' => $this->integer()->notNull()->unsigned(),
            'rgt' => $this->integer()->notNull()->unsigned(),
            'level' => $this->smallInteger()->notNull()->unsigned(),
            'dateCreated' => $this->dateTime()->notNull(),
            'dateUpdated' => $this->dateTime()->notNull(),
            'uid' => $this->uid(),
        ]);
        $this->createTable(Table::STRUCTURES, [
            'id' => $this->primaryKey(),
            'maxLevels' => $this->smallInteger()->unsigned(),
            'dateCreated' => $this->dateTime()->notNull(),
            'dateUpdated' => $this->dateTime()->notNull(),
            'dateDeleted' => $this->dateTime()->null(),
            'uid' => $this->uid(),
        ]);
        $this->createTable(Table::TAGGROUPS, [
            'id' => $this->primaryKey(),
            'name' => $this->string()->notNull(),
            'handle' => $this->string()->notNull(),
            'fieldLayoutId' => $this->integer(),
            'dateCreated' => $this->dateTime()->notNull(),
            'dateUpdated' => $this->dateTime()->notNull(),
            'dateDeleted' => $this->dateTime()->null(),
            'uid' => $this->uid(),
        ]);
        $this->createTable(Table::TAGS, [
            'id' => $this->integer()->notNull(),
            'groupId' => $this->integer()->notNull(),
            'deletedWithGroup' => $this->boolean()->null(),
            'dateCreated' => $this->dateTime()->notNull(),
            'dateUpdated' => $this->dateTime()->notNull(),
            'PRIMARY KEY([[id]])',
        ]);
        $this->createTable(Table::TOKENS, [
            'id' => $this->primaryKey(),
            'token' => $this->char(32)->notNull(),
            'route' => $this->text(),
            'usageLimit' => $this->tinyInteger()->unsigned(),
            'usageCount' => $this->tinyInteger()->unsigned(),
            'expiryDate' => $this->dateTime()->notNull(),
            'dateCreated' => $this->dateTime()->notNull(),
            'dateUpdated' => $this->dateTime()->notNull(),
            'uid' => $this->uid(),
        ]);
        $this->createTable(Table::USERGROUPS, [
            'id' => $this->primaryKey(),
            'name' => $this->string()->notNull(),
            'handle' => $this->string()->notNull(),
            'description' => $this->text(),
            'dateCreated' => $this->dateTime()->notNull(),
            'dateUpdated' => $this->dateTime()->notNull(),
            'uid' => $this->uid(),
        ]);
        $this->createTable(Table::USERGROUPS_USERS, [
            'id' => $this->primaryKey(),
            'groupId' => $this->integer()->notNull(),
            'userId' => $this->integer()->notNull(),
            'dateCreated' => $this->dateTime()->notNull(),
            'dateUpdated' => $this->dateTime()->notNull(),
            'uid' => $this->uid(),
        ]);
        $this->createTable(Table::USERPERMISSIONS, [
            'id' => $this->primaryKey(),
            'name' => $this->string()->notNull(),
            'dateCreated' => $this->dateTime()->notNull(),
            'dateUpdated' => $this->dateTime()->notNull(),
            'uid' => $this->uid(),
        ]);
        $this->createTable(Table::USERPERMISSIONS_USERGROUPS, [
            'id' => $this->primaryKey(),
            'permissionId' => $this->integer()->notNull(),
            'groupId' => $this->integer()->notNull(),
            'dateCreated' => $this->dateTime()->notNull(),
            'dateUpdated' => $this->dateTime()->notNull(),
            'uid' => $this->uid(),
        ]);
        $this->createTable(Table::USERPERMISSIONS_USERS, [
            'id' => $this->primaryKey(),
            'permissionId' => $this->integer()->notNull(),
            'userId' => $this->integer()->notNull(),
            'dateCreated' => $this->dateTime()->notNull(),
            'dateUpdated' => $this->dateTime()->notNull(),
            'uid' => $this->uid(),
        ]);
        $this->createTable(Table::USERPREFERENCES, [
            'userId' => $this->primaryKey(),
            'preferences' => $this->text(),
        ]);
        $this->createTable(Table::USERS, [
            'id' => $this->integer()->notNull(),
            'photoId' => $this->integer(),
            'active' => $this->boolean()->defaultValue(false)->notNull(),
            'pending' => $this->boolean()->defaultValue(false)->notNull(),
            'locked' => $this->boolean()->defaultValue(false)->notNull(),
            'suspended' => $this->boolean()->defaultValue(false)->notNull(),
            'admin' => $this->boolean()->defaultValue(false)->notNull(),
            'username' => $this->string(),
            'fullName' => $this->string(),
            'firstName' => $this->string(),
            'lastName' => $this->string(),
            'email' => $this->string(),
            'password' => $this->string(),
            'lastLoginDate' => $this->dateTime(),
            'lastLoginAttemptIp' => $this->string(45),
            'invalidLoginWindowStart' => $this->dateTime(),
            'invalidLoginCount' => $this->tinyInteger()->unsigned(),
            'lastInvalidLoginDate' => $this->dateTime(),
            'lockoutDate' => $this->dateTime(),
            'hasDashboard' => $this->boolean()->notNull()->defaultValue(false),
            'verificationCode' => $this->string(),
            'verificationCodeIssuedDate' => $this->dateTime(),
            'unverifiedEmail' => $this->string(),
            'passwordResetRequired' => $this->boolean()->defaultValue(false)->notNull(),
            'lastPasswordChangeDate' => $this->dateTime(),
            'dateCreated' => $this->dateTime()->notNull(),
            'dateUpdated' => $this->dateTime()->notNull(),
            'PRIMARY KEY([[id]])',
        ]);
        $this->createTable(Table::VOLUMEFOLDERS, [
            'id' => $this->primaryKey(),
            'parentId' => $this->integer(),
            'volumeId' => $this->integer(),
            'name' => $this->string()->notNull(),
            'path' => $this->string(),
            'dateCreated' => $this->dateTime()->notNull(),
            'dateUpdated' => $this->dateTime()->notNull(),
            'uid' => $this->uid(),
        ]);
        $this->createTable(Table::VOLUMES, [
            'id' => $this->primaryKey(),
            'fieldLayoutId' => $this->integer(),
            'name' => $this->string()->notNull(),
            'handle' => $this->string()->notNull(),
            'fs' => $this->string()->notNull(),
            'subpath' => $this->string(),
            'transformFs' => $this->string(),
            'transformSubpath' => $this->string(),
            'titleTranslationMethod' => $this->string()->notNull()->defaultValue(Field::TRANSLATION_METHOD_SITE),
            'titleTranslationKeyFormat' => $this->text(),
            'sortOrder' => $this->smallInteger()->unsigned(),
            'dateCreated' => $this->dateTime()->notNull(),
            'dateUpdated' => $this->dateTime()->notNull(),
            'dateDeleted' => $this->dateTime()->null(),
            'uid' => $this->uid(),
        ]);
        $this->createTable(Table::WIDGETS, [
            'id' => $this->primaryKey(),
            'userId' => $this->integer()->notNull(),
            'type' => $this->string()->notNull(),
            'sortOrder' => $this->smallInteger()->unsigned(),
            'colspan' => $this->tinyInteger(),
            'settings' => $this->text(),
            'enabled' => $this->boolean()->defaultValue(true)->notNull(),
            'dateCreated' => $this->dateTime()->notNull(),
            'dateUpdated' => $this->dateTime()->notNull(),
            'uid' => $this->uid(),
        ]);
    }

    /**
     * Creates the indexes.
     */
    public function createIndexes(): void
    {
        $this->createIndex(null, Table::ANNOUNCEMENTS, ['userId', 'unread', 'dateRead', 'dateCreated'], false);
        $this->createIndex(null, Table::ANNOUNCEMENTS, ['dateRead'], false);
        $this->createIndex(null, Table::ASSETINDEXDATA, ['sessionId', 'volumeId']);
        $this->createIndex(null, Table::ASSETINDEXDATA, ['volumeId'], false);
        $this->createIndex(null, Table::ASSETS, ['filename', 'folderId'], false);
        $this->createIndex(null, Table::ASSETS, ['folderId'], false);
        $this->createIndex(null, Table::ASSETS, ['volumeId'], false);
        $this->createIndex(null, Table::CATEGORIES, ['groupId'], false);
        $this->createIndex(null, Table::CATEGORYGROUPS, ['name'], false);
        $this->createIndex(null, Table::CATEGORYGROUPS, ['handle'], false);
        $this->createIndex(null, Table::CATEGORYGROUPS, ['structureId'], false);
        $this->createIndex(null, Table::CATEGORYGROUPS, ['fieldLayoutId'], false);
        $this->createIndex(null, Table::CATEGORYGROUPS, ['dateDeleted'], false);
        $this->createIndex(null, Table::CATEGORYGROUPS_SITES, ['groupId', 'siteId'], true);
        $this->createIndex(null, Table::CATEGORYGROUPS_SITES, ['siteId'], false);
        $this->createIndex(null, Table::CHANGEDATTRIBUTES, ['elementId', 'siteId', 'dateUpdated']);
        $this->createIndex(null, Table::CHANGEDFIELDS, ['elementId', 'siteId', 'dateUpdated']);
        $this->createIndex(null, Table::DEPRECATIONERRORS, ['key', 'fingerprint'], true);
        $this->createIndex(null, Table::DRAFTS, ['creatorId', 'provisional'], false);
        $this->createIndex(null, Table::DRAFTS, ['saved'], false);
        $this->createIndex(null, Table::ELEMENTACTIVITY, ['elementId', 'timestamp', 'userId'], false);
        $this->createIndex(null, Table::ELEMENTS, ['dateDeleted'], false);
        $this->createIndex(null, Table::ELEMENTS, ['fieldLayoutId'], false);
        $this->createIndex(null, Table::ELEMENTS, ['type'], false);
        $this->createIndex(null, Table::ELEMENTS, ['enabled'], false);
        $this->createIndex(null, Table::ELEMENTS, ['canonicalId'], false);
        $this->createIndex(null, Table::ELEMENTS, ['archived', 'dateCreated'], false);
        $this->createIndex(null, Table::ELEMENTS, ['archived', 'dateDeleted', 'draftId', 'revisionId', 'canonicalId'], false);
        $this->createIndex(null, Table::ELEMENTS, ['archived', 'dateDeleted', 'draftId', 'revisionId', 'canonicalId', 'enabled'], false);
        $this->createIndex(null, Table::ELEMENTS_SITES, ['elementId', 'siteId'], true);
        $this->createIndex(null, Table::ELEMENTS_SITES, ['siteId'], false);
        $this->createIndex(null, Table::ELEMENTS_SITES, ['title', 'siteId'], false);
        $this->createIndex(null, Table::ELEMENTS_SITES, ['slug', 'siteId'], false);
        $this->createIndex(null, Table::ELEMENTS_SITES, ['enabled'], false);
        $this->createIndex(null, Table::SYSTEMMESSAGES, ['key', 'language'], true);
        $this->createIndex(null, Table::SYSTEMMESSAGES, ['language'], false);
        $this->createIndex(null, Table::ENTRIES, ['postDate'], false);
        $this->createIndex(null, Table::ENTRIES, ['expiryDate'], false);
        $this->createIndex(null, Table::ENTRIES, ['sectionId'], false);
        $this->createIndex(null, Table::ENTRIES, ['typeId'], false);
<<<<<<< HEAD
        $this->createIndex(null, Table::ENTRIES_AUTHORS, ['authorId'], false);
        $this->createIndex(null, Table::ENTRIES_AUTHORS, ['sortOrder'], false);
        $this->createIndex(null, Table::ENTRYTYPES, ['name', 'sectionId'], false);
        $this->createIndex(null, Table::ENTRYTYPES, ['handle', 'sectionId'], false);
        $this->createIndex(null, Table::ENTRYTYPES, ['sectionId'], false);
=======
        $this->createIndex(null, Table::ENTRIES, ['primaryOwnerId'], false);
        $this->createIndex(null, Table::ENTRIES, ['fieldId'], false);
>>>>>>> e887e168
        $this->createIndex(null, Table::ENTRYTYPES, ['fieldLayoutId'], false);
        $this->createIndex(null, Table::ENTRYTYPES, ['dateDeleted'], false);
        $this->createIndex(null, Table::FIELDLAYOUTS, ['dateDeleted'], false);
        $this->createIndex(null, Table::FIELDLAYOUTS, ['type'], false);
        $this->createIndex(null, Table::FIELDS, ['handle', 'context']);
        $this->createIndex(null, Table::FIELDS, ['context'], false);
        $this->createIndex(null, Table::GLOBALSETS, ['name'], false);
        $this->createIndex(null, Table::GLOBALSETS, ['handle'], false);
        $this->createIndex(null, Table::GLOBALSETS, ['fieldLayoutId'], false);
        $this->createIndex(null, Table::GLOBALSETS, ['sortOrder'], false);
        $this->createIndex(null, Table::GQLTOKENS, ['accessToken'], true);
        $this->createIndex(null, Table::GQLTOKENS, ['name'], true);
        $this->createIndex(null, Table::IMAGETRANSFORMINDEX, ['assetId', 'transformString'], false);
        $this->createIndex(null, Table::IMAGETRANSFORMS, ['name']);
        $this->createIndex(null, Table::IMAGETRANSFORMS, ['handle']);
        $this->createIndex(null, Table::MIGRATIONS, ['track', 'name'], true);
        $this->createIndex(null, Table::PLUGINS, ['handle'], true);
        $this->createIndex(null, Table::QUEUE, ['channel', 'fail', 'timeUpdated', 'timePushed']);
        $this->createIndex(null, Table::QUEUE, ['channel', 'fail', 'timeUpdated', 'delay']);
        $this->createIndex(null, Table::RELATIONS, ['fieldId', 'sourceId', 'sourceSiteId', 'targetId'], true);
        $this->createIndex(null, Table::RELATIONS, ['sourceId'], false);
        $this->createIndex(null, Table::RELATIONS, ['targetId'], false);
        $this->createIndex(null, Table::RELATIONS, ['sourceSiteId'], false);
        $this->createIndex(null, Table::REVISIONS, ['canonicalId', 'num'], true);
        $this->createIndex(null, Table::SECTIONS, ['handle'], false);
        $this->createIndex(null, Table::SECTIONS, ['name'], false);
        $this->createIndex(null, Table::SECTIONS, ['structureId'], false);
        $this->createIndex(null, Table::SECTIONS, ['dateDeleted'], false);
        $this->createIndex(null, Table::SECTIONS_SITES, ['sectionId', 'siteId'], true);
        $this->createIndex(null, Table::SECTIONS_SITES, ['siteId'], false);
        $this->createIndex(null, Table::SESSIONS, ['uid'], false);
        $this->createIndex(null, Table::SESSIONS, ['token'], false);
        $this->createIndex(null, Table::SESSIONS, ['dateUpdated'], false);
        $this->createIndex(null, Table::SESSIONS, ['userId'], false);
        $this->createIndex(null, Table::SHUNNEDMESSAGES, ['userId', 'message'], true);
        $this->createIndex(null, Table::SITES, ['dateDeleted'], false);
        $this->createIndex(null, Table::SITES, ['handle'], false);
        $this->createIndex(null, Table::SITES, ['sortOrder'], false);
        $this->createIndex(null, Table::SITEGROUPS, ['name'], false);
        $this->createIndex(null, Table::STRUCTUREELEMENTS, ['structureId', 'elementId'], true);
        $this->createIndex(null, Table::STRUCTUREELEMENTS, ['root'], false);
        $this->createIndex(null, Table::STRUCTUREELEMENTS, ['lft'], false);
        $this->createIndex(null, Table::STRUCTUREELEMENTS, ['rgt'], false);
        $this->createIndex(null, Table::STRUCTUREELEMENTS, ['level'], false);
        $this->createIndex(null, Table::STRUCTUREELEMENTS, ['elementId'], false);
        $this->createIndex(null, Table::STRUCTURES, ['dateDeleted'], false);
        $this->createIndex(null, Table::TAGGROUPS, ['name'], false);
        $this->createIndex(null, Table::TAGGROUPS, ['handle'], false);
        $this->createIndex(null, Table::TAGGROUPS, ['dateDeleted'], false);
        $this->createIndex(null, Table::TAGS, ['groupId'], false);
        $this->createIndex(null, Table::TOKENS, ['token'], true);
        $this->createIndex(null, Table::TOKENS, ['expiryDate'], false);
        $this->createIndex(null, Table::USERGROUPS, ['handle']);
        $this->createIndex(null, Table::USERGROUPS, ['name']);
        $this->createIndex(null, Table::USERGROUPS_USERS, ['groupId', 'userId'], true);
        $this->createIndex(null, Table::USERGROUPS_USERS, ['userId'], false);
        $this->createIndex(null, Table::USERPERMISSIONS, ['name'], true);
        $this->createIndex(null, Table::USERPERMISSIONS_USERGROUPS, ['permissionId', 'groupId'], true);
        $this->createIndex(null, Table::USERPERMISSIONS_USERGROUPS, ['groupId'], false);
        $this->createIndex(null, Table::USERPERMISSIONS_USERS, ['permissionId', 'userId'], true);
        $this->createIndex(null, Table::USERPERMISSIONS_USERS, ['userId'], false);
        $this->createIndex(null, Table::USERS, ['active'], false);
        $this->createIndex(null, Table::USERS, ['locked'], false);
        $this->createIndex(null, Table::USERS, ['pending'], false);
        $this->createIndex(null, Table::USERS, ['suspended'], false);
        $this->createIndex(null, Table::USERS, ['verificationCode'], false);
        $this->createIndex(null, Table::VOLUMEFOLDERS, ['name', 'parentId', 'volumeId'], true);
        $this->createIndex(null, Table::VOLUMEFOLDERS, ['parentId'], false);
        $this->createIndex(null, Table::VOLUMEFOLDERS, ['volumeId'], false);
        $this->createIndex(null, Table::VOLUMES, ['name'], false);
        $this->createIndex(null, Table::VOLUMES, ['handle'], false);
        $this->createIndex(null, Table::VOLUMES, ['fieldLayoutId'], false);
        $this->createIndex(null, Table::VOLUMES, ['dateDeleted'], false);
        $this->createIndex(null, Table::WIDGETS, ['userId'], false);

        if ($this->db->getIsMysql()) {
            $this->createIndex(null, Table::ELEMENTS_SITES, ['uri', 'siteId']);
            $this->createIndex(null, Table::USERS, ['email']);
            $this->createIndex(null, Table::USERS, ['username']);

            // Add the FULLTEXT index on searchindex.keywords
            $this->createTable(Table::SEARCHINDEX, [
                'elementId' => $this->integer()->notNull(),
                'attribute' => $this->string(25)->notNull(),
                'fieldId' => $this->integer()->notNull(),
                'siteId' => $this->integer()->notNull(),
                'keywords' => $this->text()->notNull(),
                'PRIMARY KEY([[elementId]], [[attribute]], [[fieldId]], [[siteId]])',
            ]);

            $sql = 'CREATE FULLTEXT INDEX ' .
                $this->db->quoteTableName($this->db->getIndexName()) . ' ON ' .
                $this->db->quoteTableName(Table::SEARCHINDEX) . ' ' .
                '(' . $this->db->quoteColumnName('keywords') . ')';

            $this->db->createCommand($sql)->execute();
        } else {
            // Postgres is case-sensitive
            $this->createIndex(null, Table::ELEMENTS_SITES, ['lower([[uri]])', 'siteId']);
            $this->createIndex(null, Table::USERS, ['lower([[email]])']);
            $this->createIndex(null, Table::USERS, ['lower([[username]])']);

            $this->createTable(Table::SEARCHINDEX, [
                'elementId' => $this->integer()->notNull(),
                'attribute' => $this->string(25)->notNull(),
                'fieldId' => $this->integer()->notNull(),
                'siteId' => $this->integer()->notNull(),
                'keywords' => $this->text()->notNull(),
                'keywords_vector' => $this->db->getSchema()->createColumnSchemaBuilder('tsvector')->notNull(),
                'PRIMARY KEY([[elementId]], [[attribute]], [[fieldId]], [[siteId]])',
            ]);

            $sql = 'CREATE INDEX ' . $this->db->quoteTableName($this->db->getIndexName()) . ' ON ' . Table::SEARCHINDEX . ' USING GIN([[keywords_vector]] [[pg_catalog]].[[tsvector_ops]]) WITH (FASTUPDATE=YES)';
            $this->db->createCommand($sql)->execute();

            $sql = 'CREATE INDEX ' . $this->db->quoteTableName($this->db->getIndexName()) . ' ON ' . Table::SEARCHINDEX . ' USING btree(keywords)';
            $this->db->createCommand($sql)->execute();
        }
    }

    /**
     * Adds the foreign keys.
     */
    public function addForeignKeys(): void
    {
        $this->addForeignKey(null, Table::ADDRESSES, ['id'], Table::ELEMENTS, ['id'], 'CASCADE', null);
        $this->addForeignKey(null, Table::ADDRESSES, ['primaryOwnerId'], Table::ELEMENTS, ['id'], 'CASCADE', null);
        $this->addForeignKey(null, Table::ANNOUNCEMENTS, ['userId'], Table::USERS, ['id'], 'CASCADE', null);
        $this->addForeignKey(null, Table::ANNOUNCEMENTS, ['pluginId'], Table::PLUGINS, ['id'], 'CASCADE', null);
        $this->addForeignKey(null, Table::ASSETINDEXDATA, ['volumeId'], Table::VOLUMES, ['id'], 'CASCADE', null);
        $this->addForeignKey(null, Table::ASSETINDEXDATA, ['sessionId'], Table::ASSETINDEXINGSESSIONS, ['id'], 'CASCADE', null);
        $this->addForeignKey(null, Table::ASSETS, ['folderId'], Table::VOLUMEFOLDERS, ['id'], 'CASCADE', null);
        $this->addForeignKey(null, Table::ASSETS, ['id'], Table::ELEMENTS, ['id'], 'CASCADE', null);
        $this->addForeignKey(null, Table::ASSETS, ['uploaderId'], Table::USERS, ['id'], 'SET NULL', null);
        $this->addForeignKey(null, Table::ASSETS, ['volumeId'], Table::VOLUMES, ['id'], 'CASCADE', null);
        $this->addForeignKey(null, Table::CATEGORIES, ['groupId'], Table::CATEGORYGROUPS, ['id'], 'CASCADE', null);
        $this->addForeignKey(null, Table::CATEGORIES, ['id'], Table::ELEMENTS, ['id'], 'CASCADE', null);
        $this->addForeignKey(null, Table::CATEGORIES, ['parentId'], Table::CATEGORIES, ['id'], 'SET NULL', null);
        $this->addForeignKey(null, Table::CATEGORYGROUPS, ['fieldLayoutId'], Table::FIELDLAYOUTS, ['id'], 'SET NULL', null);
        $this->addForeignKey(null, Table::CATEGORYGROUPS, ['structureId'], Table::STRUCTURES, ['id'], 'CASCADE', null);
        $this->addForeignKey(null, Table::CATEGORYGROUPS_SITES, ['groupId'], Table::CATEGORYGROUPS, ['id'], 'CASCADE', null);
        $this->addForeignKey(null, Table::CATEGORYGROUPS_SITES, ['siteId'], Table::SITES, ['id'], 'CASCADE', 'CASCADE');
        $this->addForeignKey(null, Table::CHANGEDATTRIBUTES, ['elementId'], Table::ELEMENTS, ['id'], 'CASCADE', 'CASCADE');
        $this->addForeignKey(null, Table::CHANGEDATTRIBUTES, ['siteId'], Table::SITES, ['id'], 'CASCADE', 'CASCADE');
        $this->addForeignKey(null, Table::CHANGEDATTRIBUTES, ['userId'], Table::USERS, ['id'], 'SET NULL', 'CASCADE');
        $this->addForeignKey(null, Table::CHANGEDFIELDS, ['elementId'], Table::ELEMENTS, ['id'], 'CASCADE', 'CASCADE');
        $this->addForeignKey(null, Table::CHANGEDFIELDS, ['siteId'], Table::SITES, ['id'], 'CASCADE', 'CASCADE');
        $this->addForeignKey(null, Table::CHANGEDFIELDS, ['fieldId'], Table::FIELDS, ['id'], 'CASCADE', 'CASCADE');
        $this->addForeignKey(null, Table::CHANGEDFIELDS, ['userId'], Table::USERS, ['id'], 'SET NULL', 'CASCADE');
        $this->addForeignKey(null, Table::CRAFTIDTOKENS, ['userId'], Table::USERS, ['id'], 'CASCADE', null);
        $this->addForeignKey(null, Table::DRAFTS, ['creatorId'], Table::USERS, ['id'], 'SET NULL', null);
        $this->addForeignKey(null, Table::DRAFTS, ['canonicalId'], Table::ELEMENTS, ['id'], 'CASCADE', null);
        $this->addForeignKey(null, Table::ELEMENTACTIVITY, ['elementId'], Table::ELEMENTS, ['id'], 'CASCADE', null);
        $this->addForeignKey(null, Table::ELEMENTACTIVITY, ['userId'], Table::USERS, ['id'], 'CASCADE', null);
        $this->addForeignKey(null, Table::ELEMENTACTIVITY, ['siteId'], Table::SITES, ['id'], 'CASCADE', null);
        $this->addForeignKey(null, Table::ELEMENTACTIVITY, ['draftId'], Table::DRAFTS, ['id'], 'CASCADE', null);
        $this->addForeignKey(null, Table::ELEMENTS, ['canonicalId'], Table::ELEMENTS, ['id'], 'SET NULL');
        $this->addForeignKey(null, Table::ELEMENTS, ['draftId'], Table::DRAFTS, ['id'], 'CASCADE', null);
        $this->addForeignKey(null, Table::ELEMENTS, ['revisionId'], Table::REVISIONS, ['id'], 'CASCADE', null);
        $this->addForeignKey(null, Table::ELEMENTS, ['fieldLayoutId'], Table::FIELDLAYOUTS, ['id'], 'SET NULL', null);
        $this->addForeignKey(null, Table::ELEMENTS_OWNERS, ['elementId'], Table::ELEMENTS, ['id'], 'CASCADE', null);
        $this->addForeignKey(null, Table::ELEMENTS_OWNERS, ['ownerId'], Table::ELEMENTS, ['id'], 'CASCADE', null);
        $this->addForeignKey(null, Table::ELEMENTS_SITES, ['elementId'], Table::ELEMENTS, ['id'], 'CASCADE', null);
        $this->addForeignKey(null, Table::ELEMENTS_SITES, ['siteId'], Table::SITES, ['id'], 'CASCADE', 'CASCADE');
        $this->addForeignKey(null, Table::ENTRIES, ['id'], Table::ELEMENTS, ['id'], 'CASCADE', null);
        $this->addForeignKey(null, Table::ENTRIES, ['sectionId'], Table::SECTIONS, ['id'], 'CASCADE', null);
        $this->addForeignKey(null, Table::ENTRIES, ['parentId'], Table::ENTRIES, ['id'], 'SET NULL', null);
        $this->addForeignKey(null, Table::ENTRIES, ['typeId'], Table::ENTRYTYPES, ['id'], 'CASCADE', null);
<<<<<<< HEAD
        $this->addForeignKey(null, Table::ENTRIES_AUTHORS, ['elementId'], Table::ELEMENTS, ['id'], 'CASCADE', null);
        $this->addForeignKey(null, Table::ENTRIES_AUTHORS, ['authorId'], Table::USERS, ['id'], 'SET NULL', null);
=======
        $this->addForeignKey(null, Table::ENTRIES, ['fieldId'], Table::FIELDS, ['id'], 'CASCADE', null);
        $this->addForeignKey(null, Table::ENTRIES, ['primaryOwnerId'], Table::ELEMENTS, ['id'], 'CASCADE', null);
>>>>>>> e887e168
        $this->addForeignKey(null, Table::ENTRYTYPES, ['fieldLayoutId'], Table::FIELDLAYOUTS, ['id'], 'SET NULL', null);
        $this->addForeignKey(null, Table::GLOBALSETS, ['fieldLayoutId'], Table::FIELDLAYOUTS, ['id'], 'SET NULL', null);
        $this->addForeignKey(null, Table::GLOBALSETS, ['id'], Table::ELEMENTS, ['id'], 'CASCADE', null);
        $this->addForeignKey(null, Table::GQLTOKENS, 'schemaId', Table::GQLSCHEMAS, 'id', 'SET NULL', null);
        $this->addForeignKey(null, Table::RELATIONS, ['fieldId'], Table::FIELDS, ['id'], 'CASCADE', null);
        $this->addForeignKey(null, Table::RELATIONS, ['sourceId'], Table::ELEMENTS, ['id'], 'CASCADE', null);
        $this->addForeignKey(null, Table::RELATIONS, ['sourceSiteId'], Table::SITES, ['id'], 'CASCADE', 'CASCADE');
        $this->addForeignKey(null, Table::REVISIONS, ['creatorId'], Table::USERS, ['id'], 'SET NULL', null);
        $this->addForeignKey(null, Table::REVISIONS, ['canonicalId'], Table::ELEMENTS, ['id'], 'CASCADE', null);
        $this->addForeignKey(null, Table::SECTIONS, ['structureId'], Table::STRUCTURES, ['id'], 'SET NULL', null);
        $this->addForeignKey(null, Table::SECTIONS_ENTRYTYPES, ['sectionId'], Table::SECTIONS, ['id'], 'CASCADE', null);
        $this->addForeignKey(null, Table::SECTIONS_ENTRYTYPES, ['typeId'], Table::ENTRYTYPES, ['id'], 'CASCADE', null);
        $this->addForeignKey(null, Table::SECTIONS_SITES, ['siteId'], Table::SITES, ['id'], 'CASCADE', 'CASCADE');
        $this->addForeignKey(null, Table::SECTIONS_SITES, ['sectionId'], Table::SECTIONS, ['id'], 'CASCADE', null);
        $this->addForeignKey(null, Table::SESSIONS, ['userId'], Table::USERS, ['id'], 'CASCADE', null);
        $this->addForeignKey(null, Table::SHUNNEDMESSAGES, ['userId'], Table::USERS, ['id'], 'CASCADE', null);
        $this->addForeignKey(null, Table::SITES, ['groupId'], Table::SITEGROUPS, ['id'], 'CASCADE', null);
        $this->addForeignKey(null, Table::STRUCTUREELEMENTS, ['structureId'], Table::STRUCTURES, ['id'], 'CASCADE', null);
        $this->addForeignKey(null, Table::TAGGROUPS, ['fieldLayoutId'], Table::FIELDLAYOUTS, ['id'], 'SET NULL', null);
        $this->addForeignKey(null, Table::TAGS, ['groupId'], Table::TAGGROUPS, ['id'], 'CASCADE', null);
        $this->addForeignKey(null, Table::TAGS, ['id'], Table::ELEMENTS, ['id'], 'CASCADE', null);
        $this->addForeignKey(null, Table::USERGROUPS_USERS, ['groupId'], Table::USERGROUPS, ['id'], 'CASCADE', null);
        $this->addForeignKey(null, Table::USERGROUPS_USERS, ['userId'], Table::USERS, ['id'], 'CASCADE', null);
        $this->addForeignKey(null, Table::USERPERMISSIONS_USERGROUPS, ['groupId'], Table::USERGROUPS, ['id'], 'CASCADE', null);
        $this->addForeignKey(null, Table::USERPERMISSIONS_USERGROUPS, ['permissionId'], Table::USERPERMISSIONS, ['id'], 'CASCADE', null);
        $this->addForeignKey(null, Table::USERPERMISSIONS_USERS, ['permissionId'], Table::USERPERMISSIONS, ['id'], 'CASCADE', null);
        $this->addForeignKey(null, Table::USERPERMISSIONS_USERS, ['userId'], Table::USERS, ['id'], 'CASCADE', null);
        $this->addForeignKey(null, Table::USERPREFERENCES, ['userId'], Table::USERS, ['id'], 'CASCADE', null);
        $this->addForeignKey(null, Table::USERS, ['id'], Table::ELEMENTS, ['id'], 'CASCADE', null);
        $this->addForeignKey(null, Table::USERS, ['photoId'], Table::ASSETS, ['id'], 'SET NULL', null);
        $this->addForeignKey(null, Table::VOLUMEFOLDERS, ['parentId'], Table::VOLUMEFOLDERS, ['id'], 'CASCADE', null);
        $this->addForeignKey(null, Table::VOLUMEFOLDERS, ['volumeId'], Table::VOLUMES, ['id'], 'CASCADE', null);
        $this->addForeignKey(null, Table::VOLUMES, ['fieldLayoutId'], Table::FIELDLAYOUTS, ['id'], 'SET NULL', null);
        $this->addForeignKey(null, Table::WIDGETS, ['userId'], Table::USERS, ['id'], 'CASCADE', null);
    }

    /**
     * Populates the DB with the default data.
     */
    public function insertDefaultData(): void
    {
        // Populate the info table
        echo '    > populating the info table ... ';
        Craft::$app->saveInfo(new Info([
            'version' => Craft::$app->getVersion(),
            'schemaVersion' => Craft::$app->schemaVersion,
            'maintenance' => false,
            'configVersion' => StringHelper::randomString(12),
            'fieldVersion' => StringHelper::randomString(12),
        ]));
        echo "done\n";

        $generalConfig = Craft::$app->getConfig()->getGeneral();
        $projectConfig = Craft::$app->getProjectConfig();

        $applyExistingProjectConfig = false;

        if ($this->applyProjectConfigYaml && $projectConfig->getDoesExternalConfigExist()) {
            try {
                $expectedSchemaVersion = (string)$projectConfig->get(ProjectConfig::PATH_SCHEMA_VERSION, true);
                $craftSchemaVersion = Craft::$app->schemaVersion;

                // Compare existing Craft schema version with the one that is being applied.
                if (!version_compare($craftSchemaVersion, $expectedSchemaVersion, '=')) {
                    throw new InvalidConfigException("Craft is installed at the wrong schema version ($craftSchemaVersion, but project.yaml lists $expectedSchemaVersion).");
                }

                // Make sure at least sites are processed
                ProjectConfigHelper::ensureAllSitesProcessed(true);

                $this->_installPlugins();
                $applyExistingProjectConfig = true;
            } catch (Throwable $e) {
                echo "    > can't apply existing project config: {$e->getMessage()}\n";
                Craft::$app->getErrorHandler()->logException($e);

                // Rename config/project/ so we can create a new one
                $backupName = "project-" . date('Y-m-d-His');
                echo "    > moving config/project/ to storage/config-backups/$backupName ... ";
                $pathService = Craft::$app->getPath();
                rename($pathService->getProjectConfigPath(), $pathService->getConfigBackupPath() . DIRECTORY_SEPARATOR . $backupName);
                echo "done\n";

                // Forget everything we knew about the old config
                $projectConfig->reset();
            }
        }

        if ($applyExistingProjectConfig) {
            // Save the existing system settings
            echo '    > applying existing project config ... ';
            $projectConfig->applyExternalChanges();
            echo "done\n";
        } else {
            // Save the default system settings
            echo '    > saving default site data ... ';
            $configData = $this->_generateInitialConfig();
            $projectConfig->applyConfigChanges($configData);
            echo "done\n";
        }

        // Craft, you are installed now.
        Craft::$app->setIsInstalled();

        if ($applyExistingProjectConfig) {
            // Update the primary site with the installer settings
            $sitesService = Craft::$app->getSites();
            $site = $sitesService->getPrimarySite();
            $site->setBaseUrl($this->site->getBaseUrl(false));
            $site->hasUrls = $this->site->hasUrls;
            $site->language = $this->site->language;
            $site->setName($this->site->getName(false));
            $sitesService->saveSite($site);
        }

        // Set the app language
        Craft::$app->language = $this->site->language;

        // Save the first user
        echo '    > saving the first user ... ';
        $user = new User([
            'active' => true,
            'admin' => true,
            'username' => $this->username,
            'newPassword' => $this->password,
            'email' => $this->email,
        ]);
        Craft::$app->getElements()->saveElement($user);
        echo "done\n";

        // Set their preferred language
        Craft::$app->getUsers()->saveUserPreferences($user, [
            'language' => $this->site->language,
        ]);

        // Log them in
        if (!Craft::$app->getRequest()->getIsConsoleRequest()) {
            Craft::$app->getUser()->login($user, $generalConfig->userSessionDuration);
        }
    }

    /**
     * Attempts to install any plugins listed in project.yaml.
     *
     * @throws Throwable if reasons
     */
    private function _installPlugins(): void
    {
        $projectConfig = Craft::$app->getProjectConfig();
        $pluginsService = Craft::$app->getPlugins();
        $pluginConfigs = $projectConfig->get(ProjectConfig::PATH_PLUGINS, true) ?? [];

        // Make sure that all to-be-installed plugins actually exist,
        // and that they have the same schema as project.yaml
        foreach ($pluginConfigs as $handle => $config) {
            $plugin = $pluginsService->createPlugin($handle);
            $expectedSchemaVersion = $projectConfig->get(ProjectConfig::PATH_PLUGINS . '.' . $handle . '.schemaVersion', true);

            if ($plugin->schemaVersion && $expectedSchemaVersion && $plugin->schemaVersion != $expectedSchemaVersion) {
                throw new InvalidPluginException($handle, "$handle is installed at the wrong schema version ($plugin->schemaVersion, but project.yaml lists $expectedSchemaVersion).");
            }
        }

        // Prevent the plugin from sending any headers, etc.
        $realResponse = Craft::$app->getResponse();
        $tempResponse = new Response(['isSent' => true]);
        Craft::$app->set('response', $tempResponse);

        try {
            foreach ($pluginConfigs as $handle => $pluginConfig) {
                echo "    > installing $handle ... ";
                $pluginsService->installPlugin($handle);
                echo "done\n";
            }
        } finally {
            // Put the real response back
            Craft::$app->set('response', $realResponse);
        }
    }

    /**
     * Generates the initial project config.
     *
     * @return array
     */
    private function _generateInitialConfig(): array
    {
        $siteGroupUid = StringHelper::UUID();

        return [
            'dateModified' => DateTimeHelper::currentTimeStamp(),
            'fieldGroups' => [
                StringHelper::UUID() => [
                    'name' => 'Common',
                ],
            ],
            'email' => [
                'fromEmail' => $this->email,
                'fromName' => $this->site->getName(),
                'transportType' => Sendmail::class,
            ],
            'siteGroups' => [
                $siteGroupUid => [
                    'name' => $this->site->getName(),
                ],
            ],
            'sites' => [
                StringHelper::UUID() => [
                    'baseUrl' => $this->site->getBaseUrl(false),
                    'handle' => $this->site->handle,
                    'hasUrls' => $this->site->hasUrls,
                    'language' => $this->site->language,
                    'name' => $this->site->getName(false),
                    'primary' => true,
                    'siteGroup' => $siteGroupUid,
                    'sortOrder' => 1,
                ],
            ],
            'system' => [
                'edition' => App::editionHandle(Craft::Solo),
                'name' => $this->site->getName(),
                'live' => true,
                'schemaVersion' => Craft::$app->schemaVersion,
                'timeZone' => 'America/Los_Angeles',
            ],
            'users' => [
                'requireEmailVerification' => true,
                'allowPublicRegistration' => false,
                'defaultGroup' => null,
                'photoVolumeUid' => null,
                'photoSubpath' => null,
            ],
        ];
    }
}<|MERGE_RESOLUTION|>--- conflicted
+++ resolved
@@ -530,12 +530,8 @@
             'handle' => $this->string()->notNull(),
             'type' => $this->enum('type', [Section::TYPE_SINGLE, Section::TYPE_CHANNEL, Section::TYPE_STRUCTURE])->notNull()->defaultValue('channel'),
             'enableVersioning' => $this->boolean()->defaultValue(false)->notNull(),
-<<<<<<< HEAD
             'maxAuthors' => $this->smallInteger()->unsigned()->defaultValue(1)->notNull(),
-            'propagationMethod' => $this->string()->defaultValue(Section::PROPAGATION_METHOD_ALL)->notNull(),
-=======
             'propagationMethod' => $this->string()->defaultValue(PropagationMethod::All->value)->notNull(),
->>>>>>> e887e168
             'defaultPlacement' => $this->enum('defaultPlacement', [Section::DEFAULT_PLACEMENT_BEGINNING, Section::DEFAULT_PLACEMENT_END])->defaultValue('end')->notNull(),
             'previewTargets' => $this->text(),
             'dateCreated' => $this->dateTime()->notNull(),
@@ -811,16 +807,10 @@
         $this->createIndex(null, Table::ENTRIES, ['expiryDate'], false);
         $this->createIndex(null, Table::ENTRIES, ['sectionId'], false);
         $this->createIndex(null, Table::ENTRIES, ['typeId'], false);
-<<<<<<< HEAD
         $this->createIndex(null, Table::ENTRIES_AUTHORS, ['authorId'], false);
         $this->createIndex(null, Table::ENTRIES_AUTHORS, ['sortOrder'], false);
-        $this->createIndex(null, Table::ENTRYTYPES, ['name', 'sectionId'], false);
-        $this->createIndex(null, Table::ENTRYTYPES, ['handle', 'sectionId'], false);
-        $this->createIndex(null, Table::ENTRYTYPES, ['sectionId'], false);
-=======
         $this->createIndex(null, Table::ENTRIES, ['primaryOwnerId'], false);
         $this->createIndex(null, Table::ENTRIES, ['fieldId'], false);
->>>>>>> e887e168
         $this->createIndex(null, Table::ENTRYTYPES, ['fieldLayoutId'], false);
         $this->createIndex(null, Table::ENTRYTYPES, ['dateDeleted'], false);
         $this->createIndex(null, Table::FIELDLAYOUTS, ['dateDeleted'], false);
@@ -989,13 +979,10 @@
         $this->addForeignKey(null, Table::ENTRIES, ['sectionId'], Table::SECTIONS, ['id'], 'CASCADE', null);
         $this->addForeignKey(null, Table::ENTRIES, ['parentId'], Table::ENTRIES, ['id'], 'SET NULL', null);
         $this->addForeignKey(null, Table::ENTRIES, ['typeId'], Table::ENTRYTYPES, ['id'], 'CASCADE', null);
-<<<<<<< HEAD
         $this->addForeignKey(null, Table::ENTRIES_AUTHORS, ['elementId'], Table::ELEMENTS, ['id'], 'CASCADE', null);
         $this->addForeignKey(null, Table::ENTRIES_AUTHORS, ['authorId'], Table::USERS, ['id'], 'SET NULL', null);
-=======
         $this->addForeignKey(null, Table::ENTRIES, ['fieldId'], Table::FIELDS, ['id'], 'CASCADE', null);
         $this->addForeignKey(null, Table::ENTRIES, ['primaryOwnerId'], Table::ELEMENTS, ['id'], 'CASCADE', null);
->>>>>>> e887e168
         $this->addForeignKey(null, Table::ENTRYTYPES, ['fieldLayoutId'], Table::FIELDLAYOUTS, ['id'], 'SET NULL', null);
         $this->addForeignKey(null, Table::GLOBALSETS, ['fieldLayoutId'], Table::FIELDLAYOUTS, ['id'], 'SET NULL', null);
         $this->addForeignKey(null, Table::GLOBALSETS, ['id'], Table::ELEMENTS, ['id'], 'CASCADE', null);
