<?php /** @noinspection RepetitiveMethodCallsInspection */

/**
 * @link https://craftcms.com/
 * @copyright Copyright (c) Pixel & Tonic, Inc.
 * @license https://craftcms.github.io/license/
 */

namespace craft\migrations;

use Craft;
use craft\base\Field;
use craft\db\Migration;
use craft\db\Table;
use craft\elements\Asset;
use craft\elements\User;
use craft\errors\InvalidPluginException;
use craft\helpers\App;
use craft\helpers\DateTimeHelper;
use craft\helpers\ProjectConfig as ProjectConfigHelper;
use craft\helpers\StringHelper;
use craft\mail\transportadapters\Sendmail;
use craft\models\Info;
use craft\models\Section;
use craft\models\Site;
use craft\services\Plugins;
use craft\services\ProjectConfig;
use craft\web\Response;
use yii\base\InvalidConfigException;

/**
 * Installation Migration
 *
 * @author Pixel & Tonic, Inc. <support@pixelandtonic.com>
 * @since 3.0.0
 */
class Install extends Migration
{
    /**
     * @var string|null The admin user’s username
     */
    public $username;

    /**
     * @var string|null The admin user’s password
     */
    public $password;

    /**
     * @var string|null The admin user’s email
     */
    public $email;

    /**
     * @var Site|null The default site
     */
    public $site;

    /**
     * @inheritdoc
     */
    public function safeUp()
    {
        $this->createTables();
        $this->createIndexes();
        $this->addForeignKeys();
        $this->db->getSchema()->refresh();
        $this->insertDefaultData();
    }

    /**
     * @inheritdoc
     */
    public function safeDown()
    {
        return false;
    }

    /**
     * Creates the tables.
     */
    public function createTables()
    {
        $this->createTable(Table::ASSETINDEXDATA, [
            'id' => $this->primaryKey(),
            'sessionId' => $this->string(36)->notNull()->defaultValue(''),
            'volumeId' => $this->integer()->notNull(),
            'uri' => $this->text(),
            'size' => $this->bigInteger()->unsigned(),
            'timestamp' => $this->dateTime(),
            'recordId' => $this->integer(),
            'inProgress' => $this->boolean()->defaultValue(false),
            'completed' => $this->boolean()->defaultValue(false),
            'dateCreated' => $this->dateTime()->notNull(),
            'dateUpdated' => $this->dateTime()->notNull(),
            'uid' => $this->uid(),
        ]);
        $this->createTable(Table::ASSETS, [
            'id' => $this->integer()->notNull(),
            'volumeId' => $this->integer(),
            'folderId' => $this->integer()->notNull(),
            'uploaderId' => $this->integer(),
            'filename' => $this->string()->notNull(),
            'kind' => $this->string(50)->notNull()->defaultValue(Asset::KIND_UNKNOWN),
            'width' => $this->integer()->unsigned(),
            'height' => $this->integer()->unsigned(),
            'size' => $this->bigInteger()->unsigned(),
            'focalPoint' => $this->string(13)->null(),
            'deletedWithVolume' => $this->boolean()->null(),
            'keptFile' => $this->boolean()->null(),
            'dateModified' => $this->dateTime(),
            'dateCreated' => $this->dateTime()->notNull(),
            'dateUpdated' => $this->dateTime()->notNull(),
            'uid' => $this->uid(),
            'PRIMARY KEY([[id]])',
        ]);
        $this->createTable(Table::ASSETTRANSFORMINDEX, [
            'id' => $this->primaryKey(),
            'assetId' => $this->integer()->notNull(),
            'filename' => $this->string(),
            'format' => $this->string(),
            'location' => $this->string()->notNull(),
            'volumeId' => $this->integer(),
<<<<<<< HEAD
            'fileExists' => $this->boolean()->notNull()->defaultValue(false),
            'inProgress' => $this->boolean()->notNull()->defaultValue(false),
=======
            'fileExists' => $this->boolean()->defaultValue(false)->notNull(),
            'inProgress' => $this->boolean()->defaultValue(false)->notNull(),
            'error' => $this->boolean()->defaultValue(false)->notNull(),
>>>>>>> bfbc916b
            'dateIndexed' => $this->dateTime(),
            'dateCreated' => $this->dateTime()->notNull(),
            'dateUpdated' => $this->dateTime()->notNull(),
            'uid' => $this->uid(),
        ]);
        $this->createTable(Table::ASSETTRANSFORMS, [
            'id' => $this->primaryKey(),
            'name' => $this->string()->notNull(),
            'handle' => $this->string()->notNull(),
            'mode' => $this->enum('mode', ['stretch', 'fit', 'crop'])->notNull()->defaultValue('crop'),
            'position' => $this->enum('position', ['top-left', 'top-center', 'top-right', 'center-left', 'center-center', 'center-right', 'bottom-left', 'bottom-center', 'bottom-right'])->notNull()->defaultValue('center-center'),
            'width' => $this->integer()->unsigned(),
            'height' => $this->integer()->unsigned(),
            'format' => $this->string(),
            'quality' => $this->integer(),
            'interlace' => $this->enum('interlace', ['none', 'line', 'plane', 'partition'])->notNull()->defaultValue('none'),
            'dimensionChangeTime' => $this->dateTime(),
            'dateCreated' => $this->dateTime()->notNull(),
            'dateUpdated' => $this->dateTime()->notNull(),
            'uid' => $this->uid(),
        ]);
        $this->createTable(Table::CATEGORIES, [
            'id' => $this->integer()->notNull(),
            'groupId' => $this->integer()->notNull(),
            'parentId' => $this->integer(),
            'deletedWithGroup' => $this->boolean()->null(),
            'dateCreated' => $this->dateTime()->notNull(),
            'dateUpdated' => $this->dateTime()->notNull(),
            'uid' => $this->uid(),
            'PRIMARY KEY([[id]])',
        ]);
        $this->createTable(Table::CATEGORYGROUPS, [
            'id' => $this->primaryKey(),
            'structureId' => $this->integer()->notNull(),
            'fieldLayoutId' => $this->integer(),
            'name' => $this->string()->notNull(),
            'handle' => $this->string()->notNull(),
            'dateCreated' => $this->dateTime()->notNull(),
            'dateUpdated' => $this->dateTime()->notNull(),
            'dateDeleted' => $this->dateTime()->null(),
            'uid' => $this->uid(),
        ]);
        $this->createTable(Table::CATEGORYGROUPS_SITES, [
            'id' => $this->primaryKey(),
            'groupId' => $this->integer()->notNull(),
            'siteId' => $this->integer()->notNull(),
            'hasUrls' => $this->boolean()->notNull()->defaultValue(true),
            'uriFormat' => $this->text(),
            'template' => $this->string(500),
            'dateCreated' => $this->dateTime()->notNull(),
            'dateUpdated' => $this->dateTime()->notNull(),
            'uid' => $this->uid(),
        ]);
        $this->createTable(Table::CHANGEDATTRIBUTES, [
            'elementId' => $this->integer()->notNull(),
            'siteId' => $this->integer()->notNull(),
            'attribute' => $this->string()->notNull(),
            'dateUpdated' => $this->dateTime()->notNull(),
            'propagated' => $this->boolean()->notNull(),
            'userId' => $this->integer(),
            'PRIMARY KEY([[elementId]], [[siteId]], [[attribute]])',
        ]);
        $this->createTable(Table::CHANGEDFIELDS, [
            'elementId' => $this->integer()->notNull(),
            'siteId' => $this->integer()->notNull(),
            'fieldId' => $this->integer()->notNull(),
            'dateUpdated' => $this->dateTime()->notNull(),
            'propagated' => $this->boolean()->notNull(),
            'userId' => $this->integer(),
            'PRIMARY KEY([[elementId]], [[siteId]], [[fieldId]])',
        ]);
        $this->createTable(Table::CONTENT, [
            'id' => $this->primaryKey(),
            'elementId' => $this->integer()->notNull(),
            'siteId' => $this->integer()->notNull(),
            'title' => $this->string(),
            'dateCreated' => $this->dateTime()->notNull(),
            'dateUpdated' => $this->dateTime()->notNull(),
            'uid' => $this->uid(),
        ]);
        $this->createTable(Table::CRAFTIDTOKENS, [
            'id' => $this->primaryKey(),
            'userId' => $this->integer()->notNull(),
            'accessToken' => $this->text()->notNull(),
            'expiryDate' => $this->dateTime(),
            'dateCreated' => $this->dateTime()->notNull(),
            'dateUpdated' => $this->dateTime()->notNull(),
            'uid' => $this->uid(),
        ]);
        $this->createTable(Table::DEPRECATIONERRORS, [
            'id' => $this->primaryKey(),
            'key' => $this->string()->notNull(),
            'fingerprint' => $this->string()->notNull(),
            'lastOccurrence' => $this->dateTime()->notNull(),
            'file' => $this->string()->notNull(),
            'line' => $this->smallInteger()->unsigned(),
            'message' => $this->text(),
            'traces' => $this->text(),
            'dateCreated' => $this->dateTime()->notNull(),
            'dateUpdated' => $this->dateTime()->notNull(),
            'uid' => $this->uid(),
        ]);
        $this->createTable(Table::DRAFTS, [
            'id' => $this->primaryKey(),
            'sourceId' => $this->integer(),
            'creatorId' => $this->integer(),
            'name' => $this->string()->notNull(),
            'notes' => $this->text(),
            'trackChanges' => $this->boolean()->notNull()->defaultValue(false),
            'dateLastMerged' => $this->dateTime(),
        ]);
        $this->createTable(Table::ELEMENTINDEXSETTINGS, [
            'id' => $this->primaryKey(),
            'type' => $this->string()->notNull(),
            'settings' => $this->text(),
            'dateCreated' => $this->dateTime()->notNull(),
            'dateUpdated' => $this->dateTime()->notNull(),
            'uid' => $this->uid(),
        ]);
        $this->createTable(Table::ELEMENTS, [
            'id' => $this->primaryKey(),
            'draftId' => $this->integer(),
            'revisionId' => $this->integer(),
            'fieldLayoutId' => $this->integer(),
            'type' => $this->string()->notNull(),
            'enabled' => $this->boolean()->notNull()->defaultValue(true),
            'archived' => $this->boolean()->notNull()->defaultValue(false),
            'dateCreated' => $this->dateTime()->notNull(),
            'dateUpdated' => $this->dateTime()->notNull(),
            'dateDeleted' => $this->dateTime()->null(),
            'uid' => $this->uid(),
        ]);
        $this->createTable(Table::ELEMENTS_SITES, [
            'id' => $this->primaryKey(),
            'elementId' => $this->integer()->notNull(),
            'siteId' => $this->integer()->notNull(),
            'slug' => $this->string(),
            'uri' => $this->string(),
            'enabled' => $this->boolean()->notNull()->defaultValue(true),
            'dateCreated' => $this->dateTime()->notNull(),
            'dateUpdated' => $this->dateTime()->notNull(),
            'uid' => $this->uid(),
        ]);
        $this->createTable(Table::RESOURCEPATHS, [
            'hash' => $this->string()->notNull(),
            'path' => $this->string()->notNull(),
            'PRIMARY KEY([[hash]])',
        ]);
        $this->createTable(Table::REVISIONS, [
            'id' => $this->primaryKey(),
            'sourceId' => $this->integer()->notNull(),
            'creatorId' => $this->integer(),
            'num' => $this->integer()->notNull(),
            'notes' => $this->text(),
        ]);
        $this->createTable(Table::SEQUENCES, [
            'name' => $this->string()->notNull(),
            'next' => $this->integer()->unsigned()->notNull()->defaultValue(1),
            'PRIMARY KEY([[name]])',
        ]);
        $this->createTable(Table::SYSTEMMESSAGES, [
            'id' => $this->primaryKey(),
            'language' => $this->string()->notNull(),
            'key' => $this->string()->notNull(),
            'subject' => $this->text()->notNull(),
            'body' => $this->text()->notNull(),
            'dateCreated' => $this->dateTime()->notNull(),
            'dateUpdated' => $this->dateTime()->notNull(),
            'uid' => $this->uid(),
        ]);
        $this->createTable(Table::ENTRIES, [
            'id' => $this->integer()->notNull(),
            'sectionId' => $this->integer()->notNull(),
            'parentId' => $this->integer(),
            'typeId' => $this->integer()->notNull(),
            'authorId' => $this->integer(),
            'postDate' => $this->dateTime(),
            'expiryDate' => $this->dateTime(),
            'deletedWithEntryType' => $this->boolean()->null(),
            'dateCreated' => $this->dateTime()->notNull(),
            'dateUpdated' => $this->dateTime()->notNull(),
            'uid' => $this->uid(),
            'PRIMARY KEY([[id]])',
        ]);
        $this->createTable(Table::ENTRYTYPES, [
            'id' => $this->primaryKey(),
            'sectionId' => $this->integer()->notNull(),
            'fieldLayoutId' => $this->integer(),
            'name' => $this->string()->notNull(),
            'handle' => $this->string()->notNull(),
            'hasTitleField' => $this->boolean()->defaultValue(true)->notNull(),
            'titleTranslationMethod' => $this->string()->notNull()->defaultValue(Field::TRANSLATION_METHOD_SITE),
            'titleTranslationKeyFormat' => $this->text(),
            'titleFormat' => $this->string(),
            'sortOrder' => $this->smallInteger()->unsigned(),
            'dateCreated' => $this->dateTime()->notNull(),
            'dateUpdated' => $this->dateTime()->notNull(),
            'dateDeleted' => $this->dateTime()->null(),
            'uid' => $this->uid(),
        ]);
        $this->createTable(Table::FIELDGROUPS, [
            'id' => $this->primaryKey(),
            'name' => $this->string()->notNull(),
            'dateCreated' => $this->dateTime()->notNull(),
            'dateUpdated' => $this->dateTime()->notNull(),
            'uid' => $this->uid(),
        ]);
        $this->createTable(Table::FIELDLAYOUTFIELDS, [
            'id' => $this->primaryKey(),
            'layoutId' => $this->integer()->notNull(),
            'tabId' => $this->integer()->notNull(),
            'fieldId' => $this->integer()->notNull(),
            'required' => $this->boolean()->defaultValue(false)->notNull(),
            'sortOrder' => $this->smallInteger()->unsigned(),
            'dateCreated' => $this->dateTime()->notNull(),
            'dateUpdated' => $this->dateTime()->notNull(),
            'uid' => $this->uid(),
        ]);
        $this->createTable(Table::FIELDLAYOUTS, [
            'id' => $this->primaryKey(),
            'type' => $this->string()->notNull(),
            'dateCreated' => $this->dateTime()->notNull(),
            'dateUpdated' => $this->dateTime()->notNull(),
            'dateDeleted' => $this->dateTime()->null(),
            'uid' => $this->uid(),
        ]);
        $this->createTable(Table::FIELDLAYOUTTABS, [
            'id' => $this->primaryKey(),
            'layoutId' => $this->integer()->notNull(),
            'name' => $this->string()->notNull(),
            'elements' => $this->text(),
            'sortOrder' => $this->smallInteger()->unsigned(),
            'dateCreated' => $this->dateTime()->notNull(),
            'dateUpdated' => $this->dateTime()->notNull(),
            'uid' => $this->uid(),
        ]);
        $this->createTable(Table::FIELDS, [
            'id' => $this->primaryKey(),
            'groupId' => $this->integer(),
            'name' => $this->string()->notNull(),
            'handle' => $this->string(64)->notNull(),
            'context' => $this->string()->notNull()->defaultValue('global'),
            'instructions' => $this->text(),
            'searchable' => $this->boolean()->notNull()->defaultValue(true),
            'translationMethod' => $this->string()->notNull()->defaultValue(Field::TRANSLATION_METHOD_NONE),
            'translationKeyFormat' => $this->text(),
            'type' => $this->string()->notNull(),
            'settings' => $this->text(),
            'dateCreated' => $this->dateTime()->notNull(),
            'dateUpdated' => $this->dateTime()->notNull(),
            'uid' => $this->uid(),
        ]);
        $this->createTable(Table::GLOBALSETS, [
            'id' => $this->primaryKey(),
            'name' => $this->string()->notNull(),
            'handle' => $this->string()->notNull(),
            'fieldLayoutId' => $this->integer(),
            'dateCreated' => $this->dateTime()->notNull(),
            'dateUpdated' => $this->dateTime()->notNull(),
            'uid' => $this->uid(),
        ]);
        $this->createTable(Table::GQLTOKENS, [
            'id' => $this->primaryKey(),
            'name' => $this->string()->notNull(),
            'accessToken' => $this->string()->notNull(),
            'enabled' => $this->boolean()->notNull()->defaultValue(true),
            'expiryDate' => $this->dateTime(),
            'lastUsed' => $this->dateTime(),
            'schemaId' => $this->integer(),
            'dateCreated' => $this->dateTime()->notNull(),
            'dateUpdated' => $this->dateTime()->notNull(),
            'uid' => $this->uid(),
        ]);
        $this->createTable(Table::GQLSCHEMAS, [
            'id' => $this->primaryKey(),
            'name' => $this->string()->notNull(),
            'scope' => $this->text(),
            'isPublic' => $this->boolean()->notNull()->defaultValue(false),
            'dateCreated' => $this->dateTime()->notNull(),
            'dateUpdated' => $this->dateTime()->notNull(),
            'uid' => $this->uid(),
        ]);
        $this->createTable(Table::INFO, [
            'id' => $this->primaryKey(),
            'version' => $this->string(50)->notNull(),
            'schemaVersion' => $this->string(15)->notNull(),
            'maintenance' => $this->boolean()->defaultValue(false)->notNull(),
            'fieldVersion' => $this->char(12)->notNull()->defaultValue('000000000000'),
            'dateCreated' => $this->dateTime()->notNull(),
            'dateUpdated' => $this->dateTime()->notNull(),
            'uid' => $this->uid(),
        ]);
        $this->createTable(Table::MATRIXBLOCKS, [
            'id' => $this->integer()->notNull(),
            'ownerId' => $this->integer()->notNull(),
            'fieldId' => $this->integer()->notNull(),
            'typeId' => $this->integer()->notNull(),
            'sortOrder' => $this->smallInteger()->unsigned(),
            'deletedWithOwner' => $this->boolean()->null(),
            'dateCreated' => $this->dateTime()->notNull(),
            'dateUpdated' => $this->dateTime()->notNull(),
            'uid' => $this->uid(),
            'PRIMARY KEY([[id]])',
        ]);
        $this->createTable(Table::MATRIXBLOCKTYPES, [
            'id' => $this->primaryKey(),
            'fieldId' => $this->integer()->notNull(),
            'fieldLayoutId' => $this->integer(),
            'name' => $this->string()->notNull(),
            'handle' => $this->string()->notNull(),
            'sortOrder' => $this->smallInteger()->unsigned(),
            'dateCreated' => $this->dateTime()->notNull(),
            'dateUpdated' => $this->dateTime()->notNull(),
            'uid' => $this->uid(),
        ]);
        $this->createTable(Table::MIGRATIONS, [
            'id' => $this->primaryKey(),
            'track' => $this->string()->notNull(),
            'name' => $this->string()->notNull(),
            'applyTime' => $this->dateTime()->notNull(),
            'dateCreated' => $this->dateTime()->notNull(),
            'dateUpdated' => $this->dateTime()->notNull(),
            'uid' => $this->uid(),
        ]);
        $this->createTable(Table::PLUGINS, [
            'id' => $this->primaryKey(),
            'handle' => $this->string()->notNull(),
            'version' => $this->string()->notNull(),
            'schemaVersion' => $this->string()->notNull(),
            'licenseKeyStatus' => $this->enum('licenseKeyStatus', ['valid', 'invalid', 'mismatched', 'astray', 'unknown'])->notNull()->defaultValue('unknown'),
            'licensedEdition' => $this->string(),
            'installDate' => $this->dateTime()->notNull(),
            'dateCreated' => $this->dateTime()->notNull(),
            'dateUpdated' => $this->dateTime()->notNull(),
            'uid' => $this->uid(),
        ]);
        $this->createTable(Table::PROJECTCONFIG, [
            'path' => $this->string()->notNull(),
            'value' => $this->text()->notNull(),
            'PRIMARY KEY([[path]])',
        ]);
        $this->createTable(Table::QUEUE, [
            'id' => $this->primaryKey(),
            'channel' => $this->string()->notNull()->defaultValue('queue'),
            'job' => $this->binary()->notNull(),
            'description' => $this->text(),
            'timePushed' => $this->integer()->notNull(),
            'ttr' => $this->integer()->notNull(),
            'delay' => $this->integer()->defaultValue(0)->notNull(),
            'priority' => $this->integer()->unsigned()->notNull()->defaultValue(1024),
            'dateReserved' => $this->dateTime(),
            'timeUpdated' => $this->integer(),
            'progress' => $this->smallInteger()->notNull()->defaultValue(0),
            'progressLabel' => $this->string(),
            'attempt' => $this->integer(),
            'fail' => $this->boolean()->defaultValue(false),
            'dateFailed' => $this->dateTime(),
            'error' => $this->text(),
        ]);
        $this->createTable(Table::RELATIONS, [
            'id' => $this->primaryKey(),
            'fieldId' => $this->integer()->notNull(),
            'sourceId' => $this->integer()->notNull(),
            'sourceSiteId' => $this->integer(),
            'targetId' => $this->integer()->notNull(),
            'sortOrder' => $this->smallInteger()->unsigned(),
            'dateCreated' => $this->dateTime()->notNull(),
            'dateUpdated' => $this->dateTime()->notNull(),
            'uid' => $this->uid(),
        ]);
        $this->createTable(Table::SECTIONS, [
            'id' => $this->primaryKey(),
            'structureId' => $this->integer(),
            'name' => $this->string()->notNull(),
            'handle' => $this->string()->notNull(),
            'type' => $this->enum('type', [Section::TYPE_SINGLE, Section::TYPE_CHANNEL, Section::TYPE_STRUCTURE])->notNull()->defaultValue('channel'),
            'enableVersioning' => $this->boolean()->defaultValue(false)->notNull(),
            'propagationMethod' => $this->string()->defaultValue(Section::PROPAGATION_METHOD_ALL)->notNull(),
            'previewTargets' => $this->text(),
            'dateCreated' => $this->dateTime()->notNull(),
            'dateUpdated' => $this->dateTime()->notNull(),
            'dateDeleted' => $this->dateTime()->null(),
            'uid' => $this->uid(),
        ]);
        $this->createTable(Table::SECTIONS_SITES, [
            'id' => $this->primaryKey(),
            'sectionId' => $this->integer()->notNull(),
            'siteId' => $this->integer()->notNull(),
            'hasUrls' => $this->boolean()->defaultValue(true)->notNull(),
            'uriFormat' => $this->text(),
            'template' => $this->string(500),
            'enabledByDefault' => $this->boolean()->defaultValue(true)->notNull(),
            'dateCreated' => $this->dateTime()->notNull(),
            'dateUpdated' => $this->dateTime()->notNull(),
            'uid' => $this->uid(),
        ]);
        $this->createTable(Table::SESSIONS, [
            'id' => $this->primaryKey(),
            'userId' => $this->integer()->notNull(),
            'token' => $this->char(100)->notNull(),
            'dateCreated' => $this->dateTime()->notNull(),
            'dateUpdated' => $this->dateTime()->notNull(),
            'uid' => $this->uid(),
        ]);
        $this->createTable(Table::SHUNNEDMESSAGES, [
            'id' => $this->primaryKey(),
            'userId' => $this->integer()->notNull(),
            'message' => $this->string()->notNull(),
            'expiryDate' => $this->dateTime(),
            'dateCreated' => $this->dateTime()->notNull(),
            'dateUpdated' => $this->dateTime()->notNull(),
            'uid' => $this->uid(),
        ]);
        $this->createTable(Table::SITES, [
            'id' => $this->primaryKey(),
            'groupId' => $this->integer()->notNull(),
            'primary' => $this->boolean()->notNull(),
            'enabled' => $this->boolean()->notNull()->defaultValue(true),
            'name' => $this->string()->notNull(),
            'handle' => $this->string()->notNull(),
            'language' => $this->string(12)->notNull(),
            'hasUrls' => $this->boolean()->defaultValue(false)->notNull(),
            'baseUrl' => $this->string(),
            'sortOrder' => $this->smallInteger()->unsigned(),
            'dateCreated' => $this->dateTime()->notNull(),
            'dateUpdated' => $this->dateTime()->notNull(),
            'dateDeleted' => $this->dateTime()->null(),
            'uid' => $this->uid(),
        ]);
        $this->createTable(Table::SITEGROUPS, [
            'id' => $this->primaryKey(),
            'name' => $this->string()->notNull(),
            'dateCreated' => $this->dateTime()->notNull(),
            'dateUpdated' => $this->dateTime()->notNull(),
            'dateDeleted' => $this->dateTime()->null(),
            'uid' => $this->uid(),
        ]);
        $this->createTable(Table::STRUCTUREELEMENTS, [
            'id' => $this->primaryKey(),
            'structureId' => $this->integer()->notNull(),
            'elementId' => $this->integer(),
            'root' => $this->integer()->unsigned(),
            'lft' => $this->integer()->notNull()->unsigned(),
            'rgt' => $this->integer()->notNull()->unsigned(),
            'level' => $this->smallInteger()->notNull()->unsigned(),
            'dateCreated' => $this->dateTime()->notNull(),
            'dateUpdated' => $this->dateTime()->notNull(),
            'uid' => $this->uid(),
        ]);
        $this->createTable(Table::STRUCTURES, [
            'id' => $this->primaryKey(),
            'maxLevels' => $this->smallInteger()->unsigned(),
            'dateCreated' => $this->dateTime()->notNull(),
            'dateUpdated' => $this->dateTime()->notNull(),
            'dateDeleted' => $this->dateTime()->null(),
            'uid' => $this->uid(),
        ]);
        $this->createTable(Table::TAGGROUPS, [
            'id' => $this->primaryKey(),
            'name' => $this->string()->notNull(),
            'handle' => $this->string()->notNull(),
            'fieldLayoutId' => $this->integer(),
            'dateCreated' => $this->dateTime()->notNull(),
            'dateUpdated' => $this->dateTime()->notNull(),
            'dateDeleted' => $this->dateTime()->null(),
            'uid' => $this->uid(),
        ]);
        $this->createTable(Table::TAGS, [
            'id' => $this->integer()->notNull(),
            'groupId' => $this->integer()->notNull(),
            'deletedWithGroup' => $this->boolean()->null(),
            'dateCreated' => $this->dateTime()->notNull(),
            'dateUpdated' => $this->dateTime()->notNull(),
            'uid' => $this->uid(),
            'PRIMARY KEY([[id]])',
        ]);
        $this->createTable(Table::TEMPLATECACHEELEMENTS, [
            'id' => $this->primaryKey(),
            'cacheId' => $this->integer()->notNull(),
            'elementId' => $this->integer()->notNull(),
        ]);
        $this->createTable(Table::TEMPLATECACHEQUERIES, [
            'id' => $this->primaryKey(),
            'cacheId' => $this->integer()->notNull(),
            'type' => $this->string()->notNull(),
            'query' => $this->longText()->notNull(),
        ]);
        $this->createTable(Table::TEMPLATECACHES, [
            'id' => $this->primaryKey(),
            'siteId' => $this->integer()->notNull(),
            'cacheKey' => $this->string()->notNull(),
            'path' => $this->string(),
            'expiryDate' => $this->dateTime()->notNull(),
            'body' => $this->mediumText()->notNull(),
        ]);
        $this->createTable(Table::TOKENS, [
            'id' => $this->primaryKey(),
            'token' => $this->char(32)->notNull(),
            'route' => $this->text(),
            'usageLimit' => $this->tinyInteger()->unsigned(),
            'usageCount' => $this->tinyInteger()->unsigned(),
            'expiryDate' => $this->dateTime()->notNull(),
            'dateCreated' => $this->dateTime()->notNull(),
            'dateUpdated' => $this->dateTime()->notNull(),
            'uid' => $this->uid(),
        ]);
        $this->createTable(Table::USERGROUPS, [
            'id' => $this->primaryKey(),
            'name' => $this->string()->notNull(),
            'handle' => $this->string()->notNull(),
            'description' => $this->text(),
            'dateCreated' => $this->dateTime()->notNull(),
            'dateUpdated' => $this->dateTime()->notNull(),
            'uid' => $this->uid(),
        ]);
        $this->createTable(Table::USERGROUPS_USERS, [
            'id' => $this->primaryKey(),
            'groupId' => $this->integer()->notNull(),
            'userId' => $this->integer()->notNull(),
            'dateCreated' => $this->dateTime()->notNull(),
            'dateUpdated' => $this->dateTime()->notNull(),
            'uid' => $this->uid(),
        ]);
        $this->createTable(Table::USERPERMISSIONS, [
            'id' => $this->primaryKey(),
            'name' => $this->string()->notNull(),
            'dateCreated' => $this->dateTime()->notNull(),
            'dateUpdated' => $this->dateTime()->notNull(),
            'uid' => $this->uid(),
        ]);
        $this->createTable(Table::USERPERMISSIONS_USERGROUPS, [
            'id' => $this->primaryKey(),
            'permissionId' => $this->integer()->notNull(),
            'groupId' => $this->integer()->notNull(),
            'dateCreated' => $this->dateTime()->notNull(),
            'dateUpdated' => $this->dateTime()->notNull(),
            'uid' => $this->uid(),
        ]);
        $this->createTable(Table::USERPERMISSIONS_USERS, [
            'id' => $this->primaryKey(),
            'permissionId' => $this->integer()->notNull(),
            'userId' => $this->integer()->notNull(),
            'dateCreated' => $this->dateTime()->notNull(),
            'dateUpdated' => $this->dateTime()->notNull(),
            'uid' => $this->uid(),
        ]);
        $this->createTable(Table::USERPREFERENCES, [
            'userId' => $this->primaryKey(),
            'preferences' => $this->text(),
        ]);
        $this->createTable(Table::USERS, [
            'id' => $this->integer()->notNull(),
            'username' => $this->string(100)->notNull(),
            'photoId' => $this->integer(),
            'firstName' => $this->string(100),
            'lastName' => $this->string(100),
            'email' => $this->string()->notNull(),
            'password' => $this->string(),
            'admin' => $this->boolean()->defaultValue(false)->notNull(),
            'locked' => $this->boolean()->defaultValue(false)->notNull(),
            'suspended' => $this->boolean()->defaultValue(false)->notNull(),
            'pending' => $this->boolean()->defaultValue(false)->notNull(),
            'lastLoginDate' => $this->dateTime(),
            'lastLoginAttemptIp' => $this->string(45),
            'invalidLoginWindowStart' => $this->dateTime(),
            'invalidLoginCount' => $this->tinyInteger()->unsigned(),
            'lastInvalidLoginDate' => $this->dateTime(),
            'lockoutDate' => $this->dateTime(),
            'hasDashboard' => $this->boolean()->notNull()->defaultValue(false),
            'verificationCode' => $this->string(),
            'verificationCodeIssuedDate' => $this->dateTime(),
            'unverifiedEmail' => $this->string(),
            'passwordResetRequired' => $this->boolean()->defaultValue(false)->notNull(),
            'lastPasswordChangeDate' => $this->dateTime(),
            'dateCreated' => $this->dateTime()->notNull(),
            'dateUpdated' => $this->dateTime()->notNull(),
            'uid' => $this->uid(),
            'PRIMARY KEY([[id]])',
        ]);
        $this->createTable(Table::VOLUMEFOLDERS, [
            'id' => $this->primaryKey(),
            'parentId' => $this->integer(),
            'volumeId' => $this->integer(),
            'name' => $this->string()->notNull(),
            'path' => $this->string(),
            'dateCreated' => $this->dateTime()->notNull(),
            'dateUpdated' => $this->dateTime()->notNull(),
            'uid' => $this->uid(),
        ]);
        $this->createTable(Table::VOLUMES, [
            'id' => $this->primaryKey(),
            'fieldLayoutId' => $this->integer(),
            'name' => $this->string()->notNull(),
            'handle' => $this->string()->notNull(),
            'type' => $this->string()->notNull(),
            'hasUrls' => $this->boolean()->defaultValue(true)->notNull(),
            'url' => $this->string(),
            'settings' => $this->text(),
            'sortOrder' => $this->smallInteger()->unsigned(),
            'dateCreated' => $this->dateTime()->notNull(),
            'dateUpdated' => $this->dateTime()->notNull(),
            'dateDeleted' => $this->dateTime()->null(),
            'uid' => $this->uid(),
        ]);
        $this->createTable(Table::WIDGETS, [
            'id' => $this->primaryKey(),
            'userId' => $this->integer()->notNull(),
            'type' => $this->string()->notNull(),
            'sortOrder' => $this->smallInteger()->unsigned(),
            'colspan' => $this->tinyInteger(),
            'settings' => $this->text(),
            'enabled' => $this->boolean()->defaultValue(true)->notNull(),
            'dateCreated' => $this->dateTime()->notNull(),
            'dateUpdated' => $this->dateTime()->notNull(),
            'uid' => $this->uid(),
        ]);
    }

    /**
     * Creates the indexes.
     */
    public function createIndexes()
    {
        $this->createIndex(null, Table::ASSETINDEXDATA, ['sessionId', 'volumeId']);
        $this->createIndex(null, Table::ASSETINDEXDATA, ['volumeId'], false);
        $this->createIndex(null, Table::ASSETS, ['filename', 'folderId'], false);
        $this->createIndex(null, Table::ASSETS, ['folderId'], false);
        $this->createIndex(null, Table::ASSETS, ['volumeId'], false);
        $this->createIndex(null, Table::ASSETTRANSFORMINDEX, ['volumeId', 'assetId', 'location'], false);
        $this->createIndex(null, Table::ASSETTRANSFORMS, ['name'], true);
        $this->createIndex(null, Table::ASSETTRANSFORMS, ['handle'], true);
        $this->createIndex(null, Table::CATEGORIES, ['groupId'], false);
        $this->createIndex(null, Table::CATEGORYGROUPS, ['name'], false);
        $this->createIndex(null, Table::CATEGORYGROUPS, ['handle'], false);
        $this->createIndex(null, Table::CATEGORYGROUPS, ['structureId'], false);
        $this->createIndex(null, Table::CATEGORYGROUPS, ['fieldLayoutId'], false);
        $this->createIndex(null, Table::CATEGORYGROUPS, ['dateDeleted'], false);
        $this->createIndex(null, Table::CATEGORYGROUPS_SITES, ['groupId', 'siteId'], true);
        $this->createIndex(null, Table::CATEGORYGROUPS_SITES, ['siteId'], false);
        $this->createIndex(null, Table::CHANGEDATTRIBUTES, ['elementId', 'siteId', 'dateUpdated']);
        $this->createIndex(null, Table::CHANGEDFIELDS, ['elementId', 'siteId', 'dateUpdated']);
        $this->createIndex(null, Table::CONTENT, ['elementId', 'siteId'], true);
        $this->createIndex(null, Table::CONTENT, ['siteId'], false);
        $this->createIndex(null, Table::CONTENT, ['title'], false);
        $this->createIndex(null, Table::DEPRECATIONERRORS, ['key', 'fingerprint'], true);
        $this->createIndex(null, Table::ELEMENTINDEXSETTINGS, ['type'], true);
        $this->createIndex(null, Table::ELEMENTS, ['dateDeleted'], false);
        $this->createIndex(null, Table::ELEMENTS, ['fieldLayoutId'], false);
        $this->createIndex(null, Table::ELEMENTS, ['type'], false);
        $this->createIndex(null, Table::ELEMENTS, ['enabled'], false);
        $this->createIndex(null, Table::ELEMENTS, ['archived', 'dateCreated'], false);
        $this->createIndex(null, Table::ELEMENTS, ['archived', 'dateDeleted', 'draftId', 'revisionId'], false);
        $this->createIndex(null, Table::ELEMENTS_SITES, ['elementId', 'siteId'], true);
        $this->createIndex(null, Table::ELEMENTS_SITES, ['siteId'], false);
        $this->createIndex(null, Table::ELEMENTS_SITES, ['slug', 'siteId'], false);
        $this->createIndex(null, Table::ELEMENTS_SITES, ['enabled'], false);
        $this->createIndex(null, Table::SYSTEMMESSAGES, ['key', 'language'], true);
        $this->createIndex(null, Table::SYSTEMMESSAGES, ['language'], false);
        $this->createIndex(null, Table::ENTRIES, ['postDate'], false);
        $this->createIndex(null, Table::ENTRIES, ['expiryDate'], false);
        $this->createIndex(null, Table::ENTRIES, ['authorId'], false);
        $this->createIndex(null, Table::ENTRIES, ['sectionId'], false);
        $this->createIndex(null, Table::ENTRIES, ['typeId'], false);
        $this->createIndex(null, Table::ENTRYTYPES, ['name', 'sectionId'], false);
        $this->createIndex(null, Table::ENTRYTYPES, ['handle', 'sectionId'], false);
        $this->createIndex(null, Table::ENTRYTYPES, ['sectionId'], false);
        $this->createIndex(null, Table::ENTRYTYPES, ['fieldLayoutId'], false);
        $this->createIndex(null, Table::ENTRYTYPES, ['dateDeleted'], false);
        $this->createIndex(null, Table::FIELDGROUPS, ['name'], true);
        $this->createIndex(null, Table::FIELDLAYOUTFIELDS, ['layoutId', 'fieldId'], true);
        $this->createIndex(null, Table::FIELDLAYOUTFIELDS, ['sortOrder'], false);
        $this->createIndex(null, Table::FIELDLAYOUTFIELDS, ['tabId'], false);
        $this->createIndex(null, Table::FIELDLAYOUTFIELDS, ['fieldId'], false);
        $this->createIndex(null, Table::FIELDLAYOUTS, ['dateDeleted'], false);
        $this->createIndex(null, Table::FIELDLAYOUTS, ['type'], false);
        $this->createIndex(null, Table::FIELDLAYOUTTABS, ['sortOrder'], false);
        $this->createIndex(null, Table::FIELDLAYOUTTABS, ['layoutId'], false);
        $this->createIndex(null, Table::FIELDS, ['handle', 'context'], true);
        $this->createIndex(null, Table::FIELDS, ['groupId'], false);
        $this->createIndex(null, Table::FIELDS, ['context'], false);
        $this->createIndex(null, Table::GLOBALSETS, ['name'], false);
        $this->createIndex(null, Table::GLOBALSETS, ['handle'], false);
        $this->createIndex(null, Table::GLOBALSETS, ['fieldLayoutId'], false);
        $this->createIndex(null, Table::GQLTOKENS, ['accessToken'], true);
        $this->createIndex(null, Table::GQLTOKENS, ['name'], true);
        $this->createIndex(null, Table::MATRIXBLOCKS, ['ownerId'], false);
        $this->createIndex(null, Table::MATRIXBLOCKS, ['fieldId'], false);
        $this->createIndex(null, Table::MATRIXBLOCKS, ['typeId'], false);
        $this->createIndex(null, Table::MATRIXBLOCKS, ['sortOrder'], false);
        $this->createIndex(null, Table::MATRIXBLOCKTYPES, ['name', 'fieldId'], true);
        $this->createIndex(null, Table::MATRIXBLOCKTYPES, ['handle', 'fieldId'], true);
        $this->createIndex(null, Table::MATRIXBLOCKTYPES, ['fieldId'], false);
        $this->createIndex(null, Table::MATRIXBLOCKTYPES, ['fieldLayoutId'], false);
        $this->createIndex(null, Table::MIGRATIONS, ['track', 'name'], true);
        $this->createIndex(null, Table::PLUGINS, ['handle'], true);
        $this->createIndex(null, Table::QUEUE, ['channel', 'fail', 'timeUpdated', 'timePushed']);
        $this->createIndex(null, Table::QUEUE, ['channel', 'fail', 'timeUpdated', 'delay']);
        $this->createIndex(null, Table::RELATIONS, ['fieldId', 'sourceId', 'sourceSiteId', 'targetId'], true);
        $this->createIndex(null, Table::RELATIONS, ['sourceId'], false);
        $this->createIndex(null, Table::RELATIONS, ['targetId'], false);
        $this->createIndex(null, Table::RELATIONS, ['sourceSiteId'], false);
        $this->createIndex(null, Table::REVISIONS, ['sourceId', 'num'], true);
        $this->createIndex(null, Table::SECTIONS, ['handle'], false);
        $this->createIndex(null, Table::SECTIONS, ['name'], false);
        $this->createIndex(null, Table::SECTIONS, ['structureId'], false);
        $this->createIndex(null, Table::SECTIONS, ['dateDeleted'], false);
        $this->createIndex(null, Table::SECTIONS_SITES, ['sectionId', 'siteId'], true);
        $this->createIndex(null, Table::SECTIONS_SITES, ['siteId'], false);
        $this->createIndex(null, Table::SESSIONS, ['uid'], false);
        $this->createIndex(null, Table::SESSIONS, ['token'], false);
        $this->createIndex(null, Table::SESSIONS, ['dateUpdated'], false);
        $this->createIndex(null, Table::SESSIONS, ['userId'], false);
        $this->createIndex(null, Table::SHUNNEDMESSAGES, ['userId', 'message'], true);
        $this->createIndex(null, Table::SITES, ['dateDeleted'], false);
        $this->createIndex(null, Table::SITES, ['handle'], false);
        $this->createIndex(null, Table::SITES, ['sortOrder'], false);
        $this->createIndex(null, Table::SITEGROUPS, ['name'], false);
        $this->createIndex(null, Table::STRUCTUREELEMENTS, ['structureId', 'elementId'], true);
        $this->createIndex(null, Table::STRUCTUREELEMENTS, ['root'], false);
        $this->createIndex(null, Table::STRUCTUREELEMENTS, ['lft'], false);
        $this->createIndex(null, Table::STRUCTUREELEMENTS, ['rgt'], false);
        $this->createIndex(null, Table::STRUCTUREELEMENTS, ['level'], false);
        $this->createIndex(null, Table::STRUCTUREELEMENTS, ['elementId'], false);
        $this->createIndex(null, Table::STRUCTURES, ['dateDeleted'], false);
        $this->createIndex(null, Table::TAGGROUPS, ['name'], false);
        $this->createIndex(null, Table::TAGGROUPS, ['handle'], false);
        $this->createIndex(null, Table::TAGGROUPS, ['dateDeleted'], false);
        $this->createIndex(null, Table::TAGS, ['groupId'], false);
        $this->createIndex(null, Table::TEMPLATECACHEELEMENTS, ['cacheId'], false);
        $this->createIndex(null, Table::TEMPLATECACHEELEMENTS, ['elementId'], false);
        $this->createIndex(null, Table::TEMPLATECACHEQUERIES, ['cacheId'], false);
        $this->createIndex(null, Table::TEMPLATECACHEQUERIES, ['type'], false);
        $this->createIndex(null, Table::TEMPLATECACHES, ['cacheKey', 'siteId', 'expiryDate', 'path'], false);
        $this->createIndex(null, Table::TEMPLATECACHES, ['cacheKey', 'siteId', 'expiryDate'], false);
        $this->createIndex(null, Table::TEMPLATECACHES, ['siteId'], false);
        $this->createIndex(null, Table::TOKENS, ['token'], true);
        $this->createIndex(null, Table::TOKENS, ['expiryDate'], false);
        $this->createIndex(null, Table::USERGROUPS, ['handle'], true);
        $this->createIndex(null, Table::USERGROUPS, ['name'], true);
        $this->createIndex(null, Table::USERGROUPS_USERS, ['groupId', 'userId'], true);
        $this->createIndex(null, Table::USERGROUPS_USERS, ['userId'], false);
        $this->createIndex(null, Table::USERPERMISSIONS, ['name'], true);
        $this->createIndex(null, Table::USERPERMISSIONS_USERGROUPS, ['permissionId', 'groupId'], true);
        $this->createIndex(null, Table::USERPERMISSIONS_USERGROUPS, ['groupId'], false);
        $this->createIndex(null, Table::USERPERMISSIONS_USERS, ['permissionId', 'userId'], true);
        $this->createIndex(null, Table::USERPERMISSIONS_USERS, ['userId'], false);
        $this->createIndex(null, Table::USERS, ['uid'], false);
        $this->createIndex(null, Table::USERS, ['verificationCode'], false);
        $this->createIndex(null, Table::VOLUMEFOLDERS, ['name', 'parentId', 'volumeId'], true);
        $this->createIndex(null, Table::VOLUMEFOLDERS, ['parentId'], false);
        $this->createIndex(null, Table::VOLUMEFOLDERS, ['volumeId'], false);
        $this->createIndex(null, Table::VOLUMES, ['name'], false);
        $this->createIndex(null, Table::VOLUMES, ['handle'], false);
        $this->createIndex(null, Table::VOLUMES, ['fieldLayoutId'], false);
        $this->createIndex(null, Table::VOLUMES, ['dateDeleted'], false);
        $this->createIndex(null, Table::WIDGETS, ['userId'], false);

        if ($this->db->getIsMysql()) {
            $this->createIndex(null, Table::ELEMENTS_SITES, ['uri', 'siteId']);
            $this->createIndex(null, Table::USERS, ['email']);
            $this->createIndex(null, Table::USERS, ['username']);

            // Add the FULLTEXT index on searchindex.keywords
            $this->createTable(Table::SEARCHINDEX, [
                'elementId' => $this->integer()->notNull(),
                'attribute' => $this->string(25)->notNull(),
                'fieldId' => $this->integer()->notNull(),
                'siteId' => $this->integer()->notNull(),
                'keywords' => $this->text()->notNull(),
            ], ' ENGINE=MyISAM');

            $this->addPrimaryKey($this->db->getIndexName(Table::SEARCHINDEX, 'elementId,attribute,fieldId,siteId', true), Table::SEARCHINDEX, 'elementId,attribute,fieldId,siteId');

            $sql = 'CREATE FULLTEXT INDEX ' .
                $this->db->quoteTableName($this->db->getIndexName(Table::SEARCHINDEX, 'keywords')) . ' ON ' .
                $this->db->quoteTableName(Table::SEARCHINDEX) . ' ' .
                '(' . $this->db->quoteColumnName('keywords') . ')';

            $this->db->createCommand($sql)->execute();
        } else {
            // Postgres is case-sensitive
            $this->createIndex($this->db->getIndexName(Table::ELEMENTS_SITES, ['uri', 'siteId']), Table::ELEMENTS_SITES, ['lower([[uri]])', 'siteId']);
            $this->createIndex($this->db->getIndexName(Table::USERS, ['email']), Table::USERS, ['lower([[email]])']);
            $this->createIndex($this->db->getIndexName(Table::USERS, ['username']), Table::USERS, ['lower([[username]])']);

            $this->createTable(Table::SEARCHINDEX, [
                'elementId' => $this->integer()->notNull(),
                'attribute' => $this->string(25)->notNull(),
                'fieldId' => $this->integer()->notNull(),
                'siteId' => $this->integer()->notNull(),
                'keywords' => $this->text()->notNull(),
                'keywords_vector' => $this->db->getSchema()->createColumnSchemaBuilder('tsvector')->notNull(),
            ]);

            $this->addPrimaryKey($this->db->getIndexName(Table::SEARCHINDEX, 'elementId,attribute,fieldId,siteId', true), Table::SEARCHINDEX, 'elementId,attribute,fieldId,siteId');

            $sql = 'CREATE INDEX ' . $this->db->quoteTableName($this->db->getIndexName(Table::SEARCHINDEX, 'keywords_vector')) . ' ON ' . Table::SEARCHINDEX . ' USING GIN([[keywords_vector]] [[pg_catalog]].[[tsvector_ops]]) WITH (FASTUPDATE=YES)';
            $this->db->createCommand($sql)->execute();

            $sql = 'CREATE INDEX ' . $this->db->quoteTableName($this->db->getIndexName(Table::SEARCHINDEX, 'keywords')) . ' ON ' . Table::SEARCHINDEX . ' USING btree(keywords)';
            $this->db->createCommand($sql)->execute();
        }
    }

    /**
     * Adds the foreign keys.
     */
    public function addForeignKeys()
    {
        $this->addForeignKey(null, Table::ASSETINDEXDATA, ['volumeId'], Table::VOLUMES, ['id'], 'CASCADE', null);
        $this->addForeignKey(null, Table::ASSETS, ['folderId'], Table::VOLUMEFOLDERS, ['id'], 'CASCADE', null);
        $this->addForeignKey(null, Table::ASSETS, ['id'], Table::ELEMENTS, ['id'], 'CASCADE', null);
        $this->addForeignKey(null, Table::ASSETS, ['uploaderId'], Table::USERS, ['id'], 'SET NULL', null);
        $this->addForeignKey(null, Table::ASSETS, ['volumeId'], Table::VOLUMES, ['id'], 'CASCADE', null);
        $this->addForeignKey(null, Table::CATEGORIES, ['groupId'], Table::CATEGORYGROUPS, ['id'], 'CASCADE', null);
        $this->addForeignKey(null, Table::CATEGORIES, ['id'], Table::ELEMENTS, ['id'], 'CASCADE', null);
        $this->addForeignKey(null, Table::CATEGORIES, ['parentId'], Table::CATEGORIES, ['id'], 'SET NULL', null);
        $this->addForeignKey(null, Table::CATEGORYGROUPS, ['fieldLayoutId'], Table::FIELDLAYOUTS, ['id'], 'SET NULL', null);
        $this->addForeignKey(null, Table::CATEGORYGROUPS, ['structureId'], Table::STRUCTURES, ['id'], 'CASCADE', null);
        $this->addForeignKey(null, Table::CATEGORYGROUPS_SITES, ['groupId'], Table::CATEGORYGROUPS, ['id'], 'CASCADE', null);
        $this->addForeignKey(null, Table::CATEGORYGROUPS_SITES, ['siteId'], Table::SITES, ['id'], 'CASCADE', 'CASCADE');
        $this->addForeignKey(null, Table::CHANGEDATTRIBUTES, ['elementId'], Table::ELEMENTS, ['id'], 'CASCADE', 'CASCADE');
        $this->addForeignKey(null, Table::CHANGEDATTRIBUTES, ['siteId'], Table::SITES, ['id'], 'CASCADE', 'CASCADE');
        $this->addForeignKey(null, Table::CHANGEDATTRIBUTES, ['userId'], Table::USERS, ['id'], 'SET NULL', 'CASCADE');
        $this->addForeignKey(null, Table::CHANGEDFIELDS, ['elementId'], Table::ELEMENTS, ['id'], 'CASCADE', 'CASCADE');
        $this->addForeignKey(null, Table::CHANGEDFIELDS, ['siteId'], Table::SITES, ['id'], 'CASCADE', 'CASCADE');
        $this->addForeignKey(null, Table::CHANGEDFIELDS, ['fieldId'], Table::FIELDS, ['id'], 'CASCADE', 'CASCADE');
        $this->addForeignKey(null, Table::CHANGEDFIELDS, ['userId'], Table::USERS, ['id'], 'SET NULL', 'CASCADE');
        $this->addForeignKey(null, Table::CONTENT, ['elementId'], Table::ELEMENTS, ['id'], 'CASCADE', null);
        $this->addForeignKey(null, Table::CRAFTIDTOKENS, ['userId'], Table::USERS, ['id'], 'CASCADE', null);
        $this->addForeignKey(null, Table::CONTENT, ['siteId'], Table::SITES, ['id'], 'CASCADE', 'CASCADE');
        $this->addForeignKey(null, Table::DRAFTS, ['creatorId'], Table::USERS, ['id'], 'SET NULL', null);
        $this->addForeignKey(null, Table::DRAFTS, ['sourceId'], Table::ELEMENTS, ['id'], 'CASCADE', null);
        $this->addForeignKey(null, Table::ELEMENTS, ['draftId'], Table::DRAFTS, ['id'], 'CASCADE', null);
        $this->addForeignKey(null, Table::ELEMENTS, ['revisionId'], Table::REVISIONS, ['id'], 'CASCADE', null);
        $this->addForeignKey(null, Table::ELEMENTS, ['fieldLayoutId'], Table::FIELDLAYOUTS, ['id'], 'SET NULL', null);
        $this->addForeignKey(null, Table::ELEMENTS_SITES, ['elementId'], Table::ELEMENTS, ['id'], 'CASCADE', null);
        $this->addForeignKey(null, Table::ELEMENTS_SITES, ['siteId'], Table::SITES, ['id'], 'CASCADE', 'CASCADE');
        $this->addForeignKey(null, Table::ENTRIES, ['authorId'], Table::USERS, ['id'], 'CASCADE', null);
        $this->addForeignKey(null, Table::ENTRIES, ['id'], Table::ELEMENTS, ['id'], 'CASCADE', null);
        $this->addForeignKey(null, Table::ENTRIES, ['sectionId'], Table::SECTIONS, ['id'], 'CASCADE', null);
        $this->addForeignKey(null, Table::ENTRIES, ['parentId'], Table::ENTRIES, ['id'], 'SET NULL', null);
        $this->addForeignKey(null, Table::ENTRIES, ['typeId'], Table::ENTRYTYPES, ['id'], 'CASCADE', null);
        $this->addForeignKey(null, Table::ENTRYTYPES, ['fieldLayoutId'], Table::FIELDLAYOUTS, ['id'], 'SET NULL', null);
        $this->addForeignKey(null, Table::ENTRYTYPES, ['sectionId'], Table::SECTIONS, ['id'], 'CASCADE', null);
        $this->addForeignKey(null, Table::FIELDLAYOUTFIELDS, ['fieldId'], Table::FIELDS, ['id'], 'CASCADE', null);
        $this->addForeignKey(null, Table::FIELDLAYOUTFIELDS, ['layoutId'], Table::FIELDLAYOUTS, ['id'], 'CASCADE', null);
        $this->addForeignKey(null, Table::FIELDLAYOUTFIELDS, ['tabId'], Table::FIELDLAYOUTTABS, ['id'], 'CASCADE', null);
        $this->addForeignKey(null, Table::FIELDLAYOUTTABS, ['layoutId'], Table::FIELDLAYOUTS, ['id'], 'CASCADE', null);
        $this->addForeignKey(null, Table::FIELDS, ['groupId'], Table::FIELDGROUPS, ['id'], 'CASCADE', null);
        $this->addForeignKey(null, Table::GLOBALSETS, ['fieldLayoutId'], Table::FIELDLAYOUTS, ['id'], 'SET NULL', null);
        $this->addForeignKey(null, Table::GLOBALSETS, ['id'], Table::ELEMENTS, ['id'], 'CASCADE', null);
        $this->addForeignKey(null, Table::GQLTOKENS, 'schemaId', Table::GQLSCHEMAS, 'id', 'SET NULL', null);
        $this->addForeignKey(null, Table::MATRIXBLOCKS, ['fieldId'], Table::FIELDS, ['id'], 'CASCADE', null);
        $this->addForeignKey(null, Table::MATRIXBLOCKS, ['id'], Table::ELEMENTS, ['id'], 'CASCADE', null);
        $this->addForeignKey(null, Table::MATRIXBLOCKS, ['ownerId'], Table::ELEMENTS, ['id'], 'CASCADE', null);
        $this->addForeignKey(null, Table::MATRIXBLOCKS, ['typeId'], Table::MATRIXBLOCKTYPES, ['id'], 'CASCADE', null);
        $this->addForeignKey(null, Table::MATRIXBLOCKTYPES, ['fieldId'], Table::FIELDS, ['id'], 'CASCADE', null);
        $this->addForeignKey(null, Table::MATRIXBLOCKTYPES, ['fieldLayoutId'], Table::FIELDLAYOUTS, ['id'], 'SET NULL', null);
        $this->addForeignKey(null, Table::RELATIONS, ['fieldId'], Table::FIELDS, ['id'], 'CASCADE', null);
        $this->addForeignKey(null, Table::RELATIONS, ['sourceId'], Table::ELEMENTS, ['id'], 'CASCADE', null);
        $this->addForeignKey(null, Table::RELATIONS, ['sourceSiteId'], Table::SITES, ['id'], 'CASCADE', 'CASCADE');
        $this->addForeignKey(null, Table::RELATIONS, ['targetId'], Table::ELEMENTS, ['id'], 'CASCADE', null);
        $this->addForeignKey(null, Table::REVISIONS, ['creatorId'], Table::USERS, ['id'], 'SET NULL', null);
        $this->addForeignKey(null, Table::REVISIONS, ['sourceId'], Table::ELEMENTS, ['id'], 'CASCADE', null);
        $this->addForeignKey(null, Table::SECTIONS, ['structureId'], Table::STRUCTURES, ['id'], 'SET NULL', null);
        $this->addForeignKey(null, Table::SECTIONS_SITES, ['siteId'], Table::SITES, ['id'], 'CASCADE', 'CASCADE');
        $this->addForeignKey(null, Table::SECTIONS_SITES, ['sectionId'], Table::SECTIONS, ['id'], 'CASCADE', null);
        $this->addForeignKey(null, Table::SESSIONS, ['userId'], Table::USERS, ['id'], 'CASCADE', null);
        $this->addForeignKey(null, Table::SHUNNEDMESSAGES, ['userId'], Table::USERS, ['id'], 'CASCADE', null);
        $this->addForeignKey(null, Table::SITES, ['groupId'], Table::SITEGROUPS, ['id'], 'CASCADE', null);
        $this->addForeignKey(null, Table::STRUCTUREELEMENTS, ['elementId'], Table::ELEMENTS, ['id'], 'CASCADE', null);
        $this->addForeignKey(null, Table::STRUCTUREELEMENTS, ['structureId'], Table::STRUCTURES, ['id'], 'CASCADE', null);
        $this->addForeignKey(null, Table::TAGGROUPS, ['fieldLayoutId'], Table::FIELDLAYOUTS, ['id'], 'SET NULL', null);
        $this->addForeignKey(null, Table::TAGS, ['groupId'], Table::TAGGROUPS, ['id'], 'CASCADE', null);
        $this->addForeignKey(null, Table::TAGS, ['id'], Table::ELEMENTS, ['id'], 'CASCADE', null);
        $this->addForeignKey(null, Table::TEMPLATECACHEELEMENTS, ['cacheId'], Table::TEMPLATECACHES, ['id'], 'CASCADE', null);
        $this->addForeignKey(null, Table::TEMPLATECACHEELEMENTS, ['elementId'], Table::ELEMENTS, ['id'], 'CASCADE', null);
        $this->addForeignKey(null, Table::TEMPLATECACHEQUERIES, ['cacheId'], Table::TEMPLATECACHES, ['id'], 'CASCADE', null);
        $this->addForeignKey(null, Table::TEMPLATECACHES, ['siteId'], Table::SITES, ['id'], 'CASCADE', 'CASCADE');
        $this->addForeignKey(null, Table::USERGROUPS_USERS, ['groupId'], Table::USERGROUPS, ['id'], 'CASCADE', null);
        $this->addForeignKey(null, Table::USERGROUPS_USERS, ['userId'], Table::USERS, ['id'], 'CASCADE', null);
        $this->addForeignKey(null, Table::USERPERMISSIONS_USERGROUPS, ['groupId'], Table::USERGROUPS, ['id'], 'CASCADE', null);
        $this->addForeignKey(null, Table::USERPERMISSIONS_USERGROUPS, ['permissionId'], Table::USERPERMISSIONS, ['id'], 'CASCADE', null);
        $this->addForeignKey(null, Table::USERPERMISSIONS_USERS, ['permissionId'], Table::USERPERMISSIONS, ['id'], 'CASCADE', null);
        $this->addForeignKey(null, Table::USERPERMISSIONS_USERS, ['userId'], Table::USERS, ['id'], 'CASCADE', null);
        $this->addForeignKey(null, Table::USERPREFERENCES, ['userId'], Table::USERS, ['id'], 'CASCADE', null);
        $this->addForeignKey(null, Table::USERS, ['id'], Table::ELEMENTS, ['id'], 'CASCADE', null);
        $this->addForeignKey(null, Table::USERS, ['photoId'], Table::ASSETS, ['id'], 'SET NULL', null);
        $this->addForeignKey(null, Table::VOLUMEFOLDERS, ['parentId'], Table::VOLUMEFOLDERS, ['id'], 'CASCADE', null);
        $this->addForeignKey(null, Table::VOLUMEFOLDERS, ['volumeId'], Table::VOLUMES, ['id'], 'CASCADE', null);
        $this->addForeignKey(null, Table::VOLUMES, ['fieldLayoutId'], Table::FIELDLAYOUTS, ['id'], 'SET NULL', null);
        $this->addForeignKey(null, Table::WIDGETS, ['userId'], Table::USERS, ['id'], 'CASCADE', null);
    }

    /**
     * Populates the DB with the default data.
     */
    public function insertDefaultData()
    {
        // Populate the info table
        echo '    > populating the info table ... ';
        Craft::$app->saveInfo(new Info([
            'version' => Craft::$app->getVersion(),
            'schemaVersion' => Craft::$app->schemaVersion,
            'maintenance' => false,
            'fieldVersion' => StringHelper::randomString(12),
        ]));
        echo "done\n";

        $generalConfig = Craft::$app->getConfig()->getGeneral();
        $projectConfig = Craft::$app->getProjectConfig();

        $applyExistingProjectConfig = false;

        $configFile = Craft::$app->getPath()->getProjectConfigFilePath();
        if (file_exists($configFile)) {
            try {
                $expectedSchemaVersion = (string)$projectConfig->get(ProjectConfig::CONFIG_SCHEMA_VERSION_KEY, true);
                $craftSchemaVersion = (string)Craft::$app->schemaVersion;

                // Compare existing Craft schema version with the one that is being applied.
                if (!version_compare($craftSchemaVersion, $expectedSchemaVersion, '=')) {
                    throw new InvalidConfigException("Craft is installed at the wrong schema version ({$craftSchemaVersion}, but project.yaml lists {$expectedSchemaVersion}).");
                }

                // Make sure at least sites are processed
                ProjectConfigHelper::ensureAllSitesProcessed();

                $this->_installPlugins();
                $applyExistingProjectConfig = true;
            } catch (\Throwable $e) {
                echo "    > can't apply existing project config: {$e->getMessage()}\n";
                Craft::$app->getErrorHandler()->logException($e);

                // Rename project.yaml so we can create a new one
                $backupFile = pathinfo(ProjectConfig::CONFIG_FILENAME, PATHINFO_FILENAME) . date('-Y-m-d-His') . '.yaml';
                echo "    > renaming project.yaml to $backupFile and moving to config backup folder ... ";
                rename($configFile, Craft::$app->getPath()->getConfigBackupPath() . '/' . $backupFile);
                echo "done\n";

                // Forget everything we knew about the old config
                $projectConfig->reset();
            }
        }

        if ($applyExistingProjectConfig) {
            // Save the existing system settings
            echo '    > applying existing project config ... ';
            $projectConfig->applyYamlChanges();
            echo "done\n";
        } else {
            // Save the default system settings
            echo '    > saving default site data ... ';
            $configData = $this->_generateInitialConfig();
            $projectConfig->applyConfigChanges($configData);
            echo "done\n";
        }

        // Craft, you are installed now.
        Craft::$app->setIsInstalled();

        if ($applyExistingProjectConfig) {
            // Update the primary site with the installer settings
            $sitesService = Craft::$app->getSites();
            $site = $sitesService->getPrimarySite();
            $site->baseUrl = $this->site->baseUrl;
            $site->hasUrls = $this->site->hasUrls;
            $site->language = $this->site->language;
            $site->name = $this->site->name;
            $sitesService->saveSite($site);
        }

        // Set the app language
        Craft::$app->language = $this->site->language;

        // Save the first user
        echo '    > saving the first user ... ';
        $user = new User([
            'username' => $this->username,
            'newPassword' => $this->password,
            'email' => $this->email,
            'admin' => true
        ]);
        Craft::$app->getElements()->saveElement($user);
        echo "done\n";

        // Set their preferred language
        Craft::$app->getUsers()->saveUserPreferences($user, [
            'language' => $this->site->language,
        ]);

        // Log them in
        if (!Craft::$app->getRequest()->getIsConsoleRequest()) {
            Craft::$app->getUser()->login($user, $generalConfig->userSessionDuration);
        }
    }

    /**
     * Attempts to install any plugins listed in project.yaml.
     *
     * @throws \Throwable if reasons
     */
    private function _installPlugins()
    {
        $projectConfig = Craft::$app->getProjectConfig();
        $pluginsService = Craft::$app->getPlugins();
        $pluginConfigs = $projectConfig->get(Plugins::CONFIG_PLUGINS_KEY, true) ?? [];

        // Make sure that all to-be-installed plugins actually exist,
        // and that they have the same schema as project.yaml
        foreach ($pluginConfigs as $handle => $config) {
            $plugin = $pluginsService->createPlugin($handle);
            $expectedSchemaVersion = $projectConfig->get(Plugins::CONFIG_PLUGINS_KEY . '.' . $handle . '.schemaVersion', true);

            if ($plugin->schemaVersion && $expectedSchemaVersion && $plugin->schemaVersion != $expectedSchemaVersion) {
                throw new InvalidPluginException($handle, "{$handle} is installed at the wrong schema version ({$plugin->schemaVersion}, but project.yaml lists {$expectedSchemaVersion}).");
            }
        }

        // Prevent the plugin from sending any headers, etc.
        $realResponse = Craft::$app->getResponse();
        $tempResponse = new Response(['isSent' => true]);
        Craft::$app->set('response', $tempResponse);

        $e = null;

        try {
            foreach ($pluginConfigs as $handle => $pluginConfig) {
                echo "    > installing {$handle} ... ";
                $pluginsService->installPlugin($handle);
                echo "done\n";
            }
        } catch (\Throwable $e) {
        }

        // Put the real response back
        Craft::$app->set('response', $realResponse);

        if ($e !== null) {
            throw $e;
        }
    }

    /**
     * Generates the initial project config.
     *
     * @return array
     */
    private function _generateInitialConfig(): array
    {
        $siteGroupUid = StringHelper::UUID();

        return [
            'dateModified' => DateTimeHelper::currentTimeStamp(),
            'fieldGroups' => [
                StringHelper::UUID() => [
                    'name' => 'Common',
                ],
            ],
            'email' => [
                'fromEmail' => $this->email,
                'fromName' => $this->site->name,
                'transportType' => Sendmail::class,
            ],
            'siteGroups' => [
                $siteGroupUid => [
                    'name' => $this->site->name,
                ],
            ],
            'sites' => [
                StringHelper::UUID() => [
                    'baseUrl' => $this->site->baseUrl,
                    'handle' => $this->site->handle,
                    'hasUrls' => $this->site->hasUrls,
                    'language' => $this->site->language,
                    'name' => $this->site->name,
                    'primary' => true,
                    'siteGroup' => $siteGroupUid,
                    'sortOrder' => 1,
                ],
            ],
            'system' => [
                'edition' => App::editionHandle(Craft::Solo),
                'name' => $this->site->name,
                'live' => true,
                'schemaVersion' => Craft::$app->schemaVersion,
                'timeZone' => 'America/Los_Angeles',
            ],
            'users' => [
                'requireEmailVerification' => true,
                'allowPublicRegistration' => false,
                'defaultGroup' => null,
                'photoVolumeUid' => null,
                'photoSubpath' => '',
            ],
        ];
    }
}<|MERGE_RESOLUTION|>--- conflicted
+++ resolved
@@ -121,14 +121,9 @@
             'format' => $this->string(),
             'location' => $this->string()->notNull(),
             'volumeId' => $this->integer(),
-<<<<<<< HEAD
             'fileExists' => $this->boolean()->notNull()->defaultValue(false),
             'inProgress' => $this->boolean()->notNull()->defaultValue(false),
-=======
-            'fileExists' => $this->boolean()->defaultValue(false)->notNull(),
-            'inProgress' => $this->boolean()->defaultValue(false)->notNull(),
             'error' => $this->boolean()->defaultValue(false)->notNull(),
->>>>>>> bfbc916b
             'dateIndexed' => $this->dateTime(),
             'dateCreated' => $this->dateTime()->notNull(),
             'dateUpdated' => $this->dateTime()->notNull(),
