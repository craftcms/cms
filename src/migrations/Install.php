<?php
/**
 * @link https://craftcms.com/
 * @copyright Copyright (c) Pixel & Tonic, Inc.
 * @license https://craftcms.github.io/license/
 */

namespace craft\migrations;

use Craft;
use craft\db\Migration;
use craft\elements\Asset;
use craft\elements\User;
use craft\helpers\StringHelper;
use craft\mail\transportadapters\Sendmail;
use craft\models\FieldGroup;
use craft\models\Info;
use craft\models\Site;
use craft\models\SiteGroup;

/**
 * Installation Migration
 *
 * @author Pixel & Tonic, Inc. <support@pixelandtonic.com>
 * @since 3.0
 */
class Install extends Migration
{
    // Properties
    // =========================================================================

    /**
     * @var string|null The admin user’s username
     */
    public $username;

    /**
     * @var string|null The admin user’s password
     */
    public $password;

    /**
     * @var string|null The admin user’s email
     */
    public $email;

    /**
     * @var Site|null The default site
     */
    public $site;

    // Public Methods
    // =========================================================================

    /**
     * @inheritdoc
     */
    public function safeUp()
    {
        $this->createTables();
        $this->createIndexes();
        $this->addForeignKeys();
        $this->insertDefaultData();

        // Craft, you are installed now.
        Craft::$app->setIsInstalled();

        // Set the app language
        Craft::$app->language = $this->site->language;

        // Save the first user
        echo '    > save the first user ...';
        $user = new User([
            'username' => $this->username,
            'newPassword' => $this->password,
            'email' => $this->email,
            'admin' => true
        ]);
        Craft::$app->getElements()->saveElement($user);
        echo " done\n";

        // Set their preferred language
        Craft::$app->getUsers()->saveUserPreferences($user, [
            'language' => $this->site->language,
        ]);

        // Log them in
        if (!Craft::$app->getRequest()->getIsConsoleRequest()) {
            Craft::$app->getUser()->login($user);
        }

        // Save the default email settings
        echo '    > save the email settings ...';
        Craft::$app->getSystemSettings()->saveSettings('email', [
            'fromEmail' => $this->email,
            'fromName' => $this->site->name,
            'transportType' => Sendmail::class
        ]);
        echo " done\n";
    }

    /**
     * @inheritdoc
     */
    public function safeDown()
    {
        return false;
    }

    /**
     * Creates the tables.
     */
    public function createTables()
    {
        $this->createTable('{{%assetindexdata}}', [
            'id' => $this->primaryKey(),
            'sessionId' => $this->string(36)->notNull()->defaultValue(''),
            'volumeId' => $this->integer()->notNull(),
            'uri' => $this->text(),
            'size' => $this->bigInteger()->unsigned(),
            'timestamp' => $this->dateTime(),
            'recordId' => $this->integer(),
            'inProgress' => $this->boolean()->defaultValue(false),
            'completed' => $this->boolean()->defaultValue(false),
            'dateCreated' => $this->dateTime()->notNull(),
            'dateUpdated' => $this->dateTime()->notNull(),
            'uid' => $this->uid(),
        ]);
        $this->createTable('{{%assets}}', [
            'id' => $this->integer()->notNull(),
            'volumeId' => $this->integer(),
            'folderId' => $this->integer()->notNull(),
            'filename' => $this->string()->notNull(),
            'kind' => $this->string(50)->notNull()->defaultValue(Asset::KIND_UNKNOWN),
            'width' => $this->integer()->unsigned(),
            'height' => $this->integer()->unsigned(),
            'size' => $this->bigInteger()->unsigned(),
            'focalPoint' => $this->string(13)->null(),
            'dateModified' => $this->dateTime(),
            'dateCreated' => $this->dateTime()->notNull(),
            'dateUpdated' => $this->dateTime()->notNull(),
            'uid' => $this->uid(),
            'PRIMARY KEY([[id]])',
        ]);
        $this->createTable('{{%assettransformindex}}', [
            'id' => $this->primaryKey(),
            'assetId' => $this->integer()->notNull(),
            'filename' => $this->string(),
            'format' => $this->string(),
            'location' => $this->string()->notNull(),
            'volumeId' => $this->integer(),
            'fileExists' => $this->boolean()->defaultValue(false)->notNull(),
            'inProgress' => $this->boolean()->defaultValue(false)->notNull(),
            'dateIndexed' => $this->dateTime(),
            'dateCreated' => $this->dateTime()->notNull(),
            'dateUpdated' => $this->dateTime()->notNull(),
            'uid' => $this->uid(),
        ]);
        $this->createTable('{{%assettransforms}}', [
            'id' => $this->primaryKey(),
            'name' => $this->string()->notNull(),
            'handle' => $this->string()->notNull(),
            'mode' => $this->enum('mode', ['stretch', 'fit', 'crop'])->notNull()->defaultValue('crop'),
            'position' => $this->enum('position', ['top-left', 'top-center', 'top-right', 'center-left', 'center-center', 'center-right', 'bottom-left', 'bottom-center', 'bottom-right'])->notNull()->defaultValue('center-center'),
            'width' => $this->integer()->unsigned(),
            'height' => $this->integer()->unsigned(),
            'format' => $this->string(),
            'quality' => $this->integer(),
            'interlace' => $this->enum('interlace', ['none', 'line', 'plane', 'partition'])->notNull()->defaultValue('none'),
            'dimensionChangeTime' => $this->dateTime(),
            'dateCreated' => $this->dateTime()->notNull(),
            'dateUpdated' => $this->dateTime()->notNull(),
            'uid' => $this->uid(),
        ]);
        $this->createTable('{{%categories}}', [
            'id' => $this->integer()->notNull(),
            'groupId' => $this->integer()->notNull(),
            'parentId' => $this->integer(),
            'dateCreated' => $this->dateTime()->notNull(),
            'dateUpdated' => $this->dateTime()->notNull(),
            'uid' => $this->uid(),
            'PRIMARY KEY([[id]])',
        ]);
        $this->createTable('{{%categorygroups}}', [
            'id' => $this->primaryKey(),
            'structureId' => $this->integer()->notNull(),
            'fieldLayoutId' => $this->integer(),
            'name' => $this->string()->notNull(),
            'handle' => $this->string()->notNull(),
            'dateCreated' => $this->dateTime()->notNull(),
            'dateUpdated' => $this->dateTime()->notNull(),
            'uid' => $this->uid(),
        ]);
        $this->createTable('{{%categorygroups_sites}}', [
            'id' => $this->primaryKey(),
            'groupId' => $this->integer()->notNull(),
            'siteId' => $this->integer()->notNull(),
            'hasUrls' => $this->boolean()->defaultValue(true)->notNull(),
            'uriFormat' => $this->text(),
            'template' => $this->string(500),
            'dateCreated' => $this->dateTime()->notNull(),
            'dateUpdated' => $this->dateTime()->notNull(),
            'uid' => $this->uid(),
        ]);
        $this->createTable('{{%content}}', [
            'id' => $this->primaryKey(),
            'elementId' => $this->integer()->notNull(),
            'siteId' => $this->integer()->notNull(),
            'title' => $this->string(),
            'dateCreated' => $this->dateTime()->notNull(),
            'dateUpdated' => $this->dateTime()->notNull(),
            'uid' => $this->uid(),
        ]);
        $this->createTable('{{%craftidtokens}}', [
            'id' => $this->primaryKey(),
            'userId' => $this->integer()->notNull(),
            'accessToken' => $this->text()->notNull(),
            'expiryDate' => $this->dateTime(),
            'dateCreated' => $this->dateTime()->notNull(),
            'dateUpdated' => $this->dateTime()->notNull(),
            'uid' => $this->uid(),
        ]);
        $this->createTable('{{%deprecationerrors}}', [
            'id' => $this->primaryKey(),
            'key' => $this->string()->notNull(),
            'fingerprint' => $this->string()->notNull(),
            'lastOccurrence' => $this->dateTime()->notNull(),
            'file' => $this->string()->notNull(),
            'line' => $this->smallInteger()->unsigned(),
            'message' => $this->string(),
            'traces' => $this->text(),
            'dateCreated' => $this->dateTime()->notNull(),
            'dateUpdated' => $this->dateTime()->notNull(),
            'uid' => $this->uid(),
        ]);
        $this->createTable('{{%elementindexsettings}}', [
            'id' => $this->primaryKey(),
            'type' => $this->string()->notNull(),
            'settings' => $this->text(),
            'dateCreated' => $this->dateTime()->notNull(),
            'dateUpdated' => $this->dateTime()->notNull(),
            'uid' => $this->uid(),
        ]);
        $this->createTable('{{%elements}}', [
            'id' => $this->primaryKey(),
            'fieldLayoutId' => $this->integer(),
            'type' => $this->string()->notNull(),
            'enabled' => $this->boolean()->defaultValue(true)->notNull(),
            'archived' => $this->boolean()->defaultValue(false)->notNull(),
            'dateCreated' => $this->dateTime()->notNull(),
            'dateUpdated' => $this->dateTime()->notNull(),
            'dateDeleted' => $this->dateTime()->null(),
            'uid' => $this->uid(),
        ]);
        $this->createTable('{{%elements_sites}}', [
            'id' => $this->primaryKey(),
            'elementId' => $this->integer()->notNull(),
            'siteId' => $this->integer()->notNull(),
            'slug' => $this->string(),
            'uri' => $this->string(),
            'enabled' => $this->boolean()->defaultValue(true)->notNull(),
            'dateCreated' => $this->dateTime()->notNull(),
            'dateUpdated' => $this->dateTime()->notNull(),
            'uid' => $this->uid(),
        ]);
        $this->createTable('{{%resourcepaths}}', [
            'hash' => $this->string()->notNull(),
            'path' => $this->string()->notNull(),
            'PRIMARY KEY([[hash]])',
        ]);
        $this->createTable('{{%systemmessages}}', [
            'id' => $this->primaryKey(),
            'language' => $this->string()->notNull(),
            'key' => $this->string()->notNull(),
            'subject' => $this->text()->notNull(),
            'body' => $this->text()->notNull(),
            'dateCreated' => $this->dateTime()->notNull(),
            'dateUpdated' => $this->dateTime()->notNull(),
            'uid' => $this->uid(),
        ]);
        $this->createTable('{{%entries}}', [
            'id' => $this->integer()->notNull(),
            'sectionId' => $this->integer()->notNull(),
            'parentId' => $this->integer(),
            'typeId' => $this->integer()->notNull(),
            'authorId' => $this->integer(),
            'postDate' => $this->dateTime(),
            'expiryDate' => $this->dateTime(),
            'dateCreated' => $this->dateTime()->notNull(),
            'dateUpdated' => $this->dateTime()->notNull(),
            'uid' => $this->uid(),
            'PRIMARY KEY([[id]])',
        ]);
        $this->createTable('{{%entrydrafts}}', [
            'id' => $this->primaryKey(),
            'entryId' => $this->integer()->notNull(),
            'sectionId' => $this->integer()->notNull(),
            'creatorId' => $this->integer()->notNull(),
            'siteId' => $this->integer()->notNull(),
            'name' => $this->string()->notNull(),
            'notes' => $this->text(),
            'data' => $this->mediumText()->notNull(),
            'dateCreated' => $this->dateTime()->notNull(),
            'dateUpdated' => $this->dateTime()->notNull(),
            'uid' => $this->uid(),
        ]);
        $this->createTable('{{%entrytypes}}', [
            'id' => $this->primaryKey(),
            'sectionId' => $this->integer()->notNull(),
            'fieldLayoutId' => $this->integer(),
            'name' => $this->string()->notNull(),
            'handle' => $this->string()->notNull(),
            'hasTitleField' => $this->boolean()->defaultValue(true)->notNull(),
            'titleLabel' => $this->string()->defaultValue('Title'),
            'titleFormat' => $this->string(),
            'sortOrder' => $this->smallInteger()->unsigned(),
            'dateCreated' => $this->dateTime()->notNull(),
            'dateUpdated' => $this->dateTime()->notNull(),
            'uid' => $this->uid(),
        ]);
        $this->createTable('{{%entryversions}}', [
            'id' => $this->primaryKey(),
            'entryId' => $this->integer()->notNull(),
            'sectionId' => $this->integer()->notNull(),
            'creatorId' => $this->integer(),
            'siteId' => $this->integer()->notNull(),
            'num' => $this->smallInteger()->notNull()->unsigned(),
            'notes' => $this->text(),
            'data' => $this->mediumText()->notNull(),
            'dateCreated' => $this->dateTime()->notNull(),
            'dateUpdated' => $this->dateTime()->notNull(),
            'uid' => $this->uid(),
        ]);
        $this->createTable('{{%fieldgroups}}', [
            'id' => $this->primaryKey(),
            'name' => $this->string()->notNull(),
            'dateCreated' => $this->dateTime()->notNull(),
            'dateUpdated' => $this->dateTime()->notNull(),
            'uid' => $this->uid(),
        ]);
        $this->createTable('{{%fieldlayoutfields}}', [
            'id' => $this->primaryKey(),
            'layoutId' => $this->integer()->notNull(),
            'tabId' => $this->integer()->notNull(),
            'fieldId' => $this->integer()->notNull(),
            'required' => $this->boolean()->defaultValue(false)->notNull(),
            'sortOrder' => $this->smallInteger()->unsigned(),
            'dateCreated' => $this->dateTime()->notNull(),
            'dateUpdated' => $this->dateTime()->notNull(),
            'uid' => $this->uid(),
        ]);
        $this->createTable('{{%fieldlayouts}}', [
            'id' => $this->primaryKey(),
            'type' => $this->string()->notNull(),
            'dateCreated' => $this->dateTime()->notNull(),
            'dateUpdated' => $this->dateTime()->notNull(),
            'dateDeleted' => $this->dateTime()->null(),
            'uid' => $this->uid(),
        ]);
        $this->createTable('{{%fieldlayouttabs}}', [
            'id' => $this->primaryKey(),
            'layoutId' => $this->integer()->notNull(),
            'name' => $this->string()->notNull(),
            'sortOrder' => $this->smallInteger()->unsigned(),
            'dateCreated' => $this->dateTime()->notNull(),
            'dateUpdated' => $this->dateTime()->notNull(),
            'uid' => $this->uid(),
        ]);
        $this->createTable('{{%fields}}', [
            'id' => $this->primaryKey(),
            'groupId' => $this->integer(),
            'name' => $this->string()->notNull(),
            'handle' => $this->string(64)->notNull(),
            'context' => $this->string()->notNull()->defaultValue('global'),
            'instructions' => $this->text(),
            'searchable' => $this->boolean()->notNull()->defaultValue(true),
            'translationMethod' => $this->string()->notNull()->defaultValue('none'),
            'translationKeyFormat' => $this->text(),
            'type' => $this->string()->notNull(),
            'settings' => $this->text(),
            'dateCreated' => $this->dateTime()->notNull(),
            'dateUpdated' => $this->dateTime()->notNull(),
            'uid' => $this->uid(),
        ]);
        $this->createTable('{{%globalsets}}', [
            'id' => $this->primaryKey(),
            'name' => $this->string()->notNull(),
            'handle' => $this->string()->notNull(),
            'fieldLayoutId' => $this->integer(),
            'dateCreated' => $this->dateTime()->notNull(),
            'dateUpdated' => $this->dateTime()->notNull(),
            'uid' => $this->uid(),
        ]);
        $this->createTable('{{%info}}', [
            'id' => $this->primaryKey(),
            'version' => $this->string(50)->notNull(),
            'schemaVersion' => $this->string(15)->notNull(),
            'edition' => $this->tinyInteger()->unsigned()->notNull(),
            'timezone' => $this->string(30),
            'name' => $this->string()->notNull(),
            'on' => $this->boolean()->defaultValue(false)->notNull(),
            'maintenance' => $this->boolean()->defaultValue(false)->notNull(),
            'fieldVersion' => $this->char(12)->notNull()->defaultValue('000000000000'),
            'dateCreated' => $this->dateTime()->notNull(),
            'dateUpdated' => $this->dateTime()->notNull(),
            'uid' => $this->uid(),
        ]);
        $this->createTable('{{%matrixblocks}}', [
            'id' => $this->integer()->notNull(),
            'ownerId' => $this->integer()->notNull(),
            'ownerSiteId' => $this->integer(),
            'fieldId' => $this->integer()->notNull(),
            'typeId' => $this->integer()->notNull(),
            'sortOrder' => $this->smallInteger()->unsigned(),
            'dateCreated' => $this->dateTime()->notNull(),
            'dateUpdated' => $this->dateTime()->notNull(),
            'uid' => $this->uid(),
            'PRIMARY KEY([[id]])',
        ]);
        $this->createTable('{{%matrixblocktypes}}', [
            'id' => $this->primaryKey(),
            'fieldId' => $this->integer()->notNull(),
            'fieldLayoutId' => $this->integer(),
            'name' => $this->string()->notNull(),
            'handle' => $this->string()->notNull(),
            'sortOrder' => $this->smallInteger()->unsigned(),
            'dateCreated' => $this->dateTime()->notNull(),
            'dateUpdated' => $this->dateTime()->notNull(),
            'uid' => $this->uid(),
        ]);
        $this->createTable('{{%migrations}}', [
            'id' => $this->primaryKey(),
            'pluginId' => $this->integer(),
            'type' => $this->enum('type', ['app', 'plugin', 'content'])->notNull()->defaultValue('app'),
            'name' => $this->string()->notNull(),
            'applyTime' => $this->dateTime()->notNull(),
            'dateCreated' => $this->dateTime()->notNull(),
            'dateUpdated' => $this->dateTime()->notNull(),
            'uid' => $this->uid(),
        ]);
        $this->createTable('{{%plugins}}', [
            'id' => $this->primaryKey(),
            'handle' => $this->string()->notNull(),
            'version' => $this->string()->notNull(),
            'schemaVersion' => $this->string()->notNull(),
            'licenseKey' => $this->char(24),
            'licenseKeyStatus' => $this->enum('licenseKeyStatus', ['valid', 'invalid', 'mismatched', 'astray', 'unknown'])->notNull()->defaultValue('unknown'),
            'enabled' => $this->boolean()->defaultValue(false)->notNull(),
            'settings' => $this->text(),
            'installDate' => $this->dateTime()->notNull(),
            'dateCreated' => $this->dateTime()->notNull(),
            'dateUpdated' => $this->dateTime()->notNull(),
            'uid' => $this->uid(),
        ]);
        $this->createTable('{{%queue}}', [
            'id' => $this->primaryKey(),
            'job' => $this->binary()->notNull(),
            'description' => $this->text(),
            'timePushed' => $this->integer()->notNull(),
            'ttr' => $this->integer()->notNull(),
            'delay' => $this->integer()->defaultValue(0)->notNull(),
            'priority' => $this->integer()->unsigned()->notNull()->defaultValue(1024),
            'dateReserved' => $this->dateTime(),
            'timeUpdated' => $this->integer(),
            'progress' => $this->smallInteger()->notNull()->defaultValue(0),
            'attempt' => $this->integer(),
            'fail' => $this->boolean()->defaultValue(false),
            'dateFailed' => $this->dateTime(),
            'error' => $this->text(),
        ]);
        $this->createTable('{{%relations}}', [
            'id' => $this->primaryKey(),
            'fieldId' => $this->integer()->notNull(),
            'sourceId' => $this->integer()->notNull(),
            'sourceSiteId' => $this->integer(),
            'targetId' => $this->integer()->notNull(),
            'sortOrder' => $this->smallInteger()->unsigned(),
            'dateCreated' => $this->dateTime()->notNull(),
            'dateUpdated' => $this->dateTime()->notNull(),
            'uid' => $this->uid(),
        ]);
        $this->createTable('{{%routes}}', [
            'id' => $this->primaryKey(),
            'siteId' => $this->integer(),
            'uriParts' => $this->string()->notNull(),
            'uriPattern' => $this->string()->notNull(),
            'template' => $this->string(500)->notNull(),
            'sortOrder' => $this->smallInteger()->unsigned(),
            'dateCreated' => $this->dateTime()->notNull(),
            'dateUpdated' => $this->dateTime()->notNull(),
            'uid' => $this->uid(),
        ]);
        $this->createTable('{{%sections}}', [
            'id' => $this->primaryKey(),
            'structureId' => $this->integer(),
            'name' => $this->string()->notNull(),
            'handle' => $this->string()->notNull(),
            'type' => $this->enum('type', ['single', 'channel', 'structure'])->notNull()->defaultValue('channel'),
            'enableVersioning' => $this->boolean()->defaultValue(false)->notNull(),
            'propagateEntries' => $this->boolean()->defaultValue(true)->notNull(),
            'dateCreated' => $this->dateTime()->notNull(),
            'dateUpdated' => $this->dateTime()->notNull(),
            'uid' => $this->uid(),
        ]);
        $this->createTable('{{%sections_sites}}', [
            'id' => $this->primaryKey(),
            'sectionId' => $this->integer()->notNull(),
            'siteId' => $this->integer()->notNull(),
            'hasUrls' => $this->boolean()->defaultValue(true)->notNull(),
            'uriFormat' => $this->text(),
            'template' => $this->string(500),
            'enabledByDefault' => $this->boolean()->defaultValue(true)->notNull(),
            'dateCreated' => $this->dateTime()->notNull(),
            'dateUpdated' => $this->dateTime()->notNull(),
            'uid' => $this->uid(),
        ]);
        $this->createTable('{{%sessions}}', [
            'id' => $this->primaryKey(),
            'userId' => $this->integer()->notNull(),
            'token' => $this->char(100)->notNull(),
            'dateCreated' => $this->dateTime()->notNull(),
            'dateUpdated' => $this->dateTime()->notNull(),
            'uid' => $this->uid(),
        ]);
        $this->createTable('{{%shunnedmessages}}', [
            'id' => $this->primaryKey(),
            'userId' => $this->integer()->notNull(),
            'message' => $this->string()->notNull(),
            'expiryDate' => $this->dateTime(),
            'dateCreated' => $this->dateTime()->notNull(),
            'dateUpdated' => $this->dateTime()->notNull(),
            'uid' => $this->uid(),
        ]);
        $this->createTable('{{%sites}}', [
            'id' => $this->primaryKey(),
            'groupId' => $this->integer()->notNull(),
            'primary' => $this->boolean()->notNull(),
            'name' => $this->string()->notNull(),
            'handle' => $this->string()->notNull(),
            'language' => $this->string(12)->notNull(),
            'hasUrls' => $this->boolean()->defaultValue(false)->notNull(),
            'baseUrl' => $this->string(),
            'sortOrder' => $this->smallInteger()->unsigned(),
            'dateCreated' => $this->dateTime()->notNull(),
            'dateUpdated' => $this->dateTime()->notNull(),
            'dateDeleted' => $this->dateTime()->null(),
            'uid' => $this->uid(),
        ]);
        $this->createTable('{{%sitegroups}}', [
            'id' => $this->primaryKey(),
            'name' => $this->string()->notNull(),
            'dateCreated' => $this->dateTime()->notNull(),
            'dateUpdated' => $this->dateTime()->notNull(),
            'uid' => $this->uid(),
        ]);
        $this->createTable('{{%structureelements}}', [
            'id' => $this->primaryKey(),
            'structureId' => $this->integer()->notNull(),
            'elementId' => $this->integer(),
            'root' => $this->integer()->unsigned(),
            'lft' => $this->integer()->notNull()->unsigned(),
            'rgt' => $this->integer()->notNull()->unsigned(),
            'level' => $this->smallInteger()->notNull()->unsigned(),
            'dateCreated' => $this->dateTime()->notNull(),
            'dateUpdated' => $this->dateTime()->notNull(),
            'uid' => $this->uid(),
        ]);
        $this->createTable('{{%structures}}', [
            'id' => $this->primaryKey(),
            'maxLevels' => $this->smallInteger()->unsigned(),
            'dateCreated' => $this->dateTime()->notNull(),
            'dateUpdated' => $this->dateTime()->notNull(),
            'uid' => $this->uid(),
        ]);
        $this->createTable('{{%systemsettings}}', [
            'id' => $this->primaryKey(),
            'category' => $this->string(15)->notNull(),
            'settings' => $this->text(),
            'dateCreated' => $this->dateTime()->notNull(),
            'dateUpdated' => $this->dateTime()->notNull(),
            'uid' => $this->uid(),
        ]);
        $this->createTable('{{%taggroups}}', [
            'id' => $this->primaryKey(),
            'name' => $this->string()->notNull(),
            'handle' => $this->string()->notNull(),
            'fieldLayoutId' => $this->integer(),
            'dateCreated' => $this->dateTime()->notNull(),
            'dateUpdated' => $this->dateTime()->notNull(),
            'uid' => $this->uid(),
        ]);
        $this->createTable('{{%tags}}', [
            'id' => $this->integer()->notNull(),
            'groupId' => $this->integer()->notNull(),
            'dateCreated' => $this->dateTime()->notNull(),
            'dateUpdated' => $this->dateTime()->notNull(),
            'uid' => $this->uid(),
            'PRIMARY KEY([[id]])',
        ]);
        $this->createTable('{{%templatecacheelements}}', [
            'cacheId' => $this->integer()->notNull(),
            'elementId' => $this->integer()->notNull(),
        ]);
        $this->createTable('{{%templatecachequeries}}', [
            'id' => $this->primaryKey(),
            'cacheId' => $this->integer()->notNull(),
            'type' => $this->string()->notNull(),
            'query' => $this->longText()->notNull(),
        ]);
        $this->createTable('{{%templatecaches}}', [
            'id' => $this->primaryKey(),
            'siteId' => $this->integer()->notNull(),
            'cacheKey' => $this->string()->notNull(),
            'path' => $this->string(),
            'expiryDate' => $this->dateTime()->notNull(),
            'body' => $this->mediumText()->notNull(),
        ]);
        $this->createTable('{{%tokens}}', [
            'id' => $this->primaryKey(),
            'token' => $this->char(32)->notNull(),
            'route' => $this->text(),
            'usageLimit' => $this->tinyInteger()->unsigned(),
            'usageCount' => $this->tinyInteger()->unsigned(),
            'expiryDate' => $this->dateTime()->notNull(),
            'dateCreated' => $this->dateTime()->notNull(),
            'dateUpdated' => $this->dateTime()->notNull(),
            'uid' => $this->uid(),
        ]);
        $this->createTable('{{%usergroups}}', [
            'id' => $this->primaryKey(),
            'name' => $this->string()->notNull(),
            'handle' => $this->string()->notNull(),
            'dateCreated' => $this->dateTime()->notNull(),
            'dateUpdated' => $this->dateTime()->notNull(),
            'uid' => $this->uid(),
        ]);
        $this->createTable('{{%usergroups_users}}', [
            'id' => $this->primaryKey(),
            'groupId' => $this->integer()->notNull(),
            'userId' => $this->integer()->notNull(),
            'dateCreated' => $this->dateTime()->notNull(),
            'dateUpdated' => $this->dateTime()->notNull(),
            'uid' => $this->uid(),
        ]);
        $this->createTable('{{%userpermissions}}', [
            'id' => $this->primaryKey(),
            'name' => $this->string()->notNull(),
            'dateCreated' => $this->dateTime()->notNull(),
            'dateUpdated' => $this->dateTime()->notNull(),
            'uid' => $this->uid(),
        ]);
        $this->createTable('{{%userpermissions_usergroups}}', [
            'id' => $this->primaryKey(),
            'permissionId' => $this->integer()->notNull(),
            'groupId' => $this->integer()->notNull(),
            'dateCreated' => $this->dateTime()->notNull(),
            'dateUpdated' => $this->dateTime()->notNull(),
            'uid' => $this->uid(),
        ]);
        $this->createTable('{{%userpermissions_users}}', [
            'id' => $this->primaryKey(),
            'permissionId' => $this->integer()->notNull(),
            'userId' => $this->integer()->notNull(),
            'dateCreated' => $this->dateTime()->notNull(),
            'dateUpdated' => $this->dateTime()->notNull(),
            'uid' => $this->uid(),
        ]);
        $this->createTable('{{%userpreferences}}', [
            'userId' => $this->primaryKey(),
            'preferences' => $this->text(),
        ]);
        $this->createTable('{{%users}}', [
            'id' => $this->integer()->notNull(),
            'username' => $this->string(100)->notNull(),
            'photoId' => $this->integer(),
            'firstName' => $this->string(100),
            'lastName' => $this->string(100),
            'email' => $this->string()->notNull(),
            'password' => $this->string(),
            'admin' => $this->boolean()->defaultValue(false)->notNull(),
            'locked' => $this->boolean()->defaultValue(false)->notNull(),
            'suspended' => $this->boolean()->defaultValue(false)->notNull(),
            'pending' => $this->boolean()->defaultValue(false)->notNull(),
            'lastLoginDate' => $this->dateTime(),
            'lastLoginAttemptIp' => $this->string(45),
            'invalidLoginWindowStart' => $this->dateTime(),
            'invalidLoginCount' => $this->tinyInteger()->unsigned(),
            'lastInvalidLoginDate' => $this->dateTime(),
            'lockoutDate' => $this->dateTime(),
            'hasDashboard' => $this->boolean()->notNull()->defaultValue(false),
            'verificationCode' => $this->string(),
            'verificationCodeIssuedDate' => $this->dateTime(),
            'unverifiedEmail' => $this->string(),
            'passwordResetRequired' => $this->boolean()->defaultValue(false)->notNull(),
            'lastPasswordChangeDate' => $this->dateTime(),
            'dateCreated' => $this->dateTime()->notNull(),
            'dateUpdated' => $this->dateTime()->notNull(),
            'uid' => $this->uid(),
            'PRIMARY KEY([[id]])',
        ]);
        $this->createTable('{{%volumefolders}}', [
            'id' => $this->primaryKey(),
            'parentId' => $this->integer(),
            'volumeId' => $this->integer(),
            'name' => $this->string()->notNull(),
            'path' => $this->string(),
            'dateCreated' => $this->dateTime()->notNull(),
            'dateUpdated' => $this->dateTime()->notNull(),
            'uid' => $this->uid(),
        ]);
        $this->createTable('{{%volumes}}', [
            'id' => $this->primaryKey(),
            'fieldLayoutId' => $this->integer(),
            'name' => $this->string()->notNull(),
            'handle' => $this->string()->notNull(),
            'type' => $this->string()->notNull(),
            'hasUrls' => $this->boolean()->defaultValue(true)->notNull(),
            'url' => $this->string(),
            'settings' => $this->text(),
            'sortOrder' => $this->smallInteger()->unsigned(),
            'dateCreated' => $this->dateTime()->notNull(),
            'dateUpdated' => $this->dateTime()->notNull(),
            'uid' => $this->uid(),
        ]);
        $this->createTable('{{%widgets}}', [
            'id' => $this->primaryKey(),
            'userId' => $this->integer()->notNull(),
            'type' => $this->string()->notNull(),
            'sortOrder' => $this->smallInteger()->unsigned(),
            'colspan' => $this->boolean()->defaultValue(false)->notNull(),
            'settings' => $this->text(),
            'enabled' => $this->boolean()->defaultValue(true)->notNull(),
            'dateCreated' => $this->dateTime()->notNull(),
            'dateUpdated' => $this->dateTime()->notNull(),
            'uid' => $this->uid(),
        ]);
    }

    /**
     * Creates the indexes.
     */
    public function createIndexes()
    {
        $this->createIndex(null, '{{%assetindexdata}}', ['sessionId', 'volumeId']);
        $this->createIndex(null, '{{%assetindexdata}}', ['volumeId'], false);
        $this->createIndex(null, '{{%assets}}', ['filename', 'folderId'], true);
        $this->createIndex(null, '{{%assets}}', ['folderId'], false);
        $this->createIndex(null, '{{%assets}}', ['volumeId'], false);
        $this->createIndex(null, '{{%assettransformindex}}', ['volumeId', 'assetId', 'location'], false);
        $this->createIndex(null, '{{%assettransforms}}', ['name'], true);
        $this->createIndex(null, '{{%assettransforms}}', ['handle'], true);
        $this->createIndex(null, '{{%categories}}', ['groupId'], false);
        $this->createIndex(null, '{{%categorygroups}}', ['name'], true);
        $this->createIndex(null, '{{%categorygroups}}', ['handle'], true);
        $this->createIndex(null, '{{%categorygroups}}', ['structureId'], false);
        $this->createIndex(null, '{{%categorygroups}}', ['fieldLayoutId'], false);
        $this->createIndex(null, '{{%categorygroups_sites}}', ['groupId', 'siteId'], true);
        $this->createIndex(null, '{{%categorygroups_sites}}', ['siteId'], false);
        $this->createIndex(null, '{{%content}}', ['elementId', 'siteId'], true);
        $this->createIndex(null, '{{%content}}', ['siteId'], false);
        $this->createIndex(null, '{{%content}}', ['title'], false);
        $this->createIndex(null, '{{%deprecationerrors}}', ['key', 'fingerprint'], true);
        $this->createIndex(null, '{{%elementindexsettings}}', ['type'], true);
        $this->createIndex(null, '{{%elements}}', ['dateDeleted'], false);
        $this->createIndex(null, '{{%elements}}', ['fieldLayoutId'], false);
        $this->createIndex(null, '{{%elements}}', ['type'], false);
        $this->createIndex(null, '{{%elements}}', ['enabled'], false);
        $this->createIndex(null, '{{%elements}}', ['archived', 'dateCreated'], false);
        $this->createIndex(null, '{{%elements_sites}}', ['elementId', 'siteId'], true);
<<<<<<< HEAD
        $this->createIndex(null, '{{%elements_sites}}', ['uri', 'siteId'], false);
=======
>>>>>>> db5dad62
        $this->createIndex(null, '{{%elements_sites}}', ['siteId'], false);
        $this->createIndex(null, '{{%elements_sites}}', ['slug', 'siteId'], false);
        $this->createIndex(null, '{{%elements_sites}}', ['enabled'], false);
        $this->createIndex(null, '{{%systemmessages}}', ['key', 'language'], true);
        $this->createIndex(null, '{{%systemmessages}}', ['language'], false);
        $this->createIndex(null, '{{%entries}}', ['postDate'], false);
        $this->createIndex(null, '{{%entries}}', ['expiryDate'], false);
        $this->createIndex(null, '{{%entries}}', ['authorId'], false);
        $this->createIndex(null, '{{%entries}}', ['sectionId'], false);
        $this->createIndex(null, '{{%entries}}', ['typeId'], false);
        $this->createIndex(null, '{{%entrydrafts}}', ['sectionId'], false);
        $this->createIndex(null, '{{%entrydrafts}}', ['entryId', 'siteId'], false);
        $this->createIndex(null, '{{%entrydrafts}}', ['siteId'], false);
        $this->createIndex(null, '{{%entrydrafts}}', ['creatorId'], false);
        $this->createIndex(null, '{{%entrytypes}}', ['name', 'sectionId'], true);
        $this->createIndex(null, '{{%entrytypes}}', ['handle', 'sectionId'], true);
        $this->createIndex(null, '{{%entrytypes}}', ['sectionId'], false);
        $this->createIndex(null, '{{%entrytypes}}', ['fieldLayoutId'], false);
        $this->createIndex(null, '{{%entryversions}}', ['sectionId'], false);
        $this->createIndex(null, '{{%entryversions}}', ['entryId', 'siteId'], false);
        $this->createIndex(null, '{{%entryversions}}', ['siteId'], false);
        $this->createIndex(null, '{{%entryversions}}', ['creatorId'], false);
        $this->createIndex(null, '{{%fieldgroups}}', ['name'], true);
        $this->createIndex(null, '{{%fieldlayoutfields}}', ['layoutId', 'fieldId'], true);
        $this->createIndex(null, '{{%fieldlayoutfields}}', ['sortOrder'], false);
        $this->createIndex(null, '{{%fieldlayoutfields}}', ['tabId'], false);
        $this->createIndex(null, '{{%fieldlayoutfields}}', ['fieldId'], false);
        $this->createIndex(null, '{{%fieldlayouts}}', ['dateDeleted'], false);
        $this->createIndex(null, '{{%fieldlayouts}}', ['type'], false);
        $this->createIndex(null, '{{%fieldlayouttabs}}', ['sortOrder'], false);
        $this->createIndex(null, '{{%fieldlayouttabs}}', ['layoutId'], false);
        $this->createIndex(null, '{{%fields}}', ['handle', 'context'], true);
        $this->createIndex(null, '{{%fields}}', ['groupId'], false);
        $this->createIndex(null, '{{%fields}}', ['context'], false);
        $this->createIndex(null, '{{%globalsets}}', ['name'], true);
        $this->createIndex(null, '{{%globalsets}}', ['handle'], true);
        $this->createIndex(null, '{{%globalsets}}', ['fieldLayoutId'], false);
        $this->createIndex(null, '{{%matrixblocks}}', ['ownerId'], false);
        $this->createIndex(null, '{{%matrixblocks}}', ['fieldId'], false);
        $this->createIndex(null, '{{%matrixblocks}}', ['typeId'], false);
        $this->createIndex(null, '{{%matrixblocks}}', ['sortOrder'], false);
        $this->createIndex(null, '{{%matrixblocks}}', ['ownerSiteId'], false);
        $this->createIndex(null, '{{%matrixblocktypes}}', ['name', 'fieldId'], true);
        $this->createIndex(null, '{{%matrixblocktypes}}', ['handle', 'fieldId'], true);
        $this->createIndex(null, '{{%matrixblocktypes}}', ['fieldId'], false);
        $this->createIndex(null, '{{%matrixblocktypes}}', ['fieldLayoutId'], false);
        $this->createIndex(null, '{{%migrations}}', ['pluginId'], false);
        $this->createIndex(null, '{{%migrations}}', ['type', 'pluginId'], false);
        $this->createIndex(null, '{{%plugins}}', ['enabled']);
        $this->createIndex(null, '{{%plugins}}', ['handle'], true);
        $this->createIndex(null, '{{%queue}}', ['fail', 'timeUpdated', 'timePushed']);
        $this->createIndex(null, '{{%queue}}', ['fail', 'timeUpdated', 'delay']);
        $this->createIndex(null, '{{%relations}}', ['fieldId', 'sourceId', 'sourceSiteId', 'targetId'], true);
        $this->createIndex(null, '{{%relations}}', ['sourceId'], false);
        $this->createIndex(null, '{{%relations}}', ['targetId'], false);
        $this->createIndex(null, '{{%relations}}', ['sourceSiteId'], false);
        $this->createIndex(null, '{{%routes}}', ['uriPattern'], false);
        $this->createIndex(null, '{{%routes}}', ['siteId'], false);
        $this->createIndex(null, '{{%sections}}', ['handle'], true);
        $this->createIndex(null, '{{%sections}}', ['name'], true);
        $this->createIndex(null, '{{%sections}}', ['structureId'], false);
        $this->createIndex(null, '{{%sections_sites}}', ['sectionId', 'siteId'], true);
        $this->createIndex(null, '{{%sections_sites}}', ['siteId'], false);
        $this->createIndex(null, '{{%sessions}}', ['uid'], false);
        $this->createIndex(null, '{{%sessions}}', ['token'], false);
        $this->createIndex(null, '{{%sessions}}', ['dateUpdated'], false);
        $this->createIndex(null, '{{%sessions}}', ['userId'], false);
        $this->createIndex(null, '{{%shunnedmessages}}', ['userId', 'message'], true);
        $this->createIndex(null, '{{%sites}}', ['dateDeleted'], false);
        $this->createIndex(null, '{{%sites}}', ['handle'], false);
        $this->createIndex(null, '{{%sites}}', ['sortOrder'], false);
        $this->createIndex(null, '{{%sitegroups}}', ['name'], true);
        $this->createIndex(null, '{{%structureelements}}', ['structureId', 'elementId'], true);
        $this->createIndex(null, '{{%structureelements}}', ['root'], false);
        $this->createIndex(null, '{{%structureelements}}', ['lft'], false);
        $this->createIndex(null, '{{%structureelements}}', ['rgt'], false);
        $this->createIndex(null, '{{%structureelements}}', ['level'], false);
        $this->createIndex(null, '{{%structureelements}}', ['elementId'], false);
        $this->createIndex(null, '{{%systemsettings}}', ['category'], true);
        $this->createIndex(null, '{{%taggroups}}', ['name'], true);
        $this->createIndex(null, '{{%taggroups}}', ['handle'], true);
        $this->createIndex(null, '{{%tags}}', ['groupId'], false);
        $this->createIndex(null, '{{%templatecacheelements}}', ['cacheId'], false);
        $this->createIndex(null, '{{%templatecacheelements}}', ['elementId'], false);
        $this->createIndex(null, '{{%templatecachequeries}}', ['cacheId'], false);
        $this->createIndex(null, '{{%templatecachequeries}}', ['type'], false);
        $this->createIndex(null, '{{%templatecaches}}', ['cacheKey', 'siteId', 'expiryDate', 'path'], false);
        $this->createIndex(null, '{{%templatecaches}}', ['cacheKey', 'siteId', 'expiryDate'], false);
        $this->createIndex(null, '{{%templatecaches}}', ['siteId'], false);
        $this->createIndex(null, '{{%tokens}}', ['token'], true);
        $this->createIndex(null, '{{%tokens}}', ['expiryDate'], false);
        $this->createIndex(null, '{{%usergroups}}', ['handle'], true);
        $this->createIndex(null, '{{%usergroups}}', ['name'], true);
        $this->createIndex(null, '{{%usergroups_users}}', ['groupId', 'userId'], true);
        $this->createIndex(null, '{{%usergroups_users}}', ['userId'], false);
        $this->createIndex(null, '{{%userpermissions}}', ['name'], true);
        $this->createIndex(null, '{{%userpermissions_usergroups}}', ['permissionId', 'groupId'], true);
        $this->createIndex(null, '{{%userpermissions_usergroups}}', ['groupId'], false);
        $this->createIndex(null, '{{%userpermissions_users}}', ['permissionId', 'userId'], true);
        $this->createIndex(null, '{{%userpermissions_users}}', ['userId'], false);
<<<<<<< HEAD
        $this->createIndex(null, '{{%users}}', ['username'], false);
        $this->createIndex(null, '{{%users}}', ['email'], false);
=======
>>>>>>> db5dad62
        $this->createIndex(null, '{{%users}}', ['uid'], false);
        $this->createIndex(null, '{{%users}}', ['verificationCode'], false);
        $this->createIndex(null, '{{%volumefolders}}', ['name', 'parentId', 'volumeId'], true);
        $this->createIndex(null, '{{%volumefolders}}', ['parentId'], false);
        $this->createIndex(null, '{{%volumefolders}}', ['volumeId'], false);
        $this->createIndex(null, '{{%volumes}}', ['name'], true);
        $this->createIndex(null, '{{%volumes}}', ['handle'], true);
        $this->createIndex(null, '{{%volumes}}', ['fieldLayoutId'], false);
        $this->createIndex(null, '{{%widgets}}', ['userId'], false);

        if ($this->db->getIsMysql()) {
            $this->createIndex(null, '{{%elements_sites}}', ['uri', 'siteId']);
            $this->createIndex(null, '{{%users}}', ['email']);
            $this->createIndex(null, '{{%users}}', ['username']);

            // Add the FULLTEXT index on searchindex.keywords
            $this->createTable('{{%searchindex}}', [
                'elementId' => $this->integer()->notNull(),
                'attribute' => $this->string(25)->notNull(),
                'fieldId' => $this->integer()->notNull(),
                'siteId' => $this->integer()->notNull(),
                'keywords' => $this->text()->notNull(),
            ], ' ENGINE=MyISAM');

            $this->addPrimaryKey($this->db->getIndexName('{{%searchindex}}', 'elementId,attribute,fieldId,siteId', true), '{{%searchindex}}', 'elementId,attribute,fieldId,siteId');

            $sql = 'CREATE FULLTEXT INDEX ' .
                $this->db->quoteTableName($this->db->getIndexName('{{%searchindex}}', 'keywords')) . ' ON ' .
                $this->db->quoteTableName('{{%searchindex}}') . ' ' .
                '(' . $this->db->quoteColumnName('keywords') . ')';

            $this->db->createCommand($sql)->execute();
        } else {
            // Postgres is case-sensitive
            $this->createIndex($this->db->getIndexName('{{%elements_sites}}', ['uri', 'siteId']), '{{%elements_sites}}', ['lower([[uri]])', 'siteId']);
            $this->createIndex($this->db->getIndexName('{{%users}}', ['email']), '{{%users}}', ['lower([[email]])']);
            $this->createIndex($this->db->getIndexName('{{%users}}', ['username']), '{{%users}}', ['lower([[username]])']);

            $this->createTable('{{%searchindex}}', [
                'elementId' => $this->integer()->notNull(),
                'attribute' => $this->string(25)->notNull(),
                'fieldId' => $this->integer()->notNull(),
                'siteId' => $this->integer()->notNull(),
                'keywords' => $this->text()->notNull(),
                'keywords_vector' => $this->getDb()->getSchema()->createColumnSchemaBuilder('tsvector')->notNull(),
            ]);

            $this->addPrimaryKey($this->db->getIndexName('{{%searchindex}}', 'elementId,attribute,fieldId,siteId', true), '{{%searchindex}}', 'elementId,attribute,fieldId,siteId');

            $sql = 'CREATE INDEX ' . $this->db->quoteTableName($this->db->getIndexName('{{%searchindex}}', 'keywords_vector')) . ' ON {{%searchindex}} USING GIN([[keywords_vector]] [[pg_catalog]].[[tsvector_ops]]) WITH (FASTUPDATE=YES)';
            $this->db->createCommand($sql)->execute();

            $sql = 'CREATE INDEX ' . $this->db->quoteTableName($this->db->getIndexName('{{%searchindex}}', 'keywords')) . ' ON {{%searchindex}} USING btree(keywords)';
            $this->db->createCommand($sql)->execute();
        }
    }

    /**
     * Adds the foreign keys.
     */
    public function addForeignKeys()
    {
        $this->addForeignKey(null, '{{%assetindexdata}}', ['volumeId'], '{{%volumes}}', ['id'], 'CASCADE', null);
        $this->addForeignKey(null, '{{%assets}}', ['folderId'], '{{%volumefolders}}', ['id'], 'CASCADE', null);
        $this->addForeignKey(null, '{{%assets}}', ['id'], '{{%elements}}', ['id'], 'CASCADE', null);
        $this->addForeignKey(null, '{{%assets}}', ['volumeId'], '{{%volumes}}', ['id'], 'CASCADE', null);
        $this->addForeignKey(null, '{{%categories}}', ['groupId'], '{{%categorygroups}}', ['id'], 'CASCADE', null);
        $this->addForeignKey(null, '{{%categories}}', ['id'], '{{%elements}}', ['id'], 'CASCADE', null);
        $this->addForeignKey(null, '{{%categories}}', ['parentId'], '{{%categories}}', ['id'], 'SET NULL', null);
        $this->addForeignKey(null, '{{%categorygroups}}', ['fieldLayoutId'], '{{%fieldlayouts}}', ['id'], 'SET NULL', null);
        $this->addForeignKey(null, '{{%categorygroups}}', ['structureId'], '{{%structures}}', ['id'], 'CASCADE', null);
        $this->addForeignKey(null, '{{%categorygroups_sites}}', ['groupId'], '{{%categorygroups}}', ['id'], 'CASCADE', null);
        $this->addForeignKey(null, '{{%categorygroups_sites}}', ['siteId'], '{{%sites}}', ['id'], 'CASCADE', 'CASCADE');
        $this->addForeignKey(null, '{{%content}}', ['elementId'], '{{%elements}}', ['id'], 'CASCADE', null);
        $this->addForeignKey(null, '{{%craftidtokens}}', ['userId'], '{{%users}}', ['id'], 'CASCADE', null);
        $this->addForeignKey(null, '{{%content}}', ['siteId'], '{{%sites}}', ['id'], 'CASCADE', 'CASCADE');
        $this->addForeignKey(null, '{{%elements}}', ['fieldLayoutId'], '{{%fieldlayouts}}', ['id'], 'SET NULL', null);
        $this->addForeignKey(null, '{{%elements_sites}}', ['elementId'], '{{%elements}}', ['id'], 'CASCADE', null);
        $this->addForeignKey(null, '{{%elements_sites}}', ['siteId'], '{{%sites}}', ['id'], 'CASCADE', 'CASCADE');
        $this->addForeignKey(null, '{{%entries}}', ['authorId'], '{{%users}}', ['id'], 'CASCADE', null);
        $this->addForeignKey(null, '{{%entries}}', ['id'], '{{%elements}}', ['id'], 'CASCADE', null);
        $this->addForeignKey(null, '{{%entries}}', ['sectionId'], '{{%sections}}', ['id'], 'CASCADE', null);
        $this->addForeignKey(null, '{{%entries}}', ['parentId'], '{{%entries}}', ['id'], 'SET NULL', null);
        $this->addForeignKey(null, '{{%entries}}', ['typeId'], '{{%entrytypes}}', ['id'], 'CASCADE', null);
        $this->addForeignKey(null, '{{%entrydrafts}}', ['creatorId'], '{{%users}}', ['id'], 'CASCADE', null);
        $this->addForeignKey(null, '{{%entrydrafts}}', ['entryId'], '{{%entries}}', ['id'], 'CASCADE', null);
        $this->addForeignKey(null, '{{%entrydrafts}}', ['siteId'], '{{%sites}}', ['id'], 'CASCADE', 'CASCADE');
        $this->addForeignKey(null, '{{%entrydrafts}}', ['sectionId'], '{{%sections}}', ['id'], 'CASCADE', null);
        $this->addForeignKey(null, '{{%entrytypes}}', ['fieldLayoutId'], '{{%fieldlayouts}}', ['id'], 'SET NULL', null);
        $this->addForeignKey(null, '{{%entrytypes}}', ['sectionId'], '{{%sections}}', ['id'], 'CASCADE', null);
        $this->addForeignKey(null, '{{%entryversions}}', ['creatorId'], '{{%users}}', ['id'], 'SET NULL', null);
        $this->addForeignKey(null, '{{%entryversions}}', ['entryId'], '{{%entries}}', ['id'], 'CASCADE', null);
        $this->addForeignKey(null, '{{%entryversions}}', ['siteId'], '{{%sites}}', ['id'], 'CASCADE', 'CASCADE');
        $this->addForeignKey(null, '{{%entryversions}}', ['sectionId'], '{{%sections}}', ['id'], 'CASCADE', null);
        $this->addForeignKey(null, '{{%fieldlayoutfields}}', ['fieldId'], '{{%fields}}', ['id'], 'CASCADE', null);
        $this->addForeignKey(null, '{{%fieldlayoutfields}}', ['layoutId'], '{{%fieldlayouts}}', ['id'], 'CASCADE', null);
        $this->addForeignKey(null, '{{%fieldlayoutfields}}', ['tabId'], '{{%fieldlayouttabs}}', ['id'], 'CASCADE', null);
        $this->addForeignKey(null, '{{%fieldlayouttabs}}', ['layoutId'], '{{%fieldlayouts}}', ['id'], 'CASCADE', null);
        $this->addForeignKey(null, '{{%fields}}', ['groupId'], '{{%fieldgroups}}', ['id'], 'CASCADE', null);
        $this->addForeignKey(null, '{{%globalsets}}', ['fieldLayoutId'], '{{%fieldlayouts}}', ['id'], 'SET NULL', null);
        $this->addForeignKey(null, '{{%globalsets}}', ['id'], '{{%elements}}', ['id'], 'CASCADE', null);
        $this->addForeignKey(null, '{{%matrixblocks}}', ['fieldId'], '{{%fields}}', ['id'], 'CASCADE', null);
        $this->addForeignKey(null, '{{%matrixblocks}}', ['id'], '{{%elements}}', ['id'], 'CASCADE', null);
        $this->addForeignKey(null, '{{%matrixblocks}}', ['ownerId'], '{{%elements}}', ['id'], 'CASCADE', null);
        $this->addForeignKey(null, '{{%matrixblocks}}', ['ownerSiteId'], '{{%sites}}', ['id'], 'CASCADE', 'CASCADE');
        $this->addForeignKey(null, '{{%matrixblocks}}', ['typeId'], '{{%matrixblocktypes}}', ['id'], 'CASCADE', null);
        $this->addForeignKey(null, '{{%matrixblocktypes}}', ['fieldId'], '{{%fields}}', ['id'], 'CASCADE', null);
        $this->addForeignKey(null, '{{%matrixblocktypes}}', ['fieldLayoutId'], '{{%fieldlayouts}}', ['id'], 'SET NULL', null);
        $this->addForeignKey(null, '{{%migrations}}', ['pluginId'], '{{%plugins}}', ['id'], 'CASCADE', null);
        $this->addForeignKey(null, '{{%relations}}', ['fieldId'], '{{%fields}}', ['id'], 'CASCADE', null);
        $this->addForeignKey(null, '{{%relations}}', ['sourceId'], '{{%elements}}', ['id'], 'CASCADE', null);
        $this->addForeignKey(null, '{{%relations}}', ['sourceSiteId'], '{{%sites}}', ['id'], 'CASCADE', 'CASCADE');
        $this->addForeignKey(null, '{{%relations}}', ['targetId'], '{{%elements}}', ['id'], 'CASCADE', null);
        $this->addForeignKey(null, '{{%routes}}', ['siteId'], '{{%sites}}', ['id'], 'CASCADE', 'CASCADE');
        $this->addForeignKey(null, '{{%sections}}', ['structureId'], '{{%structures}}', ['id'], 'SET NULL', null);
        $this->addForeignKey(null, '{{%sections_sites}}', ['siteId'], '{{%sites}}', ['id'], 'CASCADE', 'CASCADE');
        $this->addForeignKey(null, '{{%sections_sites}}', ['sectionId'], '{{%sections}}', ['id'], 'CASCADE', null);
        $this->addForeignKey(null, '{{%sessions}}', ['userId'], '{{%users}}', ['id'], 'CASCADE', null);
        $this->addForeignKey(null, '{{%shunnedmessages}}', ['userId'], '{{%users}}', ['id'], 'CASCADE', null);
        $this->addForeignKey(null, '{{%sites}}', ['groupId'], '{{%sitegroups}}', ['id'], 'CASCADE', null);
        $this->addForeignKey(null, '{{%structureelements}}', ['elementId'], '{{%elements}}', ['id'], 'CASCADE', null);
        $this->addForeignKey(null, '{{%structureelements}}', ['structureId'], '{{%structures}}', ['id'], 'CASCADE', null);
        $this->addForeignKey(null, '{{%taggroups}}', ['fieldLayoutId'], '{{%fieldlayouts}}', ['id'], 'SET NULL', null);
        $this->addForeignKey(null, '{{%tags}}', ['groupId'], '{{%taggroups}}', ['id'], 'CASCADE', null);
        $this->addForeignKey(null, '{{%tags}}', ['id'], '{{%elements}}', ['id'], 'CASCADE', null);
        $this->addForeignKey(null, '{{%templatecacheelements}}', ['cacheId'], '{{%templatecaches}}', ['id'], 'CASCADE', null);
        $this->addForeignKey(null, '{{%templatecacheelements}}', ['elementId'], '{{%elements}}', ['id'], 'CASCADE', null);
        $this->addForeignKey(null, '{{%templatecachequeries}}', ['cacheId'], '{{%templatecaches}}', ['id'], 'CASCADE', null);
        $this->addForeignKey(null, '{{%templatecaches}}', ['siteId'], '{{%sites}}', ['id'], 'CASCADE', 'CASCADE');
        $this->addForeignKey(null, '{{%usergroups_users}}', ['groupId'], '{{%usergroups}}', ['id'], 'CASCADE', null);
        $this->addForeignKey(null, '{{%usergroups_users}}', ['userId'], '{{%users}}', ['id'], 'CASCADE', null);
        $this->addForeignKey(null, '{{%userpermissions_usergroups}}', ['groupId'], '{{%usergroups}}', ['id'], 'CASCADE', null);
        $this->addForeignKey(null, '{{%userpermissions_usergroups}}', ['permissionId'], '{{%userpermissions}}', ['id'], 'CASCADE', null);
        $this->addForeignKey(null, '{{%userpermissions_users}}', ['permissionId'], '{{%userpermissions}}', ['id'], 'CASCADE', null);
        $this->addForeignKey(null, '{{%userpermissions_users}}', ['userId'], '{{%users}}', ['id'], 'CASCADE', null);
        $this->addForeignKey(null, '{{%userpreferences}}', ['userId'], '{{%users}}', ['id'], 'CASCADE', null);
        $this->addForeignKey(null, '{{%users}}', ['id'], '{{%elements}}', ['id'], 'CASCADE', null);
        $this->addForeignKey(null, '{{%users}}', ['photoId'], '{{%assets}}', ['id'], 'SET NULL', null);
        $this->addForeignKey(null, '{{%volumefolders}}', ['parentId'], '{{%volumefolders}}', ['id'], 'CASCADE', null);
        $this->addForeignKey(null, '{{%volumefolders}}', ['volumeId'], '{{%volumes}}', ['id'], 'CASCADE', null);
        $this->addForeignKey(null, '{{%volumes}}', ['fieldLayoutId'], '{{%fieldlayouts}}', ['id'], 'SET NULL', null);
        $this->addForeignKey(null, '{{%widgets}}', ['userId'], '{{%users}}', ['id'], 'CASCADE', null);
    }

    /**
     * Populates the DB with the default data.
     */
    public function insertDefaultData()
    {
        // Populate the info table
        echo '    > populate the info table ...';
        Craft::$app->saveInfo(new Info([
            'version' => Craft::$app->getVersion(),
            'schemaVersion' => Craft::$app->schemaVersion,
            'edition' => 0,
            'name' => $this->site->name,
            'on' => true,
            'maintenance' => false,
            'fieldVersion' => StringHelper::randomString(12),
        ]));
        echo " done\n";

        // Add the "Common" field group
        Craft::$app->getFields()->saveGroup(new FieldGroup([
            'name' => 'Common',
        ]));

        // Add the initial site group
        $sitesService = Craft::$app->getSites();
        $siteGroup = new SiteGroup([
            'name' => $this->site->name,
        ]);
        $sitesService->saveGroup($siteGroup);

        // Add the default site
        $this->site->groupId = $siteGroup->id;
        $this->site->primary = true;
        Craft::$app->getSites()->saveSite($this->site);
    }
}<|MERGE_RESOLUTION|>--- conflicted
+++ resolved
@@ -767,10 +767,6 @@
         $this->createIndex(null, '{{%elements}}', ['enabled'], false);
         $this->createIndex(null, '{{%elements}}', ['archived', 'dateCreated'], false);
         $this->createIndex(null, '{{%elements_sites}}', ['elementId', 'siteId'], true);
-<<<<<<< HEAD
-        $this->createIndex(null, '{{%elements_sites}}', ['uri', 'siteId'], false);
-=======
->>>>>>> db5dad62
         $this->createIndex(null, '{{%elements_sites}}', ['siteId'], false);
         $this->createIndex(null, '{{%elements_sites}}', ['slug', 'siteId'], false);
         $this->createIndex(null, '{{%elements_sites}}', ['enabled'], false);
@@ -871,11 +867,6 @@
         $this->createIndex(null, '{{%userpermissions_usergroups}}', ['groupId'], false);
         $this->createIndex(null, '{{%userpermissions_users}}', ['permissionId', 'userId'], true);
         $this->createIndex(null, '{{%userpermissions_users}}', ['userId'], false);
-<<<<<<< HEAD
-        $this->createIndex(null, '{{%users}}', ['username'], false);
-        $this->createIndex(null, '{{%users}}', ['email'], false);
-=======
->>>>>>> db5dad62
         $this->createIndex(null, '{{%users}}', ['uid'], false);
         $this->createIndex(null, '{{%users}}', ['verificationCode'], false);
         $this->createIndex(null, '{{%volumefolders}}', ['name', 'parentId', 'volumeId'], true);
