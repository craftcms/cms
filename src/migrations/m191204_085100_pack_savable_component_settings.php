--- conflicted
+++ resolved
@@ -29,12 +29,7 @@
         }
 
         // Pack the settings to protect them from being sorted, in case the order matters
-<<<<<<< HEAD
-        if (version_compare($schemaVersion, '3.4.3', '<')) {
-            $projectConfig->muteEvents = true;
-=======
         $projectConfig->muteEvents = true;
->>>>>>> bd38ea64
 
         // Fields
         $fields = $projectConfig->get(Fields::CONFIG_FIELDS_KEY);
