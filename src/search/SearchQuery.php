<?php
/**
 * @link https://craftcms.com/
 * @copyright Copyright (c) Pixel & Tonic, Inc.
 * @license https://craftcms.github.io/license/
 */

namespace craft\search;

use craft\helpers\StringHelper;

/**
 * Search Query class.
 *
 * @author Pixel & Tonic, Inc. <support@pixelandtonic.com>
 * @since 3.0.0
 */
class SearchQuery
{
    /**
     * @var string
     */
    private string $_query;

    /**
     * @var array
     * @phpstan-var array{subLeft:bool,subRight:bool,exclude:bool,exact:bool}
     */
    private array $_defaultTermOptions;

    /**
<<<<<<< HEAD
     * @var SearchQueryTerm[]|SearchQueryTermGroup[]
=======
     * @var array<SearchQueryTerm|SearchQueryTermGroup>
>>>>>>> b8122b9d
     */
    private array $_tokens = [];

    /**
     * Constructor
     *
     * @param string $query
     * @param array $defaultTermOptions
     * @phpstan-param array{subLeft?:bool,subRight?:bool,exclude?:bool,exact?:bool} $defaultTermOptions
     */
    public function __construct(string $query, array $defaultTermOptions = [])
    {
        $this->_query = $query;
        $this->_defaultTermOptions = $defaultTermOptions + [
                'subLeft' => false,
                'subRight' => true,
                'exclude' => false,
                'exact' => false,
            ];

        $this->_parse();
    }

    /**
     * Returns the tokens.
     *
<<<<<<< HEAD
     * @return SearchQueryTerm[]|SearchQueryTermGroup[]
=======
     * @return array<SearchQueryTerm|SearchQueryTermGroup>
>>>>>>> b8122b9d
     */
    public function getTokens(): array
    {
        return $this->_tokens;
    }

    /**
     * Returns the given query.
     *
     * @return string
     */
    public function getQuery(): string
    {
        return $this->_query;
    }

    /**
     * Parses the query into an array of tokens.
     */
    private function _parse(): void
    {
        for ($token = strtok($this->_query, ' '); $token !== false; $token = strtok(' ')) {
            $appendToPrevious = false;

            if ($token === 'OR') {
                // Grab the next one or bail
                if (($token = strtok(' ')) === false) {
                    break;
                }

                $totalTokens = count($this->_tokens);

                // I suppose it’s possible the query started with "OR"
                if ($totalTokens) {
                    // Set the previous token to a TermGroup, if it’s not already
                    $previousToken = $this->_tokens[$totalTokens - 1];

                    if (!$previousToken instanceof SearchQueryTermGroup) {
                        $previousToken = new SearchQueryTermGroup([$previousToken]);
                        $this->_tokens[$totalTokens - 1] = $previousToken;
                    }

                    $appendToPrevious = true;
                }
            }

            // Instantiate the term
            $term = new SearchQueryTerm();

            // Is this an exclude term?
            if (StringHelper::first($token, 1) === '-') {
                $term->exclude = true;
                $token = mb_substr($token, 1);
            }

            // Is this an attribute-specific term?
            if (preg_match('/^(\w+)(::?)(.+)$/', $token, $match)) {
                [, $term->attribute, $colons, $token] = $match;
                if ($colons === '::') {
                    $term->exact = true;
                    $term->subLeft = false;
                    $term->subRight = false;
                }
            }

            // Does it start with a quote?

            if ($token && (str_starts_with($token, "'") || str_starts_with($token, '"'))) {
                // Is the end quote at the end of this very token?
                if (StringHelper::last($token, 1) === StringHelper::first($token, 1)) {
                    $token = mb_substr($token, 1, -1);
                } else {
                    $token = mb_substr($token, 1) . ' ' . strtok(StringHelper::first($token, 1));
                }

                $term->phrase = true;
            }

            // Include sub-word matches?
            if ($token && StringHelper::first($token, 1) === '*') {
                $term->subLeft = true;
                $token = mb_substr($token, 1);
            }

            if ($token) {
                if (str_ends_with($token, '*')) {
                    $term->subRight = true;
                    $token = mb_substr($token, 0, -1);
                }
            } else {
                // subRight messes `attr:*` queries up
                $term->subRight = false;
            }

            // If either subLeft or subRight have been enabled, make sure the other is set to false if not also set
            // overriding whatever the default subLeft/subRight term options are.
            // (see https://github.com/craftcms/cms/discussions/10613)
            if ($term->subLeft || $term->subRight) {
                $term->subLeft = $term->subLeft ?? false;
                $term->subRight = $term->subRight ?? false;
            }

            // Now apply the default options
            foreach ($this->_defaultTermOptions as $name => $value) {
                if (!isset($term->$name)) {
                    $term->$name = $value;
                }
            }

            $term->term = $token;

            if ($appendToPrevious) {
                /** @noinspection PhpUndefinedVariableInspection */
                /** @phpstan-ignore-next-line */
                $previousToken->terms[] = $term;
            } else {
                $this->_tokens[] = $term;
            }
        }
    }
}<|MERGE_RESOLUTION|>--- conflicted
+++ resolved
@@ -29,11 +29,7 @@
     private array $_defaultTermOptions;
 
     /**
-<<<<<<< HEAD
-     * @var SearchQueryTerm[]|SearchQueryTermGroup[]
-=======
      * @var array<SearchQueryTerm|SearchQueryTermGroup>
->>>>>>> b8122b9d
      */
     private array $_tokens = [];
 
@@ -60,11 +56,7 @@
     /**
      * Returns the tokens.
      *
-<<<<<<< HEAD
-     * @return SearchQueryTerm[]|SearchQueryTermGroup[]
-=======
      * @return array<SearchQueryTerm|SearchQueryTermGroup>
->>>>>>> b8122b9d
      */
     public function getTokens(): array
     {
