--- conflicted
+++ resolved
@@ -64,21 +64,14 @@
         $start = microtime(true);
 
         try {
-<<<<<<< HEAD
-            Craft::$app->plugins->installPlugin($handle);
+            $success = Craft::$app->plugins->installPlugin($handle);
         } catch (Throwable $e) {
-            $this->stderr("*** failed to install $handle: {$e->getMessage()}" . PHP_EOL . PHP_EOL, Console::FG_RED);
-            return ExitCode::UNSPECIFIED_ERROR;
-=======
-            $success = Craft::$app->plugins->installPlugin($handle);
-        } catch (\Throwable $e) {
             $success = false;
         } finally {
             if (!$success) {
                 $this->stderr("*** failed to install $handle" . (isset($e) ? ": {$e->getMessage()}" : '.') . PHP_EOL . PHP_EOL, Console::FG_RED);
                 return ExitCode::UNSPECIFIED_ERROR;
             }
->>>>>>> 48c995ff
         }
 
         $time = sprintf('%.3f', microtime(true) - $start);
@@ -98,15 +91,8 @@
         $start = microtime(true);
 
         try {
-<<<<<<< HEAD
-            Craft::$app->plugins->uninstallPlugin($handle, $this->force);
+            $success = Craft::$app->plugins->uninstallPlugin($handle, $this->force);
         } catch (Throwable $e) {
-            $this->stderr("*** failed to uninstall $handle: {$e->getMessage()}" . PHP_EOL, Console::FG_RED);
-            if (!$this->force) {
-                $this->stderr('Try again with --force.' . PHP_EOL);
-=======
-            $success = Craft::$app->plugins->uninstallPlugin($handle, $this->force);
-        } catch (\Throwable $e) {
             $success = false;
         } finally {
             if (!$success) {
@@ -116,7 +102,6 @@
                 }
                 $this->stderr(PHP_EOL);
                 return ExitCode::UNSPECIFIED_ERROR;
->>>>>>> 48c995ff
             }
         }
 
@@ -137,21 +122,14 @@
         $start = microtime(true);
 
         try {
-<<<<<<< HEAD
-            Craft::$app->plugins->enablePlugin($handle);
+            $success = Craft::$app->plugins->enablePlugin($handle);
         } catch (Throwable $e) {
-            $this->stderr("*** failed to enable $handle: {$e->getMessage()}" . PHP_EOL . PHP_EOL, Console::FG_RED);
-            return ExitCode::UNSPECIFIED_ERROR;
-=======
-            $success = Craft::$app->plugins->enablePlugin($handle);
-        } catch (\Throwable $e) {
             $success = false;
         } finally {
             if (!$success) {
                 $this->stderr("*** failed to enable $handle" . (isset($e) ? ": {$e->getMessage()}" : '.') . PHP_EOL . PHP_EOL, Console::FG_RED);
                 return ExitCode::UNSPECIFIED_ERROR;
             }
->>>>>>> 48c995ff
         }
 
         $time = sprintf('%.3f', microtime(true) - $start);
@@ -171,21 +149,14 @@
         $start = microtime(true);
 
         try {
-<<<<<<< HEAD
-            Craft::$app->plugins->disablePlugin($handle);
+            $success = Craft::$app->plugins->disablePlugin($handle);
         } catch (Throwable $e) {
-            $this->stderr("*** failed to disable $handle: {$e->getMessage()}" . PHP_EOL . PHP_EOL, Console::FG_RED);
-            return ExitCode::UNSPECIFIED_ERROR;
-=======
-            $success = Craft::$app->plugins->disablePlugin($handle);
-        } catch (\Throwable $e) {
             $success = false;
         } finally {
             if (!$success) {
                 $this->stderr("*** failed to disable $handle" . (isset($e) ? ": {$e->getMessage()}" : '.') . PHP_EOL . PHP_EOL, Console::FG_RED);
                 return ExitCode::UNSPECIFIED_ERROR;
             }
->>>>>>> 48c995ff
         }
 
         $time = sprintf('%.3f', microtime(true) - $start);
