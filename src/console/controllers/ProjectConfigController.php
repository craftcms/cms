<?php
/**
 * @link https://craftcms.com/
 * @copyright Copyright (c) Pixel & Tonic, Inc.
 * @license https://craftcms.github.io/license/
 */

namespace craft\console\controllers;

use Craft;
use craft\console\Controller;
use craft\events\ConfigEvent;
use craft\helpers\Console;
use craft\helpers\FileHelper;
use craft\helpers\ProjectConfig;
use craft\services\ProjectConfig as ProjectConfigService;
<<<<<<< HEAD
use Symfony\Component\Yaml\Exception\ParseException;
use Symfony\Component\Yaml\Yaml;
use Throwable;
=======
use Symfony\Component\Yaml\Yaml;
>>>>>>> 7de2fcfb
use yii\console\ExitCode;

/**
 * Manages the Project Config.
 *
 * @author Pixel & Tonic, Inc. <support@pixelandtonic.com>
 * @since 3.1.0
 */
class ProjectConfigController extends Controller
{
    /**
     * @var bool Whether every entry change should be force-applied.
     */
    public bool $force = false;

    /**
     * @var bool Whether to treat the loaded project config as the source of truth, instead of the YAML files.
     * @since 3.5.13
     */
    public bool $invert = false;

    /**
     * @var bool Whether to pull values from the project config YAML files instead of the loaded config.
     * @since 4.1.0
     */
    public bool $external = false;

    /**
     * @var string|null A message describing the changes.
     * @see \craft\services\ProjectConfig::set()
     * @since 4.1.0
     */
    public ?string $message = null;

    /**
     * @var bool Whether the `dateModified` value should be updated
     * @see \craft\services\ProjectConfig::set()
     * @since 4.1.0
     */
    public bool $updateTimestamp = false;

    /**
     * @var bool Whether to export the external project config data, from the `config/project/` folder
     * @since 3.7.51
     */
    public $external = false;

    /**
     * @var bool Whether to overwrite an existing export file, if a specific file path is given.
     * @since 3.7.51
     */
    public $overwrite = false;

    /**
     * @var int Counter of the total paths that have been processed.
     */
    private int $_pathCount = 0;

    /**
     * @var array The config paths that are currently being processed.
     */
    private array $_processingPaths;

    /**
     * @var array The config paths that have finished being processed.
     */
    private array $_completedPaths = [];

    /**
     * @inheritdoc
     */
    public function options($actionID): array
    {
        $options = parent::options($actionID);

        switch ($actionID) {
            case 'apply':
            case 'sync':
                $options[] = 'force';
                break;
            case 'diff':
                $options[] = 'invert';
                break;
<<<<<<< HEAD
            case 'get':
                $options[] = 'external';
                break;
            case 'set':
                $options[] = 'message';
                $options[] = 'updateTimestamp';
                $options[] = 'force';
                break;
=======
            case 'export':
                $options[] = 'external';
                break;
>>>>>>> 7de2fcfb
        }

        return $options;
    }

    /**
     * Outputs a project config value.
     *
     * Example:
     * ```
     * php craft project-config/get system.edition
     * ```
     *
     * @param string $path The config item path
     * @return int
     * @since 4.1.0
     */
    public function actionGet(string $path): int
    {
        $projectConfig = Craft::$app->getProjectConfig();
        $value = $projectConfig->get($path, $this->external);
        $this->stdout(Yaml::dump($value));
        $this->stdout(PHP_EOL);
        return ExitCode::OK;
    }

    /**
     * Sets a project config value.
     *
     * Example:
     * ```
     * php craft project-config/set system.edition pro
     * ```
     *
     * @param string $path The config item path
     * @param string $value The config item value as a valid YAML string
     * @return int
     * @since 4.1.0
     */
    public function actionSet(string $path, string $value): int
    {
        try {
            $parsedValue = Yaml::parse($value);
        } catch (ParseException $e) {
            $this->stderr('Input value must be valid YAML.' . PHP_EOL, Console::FG_RED);
            return ExitCode::USAGE;
        }

        $projectConfig = Craft::$app->getProjectConfig();
        $projectConfig->set(
            $path,
            $parsedValue,
            $this->message,
            $this->updateTimestamp,
            $this->force,
        );

        $value = $projectConfig->get($path);
        $dumpedValue = Yaml::dump($value);
        $multiline = str_contains($dumpedValue, PHP_EOL);

        $this->stdout('Project config path ');
        $this->stdout($path, Console::FG_CYAN);
        $this->stdout(' has been ');
        if ($value === null) {
            $this->stdout('removed', Console::FG_BLUE);
        } else {
            $this->stdout('set to' . ($multiline ? ':' . PHP_EOL : ' '));
            $this->stdout($dumpedValue, Console::FG_BLUE);
        }
        $this->stdout(($multiline ? '' : '.') . PHP_EOL);

        return ExitCode::OK;
    }

    /**
     * Removes a project config value.
     *
     * Example:
     * ```
     * php craft project-config/set system.edition pro
     * ```
     *
     * @param string $path The config item path
     * @return int
     * @since 4.1.0
     */
    public function actionRemove(string $path): int
    {
        return $this->runAction('set', [$path, 'null']);
    }

    /**
     * Outputs a diff of the pending project config YAML changes.
     *
     * @return int
     * @since 3.5.6
     */
    public function actionDiff(): int
    {
        $diff = ProjectConfig::diff($this->invert);

        if ($diff === '') {
            $this->stdout('No pending project config YAML changes.' . PHP_EOL, Console::FG_GREEN);
            return ExitCode::OK;
        }

        if (!$this->isColorEnabled()) {
            $this->stdout($diff . PHP_EOL . PHP_EOL);
            return ExitCode::OK;
        }

        foreach (explode("\n", $diff) as $line) {
            $firstChar = $line[0] ?? '';
            switch ($firstChar) {
                case '-':
                    $this->stdout($line . PHP_EOL, Console::FG_RED);
                    break;
                case '+':
                    $this->stdout($line . PHP_EOL, Console::FG_GREEN);
                    break;
                default:
                    $this->stdout($line . PHP_EOL);
                    break;
            }
        }

        $this->stdout(PHP_EOL);
        return ExitCode::OK;
    }

    /**
     * Applies project config file changes.
     *
     * @return int
     */
    public function actionApply(): int
    {
        $updatesService = Craft::$app->getUpdates();

        if ($updatesService->getIsCraftUpdatePending() || $updatesService->getIsPluginUpdatePending()) {
            $this->stderr('Craft has pending migrations. Please run `craft migrate/all` first.' . PHP_EOL, Console::FG_RED);
            return ExitCode::UNSPECIFIED_ERROR;
        }

        $projectConfig = Craft::$app->getProjectConfig();

        $issues = [];
        if (!$projectConfig->getAreConfigSchemaVersionsCompatible($issues)) {
            $this->stderr("Your project config files were created for different versions of Craft and/or plugins than what’s currently installed." . PHP_EOL . PHP_EOL, Console::FG_YELLOW);

            foreach ($issues as $issue) {
                $this->stderr($issue['cause'], Console::FG_RED);
                $this->stderr(' is installed with schema version of ', Console::FG_YELLOW);
                $this->stderr($issue['existing'], Console::FG_RED);
                $this->stderr(' while ', Console::FG_YELLOW);
                $this->stderr($issue['incoming'], Console::FG_RED);
                $this->stderr(' was expected.' . PHP_EOL, Console::FG_YELLOW);
            }

            $this->stderr(PHP_EOL . 'Try running `composer install` from your terminal to resolve.' . PHP_EOL, Console::FG_YELLOW);
            return ExitCode::UNSPECIFIED_ERROR;
        }

        // Do we need to create a new config file?
        if (!$projectConfig->getDoesExternalConfigExist()) {
            $this->stdout("No project config files found. Generating them from internal config ... ", Console::FG_YELLOW);
            $projectConfig->regenerateExternalConfig();
        } else {
            // Any plugins need to be installed/uninstalled?
            $loadedConfigPlugins = array_keys($projectConfig->get(ProjectConfigService::PATH_PLUGINS) ?? []);
            $yamlPlugins = array_keys($projectConfig->get(ProjectConfigService::PATH_PLUGINS, true) ?? []);

            if (!$this->_installPlugins(array_diff($yamlPlugins, $loadedConfigPlugins))) {
                $this->stdout('Aborting config apply process' . PHP_EOL, Console::FG_RED);
                return ExitCode::UNSPECIFIED_ERROR;
            }

            $this->_uninstallPlugins(array_diff($loadedConfigPlugins, $yamlPlugins));

            $this->stdout('Applying changes from your project config files ...');

            try {
                $forceUpdate = $projectConfig->forceUpdate;
                $projectConfig->forceUpdate = $this->force;
                $this->_processingPaths = [];

                $projectConfig->on(ProjectConfigService::EVENT_ADD_ITEM, [$this, 'onStartProcessingItem'], ['label' => 'adding'], false);
                $projectConfig->on(ProjectConfigService::EVENT_ADD_ITEM, [$this, 'onFinishProcessingItem'], ['label' => 'adding'], true);
                $projectConfig->on(ProjectConfigService::EVENT_REMOVE_ITEM, [$this, 'onStartProcessingItem'], ['label' => 'removing'], false);
                $projectConfig->on(ProjectConfigService::EVENT_REMOVE_ITEM, [$this, 'onFinishProcessingItem'], ['label' => 'removing'], true);
                $projectConfig->on(ProjectConfigService::EVENT_UPDATE_ITEM, [$this, 'onStartProcessingItem'], ['label' => 'updating'], false);
                $projectConfig->on(ProjectConfigService::EVENT_UPDATE_ITEM, [$this, 'onFinishProcessingItem'], ['label' => 'updating'], true);

<<<<<<< HEAD
                $projectConfig->applyExternalChanges();
=======
                $projectConfig->applyYamlChanges();
                $projectConfig->saveModifiedConfigData();
>>>>>>> 7de2fcfb

                $projectConfig->forceUpdate = $forceUpdate;
            } catch (Throwable $e) {
                $this->stderr("\nerror: " . $e->getMessage() . PHP_EOL, Console::FG_RED);
                Craft::$app->getErrorHandler()->logException($e);
                return ExitCode::UNSPECIFIED_ERROR;
            }
        }

        $this->stdout("\nFinished applying changes\n", Console::FG_GREEN);

        $projectConfig->off(ProjectConfigService::EVENT_ADD_ITEM, [$this, 'onStartProcessingItem']);
        $projectConfig->off(ProjectConfigService::EVENT_ADD_ITEM, [$this, 'onFinishProcessingItem']);
        $projectConfig->off(ProjectConfigService::EVENT_REMOVE_ITEM, [$this, 'onStartProcessingItem']);
        $projectConfig->off(ProjectConfigService::EVENT_REMOVE_ITEM, [$this, 'onFinishProcessingItem']);
        $projectConfig->off(ProjectConfigService::EVENT_UPDATE_ITEM, [$this, 'onStartProcessingItem']);
        $projectConfig->off(ProjectConfigService::EVENT_UPDATE_ITEM, [$this, 'onFinishProcessingItem']);

        return ExitCode::OK;
    }

    /**
     * Called when a project config item has started getting processed.
     *
     * @param ConfigEvent $event
     * @since 3.6.10
     */
    public function onStartProcessingItem(ConfigEvent $event): void
    {
        if (isset($this->_processingPaths[$event->path]) || isset($this->_completedPaths[$event->path])) {
            return;
        }

        $this->stdout("\n");

        // Are we in the middle of processing another path(s)?
        $otherPaths = count($this->_processingPaths);
        if ($otherPaths !== 0) {
            $this->stdout(str_repeat('  ', $otherPaths));
        }

        $this->stdout("- {$event->data['label']} ");
        $this->stdout($event->path, Console::FG_CYAN);
        $this->stdout(' ... ');

        $this->_processingPaths[$event->path] = ++$this->_pathCount;
    }

    /**
     * Called when a project config item has finished getting processed.
     *
     * @param ConfigEvent $event
     * @since 3.6.10
     */
    public function onFinishProcessingItem(ConfigEvent $event): void
    {
        if (!isset($this->_processingPaths[$event->path])) {
            return;
        }

        // Have any other paths been processed since this one started?
        if ($this->_processingPaths[$event->path] !== $this->_pathCount) {
            $this->stdout("\n" . str_repeat('  ', count($this->_processingPaths) - 1) . '  ');
        }

        $this->stdout('done', Console::FG_GREEN);

        unset($this->_processingPaths[$event->path]);
        $this->_completedPaths[$event->path] = true;
    }

    /**
     * DEPRECATED. Use `project-config/apply` instead.
     *
     * @return int
     * @deprecated in 3.5.0. Use [[actionApply()]] instead.
     */
    public function actionSync(): int
    {
        $this->stderr('project-config/sync has been renamed to project-config/apply. Running that instead...' . PHP_EOL, Console::FG_RED);
        return $this->runAction('apply');
    }

    /**
     * Writes out the currently-loaded project config as YAML files to the `config/project/` folder, discarding any pending YAML changes.
     *
     * @return int
     * @since 3.5.13
     */
    public function actionWrite(): int
    {
        $this->stdout('Writing out project config files ... ');
        Craft::$app->getProjectConfig()->regenerateExternalConfig();
        $this->stdout('done' . PHP_EOL, Console::FG_GREEN);
        return ExitCode::OK;
    }

    /**
     * Rebuilds the project config.
     *
     * @return int
     * @since 3.1.20
     */
    public function actionRebuild(): int
    {
        $projectConfig = Craft::$app->getProjectConfig();

        if ($projectConfig->writeYamlAutomatically && !$projectConfig->getDoesExternalConfigExist()) {
            $this->stdout("No project config files found. Generating them from internal config ... ", Console::FG_YELLOW);
            $projectConfig->regenerateExternalConfig();
        }

        $this->stdout('Rebuilding the project config from the current state ... ', Console::FG_YELLOW);

        try {
            $projectConfig->rebuild();
        } catch (Throwable $e) {
            $this->stderr('error: ' . $e->getMessage() . PHP_EOL, Console::FG_RED);
            Craft::$app->getErrorHandler()->logException($e);
            return ExitCode::UNSPECIFIED_ERROR;
        }

        $this->stdout('done' . PHP_EOL, Console::FG_GREEN);
        return ExitCode::OK;
    }

    /**
     * Updates the `dateModified` value in `config/project/project.yaml`, attempting to resolve a Git conflict for it.
     *
     * @return int
     */
    public function actionTouch(): int
    {
        $time = time();
        ProjectConfig::touch($time);
        $this->stdout("The dateModified value in project.yaml is now set to $time." . PHP_EOL, Console::FG_GREEN);
        return ExitCode::OK;
    }

    /**
     * Exports the entire project config to a single file.
     *
     * @param string|null $path The path the project config should be exported to.
     * Can be any of the following:
     *
     * - A full file path
     * - A folder path (export will be saved in there with a dynamically-generated name)
     * - A filename (export will be saved in the working directory with the given name)
     * - Blank (export will be saved in the working directly with a dynamically-generated name)
     */
    public function actionExport(?string $path = null): int
    {
        if ($path !== null) {
            // Prefix with the working directory if a relative path or no path is given
            if (strpos($path, '.') === 0 || strpos(FileHelper::normalizePath($path, '/'), '/') === false) {
                $path = getcwd() . DIRECTORY_SEPARATOR . $path;
            }

            $path = FileHelper::normalizePath($path);
        } else {
            $path = getcwd();
        }

        if (is_dir($path)) {
            $i = 0;
            do {
                $testPath = $path . DIRECTORY_SEPARATOR . 'project-config-' . ($this->external ? 'external' : 'internal') . '--' . date('Y-m-d') . ($i ? "--$i" : '') . '.yaml';
                $i++;
            } while (file_exists($testPath));
            $path = $testPath;
        } elseif (is_file($path)) {
            if (!$this->overwrite) {
                if (!$this->interactive) {
                    $this->stderr("$path already exists. Retry with the --overwrite flag to overwrite it." . PHP_EOL, Console::FG_RED);
                    return ExitCode::UNSPECIFIED_ERROR;
                }
                if (!$this->confirm("$path already exists. Overwrite?")) {
                    $this->stdout('Aborting' . PHP_EOL);
                    return ExitCode::OK;
                }
            }
            unlink($path);
        }

        $this->stdout('Exporting the ' . ($this->external ? 'external' : 'loaded') . ' project config data ... ');

        $config = Craft::$app->getProjectConfig()->get(null, $this->external);
        $content = Yaml::dump(ProjectConfig::cleanupConfig($config), 20, 2);
        FileHelper::writeToFile($path, $content);

        $this->stdout("done\n", Console::FG_GREEN);
        $size = Craft::$app->getFormatter()->asShortSize(filesize($path));
        $this->stdout('Exported to: ');
        $this->stdout($path, Console::FG_CYAN);
        $this->stdout(" ($size)\n");
        return ExitCode::OK;
    }

    /**
     * Uninstalls plugins.
     *
     * @param string[] $handles
     */
    private function _uninstallPlugins(array $handles): void
    {
        $pluginsService = Craft::$app->getPlugins();

        foreach ($handles as $handle) {
            $this->stdout('Uninstalling plugin ', Console::FG_YELLOW);
            $this->stdout("\"$handle\"", Console::FG_CYAN);
            $this->stdout(' ... ', Console::FG_YELLOW);

            ob_start();
            $pluginsService->uninstallPlugin($handle, true);
            ob_end_clean();

            $this->stdout('done' . PHP_EOL, Console::FG_GREEN);
        }
    }

    /**
     * Installs plugins.
     *
     * @param string[] $handles
     * @return bool
     */
    private function _installPlugins(array $handles): bool
    {
        $pluginsService = Craft::$app->getPlugins();

        foreach ($handles as $handle) {
            $this->stdout('Installing plugin ', Console::FG_YELLOW);
            $this->stdout("\"$handle\"", Console::FG_CYAN);
            $this->stdout(' ... ', Console::FG_YELLOW);

            ob_start();

            try {
                $pluginsService->installPlugin($handle);
                ob_end_clean();
                $this->stdout('done' . PHP_EOL, Console::FG_GREEN);
            } catch (Throwable $e) {
                ob_end_clean();
                $this->stdout('error: ' . $e->getMessage() . PHP_EOL, Console::FG_RED);
                Craft::$app->getErrorHandler()->logException($e);
                return false;
            }
        }

        return true;
    }
}<|MERGE_RESOLUTION|>--- conflicted
+++ resolved
@@ -14,13 +14,9 @@
 use craft\helpers\FileHelper;
 use craft\helpers\ProjectConfig;
 use craft\services\ProjectConfig as ProjectConfigService;
-<<<<<<< HEAD
 use Symfony\Component\Yaml\Exception\ParseException;
 use Symfony\Component\Yaml\Yaml;
 use Throwable;
-=======
-use Symfony\Component\Yaml\Yaml;
->>>>>>> 7de2fcfb
 use yii\console\ExitCode;
 
 /**
@@ -63,14 +59,8 @@
     public bool $updateTimestamp = false;
 
     /**
-     * @var bool Whether to export the external project config data, from the `config/project/` folder
-     * @since 3.7.51
-     */
-    public $external = false;
-
-    /**
      * @var bool Whether to overwrite an existing export file, if a specific file path is given.
-     * @since 3.7.51
+     * @since 4.2.1
      */
     public $overwrite = false;
 
@@ -104,7 +94,6 @@
             case 'diff':
                 $options[] = 'invert';
                 break;
-<<<<<<< HEAD
             case 'get':
                 $options[] = 'external';
                 break;
@@ -113,11 +102,9 @@
                 $options[] = 'updateTimestamp';
                 $options[] = 'force';
                 break;
-=======
             case 'export':
                 $options[] = 'external';
                 break;
->>>>>>> 7de2fcfb
         }
 
         return $options;
@@ -312,12 +299,7 @@
                 $projectConfig->on(ProjectConfigService::EVENT_UPDATE_ITEM, [$this, 'onStartProcessingItem'], ['label' => 'updating'], false);
                 $projectConfig->on(ProjectConfigService::EVENT_UPDATE_ITEM, [$this, 'onFinishProcessingItem'], ['label' => 'updating'], true);
 
-<<<<<<< HEAD
                 $projectConfig->applyExternalChanges();
-=======
-                $projectConfig->applyYamlChanges();
-                $projectConfig->saveModifiedConfigData();
->>>>>>> 7de2fcfb
 
                 $projectConfig->forceUpdate = $forceUpdate;
             } catch (Throwable $e) {
