<?php
/**
 * @link https://craftcms.com/
 * @copyright Copyright (c) Pixel & Tonic, Inc.
 * @license https://craftcms.github.io/license/
 */

namespace craft\console\controllers;

use Composer\Util\Platform;
use Craft;
use craft\config\DbConfig;
use craft\console\Controller;
use craft\db\Connection;
use craft\db\Table;
use craft\errors\DbConnectException;
use craft\helpers\App;
use craft\helpers\ArrayHelper;
use craft\helpers\Console;
use craft\helpers\FileHelper;
use craft\helpers\StringHelper;
use craft\migrations\CreateDbCacheTable;
use craft\migrations\CreatePhpSessionTable;
use PDOException;
use Seld\CliPrompt\CliPrompt;
use Throwable;
use yii\base\InvalidConfigException;
use yii\console\ExitCode;
use yii\db\Exception as DbException;

/**
 * Craft CMS setup installer.
 *
 * @author Pixel & Tonic, Inc. <support@pixelandtonic.com>
 * @since 3.0.0
 */
class SetupController extends Controller
{
    /**
     * @var string|null The database driver to use. Either 'mysql' for MySQL or 'pgsql' for PostgreSQL.
     */
    public ?string $driver = null;
    /**
     * @var string|null The database server name or IP address. Usually 'localhost' or '127.0.0.1'.
     */
    public ?string $server = null;
    /**
     * @var int|null The database server port. Defaults to 3306 for MySQL and 5432 for PostgreSQL.
     */
<<<<<<< HEAD
    public ?int $port = 0;
    /**
     * @var string|null The database username to connect with.
     */
    public ?string $user = 'root';
=======
    public $port;
    /**
     * @var string|null The database username to connect with.
     */
    public $user;
>>>>>>> cee3fc7d
    /**
     * @var string|null The database password to connect with.
     */
    public ?string $password = null;
    /**
     * @var string|null The name of the database to select.
     */
    public ?string $database = null;
    /**
     * @var string|null The schema that Postgres is configured to use by default (PostgreSQL only).
     * @see https://www.postgresql.org/docs/8.2/static/ddl-schemas.html
     */
    public ?string $schema = null;
    /**
     * @var string|null The table prefix to add to all database tables. This can
     * be no more than 5 characters, and must be all lowercase.
     */
    public ?string $tablePrefix = null;

    /**
     * @var bool Whether existing environment variables should be used as the default values by the `db-creds` command.
     * @see _env()
     */
    private $_useEnvDefaults = true;

    /**
     * @inheritdoc
     */
    public function options($actionID): array
    {
        $options = parent::options($actionID);

        if ($actionID === 'db-creds' || $actionID === 'db') {
            $options[] = 'driver';
            $options[] = 'server';
            $options[] = 'port';
            $options[] = 'user';
            $options[] = 'password';
            $options[] = 'database';
            $options[] = 'schema';
            $options[] = 'tablePrefix';
        }

        return $options;
    }

    /**
     * Sets up all the things.
     *
     * @return int
     */
    public function actionIndex(): int
    {
        if (Craft::$app->id === 'CraftCMS' && !App::env('APP_ID')) {
            $this->run('app-id');
            $this->stdout(PHP_EOL);
        }

        if (!Craft::$app->getConfig()->getGeneral()->securityKey) {
            $this->run('security-key');
            $this->stdout(PHP_EOL);
        }

        if (!$this->interactive) {
            return ExitCode::OK;
        }

        $this->run('db-creds');

        if (Craft::$app->getIsInstalled(true)) {
            $this->stdout("It looks like Craft is already installed, so we're done here." . PHP_EOL, Console::FG_YELLOW);
            return ExitCode::OK;
        }

        if (!$this->confirm(PHP_EOL . 'Install Craft now?', true)) {
            $this->stdout("You can install Craft from a browser once you've set up a web server, or by running this command:" . PHP_EOL, Console::FG_YELLOW);
            $this->_outputCommand('install');
            return ExitCode::OK;
        }

        $this->stdout(PHP_EOL);
        return $this->run('install/craft');
    }

    /**
     * Called from the `post-create-project-cmd` Composer hook.
     *
     * @return int
     */
    public function actionWelcome(): int
    {
        $craft = <<<EOD

   ______ .______          ___       _______ .___________.
  /      ||   _  \        /   \     |   ____||           |
 |  ,----'|  |_)  |      /  ^  \    |  |__   `---|  |----`
 |  |     |      /      /  /_\  \   |   __|      |  |
 |  `----.|  |\  \----./  _____  \  |  |         |  |
  \______|| _| `._____/__/     \__\ |__|         |__|
 
     A       N   E   W       I   N   S   T   A   L   L
               ______ .___  ___.      _______.
              /      ||   \/   |     /       |
             |  ,----'|  \  /  |    |   (----`
             |  |     |  |\/|  |     \   \
             |  `----.|  |  |  | .----)   |
              \______||__|  |__| |_______/



EOD;
        $this->stdout(str_replace("\n", PHP_EOL, $craft), Console::FG_YELLOW);

        // Can't do anything interactive here (https://github.com/composer/composer/issues/3299)
        $this->run('app-id');
        $this->run('security-key');
        $this->stdout(PHP_EOL . 'Welcome to Craft CMS!' . PHP_EOL . PHP_EOL);

        if (!$this->interactive || !$this->confirm('Are you ready to begin the setup?')) {
            $this->stdout('Run the following command if you want to setup Craft from your terminal:' . PHP_EOL);
            $this->_outputCommand('setup');
            return ExitCode::OK;
        }

        return $this->run('index');
    }

    /**
     * Generates a new application ID and saves it in the `.env` file.
     *
     * @return int
     * @since 3.4.25
     */
    public function actionAppId(): int
    {
        $this->stdout('Generating an application ID ... ', Console::FG_YELLOW);
        $key = 'CraftCMS--' . StringHelper::UUID();
        if (!$this->_setEnvVar('APP_ID', $key)) {
            return ExitCode::UNSPECIFIED_ERROR;
        }
        $this->stdout("done ($key)" . PHP_EOL, Console::FG_YELLOW);
        return ExitCode::OK;
    }

    /**
     * Generates a new security key and saves it in the `.env` file.
     *
     * @return int
     */
    public function actionSecurityKey(): int
    {
        $this->stdout('Generating a security key ... ', Console::FG_YELLOW);
        $key = Craft::$app->getSecurity()->generateRandomString();
        if (!$this->_setEnvVar('SECURITY_KEY', $key)) {
            return ExitCode::UNSPECIFIED_ERROR;
        }

        Craft::$app->getConfig()->getGeneral()->securityKey = $key;
        $this->stdout("done ($key)" . PHP_EOL, Console::FG_YELLOW);
        return ExitCode::OK;
    }

    /**
     * Stores new DB connection settings to the `.env` file.
     *
     * @return int
     */
    public function actionDbCreds(): int
    {
        $badUserCredentials = false;

        top:

        // driver
        $envDriver = App::env('DB_DRIVER');
        $this->driver = $this->prompt('Which database driver are you using? (mysql or pgsql)', [
            'required' => true,
            'default' => $this->driver ?? $envDriver ?: 'mysql',
            'validator' => function (string $input) {
                return in_array($input, [Connection::DRIVER_MYSQL, Connection::DRIVER_PGSQL]);
            },
        ]);
        $this->_useEnvDefaults = !$envDriver || $envDriver === $this->driver;

        // server
        $this->server = $this->prompt('Database server name or IP address:', [
            'required' => true,
            'default' => $this->server ?? $this->_envDefault('DB_SERVER') ?? '127.0.0.1',
        ]);
        $this->server = strtolower($this->server);

        // port
        $this->port = (int)$this->prompt('Database port:', [
            'required' => true,
            'default' => $this->port ?? $this->_envDefault('DB_PORT') ?? ($this->driver === Connection::DRIVER_MYSQL ? 3306 : 5432),
            'validator' => function(string $input): bool {
                return is_numeric($input);
            },
        ]);

        userCredentials:

        // user & password
        $this->user = $this->prompt('Database username:', [
            'default' => $this->user ?? $this->_envDefault('DB_USER') ?? 'root',
        ]);

        if (!$this->password && $this->interactive) {
            $envPassword = App::env('DB_PASSWORD');
            if ($envPassword && $this->confirm('Use the password provided by $DB_PASSWORD?', true)) {
                $this->password = $envPassword;
            } else {
                $this->stdout('Database password: ');
                $this->password = CliPrompt::hiddenPrompt(true);
            }
        }

        if ($badUserCredentials) {
            $badUserCredentials = false;
            goto test;
        }

        // database
        if (!$this->interactive && !$this->database) {
            $this->stderr('The --database option must be set.' . PHP_EOL, Console::FG_RED);
            return ExitCode::USAGE;
        }
        $this->database = $this->prompt('Database name:', [
            'required' => true,
            'default' => $this->database ?? $this->_envDefault('DB_DATABASE') ?? null,
        ]);

        // tablePrefix
        $this->tablePrefix = $this->prompt('Database table prefix' . ($this->tablePrefix ? ' (type "none" for none)' : '') . ':', [
            'default' => $this->tablePrefix ?? $this->_envDefault('DB_TABLE_PREFIX') ?? null,
            'validator' => function(string $input): bool {
                if (strlen(StringHelper::ensureRight($input, '_')) > 6) {
                    $this->stderr('The table prefix must be 5 or less characters long.' . PHP_EOL, Console::FG_RED);
                    return false;
                }
                return true;
            },
        ]);
        if ($this->tablePrefix && $this->tablePrefix !== 'none') {
            $this->tablePrefix = StringHelper::ensureRight($this->tablePrefix, '_');
        } else {
            $this->tablePrefix = '';
        }

        // Test the DB connection
        $this->stdout('Testing database credentials ... ', Console::FG_YELLOW);

        test:

        /** @phpstan-ignore-next-line */
        if (!isset($dbConfig)) {
            try {
                $dbConfig = Craft::$app->getConfig()->getDb();
            } catch (InvalidConfigException $e) {
                $dbConfig = new DbConfig();
            }
        }

        $dbConfig->driver = $this->driver;
        $dbConfig->server = $this->server;
        $dbConfig->port = $this->port;
        $dbConfig->database = $this->database;
        $dbConfig->dsn = "$this->driver:host=$this->server;port=$this->port;dbname=$this->database;";
        $dbConfig->user = $this->user;
        $dbConfig->password = $this->password;
        $dbConfig->tablePrefix = $this->tablePrefix;

        $db = Craft::$app->getDb();
        $db->close();
        Craft::configure($db, ArrayHelper::without(App::dbConfig($dbConfig), 'class'));

        try {
            $db->open();
        } catch (DbConnectException $e) {
            // Error codes:
            // 7:    Name or service not known (server)
            // 7:    could not connect to server (port)
            // 7:    password authentication failed (username)
            // 7:    no password supplied (password)
            // 1045: Access denied for user (username, password)
            // 1049: Unknown database (database)
            // 2002: Connection timed out (server)
            /** @var PDOException $pdoException */
            $pdoException = $e->getPrevious()->getPrevious() ?? $e->getPrevious() ?? $e;
            $this->stderr('failed: ' . $pdoException->getMessage() . PHP_EOL, Console::FG_RED);

            // Test some common issues
            $message = $pdoException->getMessage();

            if ($this->server === 'localhost' && $message === 'SQLSTATE[HY000] [2002] No such file or directory') {
                // means the Unix socket doesn't exist - https://stackoverflow.com/a/22927341/1688568
                // try 127.0.0.1 instead...
                $this->stdout('Trying with 127.0.0.1 instead of localhost ... ', Console::FG_YELLOW);
                $this->server = '127.0.0.1';
                goto test;
            }

            if ($this->port === 3306 && $message === 'SQLSTATE[HY000] [2002] Connection refused') {
                // try 8889 instead (default MAMP port)...
                $this->stdout('Trying with port 8889 instead of 3306 ... ', Console::FG_YELLOW);
                $this->port = 8889;
                goto test;
            }

            if (
                strpos($message, 'Access denied for user') !== false ||
                strpos($message, 'no password supplied') !== false ||
                strpos($message, 'password authentication failed for user') !== false
            ) {
                $this->stdout('Try with a different username and/or password.' . PHP_EOL, Console::FG_YELLOW);
                $badUserCredentials = true;
                goto userCredentials;
            }

            if (!$this->interactive) {
                return ExitCode::UNSPECIFIED_ERROR;
            }

            goto top;
        }

        $this->stdout('success!' . PHP_EOL, Console::FG_GREEN);

        // Determine the default schema if Postgres
        if ($this->driver === Connection::DRIVER_PGSQL) {
            if ($dbConfig->setSchemaOnConnect) {
                $this->schema = $this->prompt('Database schema:', [
                    'required' => true,
                    'default' => $this->schema ?? App::env('DB_SCHEMA') ?: 'public',
                ]);
                $db->createCommand("SET search_path TO $this->schema;")->execute();
            } else if ($this->schema === null) {
                // Make sure that the DB is actually configured to use the provided schema by default
                $searchPath = $db->createCommand('SHOW search_path')->queryScalar();
                $defaultSchemas = array_map('trim', explode(',', $searchPath)) ?: ['public'];

                // Get the available schemas (h/t https://dba.stackexchange.com/a/40051/205387)
                try {
                    $allSchemas = $db->createCommand('SELECT schema_name FROM information_schema.schemata')->queryColumn();
                } catch (DbException $e) {
                    try {
                        $allSchemas = $db->createCommand('SELECT nspname FROM pg_catalog.pg_namespace')->queryColumn();
                    } catch (DbException $e) {
                        $allSchemas = null;
                    }
                }

                if ($allSchemas !== null) {
                    // Use the first default schema that actually exists
                    foreach ($defaultSchemas as $schema) {
                        // "$user" => username
                        if ($schema === '"$user"') {
                            $schema = $this->user;
                        }

                        if (in_array($schema, $allSchemas)) {
                            $this->schema = $schema;
                            break;
                        }
                    }
                } else {
                    // Use the first non-user schema
                    foreach ($defaultSchemas as $schema) {
                        if ($schema !== '"$user"') {
                            $this->schema = $schema;
                            break;
                        }
                    }
                }

                if ($this->schema === null) {
                    // Assume 'public'
                    $this->schema = 'public';
                }

                $this->stdout('Using default schema "' . $this->schema . '".' . PHP_EOL, Console::FG_YELLOW);
            }
        }

        $db->getSchema()->defaultSchema = $this->schema;
        Craft::$app->setIsInstalled(null);

        $this->stdout('Saving database credentials to your .env file ... ', Console::FG_YELLOW);

        // If there's a DB_DSN environment variable, go with that
        if (App::env('DB_DSN') !== false) {
            if (!$this->_setEnvVar('DB_DSN', $dbConfig->dsn)) {
                return ExitCode::UNSPECIFIED_ERROR;
            }
        } else if (
            !$this->_setEnvVar('DB_DRIVER', $this->driver) ||
            !$this->_setEnvVar('DB_SERVER', $this->server) ||
            !$this->_setEnvVar('DB_PORT', $this->port) ||
            !$this->_setEnvVar('DB_DATABASE', $this->database)
        ) {
            return ExitCode::UNSPECIFIED_ERROR;
        }

        if (
            !$this->_setEnvVar('DB_USER', $this->user) ||
            !$this->_setEnvVar('DB_PASSWORD', $this->password) ||
            !$this->_setEnvVar('DB_SCHEMA', $this->schema) ||
            !$this->_setEnvVar('DB_TABLE_PREFIX', $this->tablePrefix)
        ) {
            return ExitCode::UNSPECIFIED_ERROR;
        }

        $this->stdout('done' . PHP_EOL, Console::FG_YELLOW);
        return ExitCode::OK;
    }

    /**
     * Alias for setup/db-creds.
     *
     * @return int
     */
    public function actionDb(): int
    {
        return $this->actionDbCreds();
    }

    /**
     * Creates a database table for storing PHP session information.
     *
     * @return int
     * @since 3.4.0
     */
    public function actionPhpSessionTable(): int
    {
        if (Craft::$app->getDb()->tableExists(Table::PHPSESSIONS)) {
            $this->stdout('The `phpsessions` table already exists.' . PHP_EOL . PHP_EOL, Console::FG_YELLOW);
            return ExitCode::OK;
        }

        $migration = new CreatePhpSessionTable();
        if ($migration->up() === false) {
            $this->stderr('An error occurred while creating the `phpsessions` table.' . PHP_EOL . PHP_EOL, Console::FG_RED);
            return ExitCode::UNSPECIFIED_ERROR;
        }

        $this->stdout('The `phpsessions` table was created successfully.' . PHP_EOL . PHP_EOL, Console::FG_GREEN);
        return ExitCode::OK;
    }

    /**
     * Creates a database table for storing DB caches.
     *
     * @return int
     * @since 3.4.14
     */
    public function actionDbCacheTable(): int
    {
        if (Craft::$app->getDb()->tableExists(Table::CACHE)) {
            $this->stdout('The `cache` table already exists.' . PHP_EOL . PHP_EOL, Console::FG_YELLOW);
            return ExitCode::OK;
        }

        $migration = new CreateDbCacheTable();
        if ($migration->up() === false) {
            $this->stderr('An error occurred while creating the `cache` table.' . PHP_EOL . PHP_EOL, Console::FG_RED);
            return ExitCode::UNSPECIFIED_ERROR;
        }

        $this->stdout('The `cache` table was created successfully.' . PHP_EOL . PHP_EOL, Console::FG_GREEN);
        return ExitCode::OK;
    }

    /**
     * Outputs a terminal command.
     *
     * @param string $command
     */
    private function _outputCommand(string $command): void
    {
        $script = FileHelper::normalizePath($this->request->getScriptFile());
        if (!Platform::isWindows() && ($home = App::env('HOME')) !== false) {
            $home = FileHelper::normalizePath($home);
            if (strpos($script, $home . DIRECTORY_SEPARATOR) === 0) {
                $script = '~' . substr($script, strlen($home));
            }
        }
        $this->stdout(PHP_EOL . '    php ' . $script . ' ' . $command . PHP_EOL . PHP_EOL);
    }

    /**
     * Sets an environment variable value in the project’s `.env` file.
     *
     * @param $name
     * @param $value
     * @return bool
     */
    private function _setEnvVar($name, $value): bool
    {
        $configService = Craft::$app->getConfig();
        $path = $configService->getDotEnvPath();

        if (!file_exists($path)) {
            if ($this->confirm(PHP_EOL . "A .env file doesn't exist at $path. Would you like to create one?", true)) {
                try {
                    FileHelper::writeToFile($path, '');
                } catch (Throwable $e) {
                    $this->stderr("Unable to create $path: {$e->getMessage()}" . PHP_EOL, Console::FG_RED);
                    return false;
                }

                $this->stdout("$path created. Note you still need to set up PHP dotenv for its values to take effect." . PHP_EOL, Console::FG_YELLOW);
            } else {
                $this->stdout(PHP_EOL . 'Action aborted.' . PHP_EOL, Console::FG_YELLOW);
                return false;
            }
        }

        try {
            $configService->setDotEnvVar($name, $value);
        } catch (Throwable $e) {
            $this->stderr("Unable to set $name on $path: {$e->getMessage()}" . PHP_EOL, Console::FG_RED);
            return false;
        }

        return true;
    }

    /**
     * Returns an environment variable value, if we are using them for defaults.
     * @param string $name
     * @return string|null
     */
    private function _envDefault(string $name): ?string
    {
        return $this->_useEnvDefaults ? (App::env($name) ?: null) : null;
    }
}<|MERGE_RESOLUTION|>--- conflicted
+++ resolved
@@ -47,19 +47,11 @@
     /**
      * @var int|null The database server port. Defaults to 3306 for MySQL and 5432 for PostgreSQL.
      */
-<<<<<<< HEAD
-    public ?int $port = 0;
+    public ?int $port = null;
     /**
      * @var string|null The database username to connect with.
      */
-    public ?string $user = 'root';
-=======
-    public $port;
-    /**
-     * @var string|null The database username to connect with.
-     */
-    public $user;
->>>>>>> cee3fc7d
+    public ?string $user = null;
     /**
      * @var string|null The database password to connect with.
      */
