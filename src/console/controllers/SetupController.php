<?php
/**
 * @link https://craftcms.com/
 * @copyright Copyright (c) Pixel & Tonic, Inc.
 * @license https://craftcms.github.io/license/
 */

namespace craft\console\controllers;

use Craft;
use craft\config\DbConfig;
use craft\console\Controller;
use craft\db\Connection;
use craft\db\Table;
use craft\errors\DbConnectException;
use craft\helpers\App;
use craft\helpers\ArrayHelper;
use craft\helpers\Console;
use craft\helpers\FileHelper;
use craft\helpers\StringHelper;
use craft\migrations\CreateDbCacheTable;
use craft\migrations\CreatePhpSessionTable;
use m150207_210500_i18n_init;
use PDOException;
use Seld\CliPrompt\CliPrompt;
use Symfony\Component\Process\Process;
use Throwable;
use yii\base\InvalidConfigException;
use yii\console\ExitCode;
use yii\db\Exception as DbException;

/**
 * Craft CMS setup installer.
 *
 * @author Pixel & Tonic, Inc. <support@pixelandtonic.com>
 * @since 3.0.0
 */
class SetupController extends Controller
{
    /**
     * @var string|null The database driver to use. Either `'mysql'` for MySQL or `'pgsql'` for PostgreSQL.
     */
    public ?string $driver = null;
    /**
     * @var string|null The database server name or IP address. Usually `'localhost'` or `'127.0.0.1'`.
     */
    public ?string $server = null;
    /**
     * @var int|null The database server port. Defaults to 3306 for MySQL and 5432 for PostgreSQL.
     */
    public ?int $port = null;
    /**
     * @var string|null The database username to connect with.
     */
    public ?string $user = null;
    /**
     * @var string|null The database password to connect with.
     */
    public ?string $password = null;
    /**
     * @var string|null The name of the database to select.
     */
    public ?string $database = null;
    /**
     * @var string|null The schema that Postgres is configured to use by default (PostgreSQL only).
     * @see https://www.postgresql.org/docs/8.2/static/ddl-schemas.html
     */
    public ?string $schema = null;
    /**
     * @var string|null The table prefix to add to all database tables. This can
     * be no more than 5 characters, and must be all lowercase.
     */
    public ?string $tablePrefix = null;

    /**
     * @var bool Whether existing environment variables should be used as the default values by the `db-creds` command.
     * @see _env()
     */
    private bool $_useEnvDefaults = true;

    /**
     * @inheritdoc
     */
    public function options($actionID): array
    {
        $options = parent::options($actionID);

        if ($actionID === 'db-creds' || $actionID === 'db') {
            $options[] = 'driver';
            $options[] = 'server';
            $options[] = 'port';
            $options[] = 'user';
            $options[] = 'password';
            $options[] = 'database';
            $options[] = 'schema';
            $options[] = 'tablePrefix';
        }

        return $options;
    }

    /**
     * Sets up all the things.
     *
     * This is an interactive wrapper for the `setup/app-id`, `setup/security-key`, `setup/db-creds`,
     * and `install` commands, each of which support being run non-interactively.
     *
     * @return int
     */
    public function actionIndex(): int
    {
        $this->run('keys');

        if (!$this->interactive) {
            return ExitCode::OK;
        }

        $this->run('db-creds');

        if (Craft::$app->getIsInstalled(true)) {
            $this->stdout("It looks like Craft is already installed, so we're done here." . PHP_EOL, Console::FG_YELLOW);
            return ExitCode::OK;
        }

        if (!$this->confirm(PHP_EOL . 'Install Craft now?', true)) {
            $this->stdout("You can install Craft from a browser once you've set up a web server, or by running this command:" . PHP_EOL, Console::FG_YELLOW);
            $this->_outputCommand('install');
            return ExitCode::OK;
        }

        $this->stdout(PHP_EOL);
        return $this->run('install/craft');
    }

    /**
     * Called from the `post-create-project-cmd` Composer hook.
     *
     * @return int
     */
    public function actionWelcome(): int
    {
        $craft = <<<EOD

   ______ .______          ___       _______ .___________.
  /      ||   _  \        /   \     |   ____||           |
 |  ,----'|  |_)  |      /  ^  \    |  |__   `---|  |----`
 |  |     |      /      /  /_\  \   |   __|      |  |
 |  `----.|  |\  \----./  _____  \  |  |         |  |
  \______|| _| `._____/__/     \__\ |__|         |__|
 
     A       N   E   W       I   N   S   T   A   L   L
               ______ .___  ___.      _______.
              /      ||   \/   |     /       |
             |  ,----'|  \  /  |    |   (----`
             |  |     |  |\/|  |     \   \
             |  `----.|  |  |  | .----)   |
              \______||__|  |__| |_______/



EOD;
        $this->stdout(str_replace("\n", PHP_EOL, $craft), Console::FG_YELLOW);

        // Can't do anything interactive here (https://github.com/composer/composer/issues/3299)
        $this->run('keys');
        $this->stdout(PHP_EOL . 'Welcome to Craft CMS!' . PHP_EOL . PHP_EOL);

        if (!$this->interactive || !$this->confirm('Are you ready to begin the setup?')) {
            $this->stdout('Run the following command if you want to setup Craft from your terminal:' . PHP_EOL);
            $this->_outputCommand('setup');
            return ExitCode::OK;
        }

        return $this->run('index');
    }

    /**
     * Generates an application ID and security key (if they don’t exist), and saves them in the `.env` file.
     *
     * @return int
     * @since 4.2.7
     */
    public function actionKeys(): int
    {
        $didSomething = false;

        if ((!Craft::$app->id || Craft::$app->id === 'CraftCMS') && !App::env('CRAFT_APP_ID')) {
            $this->run('app-id');
            $didSomething = true;
        }

        if (!Craft::$app->getConfig()->getGeneral()->securityKey) {
            $this->run('security-key');
            $didSomething = true;
        }

        if ($didSomething) {
            $this->stdout(PHP_EOL);
        }

        return ExitCode::OK;
    }

    /**
     * Generates a new application ID and saves it in the `.env` file.
     *
     * @return int
     * @since 3.4.25
     */
    public function actionAppId(): int
    {
        $this->stdout('Generating an application ID ... ', Console::FG_YELLOW);
        $key = 'CraftCMS--' . StringHelper::UUID();
        if (!$this->_setEnvVar('CRAFT_APP_ID', $key)) {
            return ExitCode::UNSPECIFIED_ERROR;
        }
        $this->stdout("done ($key)" . PHP_EOL, Console::FG_YELLOW);
        return ExitCode::OK;
    }

    /**
     * Generates a new security key and saves it in the `.env` file.
     *
     * @return int
     */
    public function actionSecurityKey(): int
    {
        $this->stdout('Generating a security key ... ', Console::FG_YELLOW);
        $key = Craft::$app->getSecurity()->generateRandomString();
        if (!$this->_setEnvVar('CRAFT_SECURITY_KEY', $key)) {
            return ExitCode::UNSPECIFIED_ERROR;
        }

        Craft::$app->getConfig()->getGeneral()->securityKey = $key;
        $this->stdout("done ($key)" . PHP_EOL, Console::FG_YELLOW);
        return ExitCode::OK;
    }

    /**
     * Stores new DB connection settings to the `.env` file.
     *
     * @return int
     */
    public function actionDbCreds(): int
    {
        $badUserCredentials = false;

        top:

        // driver
        $envDriver = App::env('CRAFT_DB_DRIVER');
        $this->driver = $this->prompt('Which database driver are you using? (mysql or pgsql)', [
            'required' => true,
            'default' => $this->driver ?? $envDriver ?: 'mysql',
            'validator' => function(string $input) {
                return in_array($input, [Connection::DRIVER_MYSQL, Connection::DRIVER_PGSQL]);
            },
        ]);
        $this->_useEnvDefaults = !$envDriver || $envDriver === $this->driver;

        // server
        $this->server = $this->prompt('Database server name or IP address:', [
            'required' => true,
            'default' => $this->server ?? $this->_envDefault('CRAFT_DB_SERVER') ?? '127.0.0.1',
        ]);
        $this->server = strtolower($this->server);

        // port
        $this->port = (int)$this->prompt('Database port:', [
            'required' => true,
            'default' => $this->port ?? $this->_envDefault('CRAFT_DB_PORT') ?? ($this->driver === Connection::DRIVER_MYSQL ? 3306 : 5432),
            'validator' => function(string $input): bool {
                return is_numeric($input);
            },
        ]);

        userCredentials:

        // user & password
        $this->user = $this->prompt('Database username:', [
            'default' => $this->user ?? $this->_envDefault('CRAFT_DB_USER') ?? 'root',
        ]);

        if (!$this->password && $this->interactive) {
            $envPassword = App::env('CRAFT_DB_PASSWORD');
            if ($envPassword && $this->confirm('Use the password provided by $CRAFT_DB_PASSWORD?', true)) {
                $this->password = $envPassword;
            } else {
                $this->stdout('Database password: ');
                $this->password = CliPrompt::hiddenPrompt(true);
            }
        }

        /** @phpstan-ignore-next-line */
        if ($badUserCredentials) {
            $badUserCredentials = false;
            goto test;
        }

        // database
        if (!$this->interactive && !$this->database) {
            $this->stderr('The --database option must be set.' . PHP_EOL, Console::FG_RED);
            return ExitCode::USAGE;
        }
        $this->database = $this->prompt('Database name:', [
            'required' => true,
            'default' => $this->database ?? $this->_envDefault('CRAFT_DB_DATABASE') ?? null,
        ]);

        // tablePrefix
        $this->tablePrefix = $this->prompt('Database table prefix' . ($this->tablePrefix ? ' (type "none" for none)' : '') . ':', [
            'default' => $this->tablePrefix ?? $this->_envDefault('CRAFT_DB_TABLE_PREFIX') ?? null,
            'validator' => function(string $input): bool {
                if (strlen(StringHelper::ensureRight($input, '_')) > 6) {
                    $this->stderr('The table prefix must be 5 or less characters long.' . PHP_EOL, Console::FG_RED);
                    return false;
                }
                return true;
            },
        ]);
        if ($this->tablePrefix && $this->tablePrefix !== 'none') {
            $this->tablePrefix = StringHelper::ensureRight($this->tablePrefix, '_');
        } else {
            $this->tablePrefix = '';
        }

        // Test the DB connection
        $this->stdout('Testing database credentials ... ', Console::FG_YELLOW);

        test:

        /** @phpstan-ignore-next-line */
        if (!isset($dbConfig)) {
            try {
                $dbConfig = Craft::$app->getConfig()->getDb();
            } catch (InvalidConfigException) {
                $dbConfig = new DbConfig();
            }
        }

        $dbConfig->driver = $this->driver;
        $dbConfig->server = $this->server;
        $dbConfig->port = $this->port;
        $dbConfig->database = $this->database;
        $dbConfig->dsn = "$this->driver:host=$this->server;port=$this->port;dbname=$this->database;";
        $dbConfig->user = $this->user;
        $dbConfig->password = $this->password;
        $dbConfig->tablePrefix = $this->tablePrefix;

        $db = Craft::$app->getDb();
        $db->close();
        Craft::configure($db, ArrayHelper::without(App::dbConfig($dbConfig), 'class'));

        try {
            $db->open();
        } catch (DbConnectException $e) {
            // Error codes:
            // 7:    Name or service not known (server)
            // 7:    could not connect to server (port)
            // 7:    password authentication failed (username)
            // 7:    no password supplied (password)
            // 1045: Access denied for user (username, password)
            // 1049: Unknown database (database)
            // 2002: Connection timed out (server)
            /** @var PDOException $pdoException */
            $pdoException = $e->getPrevious()->getPrevious() ?? $e->getPrevious() ?? $e;
            $this->stderr('failed: ' . $pdoException->getMessage() . PHP_EOL, Console::FG_RED);

            // Test some common issues
            $message = $pdoException->getMessage();

            if ($this->server === 'localhost' && $message === 'SQLSTATE[HY000] [2002] No such file or directory') {
                // means the Unix socket doesn't exist - https://stackoverflow.com/a/22927341/1688568
                // try 127.0.0.1 instead...
                $this->stdout('Trying with 127.0.0.1 instead of localhost ... ', Console::FG_YELLOW);
                $this->server = '127.0.0.1';
                goto test;
            }

            if ($this->port === 3306 && $message === 'SQLSTATE[HY000] [2002] Connection refused') {
                // try 8889 instead (default MAMP port)...
                $this->stdout('Trying with port 8889 instead of 3306 ... ', Console::FG_YELLOW);
                $this->port = 8889;
                goto test;
            }

            if (
                str_contains($message, 'Access denied for user') ||
                str_contains($message, 'no password supplied') ||
                str_contains($message, 'password authentication failed for user')
            ) {
                $this->stdout('Try with a different username and/or password.' . PHP_EOL, Console::FG_YELLOW);
                $badUserCredentials = true;
                goto userCredentials;
            }

            if (!$this->interactive) {
                return ExitCode::UNSPECIFIED_ERROR;
            }

            goto top;
        }

        $this->stdout('success!' . PHP_EOL, Console::FG_GREEN);

        // Determine the default schema if Postgres
        if ($this->driver === Connection::DRIVER_PGSQL) {
            if ($dbConfig->setSchemaOnConnect) {
                $this->schema = $this->prompt('Database schema:', [
                    'required' => true,
                    'default' => $this->schema ?? App::env('CRAFT_DB_SCHEMA') ?? 'public',
                ]);
                $db->createCommand("SET search_path TO $this->schema;")->execute();
            } elseif ($this->schema === null) {
                // Make sure that the DB is actually configured to use the provided schema by default
                $searchPath = $db->createCommand('SHOW search_path')->queryScalar();
                $defaultSchemas = ArrayHelper::filterEmptyStringsFromArray(array_map('trim', explode(',', $searchPath))) ?: ['public'];

                // Get the available schemas (h/t https://dba.stackexchange.com/a/40051/205387)
                try {
                    $allSchemas = $db->createCommand('SELECT schema_name FROM information_schema.schemata')->queryColumn();
                } catch (DbException) {
                    try {
                        $allSchemas = $db->createCommand('SELECT nspname FROM pg_catalog.pg_namespace')->queryColumn();
                    } catch (DbException) {
                        $allSchemas = null;
                    }
                }

                if ($allSchemas !== null) {
                    // Use the first default schema that actually exists
                    foreach ($defaultSchemas as $schema) {
                        // "$user" => username
                        if ($schema === '"$user"') {
                            $schema = $this->user;
                        }

                        if (in_array($schema, $allSchemas)) {
                            $this->schema = $schema;
                            break;
                        }
                    }
                } else {
                    // Use the first non-user schema
                    foreach ($defaultSchemas as $schema) {
                        if ($schema !== '"$user"') {
                            $this->schema = $schema;
                            break;
                        }
                    }
                }

                if ($this->schema === null) {
                    // Assume 'public'
                    $this->schema = 'public';
                }

                $this->stdout('Using default schema "' . $this->schema . '".' . PHP_EOL, Console::FG_YELLOW);
            }
        }

        $db->getSchema()->defaultSchema = $this->schema;
        Craft::$app->setIsInstalled(null);

        $this->stdout('Saving database credentials to your .env file ... ', Console::FG_YELLOW);

        // If there's a DB_DSN environment variable, go with that
        if (App::env('CRAFT_DB_DSN') !== null) {
            if (!$this->_setEnvVar('CRAFT_DB_DSN', $dbConfig->dsn)) {
                return ExitCode::UNSPECIFIED_ERROR;
            }
        } elseif (
            !$this->_setEnvVar('CRAFT_DB_DRIVER', $this->driver) ||
            !$this->_setEnvVar('CRAFT_DB_SERVER', $this->server) ||
            !$this->_setEnvVar('CRAFT_DB_PORT', $this->port) ||
            !$this->_setEnvVar('CRAFT_DB_DATABASE', $this->database)
        ) {
            return ExitCode::UNSPECIFIED_ERROR;
        }

        if (
            !$this->_setEnvVar('CRAFT_DB_USER', $this->user) ||
            !$this->_setEnvVar('CRAFT_DB_PASSWORD', $this->password) ||
            !$this->_setEnvVar('CRAFT_DB_SCHEMA', $this->schema) ||
            !$this->_setEnvVar('CRAFT_DB_TABLE_PREFIX', $this->tablePrefix)
        ) {
            return ExitCode::UNSPECIFIED_ERROR;
        }

        $this->stdout('done' . PHP_EOL, Console::FG_YELLOW);
        return ExitCode::OK;
    }

    /**
     * Alias for setup/db-creds.
     *
     * @return int
     */
    public function actionDb(): int
    {
        return $this->actionDbCreds();
    }

    /**
     * Creates a database table for storing PHP session information.
     *
     * @return int
     * @since 3.4.0
     */
    public function actionPhpSessionTable(): int
    {
        if (Craft::$app->getDb()->tableExists(Table::PHPSESSIONS)) {
            $this->stdout("The `phpsessions` table already exists.\n", Console::FG_YELLOW);
            return ExitCode::OK;
        }

        $migration = new CreatePhpSessionTable();
        if ($migration->up() === false) {
            $this->stderr("An error occurred while creating the `phpsessions` table.\n", Console::FG_RED);
            return ExitCode::UNSPECIFIED_ERROR;
        }

        $this->stdout("The `phpsessions` table was created successfully.\n", Console::FG_GREEN);
        return ExitCode::OK;
    }

    /**
     * Creates database tables for storing message translations. (EXPERIMENTAL!)
     *
     * @return int
     * @since 4.5.0
     */
    public function actionMessageTables(): int
    {
        $db = Craft::$app->getDb();
        if ($db->tableExists('{{%source_message}}')) {
            $this->stdout("The `source_message` table already exists.\n", Console::FG_YELLOW);
            return ExitCode::OK;
        }
        if ($db->tableExists('{{%message}}')) {
            $this->stdout("The `message` table already exists.\n", Console::FG_YELLOW);
            return ExitCode::OK;
        }

        require Craft::getAlias('@vendor/yiisoft/yii2/i18n/migrations/m150207_210500_i18n_init.php');
        /** @phpstan-ignore-next-line */
        $migration = new m150207_210500_i18n_init();
        /** @phpstan-ignore-next-line */
        if ($migration->up() === false) {
            $this->stderr("An error occurred while creating the `source_message` and `message` tables.\n", Console::FG_RED);
            return ExitCode::UNSPECIFIED_ERROR;
        }

        $this->stdout("The `source_message` and `message` tables were created successfully.\n", Console::FG_GREEN);
        return ExitCode::OK;
    }

    /**
     * Creates a database table for storing DB caches.
     *
     * @return int
     * @since 3.4.14
     */
    public function actionDbCacheTable(): int
    {
        if (Craft::$app->getDb()->tableExists(Table::CACHE)) {
            $this->stdout('The `cache` table already exists.' . PHP_EOL . PHP_EOL, Console::FG_YELLOW);
            return ExitCode::OK;
        }

        $migration = new CreateDbCacheTable();
        if ($migration->up() === false) {
            $this->stderr('An error occurred while creating the `cache` table.' . PHP_EOL . PHP_EOL, Console::FG_RED);
            return ExitCode::UNSPECIFIED_ERROR;
        }

        $this->stdout('The `cache` table was created successfully.' . PHP_EOL . PHP_EOL, Console::FG_GREEN);
        return ExitCode::OK;
    }

    /**
     * Prepares the Craft install to be deployed to Craft Cloud.
     *
     * @return int
     * @since 4.5.0
     */
    public function actionCloud(): int
    {
        if (!$this->interactive) {
            $this->stderr("The setup/cloud command must be run interactively.\n");
            return ExitCode::UNSPECIFIED_ERROR;
        }

        $moduleInstalled = class_exists('craft\cloud\Module');
        $message = $this->markdownToAnsi(sprintf('%s the `craftcms/cloud` extension …',
            $moduleInstalled ? 'Updating' : 'Installing',
        ));
        $this->stdout(" → $message\n\n");

        Craft::$app->getComposer()->install([
<<<<<<< HEAD
            'craftcms/cloud' => '^1.0.0',
        ], function($type, $buffer) {
            if ($type === Process::ERR) {
                $this->stderr($buffer);
            } else {
                $this->stdout($buffer);
            }
        });
=======
            'craftcms/cloud' => '*',
        ], $io);
>>>>>>> 8112d103

        $message = sprintf('Extension %s', $moduleInstalled ? 'updated' : 'installed');
        $this->stdout("\n ✓ $message\n" . PHP_EOL . PHP_EOL, Console::FG_GREEN);

        $message = $this->markdownToAnsi('Running `cloud/setup` …');
        $this->stdout(" → $message\n\n");

        try {
            $script = $this->request->getScriptFile();
        } catch (InvalidConfigException $e) {
            $this->stdout('Error determining the `craft` executable: ' . $e->getMessage() . PHP_EOL, Console::FG_RED);
            return ExitCode::UNSPECIFIED_ERROR;
        }

        $process = new Process([
            App::phpExecutable() ?? 'php',
            $script,
            'cloud/setup',
        ]);
        $process->setTty(true);
        $process->setTimeout(null);
        $process->mustRun();

        $this->stdout("\n ✓ The install is now prepared for Craft Cloud\n", Console::FG_GREEN);

        return ExitCode::OK;
    }

    /**
     * Outputs a terminal command.
     *
     * @param string $command
     */
    private function _outputCommand(string $command): void
    {
        $script = FileHelper::normalizePath($this->request->getScriptFile());
        if (!App::isWindows() && ($home = App::env('HOME')) !== null) {
            $home = FileHelper::normalizePath($home);
            if (str_starts_with($script, $home . DIRECTORY_SEPARATOR)) {
                $script = '~' . substr($script, strlen($home));
            }
        }
        $this->stdout(PHP_EOL . '    php ' . $script . ' ' . $command . PHP_EOL . PHP_EOL);
    }

    /**
     * Sets an environment variable value in the project’s `.env` file.
     *
     * @param string $name
     * @param mixed $value
     * @return bool
     */
    private function _setEnvVar(string $name, mixed $value): bool
    {
        $configService = Craft::$app->getConfig();
        $path = $configService->getDotEnvPath();

        if (!file_exists($path)) {
            if (!$this->interactive || $this->confirm(PHP_EOL . "A .env file doesn't exist at $path. Would you like to create one?", true)) {
                try {
                    FileHelper::writeToFile($path, '');
                } catch (Throwable $e) {
                    $this->stderr("Unable to create $path: {$e->getMessage()}" . PHP_EOL, Console::FG_RED);
                    return false;
                }

                $this->stdout("$path created. Note you still need to set up PHP dotenv for its values to take effect." . PHP_EOL, Console::FG_YELLOW);
            } else {
                $this->stdout(PHP_EOL . 'Action aborted.' . PHP_EOL, Console::FG_YELLOW);
                return false;
            }
        }

        try {
            $configService->setDotEnvVar($name, $value ?? '');
        } catch (Throwable $e) {
            $this->stderr("Unable to set $name on $path: {$e->getMessage()}" . PHP_EOL, Console::FG_RED);
            return false;
        }

        return true;
    }

    /**
     * Returns an environment variable value, if we are using them for defaults.
     *
     * @param string $name
     * @return string|null
     */
    private function _envDefault(string $name): ?string
    {
        return $this->_useEnvDefaults ? App::env($name) : null;
    }
}<|MERGE_RESOLUTION|>--- conflicted
+++ resolved
@@ -598,8 +598,7 @@
         $this->stdout(" → $message\n\n");
 
         Craft::$app->getComposer()->install([
-<<<<<<< HEAD
-            'craftcms/cloud' => '^1.0.0',
+            'craftcms/cloud' => '*',
         ], function($type, $buffer) {
             if ($type === Process::ERR) {
                 $this->stderr($buffer);
@@ -607,10 +606,6 @@
                 $this->stdout($buffer);
             }
         });
-=======
-            'craftcms/cloud' => '*',
-        ], $io);
->>>>>>> 8112d103
 
         $message = sprintf('Extension %s', $moduleInstalled ? 'updated' : 'installed');
         $this->stdout("\n ✓ $message\n" . PHP_EOL . PHP_EOL, Console::FG_GREEN);
