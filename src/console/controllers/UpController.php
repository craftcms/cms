--- conflicted
+++ resolved
@@ -52,13 +52,9 @@
     public function actionIndex(): int
     {
         try {
-<<<<<<< HEAD
             $projectConfig = Craft::$app->getProjectConfig();
-            $pendingChanges = $projectConfig->areChangesPending(force: true);
             $writeYamlAutomatically = $projectConfig->writeYamlAutomatically;
 
-=======
->>>>>>> 8e1b1746
             // Craft + plugin migrations
             $res = $this->run('migrate/all', [
                 'noContent' => true,
