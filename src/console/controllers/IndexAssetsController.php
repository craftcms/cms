<?php
/**
 * @link https://craftcms.com/
 * @copyright Copyright (c) Pixel & Tonic, Inc.
 * @license https://craftcms.github.io/license/
 */

namespace craft\console\controllers;

use Craft;

use craft\base\Volume;
use craft\base\VolumeInterface;
use yii\console\ExitCode;
use yii\helpers\Console;
use yii\console\Controller;

/**
 * Re-indexes assets in volumes.
 *
 * @author Pixel & Tonic, Inc. <support@pixelandtonic.com>
 * @since 3.1.2
 */
class IndexAssetsController extends Controller
{
    /**
     * @inheritdoc
     */
    public $defaultAction = 'one';

    /**
     * @var bool Whether remote-stored images should be locally cached in the process.
     */
    public $cacheRemoteImages = false;

    /**
     * @inheritdoc
     */
    public function options($actionID)
    {
        $options = parent::options($actionID);
        $options[] = 'cacheRemoteImages';
        return $options;
    }

    /**
     * Re-indexes assets across all volumes.
     *
     * @return int
     */
    public function actionAll(): int
    {
        $volumes = Craft::$app->getVolumes()->getAllVolumes();

        if (empty($volumes)) {
            $this->stdout('No volumes exist.' . PHP_EOL, Console::FG_YELLOW);
            return ExitCode::OK;
        }

        return $this->_indexAssets($volumes);
    }

    /**
     * Re-indexes assets from the given volume handle ($startAt = 0).
     *
     * @param string $handle The handle of the volume to index
     * @param int $startAt
     * @return int
     */
    public function actionOne($handle, $startAt = 0)
    {
        $path = '';

        if (strpos($handle, '/') !== false) {
            $parts = explode('/', $handle);
            $handle = array_shift($parts);
            $path = implode('/', $parts);
        }

        $volume = Craft::$app->getVolumes()->getVolumeByHandle($handle);

        if (!$volume) {
            $this->stdout('No volume exists with the handle “' . $handle . '”.', Console::FG_RED);
            return ExitCode::UNSPECIFIED_ERROR;
        }

<<<<<<< HEAD
        return $this->_indexAssets([$volume], $startAt);
=======
        return $this->_indexAssets([$volume], $path);
>>>>>>> 962fa513
    }

    /**
     * Indexes the assets in the given volumes.
     *
     * @param VolumeInterface[] $volumes
<<<<<<< HEAD
     * @param int $startAt
     * @return int
     */
    private function _indexAssets(array $volumes, int $startAt = 0): int
=======
     * @param string $path the subfolder path
     * @return int
     */
    private function _indexAssets(array $volumes, string $path = ''): int
>>>>>>> 962fa513
    {
        $assetIndexer = Craft::$app->getAssetIndexer();
        $session = $assetIndexer->getIndexingSessionId();

        $this->stdout(PHP_EOL);

        foreach ($volumes as $volume) {
            /** @var Volume $volume */
            $this->stdout('Indexing assets in ', Console::FG_YELLOW);
            $this->stdout($volume->name, Console::FG_CYAN);
            $this->stdout(' ...' . PHP_EOL, Console::FG_YELLOW);
            $fileList = array_filter($assetIndexer->getIndexListOnVolume($volume, $path),
                function ($entry) {
                    return $entry['type'] !== 'dir';
                }
            );

            $startAt = (is_numeric($startAt) && $startAt < count($fileList)) ? (int)$startAt : 0;

            $index = 0;
            foreach ($fileList as $item) {
                $count = $index;
                $this->stdout('    > #' . $count . ': ');
                $this->stdout($item['path'], Console::FG_CYAN);
                $this->stdout(' ... ');
                if ($index++ < $startAt) {
                    $this->stdout('skipped' . PHP_EOL, Console::FG_YELLOW);
                    continue;
                }
                try {
                    $assetIndexer->indexFile($volume, $item['path'], $session, $this->cacheRemoteImages);
                } catch (\Throwable $e) {
                    $this->stdout('error: ' . $e->getMessage() . PHP_EOL . PHP_EOL, Console::FG_RED);
                    Craft::$app->getErrorHandler()->logException($e);
                    return ExitCode::UNSPECIFIED_ERROR;
                }

                $this->stdout('done' . PHP_EOL, Console::FG_GREEN);
            }

            $this->stdout('Done indexing assets in ', Console::FG_GREEN);
            $this->stdout($volume->name, Console::FG_CYAN);
            $this->stdout('.' . PHP_EOL . PHP_EOL, Console::FG_GREEN);
        }

        return ExitCode::OK;
    }
}<|MERGE_RESOLUTION|>--- conflicted
+++ resolved
@@ -84,28 +84,18 @@
             return ExitCode::UNSPECIFIED_ERROR;
         }
 
-<<<<<<< HEAD
-        return $this->_indexAssets([$volume], $startAt);
-=======
-        return $this->_indexAssets([$volume], $path);
->>>>>>> 962fa513
+        return $this->_indexAssets([$volume], $path, $startAt);
     }
 
     /**
      * Indexes the assets in the given volumes.
      *
      * @param VolumeInterface[] $volumes
-<<<<<<< HEAD
+     * @param string $path the subfolder path
      * @param int $startAt
      * @return int
      */
-    private function _indexAssets(array $volumes, int $startAt = 0): int
-=======
-     * @param string $path the subfolder path
-     * @return int
-     */
-    private function _indexAssets(array $volumes, string $path = ''): int
->>>>>>> 962fa513
+    private function _indexAssets(array $volumes, string $path = '', $startAt = 0): int
     {
         $assetIndexer = Craft::$app->getAssetIndexer();
         $session = $assetIndexer->getIndexingSessionId();
