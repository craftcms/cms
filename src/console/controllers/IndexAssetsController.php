<?php
/**
 * @link https://craftcms.com/
 * @copyright Copyright (c) Pixel & Tonic, Inc.
 * @license https://craftcms.github.io/license/
 */

namespace craft\console\controllers;

use Craft;
use craft\base\VolumeInterface;
use craft\console\Controller;
use craft\db\Table;
use craft\errors\AssetDisallowedExtensionException;
use craft\errors\AssetNotIndexableException;
use craft\errors\MissingAssetException;
use craft\errors\MissingVolumeFolderException;
<<<<<<< HEAD
use craft\errors\VolumeException;
=======
>>>>>>> 407f08fc
use craft\errors\VolumeObjectNotFoundException;
use craft\helpers\Db;
use craft\models\VolumeListing;
use yii\console\ExitCode;
use yii\db\Exception;
use yii\helpers\Console;

/**
 * Allows you to re-index assets in volumes.
 *
 * @author Pixel & Tonic, Inc. <support@pixelandtonic.com>
 * @since 3.1.2
 */
class IndexAssetsController extends Controller
{
    /**
     * @inheritdoc
     */
    public $defaultAction = 'one';

    /**
     * @var bool Whether remote-stored images should be locally cached in the process.
     */
    public $cacheRemoteImages = false;

    /**
     * @var bool Whether to auto-create new asset records when missing.
     */
    public $createMissingAssets = true;

    /**
     * @var bool Whether to delete all the asset records that have their files missing.
     */
    public $deleteMissingAssets = false;

    /**
     * @inheritdoc
     */
    public function options($actionID)
    {
        $options = parent::options($actionID);
        $options[] = 'cacheRemoteImages';
        $options[] = 'createMissingAssets';
        $options[] = 'deleteMissingAssets';
        return $options;
    }

    /**
     * Re-indexes assets across all volumes.
     *
     * @return int
     */
    public function actionAll(): int
    {
        $volumes = Craft::$app->getVolumes()->getAllVolumes();

        if (empty($volumes)) {
            $this->stdout('No volumes exist.' . PHP_EOL, Console::FG_YELLOW);
            return ExitCode::OK;
        }

        return $this->_indexAssets($volumes);
    }

    /**
     * Re-indexes assets from the given volume handle ($startAt = 0).
     *
     * @param string $handle The handle of the volume to index.
     * It is also possible to provide a volume sub-path to index, e.g. `./craft index-assets/one volume-handle/path/to/folder`.
     * @param int $startAt
     * @return int
     * @since 3.1.4
     */
    public function actionOne($handle, $startAt = 0): int
    {
        $path = '';

        if (strpos($handle, '/') !== false) {
            $parts = explode('/', $handle);
            $handle = array_shift($parts);
            $path = implode('/', $parts);
        }

        $volume = Craft::$app->getVolumes()->getVolumeByHandle($handle);

        if (!$volume) {
            $this->stderr("No volume exists with the handle “{$handle}”." . PHP_EOL, Console::FG_RED);
            return ExitCode::UNSPECIFIED_ERROR;
        }

        return $this->_indexAssets([$volume], $path, $startAt);
    }

    /**
     * Removes all CLI indexing sessions.
     *
     * @return int
     * @since 4.0.0
     */
    public function actionCleanup(): int
    {
        $total = Craft::$app->getAssetIndexer()->removeCliIndexingSessions();

        $this->stdout('Removed ' . $total . ' CLI indexing session' . ($total !== 1 ? 's' : '') . PHP_EOL, Console::FG_GREEN);

        return ExitCode::OK;
    }

    /**
     * Indexes the assets in the given volumes.
     *
     * @param VolumeInterface[] $volumes
     * @param string $path the subfolder path
     * @param int $startAt
     * @return int
     * @throws MissingAssetException
     * @throws VolumeObjectNotFoundException
     * @throws Exception
     */
    private function _indexAssets(array $volumes, string $path = '', $startAt = 0): int
    {
        $assetIndexer = Craft::$app->getAssetIndexer();
        $assetService = Craft::$app->getAssets();

        $this->stdout(PHP_EOL);

        $session = $assetIndexer->createIndexingSession($volumes, $this->cacheRemoteImages, true);

        foreach ($volumes as $volume) {
            $this->stdout('Indexing assets in ', Console::FG_YELLOW);
            $this->stdout($volume->name, Console::FG_CYAN);
            $this->stdout(' ...' . PHP_EOL, Console::FG_YELLOW);
            $fileList = $assetIndexer->getIndexListOnVolume($volume, $path);

            $startAt = is_numeric($startAt) ? (int)$startAt : 0;

            $index = 0;
            /** @var MissingAssetException[] $missingRecords */
            $missingRecords = [];
            $missingRecordsByFilename = [];

            /** @var VolumeListing $item */
            foreach ($fileList as $item) {
                $count = $index;
                $this->stdout('    > #' . $count . ': ');
                $this->stdout($item->getUri() . ($item->getIsDir() ? '/' : ''), Console::FG_CYAN);
                $this->stdout(' ... ');
                if ($index++ < $startAt) {
                    $this->stdout('skipped' . PHP_EOL, Console::FG_YELLOW);
                    continue;
                }

                try {
                    if ($item->getIsDir()) {
                        $assetIndexer->indexFolderByListing($item, $session->id, $this->createMissingAssets);
                    } else {
                        $assetIndexer->indexFileByListing($item, $session->id, $this->cacheRemoteImages, $this->createMissingAssets);
                    }
                } catch (MissingAssetException $e) {
                    $this->stdout('missing' . PHP_EOL, Console::FG_YELLOW);
                    $missingRecords[] = $e;
                    $missingRecordsByFilename[$e->filename][] = $e;
                    continue;
                } catch (MissingVolumeFolderException $e) {
                    $this->stdout('missing' . PHP_EOL, Console::FG_YELLOW);
                    $missingRecords[] = $e;
                    continue;
                } catch (AssetDisallowedExtensionException | AssetNotIndexableException $e) {
                    $this->stdout('skipped: ' . $e->getMessage() . PHP_EOL, Console::FG_YELLOW);
                    continue;
                } catch (\Throwable $e) {
                    $this->stdout('error: ' . $e->getMessage() . PHP_EOL . PHP_EOL, Console::FG_RED);
                    Craft::$app->getErrorHandler()->logException($e);
                    return ExitCode::UNSPECIFIED_ERROR;
                }

                $this->stdout('done' . PHP_EOL, Console::FG_GREEN);
            }

            $this->stdout('Done indexing assets in ', Console::FG_GREEN);
            $this->stdout($volume->name, Console::FG_CYAN);
            $this->stdout('.' . PHP_EOL . PHP_EOL, Console::FG_GREEN);

            if (!$this->createMissingAssets && !empty($missingRecords)) {
                $totalMissing = count($missingRecords);
                $this->stdout(($totalMissing === 1 ? 'One record is missing:' : "{$totalMissing} records are missing:") . PHP_EOL, Console::FG_YELLOW);
                foreach ($missingRecords as $e) {
                    $this->stdout("- {$e->volume->name}/{$e->indexEntry->uri}" . ($e instanceof MissingVolumeFolderException ? '/' : '') . PHP_EOL);
                }
                $this->stdout(PHP_EOL);
            }
        }

        // Manually close the indexing session.
        $session->actionRequired = true;
        $missingEntries = $assetIndexer->getMissingEntriesForSession($session);
        $missingFiles = $missingEntries['files'];
        $missingFolders = $missingEntries['folders'];

        $maybes = false;

        if (!empty($missingFiles)) {
            $totalMissing = count($missingFiles);
            $this->stdout(($totalMissing === 1 ? 'One recorded asset is missing its file:' : "{$totalMissing} recorded assets are missing their files:") . PHP_EOL, Console::FG_YELLOW);
            foreach ($missingFiles as $assetId => $filePath) {
                $this->stdout("- {$filePath} ({$assetId})");
                $filename = basename($filePath);
                if (isset($missingRecordsByFilename[$filename])) {
                    $maybes = true;
                    $maybePaths = [];
                    foreach ($missingRecordsByFilename[$filename] as $e) {
                        /** @var MissingAssetException $e */
                        $maybePaths[] = "{$e->volume->name}/{$e->indexEntry->uri}";
                    }
                    $this->stdout(' (maybe ' . implode(', ', $maybePaths) . ')');
                }
                $this->stdout(PHP_EOL);
            }
            $this->stdout(PHP_EOL);
        }

        $remainingMissingFiles = $missingFiles;

        if ($maybes && $this->confirm('Fix asset locations?')) {
            foreach ($missingFiles as $assetId => $filePath) {
                unset($remainingMissingFiles[$assetId]);
                $filename = basename($filePath);
                if (isset($missingRecordsByFilename[$filename])) {
                    $e = $this->_chooseMissingRecord($filePath, $missingRecordsByFilename[$filename]);
                    if (!$e) {
                        $this->stdout("Skipping asset {$assetId}" . PHP_EOL);
                        continue;
                    }
                    $this->stdout("Relocating asset {$assetId} to {$e->volume->name}/{$e->indexEntry->uri} ... ");
                    Db::update(Table::ASSETS, [
                        'volumeId' => $e->volume->id,
                        'folderId' => $e->folder->id,
                    ], [
                        'id' => $assetId,
                    ]);
                    $this->stdout('reindexing ... ');
                    $assetIndexer->indexFileByEntry($e->indexEntry, $this->cacheRemoteImages, false);
                    $this->stdout('done' . PHP_EOL, Console::FG_GREEN);
                }
            }

            $this->stdout('Done fixing asset locations.' . PHP_EOL . PHP_EOL, Console::FG_GREEN);
        }

        if (!empty($remainingMissingFiles) && $this->deleteMissingAssets) {
            $assetIds = array_keys($remainingMissingFiles);
            $totalMissingFiles = count($remainingMissingFiles);
            $this->stdout('Deleting the' . ($totalMissingFiles > 1 ? ' ' . $totalMissingFiles : '') . ' missing asset record' . ($totalMissingFiles > 1 ? 's' : '') . ' ... ');

            Craft::$app->getAssetTransforms()->deleteTransformIndexDataByAssetIds($assetIds);
            Db::delete(Table::ASSETS, [
                'id' => $assetIds,
            ]);

            $this->stdout('done' . PHP_EOL, Console::FG_GREEN);
        }

        if (!empty($missingFolders) && $this->deleteMissingAssets) {
            $totalMissingFolders = count($missingFolders);
            $this->stdout('Deleting the' . ($totalMissingFolders > 1 ? ' ' . $totalMissingFolders : '') . ' missing folder record' . ($totalMissingFolders > 1 ? 's' : '') . ' ... ');

            Craft::$app->getAssets()->deleteFoldersByIds(array_keys($missingFolders), false);

            $this->stdout('done' . PHP_EOL, Console::FG_GREEN);
        }

        $assetIndexer->stopIndexingSession($session);

        return ExitCode::OK;
    }

    /**
     * @param string $path
     * @param MissingAssetException[] $missingRecords
     * @return MissingAssetException|null
     */
    private function _chooseMissingRecord(string $path, array $missingRecords)
    {
        if (count($missingRecords) === 1) {
            // Only one asset with the same name. Probably safe to just go with that.
            return $missingRecords[0];
        }

        $this->stdout('What is the new location for ');
        $this->stdout($path, Console::FG_CYAN);
        $this->stdout('? (leave blank to skip)' . PHP_EOL);

        foreach ($missingRecords as $i => $e) {
            $this->stdout($i + 1 . ') ', Console::FG_CYAN);
            $this->stdout("{$e->volume->name}/{$e->indexEntry->uri}" . PHP_EOL);
        }

        $selection = $this->prompt('>', [
            'validator' => function($input) use ($missingRecords) {
                return !$input || (is_numeric($input) && isset($missingRecords[$input - 1]));
            }
        ]);

        return $selection ? $missingRecords[$selection - 1] : null;
    }
}<|MERGE_RESOLUTION|>--- conflicted
+++ resolved
@@ -15,10 +15,6 @@
 use craft\errors\AssetNotIndexableException;
 use craft\errors\MissingAssetException;
 use craft\errors\MissingVolumeFolderException;
-<<<<<<< HEAD
-use craft\errors\VolumeException;
-=======
->>>>>>> 407f08fc
 use craft\errors\VolumeObjectNotFoundException;
 use craft\helpers\Db;
 use craft\models\VolumeListing;
@@ -319,7 +315,7 @@
         $selection = $this->prompt('>', [
             'validator' => function($input) use ($missingRecords) {
                 return !$input || (is_numeric($input) && isset($missingRecords[$input - 1]));
-            }
+            },
         ]);
 
         return $selection ? $missingRecords[$selection - 1] : null;
