--- conflicted
+++ resolved
@@ -14,10 +14,7 @@
 use craft\helpers\DateTimeHelper;
 use craft\helpers\Gql;
 use craft\models\GqlSchema;
-<<<<<<< HEAD
-=======
 use craft\models\GqlToken;
->>>>>>> 6056cfb6
 use GraphQL\Utils\SchemaPrinter;
 use yii\base\Exception;
 use yii\base\InvalidArgumentException;
@@ -36,21 +33,15 @@
     public const GQL_SCHEMA_EXTENSION = ".graphql";
 
     /**
-<<<<<<< HEAD
+     * @var string|null The GraphQL schema UUID.
+     * @since 3.7.15
+     */
+    public ?string $schema = null;
+
+    /**
      * @var string|null The token to look up to determine the appropriate GraphQL schema.
      */
     public ?string $token = null;
-=======
-     * @var string|null The GraphQL schema UUID.
-     * @since 3.7.15
-     */
-    public $schema;
-
-    /**
-     * @var string|null The token to look up to determine the appropriate GraphQL schema.
-     */
-    public $token;
->>>>>>> 6056cfb6
 
     /**
      * @var bool Whether full schema should be printed or dumped.
@@ -58,16 +49,16 @@
     public bool $fullSchema = false;
 
     /**
-     * @var string The schema name
-     * @since 3.7.15
-     */
-    public $name;
-
-    /**
-     * @var string Expiry date
-     * @since 3.7.15
-     */
-    public $expiry;
+     * @var string|null The schema name
+     * @since 3.7.15
+     */
+    public ?string $name = null;
+
+    /**
+     * @var string|null Expiry date
+     * @since 3.7.15
+     */
+    public ?string $expiry = null;
 
     /**
      * @inheritdoc
@@ -164,9 +155,6 @@
     }
 
     /**
-<<<<<<< HEAD
-     * @return GqlSchema|null
-=======
      * Creates a new authorization token for a schema.
      *
      * @param string $schemaUid The schema UUID
@@ -192,7 +180,7 @@
             ]);
         $token->accessToken = Craft::$app->getSecurity()->generateRandomString(32);
 
-        if ($this->expiry !== null) {
+        if (isset($this->expiry)) {
             $token->expiryDate = DateTimeHelper::toDateTime($this->expiry);
             if (!$token->expiryDate) {
                 $this->stderr("Invalid expiry date: $this->expiry" . PHP_EOL, Console::FG_RED);
@@ -223,8 +211,7 @@
     }
 
     /**
-     * @return \craft\models\GqlSchema|null
->>>>>>> 6056cfb6
+     * @return GqlSchema|null
      * @throws BadRequestHttpException
      * @throws Exception
      */
@@ -237,7 +224,7 @@
         $gqlService = Craft::$app->getGql();
 
         // Was a specific UID passed?
-        if ($this->schema !== null) {
+        if (isset($this->schema)) {
             $schema = $gqlService->getSchemaByUid($this->schema);
             if ($schema === null) {
                 $this->stderr("Invalid schema UUID: $this->schema" . PHP_EOL, Console::FG_RED);
