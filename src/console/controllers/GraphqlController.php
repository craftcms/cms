<?php
/**
 * @link https://craftcms.com/
 * @copyright Copyright (c) Pixel & Tonic, Inc.
 * @license https://craftcms.github.io/license/
 */

namespace craft\console\controllers;

use Craft;
use craft\console\Controller;
use craft\errors\GqlException;
use craft\helpers\Console;
use craft\helpers\Gql;
use craft\models\GqlSchema;
use GraphQL\Utils\SchemaPrinter;
use yii\base\InvalidArgumentException;
use yii\console\ExitCode;
use yii\helpers\Inflector;
use yii\web\BadRequestHttpException;

/**
 * Allows you to manage GraphQL schemas.
 *
 * @author Pixel & Tonic, Inc. <support@pixelandtonic.com>
 * @since 3.3.2
 */
class GraphqlController extends Controller
{
    const GQL_SCHEMA_EXTENSION = ".graphql";

    /**
<<<<<<< HEAD
     * @var string|null The token to look up to determine the appropriate GraphQL schema
=======
     * @var string The token to look up to determine the appropriate GraphQL schema.
>>>>>>> 4c99bae6
     */
    public ?string $token = null;

    /**
     * @var bool Whether full schema should be printed or dumped.
     */
    public bool $fullSchema = false;

    /**
     * @inheritdoc
     */
    public function options($actionID): array
    {
        $options = parent::options($actionID);
        $options[] = 'token';
        $options[] = 'fullSchema';

        return $options;
    }

    /**
     * Prints a given GraphQL schema.
     *
     * @return int
     */
    public function actionPrintSchema(): int
    {
        $gqlService = Craft::$app->getGql();
        $schema = $this->getGqlSchema();

        if (!$schema) {
            return ExitCode::UNSPECIFIED_ERROR;
        }

        $schemaDef = $gqlService->getSchemaDef($schema, true);

        // Output the schema
        echo SchemaPrinter::doPrint($schemaDef);

        return ExitCode::OK;
    }

    /**
     * Dumps a given GraphQL schema to a file.
     *
     * @return int
     */
    public function actionDumpSchema(): int
    {
        $gqlService = Craft::$app->getGql();
        $schema = $this->getGqlSchema();

        if (!$schema) {
            return ExitCode::UNSPECIFIED_ERROR;
        }

        $schemaDef = $gqlService->getSchemaDef($schema, true);
        // Output the schema
        $filename = Inflector::slug($schema->name, '_') . self::GQL_SCHEMA_EXTENSION;
        $schemaDump = SchemaPrinter::doPrint($schemaDef);
        $this->stdout("Dumping GraphQL schema to {$filename} ... ", Console::FG_YELLOW);
        file_put_contents($filename, $schemaDump);
        $this->stdout('done' . PHP_EOL, Console::FG_GREEN);

        return ExitCode::OK;
    }

    /**
     * @return GqlSchema|null
     * @throws BadRequestHttpException
     * @throws \yii\base\Exception
     */
    protected function getGqlSchema(): ?GqlSchema
    {
        if ($this->fullSchema) {
            return Gql::createFullAccessSchema();
        }

        $gqlService = Craft::$app->getGql();
        $token = null;

        // First try to get the token from the passed in token
        if (isset($this->token)) {
            try {
                $token = $gqlService->getTokenByAccessToken($this->token);
            } catch (InvalidArgumentException $e) {
                $this->stderr("Invalid authorization token: {$this->token}" . PHP_EOL, Console::FG_RED);
                return null;
            }

            $schema = $token->getSchema();

            if (!$schema) {
                $this->stderr("No schema selected for token: {$this->token}" . PHP_EOL, Console::FG_RED);
                return null;
            }

            return $schema;
        }

        // Next look up the active token
        try {
            return $gqlService->getActiveSchema();
        } catch (GqlException $exception) {
            // Well, go for the public token then.
            $schema = $gqlService->getPublicSchema();

            if (!$schema) {
                $this->stderr('No public schema exists, and one can’t be created because allowAdminChanges is disabled.' .
                    PHP_EOL, Console::FG_RED);
                return null;
            }

            return $schema;
        }
    }
}<|MERGE_RESOLUTION|>--- conflicted
+++ resolved
@@ -30,11 +30,7 @@
     const GQL_SCHEMA_EXTENSION = ".graphql";
 
     /**
-<<<<<<< HEAD
-     * @var string|null The token to look up to determine the appropriate GraphQL schema
-=======
-     * @var string The token to look up to determine the appropriate GraphQL schema.
->>>>>>> 4c99bae6
+     * @var string|null The token to look up to determine the appropriate GraphQL schema.
      */
     public ?string $token = null;
 
