<?php
/**
 * @link https://craftcms.com/
 * @copyright Copyright (c) Pixel & Tonic, Inc.
 * @license https://craftcms.github.io/license/
 */

namespace craft\console\controllers;

use Craft;
use craft\base\ElementInterface;
use craft\console\Controller;
use craft\elements\Asset;
use craft\elements\Category;
use craft\elements\db\ElementQuery;
use craft\elements\db\ElementQueryInterface;
use craft\elements\Entry;
use craft\elements\MatrixBlock;
use craft\elements\Tag;
use craft\elements\User;
use craft\events\BatchElementActionEvent;
use craft\helpers\ElementHelper;
use craft\helpers\Queue;
use craft\helpers\StringHelper;
use craft\queue\jobs\ResaveElements;
use craft\services\Elements;
use yii\console\ExitCode;
use yii\helpers\Console;

/**
 * Allows you to bulk-save elements.
 *
 * See [Bulk-Resaving Elements](https://craftcms.com/knowledge-base/bulk-resaving-elements) for examples.
 *
 * @author Pixel & Tonic, Inc. <support@pixelandtonic.com>
 * @since 3.1.15
 */
class ResaveController extends Controller
{
    /**
     * Returns [[to]] normalized to a callable.
     *
     * @param string|null $to
     * @return callable
     * @since 3.7.56
     * @internal
     */
    public static function normalizeTo(?string $to): callable
    {
        // empty
        if ($to === ':empty:') {
            return function() {
                return null;
            };
        }

        // object template
        if (StringHelper::startsWith($to, '=')) {
            $template = substr($to, 1);
            $view = Craft::$app->getView();
            return function(ElementInterface $element) use ($template, $view) {
                return $view->renderObjectTemplate($template, $element);
            };
        }

        // PHP arrow function
        if (preg_match('/^fn\s*\(\s*\$(\w+)\s*\)\s*=>\s*(.+)/', $to, $match)) {
            $var = $match[1];
            $php = sprintf('return %s;', StringHelper::removeLeft(rtrim($match[2], ';'), 'return '));
            return function(ElementInterface $element) use ($var, $php) {
                $$var = $element;
                return eval($php);
            };
        }

        // attribute name
        return static function(ElementInterface $element) use ($to) {
            return $element->{$to};
        };
    }

    /**
     * @var bool Whether the elements should be resaved via a queue job.
     * @since 3.7.0
     */
    public bool $queue = false;

    /**
     * @var bool Whether to resave element drafts.
     * @since 3.6.5
     */
    public bool $drafts = false;

    /**
     * @var bool Whether to resave provisional element drafts.
     * @since 3.7.0
     */
    public bool $provisionalDrafts = false;

    /**
     * @var bool Whether to resave element revisions.
     * @since 3.7.35
     */
    public bool $revisions = false;

    /**
     * @var int|string|null The ID(s) of the elements to resave.
     */
    public string|int|null $elementId = null;

    /**
     * @var string|null The UUID(s) of the elements to resave.
     */
    public ?string $uid = null;

    /**
     * @var string|null The site handle to save elements from.
     */
    public ?string $site = null;

    /**
     * @var string The status(es) of elements to resave. Can be set to multiple comma-separated statuses.
     */
    public string $status = 'any';

    /**
     * @var int|null The number of elements to skip.
     */
    public ?int $offset = null;

    /**
     * @var int|null The number of elements to resave.
     */
    public ?int $limit = null;

    /**
     * @var bool Whether to update the search indexes for the resaved elements.
     */
    public bool $updateSearchIndex = false;

    /**
     * @var bool Whether to update the `dateUpdated` timestamp for the elements.
     * @since 4.2.4
     */
    public bool $touch = false;

    /**
     * @var string|null The group handle(s) to save categories/tags/users from. Can be set to multiple comma-separated groups.
     */
    public ?string $group = null;

    /**
     * @var string|null The section handle(s) to save entries from. Can be set to multiple comma-separated sections.
     */
    public ?string $section = null;

    /**
     * @var string|null The type handle(s) of the elements to resave.
     * @since 3.1.16
     */
    public ?string $type = null;

    /**
     * @var string|null The volume handle(s) to save assets from. Can be set to multiple comma-separated volumes.
     */
    public ?string $volume = null;

    /**
     * @var string|null The field handle to save Matrix blocks for.
     */
    public ?string $field = null;

    /**
     * @var string|null An attribute name that should be set for each of the elements. The value will be determined by --to.
     * @since 3.7.29
     */
    public ?string $set = null;

    /**
     * @var string|null The value that should be set on the --set attribute.
     *
     * The following value types are supported:
     * - An attribute name: `--to myCustomField`
     * - An object template: `--to "={myCustomField|lower}"`
     * - A raw value: `--to "=foo bar"`
     * - A PHP arrow function: `--to "fn(\\$element) => \\$element->callSomething()"`
     * - An empty value: `--to :empty:`
     *
     * @since 3.7.29
     */
    public ?string $to = null;

    /**
     * @var bool Whether the `--set` attribute should only be set if it doesn’t have a value.
     * @since 3.7.29
     */
    public bool $ifEmpty = false;

    /**
     * @inheritdoc
     */
    public function options($actionID): array
    {
        $options = parent::options($actionID);
        $options[] = 'queue';
        $options[] = 'elementId';
        $options[] = 'uid';
        $options[] = 'site';
        $options[] = 'status';
        $options[] = 'offset';
        $options[] = 'limit';
        $options[] = 'updateSearchIndex';
        $options[] = 'touch';

        switch ($actionID) {
            case 'assets':
                $options[] = 'volume';
                break;
            case 'tags':
            case 'users':
            case 'categories':
                $options[] = 'group';
                break;
            case 'entries':
                $options[] = 'section';
                $options[] = 'type';
                $options[] = 'drafts';
                $options[] = 'provisionalDrafts';
                $options[] = 'revisions';
                break;
            case 'matrix-blocks':
                $options[] = 'field';
                $options[] = 'type';
                break;
        }

        $options[] = 'set';
        $options[] = 'to';
        $options[] = 'ifEmpty';

        return $options;
    }

    /**
     * @inheritdoc
     */
    public function beforeAction($action): bool
    {
        if (!parent::beforeAction($action)) {
            return false;
        }

        if (isset($this->set) && !isset($this->to)) {
            $this->stderr('--to is required when using --set.' . PHP_EOL, Console::FG_RED);
            return false;
        }

        return true;
    }

    /**
     * Re-saves assets.
     *
     * @return int
     */
    public function actionAssets(): int
    {
        $criteria = [];
        if (isset($this->volume)) {
            $criteria['volume'] = explode(',', $this->volume);
        }
        return $this->resaveElements(Asset::class, $criteria);
    }

    /**
     * Re-saves categories.
     *
     * @return int
     */
    public function actionCategories(): int
    {
        $criteria = [];
        if (isset($this->group)) {
            $criteria['group'] = explode(',', $this->group);
        }
        return $this->resaveElements(Category::class, $criteria);
    }

    /**
     * Re-saves entries.
     *
     * @return int
     */
    public function actionEntries(): int
    {
        $criteria = [];
        if (isset($this->section)) {
            $criteria['section'] = explode(',', $this->section);
        }
        if (isset($this->type)) {
            $criteria['type'] = explode(',', $this->type);
        }
        return $this->resaveElements(Entry::class, $criteria);
    }

    /**
     * Re-saves Matrix blocks.
     *
     * You must supply the `--field` or `--element-id` argument for this to work properly.
     *
     * @return int
     * @since 3.2.0
     */
    public function actionMatrixBlocks(): int
    {
        $criteria = [];
        if (isset($this->field)) {
            $criteria['field'] = explode(',', $this->field);
        }
        if (isset($this->type)) {
            $criteria['type'] = explode(',', $this->type);
        }
        return $this->resaveElements(MatrixBlock::class, $criteria);
    }

    /**
     * Re-saves tags.
     *
     * @return int
     */
    public function actionTags(): int
    {
        $criteria = [];
        if (isset($this->group)) {
            $criteria['group'] = explode(',', $this->group);
        }
        return $this->resaveElements(Tag::class, $criteria);
    }

    /**
     * Re-saves users.
     *
     * @return int
     */
    public function actionUsers(): int
    {
        $criteria = [];
        if (isset($this->group)) {
            $criteria['group'] = explode(',', $this->group);
        }
        return $this->resaveElements(User::class, $criteria);
    }

    /**
     * @param string $elementType The element type that should be resaved
     * @phpstan-param class-string<ElementInterface> $elementType
     * @param array $criteria The element criteria that determines which elements should be resaved
     * @return int
     * @since 3.7.0
     */
    public function resaveElements(string $elementType, array $criteria = []): int
    {
        /** @var string|ElementInterface $elementType */
        /** @phpstan-var class-string<ElementInterface>|ElementInterface $elementType */
        $criteria += $this->_baseCriteria();

        if ($this->queue) {
            Queue::push(new ResaveElements([
                'elementType' => $elementType,
                'criteria' => $criteria,
                'set' => $this->set,
                'to' => $this->to,
                'ifEmpty' => $this->ifEmpty,
                'touch' => $this->touch,
                'updateSearchIndex' => $this->updateSearchIndex,
            ]));
            $this->stdout($elementType::pluralDisplayName() . ' queued to be resaved.' . PHP_EOL);
            return ExitCode::OK;
        }

        $query = $elementType::find();
        Craft::configure($query, $criteria);
        return $this->_resaveElements($query);
    }

    /**
     * @param ElementQueryInterface $query
     * @return int
     * @since 3.2.0
     * @deprecated in 3.7.0. Use [[resaveElements()]] instead.
     */
    public function saveElements(ElementQueryInterface $query): int
    {
        if ($this->queue) {
            $this->stderr('This command doesn’t support the --queue option yet.' . PHP_EOL, Console::FG_RED);
            return ExitCode::UNSPECIFIED_ERROR;
        }

        Craft::configure($query, $this->_baseCriteria());
        return $this->_resaveElements($query);
    }

    /**
     * @return array
     */
    private function _baseCriteria(): array
    {
        $criteria = [];

        if ($this->drafts) {
            $criteria['drafts'] = true;
        }

        if ($this->provisionalDrafts) {
            $criteria['drafts'] = true;
            $criteria['provisionalDrafts'] = true;
        }

        if ($this->revisions) {
            $criteria['revisions'] = true;
        }

        if ($this->elementId) {
            $criteria['id'] = is_int($this->elementId) ? $this->elementId : explode(',', $this->elementId);
        }

        if ($this->uid) {
            $criteria['uid'] = explode(',', $this->uid);
        }

        if ($this->site) {
            $criteria['site'] = $this->site;
        }

        if ($this->status === 'any') {
            $criteria['status'] = null;
        } elseif ($this->status) {
            $criteria['status'] = explode(',', $this->status);
        }

        if (isset($this->offset)) {
            $criteria['offset'] = $this->offset;
        }

        if (isset($this->limit)) {
            $criteria['limit'] = $this->limit;
        }

        return $criteria;
    }

    /**
     * Resave elements
     */
    private function _resaveElements(ElementQueryInterface $query): int
    {
        /** @var ElementQuery $query */
        /** @var ElementInterface $elementType */
        $elementType = $query->elementType;
        $count = (int)$query->count();

        if ($count === 0) {
            $this->stdout('No ' . $elementType::pluralLowerDisplayName() . ' exist for that criteria.' . PHP_EOL, Console::FG_YELLOW);
            return ExitCode::OK;
        }

        if ($query->limit) {
            $count = min($count, (int)$query->limit);
        }

<<<<<<< HEAD
        $to = isset($this->set) ? $this->_normalizeTo() : null;
=======
        $to = $this->set ? self::normalizeTo($this->to) : null;
>>>>>>> 466ad5e5

        $elementsText = $count === 1 ? $elementType::lowerDisplayName() : $elementType::pluralLowerDisplayName();
        $this->stdout("Resaving $count $elementsText ..." . PHP_EOL, Console::FG_YELLOW);

        $elementsService = Craft::$app->getElements();
        $fail = false;

        $beforeCallback = function(BatchElementActionEvent $e) use ($query, $count, $to) {
            if ($e->query === $query) {
                $element = $e->element;
                $this->stdout("    - [$e->position/$count] Resaving $element ($element->id) ... ");

                if ($this->set && (!$this->ifEmpty || ElementHelper::isAttributeEmpty($element, $this->set))) {
                    $element->{$this->set} = $to($element);
                }
            }
        };

        $afterCallback = function(BatchElementActionEvent $e) use ($query, &$fail) {
            if ($e->query === $query) {
                $element = $e->element;
                if ($e->exception) {
                    $this->stderr('error: ' . $e->exception->getMessage() . PHP_EOL, Console::FG_RED);
                    $fail = true;
                } elseif ($element->hasErrors()) {
                    $this->stderr('failed: ' . implode(', ', $element->getErrorSummary(true)) . PHP_EOL, Console::FG_RED);
                    $fail = true;
                } else {
                    $this->stdout('done' . PHP_EOL, Console::FG_GREEN);
                }
            }
        };

        $elementsService->on(Elements::EVENT_BEFORE_RESAVE_ELEMENT, $beforeCallback);
        $elementsService->on(Elements::EVENT_AFTER_RESAVE_ELEMENT, $afterCallback);

        $elementsService->resaveElements($query, true, !$this->revisions, $this->updateSearchIndex, $this->touch);

        $elementsService->off(Elements::EVENT_BEFORE_RESAVE_ELEMENT, $beforeCallback);
        $elementsService->off(Elements::EVENT_AFTER_RESAVE_ELEMENT, $afterCallback);

        $this->stdout("Done resaving $elementsText." . PHP_EOL . PHP_EOL, Console::FG_YELLOW);
        return $fail ? ExitCode::UNSPECIFIED_ERROR : ExitCode::OK;
    }
<<<<<<< HEAD

    /**
     * Returns [[to]] normalized to a callable.
     *
     * @return callable
     */
    private function _normalizeTo(): callable
    {
        // empty
        if ($this->to === ':empty:') {
            return function() {
                return null;
            };
        }

        // object template
        if (str_starts_with($this->to, '=')) {
            $template = substr($this->to, 1);
            $view = Craft::$app->getView();
            return function(ElementInterface $element) use ($template, $view) {
                return $view->renderObjectTemplate($template, $element);
            };
        }

        // PHP arrow function
        if (preg_match('/^fn\s*\(\s*\$(\w+)\s*\)\s*=>\s*(.+)/', $this->to, $match)) {
            $var = $match[1];
            $php = sprintf('return %s;', StringHelper::removeLeft(rtrim($match[2], ';'), 'return '));
            return function(ElementInterface $element) use ($var, $php) {
                $$var = $element;
                return eval($php);
            };
        }

        // attribute name
        return function(ElementInterface $element) {
            return $element->{$this->to};
        };
    }

    /**
     * Returns whether the [[set]] attribute on the given element is empty.
     *
     * @param ElementInterface $element
     * @return bool
     */
    private function _isSetAttributeEmpty(ElementInterface $element): bool
    {
        // See if we're setting a custom field
        if ($fieldLayout = $element->getFieldLayout()) {
            foreach ($fieldLayout->getTabs() as $tab) {
                foreach ($tab->elements as $layoutElement) {
                    if ($layoutElement instanceof CustomField && $layoutElement->attribute() === $this->set) {
                        return $layoutElement->getField()->isValueEmpty($element->getFieldValue($this->set), $element);
                    }
                }
            }
        }

        return empty($element->{$this->set});
    }
=======
>>>>>>> 466ad5e5
}<|MERGE_RESOLUTION|>--- conflicted
+++ resolved
@@ -42,7 +42,7 @@
      *
      * @param string|null $to
      * @return callable
-     * @since 3.7.56
+     * @since 4.2.6
      * @internal
      */
     public static function normalizeTo(?string $to): callable
@@ -55,7 +55,7 @@
         }
 
         // object template
-        if (StringHelper::startsWith($to, '=')) {
+        if (str_starts_with($to, '=')) {
             $template = substr($to, 1);
             $view = Craft::$app->getView();
             return function(ElementInterface $element) use ($template, $view) {
@@ -75,7 +75,7 @@
 
         // attribute name
         return static function(ElementInterface $element) use ($to) {
-            return $element->{$to};
+            return $element->$to;
         };
     }
 
@@ -468,11 +468,7 @@
             $count = min($count, (int)$query->limit);
         }
 
-<<<<<<< HEAD
-        $to = isset($this->set) ? $this->_normalizeTo() : null;
-=======
-        $to = $this->set ? self::normalizeTo($this->to) : null;
->>>>>>> 466ad5e5
+        $to = isset($this->set) ? self::normalizeTo($this->to) : null;
 
         $elementsText = $count === 1 ? $elementType::lowerDisplayName() : $elementType::pluralLowerDisplayName();
         $this->stdout("Resaving $count $elementsText ..." . PHP_EOL, Console::FG_YELLOW);
@@ -485,7 +481,7 @@
                 $element = $e->element;
                 $this->stdout("    - [$e->position/$count] Resaving $element ($element->id) ... ");
 
-                if ($this->set && (!$this->ifEmpty || ElementHelper::isAttributeEmpty($element, $this->set))) {
+                if (isset($this->set) && (!$this->ifEmpty || ElementHelper::isAttributeEmpty($element, $this->set))) {
                     $element->{$this->set} = $to($element);
                 }
             }
@@ -517,68 +513,4 @@
         $this->stdout("Done resaving $elementsText." . PHP_EOL . PHP_EOL, Console::FG_YELLOW);
         return $fail ? ExitCode::UNSPECIFIED_ERROR : ExitCode::OK;
     }
-<<<<<<< HEAD
-
-    /**
-     * Returns [[to]] normalized to a callable.
-     *
-     * @return callable
-     */
-    private function _normalizeTo(): callable
-    {
-        // empty
-        if ($this->to === ':empty:') {
-            return function() {
-                return null;
-            };
-        }
-
-        // object template
-        if (str_starts_with($this->to, '=')) {
-            $template = substr($this->to, 1);
-            $view = Craft::$app->getView();
-            return function(ElementInterface $element) use ($template, $view) {
-                return $view->renderObjectTemplate($template, $element);
-            };
-        }
-
-        // PHP arrow function
-        if (preg_match('/^fn\s*\(\s*\$(\w+)\s*\)\s*=>\s*(.+)/', $this->to, $match)) {
-            $var = $match[1];
-            $php = sprintf('return %s;', StringHelper::removeLeft(rtrim($match[2], ';'), 'return '));
-            return function(ElementInterface $element) use ($var, $php) {
-                $$var = $element;
-                return eval($php);
-            };
-        }
-
-        // attribute name
-        return function(ElementInterface $element) {
-            return $element->{$this->to};
-        };
-    }
-
-    /**
-     * Returns whether the [[set]] attribute on the given element is empty.
-     *
-     * @param ElementInterface $element
-     * @return bool
-     */
-    private function _isSetAttributeEmpty(ElementInterface $element): bool
-    {
-        // See if we're setting a custom field
-        if ($fieldLayout = $element->getFieldLayout()) {
-            foreach ($fieldLayout->getTabs() as $tab) {
-                foreach ($tab->elements as $layoutElement) {
-                    if ($layoutElement instanceof CustomField && $layoutElement->attribute() === $this->set) {
-                        return $layoutElement->getField()->isValueEmpty($element->getFieldValue($this->set), $element);
-                    }
-                }
-            }
-        }
-
-        return empty($element->{$this->set});
-    }
-=======
->>>>>>> 466ad5e5
 }