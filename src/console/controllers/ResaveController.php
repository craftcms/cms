--- conflicted
+++ resolved
@@ -92,14 +92,6 @@
     public ?int $limit = null;
 
     /**
-<<<<<<< HEAD
-     * @var bool Whether to save the elements across all their enabled sites.
-     */
-    public bool $propagate = true;
-
-    /**
-=======
->>>>>>> 3083d453
      * @var bool Whether to update the search indexes for the resaved elements.
      */
     public bool $updateSearchIndex = false;
