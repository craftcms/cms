<?php
/**
 * @link https://craftcms.com/
 * @copyright Copyright (c) Pixel & Tonic, Inc.
 * @license https://craftcms.github.io/license/
 */

namespace craft\console\controllers;

use Craft;
use craft\base\ElementInterface;
use craft\console\Controller;
use craft\elements\Asset;
use craft\elements\Category;
use craft\elements\db\ElementQuery;
use craft\elements\db\ElementQueryInterface;
use craft\elements\Entry;
use craft\elements\MatrixBlock;
use craft\elements\Tag;
use craft\elements\User;
use craft\events\BatchElementActionEvent;
use craft\helpers\Queue;
use craft\queue\jobs\ResaveElements;
use craft\services\Elements;
use yii\console\ExitCode;
use yii\helpers\Console;

/**
 * Allows you to bulk-save elements.
 *
 * @author Pixel & Tonic, Inc. <support@pixelandtonic.com>
 * @since 3.1.15
 */
class ResaveController extends Controller
{
    /**
     * @var bool Whether the elements should be resaved via a queue job.
     * @since 3.7.0
     */
    public $queue = false;

    /**
     * @var bool Whether to resave element drafts.
     * @since 3.6.5
     */
    public $drafts = false;

    /**
     * @var bool Whether to resave provisional element drafts.
     * @since 3.7.0
     */
    public $provisionalDrafts = false;

    /**
     * @var int|string The ID(s) of the elements to resave.
     */
    public $elementId;

    /**
     * @var string The UUID(s) of the elements to resave.
     */
    public $uid;

    /**
     * @var string|null The site handle to save elements from.
     */
    public $site;

    /**
     * @var string The status(es) of elements to resave. Can be set to multiple comma-separated statuses.
     */
    public $status = 'any';

    /**
     * @var int|null The number of elements to skip.
     */
    public $offset;

    /**
     * @var int|null The number of elements to resave.
     */
    public $limit;

    /**
     * @var bool Whether to save the elements across all their enabled sites.
     */
    public $propagate = true;

    /**
     * @var bool Whether to update the search indexes for the resaved elements.
     */
    public $updateSearchIndex = false;

    /**
     * @var string|null The group handle(s) to save categories/tags/users from. Can be set to multiple comma-separated groups.
     */
    public $group;

    /**
     * @var string|null The section handle(s) to save entries from. Can be set to multiple comma-separated sections.
     */
    public $section;

    /**
     * @var string|null The type handle(s) of the elements to resave.
     * @since 3.1.16
     */
    public $type;

    /**
     * @var string|null The volume handle(s) to save assets from. Can be set to multiple comma-separated volumes.
     */
    public $volume;

    /**
     * @var string|null The field handle to save Matrix blocks for.
     */
    public $field;

    /**
     * @inheritdoc
     */
    public function options($actionID)
    {
        $options = parent::options($actionID);
        $options[] = 'queue';
        $options[] = 'elementId';
        $options[] = 'uid';
        $options[] = 'site';
        $options[] = 'status';
        $options[] = 'offset';
        $options[] = 'limit';
        $options[] = 'propagate';
        $options[] = 'updateSearchIndex';

        switch ($actionID) {
            case 'assets':
                $options[] = 'volume';
                break;
            case 'tags':
            case 'users':
            case 'categories':
                $options[] = 'group';
                break;
            case 'entries':
                $options[] = 'section';
                $options[] = 'type';
                $options[] = 'drafts';
                $options[] = 'provisionalDrafts';
                break;
            case 'matrix-blocks':
                $options[] = 'field';
                $options[] = 'type';
                break;
        }

        return $options;
    }

    /**
     * Re-saves assets.
     *
     * @return int
     */
    public function actionAssets(): int
    {
        $criteria = [];
        if ($this->volume !== null) {
            $criteria['volume'] = explode(',', $this->volume);
        }
        return $this->resaveElements(Asset::class, $criteria);
    }

    /**
     * Re-saves categories.
     *
     * @return int
     */
    public function actionCategories(): int
    {
        $criteria = [];
        if ($this->group !== null) {
            $criteria['group'] = explode(',', $this->group);
        }
        return $this->resaveElements(Category::class, $criteria);
    }

    /**
     * Re-saves entries.
     *
     * @return int
     */
    public function actionEntries(): int
    {
        $criteria = [];
        if ($this->section !== null) {
            $criteria['section'] = explode(',', $this->section);
        }
        if ($this->type !== null) {
            $criteria['type'] = explode(',', $this->type);
        }
        return $this->resaveElements(Entry::class, $criteria);
    }

    /**
     * Re-saves Matrix blocks.
     *
     * Note that you must supply the --field or --element-id argument for this to work properly.
     *
     * @return int
     * @since 3.2.0
     */
    public function actionMatrixBlocks(): int
    {
        $criteria = [];
        if ($this->field !== null) {
            $criteria['field'] = explode(',', $this->field);
        }
        if ($this->type !== null) {
            $criteria['type'] = explode(',', $this->type);
        }
        return $this->resaveElements(MatrixBlock::class, $criteria);
    }

    /**
     * Re-saves tags.
     *
     * @return int
     */
    public function actionTags(): int
    {
        $criteria = [];
        if ($this->group !== null) {
            $criteria['group'] = explode(',', $this->group);
        }
        return $this->resaveElements(Tag::class, $criteria);
    }

    /**
     * Re-saves users.
     *
     * @return int
     */
    public function actionUsers(): int
    {
        $criteria = [];
        if ($this->group !== null) {
            $criteria['group'] = explode(',', $this->group);
        }
        return $this->resaveElements(User::class, $criteria);
    }

    /**
     * @param string|ElementInterface $elementType The element type that should be resaved
     * @param array $criteria The element criteria that determines which elements should be resaved
     * @return int
     * @since 3.7.0
     */
    public function resaveElements(string $elementType, array $criteria = []): int
    {
        $criteria += $this->_baseCriteria();

        if ($this->queue) {
            Queue::push(new ResaveElements([
                'elementType' => $elementType,
                'criteria' => $criteria,
                'updateSearchIndex' => $this->updateSearchIndex,
            ]));
            $this->stdout($elementType::pluralDisplayName() . ' queued to be resaved.' . PHP_EOL);
            return ExitCode::OK;
        }

        $query = $elementType::find();
        Craft::configure($query, $criteria);
        return $this->_resaveElements($query);
    }

    /**
     * @param ElementQueryInterface $query
     * @return int
     * @since 3.2.0
     * @deprecated in 3.7.0. Use [[resaveElements()]] instead.
     */
    public function saveElements(ElementQueryInterface $query): int
    {
<<<<<<< HEAD
        if ($this->queue) {
            $this->stderr('This command doesn’t support the --queue option yet.' . PHP_EOL, Console::FG_RED);
            return ExitCode::UNSPECIFIED_ERROR;
        }

        Craft::configure($query, $this->_baseCriteria());
        return $this->_resaveElements($query);
    }

    /**
     * @return array
     */
    private function _baseCriteria(): array
    {
        $criteria = [];
=======
        /** @var ElementQuery $query */
        /** @var ElementInterface $elementType */
        $elementType = $query->elementType;
>>>>>>> 86dcff64

        if ($this->drafts) {
            $criteria['drafts'] = true;
        }

        if ($this->provisionalDrafts) {
            $query->provisionalDrafts();
        }

        if ($this->elementId) {
            $criteria['id'] = is_int($this->elementId) ? $this->elementId : explode(',', $this->elementId);
        }

        if ($this->uid) {
            $criteria['uid'] = explode(',', $this->uid);
        }

        if ($this->site) {
            $criteria['site'] = $this->site;
        }

        if ($this->status === 'any') {
            $criteria['status'] = null;
        } else if ($this->status) {
            $criteria['status'] = explode(',', $this->status);
        }

        if ($this->offset !== null) {
            $criteria['offset'] = $this->offset;
        }

        if ($this->limit !== null) {
            $criteria['limit'] = $this->limit;
        }

        return $criteria;
    }

    /**
     * Resave elemetns
     */
    private function _resaveElements(ElementQueryInterface $query): int
    {
        /* @var ElementQuery $query */
        /* @var ElementInterface $elementType */
        $elementType = $query->elementType;
        $count = (int)$query->count();

        if ($count === 0) {
            $this->stdout('No ' . $elementType::pluralLowerDisplayName() . ' exist for that criteria.' . PHP_EOL, Console::FG_YELLOW);
            return ExitCode::OK;
        }

        if ($query->limit) {
            $count = min($count, (int)$query->limit);
        }

        $elementsText = $count === 1 ? $elementType::lowerDisplayName() : $elementType::pluralLowerDisplayName();
        $this->stdout("Resaving {$count} {$elementsText} ..." . PHP_EOL, Console::FG_YELLOW);

        $elementsService = Craft::$app->getElements();
        $fail = false;

        $beforeCallback = function(BatchElementActionEvent $e) use ($query, $count) {
            if ($e->query === $query) {
                $element = $e->element;
                $this->stdout("    - [{$e->position}/{$count}] Resaving {$element} ({$element->id}) ... ");
            }
        };

        $afterCallback = function(BatchElementActionEvent $e) use ($query, &$fail) {
            if ($e->query === $query) {
                $element = $e->element;
                if ($e->exception) {
                    $this->stderr('error: ' . $e->exception->getMessage() . PHP_EOL, Console::FG_RED);
                    $fail = true;
                } else if ($element->hasErrors()) {
                    $this->stderr('failed: ' . implode(', ', $element->getErrorSummary(true)) . PHP_EOL, Console::FG_RED);
                    $fail = true;
                } else {
                    $this->stdout('done' . PHP_EOL, Console::FG_GREEN);
                }
            }
        };

        $elementsService->on(Elements::EVENT_BEFORE_RESAVE_ELEMENT, $beforeCallback);
        $elementsService->on(Elements::EVENT_AFTER_RESAVE_ELEMENT, $afterCallback);

        $elementsService->resaveElements($query, true, true, $this->updateSearchIndex);

        $elementsService->off(Elements::EVENT_BEFORE_RESAVE_ELEMENT, $beforeCallback);
        $elementsService->off(Elements::EVENT_AFTER_RESAVE_ELEMENT, $afterCallback);

        $this->stdout("Done resaving {$elementsText}." . PHP_EOL . PHP_EOL, Console::FG_YELLOW);
        return $fail ? ExitCode::UNSPECIFIED_ERROR : ExitCode::OK;
    }
}<|MERGE_RESOLUTION|>--- conflicted
+++ resolved
@@ -283,7 +283,6 @@
      */
     public function saveElements(ElementQueryInterface $query): int
     {
-<<<<<<< HEAD
         if ($this->queue) {
             $this->stderr('This command doesn’t support the --queue option yet.' . PHP_EOL, Console::FG_RED);
             return ExitCode::UNSPECIFIED_ERROR;
@@ -299,11 +298,6 @@
     private function _baseCriteria(): array
     {
         $criteria = [];
-=======
-        /** @var ElementQuery $query */
-        /** @var ElementInterface $elementType */
-        $elementType = $query->elementType;
->>>>>>> 86dcff64
 
         if ($this->drafts) {
             $criteria['drafts'] = true;
@@ -347,8 +341,8 @@
      */
     private function _resaveElements(ElementQueryInterface $query): int
     {
-        /* @var ElementQuery $query */
-        /* @var ElementInterface $elementType */
+        /** @var ElementQuery $query */
+        /** @var ElementInterface $elementType */
         $elementType = $query->elementType;
         $count = (int)$query->count();
 
