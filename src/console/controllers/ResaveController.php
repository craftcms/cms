--- conflicted
+++ resolved
@@ -123,7 +123,7 @@
      * @var string|null An attribute name that should be set for each of the elements. The value will be determined by --to.
      * @since 3.7.29
      */
-    public $set;
+    public ?string $set = null;
 
     /**
      * @var string|null The value that should be set on the --set attribute.
@@ -137,13 +137,13 @@
      *
      * @since 3.7.29
      */
-    public $to;
+    public ?string $to = null;
 
     /**
      * @var bool Whether the --set attribute should only be set if it doesn’t have a value.
      * @since 3.7.29
      */
-    public $ifEmpty = false;
+    public bool $ifEmpty = false;
 
     /**
      * @inheritdoc
@@ -192,13 +192,13 @@
     /**
      * @inheritdoc
      */
-    public function beforeAction($action)
+    public function beforeAction($action): bool
     {
         if (!parent::beforeAction($action)) {
             return false;
         }
 
-        if ($this->set && !isset($this->to)) {
+        if (isset($this->set) && !isset($this->to)) {
             $this->stderr('--to is required when using --set.' . PHP_EOL, Console::FG_RED);
             return false;
         }
@@ -406,7 +406,7 @@
             $count = min($count, (int)$query->limit);
         }
 
-        $to = $this->set ? $this->_normalizeTo() : null;
+        $to = isset($this->set) ? $this->_normalizeTo() : null;
 
         $elementsText = $count === 1 ? $elementType::lowerDisplayName() : $elementType::pluralLowerDisplayName();
         $this->stdout("Resaving $count $elementsText ..." . PHP_EOL, Console::FG_YELLOW);
@@ -417,15 +417,11 @@
         $beforeCallback = function(BatchElementActionEvent $e) use ($query, $count, $to) {
             if ($e->query === $query) {
                 $element = $e->element;
-<<<<<<< HEAD
                 $this->stdout("    - [$e->position/$count] Resaving $element ($element->id) ... ");
-=======
-                $this->stdout("    - [{$e->position}/{$count}] Resaving {$element} ({$element->id}) ... ");
 
                 if ($this->set && (!$this->ifEmpty || $this->_isSetAttributeEmpty($element))) {
                     $element->{$this->set} = $to($element);
                 }
->>>>>>> 4505a672
             }
         };
 
