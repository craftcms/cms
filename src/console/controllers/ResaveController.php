<?php
/**
 * @link https://craftcms.com/
 * @copyright Copyright (c) Pixel & Tonic, Inc.
 * @license https://craftcms.github.io/license/
 */

namespace craft\console\controllers;

use Craft;
use craft\base\ElementInterface;
use craft\console\Controller;
use craft\elements\Asset;
use craft\elements\Category;
use craft\elements\db\ElementQuery;
use craft\elements\db\ElementQueryInterface;
use craft\elements\Entry;
use craft\elements\MatrixBlock;
use craft\elements\Tag;
use craft\elements\User;
use craft\errors\InvalidElementException;
use craft\events\BatchElementActionEvent;
use craft\helpers\ElementHelper;
use craft\helpers\Queue;
use craft\helpers\StringHelper;
use craft\queue\jobs\ResaveElements;
use craft\services\Elements;
use Throwable;
use yii\console\ExitCode;
use yii\helpers\Console;

/**
 * Allows you to bulk-save elements.
 *
 * See [Bulk-Resaving Elements](https://craftcms.com/knowledge-base/bulk-resaving-elements) for examples.
 *
 * @author Pixel & Tonic, Inc. <support@pixelandtonic.com>
 * @since 3.1.15
 */
class ResaveController extends Controller
{
    /**
     * Returns [[to]] normalized to a callable.
     *
     * @param string|null $to
     * @return callable
     * @since 4.2.6
     * @internal
     */
    final public static function normalizeTo(?string $to): callable
    {
        // empty
        if ($to === ':empty:') {
            return function() {
                return null;
            };
        }

        // object template
        if (str_starts_with($to, '=')) {
            $template = substr($to, 1);
            $view = Craft::$app->getView();
            return function(ElementInterface $element) use ($template, $view) {
                return $view->renderObjectTemplate($template, $element);
            };
        }

        // PHP arrow function
        if (preg_match('/^fn\s*\(\s*(?:\$(\w+)\s*)?\)\s*=>\s*(.+)/', $to, $match)) {
            $var = $match[1];
            $php = sprintf('return %s;', StringHelper::removeLeft(rtrim($match[2], ';'), 'return '));
            return function(ElementInterface $element) use ($var, $php) {
                if ($var) {
                    $$var = $element;
                }
                return eval($php);
            };
        }

        // attribute name
        return static function(ElementInterface $element) use ($to) {
            return $element->$to;
        };
    }

    /**
     * @var bool Whether the elements should be resaved via a queue job.
     * @since 3.7.0
     */
    public bool $queue = false;

    /**
     * @var bool Whether to resave element drafts.
     * @since 3.6.5
     */
    public bool $drafts = false;

    /**
     * @var bool Whether to resave provisional element drafts.
     * @since 3.7.0
     */
    public bool $provisionalDrafts = false;

    /**
     * @var bool Whether to resave element revisions.
     * @since 3.7.35
     */
    public bool $revisions = false;

    /**
     * @var int|string|null The ID(s) of the elements to resave.
     */
    public string|int|null $elementId = null;

    /**
     * @var string|null The UUID(s) of the elements to resave.
     */
    public ?string $uid = null;

    /**
     * @var string|null The site handle to save elements from.
     */
    public ?string $site = null;

    /**
     * @var string The status(es) of elements to resave. Can be set to multiple comma-separated statuses.
     */
    public string $status = 'any';

    /**
     * @var int|null The number of elements to skip.
     */
    public ?int $offset = null;

    /**
     * @var int|null The number of elements to resave.
     */
    public ?int $limit = null;

    /**
     * @var bool Whether to update the search indexes for the resaved elements.
     */
    public bool $updateSearchIndex = false;

    /**
     * @var bool Whether to update the `dateUpdated` timestamp for the elements.
     * @since 4.2.4
     */
    public bool $touch = false;

    /**
     * @var string|null The group handle(s) to save categories/tags/users from. Can be set to multiple comma-separated groups.
     */
    public ?string $group = null;

    /**
     * @var string|null The section handle(s) to save entries from. Can be set to multiple comma-separated sections.
     */
    public ?string $section = null;

    /**
     * @var string|null The type handle(s) of the elements to resave.
     * @since 3.1.16
     */
    public ?string $type = null;

    /**
     * @var string|null The volume handle(s) to save assets from. Can be set to multiple comma-separated volumes.
     */
    public ?string $volume = null;

    /**
     * @var string|null The field handle to save Matrix blocks for.
     */
    public ?string $field = null;

    /**
     * @var string|null An attribute name that should be set for each of the elements. The value will be determined by --to.
     * @since 3.7.29
     */
    public ?string $set = null;

    /**
     * @var string|null The value that should be set on the --set attribute.
     *
     * The following value types are supported:
     * - An attribute name: `--to myCustomField`
     * - An object template: `--to "={myCustomField|lower}"`
     * - A raw value: `--to "=foo bar"`
     * - A PHP arrow function: `--to "fn(\\$element) => \\$element->callSomething()"`
     * - An empty value: `--to :empty:`
     *
     * @since 3.7.29
     */
    public ?string $to = null;

    /**
     * @var bool Whether the `--set` attribute should only be set if it doesn’t have a value.
     * @since 3.7.29
     */
    public bool $ifEmpty = false;

    /**
     * @inheritdoc
     */
    public function options($actionID): array
    {
        $options = parent::options($actionID);
        $options[] = 'queue';
        $options[] = 'elementId';
        $options[] = 'uid';
        $options[] = 'site';
        $options[] = 'status';
        $options[] = 'offset';
        $options[] = 'limit';
        $options[] = 'updateSearchIndex';
        $options[] = 'touch';

        switch ($actionID) {
            case 'assets':
                $options[] = 'volume';
                break;
            case 'tags':
            case 'users':
            case 'categories':
                $options[] = 'group';
                break;
            case 'entries':
                $options[] = 'section';
                $options[] = 'type';
                $options[] = 'drafts';
                $options[] = 'provisionalDrafts';
                $options[] = 'revisions';
                break;
            case 'matrix-blocks':
                $options[] = 'field';
                $options[] = 'type';
                break;
        }

        $options[] = 'set';
        $options[] = 'to';
        $options[] = 'ifEmpty';

        return $options;
    }

    /**
     * @inheritdoc
     */
    public function beforeAction($action): bool
    {
        if (!parent::beforeAction($action)) {
            return false;
        }

        if (isset($this->set) && !isset($this->to)) {
            $this->stderr('--to is required when using --set.' . PHP_EOL, Console::FG_RED);
            return false;
        }

        return true;
    }

    /**
     * Re-saves assets.
     *
     * @return int
     */
    public function actionAssets(): int
    {
        $criteria = [];
        if (isset($this->volume)) {
            $criteria['volume'] = explode(',', $this->volume);
        }
        return $this->resaveElements(Asset::class, $criteria);
    }

    /**
     * Re-saves categories.
     *
     * @return int
     */
    public function actionCategories(): int
    {
        $criteria = [];
        if (isset($this->group)) {
            $criteria['group'] = explode(',', $this->group);
        }
        return $this->resaveElements(Category::class, $criteria);
    }

    /**
     * Re-saves entries.
     *
     * @return int
     */
    public function actionEntries(): int
    {
        $criteria = [];
        if (isset($this->section)) {
            $criteria['section'] = explode(',', $this->section);
        }
        if (isset($this->type)) {
            $criteria['type'] = explode(',', $this->type);
        }
        return $this->resaveElements(Entry::class, $criteria);
    }

    /**
     * Re-saves Matrix blocks.
     *
     * You must supply the `--field` or `--element-id` argument for this to work properly.
     *
     * @return int
     * @since 3.2.0
     */
    public function actionMatrixBlocks(): int
    {
        $criteria = [];
        if (isset($this->field)) {
            $criteria['field'] = explode(',', $this->field);
        }
        if (isset($this->type)) {
            $criteria['type'] = explode(',', $this->type);
        }
        return $this->resaveElements(MatrixBlock::class, $criteria);
    }

    /**
     * Re-saves tags.
     *
     * @return int
     */
    public function actionTags(): int
    {
        $criteria = [];
        if (isset($this->group)) {
            $criteria['group'] = explode(',', $this->group);
        }
        return $this->resaveElements(Tag::class, $criteria);
    }

    /**
     * Re-saves users.
     *
     * @return int
     */
    public function actionUsers(): int
    {
        $criteria = [];
        if (isset($this->group)) {
            $criteria['group'] = explode(',', $this->group);
        }
        return $this->resaveElements(User::class, $criteria);
    }

    /**
     * @param string $elementType The element type that should be resaved
     * @phpstan-param class-string<ElementInterface> $elementType
     * @param array $criteria The element criteria that determines which elements should be resaved
     * @return int
     * @since 3.7.0
     */
    public function resaveElements(string $elementType, array $criteria = []): int
    {
        /** @var string|ElementInterface $elementType */
        /** @phpstan-var class-string<ElementInterface>|ElementInterface $elementType */
        $criteria += $this->_baseCriteria();

        if ($this->queue) {
            Queue::push(new ResaveElements([
                'elementType' => $elementType,
                'criteria' => $criteria,
                'set' => $this->set,
                'to' => $this->to,
                'ifEmpty' => $this->ifEmpty,
                'touch' => $this->touch,
                'updateSearchIndex' => $this->updateSearchIndex,
            ]));
            $this->stdout($elementType::pluralDisplayName() . ' queued to be resaved.' . PHP_EOL);
            return ExitCode::OK;
        }

        $query = $elementType::find();
        Craft::configure($query, $criteria);
        return $this->_resaveElements($query);
    }

    /**
     * @param ElementQueryInterface $query
     * @return int
     * @since 3.2.0
     * @deprecated in 3.7.0. Use [[resaveElements()]] instead.
     */
    public function saveElements(ElementQueryInterface $query): int
    {
        if ($this->queue) {
            $this->stderr('This command doesn’t support the --queue option yet.' . PHP_EOL, Console::FG_RED);
            return ExitCode::UNSPECIFIED_ERROR;
        }

        Craft::configure($query, $this->_baseCriteria());
        return $this->_resaveElements($query);
    }

    /**
     * @return array
     */
    private function _baseCriteria(): array
    {
        $criteria = [];

        if ($this->drafts) {
            $criteria['drafts'] = true;
        }

        if ($this->provisionalDrafts) {
            $criteria['drafts'] = true;
            $criteria['provisionalDrafts'] = true;
        }

        if ($this->revisions) {
            $criteria['revisions'] = true;
        }

        if ($this->elementId) {
            $criteria['id'] = is_int($this->elementId) ? $this->elementId : explode(',', $this->elementId);
        }

        if ($this->uid) {
            $criteria['uid'] = explode(',', $this->uid);
        }

        if ($this->site) {
            $criteria['site'] = $this->site;
        }

        if ($this->status === 'any') {
            $criteria['status'] = null;
        } elseif ($this->status) {
            $criteria['status'] = explode(',', $this->status);
        }

        if (isset($this->offset)) {
            $criteria['offset'] = $this->offset;
        }

        if (isset($this->limit)) {
            $criteria['limit'] = $this->limit;
        }

        return $criteria;
    }

    /**
     * Resave elements
     */
    private function _resaveElements(ElementQueryInterface $query): int
    {
        /** @var ElementQuery $query */
        /** @var ElementInterface $elementType */
        $elementType = $query->elementType;
        $count = (int)$query->count();

        if ($count === 0) {
            $this->stdout('No ' . $elementType::pluralLowerDisplayName() . ' exist for that criteria.' . PHP_EOL, Console::FG_YELLOW);
            return ExitCode::OK;
        }

        if ($query->limit) {
            $count = min($count, (int)$query->limit);
        }

        $to = isset($this->set) ? self::normalizeTo($this->to) : null;

        $elementsText = $count === 1 ? $elementType::lowerDisplayName() : $elementType::pluralLowerDisplayName();
        $this->stdout("Resaving $count $elementsText ..." . PHP_EOL, Console::FG_YELLOW);

        $elementsService = Craft::$app->getElements();
        $fail = false;

        $beforeCallback = function(BatchElementActionEvent $e) use ($query, $count, $to) {
            if ($e->query === $query) {
                $element = $e->element;
                $this->stdout("    - [$e->position/$count] Resaving $element ($element->id) ... ");

<<<<<<< HEAD
                if (isset($this->set) && (!$this->ifEmpty || ElementHelper::isAttributeEmpty($element, $this->set))) {
                    $element->{$this->set} = $to($element);
=======
                try {
                    if ($this->set && (!$this->ifEmpty || ElementHelper::isAttributeEmpty($element, $this->set))) {
                        $element->{$this->set} = $to($element);
                    }
                } catch (Throwable $e) {
                    throw new InvalidElementException($element, $e->getMessage());
>>>>>>> fe70e3b9
                }
            }
        };

        $afterCallback = function(BatchElementActionEvent $e) use ($query, &$fail) {
            if ($e->query === $query) {
                $element = $e->element;
                if ($e->exception) {
                    $this->stderr('error: ' . $e->exception->getMessage() . PHP_EOL, Console::FG_RED);
                    $fail = true;
                } elseif ($element->hasErrors()) {
                    $this->stderr('failed: ' . implode(', ', $element->getErrorSummary(true)) . PHP_EOL, Console::FG_RED);
                    $fail = true;
                } else {
                    $this->stdout('done' . PHP_EOL, Console::FG_GREEN);
                }
            }
        };

        $elementsService->on(Elements::EVENT_BEFORE_RESAVE_ELEMENT, $beforeCallback);
        $elementsService->on(Elements::EVENT_AFTER_RESAVE_ELEMENT, $afterCallback);

        $elementsService->resaveElements($query, true, !$this->revisions, $this->updateSearchIndex, $this->touch);

        $elementsService->off(Elements::EVENT_BEFORE_RESAVE_ELEMENT, $beforeCallback);
        $elementsService->off(Elements::EVENT_AFTER_RESAVE_ELEMENT, $afterCallback);

        $this->stdout("Done resaving $elementsText." . PHP_EOL . PHP_EOL, Console::FG_YELLOW);
        return $fail ? ExitCode::UNSPECIFIED_ERROR : ExitCode::OK;
    }
}<|MERGE_RESOLUTION|>--- conflicted
+++ resolved
@@ -485,17 +485,12 @@
                 $element = $e->element;
                 $this->stdout("    - [$e->position/$count] Resaving $element ($element->id) ... ");
 
-<<<<<<< HEAD
-                if (isset($this->set) && (!$this->ifEmpty || ElementHelper::isAttributeEmpty($element, $this->set))) {
-                    $element->{$this->set} = $to($element);
-=======
                 try {
-                    if ($this->set && (!$this->ifEmpty || ElementHelper::isAttributeEmpty($element, $this->set))) {
+                    if (isset($this->set) && (!$this->ifEmpty || ElementHelper::isAttributeEmpty($element, $this->set))) {
                         $element->{$this->set} = $to($element);
                     }
                 } catch (Throwable $e) {
                     throw new InvalidElementException($element, $e->getMessage());
->>>>>>> fe70e3b9
                 }
             }
         };
