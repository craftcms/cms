--- conflicted
+++ resolved
@@ -27,34 +27,9 @@
      * @var string path or [path alias](https://craftcms.com/docs/4.x/config/#aliases) of the directory to serve.
      */
     public $docroot = '@webroot';
-<<<<<<< HEAD
-=======
 
     /**
      * @inheritdoc
      */
     public $router = '@craftcms/bootstrap/router.php';
-
-    /**
-     * @inheritdoc
-     */
-    public function init(): void
-    {
-        parent::init();
-        $this->checkTty();
-    }
-
-    /**
-     * @inheritdoc
-     */
-    public function beforeAction($action): bool
-    {
-        // Make sure this isn’t a root user
-        if (!$this->checkRootUser()) {
-            return false;
-        }
-
-        return parent::beforeAction($action);
-    }
->>>>>>> 2e1a02cc
 }