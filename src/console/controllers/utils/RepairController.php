--- conflicted
+++ resolved
@@ -108,13 +108,9 @@
         $elements = $query
             ->siteId('*')
             ->unique()
-<<<<<<< HEAD
-            ->status(null)
-=======
             ->drafts(null)
             ->provisionalDrafts(null)
-            ->anyStatus()
->>>>>>> fa44695f
+            ->status(null)
             ->withStructure(false)
             ->addSelect([
                 'structureelements.root',
