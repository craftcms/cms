<?php
/**
 * @link https://craftcms.com/
 * @copyright Copyright (c) Pixel & Tonic, Inc.
 * @license https://craftcms.github.io/license/
 */

namespace craft\console\controllers;

<<<<<<< HEAD
=======
use Composer\IO\BufferIO;
use Composer\Semver\VersionParser;
>>>>>>> f2ef1556
use Craft;
use craft\console\Controller;
use craft\elements\User;
use craft\errors\InvalidPluginException;
use craft\helpers\App;
use craft\helpers\Console;
use craft\helpers\FileHelper;
use craft\helpers\Json;
use craft\helpers\Update as UpdateHelper;
use craft\models\Update;
use craft\models\Updates;
use craft\models\Updates as UpdatesModel;
use Symfony\Component\Process\Exception\ProcessFailedException;
use Symfony\Component\Process\Process;
use Throwable;
use yii\base\InvalidConfigException;
use yii\console\ExitCode;
use yii\validators\EmailValidator;

/**
 * Updates Craft and plugins.
 *
 * @author Pixel & Tonic, Inc. <support@pixelandtonic.com>
 * @since 3.0.38
 */
class UpdateController extends Controller
{
    use BackupTrait;

    /**
     * @inheritdoc
     */
    public $defaultAction = 'update';

    /**
     * @var bool Whether to update expired licenses.
     *
     * NOTE: This will result in “License purchase required” messages in the control panel on public domains,
     * until the licenses have been renewed.
     *
     * @since 4.8.0
     */
    public bool $withExpired = false;

    /**
     * @var bool Whether only minor updates should be applied.
     * @since 4.13.0
     */
    public bool $minorOnly = false;

    /**
     * @var bool Whether only patch updates should be applied.
     * @since 4.13.0
     */
    public bool $patchOnly = false;

    /**
     * @var string[] Plugin handles to exclude
     * @since 4.13.0
     */
    public array $except = [];

    /**
     * @var bool Force the update if allowUpdates is disabled
     */
    public bool $force = false;

    /**
     * @var bool|null Backup the database before updating
     */
    public ?bool $backup = null;

    /**
     * @var bool Run new database migrations after completing the update
     */
    public bool $migrate = true;

    /**
     * @inheritdoc
     */
    public function options($actionID): array
    {
        $options = parent::options($actionID);

        if ($actionID === 'update') {
            $options[] = 'withExpired';
            $options[] = 'minorOnly';
            $options[] = 'patchOnly';
            $options[] = 'except';
            $options[] = 'force';
            $options[] = 'backup';
            $options[] = 'migrate';
        }

        return $options;
    }

    /**
     * @inheritdoc
     */
    public function optionAliases(): array
    {
        $aliases = parent::optionAliases();
        $aliases['f'] = 'force';
        return $aliases;
    }

    /**
     * Displays info about available updates.
     */
    public function actionInfo(): int
    {
        // Make sure they have a valid Craft license
        if (($exitCode = $this->_checkCraftLicense()) !== null) {
            return $exitCode;
        }

        $updates = $this->_getUpdates();

        if (($total = $updates->getTotal()) === 0) {
            $this->stdout('You’re all up to date!' . PHP_EOL . PHP_EOL, Console::FG_GREEN);
            return ExitCode::OK;
        }

        $this->stdout('You’ve got ', Console::FG_GREEN);
        $this->stdout($total === 1 ? 'one' : $total, Console::FG_GREEN, Console::BOLD);
        $this->stdout(' available update' . ($total === 1 ? '' : 's') . ':' . PHP_EOL . PHP_EOL, Console::FG_GREEN);

        if ($updates->cms->getHasReleases()) {
            $this->_outputUpdate('craft', Craft::$app->version, $updates->cms->getLatest()->version, $updates->cms->getHasCritical(), $updates->cms->status, $updates->cms->phpConstraint);
        }

        $pluginsService = Craft::$app->getPlugins();

        foreach ($updates->plugins as $pluginHandle => $pluginUpdate) {
            if ($pluginUpdate->getHasReleases()) {
                try {
                    $pluginInfo = $pluginsService->getPluginInfo($pluginHandle);
                } catch (InvalidPluginException) {
                    continue;
                }
                if ($pluginInfo['isInstalled']) {
                    $this->_outputUpdate($pluginHandle, $pluginInfo['version'], $pluginUpdate->getLatest()->version, $pluginUpdate->getHasCritical(), $pluginUpdate->status, $pluginUpdate->phpConstraint);
                }
            }
        }

        $this->stdout(PHP_EOL . 'Run ');
        $this->outputCommand('update all');
        $this->stdout(' or ');
        $this->outputCommand('update <handle>');
        $this->stdout(' to perform an update.' . PHP_EOL . PHP_EOL);

        return ExitCode::OK;
    }

    /**
     * Updates Craft and/or plugins.
     *
     * @param string|null $handle The update handle (`all`, `craft`, or a plugin handle).
     * You can pass multiple handles separated by spaces, and you can update to a specific
     * version using the syntax `<handle>:<version>`.
     * @return int
     */
    public function actionUpdate(?string $handle = null): int
    {
        $handles = array_filter(func_get_args());

        if (empty($handles)) {
            return $this->runAction('info');
        }

        // Make sure updates are allowed
        if (!$this->_allowUpdates()) {
            return ExitCode::UNSPECIFIED_ERROR;
        }

        // Make sure they have a valid Craft license
        if (($exitCode = $this->_checkCraftLicense()) !== null) {
            return $exitCode;
        }

        // Figure out the new requirements
        $requirements = $this->_getRequirements(...$handles);
        if (empty($requirements)) {
            return ExitCode::OK;
        }

        // Try to backup the DB
        if (!$this->backup($this->backup)) {
            return ExitCode::UNSPECIFIED_ERROR;
        }

        // Run the update
        if (!$this->_performUpdate($requirements)) {
            $this->_revertComposerChanges();
            return ExitCode::UNSPECIFIED_ERROR;
        }

        // Run migrations?
        if (!$this->_migrate()) {
            if ($this->restore()) {
                $this->_revertComposerChanges();
            }
            return ExitCode::UNSPECIFIED_ERROR;
        }

        $this->stdout('Update complete!' . PHP_EOL . PHP_EOL, Console::FG_GREEN);
        return ExitCode::OK;
    }

    /**
     * Installs dependencies based on the current `composer.json` & `composer.lock`.
     *
     * @return int
     */
    public function actionComposerInstall(): int
    {
        $this->stdout('Performing Composer install ... ', Console::FG_YELLOW);
        $output = '';

        try {
            Craft::$app->getComposer()->install(null, function($type, $buffer) use (&$output) {
                if ($type === Process::OUT) {
                    $output .= $buffer;
                }
            });
        } catch (Throwable $e) {
            Craft::$app->getErrorHandler()->logException($e);
            $this->stderr('error: ' . $e->getMessage() . PHP_EOL . PHP_EOL, Console::FG_RED);
            $this->stdout('Output:' . PHP_EOL . PHP_EOL . $output . PHP_EOL . PHP_EOL);
            return ExitCode::UNSPECIFIED_ERROR;
        }

        $this->stdout('done' . PHP_EOL, Console::FG_GREEN);
        return ExitCode::OK;
    }

    /**
     * Returns whether updates are allowed.
     *
     * @return bool
     */
    private function _allowUpdates(): bool
    {
        $generalConfig = Craft::$app->getConfig()->getGeneral();
        if (!$generalConfig->allowUpdates && !$this->force) {
            if (!$this->interactive) {
                $this->stderr('Updates are disallowed for this environment. Pass --force to override.' . PHP_EOL . PHP_EOL, Console::FG_RED);
                return false;
            }

            if (!$this->confirm('Updates are disallowed for this environment. Update anyway?')) {
                $this->stderr('Aborting update.' . PHP_EOL . PHP_EOL, Console::FG_RED);
                return false;
            }
        }

        return true;
    }

    /**
     * Returns the new Composer requirements.
     *
     * @param string ...$handles
     * @return array
     */
    private function _getRequirements(string ...$handles): array
    {
        $constraints = [];
        $pluginsService = Craft::$app->getPlugins();

        if ($this->minorOnly || $this->patchOnly) {
            $cmsConstraint = $this->_constraint(Craft::$app->getVersion());
            if ($cmsConstraint !== null) {
                $constraints['cms'] = $cmsConstraint;
            }

            foreach ($pluginsService->getAllPlugins() as $plugin) {
                // don't update dev versions
                $version = $plugin->getVersion();
                if (VersionParser::parseStability($version) === 'dev') {
                    continue;
                }

                $pluginConstraint = $this->_constraint($version);
                if ($pluginConstraint !== null) {
                    $constraints[$plugin->id] = $pluginConstraint;
                }
            }
        }

        if ($handles !== ['all']) {
            // Look for any specific versions that were requested
            foreach ($handles as $handle) {
                if (str_contains($handle, ':')) {
                    [$handle, $to] = explode(':', $handle, 2);
                    if ($handle === 'craft') {
                        $handle = 'cms';
                    }
                    $constraints[$handle] = $to;
                }
            }
        }

        $updates = $this->_getUpdates($constraints);
        $info = [];
        $requirements = [];

        if ($handles === ['all']) {
            if (
                !in_array('craft', $this->except) &&
                ($latest = $updates->cms->getLatest()) !== null
            ) {
                $this->_updateRequirements($requirements, $info, 'craft', Craft::$app->version, $latest->version, 'craftcms/cms', $updates->cms);
            }

            foreach ($updates->plugins as $pluginHandle => $pluginUpdate) {
                if (
                    !in_array($pluginHandle, $this->except) &&
                    ($latest = $pluginUpdate->getLatest()) !== null
                ) {
                    try {
                        $pluginInfo = $pluginsService->getPluginInfo($pluginHandle);
                    } catch (InvalidPluginException) {
                        continue;
                    }
                    if ($pluginInfo['isInstalled']) {
                        $this->_updateRequirements($requirements, $info, $pluginHandle, $pluginInfo['version'], $latest->version, $pluginInfo['packageName'], $pluginUpdate);
                    }
                }
            }
        } else {
            foreach ($handles as $handle) {
                if (str_contains($handle, ':')) {
                    [$handle, $to] = explode(':', $handle, 2);
                } else {
                    $to = null;
                }

                if ($handle === 'craft') {
                    $this->_updateRequirements($requirements, $info, $handle, Craft::$app->version, $to, 'craftcms/cms', $updates->cms);
                } else {
                    $pluginInfo = null;
                    if (isset($updates->plugins[$handle])) {
                        try {
                            $pluginInfo = $pluginsService->getPluginInfo($handle);
                        } catch (InvalidPluginException) {
                        }
                    }

                    if ($pluginInfo === null || !$pluginInfo['isInstalled']) {
                        $this->stdout('No plugin exists with the handle “' . $handle . '”.' . PHP_EOL, Console::FG_RED);
                        continue;
                    }

                    $this->_updateRequirements($requirements, $info, $handle, $pluginInfo['version'], $to, $pluginInfo['packageName'], $updates->plugins[$handle]);
                }
            }
        }

        if (($total = count($requirements)) !== 0) {
            $this->stdout('Performing ', Console::FG_GREEN);
            $this->stdout($total === 1 ? 'one' : $total, Console::FG_GREEN, Console::BOLD);
            $this->stdout(' update' . ($total === 1 ? '' : 's') . ':' . PHP_EOL . PHP_EOL, Console::FG_GREEN);

            foreach ($info as [$handle, $from, $to, $critical, $status, $phpConstraint]) {
                $this->_outputUpdate($handle, $from, $to, $critical, $status, $phpConstraint);
            }

            $this->stdout(PHP_EOL);
        } else {
            $this->stdout('You’re all up to date!' . PHP_EOL . PHP_EOL, Console::FG_GREEN);
        }

        return $requirements;
    }

    private function _constraint(string $version): ?string
    {
        if ($this->minorOnly) {
            // 1.5.7.0 => ^1.5.7.0
            return "^$version";
        }

        if ($this->patchOnly) {
            // 1.5.7.0 => ~1.5.7
            $version = (new VersionParser())->normalize($version);
            $parts = explode('.', $version);
            if (count($parts) === 4) {
                return sprintf('~%s.%s.%s', ...array_slice($parts, 0, 3));
            }
        }

        return null;
    }

    /**
     * Updates the requirements.
     *
     * @param array $requirements
     * @param array $info
     * @param string $handle
     * @param string $from
     * @param string|null $to
     * @param string $oldPackageName
     * @param Update $update
     */
    private function _updateRequirements(array &$requirements, array &$info, string $handle, string $from, ?string $to, string $oldPackageName, Update $update): void
    {
        if ($update->status === Update::STATUS_EXPIRED && !$this->withExpired) {
            $this->stdout($this->markdownToAnsi("Skipping `$handle` because its license has expired. Run with `--with-expired` to update anyway.") . PHP_EOL);
            return;
        }

        $phpConstraintError = null;
        if ($update->phpConstraint && !UpdateHelper::checkPhpConstraint($update->phpConstraint, $phpConstraintError)) {
            $this->stdout("Skipping $handle: $phpConstraintError" . PHP_EOL, Console::FG_GREY);
            return;
        }

        if ($to === null) {
            $to = $update->getLatest()->version ?? $from;
        }

        if ($to === $from) {
            $this->stdout("Skipping $handle because it’s already up to date." . PHP_EOL, Console::FG_GREY);
            return;
        }

        $requirements[$update->packageName] = $to;
        $info[] = [$handle, $from, $to, $update->getHasCritical(), $update->status, $update->phpConstraint];

        // Has the package name changed?
        if ($update->packageName !== $oldPackageName) {
            $requirements[$oldPackageName] = false;
        }
    }

    /**
     * Installs Composer packages.
     *
     * @param array $requirements
     * @return bool
     */
    private function _performUpdate(array $requirements): bool
    {
        $this->stdout('Performing update with Composer ... ', Console::FG_YELLOW);
        $composerService = Craft::$app->getComposer();
        $output = '';

        try {
            $composerService->install($requirements, function($type, $buffer) use (&$output) {
                if ($type === Process::OUT) {
                    $output .= $buffer;
                }
            });
        } catch (Throwable $e) {
            Craft::$app->getErrorHandler()->logException($e);
            $this->stderr('error: ' . $e->getMessage() . PHP_EOL . PHP_EOL, Console::FG_RED);
            $this->stdout('Output:' . PHP_EOL . PHP_EOL . $output . PHP_EOL . PHP_EOL);
            return false;
        }

        $this->stdout('done' . PHP_EOL, Console::FG_GREEN);
        return true;
    }

    /**
     * Attempts to run new migrations.
     *
     * @return bool
     */
    private function _migrate(): bool
    {
        if ($this->migrate === false) {
            $this->stdout('Skipping applying new migrations.' . PHP_EOL, Console::FG_GREY);
            return true;
        }

        try {
            $script = $this->request->getScriptFile();
        } catch (InvalidConfigException $e) {
            $this->stderr('Can’t apply new migrations: ' . $e->getMessage() . PHP_EOL, Console::FG_RED);
            $this->stdout('You can apply new migrations manually by running ');
            $this->outputCommand('migrate/all --no-content');
            $this->stdout(PHP_EOL);
            return false;
        }

        $this->stdout('Applying new migrations ... ', Console::FG_YELLOW);

        $php = App::phpExecutable() ?? 'php';
        $process = new Process([$php, $script, 'migrate/all', '--no-backup', '--no-content']);
        $process->setTimeout(null);
        try {
            $process->mustRun();
        } catch (ProcessFailedException $e) {
            $this->stderr('error: ' . $e->getMessage() . PHP_EOL . PHP_EOL, Console::FG_RED);
            $this->stdout('Output:' . PHP_EOL . PHP_EOL . $process->getOutput() . PHP_EOL . PHP_EOL);
            return false;
        }

        $this->stdout('done' . PHP_EOL, Console::FG_GREEN);
        return true;
    }

    /**
     * Reverts Composer changes.
     */
    private function _revertComposerChanges(): void
    {
        // See if we have composer.json and composer.lock backups
        $backupsDir = Craft::$app->getPath()->getComposerBackupsPath();
        $jsonBackup = $backupsDir . DIRECTORY_SEPARATOR . 'composer.json';
        $lockBackup = $backupsDir . DIRECTORY_SEPARATOR . 'composer.lock';

        if (!is_file($jsonBackup)) {
            $this->stdout("Can’t revert Composer changes because no composer.json backup exists in $backupsDir." . PHP_EOL, Console::FG_RED);
            return;
        }

        if (!is_file($lockBackup)) {
            $this->stdout("Can’t revert Composer changes because no composer.lock backup exists in $backupsDir." . PHP_EOL, Console::FG_RED);
            return;
        }

        $jsonContents = file_get_contents($jsonBackup);
        $lockContents = file_get_contents($lockBackup);

        // The composer.lock backup could be just a placeholder
        if (!array_key_exists('packages', Json::decode($lockContents))) {
            $this->stdout('Can’t revert Composer changes because no composer.lock file existed before the update.' . PHP_EOL, Console::FG_RED);
            return;
        }

        if ($this->interactive && !$this->confirm('Revert the Composer changes?', true)) {
            return;
        }

        $composerService = Craft::$app->getComposer();
        FileHelper::writeToFile($composerService->getJsonPath(), $jsonContents);
        FileHelper::writeToFile($composerService->getLockPath(), $lockContents);

        try {
            $script = $this->request->getScriptFile();
        } catch (InvalidConfigException $e) {
            $this->stderr('Can’t revert Composer changes: ' . $e->getMessage() . PHP_EOL, Console::FG_RED);
            $this->stdout('You can revert Composer changes manually by running ');
            $this->outputCommand('update/composer-install');
            $this->stdout(PHP_EOL);
            return;
        }

        $this->stdout('Reverting Composer changes ... ', Console::FG_YELLOW);

        $php = App::phpExecutable() ?? 'php';
        $process = new Process([$php, $script, 'update/composer-install']);
        $process->setTimeout(null);
        try {
            $process->mustRun();
        } catch (ProcessFailedException $e) {
            $this->stderr('error: ' . $e->getMessage() . PHP_EOL . PHP_EOL, Console::FG_RED);
            $this->stdout('Output:' . PHP_EOL . PHP_EOL . $process->getOutput() . PHP_EOL . PHP_EOL);
            return;
        }

        $this->stdout('done' . PHP_EOL, Console::FG_GREEN);
    }

    /**
     * Displays info for an update.
     *
     * @param string $handle
     * @param string $from
     * @param string $to
     * @param bool $critical
     * @param string $status
     * @param string|null $phpConstraint
     */
    private function _outputUpdate(string $handle, string $from, string $to, bool $critical, string $status, ?string $phpConstraint = null): void
    {
        $expired = $status === Update::STATUS_EXPIRED;
        $grey = $expired ? Console::FG_GREY : null;

        $this->stdout('    - ', $grey ?? Console::FG_BLUE);
        $this->stdout($handle . ' ', $grey ?? Console::FG_CYAN);
        $this->stdout($from, $grey ?? Console::FG_PURPLE);
        $this->stdout(' => ', $grey ?? Console::FG_BLUE);
        $this->stdout($to, $grey ?? Console::FG_PURPLE);

        if ($critical) {
            $this->stdout(' (CRITICAL)', $grey ?? Console::FG_RED);
        }

        if ($expired) {
            $this->stdout(' (EXPIRED)', Console::FG_RED);
        }

        // Make sure that the platform & composer.json PHP version are compatible
        $phpConstraintError = null;
        if ($phpConstraint && !UpdateHelper::checkPhpConstraint($phpConstraint, $phpConstraintError, false)) {
            $this->stdout(" ⚠️ $phpConstraintError", Console::FG_RED);
        }

        $this->stdout(PHP_EOL);
    }

    /**
     * Ensures that there is a valid Craft license.
     *
     * @return int|null
     */
    private function _checkCraftLicense(): ?int
    {
        if (!App::licenseKey()) {
            if (defined('CRAFT_LICENSE_KEY')) {
                $this->stderr('The license key defined by the CRAFT_LICENSE_KEY PHP constant is invalid.' . PHP_EOL, Console::FG_RED);
                return ExitCode::UNSPECIFIED_ERROR;
            }

            $this->stdout('No license key found.' . PHP_EOL, Console::FG_YELLOW);
            $session = Craft::$app->getUser();
            $user = $session->getIdentity();

            if (!$user) {
                $email = $this->prompt('Enter your email address to request a new license key:', [
                    'validator' => function(string $input, ?string &$error = null) {
                        return (new EmailValidator())->validate($input, $error);
                    },
                ]);
                $session->setIdentity(new User([
                    'email' => $email,
                ]));
            }

            $this->stdout('Requesting license... ');
            Craft::$app->getApi()->getLicenseInfo();

            if (!$user) {
                $session->setIdentity(null);
            }

            if (App::licenseKey() === null) {
                $this->stderr('License key creation was unsuccessful.' . PHP_EOL, Console::FG_RED);
                return ExitCode::UNSPECIFIED_ERROR;
            }

            $this->stdout('success!' . PHP_EOL . PHP_EOL, Console::FG_GREEN);
        }

        return null;
    }

    /**
     * Returns the available updates.
     *
     * @param string[] $constraints
     * @return Updates
     */
    private function _getUpdates(array $constraints = []): Updates
    {
        $this->stdout('Fetching available updates ... ', Console::FG_YELLOW);
        $updateData = Craft::$app->getApi()->getUpdates($constraints);
        $this->stdout('done' . PHP_EOL, Console::FG_GREEN);
        return new UpdatesModel($updateData);
    }
}<|MERGE_RESOLUTION|>--- conflicted
+++ resolved
@@ -7,11 +7,7 @@
 
 namespace craft\console\controllers;
 
-<<<<<<< HEAD
-=======
-use Composer\IO\BufferIO;
 use Composer\Semver\VersionParser;
->>>>>>> f2ef1556
 use Craft;
 use craft\console\Controller;
 use craft\elements\User;
@@ -58,19 +54,19 @@
 
     /**
      * @var bool Whether only minor updates should be applied.
-     * @since 4.13.0
+     * @since 5.5.0
      */
     public bool $minorOnly = false;
 
     /**
      * @var bool Whether only patch updates should be applied.
-     * @since 4.13.0
+     * @since 5.5.0
      */
     public bool $patchOnly = false;
 
     /**
      * @var string[] Plugin handles to exclude
-     * @since 4.13.0
+     * @since 5.5.0
      */
     public array $except = [];
 
