<?php
/**
 * @link https://craftcms.com/
 * @copyright Copyright (c) Pixel & Tonic, Inc.
 * @license https://craftcms.github.io/license/
 */

namespace craft\console\controllers;

use Composer\IO\BufferIO;
use Craft;
use craft\console\Controller;
use craft\elements\User;
use craft\errors\InvalidPluginException;
use craft\helpers\App;
use craft\helpers\Console;
use craft\helpers\FileHelper;
use craft\helpers\Json;
use craft\helpers\Update as UpdateHelper;
use craft\models\Update;
use craft\models\Updates;
use craft\models\Updates as UpdatesModel;
use Symfony\Component\Process\Exception\ProcessFailedException;
use Symfony\Component\Process\Process;
use yii\base\InvalidConfigException;
use yii\console\ExitCode;
use yii\validators\EmailValidator;

/**
 * Updates Craft and plugins.
 *
 * @author Pixel & Tonic, Inc. <support@pixelandtonic.com>
 * @since 3.0.38
 */
class UpdateController extends Controller
{
    /**
     * @inheritdoc
     */
    public $defaultAction = 'update';

    /**
     * @var bool Force the update if allowUpdates is disabled
     */
    public $force = false;

    /**
     * @var bool Backup the database before updating
     */
    public $backup;

    /**
     * @var bool Run new database migrations after completing the update
     */
    public $migrate = true;

    /**
     * @var string|null The path to the database backup
     */
    private $_backupPath;

    /**
     * @inheritdoc
     */
    public function options($actionID)
    {
        $options = parent::options($actionID);

        if ($actionID === 'update') {
            $options[] = 'force';
            $options[] = 'backup';
            $options[] = 'migrate';
        }

        return $options;
    }

    /**
     * @inheritdoc
     */
    public function optionAliases()
    {
        $aliases = parent::optionAliases();
        $aliases['f'] = 'force';
        return $aliases;
    }

    /**
     * Displays info about available updates.
     */
    public function actionInfo(): int
    {
        // Make sure they have a valid Craft license
        if (($exitCode = $this->_checkCraftLicense()) !== null) {
            return $exitCode;
        }

        $updates = $this->_getUpdates();

        if (($total = $updates->getTotal()) === 0) {
            $this->stdout('You’re all up-to-date!' . PHP_EOL . PHP_EOL, Console::FG_GREEN);
            return ExitCode::OK;
        }

        $this->stdout('You’ve got ', Console::FG_GREEN);
        $this->stdout($total === 1 ? 'one' : $total, Console::FG_GREEN, Console::BOLD);
        $this->stdout(' available update' . ($total === 1 ? '' : 's') . ':' . PHP_EOL . PHP_EOL, Console::FG_GREEN);

        if ($updates->cms->getHasReleases()) {
            $this->_outputUpdate('craft', Craft::$app->version, $updates->cms->getLatest()->version, $updates->cms->getHasCritical(), $updates->cms->status, $updates->cms->phpConstraint);
        }

        $pluginsService = Craft::$app->getPlugins();

        foreach ($updates->plugins as $pluginHandle => $pluginUpdate) {
            if ($pluginUpdate->getHasReleases()) {
                try {
                    $pluginInfo = $pluginsService->getPluginInfo($pluginHandle);
                } catch (InvalidPluginException $e) {
                    continue;
                }
                if ($pluginInfo['isInstalled']) {
                    $this->_outputUpdate($pluginHandle, $pluginInfo['version'], $pluginUpdate->getLatest()->version, $pluginUpdate->getHasCritical(), $pluginUpdate->status, $pluginUpdate->phpConstraint);
                }
            }
        }

        $this->stdout(PHP_EOL . 'Run ');
        $this->outputCommand('update all');
        $this->stdout(' or ');
        $this->outputCommand('update <handle>');
        $this->stdout(' to perform an update.' . PHP_EOL . PHP_EOL);

        return ExitCode::OK;
    }

    /**
     * Updates Craft and/or plugins.
     *
     * @param string $handle
     * The update handle (`all`, `craft`, or a plugin handle). You can pass
     * multiple handles separated by spaces, and you can update to a specific
     * version using the syntax <handle>:<version>`.
     * @return int
     */
    public function actionUpdate(string $handle = null): int
    {
        $handles = array_filter(func_get_args());

        if (empty($handles)) {
            return $this->runAction('info');
        }

        // Make sure updates are allowed
        if (!$this->_allowUpdates()) {
            return ExitCode::UNSPECIFIED_ERROR;
        }

        // Make sure they have a valid Craft license
        if (($exitCode = $this->_checkCraftLicense()) !== null) {
            return $exitCode;
        }

        // Figure out the new requirements
        $requirements = $this->_getRequirements(...$handles);
        if (empty($requirements)) {
            return ExitCode::OK;
        }

        // Try to backup the DB
        if (!$this->_backup()) {
            return ExitCode::UNSPECIFIED_ERROR;
        }

        // Run the update
        if (!$this->_performUpdate($requirements)) {
            $this->_revertComposerChanges();
            return ExitCode::UNSPECIFIED_ERROR;
        }

        // Run migrations?
        if (!$this->_migrate()) {
            if ($this->_restoreDb()) {
                $this->_revertComposerChanges();
            }
            return ExitCode::UNSPECIFIED_ERROR;
        }

        $this->stdout('Update complete!' . PHP_EOL . PHP_EOL, Console::FG_GREEN);
        return ExitCode::OK;
    }

    /**
     * Installs dependencies based on the current composer.json & composer.lock.
     *
     * @return int
     */
    public function actionComposerInstall(): int
    {
        $this->stdout('Performing Composer install ... ', Console::FG_YELLOW);
        $io = new BufferIO();

        try {
            Craft::$app->getComposer()->install(null, $io);
        } catch (\Throwable $e) {
            Craft::$app->getErrorHandler()->logException($e);
            $this->stderr('error: ' . $e->getMessage() . PHP_EOL . PHP_EOL, Console::FG_RED);
            $this->stdout('Output:' . PHP_EOL . PHP_EOL . $io->getOutput() . PHP_EOL . PHP_EOL);
            return ExitCode::UNSPECIFIED_ERROR;
        }

        $this->stdout('done' . PHP_EOL, Console::FG_GREEN);
        return ExitCode::OK;
    }

    /**
     * Returns whether updates are allowed.
     *
     * @return bool
     */
    private function _allowUpdates(): bool
    {
        $generalConfig = Craft::$app->getConfig()->getGeneral();
        if (!$generalConfig->allowUpdates && !$this->force) {
            if (!$this->interactive) {
                $this->stderr('Updates are disallowed for this environment. Pass --force to override.' . PHP_EOL . PHP_EOL, Console::FG_RED);
                return false;
            }

            if (!$this->confirm('Updates are disallowed for this environment. Update anyway?')) {
                $this->stderr('Aborting update.' . PHP_EOL . PHP_EOL, Console::FG_RED);
                return false;
            }
        }

        return true;
    }

    /**
     * Returns the new Composer requirements.
     *
     * @param string[] $handles
     * @return array
     */
    private function _getRequirements(string ...$handles): array
    {
        $maxVersions = [];
        if ($handles !== ['all']) {
            // Look for any specific versions that were requested
            foreach ($handles as $handle) {
                if (strpos($handle, ':') !== false) {
                    [$handle, $to] = explode(':', $handle, 2);
                    if ($handle === 'craft') {
                        $handle = 'cms';
                    }
                    $maxVersions[$handle] = $to;
                }
            }
        }

        $updates = $this->_getUpdates($maxVersions);
        $pluginsService = Craft::$app->getPlugins();
        $info = [];
        $requirements = [];

        if ($handles === ['all']) {
            if (($latest = $updates->cms->getLatest()) !== null) {
                $this->_updateRequirements($requirements, $info, 'craft', Craft::$app->version, $latest->version, 'craftcms/cms', $updates->cms);
            }

            foreach ($updates->plugins as $pluginHandle => $pluginUpdate) {
                if (($latest = $pluginUpdate->getLatest()) !== null) {
                    try {
                        $pluginInfo = $pluginsService->getPluginInfo($pluginHandle);
                    } catch (InvalidPluginException $e) {
                        continue;
                    }
                    if ($pluginInfo['isInstalled']) {
                        $this->_updateRequirements($requirements, $info, $pluginHandle, $pluginInfo['version'], $latest->version, $pluginInfo['packageName'], $pluginUpdate);
                    }
                }
            }
        } else {
            foreach ($handles as $handle) {
                if (strpos($handle, ':') !== false) {
                    [$handle, $to] = explode(':', $handle, 2);
                } else {
                    $to = null;
                }

                if ($handle === 'craft') {
                    $this->_updateRequirements($requirements, $info, $handle, Craft::$app->version, $to, 'craftcms/cms', $updates->cms);
                } else {
                    $pluginInfo = null;
                    if (isset($updates->plugins[$handle])) {
                        try {
                            $pluginInfo = $pluginsService->getPluginInfo($handle);
                        } catch (InvalidPluginException $e) {
                        }
                    }

                    if ($pluginInfo === null || !$pluginInfo['isInstalled']) {
                        $this->stdout('No plugin exists with the handle “' . $handle . '”.' . PHP_EOL, Console::FG_RED);
                        continue;
                    }

                    $this->_updateRequirements($requirements, $info, $handle, $pluginInfo['version'], $to, $pluginInfo['packageName'], $updates->plugins[$handle]);
                }
            }
        }

        if (($total = count($requirements)) !== 0) {
            $this->stdout('Performing ', Console::FG_GREEN);
            $this->stdout($total === 1 ? 'one' : $total, Console::FG_GREEN, Console::BOLD);
            $this->stdout(' update' . ($total === 1 ? '' : 's') . ':' . PHP_EOL . PHP_EOL, Console::FG_GREEN);

<<<<<<< HEAD
            foreach ($info as [$handle, $from, $to, $critical, $status]) {
                $this->_outputUpdate($handle, $from, $to, $critical, $status);
=======
            foreach ($info as [$handle, $from, $to, $critical, $status, $phpConstraint]) {
                $this->_outputUpdate($handle, $from, $to, $critical, $status, $phpConstraint);
>>>>>>> 4008560f
            }

            $this->stdout(PHP_EOL);
        } else {
            $this->stdout('You’re all up-to-date!' . PHP_EOL . PHP_EOL, Console::FG_GREEN);
        }

        return $requirements;
    }

    /**
     * Updates the requirements.
     *
     * @param array $requirements
     * @param array $info
     * @param string $handle
     * @param string $from
     * @param string|null $to
     * @param string $oldPackageName
     * @param Update $update
     */
    private function _updateRequirements(array &$requirements, array &$info, string $handle, string $from, string $to = null, string $oldPackageName, Update $update)
    {
        if ($update->status === Update::STATUS_EXPIRED) {
            $this->stdout("Skipping {$handle} because its license has expired." . PHP_EOL, Console::FG_GREY);
            return;
        }

        $phpConstraintError = null;
        if ($update->phpConstraint && !UpdateHelper::checkPhpConstraint($update->phpConstraint, $phpConstraintError)) {
            $this->stdout("Skipping $handle: $phpConstraintError" . PHP_EOL, Console::FG_GREY);
            return;
        }

        if ($to === null) {
            $to = $update->getLatest()->version ?? $from;
        }

        if ($to === $from) {
            $this->stdout("Skipping {$handle} because it’s already up-to-date." . PHP_EOL, Console::FG_GREY);
            return;
        }

        $requirements[$update->packageName] = $to;
        $info[] = [$handle, $from, $to, $update->getHasCritical(), $update->status, $update->phpConstraint];

        // Has the package name changed?
        if ($update->packageName !== $oldPackageName) {
            $requirements[$oldPackageName] = false;
        }
    }

    /**
     * Attempts to backup the database.
     *
     * @return bool
     */
    private function _backup(): bool
    {
        if (!$this->_shouldBackup()) {
            $this->stdout('Skipping database backup.' . PHP_EOL, Console::FG_GREY);
            return true;
        }

        $this->stdout('Backing up the database ... ', Console::FG_YELLOW);

        try {
            $this->_backupPath = Craft::$app->getDb()->backup();
        } catch (\Throwable $e) {
            $this->stdout('error: ' . $e->getMessage() . PHP_EOL, Console::FG_RED);

            if (!$this->_backupWarning()) {
                $this->stderr('Aborting update.' . PHP_EOL . PHP_EOL, Console::FG_RED);
                return false;
            }

            return true;
        }

        $this->stdout('done' . PHP_EOL, Console::FG_GREEN);
        return true;
    }

    /**
     * Outputs a warning about creating a database backup.
     *
     * @return bool
     */
    private function _backupWarning(): bool
    {
        if (!$this->interactive) {
            return false;
        }

        Console::outputWarning('Please backup your database before continuing.');
        return $this->confirm('Ready to continue?');
    }

    /**
     * Returns whether the database should be backed up
     *
     * @return bool
     */
    private function _shouldBackup(): bool
    {
        if (is_bool($this->backup)) {
            return $this->backup;
        }

        $generalConfig = Craft::$app->getConfig()->getGeneral();

        if (!$this->interactive) {
            return $generalConfig->getBackupOnUpdate();
        }

        return $this->confirm('Backup the database?', $generalConfig->getBackupOnUpdate());
    }

    /**
     * Installs Composer packages.
     *
     * @param array $requirements
     * @return bool
     */
    private function _performUpdate(array $requirements): bool
    {
        $this->stdout('Performing update with Composer ... ', Console::FG_YELLOW);
        $io = new BufferIO();

        $composerService = Craft::$app->getComposer();

        try {
            $composerService->install($requirements, $io);
        } catch (\Throwable $e) {
            Craft::$app->getErrorHandler()->logException($e);
            $this->stderr('error: ' . $e->getMessage() . PHP_EOL . PHP_EOL, Console::FG_RED);
            $this->stdout('Output:' . PHP_EOL . PHP_EOL . $io->getOutput() . PHP_EOL . PHP_EOL);
            return false;
        }

        $this->stdout('done' . PHP_EOL, Console::FG_GREEN);
        return true;
    }

    /**
     * Attempts to run new migrations.
     *
     * @return bool
     */
    private function _migrate(): bool
    {
        if ($this->migrate === false) {
            $this->stdout('Skipping applying new migrations.' . PHP_EOL, Console::FG_GREY);
            return true;
        }

        try {
            $script = $this->request->getScriptFile();
        } catch (InvalidConfigException $e) {
            $this->stderr('Can’t apply new migrations: ' . $e->getMessage() . PHP_EOL, Console::FG_RED);
            $this->stdout('You can apply new migrations manually by running ');
            $this->outputCommand('migrate/all --no-content');
            $this->stdout(PHP_EOL);
            return false;
        }

        $this->stdout('Applying new migrations ... ', Console::FG_YELLOW);

        $process = new Process([$script, 'migrate/all', '--no-backup', '--no-content']);
        $process->setTimeout(null);
        try {
            $process->mustRun();
        } catch (ProcessFailedException $e) {
            $this->stderr('error: ' . $e->getMessage() . PHP_EOL . PHP_EOL, Console::FG_RED);
            $this->stdout('Output:' . PHP_EOL . PHP_EOL . $process->getOutput() . PHP_EOL . PHP_EOL);
            return false;
        }

        $this->stdout('done' . PHP_EOL, Console::FG_GREEN);
        return true;
    }

    /**
     * Attempts to restore the database after a migration failure.
     *
     * @return bool
     */
    private function _restoreDb(): bool
    {
        if (
            !$this->_backupPath ||
            ($this->interactive && !$this->confirm('Restore the database backup?', true))
        ) {
            return false;
        }

        $this->stdout('Restoring the database backup ... ', Console::FG_YELLOW);

        try {
            Craft::$app->getDb()->restore($this->_backupPath);
        } catch (\Throwable $e) {
            $this->stdout('error: ' . $e->getMessage() . PHP_EOL, Console::FG_RED);
            $this->stdout('You can manually restore the backup file located at ' . $this->_backupPath . PHP_EOL);
            return false;
        }

        $this->stdout('done' . PHP_EOL, Console::FG_GREEN);
        return true;
    }

    /**
     * Reverts Composer changes.
     */
    private function _revertComposerChanges()
    {
        // See if we have composer.json and composer.lock backups
        $backupsDir = Craft::$app->getPath()->getComposerBackupsPath();
        $jsonBackup = $backupsDir . DIRECTORY_SEPARATOR . 'composer.json';
        $lockBackup = $backupsDir . DIRECTORY_SEPARATOR . 'composer.lock';

        if (!is_file($jsonBackup)) {
            $this->stdout("Can’t revert Composer changes because no composer.json backup exists in {$backupsDir}." . PHP_EOL, Console::FG_RED);
            return;
        }

        if (!is_file($lockBackup)) {
            $this->stdout("Can’t revert Composer changes because no composer.lock backup exists in {$backupsDir}." . PHP_EOL, Console::FG_RED);
            return;
        }

        $jsonContents = file_get_contents($jsonBackup);
        $lockContents = file_get_contents($lockBackup);

        // The composer.lock backup could be just a placeholder
        if (!array_key_exists('packages', Json::decode($lockContents))) {
            $this->stdout('Can’t revert Composer changes because no composer.lock file existed before the update.' . PHP_EOL, Console::FG_RED);
            return;
        }

        if ($this->interactive && !$this->confirm('Revert the Composer changes?', true)) {
            return;
        }

        $composerService = Craft::$app->getComposer();
        FileHelper::writeToFile($composerService->getJsonPath(), $jsonContents);
        FileHelper::writeToFile($composerService->getLockPath(), $lockContents);

        try {
            $script = $this->request->getScriptFile();
        } catch (InvalidConfigException $e) {
            $this->stderr('Can’t revert Composer changes: ' . $e->getMessage() . PHP_EOL, Console::FG_RED);
            $this->stdout('You can revert Composer changes manually by running ');
            $this->outputCommand('update/composer-install');
            $this->stdout(PHP_EOL);
            return;
        }

        $this->stdout('Reverting Composer changes ... ', Console::FG_YELLOW);

        $process = new Process([$script, 'update/composer-install']);
        $process->setTimeout(null);
        try {
            $process->mustRun();
        } catch (ProcessFailedException $e) {
            $this->stderr('error: ' . $e->getMessage() . PHP_EOL . PHP_EOL, Console::FG_RED);
            $this->stdout('Output:' . PHP_EOL . PHP_EOL . $process->getOutput() . PHP_EOL . PHP_EOL);
            return;
        }

        $this->stdout('done' . PHP_EOL, Console::FG_GREEN);
    }

    /**
     * Displays info for an update.
     *
     * @param string $handle
     * @param string $from
     * @param string $to
     * @param bool $critical
     * @param string $status
     * @param string|null $phpConstraint
     */
    private function _outputUpdate(string $handle, string $from, string $to, bool $critical, string $status, string $phpConstraint = null)
    {
        $expired = $status === Update::STATUS_EXPIRED;
        $grey = $expired ? Console::FG_GREY : null;

        $this->stdout('    - ', $grey ?? Console::FG_BLUE);
        $this->stdout($handle . ' ', $grey ?? Console::FG_CYAN);
        $this->stdout($from, $grey ?? Console::FG_PURPLE);
        $this->stdout(' => ', $grey ?? Console::FG_BLUE);
        $this->stdout($to, $grey ?? Console::FG_PURPLE);

        if ($critical) {
            $this->stdout(' (CRITICAL)', $grey ?? Console::FG_RED);
        }

        if ($expired) {
            $this->stdout(' (EXPIRED)', Console::FG_RED);
        }

        // Make sure that the platform & composer.json PHP version are compatible
        $phpConstraintError = null;
        if ($phpConstraint && !UpdateHelper::checkPhpConstraint($phpConstraint, $phpConstraintError, false)) {
            $this->stdout(" ⚠️ $phpConstraintError", Console::FG_RED);
        }

        $this->stdout(PHP_EOL);
    }

    /**
     * Ensures that there is a valid Craft license.
     *
     * @return int|null
     */
    private function _checkCraftLicense()
    {
        if (!App::licenseKey()) {
            if (defined('CRAFT_LICENSE_KEY')) {
                $this->stderr('The license key defined by the CRAFT_LICENSE_KEY PHP constant is invalid.' . PHP_EOL, Console::FG_RED);
                return ExitCode::UNSPECIFIED_ERROR;
            }

            $this->stdout('No license key found.' . PHP_EOL, Console::FG_YELLOW);
            $session = Craft::$app->getUser();
            $user = $session->getIdentity();

            if (!$user) {
                $email = $this->prompt('Enter your email address to request a new license key:', [
                    'validator' => function(string $input, string &$error = null) {
                        return (new EmailValidator())->validate($input, $error);
                    }
                ]);
                $session->setIdentity(new User([
                    'email' => $email,
                ]));
            }

            $this->stdout('Requesting license... ');
            Craft::$app->getApi()->getLicenseInfo();

            if (!$user) {
                $session->setIdentity(null);
            }

            if (!App::licenseKey()) {
                $this->stderr('License key creation was unsuccessful.' . PHP_EOL, Console::FG_RED);
                return ExitCode::UNSPECIFIED_ERROR;
            }

            $this->stdout('success!' . PHP_EOL . PHP_EOL, Console::FG_GREEN);
        }

        return null;
    }

    /**
     * Returns the available updates.
     *
     * @param string[] $maxVersions
     * @return Updates
     */
    private function _getUpdates(array $maxVersions = []): Updates
    {
        $this->stdout('Fetching available updates ... ', Console::FG_YELLOW);
        $updateData = Craft::$app->getApi()->getUpdates($maxVersions);
        $this->stdout('done' . PHP_EOL, Console::FG_GREEN);
        return new UpdatesModel($updateData);
    }
}<|MERGE_RESOLUTION|>--- conflicted
+++ resolved
@@ -314,13 +314,8 @@
             $this->stdout($total === 1 ? 'one' : $total, Console::FG_GREEN, Console::BOLD);
             $this->stdout(' update' . ($total === 1 ? '' : 's') . ':' . PHP_EOL . PHP_EOL, Console::FG_GREEN);
 
-<<<<<<< HEAD
-            foreach ($info as [$handle, $from, $to, $critical, $status]) {
-                $this->_outputUpdate($handle, $from, $to, $critical, $status);
-=======
             foreach ($info as [$handle, $from, $to, $critical, $status, $phpConstraint]) {
                 $this->_outputUpdate($handle, $from, $to, $critical, $status, $phpConstraint);
->>>>>>> 4008560f
             }
 
             $this->stdout(PHP_EOL);
