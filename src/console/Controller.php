<?php
/**
 * @link https://craftcms.com/
 * @copyright Copyright (c) Pixel & Tonic, Inc.
 * @license https://craftcms.github.io/license/
 */

namespace craft\console;

use craft\console\controllers\ResaveController;
use craft\events\DefineConsoleActionsEvent;
use craft\helpers\ArrayHelper;
use craft\helpers\Console;
use craft\helpers\StringHelper;
use ReflectionMethod;
use Seld\CliPrompt\CliPrompt;
use yii\base\Action;
use yii\base\InvalidConfigException;
use yii\console\Controller as YiiController;
use yii\helpers\Inflector;

/**
 * Base console controller
 *
 * @property Request $request
 * @author Pixel & Tonic, Inc. <support@pixelandtonic.com>
 * @author Global Network Group | Giel Tettelaar <giel@yellowflash.net>
 * @since 3.2.0
 */
class Controller extends YiiController
{
    use ControllerTrait;

    /**
     * @event DefineConsoleActionsEvent The event that is triggered when defining custom actions for this controller.
     *
     * See [[defineActions()]] for details on what to set on `$event->actions`.
     * ---
     * ```php
     * use craft\events\DefineConsoleActionsEvent;
     * use craft\console\Controller;
     * use craft\console\controllers\ResaveController;
     * use yii\base\Event;
     *
     * Event::on(ResaveController::class,
     *     Controller::EVENT_DEFINE_ACTIONS,
     *     function(DefineConsoleActionsEvent $event) {
     *         $event->actions['products'] = [
     *             'options' => ['type'],
     *             'helpSummary' => 'Re-saves products.',
     *             'action' => function($params): int {
     *                 // @var ResaveController $controller
     *                 $controller = Craft::$app->controller;
     *                 $criteria = [];
     *                 if ($controller->type) {
     *                     $criteria['type'] = explode(',', $controller->type);
     *                 }
     *                 return $controller->resaveElements(Product::class, $criteria);
     *             }
     *         ];
     *     }
     * );
     * ```
     */
    const EVENT_DEFINE_ACTIONS = 'defineActions';

    /**
     * @var array Custom actions that should be available.
     * @see defineActions()
     */
    private array $_actions;

    /**
     * @var \ReflectionFunction[] Memoized reflection objects
     * @see getActionMethodReflection()
     */
    private array $_reflections = [];

    /**
     * @var string|null The active action ID.
     * @see runAction()
     */
    private ?string $_actionId = null;

    /**
     * @inheritdoc
     */
    public function __isset($name)
    {
        if ($this->_isCustomOption($name)) {
            return $this->_actions[$this->_actionId]['options'][$name] !== null;
        }

        return parent::__isset($name);
    }

    /**
     * @inheritdoc
     */
    public function __get($name)
    {
        if ($this->_isCustomOption($name)) {
            return $this->_actions[$this->_actionId]['options'][$name];
        }

        return parent::__get($name);
    }

    /**
     * @inheritdoc
     */
    public function __set($name, $value)
    {
        if ($this->_isCustomOption($name)) {
            $this->_actions[$this->_actionId]['options'][$name] = $value;
            return;
        }

        parent::__set($name, $value);
    }

    /**
     * @inheritdoc
     * @throws InvalidConfigException
     */
    public function init(): void
    {
        parent::init();
        $this->checkTty();

        $this->_actions = [];
        foreach ($this->defineActions() as $id => $action) {
            if (is_callable($action)) {
                $action = ['action' => $action];
            }

            if (!isset($action['action'])) {
                throw new InvalidConfigException("Action '{$id}' is missing an 'action' key.");
            }

            if (is_callable($action['action'])) {
                $action['action'] = [
                    'class' => CallableAction::class,
                    'callable' => $action['action'],
                ];
            }

            // Normalize the options
            if (isset($action['options'])) {
                $options = [];
                foreach ($action['options'] as $k => $v) {
                    if (is_int($k)) {
                        $options[$v] = null;
                    } else {
                        $options[$k] = $v;
                    }
                }
                $action['options'] = $options;
            }

            $this->_actions[$id] = $action;
        }
    }

    /**
     * @inheritdoc
     */
    public function beforeAction($action): bool
    {
        // Make sure this isn't a root user
        if (!$this->checkRootUser()) {
            return false;
        }

        return parent::beforeAction($action);
    }

    /**
     * @inheritdoc
     */
    public function actions(): array
    {
        return ArrayHelper::getColumn($this->_actions, 'action');
    }

    /**
     * @inheritdoc
     */
    public function options($actionID): array
    {
        $options = parent::options($actionID);

        if (isset($this->_actions[$actionID]['options'])) {
            $options = array_merge($options, array_keys($this->_actions[$actionID]['options']));
        }

        return $options;
    }

    /**
     * @inheritdoc
     */
<<<<<<< HEAD
    public function runAction($id, $params = []): int
=======
    public function run($route, $params = [])
    {
        // Pass along the common params
        $passedOptions = $this->getPassedOptionValues();
        foreach (['interactive', 'color', 'silentExitOnException'] as $param) {
            if (!array_key_exists($param, $params) && array_key_exists($param, $passedOptions)) {
                $params[$param] = $passedOptions[$param];
            }
        }

        return parent::run($route, $params);
    }

    /**
     * @inheritdoc
     */
    public function runAction($id, $params = [])
>>>>>>> c2ea860e
    {
        $this->_actionId = $id;
        $result = parent::runAction($id, $params);
        $this->_actionId = null;
        return $result;
    }

    /**
     * @inheritdoc
     */
    public function getActionHelpSummary($action): string
    {
        if (isset($this->_actions[$action->id])) {
            $help = $this->_actions[$action->id]['helpSummary'] ?? $this->_actions[$action->id]['help'] ?? '';
            return preg_split('/\R/u', $help)[0];
        }

        return parent::getActionHelpSummary($action);
    }

    /**
     * @inheritdoc
     */
    public function getActionHelp($action): string
    {
        if (isset($this->_actions[$action->id])) {
            return $this->_actions[$action->id]['help'] ?? $this->_actions[$action->id]['helpSummary'] ?? '';
        }

        return parent::getActionHelp($action);
    }

    /**
     * @inheritdoc
     */
    public function getActionArgsHelp($action): array
    {
        $args = parent::getActionArgsHelp($action);

        if (isset($this->_actions[$action->id])) {
            foreach ($args as $name => &$arg) {
                if (isset($this->_actions[$action->id]['argsHelp'][$name])) {
                    $arg['comment'] = $this->_actions[$action->id]['argsHelp'][$name];
                }
            }
        }

        return $args;
    }

    /**
     * @inheritdoc
     */
    public function getActionOptionsHelp($action): array
    {
        $options = parent::getActionOptionsHelp($action);

        if (isset($this->_actions[$action->id]['options'])) {
            foreach ($this->_actions[$action->id]['options'] as $name => $value) {
                $options[Inflector::camel2id($name, '-', true)] = [
                    'type' => $value === null ? 'string|null' : gettype($value),
                    'default' => $value,
                    'comment' => $this->_actions[$action->id]['optionsHelp'][$name] ?? null,
                ];
            }
        }

        return $options;
    }

    /**
     * Returns an array of custom actions that should be available on the controller.
     *
     * The keys of this array should be the action IDs, and the values can be callables or
     * sub-arrays with the following keys:
     *
     * - `action` – A callable that is responsible for running the action
     * - `options` – An array of options that should be available to the command. Options can either be defined as
     *   strings (`['option1', 'option2']`) or key/value pairs (`['option1' => 'defaultValue']`).
     * - `helpSummary` – Help summary text for the action (shown when running `craft help controller-id`)
     * - `help` – Help text for the action (shown when running `craft help controller-id/action-id`)
     * - `argsHelp` – Sub-array that defines help text for the arguments, indexed by argument names
     *   (shown when running `craft help controller-id/action-id`)
     * - `optionsHelp` – Sub-array that defines help text for the options, indexed by option names
     *   (shown when running `craft help controller-id/action-id`)
     *
     * @return array
     */
    protected function defineActions(): array
    {
        $event = new DefineConsoleActionsEvent();
        $this->trigger(self::EVENT_DEFINE_ACTIONS, $event);
        return $event->actions;
    }

    /**
     * @param Action $action
     * @return \ReflectionMethod
     */
    protected function getActionMethodReflection($action): ReflectionMethod
    {
        if ($action instanceof CallableAction) {
            if (!isset($this->_reflections[$action->id])) {
                if (is_array($action->callable)) {
                    $this->_reflections[$action->id] = new \ReflectionMethod($action->callable[0], $action->callable[1]);
                } else {
                    $this->_reflections[$action->id] = new \ReflectionFunction($action->callable);
                }
            }
            return $this->_reflections[$action->id];
        }

        return parent::getActionMethodReflection($action);
    }

    /**
     * Returns whether the given option is defined by a custom action.
     *
     * @param string $name
     * @return bool
     */
    private function _isCustomOption(string $name): bool
    {
        return (
            isset($this->_actionId) &&
            isset($this->_actions[$this->_actionId]['options']) &&
            array_key_exists($name, $this->_actions[$this->_actionId]['options'])
        );
    }

    /**
     * Prompts the user for a password and validates it.
     *
     * @param array $options options to customize the behavior of the prompt:
     *
     * - `label`: the prompt label
     * - `required`: whether it is required or not (true by default)
     * - `validator`: a callable function to validate input. The function must accept two parameters:
     *     - `$input`: the user input to validate
     *     - `$error`: the error value passed by reference if validation failed
     * - `error`: the error message to show if the password is invalid
     * - `confirm`: whether the user should be prompted for the password a second time to confirm their input
     *   (true by default)
     *
     * An example of how to use the prompt method with a validator function.
     *
     * ```php
     * $code = $this->passwordPrompt('Enter 4-Chars-Pin', ['required' => true, 'validator' => function($input, &$error) {
     *     if (strlen($input) !== 4) {
     *         $error = 'The Pin must be exactly 4 chars!';
     *         return false;
     *     }
     *     return true;
     * }]);
     * ```
     *
     * @return string the user input
     * @since 3.6.0
     */
    public function passwordPrompt(array $options = []): string
    {
        $options += [
            'label' => 'Password: ',
            'required' => true,
            'validator' => null,
            'error' => 'Invalid input.',
            'confirm' => true,
        ];

        $options['label'] = StringHelper::ensureRight($options['label'], ' ');

        // todo: would be nice to replace CliPrompt with a native Yii silent prompt
        // (https://github.com/yiisoft/yii2/issues/10551)
        top:
        $this->stdout($options['label']);
        $input = CliPrompt::hiddenPrompt(true);

        if ($options['required'] && $input === '') {
            $this->stdout($options['error'] . PHP_EOL);
            goto top;
        }

        $error = null;

        if ($options['validator'] && !$options['validator']($input, $error)) {
            $this->stdout(($error ?? $options['error']) . PHP_EOL);
            goto top;
        }

        if ($options['confirm']) {
            $this->stdout('Confirm: ');
            if (!($matched = ($input === CliPrompt::hiddenPrompt(true)))) {
                $this->stdout('Passwords didn\'t match, try again.' . PHP_EOL, Console::FG_RED);
                goto top;
            }
        }

        return $input;
    }
}<|MERGE_RESOLUTION|>--- conflicted
+++ resolved
@@ -200,9 +200,6 @@
     /**
      * @inheritdoc
      */
-<<<<<<< HEAD
-    public function runAction($id, $params = []): int
-=======
     public function run($route, $params = [])
     {
         // Pass along the common params
@@ -219,8 +216,7 @@
     /**
      * @inheritdoc
      */
-    public function runAction($id, $params = [])
->>>>>>> c2ea860e
+    public function runAction($id, $params = []): int
     {
         $this->_actionId = $id;
         $result = parent::runAction($id, $params);
