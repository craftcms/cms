<?php
/**
 * @link https://craftcms.com/
 * @copyright Copyright (c) Pixel & Tonic, Inc.
 * @license https://craftcms.github.io/license/
 */

namespace craft\base;

use Craft;
use craft\console\Application as ConsoleApplication;
use craft\console\Request as ConsoleRequest;
use craft\db\Connection;
use craft\db\MigrationManager;
use craft\db\mysql\Schema;
use craft\db\Query;
use craft\db\Table;
use craft\elements\Address;
use craft\elements\Asset;
use craft\elements\Category;
use craft\elements\Entry;
use craft\elements\Tag;
use craft\elements\User;
use craft\errors\DbConnectException;
use craft\errors\SiteNotFoundException;
use craft\errors\WrongEditionException;
use craft\events\DefineFieldLayoutFieldsEvent;
use craft\events\DeleteSiteEvent;
use craft\events\EditionChangeEvent;
use craft\fieldlayoutelements\addresses\AddressField;
use craft\fieldlayoutelements\addresses\CountryCodeField;
use craft\fieldlayoutelements\addresses\LabelField;
use craft\fieldlayoutelements\addresses\LatLongField;
use craft\fieldlayoutelements\addresses\OrganizationField;
use craft\fieldlayoutelements\addresses\OrganizationTaxIdField;
use craft\fieldlayoutelements\assets\AltField;
use craft\fieldlayoutelements\assets\AssetTitleField;
use craft\fieldlayoutelements\entries\EntryTitleField;
use craft\fieldlayoutelements\FullNameField;
use craft\fieldlayoutelements\TitleField;
use craft\fieldlayoutelements\users\AddressesField;
use craft\helpers\App;
use craft\helpers\Db;
use craft\helpers\Session;
use craft\i18n\Formatter;
use craft\i18n\I18N;
use craft\i18n\Locale;
use craft\mail\Mailer;
use craft\models\FieldLayout;
use craft\models\Info;
use craft\queue\QueueInterface;
use craft\services\Addresses;
use craft\services\Announcements;
use craft\services\Api;
use craft\services\AssetIndexer;
use craft\services\Assets;
use craft\services\Categories;
use craft\services\Composer;
use craft\services\Conditions;
use craft\services\Config;
use craft\services\Content;
use craft\services\Dashboard;
use craft\services\Deprecator;
use craft\services\Drafts;
use craft\services\Elements;
use craft\services\ElementSources;
use craft\services\Entries;
use craft\services\Fields;
use craft\services\Fs;
use craft\services\Gc;
use craft\services\Globals;
use craft\services\Gql;
use craft\services\Images;
use craft\services\ImageTransforms;
use craft\services\Matrix;
use craft\services\Path;
use craft\services\Plugins;
use craft\services\PluginStore;
use craft\services\ProjectConfig;
use craft\services\Relations;
use craft\services\Revisions;
use craft\services\Routes;
use craft\services\Search;
use craft\services\Sections;
use craft\services\Security;
use craft\services\Sites;
use craft\services\Structures;
use craft\services\SystemMessages;
use craft\services\Tags;
use craft\services\TemplateCaches;
use craft\services\Tokens;
use craft\services\Updates;
use craft\services\UserGroups;
use craft\services\UserPermissions;
use craft\services\Users;
use craft\services\Utilities;
use craft\services\Volumes;
use craft\services\Webpack;
use craft\web\Application as WebApplication;
use craft\web\AssetManager;
use craft\web\Request as WebRequest;
use craft\web\User as UserSession;
use craft\web\View;
use Illuminate\Support\Collection;
use Yii;
use yii\base\Application;
use yii\base\ErrorHandler;
use yii\base\Event;
use yii\base\Exception;
use yii\base\InvalidConfigException;
use yii\caching\Cache;
use yii\db\ColumnSchemaBuilder;
use yii\db\Exception as DbException;
use yii\db\Expression;
use yii\mutex\Mutex;
use yii\queue\Queue;
use yii\web\ServerErrorHttpException;

/**
 * ApplicationTrait
 *
 * @property bool $isInstalled Whether Craft is installed
 * @property int $edition The active Craft edition
 * @property-read Addresses $addresses The addresses service
 * @property-read Announcements $announcements The announcements service
 * @property-read Api $api The API service
 * @property-read AssetIndexer $assetIndexer The asset indexer service
 * @property-read AssetManager $assetManager The asset manager component
 * @property-read Assets $assets The assets service
 * @property-read Categories $categories The categories service
 * @property-read Composer $composer The Composer service
 * @property-read Conditions $conditions The conditions service
 * @property-read Config $config The config service
 * @property-read Connection $db The database connection component
 * @property-read Content $content The content service
 * @property-read Dashboard $dashboard The dashboard service
 * @property-read Deprecator $deprecator The deprecator service
 * @property-read Drafts $drafts The drafts service
 * @property-read ElementSources $elementSources The element sources service
 * @property-read Elements $elements The elements service
 * @property-read Entries $entries The entries service
 * @property-read Fields $fields The fields service
 * @property-read Formatter $formatter The formatter component
 * @property-read Fs $fs The filesystems service
 * @property-read Gc $gc The garbage collection service
 * @property-read Globals $globals The globals service
 * @property-read Gql $gql The GraphQl service
 * @property-read I18N $i18n The internationalization (i18n) component
 * @property-read Images $images The images service
 * @property-read ImageTransforms $imageTransforms The image transforms service
 * @property-read Locale $formattingLocale The Locale object that should be used to define the formatter
 * @property-read Locale $locale The Locale object for the target language
 * @property-read Mailer $mailer The mailer component
 * @property-read Matrix $matrix The matrix service
 * @property-read MigrationManager $contentMigrator The content migration manager
 * @property-read MigrationManager $migrator The application’s migration manager
 * @property-read Mutex $mutex The application’s mutex service
 * @property-read Path $path The path service
 * @property-read PluginStore $pluginStore The plugin store service
 * @property-read Plugins $plugins The plugins service
 * @property-read ProjectConfig $projectConfig The project config service
 * @property-read Queue|QueueInterface $queue The job queue
 * @property-read Relations $relations The relations service
 * @property-read Revisions $revisions The revisions service
 * @property-read Routes $routes The routes service
 * @property-read Search $search The search service
 * @property-read Sections $sections The sections service
 * @property-read Security $security The security component
 * @property-read Sites $sites The sites service
 * @property-read Structures $structures The structures service
 * @property-read SystemMessages $systemMessages The system email messages service
 * @property-read Tags $tags The tags service
 * @property-read TemplateCaches $templateCaches The template caches service
 * @property-read Tokens $tokens The tokens service
 * @property-read Updates $updates The updates service
 * @property-read UserGroups $userGroups The user groups service
 * @property-read UserPermissions $userPermissions The user permissions service
 * @property-read Users $users The users service
 * @property-read Utilities $utilities The utilities service
 * @property-read View $view The view component
 * @property-read Volumes $volumes The volumes service
 * @property-read Webpack $webpack The webpack service
 * @property-read bool $canTestEditions Whether Craft is running on a domain that is eligible to test out the editions
 * @property-read bool $canUpgradeEdition Whether Craft is eligible to be upgraded to a different edition
 * @property-read bool $hasWrongEdition Whether Craft is running with the wrong edition
 * @property-read bool $isInMaintenanceMode Whether someone is currently performing a system update
 * @property-read bool $isInitialized Whether Craft is fully initialized
 * @property-read bool $isMultiSite Whether this site has multiple sites
 * @property-read bool $isSystemLive Whether the system is live
 * @property-read string $installedSchemaVersion The installed schema version
 * @method AssetManager getAssetManager() Returns the asset manager component.
 * @method Connection getDb() Returns the database connection component.
 * @method Formatter getFormatter() Returns the formatter component.
 * @method I18N getI18n() Returns the internationalization (i18n) component.
 * @method Security getSecurity() Returns the security component.
 * @method View getView() Returns the view component.
 * @mixin WebApplication
 * @mixin ConsoleApplication
 * @author Pixel & Tonic, Inc. <support@pixelandtonic.com>
 * @since 3.0.0
 */
trait ApplicationTrait
{
    /**
     * @var string Craft’s schema version number.
     */
    public string $schemaVersion;

    /**
     * @var string The minimum Craft build number required to update to this build.
     */
    public string $minVersionRequired;

    /**
     * @var string|null The environment ID Craft is currently running in.
     */
    public ?string $env = null;

    /**
     * @var string The base Craftnet API URL to use.
     * @since 3.3.16
     * @internal
     */
    public string $baseApiUrl = 'https://api.craftcms.com/v1/';

    /**
     * @var string[]|null Query params that should be appended to Craftnet API requests.
     * @since 3.3.16
     * @internal
     */
    public ?array $apiParams = null;

    /**
     * @var bool|null
     */
    private ?bool $_isInstalled = null;

    /**
     * @var bool Whether the application is fully initialized yet
     * @see getIsInitialized()
     */
    private bool $_isInitialized = false;

    /**
     * @var bool
     * @see getIsMultiSite()
     */
    private bool $_isMultiSite;

    /**
     * @var bool
     * @see getIsMultiSite()
     */
    private bool $_isMultiSiteWithTrashed;

    /**
     * @var int The Craft edition
     * @see getEdition()
     */
    private int $_edition;

    /**
     * @var Info|null
     */
    private ?Info $_info = null;

    /**
     * @var bool
     */
    private bool $_gettingLanguage = false;

    /**
     * @var bool Whether we’re listening for the request end, to update the application info
     * @see saveInfoAfterRequest()
     */
    private bool $_waitingToSaveInfo = false;

    /**
     * Sets the target application language.
     *
     * @param bool|null $useUserLanguage Whether the user’s preferred language should be used.
     * If null, the user’s preferred language will be used if this is a control panel request or a console request.
     */
    public function updateTargetLanguage(?bool $useUserLanguage = null): void
    {
        // Defend against an infinite updateTargetLanguage() loop
        if ($this->_gettingLanguage === true) {
            // We tried to get the language, but something went wrong. Use fallback to prevent infinite loop.
            $fallbackLanguage = $this->_getFallbackLanguage();
            $this->_gettingLanguage = false;
            $this->language = $fallbackLanguage;
            return;
        }

        $this->_gettingLanguage = true;

        if ($useUserLanguage === null) {
            $useUserLanguage = $this->getRequest()->getIsCpRequest();
        }

        $this->language = $this->getTargetLanguage($useUserLanguage);
        $this->_gettingLanguage = false;
    }

    /**
     * Returns the target app language.
     *
     * @param bool $useUserLanguage Whether the user’s preferred language should be used.
     * @return string
     */
    public function getTargetLanguage(bool $useUserLanguage = true): string
    {
        // Use the fallback language for console requests, or if Craft isn't installed or is updating
        if (
            $this instanceof ConsoleApplication ||
            !$this->getIsInstalled() ||
            $this->getUpdates()->getIsCraftUpdatePending()
        ) {
            return $this->_getFallbackLanguage();
        }

        if ($useUserLanguage) {
            // If the user is logged in *and* has a primary language set, use that
            // (don't actually try to fetch the user, as plugins haven't been loaded yet)
            /** @var UserSession $user */
            $user = $this->getUser();
            $id = Session::get($user->idParam);
            if (
                $id &&
                ($language = $this->getUsers()->getUserPreference($id, 'language')) !== null &&
                Craft::$app->getI18n()->validateAppLocaleId($language)
            ) {
                return $language;
            }

            // Fall back on the default control panel language, if there is one, otherwise the browser language
            return Craft::$app->getConfig()->getGeneral()->defaultCpLanguage ?? $this->_getFallbackLanguage();
        }

        /** @noinspection PhpUnhandledExceptionInspection */
        return $this->getSites()->getCurrentSite()->language;
    }

    /**
     * Returns whether Craft is installed.
     *
     * @param bool $strict Whether to ignore the cached value and explicitly check from the default schema.
     * @return bool
     */
    public function getIsInstalled(bool $strict = false): bool
    {
        if ($strict) {
            $this->_isInstalled = null;
            $this->_info = null;
        } elseif (isset($this->_isInstalled)) {
            return $this->_isInstalled;
        }

        if (!$this->getIsDbConnectionValid()) {
            return $this->_isInstalled = false;
        }

        try {
            if ($strict) {
                $db = Craft::$app->getDb();
                if ($db->getIsPgsql()) {
                    // Look for the `info` row, explicitly in the default schema.
                    return $this->_isInstalled = (new Query())
                        ->from([sprintf('%s.%s', $db->getSchema()->defaultSchema, Table::INFO)])
                        ->where(['id' => 1])
                        ->exists();
                }
            }

            $info = $this->getInfo(true);
            return $this->_isInstalled = !empty($info->id);
        } catch (DbException|ServerErrorHttpException $e) {
            // yii2-redis awkwardly throws yii\db\Exception's rather than their own exception class.
            if ($e instanceof DbException && str_contains($e->getMessage(), 'Redis')) {
                throw $e;
            }

            // Allow console requests to bypass error
            if ($this instanceof WebApplication) {
                Craft::error('There was a problem fetching the info row: ' . $e->getMessage(), __METHOD__);
                /** @var ErrorHandler $errorHandler */
                $errorHandler = $this->getErrorHandler();
                $errorHandler->logException($e);
            }
            return $this->_isInstalled = false;
        }
    }

    /**
     * Sets Craft's record of whether it's installed
     *
     * @param bool|null $value
     */
    public function setIsInstalled(?bool $value = true): void
    {
        $this->_isInstalled = $value;
    }

    /**
     * Returns the installed schema version.
     *
     * @return string
     * @since 3.2.0
     * @deprecated in 4.0.0
     */
    public function getInstalledSchemaVersion(): string
    {
        return $this->getInfo()->schemaVersion ?: $this->schemaVersion;
    }

    /**
     * Returns whether Craft has been fully initialized.
     *
     * @return bool
     * @since 3.0.13
     */
    public function getIsInitialized(): bool
    {
        return $this->_isInitialized;
    }

    /**
     * Invokes a callback method when Craft is fully initialized.
     *
     * @param callable $callback
     * @since 4.3.5
     */
    public function onInit(callable $callback): void
    {
        if ($this->_isInitialized) {
            $callback();
        } else {
            $this->on(WebApplication::EVENT_INIT, function() use ($callback) {
                $callback();
            });
        }
    }

    /**
     * Returns whether this Craft install has multiple sites.
     *
     * @param bool $refresh Whether to ignore the cached result and check again
     * @param bool $withTrashed Whether to factor in soft-deleted sites
     * @return bool
     */
    public function getIsMultiSite(bool $refresh = false, bool $withTrashed = false): bool
    {
        if ($withTrashed) {
            if (!$refresh && isset($this->_isMultiSiteWithTrashed)) {
                return $this->_isMultiSiteWithTrashed;
            }
            // This is a ridiculous microoptimization for the `sites` table, but all we need to know is whether there is
            // 1 or "more than 1" rows, and this is the fastest way to do it.
            // (https://stackoverflow.com/a/14916838/1688568)
            return $this->_isMultiSiteWithTrashed = (new Query())
                    ->from([
                        'x' => (new Query())
                            ->select([new Expression('1')])
                            ->from([Table::SITES])
                            ->limit(2),
                    ])
                    ->count() != 1;
        }

        if (!$refresh && isset($this->_isMultiSite)) {
            return $this->_isMultiSite;
        }
        return $this->_isMultiSite = count($this->getSites()->getAllSites(true)) > 1;
    }

    /**
     * Returns the Craft edition.
     *
     * @return int
     */
    public function getEdition(): int
    {
        if (!isset($this->_edition)) {
            $handle = $this->getProjectConfig()->get('system.edition') ?? 'solo';
            $this->_edition = App::editionIdByHandle($handle);
        }
        return $this->_edition;
    }

    /**
     * Returns the name of the Craft edition.
     *
     * @return string
     */
    public function getEditionName(): string
    {
        return App::editionName($this->getEdition());
    }

    /**
     * Returns the handle of the Craft edition.
     *
     * @return string
     * @since 3.8.0
     */
    public function getEditionHandle(): string
    {
        /** @var WebApplication|ConsoleApplication $this */
        return App::editionHandle($this->getEdition());
    }

    /**
     * Returns the edition Craft is actually licensed to run in.
     *
     * @return int|null
     */
    public function getLicensedEdition(): ?int
    {
<<<<<<< HEAD
        $licensedEdition = $this->getCache()->get('licensedEdition');
=======
        /** @var WebApplication|ConsoleApplication $this */
        $licenseInfo = $this->getCache()->get('licenseInfo') ?: [];
>>>>>>> 96001d12

        if (!isset($licenseInfo['craft']['edition'])) {
            return null;
        }

        return App::editionIdByHandle($licenseInfo['craft']['edition']);
    }

    /**
     * Returns the name of the edition Craft is actually licensed to run in.
     *
     * @return string|null
     */
    public function getLicensedEditionName(): ?string
    {
        $licensedEdition = $this->getLicensedEdition();

        if ($licensedEdition !== null) {
            return App::editionName($licensedEdition);
        }

        return null;
    }

    /**
     * Returns whether Craft is running with the wrong edition.
     *
     * @return bool
     */
    public function getHasWrongEdition(): bool
    {
        $licensedEdition = $this->getLicensedEdition();

        return ($licensedEdition !== null && $licensedEdition !== $this->getEdition() && !$this->getCanTestEditions());
    }

    /**
     * Sets the Craft edition.
     *
     * @param int $edition The edition to set.
     * @return bool
     */
    public function setEdition(int $edition): bool
    {
        $oldEdition = $this->getEdition();
        $this->getProjectConfig()->set('system.edition', App::editionHandle($edition), "Craft CMS edition change");
        $this->_edition = $edition;

        // Fire an 'afterEditionChange' event
        /** @var WebRequest|ConsoleRequest $request */
        $request = $this->getRequest();
        if (!$request->getIsConsoleRequest() && $this->hasEventHandlers(WebApplication::EVENT_AFTER_EDITION_CHANGE)) {
            $this->trigger(WebApplication::EVENT_AFTER_EDITION_CHANGE, new EditionChangeEvent([
                'oldEdition' => $oldEdition,
                'newEdition' => $edition,
            ]));
        }

        return true;
    }

    /**
     * Requires that Craft is running an equal or better edition than what's passed in
     *
     * @param int $edition The Craft edition to require.
     * @param bool $orBetter If true, makes $edition the minimum edition required.
     * @throws WrongEditionException if attempting to do something not allowed by the current Craft edition
     */
    public function requireEdition(int $edition, bool $orBetter = true): void
    {
        if ($this->getIsInstalled() && !$this->getProjectConfig()->getIsApplyingExternalChanges()) {
            $installedEdition = $this->getEdition();

            if (($orBetter && $installedEdition < $edition) || (!$orBetter && $installedEdition !== $edition)) {
                $editionName = App::editionName($edition);
                throw new WrongEditionException("Craft $editionName is required for this");
            }
        }
    }

    /**
     * Returns whether Craft is eligible to be upgraded to a different edition.
     *
     * @return bool
     */
    public function getCanUpgradeEdition(): bool
    {
        // Only admin accounts can upgrade Craft
        if (
            $this->getUser()->getIsAdmin() &&
            Craft::$app->getConfig()->getGeneral()->allowAdminChanges
        ) {
            // Are they either *using* or *licensed to use* something < Craft Pro?
            $activeEdition = $this->getEdition();
            $licensedEdition = $this->getLicensedEdition();

            return (
                ($activeEdition < Craft::Pro) ||
                ($licensedEdition !== null && $licensedEdition < Craft::Pro)
            );
        }

        return false;
    }

    /**
     * Returns whether Craft is running on a domain that is eligible to test out the editions.
     *
     * @return bool
     */
    public function getCanTestEditions(): bool
    {
<<<<<<< HEAD
=======
        /** @var WebApplication|ConsoleApplication $this */
>>>>>>> 96001d12
        if (App::env('CRAFT_NO_TRIALS')) {
            return false;
        }

<<<<<<< HEAD
        if (!$this instanceof WebApplication) {
=======
        $request = $this->getRequest();
        if ($request->getIsConsoleRequest()) {
>>>>>>> 96001d12
            return false;
        }

        /** @var Cache $cache */
        $cache = $this->getCache();
        return $cache->get(sprintf('editionTestableDomain@%s', $this->getRequest()->getHostName()));
    }

    /**
     * Returns the system's UID.
     *
     * @return string|null
     */
    public function getSystemUid(): ?string
    {
        return $this->getInfo()->uid;
    }

    /**
     * Returns whether the system is currently live.
     *
     * @return bool
     * @since 3.1.0
     */
    public function getIsLive(): bool
    {
        if (is_bool($live = $this->getConfig()->getGeneral()->isSystemLive)) {
            return $live;
        }

        return App::parseBooleanEnv($this->getProjectConfig()->get('system.live')) ?? false;
    }

    /**
     * Returns whether someone is currently performing a system update.
     *
     * @return bool
     * @see enableMaintenanceMode()
     * @see disableMaintenanceMode()
     */
    public function getIsInMaintenanceMode(): bool
    {
        return $this->getInfo()->maintenance;
    }

    /**
     * Enables Maintenance Mode.
     *
     * @return bool
     * @see getIsInMaintenanceMode()
     * @see disableMaintenanceMode()
     */
    public function enableMaintenanceMode(): bool
    {
        return $this->_setMaintenanceMode(true);
    }

    /**
     * Disables Maintenance Mode.
     *
     * @return bool
     * @see getIsInMaintenanceMode()
     * @see disableMaintenanceMode()
     */
    public function disableMaintenanceMode(): bool
    {
        return $this->_setMaintenanceMode(false);
    }

    /**
     * Returns the info model, or just a particular attribute.
     *
     * @param bool $throwException Whether an exception should be thrown if the `info` table doesn't exist
     * @return Info
     * @throws DbException if the `info` table doesn’t exist yet and `$throwException` is `true`
     * @throws ServerErrorHttpException if the info table is missing its row
     */
    public function getInfo(bool $throwException = false): Info
    {
        if (isset($this->_info)) {
            return $this->_info;
        }

        try {
            $row = (new Query())
                ->from([Table::INFO])
                ->where(['id' => 1])
                ->one();
        } catch (DbException|DbConnectException $e) {
            if ($throwException) {
                throw $e;
            }
            return $this->_info = new Info();
        }

        if (!$row) {
            $tableName = $this->getDb()->getSchema()->getRawTableName(Table::INFO);
            throw new ServerErrorHttpException("The $tableName table is missing its row");
        }

        return $this->_info = new Info($row);
    }

    /**
     * Updates the info row at the end of the request.
     *
     * @since 3.1.33
     */
    public function saveInfoAfterRequest(): void
    {
        if (!$this->_waitingToSaveInfo) {
            $this->_waitingToSaveInfo = true;

            // If the request is already over, trigger this immediately
            if (in_array($this->state, [
                Application::STATE_AFTER_REQUEST,
                Application::STATE_SENDING_RESPONSE,
                Application::STATE_END,
            ], true)) {
                $this->saveInfoAfterRequestHandler();
            } else {
                Craft::$app->on(WebApplication::EVENT_AFTER_REQUEST, [$this, 'saveInfoAfterRequestHandler']);
            }
        }
    }

    /**
     * @throws Exception
     * @throws ServerErrorHttpException
     * @since 3.1.33
     * @internal
     */
    public function saveInfoAfterRequestHandler(): void
    {
        $info = $this->getInfo();
        if (!$this->saveInfo($info)) {
            throw new Exception("Unable to save new application info: " . implode(', ', $info->getErrorSummary(true)));
        }
        $this->_waitingToSaveInfo = false;
    }

    /**
     * Updates the info row.
     *
     * @param Info $info
     * @param string[]|null $attributeNames The attributes to save
     * @return bool
     */
    public function saveInfo(Info $info, ?array $attributeNames = null): bool
    {
        if ($attributeNames === null) {
            $attributeNames = ['version', 'schemaVersion', 'maintenance', 'configVersion', 'fieldVersion'];
        }

        if (!$info->validate($attributeNames)) {
            return false;
        }

        $attributes = $info->getAttributes($attributeNames);

        $infoRowExists = (new Query())
            ->from([Table::INFO])
            ->where(['id' => 1])
            ->exists();

        if ($infoRowExists) {
            Db::update(Table::INFO, $attributes, [
                'id' => 1,
            ]);
        } else {
            Db::insert(Table::INFO, $attributes + [
                    'id' => 1,
                ]);
        }

        $this->setIsInstalled();

        // Use this as the new cached Info
        $this->_info = $info;

        return true;
    }

    /**
     * Returns the system name.
     *
     * @return string
     * @since 3.1.4
     */
    public function getSystemName(): string
    {
        if (($name = Craft::$app->getProjectConfig()->get('system.name')) !== null) {
            return App::parseEnv($name);
        }

        try {
            $name = $this->getSites()->getPrimarySite()->getName();
        } catch (SiteNotFoundException) {
            $name = null;
        }

        return $name ?: 'Craft';
    }

    /**
     * Returns the Yii framework version.
     *
     * @return string
     */
    public function getYiiVersion(): string
    {
        return Yii::getVersion();
    }

    /**
     * Returns whether the DB connection settings are valid.
     *
     * @return bool
     * @internal Don't even think of moving this check into Connection->init().
     */
    public function getIsDbConnectionValid(): bool
    {
        try {
            $this->getDb()->open();
        } catch (DbConnectException|InvalidConfigException $e) {
            Craft::error('There was a problem connecting to the database: ' . $e->getMessage(), __METHOD__);
            /** @var ErrorHandler $errorHandler */
            $errorHandler = $this->getErrorHandler();
            $errorHandler->logException($e);
            return false;
        }

        return true;
    }

    // Service Getters
    // -------------------------------------------------------------------------

    /**
     * Returns the addresses service.
     *
     * @return Addresses The addresses service
     * @since 4.0.0
     */
    public function getAddresses(): Addresses
    {
        /** @noinspection PhpIncompatibleReturnTypeInspection */
        return $this->get('addresses');
    }

    /**
     * Returns the announcements service.
     *
     * @return Announcements The announcements service
     * @since 3.7.0
     */
    public function getAnnouncements(): Announcements
    {
        /** @noinspection PhpIncompatibleReturnTypeInspection */
        return $this->get('announcements');
    }

    /**
     * Returns the API service.
     *
     * @return Api The API service
     */
    public function getApi(): Api
    {
        /** @noinspection PhpIncompatibleReturnTypeInspection */
        return $this->get('api');
    }

    /**
     * Returns the assets service.
     *
     * @return Assets The assets service
     */
    public function getAssets(): Assets
    {
        /** @noinspection PhpIncompatibleReturnTypeInspection */
        return $this->get('assets');
    }

    /**
     * Returns the asset indexing service.
     *
     * @return AssetIndexer The asset indexing service
     */
    public function getAssetIndexer(): AssetIndexer
    {
        /** @noinspection PhpIncompatibleReturnTypeInspection */
        return $this->get('assetIndexer');
    }

    /**
     * Returns the image transforms service.
     *
     * @return ImageTransforms The asset transforms service
     */
    public function getImageTransforms(): ImageTransforms
    {
        /** @noinspection PhpIncompatibleReturnTypeInspection */
        return $this->get('imageTransforms');
    }

    /**
     * Returns the categories service.
     *
     * @return Categories The categories service
     */
    public function getCategories(): Categories
    {
        /** @noinspection PhpIncompatibleReturnTypeInspection */
        return $this->get('categories');
    }

    /**
     * Returns the Composer service.
     *
     * @return Composer The Composer service
     */
    public function getComposer(): Composer
    {
        /** @noinspection PhpIncompatibleReturnTypeInspection */
        return $this->get('composer');
    }

    /**
     * Returns the conditions service.
     *
     * @return Conditions The conditions service
     * @since 4.0.0
     */
    public function getConditions(): Conditions
    {
        /** @noinspection PhpIncompatibleReturnTypeInspection */
        return $this->get('conditions');
    }

    /**
     * Returns the config service.
     *
     * @return Config The config service
     */
    public function getConfig(): Config
    {
        /** @noinspection PhpIncompatibleReturnTypeInspection */
        return $this->get('config');
    }

    /**
     * Returns the content service.
     *
     * @return Content The content service
     */
    public function getContent(): Content
    {
        /** @noinspection PhpIncompatibleReturnTypeInspection */
        return $this->get('content');
    }

    /**
     * Returns the content migration manager.
     *
     * @return MigrationManager The content migration manager
     */
    public function getContentMigrator(): MigrationManager
    {
        /** @noinspection PhpIncompatibleReturnTypeInspection */
        return $this->get('contentMigrator');
    }

    /**
     * Returns the dashboard service.
     *
     * @return Dashboard The dashboard service
     */
    public function getDashboard(): Dashboard
    {
        /** @noinspection PhpIncompatibleReturnTypeInspection */
        return $this->get('dashboard');
    }

    /**
     * Returns the deprecator service.
     *
     * @return Deprecator The deprecator service
     */
    public function getDeprecator(): Deprecator
    {
        /** @noinspection PhpIncompatibleReturnTypeInspection */
        return $this->get('deprecator');
    }

    /**
     * Returns the drafts service.
     *
     * @return Drafts The drafts service
     * @since 3.2.0
     */
    public function getDrafts(): Drafts
    {
        /** @noinspection PhpIncompatibleReturnTypeInspection */
        return $this->get('drafts');
    }

    /**
     * Returns the element indexes service.
     *
     * @return ElementSources The element indexes service
     */
    public function getElementSources(): ElementSources
    {
        /** @noinspection PhpIncompatibleReturnTypeInspection */
        return $this->get('elementSources');
    }

    /**
     * Returns the elements service.
     *
     * @return Elements The elements service
     */
    public function getElements(): Elements
    {
        /** @noinspection PhpIncompatibleReturnTypeInspection */
        return $this->get('elements');
    }

    /**
     * Returns the system email messages service.
     *
     * @return SystemMessages The system email messages service
     */
    public function getSystemMessages(): SystemMessages
    {
        /** @noinspection PhpIncompatibleReturnTypeInspection */
        return $this->get('systemMessages');
    }

    /**
     * Returns the entries service.
     *
     * @return Entries The entries service
     */
    public function getEntries(): Entries
    {
        /** @noinspection PhpIncompatibleReturnTypeInspection */
        return $this->get('entries');
    }

    /**
     * Returns the fields service.
     *
     * @return Fields The fields service
     */
    public function getFields(): Fields
    {
        /** @noinspection PhpIncompatibleReturnTypeInspection */
        return $this->get('fields');
    }

    /**
     * Returns the filesystems service.
     *
     * @return Fs The filesystems service
     * @since 4.0.0
     */
    public function getFs(): Fs
    {
        /** @noinspection PhpIncompatibleReturnTypeInspection */
        return $this->get('fs');
    }

    /**
     * Returns the locale that should be used to define the formatter.
     *
     * @return Locale
     * @since 3.6.0
     */
    public function getFormattingLocale(): Locale
    {
        /** @noinspection PhpIncompatibleReturnTypeInspection */
        return $this->get('formattingLocale');
    }

    /**
     * Returns the garbage collection service.
     *
     * @return Gc The garbage collection service
     */
    public function getGc(): Gc
    {
        /** @noinspection PhpIncompatibleReturnTypeInspection */
        return $this->get('gc');
    }

    /**
     * Returns the globals service.
     *
     * @return Globals The globals service
     */
    public function getGlobals(): Globals
    {
        /** @noinspection PhpIncompatibleReturnTypeInspection */
        return $this->get('globals');
    }

    /**
     * Returns the GraphQL service.
     *
     * @return Gql The GraphQL service
     * @since 3.3.0
     */
    public function getGql(): Gql
    {
        /** @noinspection PhpIncompatibleReturnTypeInspection */
        return $this->get('gql');
    }

    /**
     * Returns the images service.
     *
     * @return Images The images service
     */
    public function getImages(): Images
    {
        /** @noinspection PhpIncompatibleReturnTypeInspection */
        return $this->get('images');
    }

    /**
     * Returns a Locale object for the target language.
     *
     * @return Locale The Locale object for the target language
     */
    public function getLocale(): Locale
    {
        /** @noinspection PhpIncompatibleReturnTypeInspection */
        return $this->get('locale');
    }

    /**
     * Returns the current mailer.
     *
     * @return Mailer The mailer component
     */
    public function getMailer(): Mailer
    {
        /** @noinspection PhpIncompatibleReturnTypeInspection */
        return $this->get('mailer');
    }

    /**
     * Returns the matrix service.
     *
     * @return Matrix The matrix service
     */
    public function getMatrix(): Matrix
    {
        /** @noinspection PhpIncompatibleReturnTypeInspection */
        return $this->get('matrix');
    }

    /**
     * Returns the application’s migration manager.
     *
     * @return MigrationManager The application’s migration manager
     */
    public function getMigrator(): MigrationManager
    {
        /** @noinspection PhpIncompatibleReturnTypeInspection */
        return $this->get('migrator');
    }

    /**
     * Returns the application’s mutex service.
     *
     * @return Mutex The application’s mutex service
     */
    public function getMutex(): Mutex
    {
        /** @noinspection PhpIncompatibleReturnTypeInspection */
        return $this->get('mutex');
    }

    /**
     * Returns the path service.
     *
     * @return Path The path service
     */
    public function getPath(): Path
    {
        /** @noinspection PhpIncompatibleReturnTypeInspection */
        return $this->get('path');
    }

    /**
     * Returns the plugins service.
     *
     * @return Plugins The plugins service
     */
    public function getPlugins(): Plugins
    {
        /** @noinspection PhpIncompatibleReturnTypeInspection */
        return $this->get('plugins');
    }

    /**
     * Returns the plugin store service.
     *
     * @return PluginStore The plugin store service
     */
    public function getPluginStore(): PluginStore
    {
        /** @noinspection PhpIncompatibleReturnTypeInspection */
        return $this->get('pluginStore');
    }

    /**
     * Returns the system config service.
     *
     * @return ProjectConfig The system config service
     */
    public function getProjectConfig(): ProjectConfig
    {
        /** @noinspection PhpIncompatibleReturnTypeInspection */
        return $this->get('projectConfig');
    }

    /**
     * Returns the queue service.
     *
     * @return Queue The queue service
     */
    public function getQueue(): Queue
    {
        /** @noinspection PhpIncompatibleReturnTypeInspection */
        return $this->get('queue');
    }

    /**
     * Returns the relations service.
     *
     * @return Relations The relations service
     */
    public function getRelations(): Relations
    {
        /** @noinspection PhpIncompatibleReturnTypeInspection */
        return $this->get('relations');
    }

    /**
     * Returns the revisions service.
     *
     * @return Revisions The revisions service
     * @since 3.2.0
     */
    public function getRevisions(): Revisions
    {
        /** @noinspection PhpIncompatibleReturnTypeInspection */
        return $this->get('revisions');
    }

    /**
     * Returns the routes service.
     *
     * @return Routes The routes service
     */
    public function getRoutes(): Routes
    {
        /** @noinspection PhpIncompatibleReturnTypeInspection */
        return $this->get('routes');
    }

    /**
     * Returns the search service.
     *
     * @return Search The search service
     */
    public function getSearch(): Search
    {
        /** @noinspection PhpIncompatibleReturnTypeInspection */
        return $this->get('search');
    }

    /**
     * Returns the sections service.
     *
     * @return Sections The sections service
     */
    public function getSections(): Sections
    {
        /** @noinspection PhpIncompatibleReturnTypeInspection */
        return $this->get('sections');
    }

    /**
     * Returns the sites service.
     *
     * @return Sites The sites service
     */
    public function getSites(): Sites
    {
        /** @noinspection PhpIncompatibleReturnTypeInspection */
        return $this->get('sites');
    }

    /**
     * Returns the structures service.
     *
     * @return Structures The structures service
     */
    public function getStructures(): Structures
    {
        /** @noinspection PhpIncompatibleReturnTypeInspection */
        return $this->get('structures');
    }

    /**
     * Returns the tags service.
     *
     * @return Tags The tags service
     */
    public function getTags(): Tags
    {
        /** @noinspection PhpIncompatibleReturnTypeInspection */
        return $this->get('tags');
    }

    /**
     * Returns the template cache service.
     *
     * @return TemplateCaches The template caches service
     */
    public function getTemplateCaches(): TemplateCaches
    {
        /** @noinspection PhpIncompatibleReturnTypeInspection */
        return $this->get('templateCaches');
    }

    /**
     * Returns the tokens service.
     *
     * @return Tokens The tokens service
     */
    public function getTokens(): Tokens
    {
        /** @noinspection PhpIncompatibleReturnTypeInspection */
        return $this->get('tokens');
    }

    /**
     * Returns the updates service.
     *
     * @return Updates The updates service
     */
    public function getUpdates(): Updates
    {
        /** @noinspection PhpIncompatibleReturnTypeInspection */
        return $this->get('updates');
    }

    /**
     * Returns the user groups service.
     *
     * @return UserGroups The user groups service
     */
    public function getUserGroups(): UserGroups
    {
        /** @noinspection PhpIncompatibleReturnTypeInspection */
        return $this->get('userGroups');
    }

    /**
     * Returns the user permissions service.
     *
     * @return UserPermissions The user permissions service
     */
    public function getUserPermissions(): UserPermissions
    {
        /** @noinspection PhpIncompatibleReturnTypeInspection */
        return $this->get('userPermissions');
    }

    /**
     * Returns the users service.
     *
     * @return Users The users service
     */
    public function getUsers(): Users
    {
        /** @noinspection PhpIncompatibleReturnTypeInspection */
        return $this->get('users');
    }

    /**
     * Returns the utilities service.
     *
     * @return Utilities The utilities service
     */
    public function getUtilities(): Utilities
    {
        /** @noinspection PhpIncompatibleReturnTypeInspection */
        return $this->get('utilities');
    }

    /**
     * Returns the volumes service.
     *
     * @return Volumes The volumes service
     */
    public function getVolumes(): Volumes
    {
        /** @noinspection PhpIncompatibleReturnTypeInspection */
        return $this->get('volumes');
    }

    /**
     * Returns the webpack service.
     *
     * @return Webpack The volumes service
     * @since 3.7.22
     */
    public function getWebpack(): Webpack
    {
        /** @noinspection PhpIncompatibleReturnTypeInspection */
        return $this->get('webpack');
    }

    /**
     * Initializes things that should happen before the main Application::init()
     */
    private function _preInit(): void
    {
        // Add support for MySQL-specific column types
        ColumnSchemaBuilder::$typeCategoryMap[Schema::TYPE_TINYTEXT] = ColumnSchemaBuilder::CATEGORY_STRING;
        ColumnSchemaBuilder::$typeCategoryMap[Schema::TYPE_MEDIUMTEXT] = ColumnSchemaBuilder::CATEGORY_STRING;
        ColumnSchemaBuilder::$typeCategoryMap[Schema::TYPE_LONGTEXT] = ColumnSchemaBuilder::CATEGORY_STRING;
        ColumnSchemaBuilder::$typeCategoryMap[Schema::TYPE_ENUM] = ColumnSchemaBuilder::CATEGORY_STRING;

        // Register Collection::one() as an alias of first(), for consistency with yii\db\Query.
        Collection::macro('one', function() {
            /** @var Collection $this */
            return $this->first(...func_get_args());
        });

        // Load the request before anything else, so everything else can safely check Craft::$app->has('request', true)
        // to avoid possible recursive fatal errors in the request initialization
        $request = $this->getRequest();
        $this->getLog();

        // Set the timezone
        $this->_setTimeZone();

        // Set the language
        $this->updateTargetLanguage();

        // Prevent browser caching if this is a control panel request
        if ($this instanceof WebApplication && $request->getIsCpRequest()) {
            $this->getResponse()->setNoCacheHeaders();
        }
    }

    /**
     * Initializes things that should happen after the main Application::init()
     */
    private function _postInit(): void
    {
        // Register field layout listeners
        $this->_registerFieldLayoutListener();

        // Register all the listeners for config items
        $this->_registerConfigListeners();

        // Load the plugins
        $this->getPlugins()->loadPlugins();

        $this->_isInitialized = true;

        // Fire an 'init' event
        if ($this->hasEventHandlers(WebApplication::EVENT_INIT)) {
            $this->trigger(WebApplication::EVENT_INIT);
        }

        if ($this->getIsInstalled() && !$this->getUpdates()->getIsCraftUpdatePending()) {
            // Possibly run garbage collection
            $this->getGc()->run();
        }
    }

    /**
     * Sets the system timezone.
     */
    private function _setTimeZone(): void
    {
        /** @var WebApplication|ConsoleApplication $this */
        $timeZone = $this->getConfig()->getGeneral()->timezone ?? $this->getProjectConfig()->get('system.timeZone');

        if ($timeZone) {
            $this->setTimeZone(App::parseEnv($timeZone));
        }
    }

    /**
     * Enables or disables Maintenance Mode
     *
     * @param bool $value
     * @return bool
     */
    private function _setMaintenanceMode(bool $value): bool
    {
        $info = $this->getInfo();
        if ($info->maintenance === $value) {
            return true;
        }
        $info->maintenance = $value;
        return $this->saveInfo($info);
    }

    /**
     * Tries to find a language match with the browser’s preferred language(s).
     *
     * If not uses the app’s sourceLanguage.
     *
     * @return string
     */
    private function _getFallbackLanguage(): string
    {
        // See if we have the control panel translated in one of the user’s browsers preferred language(s)
        if ($this instanceof WebApplication) {
            $languages = $this->getI18n()->getAppLocaleIds();
            return $this->getRequest()->getPreferredLanguage($languages);
        }

        // Default to the source language.
        return $this->sourceLanguage;
    }

    /**
     * Register event listeners for field layouts.
     */
    private function _registerFieldLayoutListener(): void
    {
        Event::on(FieldLayout::class, FieldLayout::EVENT_DEFINE_NATIVE_FIELDS, function(DefineFieldLayoutFieldsEvent $event) {
            /** @var FieldLayout $fieldLayout */
            $fieldLayout = $event->sender;

            switch ($fieldLayout->type) {
                case Category::class:
                case Tag::class:
                    $event->fields[] = TitleField::class;
                    break;
                case Address::class:
                    $event->fields[] = LabelField::class;
                    $event->fields[] = OrganizationField::class;
                    $event->fields[] = OrganizationTaxIdField::class;
                    $event->fields[] = FullNameField::class;
                    $event->fields[] = CountryCodeField::class;
                    $event->fields[] = AddressField::class;
                    $event->fields[] = LatLongField::class;
                    break;
                case Asset::class:
                    $event->fields[] = AssetTitleField::class;
                    $event->fields[] = AltField::class;
                    break;
                case Entry::class:
                    $event->fields[] = EntryTitleField::class;
                    break;
                case User::class:
                    $event->fields[] = AddressesField::class;
                    break;
            }
        });
    }

    /**
     * Register event listeners for config changes.
     */
    private function _registerConfigListeners(): void
    {
        $this->getProjectConfig()
            // Address field layout
            ->onAdd(ProjectConfig::PATH_ADDRESS_FIELD_LAYOUTS, $this->_proxy('addresses', 'handleChangedAddressFieldLayout'))
            ->onUpdate(ProjectConfig::PATH_ADDRESS_FIELD_LAYOUTS, $this->_proxy('addresses', 'handleChangedAddressFieldLayout'))
            ->onRemove(ProjectConfig::PATH_ADDRESS_FIELD_LAYOUTS, $this->_proxy('addresses', 'handleChangedAddressFieldLayout'))
            // Field groups
            ->onAdd(ProjectConfig::PATH_FIELD_GROUPS . '.{uid}', $this->_proxy('fields', 'handleChangedGroup'))
            ->onUpdate(ProjectConfig::PATH_FIELD_GROUPS . '.{uid}', $this->_proxy('fields', 'handleChangedGroup'))
            ->onRemove(ProjectConfig::PATH_FIELD_GROUPS . '.{uid}', $this->_proxy('fields', 'handleDeletedGroup'))
            // Fields
            ->onAdd(ProjectConfig::PATH_FIELDS . '.{uid}', $this->_proxy('fields', 'handleChangedField'))
            ->onUpdate(ProjectConfig::PATH_FIELDS . '.{uid}', $this->_proxy('fields', 'handleChangedField'))
            ->onRemove(ProjectConfig::PATH_FIELDS . '.{uid}', $this->_proxy('fields', 'handleDeletedField'))
            // Block types
            ->onAdd(ProjectConfig::PATH_MATRIX_BLOCK_TYPES . '.{uid}', $this->_proxy('matrix', 'handleChangedBlockType'))
            ->onUpdate(ProjectConfig::PATH_MATRIX_BLOCK_TYPES . '.{uid}', $this->_proxy('matrix', 'handleChangedBlockType'))
            ->onRemove(ProjectConfig::PATH_MATRIX_BLOCK_TYPES . '.{uid}', $this->_proxy('matrix', 'handleDeletedBlockType'))
            // Volumes
            ->onAdd(ProjectConfig::PATH_VOLUMES . '.{uid}', $this->_proxy('volumes', 'handleChangedVolume'))
            ->onUpdate(ProjectConfig::PATH_VOLUMES . '.{uid}', $this->_proxy('volumes', 'handleChangedVolume'))
            ->onRemove(ProjectConfig::PATH_VOLUMES . '.{uid}', $this->_proxy('volumes', 'handleDeletedVolume'))
            // Transforms
            ->onAdd(ProjectConfig::PATH_IMAGE_TRANSFORMS . '.{uid}', $this->_proxy('imageTransforms', 'handleChangedTransform'))
            ->onUpdate(ProjectConfig::PATH_IMAGE_TRANSFORMS . '.{uid}', $this->_proxy('imageTransforms', 'handleChangedTransform'))
            ->onRemove(ProjectConfig::PATH_IMAGE_TRANSFORMS . '.{uid}', $this->_proxy('imageTransforms', 'handleDeletedTransform'))
            // Site groups
            ->onAdd(ProjectConfig::PATH_SITE_GROUPS . '.{uid}', $this->_proxy('sites', 'handleChangedGroup'))
            ->onUpdate(ProjectConfig::PATH_SITE_GROUPS . '.{uid}', $this->_proxy('sites', 'handleChangedGroup'))
            ->onRemove(ProjectConfig::PATH_SITE_GROUPS . '.{uid}', $this->_proxy('sites', 'handleDeletedGroup'))
            // Sites
            ->onAdd(ProjectConfig::PATH_SITES . '.{uid}', $this->_proxy('sites', 'handleChangedSite'))
            ->onUpdate(ProjectConfig::PATH_SITES . '.{uid}', $this->_proxy('sites', 'handleChangedSite'))
            ->onRemove(ProjectConfig::PATH_SITES . '.{uid}', $this->_proxy('sites', 'handleDeletedSite'))
            // Tags
            ->onAdd(ProjectConfig::PATH_TAG_GROUPS . '.{uid}', $this->_proxy('tags', 'handleChangedTagGroup'))
            ->onUpdate(ProjectConfig::PATH_TAG_GROUPS . '.{uid}', $this->_proxy('tags', 'handleChangedTagGroup'))
            ->onRemove(ProjectConfig::PATH_TAG_GROUPS . '.{uid}', $this->_proxy('tags', 'handleDeletedTagGroup'))
            // Categories
            ->onAdd(ProjectConfig::PATH_CATEGORY_GROUPS . '.{uid}', $this->_proxy('categories', 'handleChangedCategoryGroup'))
            ->onUpdate(ProjectConfig::PATH_CATEGORY_GROUPS . '.{uid}', $this->_proxy('categories', 'handleChangedCategoryGroup'))
            ->onRemove(ProjectConfig::PATH_CATEGORY_GROUPS . '.{uid}', $this->_proxy('categories', 'handleDeletedCategoryGroup'))
            // User group permissions
            ->onAdd(ProjectConfig::PATH_USER_GROUPS . '.{uid}.permissions', $this->_proxy('userPermissions', 'handleChangedGroupPermissions'))
            ->onUpdate(ProjectConfig::PATH_USER_GROUPS . '.{uid}.permissions', $this->_proxy('userPermissions', 'handleChangedGroupPermissions'))
            ->onRemove(ProjectConfig::PATH_USER_GROUPS . '.{uid}.permissions', $this->_proxy('userPermissions', 'handleChangedGroupPermissions'))
            // User groups
            ->onAdd(ProjectConfig::PATH_USER_GROUPS . '.{uid}', $this->_proxy('userGroups', 'handleChangedUserGroup'))
            ->onUpdate(ProjectConfig::PATH_USER_GROUPS . '.{uid}', $this->_proxy('userGroups', 'handleChangedUserGroup'))
            ->onRemove(ProjectConfig::PATH_USER_GROUPS . '.{uid}', $this->_proxy('userGroups', 'handleDeletedUserGroup'))
            // User field layout
            ->onAdd(ProjectConfig::PATH_USER_FIELD_LAYOUTS, $this->_proxy('users', 'handleChangedUserFieldLayout'))
            ->onUpdate(ProjectConfig::PATH_USER_FIELD_LAYOUTS, $this->_proxy('users', 'handleChangedUserFieldLayout'))
            ->onRemove(ProjectConfig::PATH_USER_FIELD_LAYOUTS, $this->_proxy('users', 'handleChangedUserFieldLayout'))
            // Global sets
            ->onAdd(ProjectConfig::PATH_GLOBAL_SETS . '.{uid}', $this->_proxy('globals', 'handleChangedGlobalSet'))
            ->onUpdate(ProjectConfig::PATH_GLOBAL_SETS . '.{uid}', $this->_proxy('globals', 'handleChangedGlobalSet'))
            ->onRemove(ProjectConfig::PATH_GLOBAL_SETS . '.{uid}', $this->_proxy('globals', 'handleDeletedGlobalSet'))
            // Sections
            ->onAdd(ProjectConfig::PATH_SECTIONS . '.{uid}', $this->_proxy('sections', 'handleChangedSection'))
            ->onUpdate(ProjectConfig::PATH_SECTIONS . '.{uid}', $this->_proxy('sections', 'handleChangedSection'))
            ->onRemove(ProjectConfig::PATH_SECTIONS . '.{uid}', $this->_proxy('sections', 'handleDeletedSection'))
            // Entry types
            ->onAdd(ProjectConfig::PATH_ENTRY_TYPES . '.{uid}', $this->_proxy('sections', 'handleChangedEntryType'))
            ->onUpdate(ProjectConfig::PATH_ENTRY_TYPES . '.{uid}', $this->_proxy('sections', 'handleChangedEntryType'))
            ->onRemove(ProjectConfig::PATH_ENTRY_TYPES . '.{uid}', $this->_proxy('sections', 'handleDeletedEntryType'))
            // GraphQL schemas
            ->onAdd(ProjectConfig::PATH_GRAPHQL_SCHEMAS . '.{uid}', $this->_proxy('gql', 'handleChangedSchema'))
            ->onUpdate(ProjectConfig::PATH_GRAPHQL_SCHEMAS . '.{uid}', $this->_proxy('gql', 'handleChangedSchema'))
            ->onRemove(ProjectConfig::PATH_GRAPHQL_SCHEMAS . '.{uid}', $this->_proxy('gql', 'handleDeletedSchema'))
            // GraphQL public token
            ->onAdd(ProjectConfig::PATH_GRAPHQL_PUBLIC_TOKEN, $this->_proxy('gql', 'handleChangedPublicToken'))
            ->onUpdate(ProjectConfig::PATH_GRAPHQL_PUBLIC_TOKEN, $this->_proxy('gql', 'handleChangedPublicToken'));

        // Prune deleted sites from site settings
        Event::on(Sites::class, Sites::EVENT_AFTER_DELETE_SITE, function(DeleteSiteEvent $event) {
            if (!Craft::$app->getProjectConfig()->getIsApplyingExternalChanges()) {
                $this->getRoutes()->handleDeletedSite($event);
                $this->getCategories()->pruneDeletedSite($event);
                $this->getSections()->pruneDeletedSite($event);
            }
        });
    }

    /**
     * Returns a proxy function for calling a component method, based on its ID.
     *
     * The component won’t be fetched until the method is called, avoiding unnecessary component instantiation, and ensuring the correct component
     * is called if it happens to get swapped out (e.g. for a test).
     *
     * @param string $id The component ID
     * @param string $method The method name
     * @return callable
     */
    private function _proxy(string $id, string $method): callable
    {
        return function() use ($id, $method) {
            return $this->get($id)->$method(...func_get_args());
        };
    }
}<|MERGE_RESOLUTION|>--- conflicted
+++ resolved
@@ -501,7 +501,7 @@
      * Returns the handle of the Craft edition.
      *
      * @return string
-     * @since 3.8.0
+     * @since 4.4.0
      */
     public function getEditionHandle(): string
     {
@@ -516,12 +516,7 @@
      */
     public function getLicensedEdition(): ?int
     {
-<<<<<<< HEAD
-        $licensedEdition = $this->getCache()->get('licensedEdition');
-=======
-        /** @var WebApplication|ConsoleApplication $this */
         $licenseInfo = $this->getCache()->get('licenseInfo') ?: [];
->>>>>>> 96001d12
 
         if (!isset($licenseInfo['craft']['edition'])) {
             return null;
@@ -634,20 +629,11 @@
      */
     public function getCanTestEditions(): bool
     {
-<<<<<<< HEAD
-=======
-        /** @var WebApplication|ConsoleApplication $this */
->>>>>>> 96001d12
         if (App::env('CRAFT_NO_TRIALS')) {
             return false;
         }
 
-<<<<<<< HEAD
         if (!$this instanceof WebApplication) {
-=======
-        $request = $this->getRequest();
-        if ($request->getIsConsoleRequest()) {
->>>>>>> 96001d12
             return false;
         }
 
