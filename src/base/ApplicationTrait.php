--- conflicted
+++ resolved
@@ -335,13 +335,7 @@
         if ($strict) {
             $this->_isInstalled = null;
             $this->_info = null;
-<<<<<<< HEAD
-        }
-
-        if (isset($this->_isInstalled)) {
-=======
-        } else if ($this->_isInstalled !== null) {
->>>>>>> cee3fc7d
+        } else if (isset($this->_isInstalled)) {
             return $this->_isInstalled;
         }
 
