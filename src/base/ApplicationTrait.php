<?php
/**
 * @link https://craftcms.com/
 * @copyright Copyright (c) Pixel & Tonic, Inc.
 * @license https://craftcms.github.io/license/
 */

namespace craft\base;

use Craft;
use craft\console\Application as ConsoleApplication;
use craft\console\Request as ConsoleRequest;
use craft\db\Connection;
use craft\db\MigrationManager;
use craft\db\mysql\Schema;
use craft\db\Query;
use craft\db\Table;
use craft\elements\Address;
use craft\elements\Asset;
use craft\elements\Category;
use craft\elements\Entry;
use craft\elements\Tag;
use craft\elements\User;
use craft\errors\DbConnectException;
use craft\errors\SiteNotFoundException;
use craft\errors\WrongEditionException;
use craft\events\DefineFieldLayoutFieldsEvent;
use craft\events\DeleteSiteEvent;
use craft\events\EditionChangeEvent;
use craft\fieldlayoutelements\addresses\AddressField;
use craft\fieldlayoutelements\addresses\CountryCodeField;
use craft\fieldlayoutelements\addresses\LabelField;
use craft\fieldlayoutelements\addresses\LatLongField;
use craft\fieldlayoutelements\addresses\OrganizationField;
use craft\fieldlayoutelements\addresses\OrganizationTaxIdField;
use craft\fieldlayoutelements\assets\AltField;
use craft\fieldlayoutelements\assets\AssetTitleField;
use craft\fieldlayoutelements\entries\EntryTitleField;
use craft\fieldlayoutelements\FullNameField;
use craft\fieldlayoutelements\TitleField;
use craft\fieldlayoutelements\users\AddressesField;
use craft\helpers\App;
use craft\helpers\Db;
use craft\helpers\Session;
use craft\i18n\Formatter;
use craft\i18n\I18N;
use craft\i18n\Locale;
<<<<<<< HEAD
use craft\mail\Mailer;
=======
use craft\markdown\GithubMarkdown;
use craft\markdown\Markdown;
use craft\markdown\MarkdownExtra;
>>>>>>> 8af8d1e4
use craft\models\FieldLayout;
use craft\models\Info;
use craft\queue\QueueInterface;
use craft\services\Addresses;
use craft\services\Announcements;
use craft\services\Api;
use craft\services\AssetIndexer;
use craft\services\Assets;
use craft\services\Categories;
use craft\services\Composer;
use craft\services\Conditions;
use craft\services\Config;
use craft\services\Content;
use craft\services\Dashboard;
use craft\services\Deprecator;
use craft\services\Drafts;
use craft\services\Elements;
use craft\services\ElementSources;
use craft\services\Entries;
use craft\services\Fields;
use craft\services\Fs;
use craft\services\Gc;
use craft\services\Globals;
use craft\services\Gql;
use craft\services\Images;
use craft\services\ImageTransforms;
use craft\services\Matrix;
use craft\services\Path;
use craft\services\Plugins;
use craft\services\PluginStore;
use craft\services\ProjectConfig;
use craft\services\Relations;
use craft\services\Revisions;
use craft\services\Routes;
use craft\services\Search;
use craft\services\Sections;
use craft\services\Security;
use craft\services\Sites;
use craft\services\Structures;
use craft\services\SystemMessages;
use craft\services\Tags;
use craft\services\TemplateCaches;
use craft\services\Tokens;
use craft\services\Updates;
use craft\services\UserGroups;
use craft\services\UserPermissions;
use craft\services\Users;
use craft\services\Utilities;
use craft\services\Volumes;
use craft\services\Webpack;
use craft\web\Application as WebApplication;
use craft\web\AssetManager;
use craft\web\Request as WebRequest;
use craft\web\User as UserSession;
use craft\web\View;
use Illuminate\Support\Collection;
use Symfony\Component\VarDumper\Caster\ReflectionCaster;
use Symfony\Component\VarDumper\Cloner\VarCloner;
use Symfony\Component\VarDumper\Dumper\AbstractDumper;
use Symfony\Component\VarDumper\VarDumper;
use Yii;
use yii\base\Application;
use yii\base\ErrorHandler;
use yii\base\Event;
use yii\base\Exception;
use yii\base\InvalidConfigException;
use yii\caching\Cache;
use yii\db\ColumnSchemaBuilder;
use yii\db\Exception as DbException;
use yii\db\Expression;
use yii\helpers\Markdown as MarkdownHelper;
use yii\mutex\Mutex;
use yii\queue\Queue;
use yii\web\ServerErrorHttpException;

/**
 * ApplicationTrait
 *
 * @property bool $isInstalled Whether Craft is installed
 * @property int $edition The active Craft edition
 * @property-read Addresses $addresses The addresses service
 * @property-read Announcements $announcements The announcements service
 * @property-read Api $api The API service
 * @property-read AssetIndexer $assetIndexer The asset indexer service
 * @property-read AssetManager $assetManager The asset manager component
 * @property-read Assets $assets The assets service
 * @property-read Categories $categories The categories service
 * @property-read Composer $composer The Composer service
 * @property-read Conditions $conditions The conditions service
 * @property-read Config $config The config service
 * @property-read Connection $db The database connection component
 * @property-read Content $content The content service
 * @property-read Dashboard $dashboard The dashboard service
 * @property-read Deprecator $deprecator The deprecator service
 * @property-read Drafts $drafts The drafts service
 * @property-read ElementSources $elementSources The element sources service
 * @property-read Elements $elements The elements service
 * @property-read Entries $entries The entries service
 * @property-read Fields $fields The fields service
 * @property-read Formatter $formatter The formatter component
 * @property-read Fs $fs The filesystems service
 * @property-read Gc $gc The garbage collection service
 * @property-read Globals $globals The globals service
 * @property-read Gql $gql The GraphQl service
 * @property-read I18N $i18n The internationalization (i18n) component
 * @property-read Images $images The images service
 * @property-read ImageTransforms $imageTransforms The image transforms service
 * @property-read Locale $formattingLocale The Locale object that should be used to define the formatter
 * @property-read Locale $locale The Locale object for the target language
 * @property-read Mailer $mailer The mailer component
 * @property-read Matrix $matrix The matrix service
 * @property-read MigrationManager $contentMigrator The content migration manager
 * @property-read MigrationManager $migrator The application’s migration manager
 * @property-read Mutex $mutex The application’s mutex service
 * @property-read Path $path The path service
 * @property-read PluginStore $pluginStore The plugin store service
 * @property-read Plugins $plugins The plugins service
 * @property-read ProjectConfig $projectConfig The project config service
 * @property-read Queue|QueueInterface $queue The job queue
 * @property-read Relations $relations The relations service
 * @property-read Revisions $revisions The revisions service
 * @property-read Routes $routes The routes service
 * @property-read Search $search The search service
 * @property-read Sections $sections The sections service
 * @property-read Security $security The security component
 * @property-read Sites $sites The sites service
 * @property-read Structures $structures The structures service
 * @property-read SystemMessages $systemMessages The system email messages service
 * @property-read Tags $tags The tags service
 * @property-read TemplateCaches $templateCaches The template caches service
 * @property-read Tokens $tokens The tokens service
 * @property-read Updates $updates The updates service
 * @property-read UserGroups $userGroups The user groups service
 * @property-read UserPermissions $userPermissions The user permissions service
 * @property-read Users $users The users service
 * @property-read Utilities $utilities The utilities service
 * @property-read View $view The view component
 * @property-read Volumes $volumes The volumes service
 * @property-read Webpack $webpack The webpack service
 * @property-read bool $canTestEditions Whether Craft is running on a domain that is eligible to test out the editions
 * @property-read bool $canUpgradeEdition Whether Craft is eligible to be upgraded to a different edition
 * @property-read bool $hasWrongEdition Whether Craft is running with the wrong edition
 * @property-read bool $isInMaintenanceMode Whether someone is currently performing a system update
 * @property-read bool $isInitialized Whether Craft is fully initialized
 * @property-read bool $isMultiSite Whether this site has multiple sites
 * @property-read bool $isSystemLive Whether the system is live
 * @property-read string $installedSchemaVersion The installed schema version
 * @method AssetManager getAssetManager() Returns the asset manager component.
 * @method Connection getDb() Returns the database connection component.
 * @method Formatter getFormatter() Returns the formatter component.
 * @method I18N getI18n() Returns the internationalization (i18n) component.
 * @method Security getSecurity() Returns the security component.
 * @method View getView() Returns the view component.
 * @mixin WebApplication
 * @mixin ConsoleApplication
 * @author Pixel & Tonic, Inc. <support@pixelandtonic.com>
 * @since 3.0.0
 */
trait ApplicationTrait
{
    /**
     * @var string Craft’s schema version number.
     */
    public string $schemaVersion;

    /**
     * @var string The minimum Craft build number required to update to this build.
     */
    public string $minVersionRequired;

    /**
     * @var string|null The environment ID Craft is currently running in.
     */
    public ?string $env = null;

    /**
     * @var string The base Craftnet API URL to use.
     * @since 3.3.16
     * @internal
     */
    public string $baseApiUrl = 'https://api.craftcms.com/v1/';

    /**
     * @var string[]|null Query params that should be appended to Craftnet API requests.
     * @since 3.3.16
     * @internal
     */
    public ?array $apiParams = null;

    /**
     * @var bool|null
     */
    private ?bool $_isInstalled = null;

    /**
     * @var bool Whether the application is fully initialized yet
     * @see getIsInitialized()
     */
    private bool $_isInitialized = false;

    /**
     * @var bool
     * @see getIsMultiSite()
     */
    private bool $_isMultiSite;

    /**
     * @var bool
     * @see getIsMultiSite()
     */
    private bool $_isMultiSiteWithTrashed;

    /**
     * @var int The Craft edition
     * @see getEdition()
     */
    private int $_edition;

    /**
     * @var Info|null
     */
    private ?Info $_info = null;

    /**
     * @var bool
     */
    private bool $_gettingLanguage = false;

    /**
     * @var bool Whether we’re listening for the request end, to update the application info
     * @see saveInfoAfterRequest()
     */
    private bool $_waitingToSaveInfo = false;

    /**
     * Sets the target application language.
     *
     * @param bool|null $useUserLanguage Whether the user’s preferred language should be used.
     * If null, the user’s preferred language will be used if this is a control panel request or a console request.
     */
    public function updateTargetLanguage(?bool $useUserLanguage = null): void
    {
        // Defend against an infinite updateTargetLanguage() loop
        if ($this->_gettingLanguage === true) {
            // We tried to get the language, but something went wrong. Use fallback to prevent infinite loop.
            $fallbackLanguage = $this->_getFallbackLanguage();
            $this->_gettingLanguage = false;
            $this->language = $fallbackLanguage;
            return;
        }

        $this->_gettingLanguage = true;

        if ($useUserLanguage === null) {
            $useUserLanguage = $this->getRequest()->getIsCpRequest();
        }

        $this->language = $this->getTargetLanguage($useUserLanguage);
        $this->_gettingLanguage = false;
    }

    /**
     * Returns the target app language.
     *
     * @param bool $useUserLanguage Whether the user’s preferred language should be used.
     * @return string
     */
    public function getTargetLanguage(bool $useUserLanguage = true): string
    {
        // Use the fallback language for console requests, or if Craft isn't installed or is updating
        if (
            $this instanceof ConsoleApplication ||
            !$this->getIsInstalled() ||
            $this->getUpdates()->getIsCraftUpdatePending()
        ) {
            return $this->_getFallbackLanguage();
        }

        if ($useUserLanguage) {
            // If the user is logged in *and* has a primary language set, use that
            // (don't actually try to fetch the user, as plugins haven't been loaded yet)
            /** @var UserSession $user */
            $user = $this->getUser();
            $id = Session::get($user->idParam);
            if (
                $id &&
                ($language = $this->getUsers()->getUserPreference($id, 'language')) !== null &&
                Craft::$app->getI18n()->validateAppLocaleId($language)
            ) {
                return $language;
            }

            // Fall back on the default control panel language, if there is one, otherwise the browser language
            return Craft::$app->getConfig()->getGeneral()->defaultCpLanguage ?? $this->_getFallbackLanguage();
        }

        /** @noinspection PhpUnhandledExceptionInspection */
        return $this->getSites()->getCurrentSite()->language;
    }

    /**
     * Returns whether Craft is installed.
     *
     * @param bool $strict Whether to ignore the cached value and explicitly check from the default schema.
     * @return bool
     */
    public function getIsInstalled(bool $strict = false): bool
    {
        if ($strict) {
            $this->_isInstalled = null;
            $this->_info = null;
        } elseif (isset($this->_isInstalled)) {
            return $this->_isInstalled;
        }

        if (!$this->getIsDbConnectionValid()) {
            return $this->_isInstalled = false;
        }

        try {
            if ($strict) {
                $db = Craft::$app->getDb();
                if ($db->getIsPgsql()) {
                    // Look for the `info` row, explicitly in the default schema.
                    return $this->_isInstalled = (new Query())
                        ->from([sprintf('%s.%s', $db->getSchema()->defaultSchema, Table::INFO)])
                        ->where(['id' => 1])
                        ->exists();
                }
            }

            $info = $this->getInfo(true);
            return $this->_isInstalled = !empty($info->id);
        } catch (DbException|ServerErrorHttpException $e) {
            // yii2-redis awkwardly throws yii\db\Exception's rather than their own exception class.
            if ($e instanceof DbException && str_contains($e->getMessage(), 'Redis')) {
                throw $e;
            }

            // Allow console requests to bypass error
            if ($this instanceof WebApplication) {
                Craft::error('There was a problem fetching the info row: ' . $e->getMessage(), __METHOD__);
                /** @var ErrorHandler $errorHandler */
                $errorHandler = $this->getErrorHandler();
                $errorHandler->logException($e);
            }
            return $this->_isInstalled = false;
        }
    }

    /**
     * Sets Craft's record of whether it's installed
     *
     * @param bool|null $value
     */
    public function setIsInstalled(?bool $value = true): void
    {
        $this->_isInstalled = $value;
    }

    /**
     * Returns the installed schema version.
     *
     * @return string
     * @since 3.2.0
     * @deprecated in 4.0.0
     */
    public function getInstalledSchemaVersion(): string
    {
        return $this->getInfo()->schemaVersion ?: $this->schemaVersion;
    }

    /**
     * Returns whether Craft has been fully initialized.
     *
     * @return bool
     * @since 3.0.13
     */
    public function getIsInitialized(): bool
    {
        return $this->_isInitialized;
    }

    /**
     * Invokes a callback method when Craft is fully initialized.
     *
     * @param callable $callback
     * @since 4.3.5
     */
    public function onInit(callable $callback): void
    {
        if ($this->_isInitialized) {
            $callback();
        } else {
            $this->on(WebApplication::EVENT_INIT, function() use ($callback) {
                $callback();
            });
        }
    }

    /**
     * Returns whether this Craft install has multiple sites.
     *
     * @param bool $refresh Whether to ignore the cached result and check again
     * @param bool $withTrashed Whether to factor in soft-deleted sites
     * @return bool
     */
    public function getIsMultiSite(bool $refresh = false, bool $withTrashed = false): bool
    {
        if ($withTrashed) {
            if (!$refresh && isset($this->_isMultiSiteWithTrashed)) {
                return $this->_isMultiSiteWithTrashed;
            }
            // This is a ridiculous microoptimization for the `sites` table, but all we need to know is whether there is
            // 1 or "more than 1" rows, and this is the fastest way to do it.
            // (https://stackoverflow.com/a/14916838/1688568)
            return $this->_isMultiSiteWithTrashed = (new Query())
                    ->from([
                        'x' => (new Query())
                            ->select([new Expression('1')])
                            ->from([Table::SITES])
                            ->limit(2),
                    ])
                    ->count() != 1;
        }

        if (!$refresh && isset($this->_isMultiSite)) {
            return $this->_isMultiSite;
        }
        return $this->_isMultiSite = count($this->getSites()->getAllSites(true)) > 1;
    }

    /**
     * Returns the Craft edition.
     *
     * @return int
     */
    public function getEdition(): int
    {
        if (!isset($this->_edition)) {
            $handle = $this->getProjectConfig()->get('system.edition') ?? 'solo';
            $this->_edition = App::editionIdByHandle($handle);
        }
        return $this->_edition;
    }

    /**
     * Returns the name of the Craft edition.
     *
     * @return string
     */
    public function getEditionName(): string
    {
        return App::editionName($this->getEdition());
    }

    /**
     * Returns the handle of the Craft edition.
     *
     * @return string
     * @since 4.4.0
     */
    public function getEditionHandle(): string
    {
        /** @var WebApplication|ConsoleApplication $this */
        return App::editionHandle($this->getEdition());
    }

    /**
     * Returns the edition Craft is actually licensed to run in.
     *
     * @return int|null
     */
    public function getLicensedEdition(): ?int
    {
        $licenseInfo = $this->getCache()->get('licenseInfo') ?: [];

        if (!isset($licenseInfo['craft']['edition'])) {
            return null;
        }

        return App::editionIdByHandle($licenseInfo['craft']['edition']);
    }

    /**
     * Returns the name of the edition Craft is actually licensed to run in.
     *
     * @return string|null
     */
    public function getLicensedEditionName(): ?string
    {
        $licensedEdition = $this->getLicensedEdition();

        if ($licensedEdition !== null) {
            return App::editionName($licensedEdition);
        }

        return null;
    }

    /**
     * Returns whether Craft is running with the wrong edition.
     *
     * @return bool
     */
    public function getHasWrongEdition(): bool
    {
        $licensedEdition = $this->getLicensedEdition();

        return ($licensedEdition !== null && $licensedEdition !== $this->getEdition() && !$this->getCanTestEditions());
    }

    /**
     * Sets the Craft edition.
     *
     * @param int $edition The edition to set.
     * @return bool
     */
    public function setEdition(int $edition): bool
    {
        $oldEdition = $this->getEdition();
        $this->getProjectConfig()->set('system.edition', App::editionHandle($edition), "Craft CMS edition change");
        $this->_edition = $edition;

        // Fire an 'afterEditionChange' event
        /** @var WebRequest|ConsoleRequest $request */
        $request = $this->getRequest();
        if (!$request->getIsConsoleRequest() && $this->hasEventHandlers(WebApplication::EVENT_AFTER_EDITION_CHANGE)) {
            $this->trigger(WebApplication::EVENT_AFTER_EDITION_CHANGE, new EditionChangeEvent([
                'oldEdition' => $oldEdition,
                'newEdition' => $edition,
            ]));
        }

        return true;
    }

    /**
     * Requires that Craft is running an equal or better edition than what's passed in
     *
     * @param int $edition The Craft edition to require.
     * @param bool $orBetter If true, makes $edition the minimum edition required.
     * @throws WrongEditionException if attempting to do something not allowed by the current Craft edition
     */
    public function requireEdition(int $edition, bool $orBetter = true): void
    {
        if ($this->getIsInstalled() && !$this->getProjectConfig()->getIsApplyingExternalChanges()) {
            $installedEdition = $this->getEdition();

            if (($orBetter && $installedEdition < $edition) || (!$orBetter && $installedEdition !== $edition)) {
                $editionName = App::editionName($edition);
                throw new WrongEditionException("Craft $editionName is required for this");
            }
        }
    }

    /**
     * Returns whether Craft is eligible to be upgraded to a different edition.
     *
     * @return bool
     */
    public function getCanUpgradeEdition(): bool
    {
        // Only admin accounts can upgrade Craft
        if (
            $this->getUser()->getIsAdmin() &&
            Craft::$app->getConfig()->getGeneral()->allowAdminChanges
        ) {
            // Are they either *using* or *licensed to use* something < Craft Pro?
            $activeEdition = $this->getEdition();
            $licensedEdition = $this->getLicensedEdition();

            return (
                ($activeEdition < Craft::Pro) ||
                ($licensedEdition !== null && $licensedEdition < Craft::Pro)
            );
        }

        return false;
    }

    /**
     * Returns whether Craft is running on a domain that is eligible to test out the editions.
     *
     * @return bool
     */
    public function getCanTestEditions(): bool
    {
        if (App::env('CRAFT_NO_TRIALS')) {
            return false;
        }

        if (!$this instanceof WebApplication) {
            return false;
        }

        /** @var Cache $cache */
        $cache = $this->getCache();
        return $cache->get(sprintf('editionTestableDomain@%s', $this->getRequest()->getHostName()));
    }

    /**
     * Returns the system's UID.
     *
     * @return string|null
     */
    public function getSystemUid(): ?string
    {
        return $this->getInfo()->uid;
    }

    /**
     * Returns whether the system is currently live.
     *
     * @return bool
     * @since 3.1.0
     */
    public function getIsLive(): bool
    {
        if (is_bool($live = $this->getConfig()->getGeneral()->isSystemLive)) {
            return $live;
        }

        return App::parseBooleanEnv($this->getProjectConfig()->get('system.live')) ?? false;
    }

    /**
     * Returns whether someone is currently performing a system update.
     *
     * @return bool
     * @see enableMaintenanceMode()
     * @see disableMaintenanceMode()
     */
    public function getIsInMaintenanceMode(): bool
    {
        return $this->getInfo()->maintenance;
    }

    /**
     * Enables Maintenance Mode.
     *
     * @return bool
     * @see getIsInMaintenanceMode()
     * @see disableMaintenanceMode()
     */
    public function enableMaintenanceMode(): bool
    {
        return $this->_setMaintenanceMode(true);
    }

    /**
     * Disables Maintenance Mode.
     *
     * @return bool
     * @see getIsInMaintenanceMode()
     * @see disableMaintenanceMode()
     */
    public function disableMaintenanceMode(): bool
    {
        return $this->_setMaintenanceMode(false);
    }

    /**
     * Returns the info model, or just a particular attribute.
     *
     * @param bool $throwException Whether an exception should be thrown if the `info` table doesn't exist
     * @return Info
     * @throws DbException if the `info` table doesn’t exist yet and `$throwException` is `true`
     * @throws ServerErrorHttpException if the info table is missing its row
     */
    public function getInfo(bool $throwException = false): Info
    {
        if (isset($this->_info)) {
            return $this->_info;
        }

        try {
            $row = (new Query())
                ->from([Table::INFO])
                ->where(['id' => 1])
                ->one();
        } catch (DbException|DbConnectException $e) {
            if ($throwException) {
                throw $e;
            }
            return $this->_info = new Info();
        }

        if (!$row) {
            $tableName = $this->getDb()->getSchema()->getRawTableName(Table::INFO);
            throw new ServerErrorHttpException("The $tableName table is missing its row");
        }

        return $this->_info = new Info($row);
    }

    /**
     * Updates the info row at the end of the request.
     *
     * @since 3.1.33
     */
    public function saveInfoAfterRequest(): void
    {
        if (!$this->_waitingToSaveInfo) {
            $this->_waitingToSaveInfo = true;

            // If the request is already over, trigger this immediately
            if (in_array($this->state, [
                Application::STATE_AFTER_REQUEST,
                Application::STATE_SENDING_RESPONSE,
                Application::STATE_END,
            ], true)) {
                $this->saveInfoAfterRequestHandler();
            } else {
                Craft::$app->on(WebApplication::EVENT_AFTER_REQUEST, [$this, 'saveInfoAfterRequestHandler']);
            }
        }
    }

    /**
     * @throws Exception
     * @throws ServerErrorHttpException
     * @since 3.1.33
     * @internal
     */
    public function saveInfoAfterRequestHandler(): void
    {
        $info = $this->getInfo();
        if (!$this->saveInfo($info)) {
            throw new Exception("Unable to save new application info: " . implode(', ', $info->getErrorSummary(true)));
        }
        $this->_waitingToSaveInfo = false;
    }

    /**
     * Updates the info row.
     *
     * @param Info $info
     * @param string[]|null $attributeNames The attributes to save
     * @return bool
     */
    public function saveInfo(Info $info, ?array $attributeNames = null): bool
    {
        if ($attributeNames === null) {
            $attributeNames = ['version', 'schemaVersion', 'maintenance', 'configVersion', 'fieldVersion'];
        }

        if (!$info->validate($attributeNames)) {
            return false;
        }

        $attributes = $info->getAttributes($attributeNames);

        $infoRowExists = (new Query())
            ->from([Table::INFO])
            ->where(['id' => 1])
            ->exists();

        if ($infoRowExists) {
            Db::update(Table::INFO, $attributes, [
                'id' => 1,
            ]);
        } else {
            Db::insert(Table::INFO, $attributes + [
                    'id' => 1,
                ]);
        }

        $this->setIsInstalled();

        // Use this as the new cached Info
        $this->_info = $info;

        return true;
    }

    /**
     * Returns the system name.
     *
     * @return string
     * @since 3.1.4
     */
    public function getSystemName(): string
    {
        if (($name = Craft::$app->getProjectConfig()->get('system.name')) !== null) {
            return App::parseEnv($name);
        }

        try {
            $name = $this->getSites()->getPrimarySite()->getName();
        } catch (SiteNotFoundException) {
            $name = null;
        }

        return $name ?: 'Craft';
    }

    /**
     * Returns the Yii framework version.
     *
     * @return string
     */
    public function getYiiVersion(): string
    {
        return Yii::getVersion();
    }

    /**
     * Returns whether the DB connection settings are valid.
     *
     * @return bool
     * @internal Don't even think of moving this check into Connection->init().
     */
    public function getIsDbConnectionValid(): bool
    {
        try {
            $this->getDb()->open();
        } catch (DbConnectException|InvalidConfigException $e) {
            Craft::error('There was a problem connecting to the database: ' . $e->getMessage(), __METHOD__);
            /** @var ErrorHandler $errorHandler */
            $errorHandler = $this->getErrorHandler();
            $errorHandler->logException($e);
            return false;
        }

        return true;
    }

    // Service Getters
    // -------------------------------------------------------------------------

    /**
     * Returns the addresses service.
     *
     * @return Addresses The addresses service
     * @since 4.0.0
     */
    public function getAddresses(): Addresses
    {
        /** @noinspection PhpIncompatibleReturnTypeInspection */
        return $this->get('addresses');
    }

    /**
     * Returns the announcements service.
     *
     * @return Announcements The announcements service
     * @since 3.7.0
     */
    public function getAnnouncements(): Announcements
    {
        /** @noinspection PhpIncompatibleReturnTypeInspection */
        return $this->get('announcements');
    }

    /**
     * Returns the API service.
     *
     * @return Api The API service
     */
    public function getApi(): Api
    {
        /** @noinspection PhpIncompatibleReturnTypeInspection */
        return $this->get('api');
    }

    /**
     * Returns the assets service.
     *
     * @return Assets The assets service
     */
    public function getAssets(): Assets
    {
        /** @noinspection PhpIncompatibleReturnTypeInspection */
        return $this->get('assets');
    }

    /**
     * Returns the asset indexing service.
     *
     * @return AssetIndexer The asset indexing service
     */
    public function getAssetIndexer(): AssetIndexer
    {
        /** @noinspection PhpIncompatibleReturnTypeInspection */
        return $this->get('assetIndexer');
    }

    /**
     * Returns the image transforms service.
     *
     * @return ImageTransforms The asset transforms service
     */
    public function getImageTransforms(): ImageTransforms
    {
        /** @noinspection PhpIncompatibleReturnTypeInspection */
        return $this->get('imageTransforms');
    }

    /**
     * Returns the categories service.
     *
     * @return Categories The categories service
     */
    public function getCategories(): Categories
    {
        /** @noinspection PhpIncompatibleReturnTypeInspection */
        return $this->get('categories');
    }

    /**
     * Returns the Composer service.
     *
     * @return Composer The Composer service
     */
    public function getComposer(): Composer
    {
        /** @noinspection PhpIncompatibleReturnTypeInspection */
        return $this->get('composer');
    }

    /**
     * Returns the conditions service.
     *
     * @return Conditions The conditions service
     * @since 4.0.0
     */
    public function getConditions(): Conditions
    {
        /** @noinspection PhpIncompatibleReturnTypeInspection */
        return $this->get('conditions');
    }

    /**
     * Returns the config service.
     *
     * @return Config The config service
     */
    public function getConfig(): Config
    {
        /** @noinspection PhpIncompatibleReturnTypeInspection */
        return $this->get('config');
    }

    /**
     * Returns the content service.
     *
     * @return Content The content service
     */
    public function getContent(): Content
    {
        /** @noinspection PhpIncompatibleReturnTypeInspection */
        return $this->get('content');
    }

    /**
     * Returns the content migration manager.
     *
     * @return MigrationManager The content migration manager
     */
    public function getContentMigrator(): MigrationManager
    {
        /** @noinspection PhpIncompatibleReturnTypeInspection */
        return $this->get('contentMigrator');
    }

    /**
     * Returns the dashboard service.
     *
     * @return Dashboard The dashboard service
     */
    public function getDashboard(): Dashboard
    {
        /** @noinspection PhpIncompatibleReturnTypeInspection */
        return $this->get('dashboard');
    }

    /**
     * Returns the deprecator service.
     *
     * @return Deprecator The deprecator service
     */
    public function getDeprecator(): Deprecator
    {
        /** @noinspection PhpIncompatibleReturnTypeInspection */
        return $this->get('deprecator');
    }

    /**
     * Returns the drafts service.
     *
     * @return Drafts The drafts service
     * @since 3.2.0
     */
    public function getDrafts(): Drafts
    {
        /** @noinspection PhpIncompatibleReturnTypeInspection */
        return $this->get('drafts');
    }

    /**
     * Returns the variable dumper.
     *
     * @return AbstractDumper
     * @since 4.4.2
     */
    public function getDumper(): AbstractDumper
    {
        /** @noinspection PhpIncompatibleReturnTypeInspection */
        return $this->get('dumper');
    }

    /**
     * Returns the element indexes service.
     *
     * @return ElementSources The element indexes service
     */
    public function getElementSources(): ElementSources
    {
        /** @noinspection PhpIncompatibleReturnTypeInspection */
        return $this->get('elementSources');
    }

    /**
     * Returns the elements service.
     *
     * @return Elements The elements service
     */
    public function getElements(): Elements
    {
        /** @noinspection PhpIncompatibleReturnTypeInspection */
        return $this->get('elements');
    }

    /**
     * Returns the system email messages service.
     *
     * @return SystemMessages The system email messages service
     */
    public function getSystemMessages(): SystemMessages
    {
        /** @noinspection PhpIncompatibleReturnTypeInspection */
        return $this->get('systemMessages');
    }

    /**
     * Returns the entries service.
     *
     * @return Entries The entries service
     */
    public function getEntries(): Entries
    {
        /** @noinspection PhpIncompatibleReturnTypeInspection */
        return $this->get('entries');
    }

    /**
     * Returns the fields service.
     *
     * @return Fields The fields service
     */
    public function getFields(): Fields
    {
        /** @noinspection PhpIncompatibleReturnTypeInspection */
        return $this->get('fields');
    }

    /**
     * Returns the filesystems service.
     *
     * @return Fs The filesystems service
     * @since 4.0.0
     */
    public function getFs(): Fs
    {
        /** @noinspection PhpIncompatibleReturnTypeInspection */
        return $this->get('fs');
    }

    /**
     * Returns the locale that should be used to define the formatter.
     *
     * @return Locale
     * @since 3.6.0
     */
    public function getFormattingLocale(): Locale
    {
        /** @noinspection PhpIncompatibleReturnTypeInspection */
        return $this->get('formattingLocale');
    }

    /**
     * Returns the garbage collection service.
     *
     * @return Gc The garbage collection service
     */
    public function getGc(): Gc
    {
        /** @noinspection PhpIncompatibleReturnTypeInspection */
        return $this->get('gc');
    }

    /**
     * Returns the globals service.
     *
     * @return Globals The globals service
     */
    public function getGlobals(): Globals
    {
        /** @noinspection PhpIncompatibleReturnTypeInspection */
        return $this->get('globals');
    }

    /**
     * Returns the GraphQL service.
     *
     * @return Gql The GraphQL service
     * @since 3.3.0
     */
    public function getGql(): Gql
    {
        /** @noinspection PhpIncompatibleReturnTypeInspection */
        return $this->get('gql');
    }

    /**
     * Returns the images service.
     *
     * @return Images The images service
     */
    public function getImages(): Images
    {
        /** @noinspection PhpIncompatibleReturnTypeInspection */
        return $this->get('images');
    }

    /**
     * Returns a Locale object for the target language.
     *
     * @return Locale The Locale object for the target language
     */
    public function getLocale(): Locale
    {
        /** @noinspection PhpIncompatibleReturnTypeInspection */
        return $this->get('locale');
    }

    /**
     * Returns the current mailer.
     *
     * @return Mailer The mailer component
     */
    public function getMailer(): Mailer
    {
        /** @noinspection PhpIncompatibleReturnTypeInspection */
        return $this->get('mailer');
    }

    /**
     * Returns the matrix service.
     *
     * @return Matrix The matrix service
     */
    public function getMatrix(): Matrix
    {
        /** @noinspection PhpIncompatibleReturnTypeInspection */
        return $this->get('matrix');
    }

    /**
     * Returns the application’s migration manager.
     *
     * @return MigrationManager The application’s migration manager
     */
    public function getMigrator(): MigrationManager
    {
        /** @noinspection PhpIncompatibleReturnTypeInspection */
        return $this->get('migrator');
    }

    /**
     * Returns the application’s mutex service.
     *
     * @return Mutex The application’s mutex service
     */
    public function getMutex(): Mutex
    {
        /** @noinspection PhpIncompatibleReturnTypeInspection */
        return $this->get('mutex');
    }

    /**
     * Returns the path service.
     *
     * @return Path The path service
     */
    public function getPath(): Path
    {
        /** @noinspection PhpIncompatibleReturnTypeInspection */
        return $this->get('path');
    }

    /**
     * Returns the plugins service.
     *
     * @return Plugins The plugins service
     */
    public function getPlugins(): Plugins
    {
        /** @noinspection PhpIncompatibleReturnTypeInspection */
        return $this->get('plugins');
    }

    /**
     * Returns the plugin store service.
     *
     * @return PluginStore The plugin store service
     */
    public function getPluginStore(): PluginStore
    {
        /** @noinspection PhpIncompatibleReturnTypeInspection */
        return $this->get('pluginStore');
    }

    /**
     * Returns the system config service.
     *
     * @return ProjectConfig The system config service
     */
    public function getProjectConfig(): ProjectConfig
    {
        /** @noinspection PhpIncompatibleReturnTypeInspection */
        return $this->get('projectConfig');
    }

    /**
     * Returns the queue service.
     *
     * @return Queue The queue service
     */
    public function getQueue(): Queue
    {
        /** @noinspection PhpIncompatibleReturnTypeInspection */
        return $this->get('queue');
    }

    /**
     * Returns the relations service.
     *
     * @return Relations The relations service
     */
    public function getRelations(): Relations
    {
        /** @noinspection PhpIncompatibleReturnTypeInspection */
        return $this->get('relations');
    }

    /**
     * Returns the revisions service.
     *
     * @return Revisions The revisions service
     * @since 3.2.0
     */
    public function getRevisions(): Revisions
    {
        /** @noinspection PhpIncompatibleReturnTypeInspection */
        return $this->get('revisions');
    }

    /**
     * Returns the routes service.
     *
     * @return Routes The routes service
     */
    public function getRoutes(): Routes
    {
        /** @noinspection PhpIncompatibleReturnTypeInspection */
        return $this->get('routes');
    }

    /**
     * Returns the search service.
     *
     * @return Search The search service
     */
    public function getSearch(): Search
    {
        /** @noinspection PhpIncompatibleReturnTypeInspection */
        return $this->get('search');
    }

    /**
     * Returns the sections service.
     *
     * @return Sections The sections service
     */
    public function getSections(): Sections
    {
        /** @noinspection PhpIncompatibleReturnTypeInspection */
        return $this->get('sections');
    }

    /**
     * Returns the sites service.
     *
     * @return Sites The sites service
     */
    public function getSites(): Sites
    {
        /** @noinspection PhpIncompatibleReturnTypeInspection */
        return $this->get('sites');
    }

    /**
     * Returns the structures service.
     *
     * @return Structures The structures service
     */
    public function getStructures(): Structures
    {
        /** @noinspection PhpIncompatibleReturnTypeInspection */
        return $this->get('structures');
    }

    /**
     * Returns the tags service.
     *
     * @return Tags The tags service
     */
    public function getTags(): Tags
    {
        /** @noinspection PhpIncompatibleReturnTypeInspection */
        return $this->get('tags');
    }

    /**
     * Returns the template cache service.
     *
     * @return TemplateCaches The template caches service
     */
    public function getTemplateCaches(): TemplateCaches
    {
        /** @noinspection PhpIncompatibleReturnTypeInspection */
        return $this->get('templateCaches');
    }

    /**
     * Returns the tokens service.
     *
     * @return Tokens The tokens service
     */
    public function getTokens(): Tokens
    {
        /** @noinspection PhpIncompatibleReturnTypeInspection */
        return $this->get('tokens');
    }

    /**
     * Returns the updates service.
     *
     * @return Updates The updates service
     */
    public function getUpdates(): Updates
    {
        /** @noinspection PhpIncompatibleReturnTypeInspection */
        return $this->get('updates');
    }

    /**
     * Returns the user groups service.
     *
     * @return UserGroups The user groups service
     */
    public function getUserGroups(): UserGroups
    {
        /** @noinspection PhpIncompatibleReturnTypeInspection */
        return $this->get('userGroups');
    }

    /**
     * Returns the user permissions service.
     *
     * @return UserPermissions The user permissions service
     */
    public function getUserPermissions(): UserPermissions
    {
        /** @noinspection PhpIncompatibleReturnTypeInspection */
        return $this->get('userPermissions');
    }

    /**
     * Returns the users service.
     *
     * @return Users The users service
     */
    public function getUsers(): Users
    {
        /** @noinspection PhpIncompatibleReturnTypeInspection */
        return $this->get('users');
    }

    /**
     * Returns the utilities service.
     *
     * @return Utilities The utilities service
     */
    public function getUtilities(): Utilities
    {
        /** @noinspection PhpIncompatibleReturnTypeInspection */
        return $this->get('utilities');
    }

    /**
     * Returns the volumes service.
     *
     * @return Volumes The volumes service
     */
    public function getVolumes(): Volumes
    {
        /** @noinspection PhpIncompatibleReturnTypeInspection */
        return $this->get('volumes');
    }

    /**
     * Returns the webpack service.
     *
     * @return Webpack The volumes service
     * @since 3.7.22
     */
    public function getWebpack(): Webpack
    {
        /** @noinspection PhpIncompatibleReturnTypeInspection */
        return $this->get('webpack');
    }

    /**
     * Initializes things that should happen before the main Application::init()
     */
    private function _preInit(): void
    {
        // Add support for MySQL-specific column types
        ColumnSchemaBuilder::$typeCategoryMap[Schema::TYPE_TINYTEXT] = ColumnSchemaBuilder::CATEGORY_STRING;
        ColumnSchemaBuilder::$typeCategoryMap[Schema::TYPE_MEDIUMTEXT] = ColumnSchemaBuilder::CATEGORY_STRING;
        ColumnSchemaBuilder::$typeCategoryMap[Schema::TYPE_LONGTEXT] = ColumnSchemaBuilder::CATEGORY_STRING;
        ColumnSchemaBuilder::$typeCategoryMap[Schema::TYPE_ENUM] = ColumnSchemaBuilder::CATEGORY_STRING;

        // Register Collection::one() as an alias of first(), for consistency with yii\db\Query.
        Collection::macro('one', function() {
            /** @var Collection $this */
            return $this->first(...func_get_args());
        });

        // Load the request before anything else, so everything else can safely check Craft::$app->has('request', true)
        // to avoid possible recursive fatal errors in the request initialization
        $request = $this->getRequest();
        $this->getLog();

        // Set the timezone
        $this->_setTimeZone();

        // Set the language
        $this->updateTargetLanguage();

        // Prevent browser caching if this is a control panel request
        if ($this instanceof WebApplication && $request->getIsCpRequest()) {
            $this->getResponse()->setNoCacheHeaders();
        }

<<<<<<< HEAD
        // Register the variable dumper
        VarDumper::setHandler(function($var) {
            $cloner = new VarCloner();
            $cloner->addCasters(ReflectionCaster::UNSET_CLOSURE_FILE_INFO);
            $this->getDumper()->dump($cloner->cloneVar($var));
        });
=======
        // Use our own Markdown parser classes
        $flavors = [
            'original' => Markdown::class,
            'gfm' => GithubMarkdown::class,
            'gfm-comment' => GithubMarkdown::class,
            'extra' => MarkdownExtra::class,
        ];

        foreach ($flavors as $flavor => $class) {
            if (isset(MarkdownHelper::$flavors[$flavor])) {
                MarkdownHelper::$flavors[$flavor]['class'] = $class;
            }
        }
>>>>>>> 8af8d1e4
    }

    /**
     * Initializes things that should happen after the main Application::init()
     */
    private function _postInit(): void
    {
        // Register field layout listeners
        $this->_registerFieldLayoutListener();

        // Register all the listeners for config items
        $this->_registerConfigListeners();

        // Load the plugins
        $this->getPlugins()->loadPlugins();

        $this->_isInitialized = true;

        // Fire an 'init' event
        if ($this->hasEventHandlers(WebApplication::EVENT_INIT)) {
            $this->trigger(WebApplication::EVENT_INIT);
        }

        if ($this->getIsInstalled() && !$this->getUpdates()->getIsCraftUpdatePending()) {
            // Possibly run garbage collection
            $this->getGc()->run();
        }
    }

    /**
     * Sets the system timezone.
     */
    private function _setTimeZone(): void
    {
        /** @var WebApplication|ConsoleApplication $this */
        $timeZone = $this->getConfig()->getGeneral()->timezone ?? $this->getProjectConfig()->get('system.timeZone');

        if ($timeZone) {
            $this->setTimeZone(App::parseEnv($timeZone));
        }
    }

    /**
     * Enables or disables Maintenance Mode
     *
     * @param bool $value
     * @return bool
     */
    private function _setMaintenanceMode(bool $value): bool
    {
        $info = $this->getInfo();
        if ($info->maintenance === $value) {
            return true;
        }
        $info->maintenance = $value;
        return $this->saveInfo($info);
    }

    /**
     * Tries to find a language match with the browser’s preferred language(s).
     *
     * If not uses the app’s sourceLanguage.
     *
     * @return string
     */
    private function _getFallbackLanguage(): string
    {
        // See if we have the control panel translated in one of the user’s browsers preferred language(s)
        if ($this instanceof WebApplication) {
            $languages = $this->getI18n()->getAppLocaleIds();
            return $this->getRequest()->getPreferredLanguage($languages);
        }

        // Default to the source language.
        return $this->sourceLanguage;
    }

    /**
     * Register event listeners for field layouts.
     */
    private function _registerFieldLayoutListener(): void
    {
        Event::on(FieldLayout::class, FieldLayout::EVENT_DEFINE_NATIVE_FIELDS, function(DefineFieldLayoutFieldsEvent $event) {
            /** @var FieldLayout $fieldLayout */
            $fieldLayout = $event->sender;

            switch ($fieldLayout->type) {
                case Category::class:
                case Tag::class:
                    $event->fields[] = TitleField::class;
                    break;
                case Address::class:
                    $event->fields[] = LabelField::class;
                    $event->fields[] = OrganizationField::class;
                    $event->fields[] = OrganizationTaxIdField::class;
                    $event->fields[] = FullNameField::class;
                    $event->fields[] = CountryCodeField::class;
                    $event->fields[] = AddressField::class;
                    $event->fields[] = LatLongField::class;
                    break;
                case Asset::class:
                    $event->fields[] = AssetTitleField::class;
                    $event->fields[] = AltField::class;
                    break;
                case Entry::class:
                    $event->fields[] = EntryTitleField::class;
                    break;
                case User::class:
                    $event->fields[] = AddressesField::class;
                    break;
            }
        });
    }

    /**
     * Register event listeners for config changes.
     */
    private function _registerConfigListeners(): void
    {
        $this->getProjectConfig()
            // Address field layout
            ->onAdd(ProjectConfig::PATH_ADDRESS_FIELD_LAYOUTS, $this->_proxy('addresses', 'handleChangedAddressFieldLayout'))
            ->onUpdate(ProjectConfig::PATH_ADDRESS_FIELD_LAYOUTS, $this->_proxy('addresses', 'handleChangedAddressFieldLayout'))
            ->onRemove(ProjectConfig::PATH_ADDRESS_FIELD_LAYOUTS, $this->_proxy('addresses', 'handleChangedAddressFieldLayout'))
            // Field groups
            ->onAdd(ProjectConfig::PATH_FIELD_GROUPS . '.{uid}', $this->_proxy('fields', 'handleChangedGroup'))
            ->onUpdate(ProjectConfig::PATH_FIELD_GROUPS . '.{uid}', $this->_proxy('fields', 'handleChangedGroup'))
            ->onRemove(ProjectConfig::PATH_FIELD_GROUPS . '.{uid}', $this->_proxy('fields', 'handleDeletedGroup'))
            // Fields
            ->onAdd(ProjectConfig::PATH_FIELDS . '.{uid}', $this->_proxy('fields', 'handleChangedField'))
            ->onUpdate(ProjectConfig::PATH_FIELDS . '.{uid}', $this->_proxy('fields', 'handleChangedField'))
            ->onRemove(ProjectConfig::PATH_FIELDS . '.{uid}', $this->_proxy('fields', 'handleDeletedField'))
            // Block types
            ->onAdd(ProjectConfig::PATH_MATRIX_BLOCK_TYPES . '.{uid}', $this->_proxy('matrix', 'handleChangedBlockType'))
            ->onUpdate(ProjectConfig::PATH_MATRIX_BLOCK_TYPES . '.{uid}', $this->_proxy('matrix', 'handleChangedBlockType'))
            ->onRemove(ProjectConfig::PATH_MATRIX_BLOCK_TYPES . '.{uid}', $this->_proxy('matrix', 'handleDeletedBlockType'))
            // Volumes
            ->onAdd(ProjectConfig::PATH_VOLUMES . '.{uid}', $this->_proxy('volumes', 'handleChangedVolume'))
            ->onUpdate(ProjectConfig::PATH_VOLUMES . '.{uid}', $this->_proxy('volumes', 'handleChangedVolume'))
            ->onRemove(ProjectConfig::PATH_VOLUMES . '.{uid}', $this->_proxy('volumes', 'handleDeletedVolume'))
            // Transforms
            ->onAdd(ProjectConfig::PATH_IMAGE_TRANSFORMS . '.{uid}', $this->_proxy('imageTransforms', 'handleChangedTransform'))
            ->onUpdate(ProjectConfig::PATH_IMAGE_TRANSFORMS . '.{uid}', $this->_proxy('imageTransforms', 'handleChangedTransform'))
            ->onRemove(ProjectConfig::PATH_IMAGE_TRANSFORMS . '.{uid}', $this->_proxy('imageTransforms', 'handleDeletedTransform'))
            // Site groups
            ->onAdd(ProjectConfig::PATH_SITE_GROUPS . '.{uid}', $this->_proxy('sites', 'handleChangedGroup'))
            ->onUpdate(ProjectConfig::PATH_SITE_GROUPS . '.{uid}', $this->_proxy('sites', 'handleChangedGroup'))
            ->onRemove(ProjectConfig::PATH_SITE_GROUPS . '.{uid}', $this->_proxy('sites', 'handleDeletedGroup'))
            // Sites
            ->onAdd(ProjectConfig::PATH_SITES . '.{uid}', $this->_proxy('sites', 'handleChangedSite'))
            ->onUpdate(ProjectConfig::PATH_SITES . '.{uid}', $this->_proxy('sites', 'handleChangedSite'))
            ->onRemove(ProjectConfig::PATH_SITES . '.{uid}', $this->_proxy('sites', 'handleDeletedSite'))
            // Tags
            ->onAdd(ProjectConfig::PATH_TAG_GROUPS . '.{uid}', $this->_proxy('tags', 'handleChangedTagGroup'))
            ->onUpdate(ProjectConfig::PATH_TAG_GROUPS . '.{uid}', $this->_proxy('tags', 'handleChangedTagGroup'))
            ->onRemove(ProjectConfig::PATH_TAG_GROUPS . '.{uid}', $this->_proxy('tags', 'handleDeletedTagGroup'))
            // Categories
            ->onAdd(ProjectConfig::PATH_CATEGORY_GROUPS . '.{uid}', $this->_proxy('categories', 'handleChangedCategoryGroup'))
            ->onUpdate(ProjectConfig::PATH_CATEGORY_GROUPS . '.{uid}', $this->_proxy('categories', 'handleChangedCategoryGroup'))
            ->onRemove(ProjectConfig::PATH_CATEGORY_GROUPS . '.{uid}', $this->_proxy('categories', 'handleDeletedCategoryGroup'))
            // User group permissions
            ->onAdd(ProjectConfig::PATH_USER_GROUPS . '.{uid}.permissions', $this->_proxy('userPermissions', 'handleChangedGroupPermissions'))
            ->onUpdate(ProjectConfig::PATH_USER_GROUPS . '.{uid}.permissions', $this->_proxy('userPermissions', 'handleChangedGroupPermissions'))
            ->onRemove(ProjectConfig::PATH_USER_GROUPS . '.{uid}.permissions', $this->_proxy('userPermissions', 'handleChangedGroupPermissions'))
            // User groups
            ->onAdd(ProjectConfig::PATH_USER_GROUPS . '.{uid}', $this->_proxy('userGroups', 'handleChangedUserGroup'))
            ->onUpdate(ProjectConfig::PATH_USER_GROUPS . '.{uid}', $this->_proxy('userGroups', 'handleChangedUserGroup'))
            ->onRemove(ProjectConfig::PATH_USER_GROUPS . '.{uid}', $this->_proxy('userGroups', 'handleDeletedUserGroup'))
            // User field layout
            ->onAdd(ProjectConfig::PATH_USER_FIELD_LAYOUTS, $this->_proxy('users', 'handleChangedUserFieldLayout'))
            ->onUpdate(ProjectConfig::PATH_USER_FIELD_LAYOUTS, $this->_proxy('users', 'handleChangedUserFieldLayout'))
            ->onRemove(ProjectConfig::PATH_USER_FIELD_LAYOUTS, $this->_proxy('users', 'handleChangedUserFieldLayout'))
            // Global sets
            ->onAdd(ProjectConfig::PATH_GLOBAL_SETS . '.{uid}', $this->_proxy('globals', 'handleChangedGlobalSet'))
            ->onUpdate(ProjectConfig::PATH_GLOBAL_SETS . '.{uid}', $this->_proxy('globals', 'handleChangedGlobalSet'))
            ->onRemove(ProjectConfig::PATH_GLOBAL_SETS . '.{uid}', $this->_proxy('globals', 'handleDeletedGlobalSet'))
            // Sections
            ->onAdd(ProjectConfig::PATH_SECTIONS . '.{uid}', $this->_proxy('sections', 'handleChangedSection'))
            ->onUpdate(ProjectConfig::PATH_SECTIONS . '.{uid}', $this->_proxy('sections', 'handleChangedSection'))
            ->onRemove(ProjectConfig::PATH_SECTIONS . '.{uid}', $this->_proxy('sections', 'handleDeletedSection'))
            // Entry types
            ->onAdd(ProjectConfig::PATH_ENTRY_TYPES . '.{uid}', $this->_proxy('sections', 'handleChangedEntryType'))
            ->onUpdate(ProjectConfig::PATH_ENTRY_TYPES . '.{uid}', $this->_proxy('sections', 'handleChangedEntryType'))
            ->onRemove(ProjectConfig::PATH_ENTRY_TYPES . '.{uid}', $this->_proxy('sections', 'handleDeletedEntryType'))
            // GraphQL schemas
            ->onAdd(ProjectConfig::PATH_GRAPHQL_SCHEMAS . '.{uid}', $this->_proxy('gql', 'handleChangedSchema'))
            ->onUpdate(ProjectConfig::PATH_GRAPHQL_SCHEMAS . '.{uid}', $this->_proxy('gql', 'handleChangedSchema'))
            ->onRemove(ProjectConfig::PATH_GRAPHQL_SCHEMAS . '.{uid}', $this->_proxy('gql', 'handleDeletedSchema'))
            // GraphQL public token
            ->onAdd(ProjectConfig::PATH_GRAPHQL_PUBLIC_TOKEN, $this->_proxy('gql', 'handleChangedPublicToken'))
            ->onUpdate(ProjectConfig::PATH_GRAPHQL_PUBLIC_TOKEN, $this->_proxy('gql', 'handleChangedPublicToken'));

        // Prune deleted sites from site settings
        Event::on(Sites::class, Sites::EVENT_AFTER_DELETE_SITE, function(DeleteSiteEvent $event) {
            if (!Craft::$app->getProjectConfig()->getIsApplyingExternalChanges()) {
                $this->getRoutes()->handleDeletedSite($event);
                $this->getCategories()->pruneDeletedSite($event);
                $this->getSections()->pruneDeletedSite($event);
            }
        });
    }

    /**
     * Returns a proxy function for calling a component method, based on its ID.
     *
     * The component won’t be fetched until the method is called, avoiding unnecessary component instantiation, and ensuring the correct component
     * is called if it happens to get swapped out (e.g. for a test).
     *
     * @param string $id The component ID
     * @param string $method The method name
     * @return callable
     */
    private function _proxy(string $id, string $method): callable
    {
        return function() use ($id, $method) {
            return $this->get($id)->$method(...func_get_args());
        };
    }
}<|MERGE_RESOLUTION|>--- conflicted
+++ resolved
@@ -45,13 +45,10 @@
 use craft\i18n\Formatter;
 use craft\i18n\I18N;
 use craft\i18n\Locale;
-<<<<<<< HEAD
 use craft\mail\Mailer;
-=======
 use craft\markdown\GithubMarkdown;
 use craft\markdown\Markdown;
 use craft\markdown\MarkdownExtra;
->>>>>>> 8af8d1e4
 use craft\models\FieldLayout;
 use craft\models\Info;
 use craft\queue\QueueInterface;
@@ -1520,14 +1517,13 @@
             $this->getResponse()->setNoCacheHeaders();
         }
 
-<<<<<<< HEAD
         // Register the variable dumper
         VarDumper::setHandler(function($var) {
             $cloner = new VarCloner();
             $cloner->addCasters(ReflectionCaster::UNSET_CLOSURE_FILE_INFO);
             $this->getDumper()->dump($cloner->cloneVar($var));
         });
-=======
+
         // Use our own Markdown parser classes
         $flavors = [
             'original' => Markdown::class,
@@ -1541,7 +1537,6 @@
                 MarkdownHelper::$flavors[$flavor]['class'] = $class;
             }
         }
->>>>>>> 8af8d1e4
     }
 
     /**
