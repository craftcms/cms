--- conflicted
+++ resolved
@@ -84,7 +84,6 @@
 use craft\web\Application as WebApplication;
 use craft\web\AssetManager;
 use craft\web\Request as WebRequest;
-use craft\web\User;
 use craft\web\View;
 use yii\base\Application;
 use yii\base\ErrorHandler;
@@ -103,61 +102,9 @@
  *
  * @property bool $isInstalled Whether Craft is installed
  * @property int $edition The active Craft edition
-<<<<<<< HEAD
- * @property-read \craft\db\MigrationManager $contentMigrator The content migration manager
- * @property-read \craft\db\MigrationManager $migrator The application’s migration manager
- * @property-read \craft\i18n\Locale $formattingLocale The Locale object that should be used to define the formatter
- * @property-read \craft\i18n\Locale $locale The Locale object for the target language
- * @property-read \craft\mail\Mailer $mailer The mailer component
- * @property-read \craft\services\Announcements $announcements The announcements service
- * @property-read \craft\services\Api $api The API service
- * @property-read \craft\services\Authentication $authentication The Authentication service
- * @property-read \craft\services\AssetIndexer $assetIndexer The asset indexer service
- * @property-read \craft\services\Assets $assets The assets service
- * @property-read \craft\services\AssetTransforms $assetTransforms The asset transforms service
- * @property-read \craft\services\Categories $categories The categories service
- * @property-read \craft\services\Composer $composer The Composer service
- * @property-read \craft\services\Config $config The config service
- * @property-read \craft\services\Content $content The content service
- * @property-read \craft\services\Dashboard $dashboard The dashboard service
- * @property-read \craft\services\Deprecator $deprecator The deprecator service
- * @property-read \craft\services\Drafts $drafts The drafts service
- * @property-read \craft\services\ElementIndexes $elementIndexes The element indexes service
- * @property-read \craft\services\Elements $elements The elements service
- * @property-read \craft\services\Entries $entries The entries service
- * @property-read \craft\services\Fields $fields The fields service
- * @property-read \craft\services\Gc $gc The garbage collection service
- * @property-read \craft\services\Globals $globals The globals service
- * @property-read \craft\services\Gql $gql The GraphQl service
- * @property-read \craft\services\Images $images The images service
- * @property-read \craft\services\Matrix $matrix The matrix service
- * @property-read \craft\services\Path $path The path service
- * @property-read \craft\services\Plugins $plugins The plugins service
- * @property-read \craft\services\PluginStore $pluginStore The plugin store service
- * @property-read \craft\services\ProjectConfig $projectConfig The project config service
- * @property-read \craft\services\Relations $relations The relations service
- * @property-read \craft\services\Revisions $revisions The revisions service
- * @property-read \craft\services\Routes $routes The routes service
- * @property-read \craft\services\Search $search The search service
- * @property-read \craft\services\Sections $sections The sections service
- * @property-read \craft\services\Sites $sites The sites service
- * @property-read \craft\services\Structures $structures The structures service
- * @property-read \craft\services\SystemMessages $systemMessages The system email messages service
- * @property-read \craft\services\Tags $tags The tags service
- * @property-read \craft\services\TemplateCaches $templateCaches The template caches service
- * @property-read \craft\services\Tokens $tokens The tokens service
- * @property-read \craft\services\Updates $updates The updates service
- * @property-read \craft\services\UserGroups $userGroups The user groups service
- * @property-read \craft\services\UserPermissions $userPermissions The user permissions service
- * @property-read \craft\services\Users $users The users service
- * @property-read \craft\services\Utilities $utilities The utilities service
- * @property-read \craft\services\Volumes $volumes The volumes service
- * @property-read \yii\mutex\Mutex $mutex The application’s mutex service
-=======
  * @property-read Announcements $announcements The announcements service
  * @property-read Api $api The API service
  * @property-read AssetIndexer $assetIndexer The asset indexer service
->>>>>>> 728a461a
  * @property-read AssetManager $assetManager The asset manager component
  * @property-read AssetTransforms $assetTransforms The asset transforms service
  * @property-read Assets $assets The assets service
@@ -893,17 +840,6 @@
     }
 
     /**
-     * Returns the Authentication service.
-     *
-     * @return \craft\services\Authentication The Authentication service
-     */
-    public function getAuthentication()
-    {
-        /** @var WebApplication|ConsoleApplication $this */
-        return $this->get('authentication');
-    }
-
-    /**
      * Returns the assets service.
      *
      * @return Assets The assets service
@@ -1459,8 +1395,6 @@
 
         // Load the plugins
         $this->getPlugins()->loadPlugins();
-
-        $this->_registerLogoutListeners();
 
         $this->_isInitialized = true;
 
@@ -1548,14 +1482,6 @@
                     break;
             }
         });
-    }
-
-    /**
-     * Invalidate authentication chains on logout.
-     */
-    private function _registerLogoutListeners()
-    {
-        Event::on(User::class, User::EVENT_AFTER_LOGOUT, [$this->getAuthentication(), 'invalidateAllAuthenticationState']);
     }
 
     /**
