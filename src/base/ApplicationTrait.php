--- conflicted
+++ resolved
@@ -1413,12 +1413,8 @@
      */
     private function _setTimeZone(): void
     {
-<<<<<<< HEAD
-        $timezone = $this->getConfig()->getGeneral()->timezone;
-=======
         /** @var WebApplication|ConsoleApplication $this */
         $timeZone = $this->getConfig()->getGeneral()->timezone ?? $this->getProjectConfig()->get('system.timeZone');
->>>>>>> 44c2f9ce
 
         if ($timeZone) {
             $this->setTimeZone(Craft::parseEnv($timeZone));
