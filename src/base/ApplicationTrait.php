<?php
/**
 * @link https://craftcms.com/
 * @copyright Copyright (c) Pixel & Tonic, Inc.
 * @license https://craftcms.github.io/license/
 */

namespace craft\base;

use Craft;
use craft\console\Application as ConsoleApplication;
use craft\console\Request as ConsoleRequest;
use craft\db\Connection;
use craft\db\MigrationManager;
use craft\db\mysql\Schema;
use craft\db\Query;
use craft\db\Table;
use craft\elements\Address;
use craft\elements\Asset;
use craft\elements\Category;
use craft\elements\Entry;
use craft\elements\Tag;
use craft\elements\User;
use craft\enums\CmsEdition;
use craft\errors\DbConnectException;
use craft\errors\SiteNotFoundException;
use craft\errors\WrongEditionException;
use craft\events\DefineFieldLayoutFieldsEvent;
use craft\events\DeleteSiteEvent;
use craft\events\EditionChangeEvent;
use craft\fieldlayoutelements\addresses\AddressField;
use craft\fieldlayoutelements\addresses\CountryCodeField;
use craft\fieldlayoutelements\addresses\LabelField;
use craft\fieldlayoutelements\addresses\LatLongField;
use craft\fieldlayoutelements\addresses\OrganizationField;
use craft\fieldlayoutelements\addresses\OrganizationTaxIdField;
use craft\fieldlayoutelements\assets\AltField;
use craft\fieldlayoutelements\assets\AssetTitleField;
use craft\fieldlayoutelements\entries\EntryTitleField;
use craft\fieldlayoutelements\FullNameField;
use craft\fieldlayoutelements\TitleField;
use craft\fieldlayoutelements\users\EmailField;
use craft\fieldlayoutelements\users\FullNameField as UserFullNameField;
use craft\fieldlayoutelements\users\PhotoField;
use craft\fieldlayoutelements\users\UsernameField;
use craft\helpers\App;
use craft\helpers\Db;
use craft\helpers\Session;
use craft\i18n\Formatter;
use craft\i18n\I18N;
use craft\i18n\Locale;
use craft\log\Dispatcher;
use craft\mail\Mailer;
use craft\markdown\GithubMarkdown;
use craft\markdown\Markdown;
use craft\markdown\MarkdownExtra;
use craft\markdown\PreEncodedMarkdown;
use craft\models\FieldLayout;
use craft\models\Info;
use craft\queue\QueueInterface;
use craft\services\Addresses;
use craft\services\Announcements;
use craft\services\Api;
use craft\services\AssetIndexer;
use craft\services\Assets;
use craft\services\Auth;
use craft\services\Categories;
use craft\services\Composer;
use craft\services\Conditions;
use craft\services\Config;
use craft\services\Dashboard;
use craft\services\Deprecator;
use craft\services\Drafts;
use craft\services\Elements;
use craft\services\ElementSources;
use craft\services\Entries;
use craft\services\Fields;
use craft\services\Fs;
use craft\services\Gc;
use craft\services\Globals;
use craft\services\Gql;
use craft\services\Images;
use craft\services\ImageTransforms;
use craft\services\Path;
use craft\services\Plugins;
use craft\services\PluginStore;
use craft\services\ProjectConfig;
use craft\services\Relations;
use craft\services\Revisions;
use craft\services\Routes;
use craft\services\Search;
use craft\services\Security;
use craft\services\Sites;
use craft\services\Structures;
use craft\services\SystemMessages;
use craft\services\Tags;
use craft\services\TemplateCaches;
use craft\services\Tokens;
use craft\services\Updates;
use craft\services\UserGroups;
use craft\services\UserPermissions;
use craft\services\Users;
use craft\services\Utilities;
use craft\services\Volumes;
use craft\services\Webpack;
use craft\web\Application as WebApplication;
use craft\web\AssetManager;
use craft\web\Request as WebRequest;
use craft\web\User as UserSession;
use craft\web\View;
use Illuminate\Support\Collection;
use Symfony\Component\VarDumper\Caster\ReflectionCaster;
use Symfony\Component\VarDumper\Cloner\VarCloner;
use Symfony\Component\VarDumper\Dumper\AbstractDumper;
use Symfony\Component\VarDumper\VarDumper;
use Yii;
use yii\base\Application;
use yii\base\ErrorHandler;
use yii\base\Event;
use yii\base\Exception;
use yii\base\InvalidConfigException;
use yii\caching\Cache;
use yii\db\ColumnSchemaBuilder;
use yii\db\Exception as DbException;
use yii\db\Expression;
use yii\helpers\Markdown as MarkdownHelper;
use yii\mutex\Mutex;
use yii\queue\Queue;
use yii\web\ServerErrorHttpException;

/**
 * ApplicationTrait
 *
 * @property bool $isInstalled Whether Craft is installed
 * @property-read Addresses $addresses The addresses service
 * @property-read Announcements $announcements The announcements service
 * @property-read Api $api The API service
 * @property-read AssetIndexer $assetIndexer The asset indexer service
 * @property-read AssetManager $assetManager The asset manager component
 * @property-read Assets $assets The assets service
 * @property-read Auth $auth The user authentication service
 * @property-read Categories $categories The categories service
 * @property-read Composer $composer The Composer service
 * @property-read Conditions $conditions The conditions service
 * @property-read Config $config The config service
 * @property-read Connection $db The database connection component
 * @property-read Dashboard $dashboard The dashboard service
 * @property-read Deprecator $deprecator The deprecator service
 * @property-read Drafts $drafts The drafts service
 * @property-read ElementSources $elementSources The element sources service
 * @property-read Elements $elements The elements service
 * @property-read Entries $entries The entries service
 * @property-read Fields $fields The fields service
 * @property-read Formatter $formatter The formatter component
 * @property-read Fs $fs The filesystems service
 * @property-read Gc $gc The garbage collection service
 * @property-read Globals $globals The globals service
 * @property-read Gql $gql The GraphQl service
 * @property-read I18N $i18n The internationalization (i18n) component
 * @property-read Images $images The images service
 * @property-read ImageTransforms $imageTransforms The image transforms service
 * @property-read Locale $formattingLocale The Locale object that should be used to define the formatter
 * @property-read Locale $locale The Locale object for the target language
 * @property-read Mailer $mailer The mailer component
 * @property-read MigrationManager $contentMigrator The content migration manager
 * @property-read MigrationManager $migrator The application’s migration manager
 * @property-read Mutex $mutex The application’s mutex service
 * @property-read Path $path The path service
 * @property-read PluginStore $pluginStore The plugin store service
 * @property-read Plugins $plugins The plugins service
 * @property-read ProjectConfig $projectConfig The project config service
 * @property-read Queue|QueueInterface $queue The job queue
 * @property-read Relations $relations The relations service
 * @property-read Revisions $revisions The revisions service
 * @property-read Routes $routes The routes service
 * @property-read Search $search The search service
 * @property-read Security $security The security component
 * @property-read Sites $sites The sites service
 * @property-read Structures $structures The structures service
 * @property-read SystemMessages $systemMessages The system email messages service
 * @property-read Tags $tags The tags service
 * @property-read TemplateCaches $templateCaches The template caches service
 * @property-read Tokens $tokens The tokens service
 * @property-read Updates $updates The updates service
 * @property-read UserGroups $userGroups The user groups service
 * @property-read UserPermissions $userPermissions The user permissions service
 * @property-read Users $users The users service
 * @property-read Utilities $utilities The utilities service
 * @property-read View $view The view component
 * @property-read Volumes $volumes The volumes service
 * @property-read Webpack $webpack The webpack service
 * @property-read bool $canTestEditions Whether Craft is running on a domain that is eligible to test out the editions
 * @property-read bool $canUpgradeEdition Whether Craft is eligible to be upgraded to a different edition
 * @property-read bool $hasWrongEdition Whether Craft is running with the wrong edition
 * @property-read bool $isInMaintenanceMode Whether someone is currently performing a system update
 * @property-read bool $isInitialized Whether Craft is fully initialized
 * @property-read bool $isMultiSite Whether this site has multiple sites
 * @property-read bool $isSystemLive Whether the system is live
 * @property-read string $installedSchemaVersion The installed schema version
 * @method AssetManager getAssetManager() Returns the asset manager component.
 * @method Connection getDb() Returns the database connection component.
 * @method Dispatcher getLog() Returns the log dispatcher component.
 * @method Formatter getFormatter() Returns the formatter component.
 * @method I18N getI18n() Returns the internationalization (i18n) component.
 * @method Security getSecurity() Returns the security component.
 * @method View getView() Returns the view component.
 * @mixin WebApplication
 * @mixin ConsoleApplication
 * @author Pixel & Tonic, Inc. <support@pixelandtonic.com>
 * @since 3.0.0
 */
trait ApplicationTrait
{
    /**
     * @var string Craft’s schema version number.
     */
    public string $schemaVersion;

    /**
     * @var string The minimum Craft build number required to update to this build.
     */
    public string $minVersionRequired;

    /**
     * @var string|null The environment ID Craft is currently running in.
     */
    public ?string $env = null;

    /**
     * @var CmsEdition The installed Craft CMS edition.
     * @since 5.0.0
     */
    public CmsEdition $edition;

    /**
     * @var string The base Craftnet API URL to use.
     * @since 3.3.16
     * @internal
     */
    public string $baseApiUrl = 'https://api.craftcms.com/v1/';

    /**
     * @var string[]|null Query params that should be appended to Craftnet API requests.
     * @since 3.3.16
     * @internal
     */
    public ?array $apiParams = null;

    /**
     * @var bool|null
     */
    private ?bool $_isInstalled = null;

    /**
     * @var bool Whether the application is fully initialized yet
     * @see getIsInitialized()
     */
    private bool $_isInitialized = false;

    /**
     * @var bool
     * @see getIsMultiSite()
     */
    private bool $_isMultiSite;

    /**
     * @var bool
     * @see getIsMultiSite()
     */
    private bool $_isMultiSiteWithTrashed;

    /**
     * @var Info|null
     */
    private ?Info $_info = null;

    /**
     * @var bool
     */
    private bool $_gettingLanguage = false;

    /**
     * @var bool Whether we’re listening for the request end, to update the application info
     * @see saveInfoAfterRequest()
     */
    private bool $_waitingToSaveInfo = false;

    /**
     * @var callable[]
     * @see onAfterRequest()
     */
    private array $afterRequestCallbacks = [];

    /**
     * @inheritdoc
     */
    public function setVendorPath($path): void
    {
        parent::setVendorPath($path);

        // Override the @bower and @npm aliases if using asset-packagist.org
        // todo: remove this whenever Yii is updated with support for asset-packagist.org
        $altBowerPath = $this->getVendorPath() . DIRECTORY_SEPARATOR . 'bower-asset';
        $altNpmPath = $this->getVendorPath() . DIRECTORY_SEPARATOR . 'npm-asset';
        if (is_dir($altBowerPath)) {
            Craft::setAlias('@bower', $altBowerPath);
        }
        if (is_dir($altNpmPath)) {
            Craft::setAlias('@npm', $altNpmPath);
        }

        // Override where Yii should find its asset deps
        $assetsPath = Craft::getAlias('@app/web/assets');
        Craft::setAlias('@bower/jquery/dist', $assetsPath . '/jquery/dist');
        Craft::setAlias('@bower/inputmask/dist', $assetsPath . '/inputmask/dist');
        Craft::setAlias('@bower/punycode', $assetsPath . '/punycode/dist');
        Craft::setAlias('@bower/yii2-pjax', $assetsPath . '/yii2pjax/dist');
    }

    /**
     * Sets the target application language.
     *
     * @param bool|null $useUserLanguage Whether the user’s preferred language should be used.
     * If null, the user’s preferred language will be used if this is a control panel request or a console request.
     */
    public function updateTargetLanguage(?bool $useUserLanguage = null): void
    {
        // Defend against an infinite updateTargetLanguage() loop
        if ($this->_gettingLanguage === true) {
            // We tried to get the language, but something went wrong. Use fallback to prevent infinite loop.
            $fallbackLanguage = $this->_getFallbackLanguage();
            $this->_gettingLanguage = false;
            $this->language = $fallbackLanguage;
            return;
        }

        $this->_gettingLanguage = true;

        if ($useUserLanguage === null) {
            $useUserLanguage = $this->getRequest()->getIsCpRequest();
        }

        $this->language = $this->getTargetLanguage($useUserLanguage);
        setlocale(
            LC_COLLATE,
            str_replace('-', '_', $this->language), // target language
            'C.UTF-8',  // libc >= 2.13
            'C.utf8' // different spelling
        );
        $this->_gettingLanguage = false;
    }

    /**
     * Returns the target app language.
     *
     * @param bool $useUserLanguage Whether the user’s preferred language should be used.
     * @return string
     */
    public function getTargetLanguage(bool $useUserLanguage = true): string
    {
        // Use the fallback language for console requests, or if Craft isn't installed or is updating
        if (
            $this instanceof ConsoleApplication ||
            !$this->getIsInstalled() ||
            $this->getUpdates()->getIsCraftUpdatePending()
        ) {
            return $this->_getFallbackLanguage();
        }

        if ($useUserLanguage) {
            // If the user is logged in *and* has a primary language set, use that
            // (don't actually try to fetch the user, as plugins haven't been loaded yet)
            /** @var UserSession $user */
            $user = $this->getUser();
            $id = Session::get($user->idParam);
            if (
                $id &&
                ($language = $this->getUsers()->getUserPreference($id, 'language')) !== null &&
                Craft::$app->getI18n()->validateAppLocaleId($language)
            ) {
                return $language;
            }

            // Fall back on the default control panel language, if there is one, otherwise the browser language
            return Craft::$app->getConfig()->getGeneral()->defaultCpLanguage ?? $this->_getFallbackLanguage();
        }

        /** @noinspection PhpUnhandledExceptionInspection */
        return $this->getSites()->getCurrentSite()->language;
    }

    /**
     * Returns whether Craft is installed.
     *
     * @param bool $strict Whether to ignore the cached value and explicitly check from the default schema.
     * @return bool
     */
    public function getIsInstalled(bool $strict = false): bool
    {
        if ($strict) {
            $this->_isInstalled = null;
            $this->_info = null;
        } elseif (isset($this->_isInstalled)) {
            return $this->_isInstalled;
        }

        if (!$this->getIsDbConnectionValid()) {
            return $this->_isInstalled = false;
        }

        try {
            if ($strict) {
                $db = Craft::$app->getDb();
                if ($db->getIsPgsql()) {
                    // Look for the `info` row, explicitly in the default schema.
                    return $this->_isInstalled = (new Query())
                        ->from([sprintf('%s.%s', $db->getSchema()->defaultSchema, Table::INFO)])
                        ->where(['id' => 1])
                        ->exists();
                }
            }

            $info = $this->getInfo(true);
            return $this->_isInstalled = !empty($info->id);
        } catch (DbException|ServerErrorHttpException $e) {
            // yii2-redis awkwardly throws yii\db\Exception's rather than their own exception class.
            if ($e instanceof DbException && str_contains($e->getMessage(), 'Redis')) {
                throw $e;
            }

            // Allow console requests to bypass error
            if ($this instanceof WebApplication) {
                Craft::error('There was a problem fetching the info row: ' . $e->getMessage(), __METHOD__);
                /** @var ErrorHandler $errorHandler */
                $errorHandler = $this->getErrorHandler();
                $errorHandler->logException($e);
            }
            return $this->_isInstalled = false;
        }
    }

    /**
     * Sets Craft's record of whether it's installed
     *
     * @param bool|null $value
     */
    public function setIsInstalled(?bool $value = true): void
    {
        $this->_isInstalled = $value;
    }

    /**
     * Returns the installed schema version.
     *
     * @return string
     * @since 3.2.0
     * @deprecated in 4.0.0
     */
    public function getInstalledSchemaVersion(): string
    {
        return $this->getInfo()->schemaVersion ?: $this->schemaVersion;
    }

    /**
     * Returns whether Craft has been fully initialized.
     *
     * @return bool
     * @since 3.0.13
     */
    public function getIsInitialized(): bool
    {
        return $this->_isInitialized;
    }

    /**
     * Invokes a callback function when Craft is fully initialized.
     *
     * If Craft is already fully initialized, the callback will be invoked immediately.
     *
     * @param callable $callback
     * @since 4.3.5
     */
    public function onInit(callable $callback): void
    {
        if ($this->_isInitialized) {
            $callback();
        } else {
            $this->on(WebApplication::EVENT_INIT, function() use ($callback) {
                $callback();
            });
        }
    }

    /**
     * Invokes a callback function at the end of the request.
     *
     * If the request is already ending, the callback will be invoked immediately.
     *
     * @param callable $callback
     * @since 4.5.11
     */
    public function onAfterRequest(callable $callback): void
    {
        if (in_array($this->state, [
            Application::STATE_AFTER_REQUEST,
            Application::STATE_SENDING_RESPONSE,
            Application::STATE_END,
        ], true)) {
            $callback();
        } else {
            $this->afterRequestCallbacks[] = $callback;
        }
    }

    /**
     * @inheritdoc
     */
    public function trigger($name, Event $event = null)
    {
        // call the onAfterRequest() callbacks directly
        if ($name === self::EVENT_AFTER_REQUEST && !empty($this->afterRequestCallbacks)) {
            $event ??= new Event();
            $event->sender = $this;
            $event->name = $name;
            while ($callback = array_shift($this->afterRequestCallbacks)) {
                $callback($event);
            }
        }

        parent::trigger($name, $event);
    }

    /**
     * Returns whether this Craft install has multiple sites.
     *
     * @param bool $refresh Whether to ignore the cached result and check again
     * @param bool $withTrashed Whether to factor in soft-deleted sites
     * @return bool
     */
    public function getIsMultiSite(bool $refresh = false, bool $withTrashed = false): bool
    {
        if ($withTrashed) {
            if (!$refresh && isset($this->_isMultiSiteWithTrashed)) {
                return $this->_isMultiSiteWithTrashed;
            }
            // This is a ridiculous microoptimization for the `sites` table, but all we need to know is whether there is
            // 1 or "more than 1" rows, and this is the fastest way to do it.
            // (https://stackoverflow.com/a/14916838/1688568)
            return $this->_isMultiSiteWithTrashed = (new Query())
                    ->from([
                        'x' => (new Query())
                            ->select([new Expression('1')])
                            ->from([Table::SITES])
                            ->limit(2),
                    ])
                    ->count() != 1;
        }

        if (!$refresh && isset($this->_isMultiSite)) {
            return $this->_isMultiSite;
        }
        return $this->_isMultiSite = count($this->getSites()->getAllSites(true)) > 1;
    }

    /**
     * Returns the installed Craft CMS edition’s ID.
     *
     * @return int
     * @deprecated in 5.0.0. [[$edition]] should be used instead.
     */
    public function getEdition(): int
    {
<<<<<<< HEAD
        return $this->edition->value;
=======
        if (!isset($this->_edition)) {
            $handle = App::env('CRAFT_EDITION') ?? $this->getProjectConfig()->get('system.edition') ?? 'solo';
            $this->_edition = App::editionIdByHandle($handle);
        }
        return $this->_edition;
>>>>>>> 43d8d596
    }

    /**
     * Returns the name of the Craft edition.
     *
     * @return string
     * @deprecated in 5.0.0. [[$edition]] should be used instead.
     */
    public function getEditionName(): string
    {
        return $this->edition->name;
    }

    /**
     * Returns the handle of the Craft edition.
     *
     * @return string
     * @since 4.4.0
     * @deprecated in 5.0.0. [[$edition]] should be used instead.
     */
    public function getEditionHandle(): string
    {
        return $this->edition->handle();
    }

    /**
     * Returns the edition Craft is actually licensed to run in.
     *
     * @return CmsEdition|null
     */
    public function getLicensedEdition(): ?CmsEdition
    {
        $licenseInfo = $this->getCache()->get('licenseInfo') ?: [];

        if (!isset($licenseInfo['craft']['edition'])) {
            return null;
        }

        return CmsEdition::fromHandle($licenseInfo['craft']['edition']);
    }

    /**
     * Returns the name of the edition Craft is actually licensed to run in.
     *
     * @return string|null
     * @deprecated in 5.0.0. [[getLicensedEdition()]] should be used instead.
     */
    public function getLicensedEditionName(): ?string
    {
        return $this->getLicensedEdition()?->name;
    }

    /**
     * Returns whether Craft is running with the wrong edition.
     *
     * @return bool
     */
    public function getHasWrongEdition(): bool
    {
        $licensedEdition = $this->getLicensedEdition();
        return (
            $licensedEdition !== null &&
            $licensedEdition !== $this->edition &&
            !$this->getCanTestEditions()
        );
    }

    /**
     * Sets the installed Craft CMS edition.
     *
     * @param CmsEdition|int $edition The edition to set.
     * @return bool
     */
    public function setEdition(CmsEdition|int $edition): bool
    {
        if (is_int($edition)) {
            $edition = CmsEdition::from($edition);
        }

        $oldEdition = $this->edition ?? CmsEdition::Solo;
        $this->getProjectConfig()->set('system.edition', $edition->handle(), 'Craft CMS edition change');
        $this->edition = $edition;

        // Fire an 'afterEditionChange' event
        /** @var WebRequest|ConsoleRequest $request */
        $request = $this->getRequest();
        if (!$request->getIsConsoleRequest() && $this->hasEventHandlers(WebApplication::EVENT_AFTER_EDITION_CHANGE)) {
            $this->trigger(WebApplication::EVENT_AFTER_EDITION_CHANGE, new EditionChangeEvent([
                'oldEdition' => $oldEdition->value,
                'newEdition' => $edition->value,
            ]));
        }

        return true;
    }

    /**
     * Requires that Craft is running an equal or better edition than what's passed in
     *
     * @param CmsEdition|int $edition The Craft edition to require.
     * @param bool $orBetter If true, makes $edition the minimum edition required.
     * @throws WrongEditionException if attempting to do something not allowed by the current Craft edition
     */
    public function requireEdition(CmsEdition|int $edition, bool $orBetter = true): void
    {
        if (is_int($edition)) {
            $edition = CmsEdition::from($edition);
        }

        if ($this->getIsInstalled() && !$this->getProjectConfig()->getIsApplyingExternalChanges()) {
            if (!match ($orBetter) {
                true => $this->edition->value >= $edition->value,
                false => $this->edition === $edition
            }) {
                throw new WrongEditionException("Craft $edition->name is required for this.");
            }
        }
    }

    /**
     * Returns whether Craft is eligible to be upgraded to a different edition.
     *
     * @return bool
     */
    public function getCanUpgradeEdition(): bool
    {
        // Only admin accounts can upgrade Craft
        if (
            $this->getUser()->getIsAdmin() &&
            Craft::$app->getConfig()->getGeneral()->allowAdminChanges
        ) {
            // Are they either *using* or *licensed to use* something < Craft Pro?
            $licensedEdition = $this->getLicensedEdition();

            return (
                ($this->edition->value < CmsEdition::Pro->value) ||
                ($licensedEdition !== null && $licensedEdition->value < CmsEdition::Pro->value)
            );
        }

        return false;
    }

    /**
     * Returns whether Craft is running on a domain that is eligible to test
     * unlicensed Craft and plugin editions/updates.
     *
     * @return bool
     * @internal
     */
    public function getCanTestEditions(): bool
    {
        if (App::env('CRAFT_NO_TRIALS')) {
            return false;
        }

        if (!$this instanceof WebApplication) {
            return false;
        }

        /** @var Cache $cache */
        $cache = $this->getCache();
        $cacheKey = sprintf('editionTestableDomain@%s', $this->getRequest()->getHostName());
        if (!$cache->exists($cacheKey)) {
            // err on the side of allowing it
            return true;
        }
        return (bool)$cache->get($cacheKey);
    }

    /**
     * Returns the system's UID.
     *
     * @return string|null
     */
    public function getSystemUid(): ?string
    {
        return $this->getInfo()->uid;
    }

    /**
     * Returns whether the system is currently live.
     *
     * @return bool
     * @since 3.1.0
     */
    public function getIsLive(): bool
    {
        if (is_bool($live = $this->getConfig()->getGeneral()->isSystemLive)) {
            return $live;
        }

        return App::parseBooleanEnv($this->getProjectConfig()->get('system.live')) ?? false;
    }

    /**
     * Returns whether someone is currently performing a system update.
     *
     * @return bool
     * @see enableMaintenanceMode()
     * @see disableMaintenanceMode()
     */
    public function getIsInMaintenanceMode(): bool
    {
        return $this->getInfo()->maintenance;
    }

    /**
     * Enables Maintenance Mode.
     *
     * @return bool
     * @see getIsInMaintenanceMode()
     * @see disableMaintenanceMode()
     */
    public function enableMaintenanceMode(): bool
    {
        return $this->_setMaintenanceMode(true);
    }

    /**
     * Disables Maintenance Mode.
     *
     * @return bool
     * @see getIsInMaintenanceMode()
     * @see disableMaintenanceMode()
     */
    public function disableMaintenanceMode(): bool
    {
        return $this->_setMaintenanceMode(false);
    }

    /**
     * Returns the info model, or just a particular attribute.
     *
     * @param bool $throwException Whether an exception should be thrown if the `info` table doesn't exist
     * @return Info
     * @throws DbException if the `info` table doesn’t exist yet and `$throwException` is `true`
     * @throws ServerErrorHttpException if the info table is missing its row
     */
    public function getInfo(bool $throwException = false): Info
    {
        if (isset($this->_info)) {
            return $this->_info;
        }

        try {
            $row = (new Query())
                ->from([Table::INFO])
                ->where(['id' => 1])
                ->one();
        } catch (DbException|DbConnectException $e) {
            if ($throwException) {
                throw $e;
            }
            return $this->_info = new Info();
        }

        if (!$row) {
            $tableName = $this->getDb()->getSchema()->getRawTableName(Table::INFO);
            throw new ServerErrorHttpException("The $tableName table is missing its row");
        }

        return $this->_info = new Info($row);
    }

    /**
     * Updates the info row at the end of the request.
     *
     * @since 3.1.33
     */
    public function saveInfoAfterRequest(): void
    {
        if (!$this->_waitingToSaveInfo) {
            $this->_waitingToSaveInfo = true;

            $this->onAfterRequest(function() {
                $this->saveInfoAfterRequestHandler();
            });
        }
    }

    /**
     * @throws Exception
     * @throws ServerErrorHttpException
     * @since 3.1.33
     * @internal
     */
    public function saveInfoAfterRequestHandler(): void
    {
        $info = $this->getInfo();
        if (!$this->saveInfo($info)) {
            throw new Exception("Unable to save new application info: " . implode(', ', $info->getErrorSummary(true)));
        }
        $this->_waitingToSaveInfo = false;
    }

    /**
     * Updates the info row.
     *
     * @param Info $info
     * @param string[]|null $attributeNames The attributes to save
     * @return bool
     */
    public function saveInfo(Info $info, ?array $attributeNames = null): bool
    {
        if ($attributeNames === null) {
            $attributeNames = ['version', 'schemaVersion', 'maintenance', 'configVersion', 'fieldVersion'];
        }

        if (!$info->validate($attributeNames)) {
            return false;
        }

        $attributes = $info->getAttributes($attributeNames);

        $infoRowExists = (new Query())
            ->from([Table::INFO])
            ->where(['id' => 1])
            ->exists();

        if ($infoRowExists) {
            Db::update(Table::INFO, $attributes, [
                'id' => 1,
            ]);
        } else {
            Db::insert(Table::INFO, $attributes + [
                    'id' => 1,
                ]);
        }

        $this->setIsInstalled();

        // Use this as the new cached Info
        $this->_info = $info;

        return true;
    }

    /**
     * Returns the system name.
     *
     * @return string
     * @since 3.1.4
     */
    public function getSystemName(): string
    {
        if (($name = Craft::$app->getProjectConfig()->get('system.name')) !== null) {
            return App::parseEnv($name);
        }

        try {
            $name = $this->getSites()->getPrimarySite()->getName();
        } catch (SiteNotFoundException) {
            $name = null;
        }

        return $name ?: 'Craft';
    }

    /**
     * Returns the Yii framework version.
     *
     * @return string
     */
    public function getYiiVersion(): string
    {
        return Yii::getVersion();
    }

    /**
     * Returns whether the DB connection settings are valid.
     *
     * @return bool
     * @internal Don't even think of moving this check into Connection->init().
     */
    public function getIsDbConnectionValid(): bool
    {
        try {
            $this->getDb()->open();
        } catch (DbConnectException|InvalidConfigException $e) {

            // Only log for web requests
            if ($this instanceof WebApplication) {
                Craft::error('There was a problem connecting to the database: ' . $e->getMessage(), __METHOD__);
                /** @var ErrorHandler $errorHandler */
                $errorHandler = $this->getErrorHandler();
                $errorHandler->logException($e);
            }

            return false;
        }

        return true;
    }

    // Service Getters
    // -------------------------------------------------------------------------

    /**
     * Returns the addresses service.
     *
     * @return Addresses The addresses service
     * @since 4.0.0
     */
    public function getAddresses(): Addresses
    {
        /** @noinspection PhpIncompatibleReturnTypeInspection */
        return $this->get('addresses');
    }

    /**
     * Returns the announcements service.
     *
     * @return Announcements The announcements service
     * @since 3.7.0
     */
    public function getAnnouncements(): Announcements
    {
        /** @noinspection PhpIncompatibleReturnTypeInspection */
        return $this->get('announcements');
    }

    /**
     * Returns the API service.
     *
     * @return Api The API service
     */
    public function getApi(): Api
    {
        /** @noinspection PhpIncompatibleReturnTypeInspection */
        return $this->get('api');
    }

    /**
     * Returns the assets service.
     *
     * @return Assets The assets service
     */
    public function getAssets(): Assets
    {
        /** @noinspection PhpIncompatibleReturnTypeInspection */
        return $this->get('assets');
    }

    /**
     * Returns the asset indexing service.
     *
     * @return AssetIndexer The asset indexing service
     */
    public function getAssetIndexer(): AssetIndexer
    {
        /** @noinspection PhpIncompatibleReturnTypeInspection */
        return $this->get('assetIndexer');
    }

    /**
     * Returns the user authentication service.
     *
     * @return Auth The Auth service
     * @since 5.0.0
     */
    public function getAuth(): Auth
    {
        /** @noinspection PhpIncompatibleReturnTypeInspection */
        return $this->get('auth');
    }

    /**
     * Returns the image transforms service.
     *
     * @return ImageTransforms The asset transforms service
     */
    public function getImageTransforms(): ImageTransforms
    {
        /** @noinspection PhpIncompatibleReturnTypeInspection */
        return $this->get('imageTransforms');
    }

    /**
     * Returns the categories service.
     *
     * @return Categories The categories service
     */
    public function getCategories(): Categories
    {
        /** @noinspection PhpIncompatibleReturnTypeInspection */
        return $this->get('categories');
    }

    /**
     * Returns the Composer service.
     *
     * @return Composer The Composer service
     */
    public function getComposer(): Composer
    {
        /** @noinspection PhpIncompatibleReturnTypeInspection */
        return $this->get('composer');
    }

    /**
     * Returns the conditions service.
     *
     * @return Conditions The conditions service
     * @since 4.0.0
     */
    public function getConditions(): Conditions
    {
        /** @noinspection PhpIncompatibleReturnTypeInspection */
        return $this->get('conditions');
    }

    /**
     * Returns the config service.
     *
     * @return Config The config service
     */
    public function getConfig(): Config
    {
        /** @noinspection PhpIncompatibleReturnTypeInspection */
        return $this->get('config');
    }

    /**
     * Returns the content migration manager.
     *
     * @return MigrationManager The content migration manager
     */
    public function getContentMigrator(): MigrationManager
    {
        /** @noinspection PhpIncompatibleReturnTypeInspection */
        return $this->get('contentMigrator');
    }

    /**
     * Returns the dashboard service.
     *
     * @return Dashboard The dashboard service
     */
    public function getDashboard(): Dashboard
    {
        /** @noinspection PhpIncompatibleReturnTypeInspection */
        return $this->get('dashboard');
    }

    /**
     * Returns the deprecator service.
     *
     * @return Deprecator The deprecator service
     */
    public function getDeprecator(): Deprecator
    {
        /** @noinspection PhpIncompatibleReturnTypeInspection */
        return $this->get('deprecator');
    }

    /**
     * Returns the drafts service.
     *
     * @return Drafts The drafts service
     * @since 3.2.0
     */
    public function getDrafts(): Drafts
    {
        /** @noinspection PhpIncompatibleReturnTypeInspection */
        return $this->get('drafts');
    }

    /**
     * Returns the variable dumper.
     *
     * @return AbstractDumper
     * @since 4.4.2
     */
    public function getDumper(): AbstractDumper
    {
        /** @noinspection PhpIncompatibleReturnTypeInspection */
        return $this->get('dumper');
    }

    /**
     * Returns the element indexes service.
     *
     * @return ElementSources The element indexes service
     */
    public function getElementSources(): ElementSources
    {
        /** @noinspection PhpIncompatibleReturnTypeInspection */
        return $this->get('elementSources');
    }

    /**
     * Returns the elements service.
     *
     * @return Elements The elements service
     */
    public function getElements(): Elements
    {
        /** @noinspection PhpIncompatibleReturnTypeInspection */
        return $this->get('elements');
    }

    /**
     * Returns the system email messages service.
     *
     * @return SystemMessages The system email messages service
     */
    public function getSystemMessages(): SystemMessages
    {
        /** @noinspection PhpIncompatibleReturnTypeInspection */
        return $this->get('systemMessages');
    }

    /**
     * Returns the entries service.
     *
     * @return Entries The entries service
     */
    public function getEntries(): Entries
    {
        /** @noinspection PhpIncompatibleReturnTypeInspection */
        return $this->get('entries');
    }

    /**
     * Returns the fields service.
     *
     * @return Fields The fields service
     */
    public function getFields(): Fields
    {
        /** @noinspection PhpIncompatibleReturnTypeInspection */
        return $this->get('fields');
    }

    /**
     * Returns the filesystems service.
     *
     * @return Fs The filesystems service
     * @since 4.0.0
     */
    public function getFs(): Fs
    {
        /** @noinspection PhpIncompatibleReturnTypeInspection */
        return $this->get('fs');
    }

    /**
     * Returns the locale that should be used to define the formatter.
     *
     * @return Locale
     * @since 3.6.0
     */
    public function getFormattingLocale(): Locale
    {
        /** @noinspection PhpIncompatibleReturnTypeInspection */
        return $this->get('formattingLocale');
    }

    /**
     * Returns the garbage collection service.
     *
     * @return Gc The garbage collection service
     */
    public function getGc(): Gc
    {
        /** @noinspection PhpIncompatibleReturnTypeInspection */
        return $this->get('gc');
    }

    /**
     * Returns the globals service.
     *
     * @return Globals The globals service
     */
    public function getGlobals(): Globals
    {
        /** @noinspection PhpIncompatibleReturnTypeInspection */
        return $this->get('globals');
    }

    /**
     * Returns the GraphQL service.
     *
     * @return Gql The GraphQL service
     * @since 3.3.0
     */
    public function getGql(): Gql
    {
        /** @noinspection PhpIncompatibleReturnTypeInspection */
        return $this->get('gql');
    }

    /**
     * Returns the images service.
     *
     * @return Images The images service
     */
    public function getImages(): Images
    {
        /** @noinspection PhpIncompatibleReturnTypeInspection */
        return $this->get('images');
    }

    /**
     * Returns a Locale object for the target language.
     *
     * @return Locale The Locale object for the target language
     */
    public function getLocale(): Locale
    {
        /** @noinspection PhpIncompatibleReturnTypeInspection */
        return $this->get('locale');
    }

    /**
     * Returns the current mailer.
     *
     * @return Mailer The mailer component
     */
    public function getMailer(): Mailer
    {
        /** @noinspection PhpIncompatibleReturnTypeInspection */
        return $this->get('mailer');
    }

    /**
     * Returns the application’s migration manager.
     *
     * @return MigrationManager The application’s migration manager
     */
    public function getMigrator(): MigrationManager
    {
        /** @noinspection PhpIncompatibleReturnTypeInspection */
        return $this->get('migrator');
    }

    /**
     * Returns the application’s mutex service.
     *
     * @return Mutex The application’s mutex service
     */
    public function getMutex(): Mutex
    {
        /** @noinspection PhpIncompatibleReturnTypeInspection */
        return $this->get('mutex');
    }

    /**
     * Returns the path service.
     *
     * @return Path The path service
     */
    public function getPath(): Path
    {
        /** @noinspection PhpIncompatibleReturnTypeInspection */
        return $this->get('path');
    }

    /**
     * Returns the plugins service.
     *
     * @return Plugins The plugins service
     */
    public function getPlugins(): Plugins
    {
        /** @noinspection PhpIncompatibleReturnTypeInspection */
        return $this->get('plugins');
    }

    /**
     * Returns the plugin store service.
     *
     * @return PluginStore The plugin store service
     */
    public function getPluginStore(): PluginStore
    {
        /** @noinspection PhpIncompatibleReturnTypeInspection */
        return $this->get('pluginStore');
    }

    /**
     * Returns the system config service.
     *
     * @return ProjectConfig The system config service
     */
    public function getProjectConfig(): ProjectConfig
    {
        /** @noinspection PhpIncompatibleReturnTypeInspection */
        return $this->get('projectConfig');
    }

    /**
     * Returns the queue service.
     *
     * @return Queue The queue service
     */
    public function getQueue(): Queue
    {
        /** @noinspection PhpIncompatibleReturnTypeInspection */
        return $this->get('queue');
    }

    /**
     * Returns the relations service.
     *
     * @return Relations The relations service
     */
    public function getRelations(): Relations
    {
        /** @noinspection PhpIncompatibleReturnTypeInspection */
        return $this->get('relations');
    }

    /**
     * Returns the revisions service.
     *
     * @return Revisions The revisions service
     * @since 3.2.0
     */
    public function getRevisions(): Revisions
    {
        /** @noinspection PhpIncompatibleReturnTypeInspection */
        return $this->get('revisions');
    }

    /**
     * Returns the routes service.
     *
     * @return Routes The routes service
     */
    public function getRoutes(): Routes
    {
        /** @noinspection PhpIncompatibleReturnTypeInspection */
        return $this->get('routes');
    }

    /**
     * Returns the search service.
     *
     * @return Search The search service
     */
    public function getSearch(): Search
    {
        /** @noinspection PhpIncompatibleReturnTypeInspection */
        return $this->get('search');
    }

    /**
     * Returns the sites service.
     *
     * @return Sites The sites service
     */
    public function getSites(): Sites
    {
        /** @noinspection PhpIncompatibleReturnTypeInspection */
        return $this->get('sites');
    }

    /**
     * Returns the structures service.
     *
     * @return Structures The structures service
     */
    public function getStructures(): Structures
    {
        /** @noinspection PhpIncompatibleReturnTypeInspection */
        return $this->get('structures');
    }

    /**
     * Returns the tags service.
     *
     * @return Tags The tags service
     */
    public function getTags(): Tags
    {
        /** @noinspection PhpIncompatibleReturnTypeInspection */
        return $this->get('tags');
    }

    /**
     * Returns the template cache service.
     *
     * @return TemplateCaches The template caches service
     */
    public function getTemplateCaches(): TemplateCaches
    {
        /** @noinspection PhpIncompatibleReturnTypeInspection */
        return $this->get('templateCaches');
    }

    /**
     * Returns the tokens service.
     *
     * @return Tokens The tokens service
     */
    public function getTokens(): Tokens
    {
        /** @noinspection PhpIncompatibleReturnTypeInspection */
        return $this->get('tokens');
    }

    /**
     * Returns the updates service.
     *
     * @return Updates The updates service
     */
    public function getUpdates(): Updates
    {
        /** @noinspection PhpIncompatibleReturnTypeInspection */
        return $this->get('updates');
    }

    /**
     * Returns the user groups service.
     *
     * @return UserGroups The user groups service
     */
    public function getUserGroups(): UserGroups
    {
        /** @noinspection PhpIncompatibleReturnTypeInspection */
        return $this->get('userGroups');
    }

    /**
     * Returns the user permissions service.
     *
     * @return UserPermissions The user permissions service
     */
    public function getUserPermissions(): UserPermissions
    {
        /** @noinspection PhpIncompatibleReturnTypeInspection */
        return $this->get('userPermissions');
    }

    /**
     * Returns the users service.
     *
     * @return Users The users service
     */
    public function getUsers(): Users
    {
        /** @noinspection PhpIncompatibleReturnTypeInspection */
        return $this->get('users');
    }

    /**
     * Returns the utilities service.
     *
     * @return Utilities The utilities service
     */
    public function getUtilities(): Utilities
    {
        /** @noinspection PhpIncompatibleReturnTypeInspection */
        return $this->get('utilities');
    }

    /**
     * Returns the volumes service.
     *
     * @return Volumes The volumes service
     */
    public function getVolumes(): Volumes
    {
        /** @noinspection PhpIncompatibleReturnTypeInspection */
        return $this->get('volumes');
    }

    /**
     * Returns the webpack service.
     *
     * @return Webpack The volumes service
     * @since 3.7.22
     */
    public function getWebpack(): Webpack
    {
        /** @noinspection PhpIncompatibleReturnTypeInspection */
        return $this->get('webpack');
    }

    /**
     * Initializes things that should happen before the main Application::init()
     */
    private function _preInit(): void
    {
        // Add support for MySQL-specific column types
        ColumnSchemaBuilder::$typeCategoryMap[Schema::TYPE_TINYTEXT] = ColumnSchemaBuilder::CATEGORY_STRING;
        ColumnSchemaBuilder::$typeCategoryMap[Schema::TYPE_MEDIUMTEXT] = ColumnSchemaBuilder::CATEGORY_STRING;
        ColumnSchemaBuilder::$typeCategoryMap[Schema::TYPE_LONGTEXT] = ColumnSchemaBuilder::CATEGORY_STRING;
        ColumnSchemaBuilder::$typeCategoryMap[Schema::TYPE_ENUM] = ColumnSchemaBuilder::CATEGORY_STRING;

        // Register Collection::set() as an alias of put() - with support for bulk-setting values
        Collection::macro('set', function(mixed $values) {
            /** @var Collection $this */
            if (is_array($values)) {
                foreach ($values as $key => $value) {
                    $this->put($key, $value);
                }
            } else {
                $this->put(...func_get_args());
            }
            return $this;
        });

        // Register Collection::one() as an alias of first(), for consistency with yii\db\Query.
        Collection::macro('one', function() {
            /** @var Collection $this */
            return $this->first(...func_get_args());
        });

        // Load the request before anything else, so everything else can safely check Craft::$app->has('request', true)
        // to avoid possible recursive fatal errors in the request initialization
        $request = $this->getRequest();
        $this->getLog();

        // Set the Craft edition
        $edition = $this->getProjectConfig()->get('system.edition');
        $this->edition = $edition ? CmsEdition::fromHandle($edition) : CmsEdition::Solo;

        // Set the timezone
        $this->_setTimeZone();

        // Set the language
        $this->updateTargetLanguage();

        // Prevent browser caching if this is a control panel request
        if ($this instanceof WebApplication && $request->getIsCpRequest()) {
            $this->getResponse()->setNoCacheHeaders();
        }

        // Register the variable dumper
        VarDumper::setHandler(function($var) {
            $cloner = new VarCloner();
            $cloner->addCasters(ReflectionCaster::UNSET_CLOSURE_FILE_INFO);
            $this->getDumper()->dump($cloner->cloneVar($var));
        });

        // Use our own Markdown parser classes
        $flavors = [
            'original' => Markdown::class,
            'pre-encoded' => PreEncodedMarkdown::class,
            'gfm' => GithubMarkdown::class,
            'gfm-comment' => GithubMarkdown::class,
            'extra' => MarkdownExtra::class,
        ];

        foreach ($flavors as $flavor => $class) {
            if (!isset(MarkdownHelper::$flavors[$flavor]) || !is_object(MarkdownHelper::$flavors[$flavor])) {
                MarkdownHelper::$flavors[$flavor]['class'] = $class;
            }
        }
    }

    /**
     * Initializes things that should happen after the main Application::init()
     */
    private function _postInit(): void
    {
        // Register field layout listeners
        $this->_registerFieldLayoutListener();

        // Register all the listeners for config items
        $this->_registerConfigListeners();

        // Load the plugins
        $this->getPlugins()->loadPlugins();

        $this->_isInitialized = true;

        // Fire an 'init' event
        if ($this->hasEventHandlers(WebApplication::EVENT_INIT)) {
            $this->trigger(WebApplication::EVENT_INIT);
        }

        if ($this->getIsInstalled() && !$this->getUpdates()->getIsCraftUpdatePending()) {
            // Possibly run garbage collection
            $this->getGc()->run();
        }
    }

    /**
     * Sets the system timezone.
     */
    private function _setTimeZone(): void
    {
        /** @var WebApplication|ConsoleApplication $this */
        $timeZone = $this->getConfig()->getGeneral()->timezone ?? $this->getProjectConfig()->get('system.timeZone');

        if ($timeZone) {
            $this->setTimeZone(App::parseEnv($timeZone));
        }
    }

    /**
     * Enables or disables Maintenance Mode
     *
     * @param bool $value
     * @return bool
     */
    private function _setMaintenanceMode(bool $value): bool
    {
        $info = $this->getInfo();
        if ($info->maintenance === $value) {
            return true;
        }
        $info->maintenance = $value;
        return $this->saveInfo($info);
    }

    /**
     * Tries to find a language match with the browser’s preferred language(s).
     *
     * If not uses the app’s sourceLanguage.
     *
     * @return string
     */
    private function _getFallbackLanguage(): string
    {
        // See if we have the control panel translated in one of the user’s browsers preferred language(s)
        if ($this instanceof WebApplication) {
            $languages = $this->getI18n()->getAppLocaleIds();
            return $this->getRequest()->getPreferredLanguage($languages);
        }

        // Default to the source language.
        return $this->sourceLanguage;
    }

    /**
     * Register event listeners for field layouts.
     */
    private function _registerFieldLayoutListener(): void
    {
        Event::on(FieldLayout::class, FieldLayout::EVENT_DEFINE_NATIVE_FIELDS, function(DefineFieldLayoutFieldsEvent $event) {
            /** @var FieldLayout $fieldLayout */
            $fieldLayout = $event->sender;

            switch ($fieldLayout->type) {
                case Category::class:
                case Tag::class:
                    $event->fields[] = TitleField::class;
                    break;
                case Address::class:
                    $event->fields[] = LabelField::class;
                    $event->fields[] = OrganizationField::class;
                    $event->fields[] = OrganizationTaxIdField::class;
                    $event->fields[] = FullNameField::class;
                    $event->fields[] = CountryCodeField::class;
                    $event->fields[] = AddressField::class;
                    $event->fields[] = LatLongField::class;
                    break;
                case Asset::class:
                    $event->fields[] = AssetTitleField::class;
                    $event->fields[] = AltField::class;
                    break;
                case Entry::class:
                    $event->fields[] = EntryTitleField::class;
                    break;
                case User::class:
                    if (!$this->getConfig()->getGeneral()->useEmailAsUsername) {
                        $event->fields[] = UsernameField::class;
                    }
                    $event->fields[] = UserFullNameField::class;
                    $event->fields[] = PhotoField::class;
                    $event->fields[] = EmailField::class;
                    break;
            }
        });
    }

    /**
     * Register event listeners for config changes.
     */
    private function _registerConfigListeners(): void
    {
        $this->getProjectConfig()
            // Address field layout
            ->onAdd(ProjectConfig::PATH_ADDRESS_FIELD_LAYOUTS, $this->_proxy('addresses', 'handleChangedAddressFieldLayout'))
            ->onUpdate(ProjectConfig::PATH_ADDRESS_FIELD_LAYOUTS, $this->_proxy('addresses', 'handleChangedAddressFieldLayout'))
            ->onRemove(ProjectConfig::PATH_ADDRESS_FIELD_LAYOUTS, $this->_proxy('addresses', 'handleChangedAddressFieldLayout'))
            // Fields
            ->onAdd(ProjectConfig::PATH_FIELDS . '.{uid}', $this->_proxy('fields', 'handleChangedField'))
            ->onUpdate(ProjectConfig::PATH_FIELDS . '.{uid}', $this->_proxy('fields', 'handleChangedField'))
            ->onRemove(ProjectConfig::PATH_FIELDS . '.{uid}', $this->_proxy('fields', 'handleDeletedField'))
            // Volumes
            ->onAdd(ProjectConfig::PATH_VOLUMES . '.{uid}', $this->_proxy('volumes', 'handleChangedVolume'))
            ->onUpdate(ProjectConfig::PATH_VOLUMES . '.{uid}', $this->_proxy('volumes', 'handleChangedVolume'))
            ->onRemove(ProjectConfig::PATH_VOLUMES . '.{uid}', $this->_proxy('volumes', 'handleDeletedVolume'))
            // Transforms
            ->onAdd(ProjectConfig::PATH_IMAGE_TRANSFORMS . '.{uid}', $this->_proxy('imageTransforms', 'handleChangedTransform'))
            ->onUpdate(ProjectConfig::PATH_IMAGE_TRANSFORMS . '.{uid}', $this->_proxy('imageTransforms', 'handleChangedTransform'))
            ->onRemove(ProjectConfig::PATH_IMAGE_TRANSFORMS . '.{uid}', $this->_proxy('imageTransforms', 'handleDeletedTransform'))
            // Site groups
            ->onAdd(ProjectConfig::PATH_SITE_GROUPS . '.{uid}', $this->_proxy('sites', 'handleChangedGroup'))
            ->onUpdate(ProjectConfig::PATH_SITE_GROUPS . '.{uid}', $this->_proxy('sites', 'handleChangedGroup'))
            ->onRemove(ProjectConfig::PATH_SITE_GROUPS . '.{uid}', $this->_proxy('sites', 'handleDeletedGroup'))
            // Sites
            ->onAdd(ProjectConfig::PATH_SITES . '.{uid}', $this->_proxy('sites', 'handleChangedSite'))
            ->onUpdate(ProjectConfig::PATH_SITES . '.{uid}', $this->_proxy('sites', 'handleChangedSite'))
            ->onRemove(ProjectConfig::PATH_SITES . '.{uid}', $this->_proxy('sites', 'handleDeletedSite'))
            // Tags
            ->onAdd(ProjectConfig::PATH_TAG_GROUPS . '.{uid}', $this->_proxy('tags', 'handleChangedTagGroup'))
            ->onUpdate(ProjectConfig::PATH_TAG_GROUPS . '.{uid}', $this->_proxy('tags', 'handleChangedTagGroup'))
            ->onRemove(ProjectConfig::PATH_TAG_GROUPS . '.{uid}', $this->_proxy('tags', 'handleDeletedTagGroup'))
            // Categories
            ->onAdd(ProjectConfig::PATH_CATEGORY_GROUPS . '.{uid}', $this->_proxy('categories', 'handleChangedCategoryGroup'))
            ->onUpdate(ProjectConfig::PATH_CATEGORY_GROUPS . '.{uid}', $this->_proxy('categories', 'handleChangedCategoryGroup'))
            ->onRemove(ProjectConfig::PATH_CATEGORY_GROUPS . '.{uid}', $this->_proxy('categories', 'handleDeletedCategoryGroup'))
            // User group permissions
            ->onAdd(ProjectConfig::PATH_USER_GROUPS . '.{uid}.permissions', $this->_proxy('userPermissions', 'handleChangedGroupPermissions'))
            ->onUpdate(ProjectConfig::PATH_USER_GROUPS . '.{uid}.permissions', $this->_proxy('userPermissions', 'handleChangedGroupPermissions'))
            ->onRemove(ProjectConfig::PATH_USER_GROUPS . '.{uid}.permissions', $this->_proxy('userPermissions', 'handleChangedGroupPermissions'))
            // User groups
            ->onAdd(ProjectConfig::PATH_USER_GROUPS . '.{uid}', $this->_proxy('userGroups', 'handleChangedUserGroup'))
            ->onUpdate(ProjectConfig::PATH_USER_GROUPS . '.{uid}', $this->_proxy('userGroups', 'handleChangedUserGroup'))
            ->onRemove(ProjectConfig::PATH_USER_GROUPS . '.{uid}', $this->_proxy('userGroups', 'handleDeletedUserGroup'))
            // User field layout
            ->onAdd(ProjectConfig::PATH_USER_FIELD_LAYOUTS, $this->_proxy('users', 'handleChangedUserFieldLayout'))
            ->onUpdate(ProjectConfig::PATH_USER_FIELD_LAYOUTS, $this->_proxy('users', 'handleChangedUserFieldLayout'))
            ->onRemove(ProjectConfig::PATH_USER_FIELD_LAYOUTS, $this->_proxy('users', 'handleChangedUserFieldLayout'))
            // Global sets
            ->onAdd(ProjectConfig::PATH_GLOBAL_SETS . '.{uid}', $this->_proxy('globals', 'handleChangedGlobalSet'))
            ->onUpdate(ProjectConfig::PATH_GLOBAL_SETS . '.{uid}', $this->_proxy('globals', 'handleChangedGlobalSet'))
            ->onRemove(ProjectConfig::PATH_GLOBAL_SETS . '.{uid}', $this->_proxy('globals', 'handleDeletedGlobalSet'))
            // Sections
            ->onAdd(ProjectConfig::PATH_SECTIONS . '.{uid}', $this->_proxy('entries', 'handleChangedSection'))
            ->onUpdate(ProjectConfig::PATH_SECTIONS . '.{uid}', $this->_proxy('entries', 'handleChangedSection'))
            ->onRemove(ProjectConfig::PATH_SECTIONS . '.{uid}', $this->_proxy('entries', 'handleDeletedSection'))
            // Entry types
            ->onAdd(ProjectConfig::PATH_ENTRY_TYPES . '.{uid}', $this->_proxy('entries', 'handleChangedEntryType'))
            ->onUpdate(ProjectConfig::PATH_ENTRY_TYPES . '.{uid}', $this->_proxy('entries', 'handleChangedEntryType'))
            ->onRemove(ProjectConfig::PATH_ENTRY_TYPES . '.{uid}', $this->_proxy('entries', 'handleDeletedEntryType'))
            // GraphQL schemas
            ->onAdd(ProjectConfig::PATH_GRAPHQL_SCHEMAS . '.{uid}', $this->_proxy('gql', 'handleChangedSchema'))
            ->onUpdate(ProjectConfig::PATH_GRAPHQL_SCHEMAS . '.{uid}', $this->_proxy('gql', 'handleChangedSchema'))
            ->onRemove(ProjectConfig::PATH_GRAPHQL_SCHEMAS . '.{uid}', $this->_proxy('gql', 'handleDeletedSchema'))
            // GraphQL public token
            ->onAdd(ProjectConfig::PATH_GRAPHQL_PUBLIC_TOKEN, $this->_proxy('gql', 'handleChangedPublicToken'))
            ->onUpdate(ProjectConfig::PATH_GRAPHQL_PUBLIC_TOKEN, $this->_proxy('gql', 'handleChangedPublicToken'));

        // Prune deleted sites from site settings
        Event::on(Sites::class, Sites::EVENT_AFTER_DELETE_SITE, function(DeleteSiteEvent $event) {
            if (!Craft::$app->getProjectConfig()->getIsApplyingExternalChanges()) {
                $this->getRoutes()->handleDeletedSite($event);
                $this->getCategories()->pruneDeletedSite($event);
                $this->getEntries()->pruneDeletedSite($event);
            }
        });
    }

    /**
     * Returns a proxy function for calling a component method, based on its ID.
     *
     * The component won’t be fetched until the method is called, avoiding unnecessary component instantiation, and ensuring the correct component
     * is called if it happens to get swapped out (e.g. for a test).
     *
     * @param string $id The component ID
     * @param string $method The method name
     * @return callable
     */
    private function _proxy(string $id, string $method): callable
    {
        return function() use ($id, $method) {
            return $this->get($id)->$method(...func_get_args());
        };
    }
}<|MERGE_RESOLUTION|>--- conflicted
+++ resolved
@@ -570,15 +570,7 @@
      */
     public function getEdition(): int
     {
-<<<<<<< HEAD
         return $this->edition->value;
-=======
-        if (!isset($this->_edition)) {
-            $handle = App::env('CRAFT_EDITION') ?? $this->getProjectConfig()->get('system.edition') ?? 'solo';
-            $this->_edition = App::editionIdByHandle($handle);
-        }
-        return $this->_edition;
->>>>>>> 43d8d596
     }
 
     /**
@@ -1596,7 +1588,7 @@
         $this->getLog();
 
         // Set the Craft edition
-        $edition = $this->getProjectConfig()->get('system.edition');
+        $edition = App::env('CRAFT_EDITION') ?? $this->getProjectConfig()->get('system.edition');
         $this->edition = $edition ? CmsEdition::fromHandle($edition) : CmsEdition::Solo;
 
         // Set the timezone
