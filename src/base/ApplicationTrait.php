--- conflicted
+++ resolved
@@ -1184,16 +1184,12 @@
         // Load the plugins
         $this->getPlugins()->loadPlugins();
 
-<<<<<<< HEAD
+        $this->_isInitialized = true;
+
         // Register all the listeners for config items
         $this->_registerConfigListeners();
 
-        // Fire an 'afterInit' event
-=======
-        $this->_isInitialized = true;
-
         // Fire an 'init' event
->>>>>>> 928249a9
         if ($this->hasEventHandlers(WebApplication::EVENT_INIT)) {
             $this->trigger(WebApplication::EVENT_INIT);
         }
