<?php
/**
 * @link https://craftcms.com/
 * @copyright Copyright (c) Pixel & Tonic, Inc.
 * @license https://craftcms.github.io/license/
 */

namespace craft\base;

use Craft;
use craft\console\Application as ConsoleApplication;
use craft\console\Request as ConsoleRequest;
use craft\db\Connection;
use craft\db\MigrationManager;
use craft\db\mysql\Schema;
use craft\db\Query;
use craft\db\Table;
use craft\elements\Address;
use craft\elements\Asset;
use craft\elements\Category;
use craft\elements\Entry;
use craft\elements\Tag;
use craft\elements\User;
use craft\errors\DbConnectException;
use craft\errors\SiteNotFoundException;
use craft\errors\WrongEditionException;
use craft\events\DefineFieldLayoutFieldsEvent;
use craft\events\DeleteSiteEvent;
use craft\events\EditionChangeEvent;
use craft\events\FieldEvent;
use craft\fieldlayoutelements\addresses\AddressField;
use craft\fieldlayoutelements\addresses\CountryCodeField;
use craft\fieldlayoutelements\addresses\LabelField;
use craft\fieldlayoutelements\addresses\LatLongField;
use craft\fieldlayoutelements\addresses\OrganizationField;
use craft\fieldlayoutelements\addresses\OrganizationTaxIdField;
use craft\fieldlayoutelements\assets\AltField;
use craft\fieldlayoutelements\assets\AssetTitleField;
use craft\fieldlayoutelements\entries\EntryTitleField;
use craft\fieldlayoutelements\FullNameField;
use craft\fieldlayoutelements\TitleField;
use craft\fieldlayoutelements\users\AddressesField;
use craft\helpers\App;
use craft\helpers\Db;
use craft\helpers\Session;
use craft\i18n\Formatter;
use craft\i18n\I18N;
use craft\i18n\Locale;
use craft\mail\Mailer;
use craft\models\FieldLayout;
use craft\models\Info;
use craft\queue\QueueInterface;
use craft\services\Addresses;
use craft\services\Announcements;
use craft\services\Api;
use craft\services\AssetIndexer;
use craft\services\Assets;
use craft\services\Categories;
use craft\services\Composer;
use craft\services\Conditions;
use craft\services\Config;
use craft\services\Content;
use craft\services\Dashboard;
use craft\services\Deprecator;
use craft\services\Drafts;
use craft\services\Elements;
use craft\services\ElementSources;
use craft\services\Entries;
use craft\services\Fields;
use craft\services\Fs;
use craft\services\Gc;
use craft\services\Globals;
use craft\services\Gql;
use craft\services\Images;
use craft\services\ImageTransforms;
use craft\services\Matrix;
use craft\services\Path;
use craft\services\Plugins;
use craft\services\PluginStore;
use craft\services\ProjectConfig;
use craft\services\Relations;
use craft\services\Revisions;
use craft\services\Routes;
use craft\services\Search;
use craft\services\Sections;
use craft\services\Security;
use craft\services\Sites;
use craft\services\Structures;
use craft\services\SystemMessages;
use craft\services\Tags;
use craft\services\TemplateCaches;
use craft\services\Tokens;
use craft\services\Updates;
use craft\services\UserGroups;
use craft\services\UserPermissions;
use craft\services\Users;
use craft\services\Utilities;
use craft\services\Volumes;
use craft\services\Webpack;
use craft\web\Application as WebApplication;
use craft\web\AssetManager;
use craft\web\Request as WebRequest;
use craft\web\Response as WebResponse;
use craft\web\View;
use Yii;
use yii\base\Application;
use yii\base\ErrorHandler;
use yii\base\Event;
use yii\base\Exception;
use yii\base\InvalidConfigException;
use yii\caching\Cache;
use yii\db\ColumnSchemaBuilder;
use yii\db\Exception as DbException;
use yii\db\Expression;
use yii\mutex\Mutex;
use yii\queue\Queue;
use yii\web\ServerErrorHttpException;

/**
 * ApplicationTrait
 *
 * @property bool $isInstalled Whether Craft is installed
 * @property int $edition The active Craft edition
 * @property-read Addresses $addresses The addresses service
 * @property-read Announcements $announcements The announcements service
 * @property-read Api $api The API service
 * @property-read AssetIndexer $assetIndexer The asset indexer service
 * @property-read AssetManager $assetManager The asset manager component
 * @property-read Assets $assets The assets service
 * @property-read Categories $categories The categories service
 * @property-read Composer $composer The Composer service
 * @property-read Conditions $conditions The conditions service
 * @property-read Config $config The config service
 * @property-read Connection $db The database connection component
 * @property-read Content $content The content service
 * @property-read Dashboard $dashboard The dashboard service
 * @property-read Deprecator $deprecator The deprecator service
 * @property-read Drafts $drafts The drafts service
 * @property-read ElementSources $elementSources The element sources service
 * @property-read Elements $elements The elements service
 * @property-read Entries $entries The entries service
 * @property-read Fields $fields The fields service
 * @property-read Formatter $formatter The formatter component
 * @property-read Fs $fs The filesystems service
 * @property-read Gc $gc The garbage collection service
 * @property-read Globals $globals The globals service
 * @property-read Gql $gql The GraphQl service
 * @property-read I18N $i18n The internationalization (i18n) component
 * @property-read Images $images The images service
 * @property-read ImageTransforms $imageTransforms The image transforms service
 * @property-read Locale $formattingLocale The Locale object that should be used to define the formatter
 * @property-read Locale $locale The Locale object for the target language
 * @property-read Mailer $mailer The mailer component
 * @property-read Matrix $matrix The matrix service
 * @property-read MigrationManager $contentMigrator The content migration manager
 * @property-read MigrationManager $migrator The application’s migration manager
 * @property-read Mutex $mutex The application’s mutex service
 * @property-read Path $path The path service
 * @property-read PluginStore $pluginStore The plugin store service
 * @property-read Plugins $plugins The plugins service
 * @property-read ProjectConfig $projectConfig The project config service
 * @property-read Queue|QueueInterface $queue The job queue
 * @property-read Relations $relations The relations service
 * @property-read Revisions $revisions The revisions service
 * @property-read Routes $routes The routes service
 * @property-read Search $search The search service
 * @property-read Sections $sections The sections service
 * @property-read Security $security The security component
 * @property-read Sites $sites The sites service
 * @property-read Structures $structures The structures service
 * @property-read SystemMessages $systemMessages The system email messages service
 * @property-read Tags $tags The tags service
 * @property-read TemplateCaches $templateCaches The template caches service
 * @property-read Tokens $tokens The tokens service
 * @property-read Updates $updates The updates service
 * @property-read UserGroups $userGroups The user groups service
 * @property-read UserPermissions $userPermissions The user permissions service
 * @property-read Users $users The users service
 * @property-read Utilities $utilities The utilities service
 * @property-read View $view The view component
 * @property-read Volumes $volumes The volumes service
 * @property-read Webpack $webpack The webpack service
 * @property-read bool $canTestEditions Whether Craft is running on a domain that is eligible to test out the editions
 * @property-read bool $canUpgradeEdition Whether Craft is eligible to be upgraded to a different edition
 * @property-read bool $hasWrongEdition Whether Craft is running with the wrong edition
 * @property-read bool $isInMaintenanceMode Whether someone is currently performing a system update
 * @property-read bool $isInitialized Whether Craft is fully initialized
 * @property-read bool $isMultiSite Whether this site has multiple sites
 * @property-read bool $isSystemLive Whether the system is live
 * @property-read string $installedSchemaVersion The installed schema version
 * @method AssetManager getAssetManager() Returns the asset manager component.
 * @method Connection getDb() Returns the database connection component.
 * @method Formatter getFormatter() Returns the formatter component.
 * @method I18N getI18n() Returns the internationalization (i18n) component.
 * @method Security getSecurity() Returns the security component.
 * @method View getView() Returns the view component.
 * @mixin WebApplication
 * @mixin ConsoleApplication
 * @author Pixel & Tonic, Inc. <support@pixelandtonic.com>
 * @since 3.0.0
 */
trait ApplicationTrait
{
    /**
     * @var string Craft’s schema version number.
     */
    public string $schemaVersion;

    /**
     * @var string The minimum Craft build number required to update to this build.
     */
    public string $minVersionRequired;

    /**
     * @var string|null The environment ID Craft is currently running in.
     */
    public ?string $env = null;

    /**
     * @var string The base Craftnet API URL to use.
     * @since 3.3.16
     * @internal
     */
    public string $baseApiUrl = 'https://api.craftcms.com/v1/';

    /**
     * @var string[]|null Query params that should be appended to Craftnet API requests.
     * @since 3.3.16
     * @internal
     */
    public ?array $apiParams = null;

    /**
     * @var bool|null
     */
    private ?bool $_isInstalled = null;

    /**
     * @var bool Whether the application is fully initialized yet
     * @see getIsInitialized()
     */
    private bool $_isInitialized = false;

    /**
     * @var bool
     * @see getIsMultiSite()
     */
    private bool $_isMultiSite;

    /**
     * @var bool
     * @see getIsMultiSite()
     */
    private bool $_isMultiSiteWithTrashed;

    /**
     * @var int The Craft edition
     * @see getEdition()
     */
    private int $_edition;

    /**
     * @var Info|null
     */
    private ?Info $_info = null;

    /**
     * @var bool
     */
    private bool $_gettingLanguage = false;

    /**
     * @var bool Whether we’re listening for the request end, to update the application info
     * @see saveInfoAfterRequest()
     */
    private bool $_waitingToSaveInfo = false;

    /**
     * Sets the target application language.
     *
     * @param bool|null $useUserLanguage Whether the user's preferred language should be used.
     * If null, the user’s preferred language will be used if this is a control panel request or a console request.
     */
    public function updateTargetLanguage(?bool $useUserLanguage = null): void
    {
        // Defend against an infinite updateTargetLanguage() loop
        if ($this->_gettingLanguage === true) {
            // We tried to get the language, but something went wrong. Use fallback to prevent infinite loop.
            $fallbackLanguage = $this->_getFallbackLanguage();
            $this->_gettingLanguage = false;
            $this->language = $fallbackLanguage;
            return;
        }

        $this->_gettingLanguage = true;

        if ($useUserLanguage === null) {
            $useUserLanguage = $this->getRequest()->getIsCpRequest();
        }

        $this->language = $this->getTargetLanguage($useUserLanguage);
        $this->_gettingLanguage = false;
    }

    /**
     * Returns the target app language.
     *
     * @param bool $useUserLanguage Whether the user's preferred language should be used.
     * @return string
     */
    public function getTargetLanguage(bool $useUserLanguage = true): string
    {
        // Use the fallback language for console requests, or if Craft isn't installed or is updating
        if (
            $this instanceof ConsoleApplication ||
            !$this->getIsInstalled() ||
            $this->getUpdates()->getIsCraftUpdatePending()
        ) {
            return $this->_getFallbackLanguage();
        }

        if ($useUserLanguage) {
            // If the user is logged in *and* has a primary language set, use that
            // (don't actually try to fetch the user, as plugins haven't been loaded yet)
            $id = Session::get($this->getUser()->idParam);
            if (
                $id &&
                ($language = $this->getUsers()->getUserPreference($id, 'language')) !== null &&
                Craft::$app->getI18n()->validateAppLocaleId($language)
            ) {
                return $language;
            }

            // Fall back on the default CP language, if there is one, otherwise the browser language
            return Craft::$app->getConfig()->getGeneral()->defaultCpLanguage ?? $this->_getFallbackLanguage();
        }

        /** @noinspection PhpUnhandledExceptionInspection */
        return $this->getSites()->getCurrentSite()->language;
    }

    /**
     * Returns whether Craft is installed.
     *
     * @param bool $strict Whether to ignore the cached value and explicitly check from the default schema.
     * @return bool
     */
    public function getIsInstalled(bool $strict = false): bool
    {
        if ($strict) {
            $this->_isInstalled = null;
            $this->_info = null;
<<<<<<< HEAD
        } else if (isset($this->_isInstalled)) {
=======
        } elseif ($this->_isInstalled !== null) {
>>>>>>> 9aa883ea
            return $this->_isInstalled;
        }

        if (!$this->getIsDbConnectionValid()) {
            return $this->_isInstalled = false;
        }

        try {
            if ($strict) {
                $db = Craft::$app->getDb();
                if ($db->getIsPgsql()) {
                    // Look for the `info` row, explicitly in the default schema.
                    return $this->_isInstalled = (new Query())
                        ->from([sprintf('%s.%s', $db->getSchema()->defaultSchema, Table::INFO)])
                        ->where(['id' => 1])
                        ->exists();
                }
            }

            $info = $this->getInfo(true);
            return $this->_isInstalled = !empty($info->id);
        } catch (DbException|ServerErrorHttpException $e) {
            // yii2-redis awkwardly throws yii\db\Exception's rather than their own exception class.
            if ($e instanceof DbException && str_contains($e->getMessage(), 'Redis')) {
                throw $e;
            }

            Craft::error('There was a problem fetching the info row: ' . $e->getMessage(), __METHOD__);
            /** @var ErrorHandler $errorHandler */
            $errorHandler = $this->getErrorHandler();
            $errorHandler->logException($e);
            return $this->_isInstalled = false;
        }
    }

    /**
     * Sets Craft's record of whether it's installed
     *
     * @param bool|null $value
     */
    public function setIsInstalled(?bool $value = true): void
    {
        $this->_isInstalled = $value;
    }

    /**
     * Returns the installed schema version.
     *
     * @return string
     * @since 3.2.0
     */
    public function getInstalledSchemaVersion(): string
    {
        return $this->getInfo()->schemaVersion ?: $this->schemaVersion;
    }

    /**
     * Returns whether Craft has been fully initialized.
     *
     * @return bool
     * @since 3.0.13
     */
    public function getIsInitialized(): bool
    {
        return $this->_isInitialized;
    }

    /**
     * Returns whether this Craft install has multiple sites.
     *
     * @param bool $refresh Whether to ignore the cached result and check again
     * @param bool $withTrashed Whether to factor in soft-deleted sites
     * @return bool
     */
    public function getIsMultiSite(bool $refresh = false, bool $withTrashed = false): bool
    {
        if ($withTrashed) {
            if (!$refresh && isset($this->_isMultiSiteWithTrashed)) {
                return $this->_isMultiSiteWithTrashed;
            }
            // This is a ridiculous microoptimization for the `sites` table, but all we need to know is whether there is
            // 1 or "more than 1" rows, and this is the fastest way to do it.
            // (https://stackoverflow.com/a/14916838/1688568)
            return $this->_isMultiSiteWithTrashed = (new Query())
                    ->from([
                        'x' => (new Query())
                            ->select([new Expression('1')])
                            ->from([Table::SITES])
                            ->limit(2),
                    ])
                    ->count() != 1;
        }

        if (!$refresh && isset($this->_isMultiSite)) {
            return $this->_isMultiSite;
        }
        return $this->_isMultiSite = count($this->getSites()->getAllSites(true)) > 1;
    }

    /**
     * Returns the Craft edition.
     *
     * @return int
     */
    public function getEdition(): int
    {
        if (!isset($this->_edition)) {
            $handle = $this->getProjectConfig()->get('system.edition') ?? 'solo';
            $this->_edition = App::editionIdByHandle($handle);
        }
        return $this->_edition;
    }

    /**
     * Returns the name of the Craft edition.
     *
     * @return string
     */
    public function getEditionName(): string
    {
        return App::editionName($this->getEdition());
    }

    /**
     * Returns the edition Craft is actually licensed to run in.
     *
     * @return int|null
     */
    public function getLicensedEdition(): ?int
    {
        $licensedEdition = $this->getCache()->get('licensedEdition');

        if ($licensedEdition !== false) {
            return (int)$licensedEdition;
        }

        return null;
    }

    /**
     * Returns the name of the edition Craft is actually licensed to run in.
     *
     * @return string|null
     */
    public function getLicensedEditionName(): ?string
    {
        $licensedEdition = $this->getLicensedEdition();

        if ($licensedEdition !== null) {
            return App::editionName($licensedEdition);
        }

        return null;
    }

    /**
     * Returns whether Craft is running with the wrong edition.
     *
     * @return bool
     */
    public function getHasWrongEdition(): bool
    {
        $licensedEdition = $this->getLicensedEdition();

        return ($licensedEdition !== null && $licensedEdition !== $this->getEdition() && !$this->getCanTestEditions());
    }

    /**
     * Sets the Craft edition.
     *
     * @param int $edition The edition to set.
     * @return bool
     */
    public function setEdition(int $edition): bool
    {
        $oldEdition = $this->getEdition();
        $this->getProjectConfig()->set('system.edition', App::editionHandle($edition), "Craft CMS edition change");
        $this->_edition = $edition;

        // Fire an 'afterEditionChange' event
        /** @var WebRequest|ConsoleRequest $request */
        $request = $this->getRequest();
        if (!$request->getIsConsoleRequest() && $this->hasEventHandlers(WebApplication::EVENT_AFTER_EDITION_CHANGE)) {
            $this->trigger(WebApplication::EVENT_AFTER_EDITION_CHANGE, new EditionChangeEvent([
                'oldEdition' => $oldEdition,
                'newEdition' => $edition,
            ]));
        }

        return true;
    }

    /**
     * Requires that Craft is running an equal or better edition than what's passed in
     *
     * @param int $edition The Craft edition to require.
     * @param bool $orBetter If true, makes $edition the minimum edition required.
     * @throws WrongEditionException if attempting to do something not allowed by the current Craft edition
     */
    public function requireEdition(int $edition, bool $orBetter = true): void
    {
        if ($this->getIsInstalled() && !$this->getProjectConfig()->getIsApplyingExternalChanges()) {
            $installedEdition = $this->getEdition();

            if (($orBetter && $installedEdition < $edition) || (!$orBetter && $installedEdition !== $edition)) {
                $editionName = App::editionName($edition);
                throw new WrongEditionException("Craft $editionName is required for this");
            }
        }
    }

    /**
     * Returns whether Craft is eligible to be upgraded to a different edition.
     *
     * @return bool
     */
    public function getCanUpgradeEdition(): bool
    {
        // Only admin accounts can upgrade Craft
        if (
            $this->getUser()->getIsAdmin() &&
            Craft::$app->getConfig()->getGeneral()->allowAdminChanges
        ) {
            // Are they either *using* or *licensed to use* something < Craft Pro?
            $activeEdition = $this->getEdition();
            $licensedEdition = $this->getLicensedEdition();

            return (
                ($activeEdition < Craft::Pro) ||
                ($licensedEdition !== null && $licensedEdition < Craft::Pro)
            );
        }

        return false;
    }

    /**
     * Returns whether Craft is running on a domain that is eligible to test out the editions.
     *
     * @return bool
     */
    public function getCanTestEditions(): bool
    {
        $request = $this->getRequest();
        if ($request instanceof ConsoleRequest) {
            return false;
        }

        /** @var Cache $cache */
        $cache = $this->getCache();
        return $cache->get('editionTestableDomain@' . $request->getHostName());
    }

    /**
     * Returns the system's UID.
     *
     * @return string|null
     */
    public function getSystemUid(): ?string
    {
        return $this->getInfo()->uid;
    }

    /**
     * Returns whether the system is currently live.
     *
     * @return bool
     * @since 3.1.0
     */
    public function getIsLive(): bool
    {
        if (is_bool($live = $this->getConfig()->getGeneral()->isSystemLive)) {
            return $live;
        }

        return (bool)App::parseBooleanEnv($this->getProjectConfig()->get('system.live')) ?? false;
    }

    /**
     * Returns whether someone is currently performing a system update.
     *
     * @return bool
     * @see enableMaintenanceMode()
     * @see disableMaintenanceMode()
     */
    public function getIsInMaintenanceMode(): bool
    {
        return $this->getInfo()->maintenance;
    }

    /**
     * Enables Maintenance Mode.
     *
     * @return bool
     * @see getIsInMaintenanceMode()
     * @see disableMaintenanceMode()
     */
    public function enableMaintenanceMode(): bool
    {
        return $this->_setMaintenanceMode(true);
    }

    /**
     * Disables Maintenance Mode.
     *
     * @return bool
     * @see getIsInMaintenanceMode()
     * @see disableMaintenanceMode()
     */
    public function disableMaintenanceMode(): bool
    {
        return $this->_setMaintenanceMode(false);
    }

    /**
     * Returns the info model, or just a particular attribute.
     *
     * @param bool $throwException Whether an exception should be thrown if the `info` table doesn't exist
     * @return Info
     * @throws DbException if the `info` table doesn’t exist yet and `$throwException` is `true`
     * @throws ServerErrorHttpException if the info table is missing its row
     */
    public function getInfo(bool $throwException = false): Info
    {
        if (isset($this->_info)) {
            return $this->_info;
        }

        try {
            $row = (new Query())
                ->from([Table::INFO])
                ->where(['id' => 1])
                ->one();
        } catch (DbException|DbConnectException $e) {
            if ($throwException) {
                throw $e;
            }
            return $this->_info = new Info();
        }

        if (!$row) {
            $tableName = $this->getDb()->getSchema()->getRawTableName(Table::INFO);
            throw new ServerErrorHttpException("The $tableName table is missing its row");
        }

        return $this->_info = new Info($row);
    }

    /**
     * Updates the info row at the end of the request.
     *
     * @since 3.1.33
     */
    public function saveInfoAfterRequest(): void
    {
        if (!$this->_waitingToSaveInfo) {
            $this->_waitingToSaveInfo = true;

            // If the request is already over, trigger this immediately
            if (in_array($this->state, [
                Application::STATE_AFTER_REQUEST,
                Application::STATE_SENDING_RESPONSE,
                Application::STATE_END,
            ], true)) {
                $this->saveInfoAfterRequestHandler();
            } else {
                Craft::$app->on(WebApplication::EVENT_AFTER_REQUEST, [$this, 'saveInfoAfterRequestHandler']);
            }
        }
    }

    /**
     * @throws Exception
     * @throws ServerErrorHttpException
     * @since 3.1.33
     * @internal
     */
    public function saveInfoAfterRequestHandler(): void
    {
        $info = $this->getInfo();
        if (!$this->saveInfo($info)) {
            throw new Exception("Unable to save new application info: " . implode(', ', $info->getErrorSummary(true)));
        }
        $this->_waitingToSaveInfo = false;
    }

    /**
     * Updates the info row.
     *
     * @param Info $info
     * @param string[]|null $attributeNames The attributes to save
     * @return bool
     */
    public function saveInfo(Info $info, ?array $attributeNames = null): bool
    {

        if ($attributeNames === null) {
            $attributeNames = ['version', 'schemaVersion', 'maintenance', 'configVersion', 'fieldVersion'];
        }

        if (!$info->validate($attributeNames)) {
            return false;
        }

        $attributes = $info->getAttributes($attributeNames);

        $infoRowExists = (new Query())
            ->from([Table::INFO])
            ->where(['id' => 1])
            ->exists();

        if ($infoRowExists) {
            Db::update(Table::INFO, $attributes, [
                'id' => 1,
            ]);
        } else {
            Db::insert(Table::INFO, $attributes + [
                    'id' => 1,
                ]);
        }

        $this->setIsInstalled();

        // Use this as the new cached Info
        $this->_info = $info;

        return true;
    }

    /**
     * Returns the system name.
     *
     * @return string
     * @since 3.1.4
     */
    public function getSystemName(): string
    {
        if (($name = Craft::$app->getProjectConfig()->get('system.name')) !== null) {
            return App::parseEnv($name);
        }

        try {
            $name = $this->getSites()->getPrimarySite()->getName();
        } catch (SiteNotFoundException $e) {
            $name = null;
        }

        return $name ?: 'Craft';
    }

    /**
     * Returns the Yii framework version.
     *
     * @return string
     */
    public function getYiiVersion(): string
    {
        return Yii::getVersion();
    }

    /**
     * Returns whether the DB connection settings are valid.
     *
     * @return bool
     * @internal Don't even think of moving this check into Connection->init().
     */
    public function getIsDbConnectionValid(): bool
    {
        try {
            $this->getDb()->open();
        } catch (DbConnectException|InvalidConfigException $e) {
            Craft::error('There was a problem connecting to the database: ' . $e->getMessage(), __METHOD__);
            /** @var ErrorHandler $errorHandler */
            $errorHandler = $this->getErrorHandler();
            $errorHandler->logException($e);
            return false;
        }

        return true;
    }

    // Service Getters
    // -------------------------------------------------------------------------

    /**
     * Returns the addresses service.
     *
     * @return Addresses The addresses service
     * @since 4.0.0
     */
    public function getAddresses(): Addresses
    {
        /** @noinspection PhpIncompatibleReturnTypeInspection */
        return $this->get('addresses');
    }

    /**
     * Returns the announcements service.
     *
     * @return Announcements The announcements service
     * @since 3.7.0
     */
    public function getAnnouncements(): Announcements
    {
        /** @noinspection PhpIncompatibleReturnTypeInspection */
        return $this->get('announcements');
    }

    /**
     * Returns the API service.
     *
     * @return Api The API service
     */
    public function getApi(): Api
    {
        /** @noinspection PhpIncompatibleReturnTypeInspection */
        return $this->get('api');
    }

    /**
     * Returns the assets service.
     *
     * @return Assets The assets service
     */
    public function getAssets(): Assets
    {
        /** @noinspection PhpIncompatibleReturnTypeInspection */
        return $this->get('assets');
    }

    /**
     * Returns the asset indexing service.
     *
     * @return AssetIndexer The asset indexing service
     */
    public function getAssetIndexer(): AssetIndexer
    {
        /** @noinspection PhpIncompatibleReturnTypeInspection */
        return $this->get('assetIndexer');
    }

    /**
     * Returns the image transforms service.
     *
     * @return ImageTransforms The asset transforms service
     */
    public function getImageTransforms(): ImageTransforms
    {
        /** @noinspection PhpIncompatibleReturnTypeInspection */
        return $this->get('imageTransforms');
    }

    /**
     * Returns the categories service.
     *
     * @return Categories The categories service
     */
    public function getCategories(): Categories
    {
        /** @noinspection PhpIncompatibleReturnTypeInspection */
        return $this->get('categories');
    }

    /**
     * Returns the Composer service.
     *
     * @return Composer The Composer service
     */
    public function getComposer(): Composer
    {
        /** @noinspection PhpIncompatibleReturnTypeInspection */
        return $this->get('composer');
    }

    /**
     * Returns the conditions service.
     *
     * @return Conditions The conditions service
     * @since 4.0.0
     */
    public function getConditions(): Conditions
    {
        /** @noinspection PhpIncompatibleReturnTypeInspection */
        return $this->get('conditions');
    }

    /**
     * Returns the config service.
     *
     * @return Config The config service
     */
    public function getConfig(): Config
    {
        /** @noinspection PhpIncompatibleReturnTypeInspection */
        return $this->get('config');
    }

    /**
     * Returns the content service.
     *
     * @return Content The content service
     */
    public function getContent(): Content
    {
        /** @noinspection PhpIncompatibleReturnTypeInspection */
        return $this->get('content');
    }

    /**
     * Returns the content migration manager.
     *
     * @return MigrationManager The content migration manager
     */
    public function getContentMigrator(): MigrationManager
    {
        /** @noinspection PhpIncompatibleReturnTypeInspection */
        return $this->get('contentMigrator');
    }

    /**
     * Returns the dashboard service.
     *
     * @return Dashboard The dashboard service
     */
    public function getDashboard(): Dashboard
    {
        /** @noinspection PhpIncompatibleReturnTypeInspection */
        return $this->get('dashboard');
    }

    /**
     * Returns the deprecator service.
     *
     * @return Deprecator The deprecator service
     */
    public function getDeprecator(): Deprecator
    {
        /** @noinspection PhpIncompatibleReturnTypeInspection */
        return $this->get('deprecator');
    }

    /**
     * Returns the drafts service.
     *
     * @return Drafts The drafts service
     * @since 3.2.0
     */
    public function getDrafts(): Drafts
    {
        /** @noinspection PhpIncompatibleReturnTypeInspection */
        return $this->get('drafts');
    }

    /**
     * Returns the element indexes service.
     *
     * @return ElementSources The element indexes service
     */
    public function getElementSources(): ElementSources
    {
        /** @noinspection PhpIncompatibleReturnTypeInspection */
        return $this->get('elementSources');
    }

    /**
     * Returns the elements service.
     *
     * @return Elements The elements service
     */
    public function getElements(): Elements
    {
        /** @noinspection PhpIncompatibleReturnTypeInspection */
        return $this->get('elements');
    }

    /**
     * Returns the system email messages service.
     *
     * @return SystemMessages The system email messages service
     */
    public function getSystemMessages(): SystemMessages
    {
        /** @noinspection PhpIncompatibleReturnTypeInspection */
        return $this->get('systemMessages');
    }

    /**
     * Returns the entries service.
     *
     * @return Entries The entries service
     */
    public function getEntries(): Entries
    {
        /** @noinspection PhpIncompatibleReturnTypeInspection */
        return $this->get('entries');
    }

    /**
     * Returns the fields service.
     *
     * @return Fields The fields service
     */
    public function getFields(): Fields
    {
        /** @noinspection PhpIncompatibleReturnTypeInspection */
        return $this->get('fields');
    }

    /**
     * Returns the filesystems service.
     *
     * @return Fs The filesystems service
     * @since 4.0.0
     */
    public function getFs(): Fs
    {
        /** @noinspection PhpIncompatibleReturnTypeInspection */
        return $this->get('fs');
    }

    /**
     * Returns the locale that should be used to define the formatter.
     *
     * @return Locale
     * @since 3.6.0
     */
    public function getFormattingLocale(): Locale
    {
        /** @noinspection PhpIncompatibleReturnTypeInspection */
        return $this->get('formattingLocale');
    }

    /**
     * Returns the garbage collection service.
     *
     * @return Gc The garbage collection service
     */
    public function getGc(): Gc
    {
        /** @noinspection PhpIncompatibleReturnTypeInspection */
        return $this->get('gc');
    }

    /**
     * Returns the globals service.
     *
     * @return Globals The globals service
     */
    public function getGlobals(): Globals
    {
        /** @noinspection PhpIncompatibleReturnTypeInspection */
        return $this->get('globals');
    }

    /**
     * Returns the GraphQL service.
     *
     * @return Gql The GraphQL service
     * @since 3.3.0
     */
    public function getGql(): Gql
    {
        /** @noinspection PhpIncompatibleReturnTypeInspection */
        return $this->get('gql');
    }

    /**
     * Returns the images service.
     *
     * @return Images The images service
     */
    public function getImages(): Images
    {
        /** @noinspection PhpIncompatibleReturnTypeInspection */
        return $this->get('images');
    }

    /**
     * Returns a Locale object for the target language.
     *
     * @return Locale The Locale object for the target language
     */
    public function getLocale(): Locale
    {
        /** @noinspection PhpIncompatibleReturnTypeInspection */
        return $this->get('locale');
    }

    /**
     * Returns the current mailer.
     *
     * @return Mailer The mailer component
     */
    public function getMailer(): Mailer
    {
        /** @noinspection PhpIncompatibleReturnTypeInspection */
        return $this->get('mailer');
    }

    /**
     * Returns the matrix service.
     *
     * @return Matrix The matrix service
     */
    public function getMatrix(): Matrix
    {
        /** @noinspection PhpIncompatibleReturnTypeInspection */
        return $this->get('matrix');
    }

    /**
     * Returns the application’s migration manager.
     *
     * @return MigrationManager The application’s migration manager
     */
    public function getMigrator(): MigrationManager
    {
        /** @noinspection PhpIncompatibleReturnTypeInspection */
        return $this->get('migrator');
    }

    /**
     * Returns the application’s mutex service.
     *
     * @return Mutex The application’s mutex service
     */
    public function getMutex(): Mutex
    {
        /** @noinspection PhpIncompatibleReturnTypeInspection */
        return $this->get('mutex');
    }

    /**
     * Returns the path service.
     *
     * @return Path The path service
     */
    public function getPath(): Path
    {
        /** @noinspection PhpIncompatibleReturnTypeInspection */
        return $this->get('path');
    }

    /**
     * Returns the plugins service.
     *
     * @return Plugins The plugins service
     */
    public function getPlugins(): Plugins
    {
        /** @noinspection PhpIncompatibleReturnTypeInspection */
        return $this->get('plugins');
    }

    /**
     * Returns the plugin store service.
     *
     * @return PluginStore The plugin store service
     */
    public function getPluginStore(): PluginStore
    {
        /** @noinspection PhpIncompatibleReturnTypeInspection */
        return $this->get('pluginStore');
    }

    /**
     * Returns the system config service.
     *
     * @return ProjectConfig The system config service
     */
    public function getProjectConfig(): ProjectConfig
    {
        /** @noinspection PhpIncompatibleReturnTypeInspection */
        return $this->get('projectConfig');
    }

    /**
     * Returns the queue service.
     *
     * @return Queue The queue service
     */
    public function getQueue(): Queue
    {
        /** @noinspection PhpIncompatibleReturnTypeInspection */
        return $this->get('queue');
    }

    /**
     * Returns the relations service.
     *
     * @return Relations The relations service
     */
    public function getRelations(): Relations
    {
        /** @noinspection PhpIncompatibleReturnTypeInspection */
        return $this->get('relations');
    }

    /**
     * Returns the revisions service.
     *
     * @return Revisions The revisions service
     * @since 3.2.0
     */
    public function getRevisions(): Revisions
    {
        /** @noinspection PhpIncompatibleReturnTypeInspection */
        return $this->get('revisions');
    }

    /**
     * Returns the routes service.
     *
     * @return Routes The routes service
     */
    public function getRoutes(): Routes
    {
        /** @noinspection PhpIncompatibleReturnTypeInspection */
        return $this->get('routes');
    }

    /**
     * Returns the search service.
     *
     * @return Search The search service
     */
    public function getSearch(): Search
    {
        /** @noinspection PhpIncompatibleReturnTypeInspection */
        return $this->get('search');
    }

    /**
     * Returns the sections service.
     *
     * @return Sections The sections service
     */
    public function getSections(): Sections
    {
        /** @noinspection PhpIncompatibleReturnTypeInspection */
        return $this->get('sections');
    }

    /**
     * Returns the sites service.
     *
     * @return Sites The sites service
     */
    public function getSites(): Sites
    {
        /** @noinspection PhpIncompatibleReturnTypeInspection */
        return $this->get('sites');
    }

    /**
     * Returns the structures service.
     *
     * @return Structures The structures service
     */
    public function getStructures(): Structures
    {
        /** @noinspection PhpIncompatibleReturnTypeInspection */
        return $this->get('structures');
    }

    /**
     * Returns the tags service.
     *
     * @return Tags The tags service
     */
    public function getTags(): Tags
    {
        /** @noinspection PhpIncompatibleReturnTypeInspection */
        return $this->get('tags');
    }

    /**
     * Returns the template cache service.
     *
     * @return TemplateCaches The template caches service
     */
    public function getTemplateCaches(): TemplateCaches
    {
        /** @noinspection PhpIncompatibleReturnTypeInspection */
        return $this->get('templateCaches');
    }

    /**
     * Returns the tokens service.
     *
     * @return Tokens The tokens service
     */
    public function getTokens(): Tokens
    {
        /** @noinspection PhpIncompatibleReturnTypeInspection */
        return $this->get('tokens');
    }

    /**
     * Returns the updates service.
     *
     * @return Updates The updates service
     */
    public function getUpdates(): Updates
    {
        /** @noinspection PhpIncompatibleReturnTypeInspection */
        return $this->get('updates');
    }

    /**
     * Returns the user groups service.
     *
     * @return UserGroups The user groups service
     */
    public function getUserGroups(): UserGroups
    {
        /** @noinspection PhpIncompatibleReturnTypeInspection */
        return $this->get('userGroups');
    }

    /**
     * Returns the user permissions service.
     *
     * @return UserPermissions The user permissions service
     */
    public function getUserPermissions(): UserPermissions
    {
        /** @noinspection PhpIncompatibleReturnTypeInspection */
        return $this->get('userPermissions');
    }

    /**
     * Returns the users service.
     *
     * @return Users The users service
     */
    public function getUsers(): Users
    {
        /** @noinspection PhpIncompatibleReturnTypeInspection */
        return $this->get('users');
    }

    /**
     * Returns the utilities service.
     *
     * @return Utilities The utilities service
     */
    public function getUtilities(): Utilities
    {
        /** @noinspection PhpIncompatibleReturnTypeInspection */
        return $this->get('utilities');
    }

    /**
     * Returns the volumes service.
     *
     * @return Volumes The volumes service
     */
    public function getVolumes(): Volumes
    {
        /** @noinspection PhpIncompatibleReturnTypeInspection */
        return $this->get('volumes');
    }

    /**
     * Returns the webpack service.
     *
     * @return Webpack The volumes service
     * @since 3.7.22
     */
    public function getWebpack(): Webpack
    {
        /** @noinspection PhpIncompatibleReturnTypeInspection */
        return $this->get('webpack');
    }

    /**
     * Initializes things that should happen before the main Application::init()
     */
    private function _preInit(): void
    {
        // Add support for MySQL-specific column types
        ColumnSchemaBuilder::$typeCategoryMap[Schema::TYPE_TINYTEXT] = ColumnSchemaBuilder::CATEGORY_STRING;
        ColumnSchemaBuilder::$typeCategoryMap[Schema::TYPE_MEDIUMTEXT] = ColumnSchemaBuilder::CATEGORY_STRING;
        ColumnSchemaBuilder::$typeCategoryMap[Schema::TYPE_LONGTEXT] = ColumnSchemaBuilder::CATEGORY_STRING;
        ColumnSchemaBuilder::$typeCategoryMap[Schema::TYPE_ENUM] = ColumnSchemaBuilder::CATEGORY_STRING;

        // Load the request before anything else, so everything else can safely check Craft::$app->has('request', true)
        // to avoid possible recursive fatal errors in the request initialization
        $request = $this->getRequest();
        $this->getLog();

        // Set the timezone
        $this->_setTimeZone();

        // Set the language
        $this->updateTargetLanguage();

        // Prevent browser caching if this is a control panel request
        $response = $this->getResponse();
        if ($response instanceof WebResponse) {
            $response->setNoCacheHeaders();
        }
    }

    /**
     * Initializes things that should happen after the main Application::init()
     */
    private function _postInit(): void
    {
        // Register field layout listeners
        $this->_registerFieldLayoutListener();

        // Register all the listeners for config items
        $this->_registerConfigListeners();

        // Load the plugins
        $this->getPlugins()->loadPlugins();

        $this->_isInitialized = true;

        // Fire an 'init' event
        if ($this->hasEventHandlers(WebApplication::EVENT_INIT)) {
            $this->trigger(WebApplication::EVENT_INIT);
        }

        if ($this->getIsInstalled() && !$this->getUpdates()->getIsCraftUpdatePending()) {
            // Possibly run garbage collection
            $this->getGc()->run();
        }
    }

    /**
     * Sets the system timezone.
     */
    private function _setTimeZone(): void
    {
        /** @var WebApplication|ConsoleApplication $this */
        $timeZone = $this->getConfig()->getGeneral()->timezone ?? $this->getProjectConfig()->get('system.timeZone');

        if ($timeZone) {
            $this->setTimeZone(App::parseEnv($timeZone));
        }
    }

    /**
     * Enables or disables Maintenance Mode
     *
     * @param bool $value
     * @return bool
     */
    private function _setMaintenanceMode(bool $value): bool
    {
        $info = $this->getInfo();
        if ($info->maintenance === $value) {
            return true;
        }
        $info->maintenance = $value;
        return $this->saveInfo($info);
    }

    /**
     * Tries to find a language match with the browser's preferred language(s).
     *
     * If not uses the app's sourceLanguage.
     *
     * @return string
     */
    private function _getFallbackLanguage(): string
    {
        // See if we have the CP translated in one of the user's browsers preferred language(s)
        if ($this instanceof WebApplication) {
            $languages = $this->getI18n()->getAppLocaleIds();
            return $this->getRequest()->getPreferredLanguage($languages);
        }

        // Default to the source language.
        return $this->sourceLanguage;
    }

    /**
     * Register event listeners for field layouts.
     */
    private function _registerFieldLayoutListener(): void
    {
        Event::on(FieldLayout::class, FieldLayout::EVENT_DEFINE_NATIVE_FIELDS, function(DefineFieldLayoutFieldsEvent $event) {
            /** @var FieldLayout $fieldLayout */
            $fieldLayout = $event->sender;

            switch ($fieldLayout->type) {
                case Category::class:
                case Tag::class:
                    $event->fields[] = TitleField::class;
                    break;
                case Address::class:
                    $event->fields[] = LabelField::class;
                    $event->fields[] = OrganizationField::class;
                    $event->fields[] = OrganizationTaxIdField::class;
                    $event->fields[] = FullNameField::class;
                    $event->fields[] = CountryCodeField::class;
                    $event->fields[] = AddressField::class;
                    $event->fields[] = LatLongField::class;
                    break;
                case Asset::class:
                    $event->fields[] = AssetTitleField::class;
                    $event->fields[] = AltField::class;
                    break;
                case Entry::class:
                    $event->fields[] = EntryTitleField::class;
                    break;
                case User::class:
                    $event->fields[] = AddressesField::class;
                    break;
            }
        });
    }

    /**
     * Register event listeners for config changes.
     */
    private function _registerConfigListeners(): void
    {
        $this->getProjectConfig()
            // Address field layout
            ->onAdd(ProjectConfig::PATH_ADDRESS_FIELD_LAYOUTS, $this->_proxy('addresses', 'handleChangedAddressFieldLayout'))
            ->onUpdate(ProjectConfig::PATH_ADDRESS_FIELD_LAYOUTS, $this->_proxy('addresses', 'handleChangedAddressFieldLayout'))
            ->onRemove(ProjectConfig::PATH_ADDRESS_FIELD_LAYOUTS, $this->_proxy('addresses', 'handleChangedAddressFieldLayout'))
            // Field groups
            ->onAdd(ProjectConfig::PATH_FIELD_GROUPS . '.{uid}', $this->_proxy('fields', 'handleChangedGroup'))
            ->onUpdate(ProjectConfig::PATH_FIELD_GROUPS . '.{uid}', $this->_proxy('fields', 'handleChangedGroup'))
            ->onRemove(ProjectConfig::PATH_FIELD_GROUPS . '.{uid}', $this->_proxy('fields', 'handleDeletedGroup'))
            // Fields
            ->onAdd(ProjectConfig::PATH_FIELDS . '.{uid}', $this->_proxy('fields', 'handleChangedField'))
            ->onUpdate(ProjectConfig::PATH_FIELDS . '.{uid}', $this->_proxy('fields', 'handleChangedField'))
            ->onRemove(ProjectConfig::PATH_FIELDS . '.{uid}', $this->_proxy('fields', 'handleDeletedField'))
            // Block types
            ->onAdd(ProjectConfig::PATH_MATRIX_BLOCK_TYPES . '.{uid}', $this->_proxy('matrix', 'handleChangedBlockType'))
            ->onUpdate(ProjectConfig::PATH_MATRIX_BLOCK_TYPES . '.{uid}', $this->_proxy('matrix', 'handleChangedBlockType'))
            ->onRemove(ProjectConfig::PATH_MATRIX_BLOCK_TYPES . '.{uid}', $this->_proxy('matrix', 'handleDeletedBlockType'))
            // Volumes
            ->onAdd(ProjectConfig::PATH_VOLUMES . '.{uid}', $this->_proxy('volumes', 'handleChangedVolume'))
            ->onUpdate(ProjectConfig::PATH_VOLUMES . '.{uid}', $this->_proxy('volumes', 'handleChangedVolume'))
            ->onRemove(ProjectConfig::PATH_VOLUMES . '.{uid}', $this->_proxy('volumes', 'handleDeletedVolume'))
            // Transforms
            ->onAdd(ProjectConfig::PATH_IMAGE_TRANSFORMS . '.{uid}', $this->_proxy('imageTransforms', 'handleChangedTransform'))
            ->onUpdate(ProjectConfig::PATH_IMAGE_TRANSFORMS . '.{uid}', $this->_proxy('imageTransforms', 'handleChangedTransform'))
            ->onRemove(ProjectConfig::PATH_IMAGE_TRANSFORMS . '.{uid}', $this->_proxy('imageTransforms', 'handleDeletedTransform'))
            // Site groups
            ->onAdd(ProjectConfig::PATH_SITE_GROUPS . '.{uid}', $this->_proxy('sites', 'handleChangedGroup'))
            ->onUpdate(ProjectConfig::PATH_SITE_GROUPS . '.{uid}', $this->_proxy('sites', 'handleChangedGroup'))
            ->onRemove(ProjectConfig::PATH_SITE_GROUPS . '.{uid}', $this->_proxy('sites', 'handleDeletedGroup'))
            // Sites
            ->onAdd(ProjectConfig::PATH_SITES . '.{uid}', $this->_proxy('sites', 'handleChangedSite'))
            ->onUpdate(ProjectConfig::PATH_SITES . '.{uid}', $this->_proxy('sites', 'handleChangedSite'))
            ->onRemove(ProjectConfig::PATH_SITES . '.{uid}', $this->_proxy('sites', 'handleDeletedSite'))
            // Tags
            ->onAdd(ProjectConfig::PATH_TAG_GROUPS . '.{uid}', $this->_proxy('tags', 'handleChangedTagGroup'))
            ->onUpdate(ProjectConfig::PATH_TAG_GROUPS . '.{uid}', $this->_proxy('tags', 'handleChangedTagGroup'))
            ->onRemove(ProjectConfig::PATH_TAG_GROUPS . '.{uid}', $this->_proxy('tags', 'handleDeletedTagGroup'))
            // Categories
            ->onAdd(ProjectConfig::PATH_CATEGORY_GROUPS . '.{uid}', $this->_proxy('categories', 'handleChangedCategoryGroup'))
            ->onUpdate(ProjectConfig::PATH_CATEGORY_GROUPS . '.{uid}', $this->_proxy('categories', 'handleChangedCategoryGroup'))
            ->onRemove(ProjectConfig::PATH_CATEGORY_GROUPS . '.{uid}', $this->_proxy('categories', 'handleDeletedCategoryGroup'))
            // User group permissions
            ->onAdd(ProjectConfig::PATH_USER_GROUPS . '.{uid}.permissions', $this->_proxy('userPermissions', 'handleChangedGroupPermissions'))
            ->onUpdate(ProjectConfig::PATH_USER_GROUPS . '.{uid}.permissions', $this->_proxy('userPermissions', 'handleChangedGroupPermissions'))
            ->onRemove(ProjectConfig::PATH_USER_GROUPS . '.{uid}.permissions', $this->_proxy('userPermissions', 'handleChangedGroupPermissions'))
            // User groups
            ->onAdd(ProjectConfig::PATH_USER_GROUPS . '.{uid}', $this->_proxy('userGroups', 'handleChangedUserGroup'))
            ->onUpdate(ProjectConfig::PATH_USER_GROUPS . '.{uid}', $this->_proxy('userGroups', 'handleChangedUserGroup'))
            ->onRemove(ProjectConfig::PATH_USER_GROUPS . '.{uid}', $this->_proxy('userGroups', 'handleDeletedUserGroup'))
            // User field layout
            ->onAdd(ProjectConfig::PATH_USER_FIELD_LAYOUTS, $this->_proxy('users', 'handleChangedUserFieldLayout'))
            ->onUpdate(ProjectConfig::PATH_USER_FIELD_LAYOUTS, $this->_proxy('users', 'handleChangedUserFieldLayout'))
            ->onRemove(ProjectConfig::PATH_USER_FIELD_LAYOUTS, $this->_proxy('users', 'handleChangedUserFieldLayout'))
            // Global sets
            ->onAdd(ProjectConfig::PATH_GLOBAL_SETS . '.{uid}', $this->_proxy('globals', 'handleChangedGlobalSet'))
            ->onUpdate(ProjectConfig::PATH_GLOBAL_SETS . '.{uid}', $this->_proxy('globals', 'handleChangedGlobalSet'))
            ->onRemove(ProjectConfig::PATH_GLOBAL_SETS . '.{uid}', $this->_proxy('globals', 'handleDeletedGlobalSet'))
            // Sections
            ->onAdd(ProjectConfig::PATH_SECTIONS . '.{uid}', $this->_proxy('sections', 'handleChangedSection'))
            ->onUpdate(ProjectConfig::PATH_SECTIONS . '.{uid}', $this->_proxy('sections', 'handleChangedSection'))
            ->onRemove(ProjectConfig::PATH_SECTIONS . '.{uid}', $this->_proxy('sections', 'handleDeletedSection'))
            // Entry types
            ->onAdd(ProjectConfig::PATH_ENTRY_TYPES . '.{uid}', $this->_proxy('sections', 'handleChangedEntryType'))
            ->onUpdate(ProjectConfig::PATH_ENTRY_TYPES . '.{uid}', $this->_proxy('sections', 'handleChangedEntryType'))
            ->onRemove(ProjectConfig::PATH_ENTRY_TYPES . '.{uid}', $this->_proxy('sections', 'handleDeletedEntryType'))
            // GraphQL schemas
            ->onAdd(ProjectConfig::PATH_GRAPHQL_SCHEMAS . '.{uid}', $this->_proxy('gql', 'handleChangedSchema'))
            ->onUpdate(ProjectConfig::PATH_GRAPHQL_SCHEMAS . '.{uid}', $this->_proxy('gql', 'handleChangedSchema'))
            ->onRemove(ProjectConfig::PATH_GRAPHQL_SCHEMAS . '.{uid}', $this->_proxy('gql', 'handleDeletedSchema'))
            // GraphQL public token
            ->onAdd(ProjectConfig::PATH_GRAPHQL_PUBLIC_TOKEN, $this->_proxy('gql', 'handleChangedPublicToken'))
            ->onUpdate(ProjectConfig::PATH_GRAPHQL_PUBLIC_TOKEN, $this->_proxy('gql', 'handleChangedPublicToken'));

        // Prune deleted fields from their layouts
        Event::on(Fields::class, Fields::EVENT_AFTER_DELETE_FIELD, function(FieldEvent $event) {
            $this->getVolumes()->pruneDeletedField($event);
            $this->getTags()->pruneDeletedField($event);
            $this->getCategories()->pruneDeletedField($event);
            $this->getUsers()->pruneDeletedField($event);
            $this->getGlobals()->pruneDeletedField($event);
            $this->getSections()->pruneDeletedField($event);
        });

        // Prune deleted sites from site settings
        Event::on(Sites::class, Sites::EVENT_AFTER_DELETE_SITE, function(DeleteSiteEvent $event) {
            $this->getRoutes()->handleDeletedSite($event);
            $this->getCategories()->pruneDeletedSite($event);
            $this->getSections()->pruneDeletedSite($event);
        });
    }

    /**
     * Returns a proxy function for calling a component method, based on its ID.
     *
     * The component won’t be fetched until the method is called, avoiding unnecessary component instantiation, and ensuring the correct component
     * is called if it happens to get swapped out (e.g. for a test).
     *
     * @param string $id The component ID
     * @param string $method The method name
     * @return callable
     */
    private function _proxy(string $id, string $method): callable
    {
        return function() use ($id, $method) {
            return $this->get($id)->$method(...func_get_args());
        };
    }
}<|MERGE_RESOLUTION|>--- conflicted
+++ resolved
@@ -350,11 +350,7 @@
         if ($strict) {
             $this->_isInstalled = null;
             $this->_info = null;
-<<<<<<< HEAD
-        } else if (isset($this->_isInstalled)) {
-=======
-        } elseif ($this->_isInstalled !== null) {
->>>>>>> 9aa883ea
+        } elseif (isset($this->_isInstalled)) {
             return $this->_isInstalled;
         }
 
@@ -750,7 +746,6 @@
      */
     public function saveInfo(Info $info, ?array $attributeNames = null): bool
     {
-
         if ($attributeNames === null) {
             $attributeNames = ['version', 'schemaVersion', 'maintenance', 'configVersion', 'fieldVersion'];
         }
