<?php
/**
 * @link      https://craftcms.com/
 * @copyright Copyright (c) Pixel & Tonic, Inc.
 * @license   https://craftcms.com/license
 */

namespace craft\base;

use Craft;
use craft\console\Application as ConsoleApplication;
use craft\db\Connection;
use craft\db\MigrationManager;
use craft\db\Query;
use craft\errors\DbConnectException;
use craft\events\EditionChangeEvent;
use craft\helpers\App;
use craft\helpers\ArrayHelper;
use craft\helpers\Db;
use craft\helpers\StringHelper;
use craft\i18n\Formatter;
use craft\i18n\I18N;
use craft\i18n\Locale;
use craft\models\Info;
use craft\queue\QueueInterface;
use craft\services\Security;
use craft\web\Application as WebApplication;
use craft\web\AssetManager;
use craft\web\View;
use yii\mutex\FileMutex;
use yii\queue\db\Queue;
use yii\web\BadRequestHttpException;
use yii\web\ServerErrorHttpException;

/**
 * ApplicationTrait
 *
 * @property AssetManager                    $assetManager       The asset manager component
 * @property \craft\services\Assets          $assets             The assets service
 * @property \craft\services\AssetIndexer    $assetIndexing      The asset indexer service
 * @property \craft\services\AssetTransforms $assetTransforms    The asset transforms service
 * @property bool                            $canTestEditions    Whether Craft is running on a domain that is eligible to test out the editions
 * @property bool                            $canUpgradeEdition  Whether Craft is eligible to be upgraded to a different edition
 * @property \craft\services\Categories      $categories         The categories service
 * @property \craft\services\Composer        $composer           The Composer service
 * @property \craft\services\Config          $config             The config service
 * @property \craft\services\Content         $content            The content service
 * @property \craft\db\MigrationManager      $contentMigrator    The content migration manager
 * @property \craft\services\Dashboard       $dashboard          The dashboard service
 * @property Connection                      $db                 The database connection component
 * @property \craft\services\Deprecator      $deprecator         The deprecator service
 * @property \craft\services\ElementIndexes  $elementIndexes     The element indexes service
 * @property \craft\services\Elements        $elements           The elements service
 * @property \craft\services\Entries         $entries            The entries service
 * @property \craft\services\EntryRevisions  $entryRevisions     The entry revisions service
 * @property \craft\services\Et              $et                 The E.T. service
 * @property \craft\feeds\Feeds              $feeds              The feeds service
 * @property \craft\services\Fields          $fields             The fields service
 * @property Formatter                       $formatter          The formatter component
 * @property \craft\services\Globals         $globals            The globals service
 * @property bool                            $hasWrongEdition    Whether Craft is running with the wrong edition
 * @property I18N                            $i18n               The internationalization (i18n) component
 * @property \craft\services\Images          $images             The images service
 * @property bool                            $sInMaintenanceMode Whether someone is currently performing a system update
 * @property bool                            $isInstalled        Whether Craft is installed
 * @property bool                            $sMultiSite         Whether this site has multiple sites
 * @property bool                            $isSystemOn         Whether the front end is accepting HTTP requests
 * @property \craft\i18n\Locale              $locale             The Locale object for the target language
 * @property \craft\mail\Mailer              $mailer             The mailer component
 * @property \craft\services\Matrix          $matrix             The matrix service
 * @property \craft\db\MigrationManager      $migrator           The application’s migration manager
 * @property \craft\services\Path            $path               The path service
 * @property \craft\services\Plugins         $plugins            The plugins service
<<<<<<< HEAD
 * @property \craft\services\PluginStore     $pluginStore        The plugin store service
=======
 * @property Queue|QueueInterface            $queue              The job queue
>>>>>>> 87a0f681
 * @property \craft\services\Relations       $relations          The relations service
 * @property \craft\services\Resources       $resources          The resources service
 * @property \craft\services\Routes          $routes             The routes service
 * @property \craft\services\Search          $search             The search service
 * @property Security                        $security           The security component
 * @property \craft\services\Sections        $sections           The sections service
 * @property \craft\services\Sites           $sites              The sites service
 * @property \craft\services\Structures      $structures         The structures service
 * @property \craft\services\SystemMessages  $systemMessages     The system email messages service
 * @property \craft\services\SystemSettings  $systemSettings     The system settings service
 * @property \craft\services\Tags            $tags               The tags service
 * @property \craft\services\TemplateCaches  $templateCaches     The template caches service
 * @property \craft\services\Tokens          $tokens             The tokens service
 * @property \craft\services\Updates         $updates            The updates service
 * @property \craft\services\UserGroups      $userGroups         The user groups service
 * @property \craft\services\UserPermissions $userPermissions    The user permissions service
 * @property \craft\services\Users           $users              The users service
 * @property \craft\services\Utilities       $utilities          The utilities service
 * @property View                            $view               The view component
 * @property \craft\services\Volumes         $volumes            The volumes service
 *
 * @method AssetManager getAssetManager() Returns the asset manager component.
 * @method Connection   getDb()           Returns the database connection component.
 * @method Formatter    getFormatter()    Returns the formatter component.
 * @method I18N         getI18n()         Returns the internationalization (i18n) component.
 * @method Security     getSecurity()     Returns the security component.
 * @method View         getView()         Returns the view component.
 *
 * @author Pixel & Tonic, Inc. <support@pixelandtonic.com>
 * @since  3.0
 */
trait ApplicationTrait
{
    // Properties
    // =========================================================================

    /**
     * @var string|null Craft’s schema version number.
     */
    public $schemaVersion;

    /**
     * @var string|null The minimum Craft build number required to update to this build.
     */
    public $minVersionRequired;

    /**
     * @var string|null The environment ID Craft is currently running in.
     */
    public $env;

    /**
     * @var
     */
    private $_isInstalled;

    /**
     * @var
     */
    private $_isMultiSite;

    /**
     * @var
     */
    private $_info;

    /**
     * @var bool|null
     */
    private $_isDbConfigValid;

    /**
     * @var bool|null
     */
    private $_isDbConnectionValid;

    /**
     * @var bool
     */
    private $_gettingLanguage = false;

    /**
     * @var string|null The stored version
     * @todo Remove this after the next breakpoint
     */
    private $_storedVersion;

    // Public Methods
    // =========================================================================

    /**
     * Returns the target app language.
     *
     * @param bool $useUserLanguage Whether the user's preferred language should be used.
     *
     * @return string|null
     */
    public function getTargetLanguage(bool $useUserLanguage = true)
    {
        /** @var WebApplication|ConsoleApplication $this */
        if ($this->getIsInstalled()) {
            $request = $this->getRequest();
            $currentSite = $this->getSites()->currentSite;

            // Will any site validation be necessary here?
            if ($useUserLanguage || $currentSite) {
                if ($useUserLanguage) {
                    $language = 'auto';
                } else {
                    $language = $currentSite->language;
                }

                // Get the list of actual site languages
                $siteLanguages = $this->getI18n()->getSiteLocaleIds();

                // Is it set to "auto"?
                if ($language === 'auto') {
                    // If the user is logged in *and* has a primary language set, use that
                    try {
                        $user = $this->getUser()->getIdentity();
                    } catch (\Exception $e) {
                        $user = null;
                    }

                    if ($user && ($preferredLanguage = $user->getPreferredLanguage()) !== null) {
                        return $preferredLanguage;
                    }

                    // Is there a default CP language?
                    if ($defaultCpLanguage = Craft::$app->getConfig()->getGeneral()->defaultCpLanguage) {
                        // Make sure it's one of the site languages
                        $defaultCpLanguage = StringHelper::toLowerCase($defaultCpLanguage);

                        if (in_array($defaultCpLanguage, $siteLanguages, true)) {
                            return $defaultCpLanguage;
                        }
                    }

                    // Otherwise check if the browser's preferred language matches any of the site languages
                    if (!$request->getIsConsoleRequest()) {
                        $browserLanguages = $request->getAcceptableLanguages();

                        if ($browserLanguages) {
                            foreach ($browserLanguages as $browserLanguage) {
                                if (in_array($browserLanguage, $siteLanguages, true)) {
                                    return $browserLanguage;
                                }
                            }
                        }
                    }
                } // Is it set to a valid site language?
                else if (in_array($language, $siteLanguages, true)) {
                    return $language;
                }
            }

            if (!$this->getUpdates()->getIsCraftDbMigrationNeeded()) {
                // Use the primary site's language by default
                return $this->getSites()->getPrimarySite()->language;
            }
        }

        return $this->_getFallbackLanguage();
    }

    /**
     * Returns whether Craft is installed.
     *
     * @return bool
     */
    public function getIsInstalled(): bool
    {
        /** @var WebApplication|ConsoleApplication $this */
        if ($this->_isInstalled !== null) {
            return $this->_isInstalled;
        }

        try {
            // Initialize the DB connection
            $this->getDb();

            // If the db config isn't valid, then we'll assume it's not installed.
            if (!$this->getIsDbConnectionValid()) {
                return false;
            }
        } catch (DbConnectException $e) {
            return false;
        }

        return $this->_isInstalled = (bool)($this->getRequest()->getIsConsoleRequest() || $this->getDb()->tableExists('{{%info}}', false));
    }

    /**
     * Tells Craft that it's installed now.
     *
     * @return void
     */
    public function setIsInstalled()
    {
        /** @var WebApplication|ConsoleApplication $this */
        // If you say so!
        $this->_isInstalled = true;
    }

    /**
     * Returns whether this Craft install has multiple sites.
     *
     * @return bool
     */
    public function getIsMultiSite(): bool
    {
        /** @var WebApplication|ConsoleApplication $this */
        if ($this->_isMultiSite !== null) {
            return $this->_isMultiSite;
        }

        return $this->_isMultiSite = (count($this->getSites()->getAllSites()) > 1);
    }

    /**
     * Returns the Craft edition.
     *
     * @return int
     */
    public function getEdition(): int
    {
        /** @var WebApplication|ConsoleApplication $this */
        return (int)$this->getInfo()->edition;
    }

    /**
     * Returns the name of the Craft edition.
     *
     * @return string
     */
    public function getEditionName(): string
    {
        /** @var WebApplication|ConsoleApplication $this */
        return App::editionName($this->getEdition());
    }

    /**
     * Returns the edition Craft is actually licensed to run in.
     *
     * @return int|null
     */
    public function getLicensedEdition()
    {
        /** @var WebApplication|ConsoleApplication $this */
        $licensedEdition = $this->getCache()->get('licensedEdition');

        if ($licensedEdition !== false) {
            return (int)$licensedEdition;
        }

        return null;
    }

    /**
     * Returns the name of the edition Craft is actually licensed to run in.
     *
     * @return string|null
     */
    public function getLicensedEditionName()
    {
        /** @var WebApplication|ConsoleApplication $this */
        $licensedEdition = $this->getLicensedEdition();

        if ($licensedEdition !== null) {
            return App::editionName($licensedEdition);
        }

        return null;
    }

    /**
     * Returns whether Craft is running with the wrong edition.
     *
     * @return bool
     */
    public function getHasWrongEdition(): bool
    {
        /** @var WebApplication|ConsoleApplication $this */
        $licensedEdition = $this->getLicensedEdition();

        return ($licensedEdition !== null && $licensedEdition !== $this->getEdition() && !$this->getCanTestEditions());
    }

    /**
     * Sets the Craft edition.
     *
     * @param int $edition The edition to set.
     *
     * @return bool
     */
    public function setEdition(int $edition): bool
    {
        /** @var WebApplication|ConsoleApplication $this */
        $info = $this->getInfo();
        $oldEdition = $info->edition;
        $info->edition = $edition;

        if (!$this->saveInfo($info)) {
            return false;
        }

        // Fire an 'afterEditionChange' event
        if (!$this->getRequest()->getIsConsoleRequest() && $this->hasEventHandlers(WebApplication::EVENT_AFTER_EDITION_CHANGE)) {
            $this->trigger(WebApplication::EVENT_AFTER_EDITION_CHANGE, new EditionChangeEvent([
                'oldEdition' => $oldEdition,
                'newEdition' => $edition
            ]));
        }

        return true;
    }

    /**
     * Requires that Craft is running an equal or better edition than what's passed in
     *
     * @param int  $edition  The Craft edition to require.
     * @param bool $orBetter If true, makes $edition the minimum edition required.
     *
     * @return void
     * @throws BadRequestHttpException if attempting to do something not allowed by the current Craft edition
     */
    public function requireEdition(int $edition, bool $orBetter = true)
    {
        /** @var WebApplication|ConsoleApplication $this */
        if ($this->getIsInstalled()) {
            $installedEdition = $this->getEdition();

            if (($orBetter && $installedEdition < $edition) || (!$orBetter && $installedEdition !== $edition)) {
                $editionName = App::editionName($edition);
                throw new BadRequestHttpException("Craft {$editionName} is required for this");
            }
        }
    }

    /**
     * Returns whether Craft is eligible to be upgraded to a different edition.
     *
     * @return bool
     */
    public function getCanUpgradeEdition(): bool
    {
        /** @var WebApplication|ConsoleApplication $this */
        // Only admins can upgrade Craft
        if ($this->getUser()->getIsAdmin()) {
            // Are they either *using* or *licensed to use* something < Craft Pro?
            $activeEdition = $this->getEdition();
            $licensedEdition = $this->getLicensedEdition();

            return (
                ($activeEdition < Craft::Pro) ||
                ($licensedEdition !== null && $licensedEdition < Craft::Pro)
            );
        } else {
            return false;
        }
    }

    /**
     * Returns whether Craft is running on a domain that is eligible to test out the editions.
     *
     * @return bool
     */
    public function getCanTestEditions(): bool
    {
        /** @var WebApplication|ConsoleApplication $this */
        $request = $this->getRequest();

        return (!$request->getIsConsoleRequest() && $this->getCache()->get('editionTestableDomain@'.$request->getHostName()) === 1);
    }

    /**
     * Returns the system's UID.
     *
     * @return string|null
     */
    public function getSystemUid()
    {
        /** @var WebApplication|ConsoleApplication $this */
        return $this->getInfo()->uid;
    }

    /**
     * Returns whether the front end is accepting HTTP requests.
     *
     * @return bool
     */
    public function getIsSystemOn(): bool
    {
        /** @var WebApplication|ConsoleApplication $this */
        if (is_bool($on = $this->getConfig()->getGeneral()->isSystemOn)) {
            return $on;
        }

        return (bool)$this->getInfo()->on;
    }

    /**
     * Returns whether someone is currently performing a system update.
     *
     * @return bool
     * @see enableMaintenanceMode()
     * @see disableMaintenanceMode()
     */
    public function getIsInMaintenanceMode(): bool
    {
        /** @var WebApplication|ConsoleApplication $this */
        return (bool)$this->getInfo()->maintenance;
    }

    /**
     * Enables Maintenance Mode.
     *
     * @return bool
     * @see getIsInMaintenanceMode()
     * @see disableMaintenanceMode()
     */
    public function enableMaintenanceMode(): bool
    {
        /** @var WebApplication|ConsoleApplication $this */
        return $this->_setMaintenanceMode(true);
    }

    /**
     * Disables Maintenance Mode.
     *
     * @return bool
     * @see getIsInMaintenanceMode()
     * @see disableMaintenanceMode()
     */
    public function disableMaintenanceMode(): bool
    {
        /** @var WebApplication|ConsoleApplication $this */
        return $this->_setMaintenanceMode(false);
    }

    /**
     * Returns the info model, or just a particular attribute.
     *
     * @return Info
     * @throws ServerErrorHttpException if the info table is missing its row
     */
    public function getInfo(): Info
    {
        /** @var WebApplication|ConsoleApplication $this */
        if ($this->_info !== null) {
            return $this->_info;
        }

        if (!$this->getIsInstalled()) {
            return new Info();
        }

        $row = (new Query())
            ->from(['{{%info}}'])
            ->one();

        if (!$row) {
            $tableName = $this->getDb()->getSchema()->getRawTableName('{{%info}}');
            throw new ServerErrorHttpException("The {$tableName} table is missing its row");
        }

        // TODO: Remove this after the next breakpoint
        $this->_storedVersion = $row['version'];
        if (isset($row['build'])) {
            $version = $row['version'];

            switch ($row['track']) {
                case 'dev':
                    $version .= '.0-alpha.'.$row['build'];
                    break;
                case 'beta':
                    $version .= '.0-beta.'.$row['build'];
                    break;
                default:
                    $version .= '.'.$row['build'];
                    break;
            }

            $row['version'] = $version;
        }
        if (isset($row['siteName'])) {
            $row['name'] = $row['siteName'];
        }
        unset($row['siteName'], $row['siteUrl'], $row['build'], $row['releaseDate'], $row['track']);

        return $this->_info = new Info($row);
    }

    /**
     * Updates the info row.
     *
     * @param Info $info
     *
     * @return bool
     */
    public function saveInfo(Info $info): bool
    {
        /** @var WebApplication|ConsoleApplication $this */
        if ($info->validate()) {
            $attributes = Db::prepareValuesForDb($info);

            // TODO: Remove this after the next breakpoint
            unset($attributes['build'], $attributes['releaseDate'], $attributes['track']);

            if (array_key_exists('id', $attributes) && $attributes['id'] === null) {
                unset($attributes['id']);
            }

            if ($this->getIsInstalled()) {
                // TODO: Remove this after the next breakpoint
                if (version_compare($this->_storedVersion, '3.0', '<')) {
                    $infoTable = $this->getDb()->getTableSchema('{{%info}}');

                    if ($infoTable->getColumn('siteName')) {
                        $siteName = $attributes['name'];
                        $attributes['siteName'] = $siteName;
                        unset($attributes['name']);
                    }

                    unset($attributes['fieldVersion']);
                }

                $this->getDb()->createCommand()
                    ->update('{{%info}}', $attributes)
                    ->execute();
            } else {
                $this->getDb()->createCommand()
                    ->insert('{{%info}}', $attributes)
                    ->execute();

                if (Craft::$app->getIsInstalled()) {
                    // Set the new id
                    $info->id = $this->getDb()->getLastInsertID('{{%info}}');
                }
            }

            // Use this as the new cached Info
            $this->_info = $info;

            return true;
        }

        return false;
    }

    /**
     * Returns the Yii framework version.
     *
     * @return string
     */
    public function getYiiVersion(): string
    {
        return \Yii::getVersion();
    }

    /**
     * Don't even think of moving this check into Connection->init().
     *
     * @return bool
     */
    public function getIsDbConnectionValid(): bool
    {
        /** @var WebApplication|ConsoleApplication $this */
        if ($this->_isDbConnectionValid !== null) {
            return $this->_isDbConnectionValid;
        }

        try {
            $this->getDb()->open();

            return $this->_isDbConnectionValid = true;
        } catch (DbConnectException $e) {
            return $this->_isDbConnectionValid = false;
        }
    }

    // Service Getters
    // -------------------------------------------------------------------------

    /**
     * Returns the assets service.
     *
     * @return \craft\services\Assets The assets service
     */
    public function getAssets()
    {
        /** @var WebApplication|ConsoleApplication $this */
        return $this->get('assets');
    }

    /**
     * Returns the asset indexing service.
     *
     * @return \craft\services\AssetIndexer The asset indexing service
     */
    public function getAssetIndexer()
    {
        /** @var WebApplication|ConsoleApplication $this */
        return $this->get('assetIndexer');
    }

    /**
     * Returns the asset transforms service.
     *
     * @return \craft\services\AssetTransforms The asset transforms service
     */
    public function getAssetTransforms()
    {
        /** @var WebApplication|ConsoleApplication $this */
        return $this->get('assetTransforms');
    }

    /**
     * Returns the categories service.
     *
     * @return \craft\services\Categories The categories service
     */
    public function getCategories()
    {
        /** @var WebApplication|ConsoleApplication $this */
        return $this->get('categories');
    }

    /**
     * Returns the Composer service.
     *
     * @return \craft\services\Composer The Composer service
     */
    public function getComposer()
    {
        /** @var WebApplication|ConsoleApplication $this */
        return $this->get('composer');
    }

    /**
     * Returns the config service.
     *
     * @return \craft\services\Config The config service
     */
    public function getConfig()
    {
        /** @var WebApplication|ConsoleApplication $this */
        return $this->get('config');
    }

    /**
     * Returns the content service.
     *
     * @return \craft\services\Content The content service
     */
    public function getContent()
    {
        /** @var WebApplication|ConsoleApplication $this */
        return $this->get('content');
    }

    /**
     * Returns the content migration manager.
     *
     * @return MigrationManager The content migration manager
     */
    public function getContentMigrator(): MigrationManager
    {
        /** @var WebApplication|ConsoleApplication $this */
        return $this->get('contentMigrator');
    }

    /**
     * Returns the dashboard service.
     *
     * @return \craft\services\Dashboard The dashboard service
     */
    public function getDashboard()
    {
        /** @var WebApplication|ConsoleApplication $this */
        return $this->get('dashboard');
    }

    /**
     * Returns the deprecator service.
     *
     * @return \craft\services\Deprecator The deprecator service
     */
    public function getDeprecator()
    {
        /** @var WebApplication|ConsoleApplication $this */
        return $this->get('deprecator');
    }

    /**
     * Returns the element indexes service.
     *
     * @return \craft\services\ElementIndexes The element indexes service
     */
    public function getElementIndexes()
    {
        /** @var WebApplication|ConsoleApplication $this */
        return $this->get('elementIndexes');
    }

    /**
     * Returns the elements service.
     *
     * @return \craft\services\Elements The elements service
     */
    public function getElements()
    {
        /** @var WebApplication|ConsoleApplication $this */
        return $this->get('elements');
    }

    /**
     * Returns the system email messages service.
     *
     * @return \craft\services\SystemMessages The system email messages service
     */
    public function getSystemMessages()
    {
        /** @var WebApplication|ConsoleApplication $this */
        return $this->get('systemMessages');
    }

    /**
     * Returns the entries service.
     *
     * @return \craft\services\Entries The entries service
     */
    public function getEntries()
    {
        /** @var WebApplication|ConsoleApplication $this */
        return $this->get('entries');
    }

    /**
     * Returns the entry revisions service.
     *
     * @return \craft\services\EntryRevisions The entry revisions service
     */
    public function getEntryRevisions()
    {
        /** @var WebApplication|ConsoleApplication $this */
        return $this->get('entryRevisions');
    }

    /**
     * Returns the E.T. service.
     *
     * @return \craft\services\Et The E.T. service
     */
    public function getEt()
    {
        /** @var WebApplication|ConsoleApplication $this */
        return $this->get('et');
    }

    /**
     * Returns the feeds service.
     *
     * @return \craft\feeds\Feeds The feeds service
     */
    public function getFeeds()
    {
        /** @var WebApplication|ConsoleApplication $this */
        return $this->get('feeds');
    }

    /**
     * Returns the fields service.
     *
     * @return \craft\services\Fields The fields service
     */
    public function getFields()
    {
        /** @var WebApplication|ConsoleApplication $this */
        return $this->get('fields');
    }

    /**
     * Returns the globals service.
     *
     * @return \craft\services\Globals The globals service
     */
    public function getGlobals()
    {
        /** @var WebApplication|ConsoleApplication $this */
        return $this->get('globals');
    }

    /**
     * Returns the images service.
     *
     * @return \craft\services\Images The images service
     */
    public function getImages()
    {
        /** @var WebApplication|ConsoleApplication $this */
        return $this->get('images');
    }

    /**
     * Returns a Locale object for the target language.
     *
     * @return Locale The Locale object for the target language
     */
    public function getLocale(): Locale
    {
        /** @var WebApplication|ConsoleApplication $this */
        return $this->get('locale');
    }

    /**
     * Returns the current mailer.
     *
     * @return \craft\mail\Mailer The mailer component
     */
    public function getMailer()
    {
        /** @var WebApplication|ConsoleApplication $this */
        return $this->get('mailer');
    }

    /**
     * Returns the matrix service.
     *
     * @return \craft\services\Matrix The matrix service
     */
    public function getMatrix()
    {
        /** @var WebApplication|ConsoleApplication $this */
        return $this->get('matrix');
    }

    /**
     * Returns the application’s migration manager.
     *
     * @return MigrationManager The application’s migration manager
     */
    public function getMigrator(): MigrationManager
    {
        /** @var WebApplication|ConsoleApplication $this */
        return $this->get('migrator');
    }

    /**
     * Returns the application’s mutex service.
     *
     * @return FileMutex The application’s mutex service
     */
    public function getMutex(): FileMutex
    {
        /** @var WebApplication|ConsoleApplication $this */
        return $this->get('mutex');
    }

    /**
     * Returns the path service.
     *
     * @return \craft\services\Path The path service
     */
    public function getPath()
    {
        /** @var WebApplication|ConsoleApplication $this */
        return $this->get('path');
    }

    /**
     * Returns the plugins service.
     *
     * @return \craft\services\Plugins The plugins service
     */
    public function getPlugins()
    {
        /** @var WebApplication|ConsoleApplication $this */
        return $this->get('plugins');
    }

    /**
<<<<<<< HEAD
     * Returns the plugin store service.
     *
     * @return \craft\services\PluginStore The plugin store service
     */
    public function getPluginStore()
    {
        /** @var WebApplication|ConsoleApplication $this */
        return $this->get('pluginStore');
=======
     * Returns the queue service.
     *
     * @return Queue|QueueInterface The queue service
     */
    public function getQueue()
    {
        /** @var WebApplication|ConsoleApplication $this */
        return $this->get('queue');
>>>>>>> 87a0f681
    }

    /**
     * Returns the relations service.
     *
     * @return \craft\services\Relations The relations service
     */
    public function getRelations()
    {
        /** @var WebApplication|ConsoleApplication $this */
        return $this->get('relations');
    }

    /**
     * Returns the resources service.
     *
     * @return \craft\services\Resources The resources service
     */
    public function getResources()
    {
        /** @var WebApplication|ConsoleApplication $this */
        return $this->get('resources');
    }

    /**
     * Returns the routes service.
     *
     * @return \craft\services\Routes The routes service
     */
    public function getRoutes()
    {
        /** @var WebApplication|ConsoleApplication $this */
        return $this->get('routes');
    }

    /**
     * Returns the search service.
     *
     * @return \craft\services\Search The search service
     */
    public function getSearch()
    {
        /** @var WebApplication|ConsoleApplication $this */
        return $this->get('search');
    }

    /**
     * Returns the sections service.
     *
     * @return \craft\services\Sections The sections service
     */
    public function getSections()
    {
        /** @var WebApplication|ConsoleApplication $this */
        return $this->get('sections');
    }

    /**
     * Returns the sites service.
     *
     * @return \craft\services\Sites The sites service
     */
    public function getSites()
    {
        /** @var WebApplication|ConsoleApplication $this */
        return $this->get('sites');
    }

    /**
     * Returns the structures service.
     *
     * @return \craft\services\Structures The structures service
     */
    public function getStructures()
    {
        /** @var WebApplication|ConsoleApplication $this */
        return $this->get('structures');
    }

    /**
     * Returns the system settings service.
     *
     * @return \craft\services\SystemSettings The system settings service
     */
    public function getSystemSettings()
    {
        /** @var WebApplication|ConsoleApplication $this */
        return $this->get('systemSettings');
    }

    /**
     * Returns the tags service.
     *
     * @return \craft\services\Tags The tags service
     */
    public function getTags()
    {
        /** @var WebApplication|ConsoleApplication $this */
        return $this->get('tags');
    }

    /**
     * Returns the template cache service.
     *
     * @return \craft\services\TemplateCaches The template caches service
     */
    public function getTemplateCaches()
    {
        /** @var WebApplication|ConsoleApplication $this */
        return $this->get('templateCaches');
    }

    /**
     * Returns the tokens service.
     *
     * @return \craft\services\Tokens The tokens service
     */
    public function getTokens()
    {
        /** @var WebApplication|ConsoleApplication $this */
        return $this->get('tokens');
    }

    /**
     * Returns the updates service.
     *
     * @return \craft\services\Updates The updates service
     */
    public function getUpdates()
    {
        /** @var WebApplication|ConsoleApplication $this */
        return $this->get('updates');
    }

    /**
     * Returns the user groups service.
     *
     * @return \craft\services\UserGroups The user groups service
     */
    public function getUserGroups()
    {
        /** @var WebApplication|ConsoleApplication $this */
        return $this->get('userGroups');
    }

    /**
     * Returns the user permissions service.
     *
     * @return \craft\services\UserPermissions The user permissions service
     */
    public function getUserPermissions()
    {
        /** @var WebApplication|ConsoleApplication $this */
        return $this->get('userPermissions');
    }

    /**
     * Returns the users service.
     *
     * @return \craft\services\Users The users service
     */
    public function getUsers()
    {
        /** @var WebApplication|ConsoleApplication $this */
        return $this->get('users');
    }

    /**
     * Returns the utilities service.
     *
     * @return \craft\services\Utilities The utilities service
     */
    public function getUtilities()
    {
        /** @var \craft\web\Application|\craft\console\Application $this */
        return $this->get('utilities');
    }

    /**
     * Returns the volumes service.
     *
     * @return \craft\services\Volumes The volumes service
     */
    public function getVolumes()
    {
        /** @var WebApplication|ConsoleApplication $this */
        return $this->get('volumes');
    }

    // Private Methods
    // =========================================================================

    /**
     * Initializes the application component
     */
    private function _init()
    {
        $this->getLog();

        // Set the edition components
        $this->_setEditionComponents();

        // Set the timezone
        $this->_setTimeZone();

        // Load the plugins
        // (this has to happen before setting the language, so plugin class aliases are registered in time)
        $this->getPlugins()->loadPlugins();

        // Set the language
        $this->_setLanguage();

        // Fire an 'afterInit' event
        if ($this->hasEventHandlers(WebApplication::EVENT_INIT)) {
            $this->trigger(WebApplication::EVENT_INIT);
        }
    }

    /**
     * Sets the target application language.
     */
    private function _setLanguage()
    {
        /** @var WebApplication|ConsoleApplication $this */
        // Defend against an infinite _setLanguage() loop
        if ($this->_gettingLanguage === false) {
            $this->_gettingLanguage = true;
            $request = $this->getRequest();
            $useUserLanguage = $request->getIsConsoleRequest() || $request->getIsCpRequest();
            $targetLanguage = $this->getTargetLanguage($useUserLanguage);
            $this->language = $targetLanguage;
        } else {
            // We tried to get the language, but something went wrong. Use fallback to prevent infinite loop.
            $fallbackLanguage = $this->_getFallbackLanguage();
            $this->_gettingLanguage = false;
            $this->language = $fallbackLanguage;
        }
    }

    /**
     * Sets the system timezone.
     */
    private function _setTimeZone()
    {
        /** @var WebApplication|ConsoleApplication $this */
        $timezone = $this->getConfig()->getGeneral()->timezone;

        if (!$timezone) {
            $timezone = $this->getInfo()->timezone;
        }

        if ($timezone) {
            $this->setTimeZone($timezone);
        }
    }

    /**
     * Enables or disables Maintenance Mode
     *
     * @param bool $value
     *
     * @return bool
     */
    private function _setMaintenanceMode(bool $value): bool
    {
        /** @var WebApplication|ConsoleApplication $this */
        $info = $this->getInfo();
        $info->maintenance = $value;

        return $this->saveInfo($info);
    }

    /**
     * Tries to find a language match with the user's browser's preferred language(s).
     * If not uses the app's sourceLanguage.
     *
     * @return string
     */
    private function _getFallbackLanguage(): string
    {
        /** @var WebApplication|ConsoleApplication $this */
        // See if we have the CP translated in one of the user's browsers preferred language(s)
        if (
            $this instanceof WebApplication &&
            ($language = $this->getTranslatedBrowserLanguage()) !== false
        ) {
            return $language;
        }

        // Default to the source language.
        return $this->sourceLanguage;
    }

    /**
     * Sets the edition components.
     *
     * @return void
     */
    private function _setEditionComponents()
    {
        /** @var WebApplication|ConsoleApplication $this */
        // Set the appropriate edition components
        $edition = $this->getEdition();

        if ($edition === Craft::Client || $edition === Craft::Pro) {
            $basePath = $this->getBasePath().'/config/app';
            $config = ArrayHelper::merge(
                require $basePath.'/client.php',
                $edition === Craft::Pro ? require $basePath.'/pro.php' : []
            );
            Craft::configure($this, $config);
        }
    }
}<|MERGE_RESOLUTION|>--- conflicted
+++ resolved
@@ -71,11 +71,8 @@
  * @property \craft\db\MigrationManager      $migrator           The application’s migration manager
  * @property \craft\services\Path            $path               The path service
  * @property \craft\services\Plugins         $plugins            The plugins service
-<<<<<<< HEAD
  * @property \craft\services\PluginStore     $pluginStore        The plugin store service
-=======
  * @property Queue|QueueInterface            $queue              The job queue
->>>>>>> 87a0f681
  * @property \craft\services\Relations       $relations          The relations service
  * @property \craft\services\Resources       $resources          The resources service
  * @property \craft\services\Routes          $routes             The routes service
@@ -958,7 +955,6 @@
     }
 
     /**
-<<<<<<< HEAD
      * Returns the plugin store service.
      *
      * @return \craft\services\PluginStore The plugin store service
@@ -967,7 +963,9 @@
     {
         /** @var WebApplication|ConsoleApplication $this */
         return $this->get('pluginStore');
-=======
+    }
+
+    /**
      * Returns the queue service.
      *
      * @return Queue|QueueInterface The queue service
@@ -976,7 +974,6 @@
     {
         /** @var WebApplication|ConsoleApplication $this */
         return $this->get('queue');
->>>>>>> 87a0f681
     }
 
     /**
