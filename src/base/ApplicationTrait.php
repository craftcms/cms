<?php
/**
 * @link https://craftcms.com/
 * @copyright Copyright (c) Pixel & Tonic, Inc.
 * @license https://craftcms.github.io/license/
 */

namespace craft\base;

use Craft;
use craft\console\Application as ConsoleApplication;
use craft\console\Request as ConsoleRequest;
use craft\db\Connection;
use craft\db\MigrationManager;
use craft\db\mysql\Schema;
use craft\db\Query;
use craft\db\Table;
use craft\elements\Address;
use craft\elements\Asset;
use craft\elements\Category;
use craft\elements\Entry;
use craft\elements\Tag;
use craft\elements\User;
use craft\enums\CmsEdition;
use craft\errors\DbConnectException;
use craft\errors\SiteNotFoundException;
use craft\errors\WrongEditionException;
use craft\events\DefineFieldLayoutFieldsEvent;
use craft\events\DeleteSiteEvent;
use craft\events\EditionChangeEvent;
use craft\fieldlayoutelements\addresses\AddressField;
use craft\fieldlayoutelements\addresses\CountryCodeField;
use craft\fieldlayoutelements\addresses\LabelField;
use craft\fieldlayoutelements\addresses\LatLongField;
use craft\fieldlayoutelements\addresses\OrganizationField;
use craft\fieldlayoutelements\addresses\OrganizationTaxIdField;
use craft\fieldlayoutelements\assets\AltField;
use craft\fieldlayoutelements\assets\AssetTitleField;
use craft\fieldlayoutelements\entries\EntryTitleField;
use craft\fieldlayoutelements\FullNameField;
use craft\fieldlayoutelements\TitleField;
use craft\fieldlayoutelements\users\EmailField;
use craft\fieldlayoutelements\users\FullNameField as UserFullNameField;
use craft\fieldlayoutelements\users\PhotoField;
use craft\fieldlayoutelements\users\UsernameField;
use craft\helpers\App;
use craft\helpers\Db;
use craft\helpers\Session;
use craft\i18n\Formatter;
use craft\i18n\I18N;
use craft\i18n\Locale;
use craft\log\Dispatcher;
use craft\mail\Mailer;
use craft\markdown\GithubMarkdown;
use craft\markdown\Markdown;
use craft\markdown\MarkdownExtra;
use craft\markdown\PreEncodedMarkdown;
use craft\models\FieldLayout;
use craft\models\Info;
use craft\queue\QueueInterface;
use craft\services\Addresses;
use craft\services\Announcements;
use craft\services\Api;
use craft\services\AssetIndexer;
use craft\services\Assets;
use craft\services\Auth;
use craft\services\Categories;
use craft\services\Composer;
use craft\services\Conditions;
use craft\services\Config;
use craft\services\Dashboard;
use craft\services\Deprecator;
use craft\services\Drafts;
use craft\services\Elements;
use craft\services\ElementSources;
use craft\services\Entries;
use craft\services\Fields;
use craft\services\Fs;
use craft\services\Gc;
use craft\services\Globals;
use craft\services\Gql;
use craft\services\Images;
use craft\services\ImageTransforms;
use craft\services\Path;
use craft\services\Plugins;
use craft\services\PluginStore;
use craft\services\ProjectConfig;
use craft\services\Relations;
use craft\services\Revisions;
use craft\services\Routes;
use craft\services\Search;
use craft\services\Security;
use craft\services\Sites;
use craft\services\Structures;
use craft\services\SystemMessages;
use craft\services\Tags;
use craft\services\TemplateCaches;
use craft\services\Tokens;
use craft\services\Updates;
use craft\services\UserGroups;
use craft\services\UserPermissions;
use craft\services\Users;
use craft\services\Utilities;
use craft\services\Volumes;
use craft\services\Webpack;
use craft\web\Application as WebApplication;
use craft\web\AssetManager;
use craft\web\Request as WebRequest;
use craft\web\User as UserSession;
use craft\web\View;
use Illuminate\Support\Collection;
use Symfony\Component\VarDumper\Caster\ReflectionCaster;
use Symfony\Component\VarDumper\Cloner\VarCloner;
use Symfony\Component\VarDumper\Dumper\AbstractDumper;
use Symfony\Component\VarDumper\VarDumper;
use Yii;
use yii\base\Application;
use yii\base\ErrorHandler;
use yii\base\Event;
use yii\base\Exception;
use yii\base\InvalidConfigException;
use yii\caching\Cache;
use yii\db\ColumnSchemaBuilder;
use yii\db\Exception as DbException;
use yii\db\Expression;
use yii\helpers\Markdown as MarkdownHelper;
use yii\mutex\Mutex;
use yii\queue\Queue;
use yii\web\ServerErrorHttpException;

/**
 * ApplicationTrait
 *
 * @property bool $isInstalled Whether Craft is installed
 * @property-read Addresses $addresses The addresses service
 * @property-read Announcements $announcements The announcements service
 * @property-read Api $api The API service
 * @property-read AssetIndexer $assetIndexer The asset indexer service
 * @property-read AssetManager $assetManager The asset manager component
 * @property-read Assets $assets The assets service
 * @property-read Auth $auth The user authentication service
 * @property-read Categories $categories The categories service
 * @property-read Composer $composer The Composer service
 * @property-read Conditions $conditions The conditions service
 * @property-read Config $config The config service
 * @property-read Connection $db The database connection component
 * @property-read Dashboard $dashboard The dashboard service
 * @property-read Deprecator $deprecator The deprecator service
 * @property-read Drafts $drafts The drafts service
 * @property-read ElementSources $elementSources The element sources service
 * @property-read Elements $elements The elements service
 * @property-read Entries $entries The entries service
 * @property-read Fields $fields The fields service
 * @property-read Formatter $formatter The formatter component
 * @property-read Fs $fs The filesystems service
 * @property-read Gc $gc The garbage collection service
 * @property-read Globals $globals The globals service
 * @property-read Gql $gql The GraphQl service
 * @property-read I18N $i18n The internationalization (i18n) component
 * @property-read Images $images The images service
 * @property-read ImageTransforms $imageTransforms The image transforms service
 * @property-read Locale $formattingLocale The Locale object that should be used to define the formatter
 * @property-read Locale $locale The Locale object for the target language
 * @property-read Mailer $mailer The mailer component
 * @property-read MigrationManager $contentMigrator The content migration manager
 * @property-read MigrationManager $migrator The application’s migration manager
 * @property-read Mutex $mutex The application’s mutex service
 * @property-read Path $path The path service
 * @property-read PluginStore $pluginStore The plugin store service
 * @property-read Plugins $plugins The plugins service
 * @property-read ProjectConfig $projectConfig The project config service
 * @property-read Queue|QueueInterface $queue The job queue
 * @property-read Relations $relations The relations service
 * @property-read Revisions $revisions The revisions service
 * @property-read Routes $routes The routes service
 * @property-read Search $search The search service
 * @property-read Security $security The security component
 * @property-read Sites $sites The sites service
 * @property-read Structures $structures The structures service
 * @property-read SystemMessages $systemMessages The system email messages service
 * @property-read Tags $tags The tags service
 * @property-read TemplateCaches $templateCaches The template caches service
 * @property-read Tokens $tokens The tokens service
 * @property-read Updates $updates The updates service
 * @property-read UserGroups $userGroups The user groups service
 * @property-read UserPermissions $userPermissions The user permissions service
 * @property-read Users $users The users service
 * @property-read Utilities $utilities The utilities service
 * @property-read View $view The view component
 * @property-read Volumes $volumes The volumes service
 * @property-read Webpack $webpack The webpack service
 * @property-read bool $canTestEditions Whether Craft is running on a domain that is eligible to test out the editions
 * @property-read bool $canUpgradeEdition Whether Craft is eligible to be upgraded to a different edition
 * @property-read bool $hasWrongEdition Whether Craft is running with the wrong edition
 * @property-read bool $isInMaintenanceMode Whether someone is currently performing a system update
 * @property-read bool $isInitialized Whether Craft is fully initialized
 * @property-read bool $isMultiSite Whether this site has multiple sites
 * @property-read bool $isSystemLive Whether the system is live
 * @property-read string $installedSchemaVersion The installed schema version
 * @method AssetManager getAssetManager() Returns the asset manager component.
 * @method Connection getDb() Returns the database connection component.
 * @method Dispatcher getLog() Returns the log dispatcher component.
 * @method Formatter getFormatter() Returns the formatter component.
 * @method I18N getI18n() Returns the internationalization (i18n) component.
 * @method Security getSecurity() Returns the security component.
 * @method View getView() Returns the view component.
 * @mixin WebApplication
 * @mixin ConsoleApplication
 * @author Pixel & Tonic, Inc. <support@pixelandtonic.com>
 * @since 3.0.0
 */
trait ApplicationTrait
{
    /**
     * @var string Craft’s schema version number.
     */
    public string $schemaVersion;

    /**
     * @var string The minimum Craft build number required to update to this build.
     */
    public string $minVersionRequired;

    /**
     * @var string|null The environment ID Craft is currently running in.
     */
    public ?string $env = null;

    /**
     * @var CmsEdition The installed Craft CMS edition.
     * @since 5.0.0
     */
    public CmsEdition $edition;

    /**
     * @var string The base Craftnet API URL to use.
     * @since 3.3.16
     * @internal
     */
    public string $baseApiUrl = 'https://api.craftcms.com/v1/';

    /**
     * @var string[]|null Query params that should be appended to Craftnet API requests.
     * @since 3.3.16
     * @internal
     */
    public ?array $apiParams = null;

    /**
     * @var bool|null
     */
    private ?bool $_isInstalled = null;

    /**
     * @var bool Whether the application is fully initialized yet
     * @see getIsInitialized()
     */
    private bool $_isInitialized = false;

    /**
     * @var bool
     * @see getIsMultiSite()
     */
    private bool $_isMultiSite;

    /**
     * @var bool
     * @see getIsMultiSite()
     */
    private bool $_isMultiSiteWithTrashed;

    /**
     * @var Info|null
     */
    private ?Info $_info = null;

    /**
     * @var bool
     */
    private bool $_gettingLanguage = false;

    /**
     * @var bool Whether we’re listening for the request end, to update the application info
     * @see saveInfoAfterRequest()
     */
    private bool $_waitingToSaveInfo = false;

    /**
     * @var callable[]
     * @see onAfterRequest()
     */
    private array $afterRequestCallbacks = [];

    /**
     * @inheritdoc
     */
    public function setVendorPath($path): void
    {
        parent::setVendorPath($path);

        // Override the @bower and @npm aliases if using asset-packagist.org
        // todo: remove this whenever Yii is updated with support for asset-packagist.org
        $altBowerPath = $this->getVendorPath() . DIRECTORY_SEPARATOR . 'bower-asset';
        $altNpmPath = $this->getVendorPath() . DIRECTORY_SEPARATOR . 'npm-asset';
        if (is_dir($altBowerPath)) {
            Craft::setAlias('@bower', $altBowerPath);
        }
        if (is_dir($altNpmPath)) {
            Craft::setAlias('@npm', $altNpmPath);
        }

        // Override where Yii should find its asset deps
        $assetsPath = Craft::getAlias('@app/web/assets');
        Craft::setAlias('@bower/jquery/dist', $assetsPath . '/jquery/dist');
        Craft::setAlias('@bower/inputmask/dist', $assetsPath . '/inputmask/dist');
        Craft::setAlias('@bower/punycode', $assetsPath . '/punycode/dist');
        Craft::setAlias('@bower/yii2-pjax', $assetsPath . '/yii2pjax/dist');
    }

    /**
     * Sets the target application language.
     *
     * @param bool|null $useUserLanguage Whether the user’s preferred language should be used.
     * If null, the user’s preferred language will be used if this is a control panel request or a console request.
     */
    public function updateTargetLanguage(?bool $useUserLanguage = null): void
    {
        // Defend against an infinite updateTargetLanguage() loop
        if ($this->_gettingLanguage === true) {
            // We tried to get the language, but something went wrong. Use fallback to prevent infinite loop.
            $fallbackLanguage = $this->_getFallbackLanguage();
            $this->_gettingLanguage = false;
            $this->language = $fallbackLanguage;
            return;
        }

        $this->_gettingLanguage = true;

        if ($useUserLanguage === null) {
            $useUserLanguage = $this->getRequest()->getIsCpRequest();
        }

        $this->language = $this->getTargetLanguage($useUserLanguage);
        setlocale(
            LC_COLLATE,
            str_replace('-', '_', $this->language), // target language
            'C.UTF-8',  // libc >= 2.13
            'C.utf8' // different spelling
        );
        $this->_gettingLanguage = false;
    }

    /**
     * Returns the target app language.
     *
     * @param bool $useUserLanguage Whether the user’s preferred language should be used.
     * @return string
     */
    public function getTargetLanguage(bool $useUserLanguage = true): string
    {
        // Use the fallback language for console requests, or if Craft isn't installed or is updating
        if (
            $this instanceof ConsoleApplication ||
            !$this->getIsInstalled() ||
            $this->getUpdates()->getIsCraftUpdatePending()
        ) {
            return $this->_getFallbackLanguage();
        }

        if ($useUserLanguage) {
            // If the user is logged in *and* has a primary language set, use that
            // (don't actually try to fetch the user, as plugins haven't been loaded yet)
            /** @var UserSession $user */
            $user = $this->getUser();
            $id = Session::get($user->idParam);
            if (
                $id &&
                ($language = $this->getUsers()->getUserPreference($id, 'language')) !== null &&
                Craft::$app->getI18n()->validateAppLocaleId($language)
            ) {
                return $language;
            }

            // Fall back on the default control panel language, if there is one, otherwise the browser language
            return Craft::$app->getConfig()->getGeneral()->defaultCpLanguage ?? $this->_getFallbackLanguage();
        }

        /** @noinspection PhpUnhandledExceptionInspection */
        return $this->getSites()->getCurrentSite()->language;
    }

    /**
     * Returns whether Craft is installed.
     *
     * @param bool $strict Whether to ignore the cached value and explicitly check from the default schema.
     * @return bool
     */
    public function getIsInstalled(bool $strict = false): bool
    {
        if ($strict) {
            $this->_isInstalled = null;
            $this->_info = null;
        } elseif (isset($this->_isInstalled)) {
            return $this->_isInstalled;
        }

        if (!$this->getIsDbConnectionValid()) {
            return $this->_isInstalled = false;
        }

        try {
            if ($strict) {
                $db = Craft::$app->getDb();
                if ($db->getIsPgsql()) {
                    // Look for the `info` row, explicitly in the default schema.
                    return $this->_isInstalled = (new Query())
                        ->from([sprintf('%s.%s', $db->getSchema()->defaultSchema, Table::INFO)])
                        ->where(['id' => 1])
                        ->exists();
                }
            }

            $info = $this->getInfo(true);
            return $this->_isInstalled = !empty($info->id);
        } catch (DbException|ServerErrorHttpException $e) {
            // yii2-redis awkwardly throws yii\db\Exception's rather than their own exception class.
            if ($e instanceof DbException && str_contains($e->getMessage(), 'Redis')) {
                throw $e;
            }

            // Allow console requests to bypass error
            if ($this instanceof WebApplication) {
                Craft::error('There was a problem fetching the info row: ' . $e->getMessage(), __METHOD__);
                /** @var ErrorHandler $errorHandler */
                $errorHandler = $this->getErrorHandler();
                $errorHandler->logException($e);
            }
            return $this->_isInstalled = false;
        }
    }

    /**
     * Sets Craft's record of whether it's installed
     *
     * @param bool|null $value
     */
    public function setIsInstalled(?bool $value = true): void
    {
        $this->_isInstalled = $value;
    }

    /**
     * Returns the installed schema version.
     *
     * @return string
     * @since 3.2.0
     * @deprecated in 4.0.0
     */
    public function getInstalledSchemaVersion(): string
    {
        return $this->getInfo()->schemaVersion ?: $this->schemaVersion;
    }

    /**
     * Returns whether Craft has been fully initialized.
     *
     * @return bool
     * @since 3.0.13
     */
    public function getIsInitialized(): bool
    {
        return $this->_isInitialized;
    }

    /**
     * Invokes a callback function when Craft is fully initialized.
     *
     * If Craft is already fully initialized, the callback will be invoked immediately.
     *
     * @param callable $callback
     * @since 4.3.5
     */
    public function onInit(callable $callback): void
    {
        if ($this->_isInitialized) {
            $callback();
        } else {
            $this->on(WebApplication::EVENT_INIT, function() use ($callback) {
                $callback();
            });
        }
    }

    /**
     * Invokes a callback function at the end of the request.
     *
     * If the request is already ending, the callback will be invoked immediately.
     *
     * @param callable $callback
     * @since 4.5.11
     */
    public function onAfterRequest(callable $callback): void
    {
        if (in_array($this->state, [
            Application::STATE_AFTER_REQUEST,
            Application::STATE_SENDING_RESPONSE,
            Application::STATE_END,
        ], true)) {
            $callback();
        } else {
            $this->afterRequestCallbacks[] = $callback;
        }
    }

    /**
     * @inheritdoc
     */
    public function trigger($name, Event $event = null)
    {
        // call the onAfterRequest() callbacks directly
        if ($name === self::EVENT_AFTER_REQUEST && !empty($this->afterRequestCallbacks)) {
            $event ??= new Event();
            $event->sender = $this;
            $event->name = $name;
            while ($callback = array_shift($this->afterRequestCallbacks)) {
                $callback($event);
            }
        }

        parent::trigger($name, $event);
    }

    /**
     * Returns whether this Craft install has multiple sites.
     *
     * @param bool $refresh Whether to ignore the cached result and check again
     * @param bool $withTrashed Whether to factor in soft-deleted sites
     * @return bool
     */
    public function getIsMultiSite(bool $refresh = false, bool $withTrashed = false): bool
    {
        if ($withTrashed) {
            if (!$refresh && isset($this->_isMultiSiteWithTrashed)) {
                return $this->_isMultiSiteWithTrashed;
            }
            // This is a ridiculous microoptimization for the `sites` table, but all we need to know is whether there is
            // 1 or "more than 1" rows, and this is the fastest way to do it.
            // (https://stackoverflow.com/a/14916838/1688568)
            return $this->_isMultiSiteWithTrashed = (new Query())
                    ->from([
                        'x' => (new Query())
                            ->select([new Expression('1')])
                            ->from([Table::SITES])
                            ->limit(2),
                    ])
                    ->count() != 1;
        }

        if (!$refresh && isset($this->_isMultiSite)) {
            return $this->_isMultiSite;
        }
        return $this->_isMultiSite = count($this->getSites()->getAllSites(true)) > 1;
    }

    /**
     * Returns the installed Craft CMS edition’s ID.
     *
     * @return int
     * @deprecated in 5.0.0. [[$edition]] should be used instead.
     */
    public function getEdition(): int
    {
        return $this->edition->value;
    }

    /**
     * Returns the name of the Craft edition.
     *
     * @return string
     * @deprecated in 5.0.0. [[$edition]] should be used instead.
     */
    public function getEditionName(): string
    {
        return $this->edition->name;
    }

    /**
     * Returns the handle of the Craft edition.
     *
     * @return string
     * @since 4.4.0
     * @deprecated in 5.0.0. [[$edition]] should be used instead.
     */
    public function getEditionHandle(): string
    {
        return $this->edition->handle();
    }

    /**
     * Returns the edition Craft is actually licensed to run in.
     *
     * @return CmsEdition|null
     */
    public function getLicensedEdition(): ?CmsEdition
    {
        $licenseInfo = $this->getCache()->get('licenseInfo') ?: [];

        if (!isset($licenseInfo['craft']['edition'])) {
            return null;
        }

        return CmsEdition::fromHandle($licenseInfo['craft']['edition']);
    }

    /**
     * Returns the name of the edition Craft is actually licensed to run in.
     *
     * @return string|null
     * @deprecated in 5.0.0. [[getLicensedEdition()]] should be used instead.
     */
    public function getLicensedEditionName(): ?string
    {
        return $this->getLicensedEdition()?->name;
    }

    /**
     * Returns whether Craft is running with the wrong edition.
     *
     * @return bool
     */
    public function getHasWrongEdition(): bool
    {
        $licensedEdition = $this->getLicensedEdition();
        return (
            $licensedEdition !== null &&
            $licensedEdition !== $this->edition &&
            !$this->getCanTestEditions()
        );
    }

    /**
     * Sets the installed Craft CMS edition.
     *
     * @param CmsEdition|int $edition The edition to set.
     * @return bool
     */
    public function setEdition(CmsEdition|int $edition): bool
    {
        if (is_int($edition)) {
            $edition = CmsEdition::from($edition);
        }

        $oldEdition = $this->edition ?? CmsEdition::Solo;
        $this->getProjectConfig()->set('system.edition', $edition->handle(), 'Craft CMS edition change');
        $this->edition = $edition;

        // Fire an 'afterEditionChange' event
        /** @var WebRequest|ConsoleRequest $request */
        $request = $this->getRequest();
        if (!$request->getIsConsoleRequest() && $this->hasEventHandlers(WebApplication::EVENT_AFTER_EDITION_CHANGE)) {
            $this->trigger(WebApplication::EVENT_AFTER_EDITION_CHANGE, new EditionChangeEvent([
                'oldEdition' => $oldEdition->value,
                'newEdition' => $edition->value,
            ]));
        }

        return true;
    }

    /**
     * Requires that Craft is running an equal or better edition than what's passed in
     *
     * @param CmsEdition|int $edition The Craft edition to require.
     * @param bool $orBetter If true, makes $edition the minimum edition required.
     * @throws WrongEditionException if attempting to do something not allowed by the current Craft edition
     */
    public function requireEdition(CmsEdition|int $edition, bool $orBetter = true): void
    {
        if (is_int($edition)) {
            $edition = CmsEdition::from($edition);
        }

        if ($this->getIsInstalled() && !$this->getProjectConfig()->getIsApplyingExternalChanges()) {
            if (!match ($orBetter) {
                true => $this->edition->value >= $edition->value,
                false => $this->edition === $edition
            }) {
                throw new WrongEditionException("Craft $edition->name is required for this.");
            }
        }
    }

    /**
     * Returns whether Craft is eligible to be upgraded to a different edition.
     *
     * @return bool
     */
    public function getCanUpgradeEdition(): bool
    {
        // Only admin accounts can upgrade Craft
        if (
            $this->getUser()->getIsAdmin() &&
            Craft::$app->getConfig()->getGeneral()->allowAdminChanges
        ) {
            // Are they either *using* or *licensed to use* something < Craft Pro?
            $licensedEdition = $this->getLicensedEdition();

            return (
                ($this->edition->value < CmsEdition::Pro->value) ||
                ($licensedEdition !== null && $licensedEdition->value < CmsEdition::Pro->value)
            );
        }

        return false;
    }

    /**
     * Returns whether Craft is running on a domain that is eligible to test
     * unlicensed Craft and plugin editions/updates.
     *
     * @return bool
     * @internal
     */
    public function getCanTestEditions(): bool
    {
        if (App::env('CRAFT_NO_TRIALS')) {
            return false;
        }

        if (!$this instanceof WebApplication) {
            return false;
        }

        /** @var Cache $cache */
        $cache = $this->getCache();
        $cacheKey = sprintf('editionTestableDomain@%s', $this->getRequest()->getHostName());
        if (!$cache->exists($cacheKey)) {
            // err on the side of allowing it
            return true;
        }
        return (bool)$cache->get($cacheKey);
    }

    /**
     * Returns the system's UID.
     *
     * @return string|null
     */
    public function getSystemUid(): ?string
    {
        return $this->getInfo()->uid;
    }

    /**
     * Returns whether the system is currently live.
     *
     * @return bool
     * @since 3.1.0
     */
    public function getIsLive(): bool
    {
        if (is_bool($live = $this->getConfig()->getGeneral()->isSystemLive)) {
            return $live;
        }

        return App::parseBooleanEnv($this->getProjectConfig()->get('system.live')) ?? false;
    }

    /**
     * Returns whether someone is currently performing a system update.
     *
     * @return bool
     * @see enableMaintenanceMode()
     * @see disableMaintenanceMode()
     */
    public function getIsInMaintenanceMode(): bool
    {
        return $this->getInfo()->maintenance;
    }

    /**
     * Enables Maintenance Mode.
     *
     * @return bool
     * @see getIsInMaintenanceMode()
     * @see disableMaintenanceMode()
     */
    public function enableMaintenanceMode(): bool
    {
        return $this->_setMaintenanceMode(true);
    }

    /**
     * Disables Maintenance Mode.
     *
     * @return bool
     * @see getIsInMaintenanceMode()
     * @see disableMaintenanceMode()
     */
    public function disableMaintenanceMode(): bool
    {
        return $this->_setMaintenanceMode(false);
    }

    /**
     * Returns the info model, or just a particular attribute.
     *
     * @param bool $throwException Whether an exception should be thrown if the `info` table doesn't exist
     * @return Info
     * @throws DbException if the `info` table doesn’t exist yet and `$throwException` is `true`
     * @throws ServerErrorHttpException if the info table is missing its row
     */
    public function getInfo(bool $throwException = false): Info
    {
        if (isset($this->_info)) {
            return $this->_info;
        }

        try {
            $row = (new Query())
                ->from([Table::INFO])
                ->where(['id' => 1])
                ->one();
        } catch (DbException|DbConnectException $e) {
            if ($throwException) {
                throw $e;
            }
            return $this->_info = new Info();
        }

        if (!$row) {
            $tableName = $this->getDb()->getSchema()->getRawTableName(Table::INFO);
            throw new ServerErrorHttpException("The $tableName table is missing its row");
        }

        return $this->_info = new Info($row);
    }

    /**
     * Updates the info row at the end of the request.
     *
     * @since 3.1.33
     */
    public function saveInfoAfterRequest(): void
    {
        if (!$this->_waitingToSaveInfo) {
            $this->_waitingToSaveInfo = true;

            $this->onAfterRequest(function() {
                $this->saveInfoAfterRequestHandler();
            });
        }
    }

    /**
     * @throws Exception
     * @throws ServerErrorHttpException
     * @since 3.1.33
     * @internal
     */
    public function saveInfoAfterRequestHandler(): void
    {
        $info = $this->getInfo();
        if (!$this->saveInfo($info)) {
            throw new Exception("Unable to save new application info: " . implode(', ', $info->getErrorSummary(true)));
        }
        $this->_waitingToSaveInfo = false;
    }

    /**
     * Updates the info row.
     *
     * @param Info $info
     * @param string[]|null $attributeNames The attributes to save
     * @return bool
     */
    public function saveInfo(Info $info, ?array $attributeNames = null): bool
    {
        if ($attributeNames === null) {
            $attributeNames = ['version', 'schemaVersion', 'maintenance', 'configVersion', 'fieldVersion'];
        }

        if (!$info->validate($attributeNames)) {
            return false;
        }

        $attributes = $info->getAttributes($attributeNames);

        $infoRowExists = (new Query())
            ->from([Table::INFO])
            ->where(['id' => 1])
            ->exists();

        if ($infoRowExists) {
            Db::update(Table::INFO, $attributes, [
                'id' => 1,
            ]);
        } else {
            Db::insert(Table::INFO, $attributes + [
                    'id' => 1,
                ]);
        }

        $this->setIsInstalled();

        // Use this as the new cached Info
        $this->_info = $info;

        return true;
    }

    /**
     * Returns the system name.
     *
     * @return string
     * @since 3.1.4
     */
    public function getSystemName(): string
    {
        $name = App::parseEnv(Craft::$app->getProjectConfig()->get('system.name'));
        if ($name !== null) {
            return $name;
        }

        try {
            $name = $this->getSites()->getPrimarySite()->getName();
        } catch (SiteNotFoundException) {
            $name = null;
        }

        return $name ?: 'Craft';
    }

    /**
     * Returns the Yii framework version.
     *
     * @return string
     */
    public function getYiiVersion(): string
    {
        return Yii::getVersion();
    }

    /**
     * Returns whether the DB connection settings are valid.
     *
     * @return bool
     * @internal Don't even think of moving this check into Connection->init().
     */
    public function getIsDbConnectionValid(): bool
    {
        try {
            $this->getDb()->open();
        } catch (DbConnectException|InvalidConfigException $e) {

            // Only log for web requests
            if ($this instanceof WebApplication) {
                Craft::error('There was a problem connecting to the database: ' . $e->getMessage(), __METHOD__);
                /** @var ErrorHandler $errorHandler */
                $errorHandler = $this->getErrorHandler();
                $errorHandler->logException($e);
            }

            return false;
        }

        return true;
    }

    // Service Getters
    // -------------------------------------------------------------------------

    /**
     * Returns the addresses service.
     *
     * @return Addresses The addresses service
     * @since 4.0.0
     */
    public function getAddresses(): Addresses
    {
        return $this->get('addresses');
    }

    /**
     * Returns the announcements service.
     *
     * @return Announcements The announcements service
     * @since 3.7.0
     */
    public function getAnnouncements(): Announcements
    {
        return $this->get('announcements');
    }

    /**
     * Returns the API service.
     *
     * @return Api The API service
     */
    public function getApi(): Api
    {
        return $this->get('api');
    }

    /**
     * Returns the assets service.
     *
     * @return Assets The assets service
     */
    public function getAssets(): Assets
    {
        return $this->get('assets');
    }

    /**
     * Returns the asset indexing service.
     *
     * @return AssetIndexer The asset indexing service
     */
    public function getAssetIndexer(): AssetIndexer
    {
        return $this->get('assetIndexer');
    }

    /**
     * Returns the user authentication service.
     *
     * @return Auth The Auth service
     * @since 5.0.0
     */
    public function getAuth(): Auth
    {
        /** @noinspection PhpIncompatibleReturnTypeInspection */
        return $this->get('auth');
    }

    /**
     * Returns the image transforms service.
     *
     * @return ImageTransforms The asset transforms service
     */
    public function getImageTransforms(): ImageTransforms
    {
        return $this->get('imageTransforms');
    }

    /**
     * Returns the categories service.
     *
     * @return Categories The categories service
     */
    public function getCategories(): Categories
    {
        return $this->get('categories');
    }

    /**
     * Returns the Composer service.
     *
     * @return Composer The Composer service
     */
    public function getComposer(): Composer
    {
        return $this->get('composer');
    }

    /**
     * Returns the conditions service.
     *
     * @return Conditions The conditions service
     * @since 4.0.0
     */
    public function getConditions(): Conditions
    {
        return $this->get('conditions');
    }

    /**
     * Returns the config service.
     *
     * @return Config The config service
     */
    public function getConfig(): Config
    {
        return $this->get('config');
    }

    /**
<<<<<<< HEAD
=======
     * Returns the content service.
     *
     * @return Content The content service
     */
    public function getContent(): Content
    {
        return $this->get('content');
    }

    /**
>>>>>>> 15fdf5c6
     * Returns the content migration manager.
     *
     * @return MigrationManager The content migration manager
     */
    public function getContentMigrator(): MigrationManager
    {
        return $this->get('contentMigrator');
    }

    /**
     * Returns the dashboard service.
     *
     * @return Dashboard The dashboard service
     */
    public function getDashboard(): Dashboard
    {
        return $this->get('dashboard');
    }

    /**
     * Returns the deprecator service.
     *
     * @return Deprecator The deprecator service
     */
    public function getDeprecator(): Deprecator
    {
        return $this->get('deprecator');
    }

    /**
     * Returns the drafts service.
     *
     * @return Drafts The drafts service
     * @since 3.2.0
     */
    public function getDrafts(): Drafts
    {
        return $this->get('drafts');
    }

    /**
     * Returns the variable dumper.
     *
     * @return AbstractDumper
     * @since 4.4.2
     */
    public function getDumper(): AbstractDumper
    {
        return $this->get('dumper');
    }

    /**
     * Returns the element indexes service.
     *
     * @return ElementSources The element indexes service
     */
    public function getElementSources(): ElementSources
    {
        return $this->get('elementSources');
    }

    /**
     * Returns the elements service.
     *
     * @return Elements The elements service
     */
    public function getElements(): Elements
    {
        return $this->get('elements');
    }

    /**
     * Returns the system email messages service.
     *
     * @return SystemMessages The system email messages service
     */
    public function getSystemMessages(): SystemMessages
    {
        return $this->get('systemMessages');
    }

    /**
     * Returns the entries service.
     *
     * @return Entries The entries service
     */
    public function getEntries(): Entries
    {
        return $this->get('entries');
    }

    /**
     * Returns the fields service.
     *
     * @return Fields The fields service
     */
    public function getFields(): Fields
    {
        return $this->get('fields');
    }

    /**
     * Returns the filesystems service.
     *
     * @return Fs The filesystems service
     * @since 4.0.0
     */
    public function getFs(): Fs
    {
        return $this->get('fs');
    }

    /**
     * Returns the locale that should be used to define the formatter.
     *
     * @return Locale
     * @since 3.6.0
     */
    public function getFormattingLocale(): Locale
    {
        return $this->get('formattingLocale');
    }

    /**
     * Returns the garbage collection service.
     *
     * @return Gc The garbage collection service
     */
    public function getGc(): Gc
    {
        return $this->get('gc');
    }

    /**
     * Returns the globals service.
     *
     * @return Globals The globals service
     */
    public function getGlobals(): Globals
    {
        return $this->get('globals');
    }

    /**
     * Returns the GraphQL service.
     *
     * @return Gql The GraphQL service
     * @since 3.3.0
     */
    public function getGql(): Gql
    {
        return $this->get('gql');
    }

    /**
     * Returns the images service.
     *
     * @return Images The images service
     */
    public function getImages(): Images
    {
        return $this->get('images');
    }

    /**
     * Returns a Locale object for the target language.
     *
     * @return Locale The Locale object for the target language
     */
    public function getLocale(): Locale
    {
        return $this->get('locale');
    }

    /**
     * Returns the current mailer.
     *
     * @return Mailer The mailer component
     */
    public function getMailer(): Mailer
    {
        return $this->get('mailer');
    }

    /**
<<<<<<< HEAD
=======
     * Returns the matrix service.
     *
     * @return Matrix The matrix service
     */
    public function getMatrix(): Matrix
    {
        return $this->get('matrix');
    }

    /**
>>>>>>> 15fdf5c6
     * Returns the application’s migration manager.
     *
     * @return MigrationManager The application’s migration manager
     */
    public function getMigrator(): MigrationManager
    {
        return $this->get('migrator');
    }

    /**
     * Returns the application’s mutex service.
     *
     * @return Mutex The application’s mutex service
     */
    public function getMutex(): Mutex
    {
        return $this->get('mutex');
    }

    /**
     * Returns the path service.
     *
     * @return Path The path service
     */
    public function getPath(): Path
    {
        return $this->get('path');
    }

    /**
     * Returns the plugins service.
     *
     * @return Plugins The plugins service
     */
    public function getPlugins(): Plugins
    {
        return $this->get('plugins');
    }

    /**
     * Returns the plugin store service.
     *
     * @return PluginStore The plugin store service
     */
    public function getPluginStore(): PluginStore
    {
        return $this->get('pluginStore');
    }

    /**
     * Returns the system config service.
     *
     * @return ProjectConfig The system config service
     */
    public function getProjectConfig(): ProjectConfig
    {
        return $this->get('projectConfig');
    }

    /**
     * Returns the queue service.
     *
     * @return Queue The queue service
     */
    public function getQueue(): Queue
    {
        return $this->get('queue');
    }

    /**
     * Returns the relations service.
     *
     * @return Relations The relations service
     */
    public function getRelations(): Relations
    {
        return $this->get('relations');
    }

    /**
     * Returns the revisions service.
     *
     * @return Revisions The revisions service
     * @since 3.2.0
     */
    public function getRevisions(): Revisions
    {
        return $this->get('revisions');
    }

    /**
     * Returns the routes service.
     *
     * @return Routes The routes service
     */
    public function getRoutes(): Routes
    {
        return $this->get('routes');
    }

    /**
     * Returns the search service.
     *
     * @return Search The search service
     */
    public function getSearch(): Search
    {
        return $this->get('search');
    }

    /**
<<<<<<< HEAD
=======
     * Returns the sections service.
     *
     * @return Sections The sections service
     */
    public function getSections(): Sections
    {
        return $this->get('sections');
    }

    /**
>>>>>>> 15fdf5c6
     * Returns the sites service.
     *
     * @return Sites The sites service
     */
    public function getSites(): Sites
    {
        return $this->get('sites');
    }

    /**
     * Returns the structures service.
     *
     * @return Structures The structures service
     */
    public function getStructures(): Structures
    {
        return $this->get('structures');
    }

    /**
     * Returns the tags service.
     *
     * @return Tags The tags service
     */
    public function getTags(): Tags
    {
        return $this->get('tags');
    }

    /**
     * Returns the template cache service.
     *
     * @return TemplateCaches The template caches service
     */
    public function getTemplateCaches(): TemplateCaches
    {
        return $this->get('templateCaches');
    }

    /**
     * Returns the tokens service.
     *
     * @return Tokens The tokens service
     */
    public function getTokens(): Tokens
    {
        return $this->get('tokens');
    }

    /**
     * Returns the updates service.
     *
     * @return Updates The updates service
     */
    public function getUpdates(): Updates
    {
        return $this->get('updates');
    }

    /**
     * Returns the user groups service.
     *
     * @return UserGroups The user groups service
     */
    public function getUserGroups(): UserGroups
    {
        return $this->get('userGroups');
    }

    /**
     * Returns the user permissions service.
     *
     * @return UserPermissions The user permissions service
     */
    public function getUserPermissions(): UserPermissions
    {
        return $this->get('userPermissions');
    }

    /**
     * Returns the users service.
     *
     * @return Users The users service
     */
    public function getUsers(): Users
    {
        return $this->get('users');
    }

    /**
     * Returns the utilities service.
     *
     * @return Utilities The utilities service
     */
    public function getUtilities(): Utilities
    {
        return $this->get('utilities');
    }

    /**
     * Returns the volumes service.
     *
     * @return Volumes The volumes service
     */
    public function getVolumes(): Volumes
    {
        return $this->get('volumes');
    }

    /**
     * Returns the webpack service.
     *
     * @return Webpack The volumes service
     * @since 3.7.22
     */
    public function getWebpack(): Webpack
    {
        return $this->get('webpack');
    }

    /**
     * Initializes things that should happen before the main Application::init()
     */
    private function _preInit(): void
    {
        // Add support for MySQL-specific column types
        ColumnSchemaBuilder::$typeCategoryMap[Schema::TYPE_TINYTEXT] = ColumnSchemaBuilder::CATEGORY_STRING;
        ColumnSchemaBuilder::$typeCategoryMap[Schema::TYPE_MEDIUMTEXT] = ColumnSchemaBuilder::CATEGORY_STRING;
        ColumnSchemaBuilder::$typeCategoryMap[Schema::TYPE_LONGTEXT] = ColumnSchemaBuilder::CATEGORY_STRING;
        ColumnSchemaBuilder::$typeCategoryMap[Schema::TYPE_ENUM] = ColumnSchemaBuilder::CATEGORY_STRING;

        // Register Collection::set() as an alias of put() - with support for bulk-setting values
        Collection::macro('set', function(mixed $values) {
            /** @var Collection $this */
            if (is_array($values)) {
                foreach ($values as $key => $value) {
                    $this->put($key, $value);
                }
            } else {
                $this->put(...func_get_args());
            }
            return $this;
        });

        // Register Collection::one() as an alias of first(), for consistency with yii\db\Query.
        Collection::macro('one', function() {
            /** @var Collection $this */
            return $this->first(...func_get_args());
        });

        // Load the request before anything else, so everything else can safely check Craft::$app->has('request', true)
        // to avoid possible recursive fatal errors in the request initialization
        $request = $this->getRequest();
        $this->getLog();

        // Set the Craft edition
        $edition = App::env('CRAFT_EDITION') ?? $this->getProjectConfig()->get('system.edition');
        $this->edition = $edition ? CmsEdition::fromHandle($edition) : CmsEdition::Solo;

        // Set the timezone
        $this->_setTimeZone();

        // Set the language
        $this->updateTargetLanguage();

        // Prevent browser caching if this is a control panel request
        if ($this instanceof WebApplication && $request->getIsCpRequest()) {
            $this->getResponse()->setNoCacheHeaders();
        }

        // Register the variable dumper
        VarDumper::setHandler(function($var) {
            $cloner = new VarCloner();
            $cloner->addCasters(ReflectionCaster::UNSET_CLOSURE_FILE_INFO);
            $this->getDumper()->dump($cloner->cloneVar($var));
        });

        // Use our own Markdown parser classes
        $flavors = [
            'original' => Markdown::class,
            'pre-encoded' => PreEncodedMarkdown::class,
            'gfm' => GithubMarkdown::class,
            'gfm-comment' => GithubMarkdown::class,
            'extra' => MarkdownExtra::class,
        ];

        foreach ($flavors as $flavor => $class) {
            if (!isset(MarkdownHelper::$flavors[$flavor]) || !is_object(MarkdownHelper::$flavors[$flavor])) {
                MarkdownHelper::$flavors[$flavor]['class'] = $class;
            }
        }
    }

    /**
     * Initializes things that should happen after the main Application::init()
     */
    private function _postInit(): void
    {
        // Register field layout listeners
        $this->_registerFieldLayoutListener();

        // Register all the listeners for config items
        $this->_registerConfigListeners();

        // Load the plugins
        $this->getPlugins()->loadPlugins();

        $this->_isInitialized = true;

        // Fire an 'init' event
        if ($this->hasEventHandlers(WebApplication::EVENT_INIT)) {
            $this->trigger(WebApplication::EVENT_INIT);
        }

        if ($this->getIsInstalled() && !$this->getUpdates()->getIsCraftUpdatePending()) {
            // Possibly run garbage collection
            $this->getGc()->run();
        }
    }

    /**
     * Sets the system timezone.
     */
    private function _setTimeZone(): void
    {
        /** @var WebApplication|ConsoleApplication $this */
        $timeZone = $this->getConfig()->getGeneral()->timezone ?? $this->getProjectConfig()->get('system.timeZone');

        if ($timeZone) {
            $this->setTimeZone(App::parseEnv($timeZone));
        }
    }

    /**
     * Enables or disables Maintenance Mode
     *
     * @param bool $value
     * @return bool
     */
    private function _setMaintenanceMode(bool $value): bool
    {
        $info = $this->getInfo();
        if ($info->maintenance === $value) {
            return true;
        }
        $info->maintenance = $value;
        return $this->saveInfo($info);
    }

    /**
     * Tries to find a language match with the browser’s preferred language(s).
     *
     * If not uses the app’s sourceLanguage.
     *
     * @return string
     */
    private function _getFallbackLanguage(): string
    {
        // See if we have the control panel translated in one of the user’s browsers preferred language(s)
        if ($this instanceof WebApplication) {
            $languages = $this->getI18n()->getAppLocaleIds();
            return $this->getRequest()->getPreferredLanguage($languages);
        }

        // Default to the source language.
        return $this->sourceLanguage;
    }

    /**
     * Register event listeners for field layouts.
     */
    private function _registerFieldLayoutListener(): void
    {
        Event::on(FieldLayout::class, FieldLayout::EVENT_DEFINE_NATIVE_FIELDS, function(DefineFieldLayoutFieldsEvent $event) {
            /** @var FieldLayout $fieldLayout */
            $fieldLayout = $event->sender;

            switch ($fieldLayout->type) {
                case Category::class:
                case Tag::class:
                    $event->fields[] = TitleField::class;
                    break;
                case Address::class:
                    $event->fields[] = LabelField::class;
                    $event->fields[] = OrganizationField::class;
                    $event->fields[] = OrganizationTaxIdField::class;
                    $event->fields[] = FullNameField::class;
                    $event->fields[] = CountryCodeField::class;
                    $event->fields[] = AddressField::class;
                    $event->fields[] = LatLongField::class;
                    break;
                case Asset::class:
                    $event->fields[] = AssetTitleField::class;
                    $event->fields[] = AltField::class;
                    break;
                case Entry::class:
                    $event->fields[] = EntryTitleField::class;
                    break;
                case User::class:
                    if (!$this->getConfig()->getGeneral()->useEmailAsUsername) {
                        $event->fields[] = UsernameField::class;
                    }
                    $event->fields[] = UserFullNameField::class;
                    $event->fields[] = PhotoField::class;
                    $event->fields[] = EmailField::class;
                    break;
            }
        });
    }

    /**
     * Register event listeners for config changes.
     */
    private function _registerConfigListeners(): void
    {
        $this->getProjectConfig()
            // Address field layout
            ->onAdd(ProjectConfig::PATH_ADDRESS_FIELD_LAYOUTS, $this->_proxy('addresses', 'handleChangedAddressFieldLayout'))
            ->onUpdate(ProjectConfig::PATH_ADDRESS_FIELD_LAYOUTS, $this->_proxy('addresses', 'handleChangedAddressFieldLayout'))
            ->onRemove(ProjectConfig::PATH_ADDRESS_FIELD_LAYOUTS, $this->_proxy('addresses', 'handleChangedAddressFieldLayout'))
            // Fields
            ->onAdd(ProjectConfig::PATH_FIELDS . '.{uid}', $this->_proxy('fields', 'handleChangedField'))
            ->onUpdate(ProjectConfig::PATH_FIELDS . '.{uid}', $this->_proxy('fields', 'handleChangedField'))
            ->onRemove(ProjectConfig::PATH_FIELDS . '.{uid}', $this->_proxy('fields', 'handleDeletedField'))
            // Volumes
            ->onAdd(ProjectConfig::PATH_VOLUMES . '.{uid}', $this->_proxy('volumes', 'handleChangedVolume'))
            ->onUpdate(ProjectConfig::PATH_VOLUMES . '.{uid}', $this->_proxy('volumes', 'handleChangedVolume'))
            ->onRemove(ProjectConfig::PATH_VOLUMES . '.{uid}', $this->_proxy('volumes', 'handleDeletedVolume'))
            // Transforms
            ->onAdd(ProjectConfig::PATH_IMAGE_TRANSFORMS . '.{uid}', $this->_proxy('imageTransforms', 'handleChangedTransform'))
            ->onUpdate(ProjectConfig::PATH_IMAGE_TRANSFORMS . '.{uid}', $this->_proxy('imageTransforms', 'handleChangedTransform'))
            ->onRemove(ProjectConfig::PATH_IMAGE_TRANSFORMS . '.{uid}', $this->_proxy('imageTransforms', 'handleDeletedTransform'))
            // Site groups
            ->onAdd(ProjectConfig::PATH_SITE_GROUPS . '.{uid}', $this->_proxy('sites', 'handleChangedGroup'))
            ->onUpdate(ProjectConfig::PATH_SITE_GROUPS . '.{uid}', $this->_proxy('sites', 'handleChangedGroup'))
            ->onRemove(ProjectConfig::PATH_SITE_GROUPS . '.{uid}', $this->_proxy('sites', 'handleDeletedGroup'))
            // Sites
            ->onAdd(ProjectConfig::PATH_SITES . '.{uid}', $this->_proxy('sites', 'handleChangedSite'))
            ->onUpdate(ProjectConfig::PATH_SITES . '.{uid}', $this->_proxy('sites', 'handleChangedSite'))
            ->onRemove(ProjectConfig::PATH_SITES . '.{uid}', $this->_proxy('sites', 'handleDeletedSite'))
            // Tags
            ->onAdd(ProjectConfig::PATH_TAG_GROUPS . '.{uid}', $this->_proxy('tags', 'handleChangedTagGroup'))
            ->onUpdate(ProjectConfig::PATH_TAG_GROUPS . '.{uid}', $this->_proxy('tags', 'handleChangedTagGroup'))
            ->onRemove(ProjectConfig::PATH_TAG_GROUPS . '.{uid}', $this->_proxy('tags', 'handleDeletedTagGroup'))
            // Categories
            ->onAdd(ProjectConfig::PATH_CATEGORY_GROUPS . '.{uid}', $this->_proxy('categories', 'handleChangedCategoryGroup'))
            ->onUpdate(ProjectConfig::PATH_CATEGORY_GROUPS . '.{uid}', $this->_proxy('categories', 'handleChangedCategoryGroup'))
            ->onRemove(ProjectConfig::PATH_CATEGORY_GROUPS . '.{uid}', $this->_proxy('categories', 'handleDeletedCategoryGroup'))
            // User group permissions
            ->onAdd(ProjectConfig::PATH_USER_GROUPS . '.{uid}.permissions', $this->_proxy('userPermissions', 'handleChangedGroupPermissions'))
            ->onUpdate(ProjectConfig::PATH_USER_GROUPS . '.{uid}.permissions', $this->_proxy('userPermissions', 'handleChangedGroupPermissions'))
            ->onRemove(ProjectConfig::PATH_USER_GROUPS . '.{uid}.permissions', $this->_proxy('userPermissions', 'handleChangedGroupPermissions'))
            // User groups
            ->onAdd(ProjectConfig::PATH_USER_GROUPS . '.{uid}', $this->_proxy('userGroups', 'handleChangedUserGroup'))
            ->onUpdate(ProjectConfig::PATH_USER_GROUPS . '.{uid}', $this->_proxy('userGroups', 'handleChangedUserGroup'))
            ->onRemove(ProjectConfig::PATH_USER_GROUPS . '.{uid}', $this->_proxy('userGroups', 'handleDeletedUserGroup'))
            // User field layout
            ->onAdd(ProjectConfig::PATH_USER_FIELD_LAYOUTS, $this->_proxy('users', 'handleChangedUserFieldLayout'))
            ->onUpdate(ProjectConfig::PATH_USER_FIELD_LAYOUTS, $this->_proxy('users', 'handleChangedUserFieldLayout'))
            ->onRemove(ProjectConfig::PATH_USER_FIELD_LAYOUTS, $this->_proxy('users', 'handleChangedUserFieldLayout'))
            // Global sets
            ->onAdd(ProjectConfig::PATH_GLOBAL_SETS . '.{uid}', $this->_proxy('globals', 'handleChangedGlobalSet'))
            ->onUpdate(ProjectConfig::PATH_GLOBAL_SETS . '.{uid}', $this->_proxy('globals', 'handleChangedGlobalSet'))
            ->onRemove(ProjectConfig::PATH_GLOBAL_SETS . '.{uid}', $this->_proxy('globals', 'handleDeletedGlobalSet'))
            // Sections
            ->onAdd(ProjectConfig::PATH_SECTIONS . '.{uid}', $this->_proxy('entries', 'handleChangedSection'))
            ->onUpdate(ProjectConfig::PATH_SECTIONS . '.{uid}', $this->_proxy('entries', 'handleChangedSection'))
            ->onRemove(ProjectConfig::PATH_SECTIONS . '.{uid}', $this->_proxy('entries', 'handleDeletedSection'))
            // Entry types
            ->onAdd(ProjectConfig::PATH_ENTRY_TYPES . '.{uid}', $this->_proxy('entries', 'handleChangedEntryType'))
            ->onUpdate(ProjectConfig::PATH_ENTRY_TYPES . '.{uid}', $this->_proxy('entries', 'handleChangedEntryType'))
            ->onRemove(ProjectConfig::PATH_ENTRY_TYPES . '.{uid}', $this->_proxy('entries', 'handleDeletedEntryType'))
            // GraphQL schemas
            ->onAdd(ProjectConfig::PATH_GRAPHQL_SCHEMAS . '.{uid}', $this->_proxy('gql', 'handleChangedSchema'))
            ->onUpdate(ProjectConfig::PATH_GRAPHQL_SCHEMAS . '.{uid}', $this->_proxy('gql', 'handleChangedSchema'))
            ->onRemove(ProjectConfig::PATH_GRAPHQL_SCHEMAS . '.{uid}', $this->_proxy('gql', 'handleDeletedSchema'))
            // GraphQL public token
            ->onAdd(ProjectConfig::PATH_GRAPHQL_PUBLIC_TOKEN, $this->_proxy('gql', 'handleChangedPublicToken'))
            ->onUpdate(ProjectConfig::PATH_GRAPHQL_PUBLIC_TOKEN, $this->_proxy('gql', 'handleChangedPublicToken'));

        // Prune deleted sites from site settings
        Event::on(Sites::class, Sites::EVENT_AFTER_DELETE_SITE, function(DeleteSiteEvent $event) {
            if (!Craft::$app->getProjectConfig()->getIsApplyingExternalChanges()) {
                $this->getRoutes()->handleDeletedSite($event);
                $this->getCategories()->pruneDeletedSite($event);
                $this->getEntries()->pruneDeletedSite($event);
            }
        });
    }

    /**
     * Returns a proxy function for calling a component method, based on its ID.
     *
     * The component won’t be fetched until the method is called, avoiding unnecessary component instantiation, and ensuring the correct component
     * is called if it happens to get swapped out (e.g. for a test).
     *
     * @param string $id The component ID
     * @param string $method The method name
     * @return callable
     */
    private function _proxy(string $id, string $method): callable
    {
        return function() use ($id, $method) {
            return $this->get($id)->$method(...func_get_args());
        };
    }
}<|MERGE_RESOLUTION|>--- conflicted
+++ resolved
@@ -1030,7 +1030,6 @@
      */
     public function getAuth(): Auth
     {
-        /** @noinspection PhpIncompatibleReturnTypeInspection */
         return $this->get('auth');
     }
 
@@ -1086,19 +1085,6 @@
     }
 
     /**
-<<<<<<< HEAD
-=======
-     * Returns the content service.
-     *
-     * @return Content The content service
-     */
-    public function getContent(): Content
-    {
-        return $this->get('content');
-    }
-
-    /**
->>>>>>> 15fdf5c6
      * Returns the content migration manager.
      *
      * @return MigrationManager The content migration manager
@@ -1284,19 +1270,6 @@
     }
 
     /**
-<<<<<<< HEAD
-=======
-     * Returns the matrix service.
-     *
-     * @return Matrix The matrix service
-     */
-    public function getMatrix(): Matrix
-    {
-        return $this->get('matrix');
-    }
-
-    /**
->>>>>>> 15fdf5c6
      * Returns the application’s migration manager.
      *
      * @return MigrationManager The application’s migration manager
@@ -1408,19 +1381,6 @@
     }
 
     /**
-<<<<<<< HEAD
-=======
-     * Returns the sections service.
-     *
-     * @return Sections The sections service
-     */
-    public function getSections(): Sections
-    {
-        return $this->get('sections');
-    }
-
-    /**
->>>>>>> 15fdf5c6
      * Returns the sites service.
      *
      * @return Sites The sites service
