--- conflicted
+++ resolved
@@ -82,6 +82,7 @@
 use craft\services\Users;
 use craft\services\Utilities;
 use craft\services\Volumes;
+use craft\services\Webpack;
 use craft\web\Application as WebApplication;
 use craft\web\AssetManager;
 use craft\web\Request as WebRequest;
@@ -106,63 +107,9 @@
  *
  * @property bool $isInstalled Whether Craft is installed
  * @property int $edition The active Craft edition
-<<<<<<< HEAD
  * @property-read Announcements $announcements The announcements service
  * @property-read Api $api The API service
  * @property-read AssetIndexer $assetIndexer The asset indexer service
-=======
- * @property-read \craft\db\MigrationManager $contentMigrator The content migration manager
- * @property-read \craft\db\MigrationManager $migrator The application’s migration manager
- * @property-read \craft\feeds\Feeds $feeds The feeds service
- * @property-read \craft\i18n\Locale $formattingLocale The Locale object that should be used to define the formatter
- * @property-read \craft\i18n\Locale $locale The Locale object for the target language
- * @property-read \craft\mail\Mailer $mailer The mailer component
- * @property-read \craft\services\Announcements $announcements The announcements service
- * @property-read \craft\services\Api $api The API service
- * @property-read \craft\services\AssetIndexer $assetIndexer The asset indexer service
- * @property-read \craft\services\Assets $assets The assets service
- * @property-read \craft\services\AssetTransforms $assetTransforms The asset transforms service
- * @property-read \craft\services\Categories $categories The categories service
- * @property-read \craft\services\Composer $composer The Composer service
- * @property-read \craft\services\Config $config The config service
- * @property-read \craft\services\Content $content The content service
- * @property-read \craft\services\Dashboard $dashboard The dashboard service
- * @property-read \craft\services\Deprecator $deprecator The deprecator service
- * @property-read \craft\services\Drafts $drafts The drafts service
- * @property-read \craft\services\ElementIndexes $elementIndexes The element indexes service
- * @property-read \craft\services\Elements $elements The elements service
- * @property-read \craft\services\Entries $entries The entries service
- * @property-read \craft\services\Fields $fields The fields service
- * @property-read \craft\services\Gc $gc The garbage collection service
- * @property-read \craft\services\Globals $globals The globals service
- * @property-read \craft\services\Gql $gql The GraphQl service
- * @property-read \craft\services\Images $images The images service
- * @property-read \craft\services\Matrix $matrix The matrix service
- * @property-read \craft\services\Path $path The path service
- * @property-read \craft\services\Plugins $plugins The plugins service
- * @property-read \craft\services\PluginStore $pluginStore The plugin store service
- * @property-read \craft\services\ProjectConfig $projectConfig The project config service
- * @property-read \craft\services\Relations $relations The relations service
- * @property-read \craft\services\Revisions $revisions The revisions service
- * @property-read \craft\services\Routes $routes The routes service
- * @property-read \craft\services\Search $search The search service
- * @property-read \craft\services\Sections $sections The sections service
- * @property-read \craft\services\Sites $sites The sites service
- * @property-read \craft\services\Structures $structures The structures service
- * @property-read \craft\services\SystemMessages $systemMessages The system email messages service
- * @property-read \craft\services\SystemSettings $systemSettings The system settings service
- * @property-read \craft\services\Tags $tags The tags service
- * @property-read \craft\services\TemplateCaches $templateCaches The template caches service
- * @property-read \craft\services\Tokens $tokens The tokens service
- * @property-read \craft\services\Updates $updates The updates service
- * @property-read \craft\services\UserGroups $userGroups The user groups service
- * @property-read \craft\services\UserPermissions $userPermissions The user permissions service
- * @property-read \craft\services\Users $users The users service
- * @property-read \craft\services\Utilities $utilities The utilities service
- * @property-read \craft\services\Volumes $volumes The volumes service
- * @property-read \craft\services\Webpack $webpack The webpack service
- * @property-read \yii\mutex\Mutex $mutex The application’s mutex service
->>>>>>> efb6784f
  * @property-read AssetManager $assetManager The asset manager component
  * @property-read AssetTransforms $assetTransforms The asset transforms service
  * @property-read Assets $assets The assets service
@@ -215,6 +162,7 @@
  * @property-read Utilities $utilities The utilities service
  * @property-read View $view The view component
  * @property-read Volumes $volumes The volumes service
+ * @property-read Webpack $webpack The webpack service
  * @property-read bool $canTestEditions Whether Craft is running on a domain that is eligible to test out the editions
  * @property-read bool $canUpgradeEdition Whether Craft is eligible to be upgraded to a different edition
  * @property-read bool $hasWrongEdition Whether Craft is running with the wrong edition
@@ -653,7 +601,7 @@
             return $live;
         }
 
-        return Craft::parseBooleanEnv($this->getProjectConfig()->get('system.live')) ?? false;
+        return Craft::parseBooleanEnv($this->getProjectConfig()->get('system.live'), true);
     }
 
     /**
@@ -1409,12 +1357,12 @@
     /**
      * Returns the webpack service.
      *
-     * @return \craft\services\Webpack The volumes service
+     * @return Webpack The volumes service
      * @since 3.7.22
      */
-    public function getWebpack()
-    {
-        /** @var WebApplication|ConsoleApplication $this */
+    public function getWebpack(): Webpack
+    {
+        /** @noinspection PhpIncompatibleReturnTypeInspection */
         return $this->get('webpack');
     }
 
