--- conflicted
+++ resolved
@@ -788,11 +788,6 @@
      */
     public function getIsDbConnectionValid(): bool
     {
-<<<<<<< HEAD
-        $e = null;
-=======
-        /** @var WebApplication|ConsoleApplication $this */
->>>>>>> 5bed5076
         try {
             $this->getDb()->open();
         } catch (DbConnectException|InvalidConfigException $e) {
