--- conflicted
+++ resolved
@@ -247,13 +247,7 @@
         $this->_gettingLanguage = true;
 
         if ($useUserLanguage === null) {
-<<<<<<< HEAD
             $useUserLanguage = $this->getRequest()->getIsCpRequest();
-=======
-            /** @var WebRequest|ConsoleRequest $request */
-            $request = $this->getRequest();
-            $useUserLanguage = $request->getIsConsoleRequest() || $request->getIsCpRequest();
->>>>>>> 86dcff64
         }
 
         $this->language = $this->getTargetLanguage($useUserLanguage);
@@ -268,19 +262,13 @@
      */
     public function getTargetLanguage(bool $useUserLanguage = true): string
     {
-<<<<<<< HEAD
-        /* @var WebApplication|ConsoleApplication $this */
+        /** @var WebApplication|ConsoleApplication $this */
         // Use the fallback language for console requests, or if Craft isn't installed or is updating
         if (
             $this instanceof ConsoleApplication ||
             !$this->getIsInstalled() ||
             $this->getUpdates()->getIsCraftDbMigrationNeeded()
         ) {
-=======
-        /** @var WebApplication|ConsoleApplication $this */
-        // Use the browser language if Craft isn't installed or is updating
-        if (!$this->getIsInstalled() || $this->getUpdates()->getIsCraftDbMigrationNeeded()) {
->>>>>>> 86dcff64
             return $this->_getFallbackLanguage();
         }
 
@@ -876,7 +864,7 @@
      */
     public function getAnnouncements()
     {
-        /* @var WebApplication|ConsoleApplication $this */
+        /** @var WebApplication|ConsoleApplication $this */
         return $this->get('announcements');
     }
 
@@ -1529,34 +1517,6 @@
     }
 
     /**
-<<<<<<< HEAD
-=======
-     * Tries to find a language match with the user's preferred language.
-     *
-     * @return string
-     */
-    private function _getUserLanguage(): string
-    {
-        /** @var WebApplication|ConsoleApplication $this */
-        // If the user is logged in *and* has a primary language set, use that
-        if ($this instanceof WebApplication) {
-            // Don't actually try to fetch the user, as plugins haven't been loaded yet.
-            $id = Session::get($this->getUser()->idParam);
-            if (
-                $id &&
-                ($language = $this->getUsers()->getUserPreference($id, 'language')) !== null &&
-                Craft::$app->getI18n()->validateAppLocaleId($language)
-            ) {
-                return $language;
-            }
-        }
-
-        // Fall back on the default CP language, if there is one, otherwise the browser language
-        return Craft::$app->getConfig()->getGeneral()->defaultCpLanguage ?? $this->_getFallbackLanguage();
-    }
-
-    /**
->>>>>>> 86dcff64
      * Tries to find a language match with the browser's preferred language(s).
      *
      * If not uses the app's sourceLanguage.
