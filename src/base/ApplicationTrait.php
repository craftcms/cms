--- conflicted
+++ resolved
@@ -35,39 +35,6 @@
  * ApplicationTrait
  *
  * @property bool $isInstalled Whether Craft is installed
-<<<<<<< HEAD
- * @property bool $sMultiSite Whether this site has multiple sites
- * @property bool $isSystemOn Whether the front end is accepting HTTP requests
- * @property \craft\i18n\Locale $locale The Locale object for the target language
- * @property \craft\mail\Mailer $mailer The mailer component
- * @property \craft\services\Matrix $matrix The matrix service
- * @property \craft\db\MigrationManager $migrator The application’s migration manager
- * @property \yii\mutex\Mutex $mutex The application’s mutex service
- * @property \craft\services\Path $path The path service
- * @property \craft\services\Plugins $plugins The plugins service
- * @property \craft\services\PluginStore $pluginStore The plugin store service
- * @property \craft\services\ProjectConfig $projectConfig The project config service
- * @property Queue|QueueInterface $queue The job queue
- * @property \craft\services\Relations $relations The relations service
- * @property \craft\services\Routes $routes The routes service
- * @property \craft\services\Search $search The search service
- * @property Security $security The security component
- * @property \craft\services\Sections $sections The sections service
- * @property \craft\services\Sites $sites The sites service
- * @property \craft\services\Structures $structures The structures service
- * @property \craft\services\SystemMessages $systemMessages The system email messages service
- * @property \craft\services\SystemSettings $systemSettings The system settings service
- * @property \craft\services\Tags $tags The tags service
- * @property \craft\services\TemplateCaches $templateCaches The template caches service
- * @property \craft\services\Tokens $tokens The tokens service
- * @property \craft\services\Updates $updates The updates service
- * @property \craft\services\UserGroups $userGroups The user groups service
- * @property \craft\services\UserPermissions $userPermissions The user permissions service
- * @property \craft\services\Users $users The users service
- * @property \craft\services\Utilities $utilities The utilities service
- * @property View $view The view component
- * @property \craft\services\Volumes $volumes The volumes service
-=======
  * @property int $edition The active Craft edition
  * @property-read \craft\db\MigrationManager $contentMigrator The content migration manager
  * @property-read \craft\db\MigrationManager $migrator The application’s migration manager
@@ -95,6 +62,7 @@
  * @property-read \craft\services\Path $path The path service
  * @property-read \craft\services\Plugins $plugins The plugins service
  * @property-read \craft\services\PluginStore $pluginStore The plugin store service
+ * @property \craft\services\ProjectConfig $projectConfig The project config service
  * @property-read \craft\services\Relations $relations The relations service
  * @property-read \craft\services\Routes $routes The routes service
  * @property-read \craft\services\Search $search The search service
@@ -126,7 +94,6 @@
  * @property-read Queue|QueueInterface $queue The job queue
  * @property-read Security $security The security component
  * @property-read View $view The view component
->>>>>>> 3882781d
  * @method AssetManager getAssetManager() Returns the asset manager component.
  * @method Connection getDb() Returns the database connection component.
  * @method Formatter getFormatter() Returns the formatter component.
