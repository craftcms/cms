--- conflicted
+++ resolved
@@ -4924,10 +4924,7 @@
         $originalFieldContext = $contentService->fieldContext;
         $contentService->fieldContext = $this->getFieldContext();
         $fieldLayout = $this->getFieldLayout();
-<<<<<<< HEAD
         $this->_fieldsByHandle[$handle] = $fieldLayout?->getFieldByHandle($handle);
-=======
-        $this->_fieldsByHandle[$handle] = $fieldLayout ? $fieldLayout->getFieldByHandle($handle) : null;
 
         // nullify values for custom fields that are not part of this layout
         // https://github.com/craftcms/cms/issues/12539
@@ -4938,7 +4935,6 @@
             }
         }
 
->>>>>>> 56797369
         $contentService->fieldContext = $originalFieldContext;
 
         return $this->_fieldsByHandle[$handle];
