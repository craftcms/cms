--- conflicted
+++ resolved
@@ -4650,9 +4650,6 @@
                 if (!static::hasStatuses()) {
                     return false;
                 }
-<<<<<<< HEAD
-                return $this->statusBadgeHtml();
-=======
                 if ($this->getIsUnpublishedDraft()) {
                     $icon = Html::tag('span', '', [
                         'data' => ['icon' => 'draft'],
@@ -4666,7 +4663,6 @@
                     $label = $statusDef['label'] ?? $statusDef ?? ucfirst($status);
                 }
                 return $icon . Html::tag('span', $label);
->>>>>>> bbd9317c
             },
         ], $event->metadata, [
             Craft::t('app', 'Created at') => $this->dateCreated
