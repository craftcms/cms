--- conflicted
+++ resolved
@@ -3597,20 +3597,6 @@
     }
 
     /**
-<<<<<<< HEAD
-=======
-     * Returns whether the element is "fresh" (not yet explicitly saved, and without validation errors).
-     *
-     * @return bool
-     * @deprecated in 3.7.14. [[getIsFresh()]] should be used instead.
-     */
-    public function getHasFreshContent(): bool
-    {
-        return $this->getIsFresh();
-    }
-
-    /**
->>>>>>> 5a6f18cd
      * @inheritdoc
      */
     public function setIsFresh(bool $isFresh = true): void
