--- conflicted
+++ resolved
@@ -1507,13 +1507,8 @@
         }
 
         // See if it's a source-specific sort option
-<<<<<<< HEAD
         foreach (Craft::$app->getElementSources()->getSourceSortOptions(static::class, $sourceKey) as $sortOption) {
-            if ($sortOption['attribute'] === $viewState['order']) {
-=======
-        foreach (Craft::$app->getElementIndexes()->getSourceSortOptions(static::class, $sourceKey) as $sortOption) {
             if ($sortOption['attribute'] === $attribute) {
->>>>>>> 97adb48d
                 return $sortOption['orderBy'];
             }
         }
