<?php
/**
 * @link https://craftcms.com/
 * @copyright Copyright (c) Pixel & Tonic, Inc.
 * @license https://craftcms.github.io/license/
 */

namespace craft\base;

use Craft;
use craft\behaviors\ContentBehavior;
use craft\behaviors\DraftBehavior;
use craft\behaviors\RevisionBehavior;
use craft\db\Query;
use craft\db\Table;
use craft\elements\db\ElementQuery;
use craft\elements\db\ElementQueryInterface;
use craft\events\DefineEagerLoadingMapEvent;
use craft\events\ElementStructureEvent;
use craft\events\ModelEvent;
use craft\events\RegisterElementActionsEvent;
use craft\events\RegisterElementDefaultTableAttributesEvent;
use craft\events\RegisterElementHtmlAttributesEvent;
use craft\events\RegisterElementSearchableAttributesEvent;
use craft\events\RegisterElementSortOptionsEvent;
use craft\events\RegisterElementSourcesEvent;
use craft\events\RegisterElementTableAttributesEvent;
use craft\events\RegisterPreviewTargetsEvent;
use craft\events\SetElementRouteEvent;
use craft\events\SetElementTableAttributeHtmlEvent;
use craft\helpers\ArrayHelper;
use craft\helpers\Db;
use craft\helpers\ElementHelper;
use craft\helpers\Html;
use craft\helpers\StringHelper;
use craft\helpers\Template;
use craft\helpers\UrlHelper;
use craft\i18n\Locale;
use craft\models\FieldLayout;
use craft\models\Site;
use craft\validators\DateTimeValidator;
use craft\validators\ElementUriValidator;
use craft\validators\SiteIdValidator;
use craft\validators\SlugValidator;
use craft\validators\StringValidator;
use craft\web\UploadedFile;
use DateTime;
use Twig\Markup;
use yii\base\Event;
use yii\base\Exception;
use yii\base\InvalidConfigException;
use yii\base\InvalidValueException;
use yii\validators\NumberValidator;
use yii\validators\Validator;

/**
 * Element is the base class for classes representing elements in terms of objects.
 *
 * @property ElementQueryInterface $ancestors The element’s ancestors
 * @property ElementQueryInterface $children The element’s children
 * @property string $contentTable The name of the table this element’s content is stored in
 * @property string|null $cpEditUrl The element’s CP edit URL
 * @property ElementQueryInterface $descendants The element’s descendants
 * @property string $editorHtml The HTML for the element’s editor HUD
 * @property string $fieldColumnPrefix The field column prefix this element’s content uses
 * @property string $fieldContext The field context this element’s content uses
 * @property FieldLayout|null $fieldLayout The field layout used by this element
 * @property array $fieldParamNamespace The namespace used by custom field params on the request
 * @property array $fieldValues The element’s normalized custom field values, indexed by their handles
 * @property bool $hasDescendants Whether the element has descendants
 * @property bool $hasFreshContent Whether the element’s content is "fresh" (unsaved and without validation errors)
 * @property array $htmlAttributes Any attributes that should be included in the element’s DOM representation in the Control Panel
 * @property bool $isEditable Whether the current user can edit the element
 * @property Markup|null $link An anchor pre-filled with this element’s URL and title
 * @property Element|null $next The next element relative to this one, from a given set of criteria
 * @property Element|null $nextSibling The element’s next sibling
 * @property Element|null $parent The element’s parent
 * @property Element|null $prev The previous element relative to this one, from a given set of criteria
 * @property Element|null $prevSibling The element’s previous sibling
 * @property string|null $ref The reference string to this element
 * @property mixed $route The route that should be used when the element’s URI is requested
 * @property string|null $serializedFieldValues Array of the element’s serialized custom field values, indexed by their handles
 * @property ElementQueryInterface $siblings All of the element’s siblings
 * @property Site $site Site the element is associated with
 * @property string|null $status The element’s status
 * @property int[]|array $supportedSites The sites this element is associated with
 * @property int $totalDescendants The total number of descendants that the element has
 * @property string|null $uriFormat The URI format used to generate this element’s URL
 * @property string|null $url The element’s full URL
 * @property-write string|null $revisionNotes revision notes to be saved
 * @mixin ContentBehavior
 * @author Pixel & Tonic, Inc. <support@pixelandtonic.com>
 * @since 3.0
 */
abstract class Element extends Component implements ElementInterface
{
    // Traits
    // =========================================================================

    use ElementTrait;

    // Constants
    // =========================================================================

    // Statuses
    // -------------------------------------------------------------------------

    const STATUS_ENABLED = 'enabled';
    const STATUS_DISABLED = 'disabled';
    const STATUS_ARCHIVED = 'archived';

    // Validation scenarios
    // -------------------------------------------------------------------------

    const SCENARIO_ESSENTIALS = 'essentials';
    const SCENARIO_LIVE = 'live';

    // Events
    // -------------------------------------------------------------------------

    /**
     * @event RegisterElementSourcesEvent The event that is triggered when registering the available sources for the element type.
     */
    const EVENT_REGISTER_SOURCES = 'registerSources';

    /**
     * @event RegisterElementActionsEvent The event that is triggered when registering the available actions for the element type.
     */
    const EVENT_REGISTER_ACTIONS = 'registerActions';

    /**
     * @event RegisterElementSearchableAttributesEvent The event that is triggered when registering the searchable attributes for the element type.
     */
    const EVENT_REGISTER_SEARCHABLE_ATTRIBUTES = 'registerSearchableAttributes';

    /**
     * @event RegisterElementSortOptionsEvent The event that is triggered when registering the sort options for the element type.
     */
    const EVENT_REGISTER_SORT_OPTIONS = 'registerSortOptions';

    /**
     * @event RegisterElementTableAttributesEvent The event that is triggered when registering the table attributes for the element type.
     */
    const EVENT_REGISTER_TABLE_ATTRIBUTES = 'registerTableAttributes';

    /**
     * @event RegisterElementTableAttributesEvent The event that is triggered when registering the table attributes for the element type.
     */
    const EVENT_REGISTER_DEFAULT_TABLE_ATTRIBUTES = 'registerDefaultTableAttributes';

    /**
     * @event DefineEagerLoadingMapEvent The event that is triggered when defining an eager-loading map.
     */
    const EVENT_DEFINE_EAGER_LOADING_MAP = 'defineEagerLoadingMap';

    /**
     * @event RegisterPreviewTargetsEvent The event that is triggered when registering the element’s preview targets.
     */
    const EVENT_REGISTER_PREVIEW_TARGETS = 'registerPreviewTargets';

    /**
     * @event SetElementTableAttributeHtmlEvent The event that is triggered when defining the HTML to represent a table attribute.
     */
    const EVENT_SET_TABLE_ATTRIBUTE_HTML = 'setTableAttributeHtml';

    /**
     * @event RegisterElementHtmlAttributesEvent The event that is triggered when registering the HTML attributes that should be included in the element’s DOM representation in the Control Panel.
     */
    const EVENT_REGISTER_HTML_ATTRIBUTES = 'registerHtmlAttributes';

    /**
     * @event SetElementRouteEvent The event that is triggered when defining the route that should be used when this element’s URL is requested
     *
     * ```php
     * Event::on(craft\elements\Entry::class, craft\base\Element::EVENT_SET_ROUTE, function(craft\events\SetElementRouteEvent $e) {
     *     // @var craft\elements\Entry $entry
     *     $entry = $e->sender;
     *
     *     if ($entry->uri === 'pricing') {
     *         $e->route = 'module/pricing/index';
     *     }
     * });
     * ```
     */
    const EVENT_SET_ROUTE = 'setRoute';

    /**
     * @event ModelEvent The event that is triggered before the element is saved
     * You may set [[ModelEvent::isValid]] to `false` to prevent the element from getting saved.
     */
    const EVENT_BEFORE_SAVE = 'beforeSave';

    /**
     * @event ModelEvent The event that is triggered after the element is saved
     */
    const EVENT_AFTER_SAVE = 'afterSave';

    /**
     * @event ModelEvent The event that is triggered after the element is fully saved and propagated to other sites
     */
    const EVENT_AFTER_PROPAGATE = 'afterPropagate';

    /**
     * @event ModelEvent The event that is triggered before the element is deleted
     * You may set [[ModelEvent::isValid]] to `false` to prevent the element from getting deleted.
     */
    const EVENT_BEFORE_DELETE = 'beforeDelete';

    /**
     * @event \yii\base\Event The event that is triggered after the element is deleted
     */
    const EVENT_AFTER_DELETE = 'afterDelete';

    /**
     * @event ModelEvent The event that is triggered before the element is restored
     * You may set [[ModelEvent::isValid]] to `false` to prevent the element from getting restored.
     */
    const EVENT_BEFORE_RESTORE = 'beforeRestore';

    /**
     * @event \yii\base\Event The event that is triggered after the element is restored
     */
    const EVENT_AFTER_RESTORE = 'afterRestore';

    /**
     * @event ElementStructureEvent The event that is triggered before the element is moved in a structure.
     *
     * You may set [[ElementStructureEvent::isValid]] to `false` to prevent the element from getting moved.
     */
    const EVENT_BEFORE_MOVE_IN_STRUCTURE = 'beforeMoveInStructure';

    /**
     * @event ElementStructureEvent The event that is triggered after the element is moved in a structure.
     */
    const EVENT_AFTER_MOVE_IN_STRUCTURE = 'afterMoveInStructure';

    // Static
    // =========================================================================

    /**
     * @inheritdoc
     */
    public static function pluralDisplayName(): string
    {
        return Craft::t('app', 'Elements');
    }

    /**
     * @inheritdoc
     */
    public static function refHandle()
    {
        return null;
    }

    /**
     * @inheritdoc
     */
    public static function hasContent(): bool
    {
        return false;
    }

    /**
     * @inheritdoc
     */
    public static function hasTitles(): bool
    {
        return false;
    }

    /**
     * @inheritdoc
     */
    public static function hasUris(): bool
    {
        return false;
    }

    /**
     * @inheritdoc
     */
    public static function isLocalized(): bool
    {
        return false;
    }

    /**
     * @inheritdoc
     */
    public static function hasStatuses(): bool
    {
        return false;
    }

    /**
     * @inheritdoc
     */
    public static function statuses(): array
    {
        return [
            self::STATUS_ENABLED => Craft::t('app', 'Enabled'),
            self::STATUS_DISABLED => Craft::t('app', 'Disabled')
        ];
    }

    /**
     * @inheritdoc
     * @return ElementQueryInterface
     */
    public static function find(): ElementQueryInterface
    {
        return new ElementQuery(static::class);
    }

    /**
     * @inheritdoc
     */
    public static function findOne($criteria = null)
    {
        return static::findByCondition($criteria, true);
    }

    /**
     * @inheritdoc
     */
    public static function findAll($criteria = null): array
    {
        return static::findByCondition($criteria, false);
    }

    /**
     * @inheritdoc
     */
    public static function sources(string $context = null): array
    {
        $sources = static::defineSources($context);

        // Give plugins a chance to modify them
        $event = new RegisterElementSourcesEvent([
            'context' => $context,
            'sources' => $sources
        ]);
        Event::trigger(static::class, self::EVENT_REGISTER_SOURCES, $event);

        return $event->sources;
    }

    /**
     * @inheritdoc
     */
    public static function actions(string $source): array
    {
        $actions = static::defineActions($source);

        // Give plugins a chance to modify them
        $event = new RegisterElementActionsEvent([
            'source' => $source,
            'actions' => $actions
        ]);
        Event::trigger(static::class, self::EVENT_REGISTER_ACTIONS, $event);

        return $event->actions;
    }

    /**
     * @inheritdoc
     */
    public static function searchableAttributes(): array
    {
        $attributes = static::defineSearchableAttributes();

        // Give plugins a chance to modify them
        $event = new RegisterElementSearchableAttributesEvent([
            'attributes' => $attributes
        ]);
        Event::trigger(static::class, self::EVENT_REGISTER_SEARCHABLE_ATTRIBUTES, $event);

        return $event->attributes;
    }

    /**
     * Defines the sources that elements of this type may belong to.
     *
     * @param string|null $context The context ('index' or 'modal').
     * @return array The sources.
     * @see sources()
     */
    protected static function defineSources(string $context = null): array
    {
        return [];
    }

    /**
     * Defines the available element actions for a given source (if one is provided).
     *
     * @param string|null $source The selected source’s key, if any.
     * @return array The available element actions.
     * @see actions()
     */
    protected static function defineActions(string $source = null): array
    {
        return [];
    }

    /**
     * Defines which element attributes should be searchable.
     *
     * @return string[] The element attributes that should be searchable
     * @see searchableAttributes()
     */
    protected static function defineSearchableAttributes(): array
    {
        return [];
    }

    // Element index methods
    // -------------------------------------------------------------------------

    /**
     * @inheritdoc
     */
    public static function indexHtml(ElementQueryInterface $elementQuery, array $disabledElementIds = null, array $viewState, string $sourceKey = null, string $context = null, bool $includeContainer, bool $showCheckboxes): string
    {
        $variables = [
            'viewMode' => $viewState['mode'],
            'context' => $context,
            'disabledElementIds' => $disabledElementIds,
            'collapsedElementIds' => Craft::$app->getRequest()->getParam('collapsedElementIds'),
            'showCheckboxes' => $showCheckboxes,
        ];

        // Special case for sorting by structure
        if (isset($viewState['order']) && $viewState['order'] === 'structure') {
            $source = ElementHelper::findSource(static::class, $sourceKey, $context);

            if (isset($source['structureId'])) {
                $elementQuery->orderBy(['lft' => SORT_ASC]);
                $variables['structure'] = Craft::$app->getStructures()->getStructureById($source['structureId']);

                // Are they allowed to make changes to this structure?
                if ($context === 'index' && $variables['structure'] && !empty($source['structureEditable'])) {
                    $variables['structureEditable'] = true;

                    // Let StructuresController know that this user can make changes to the structure
                    Craft::$app->getSession()->authorize('editStructure:' . $variables['structure']->id);
                }
            } else {
                unset($viewState['order']);
            }
        } else {
            $orderBy = self::_indexOrderBy($viewState);
            if ($orderBy !== false) {
                $elementQuery->orderBy($orderBy);
            }
        }

        if ($viewState['mode'] === 'table') {
            // Get the table columns
            $variables['attributes'] = Craft::$app->getElementIndexes()->getTableAttributes(static::class, $sourceKey);

            // Give each attribute a chance to modify the criteria
            foreach ($variables['attributes'] as $attribute) {
                static::prepElementQueryForTableAttribute($elementQuery, $attribute[0]);
            }
        }

        $variables['elements'] = $elementQuery->all();

        $template = '_elements/' . $viewState['mode'] . 'view/' . ($includeContainer ? 'container' : 'elements');

        return Craft::$app->getView()->renderTemplate($template, $variables);
    }

    /**
     * @inheritdoc
     */
    public static function sortOptions(): array
    {
        $sortOptions = static::defineSortOptions();

        // Add custom fields to the fix
        foreach (Craft::$app->getFields()->getFieldsByElementType(static::class) as $field) {
            /** @var Field $field */
            if ($field instanceof SortableFieldInterface) {
                $sortOptions[] = $field->getSortOption();
            }
        }

        // Give plugins a chance to modify them
        $event = new RegisterElementSortOptionsEvent([
            'sortOptions' => $sortOptions
        ]);
        Event::trigger(static::class, self::EVENT_REGISTER_SORT_OPTIONS, $event);

        return $event->sortOptions;
    }

    /**
     * @inheritdoc
     */
    public static function tableAttributes(): array
    {
        $tableAttributes = static::defineTableAttributes();

        // Give plugins a chance to modify them
        $event = new RegisterElementTableAttributesEvent([
            'tableAttributes' => $tableAttributes
        ]);
        Event::trigger(static::class, self::EVENT_REGISTER_TABLE_ATTRIBUTES, $event);

        return $event->tableAttributes;
    }

    /**
     * @inheritdoc
     */
    public static function defaultTableAttributes(string $source): array
    {
        $tableAttributes = static::defineDefaultTableAttributes($source);

        // Give plugins a chance to modify them
        $event = new RegisterElementDefaultTableAttributesEvent([
            'source' => $source,
            'tableAttributes' => $tableAttributes
        ]);
        Event::trigger(static::class, self::EVENT_REGISTER_DEFAULT_TABLE_ATTRIBUTES, $event);

        return $event->tableAttributes;
    }

    /**
     * Returns the sort options for the element type.
     *
     * @return array The attributes that elements can be sorted by
     * @see sortOptions()
     */
    protected static function defineSortOptions(): array
    {
        // Default to the available table attributes
        $tableAttributes = Craft::$app->getElementIndexes()->getAvailableTableAttributes(static::class);
        $sortOptions = [];

        foreach ($tableAttributes as $key => $labelInfo) {
            $sortOptions[$key] = $labelInfo['label'];
        }

        return $sortOptions;
    }

    /**
     * Defines all of the available columns that can be shown in table views.
     *
     * @return array The table attributes.
     * @see tableAttributes()
     */
    protected static function defineTableAttributes(): array
    {
        return [];
    }

    /**
     * Returns the list of table attribute keys that should be shown by default.
     *
     * @param string $source The selected source’s key
     * @return string[] The table attributes.
     * @see defaultTableAttributes()
     * @see tableAttributes()
     */
    protected static function defineDefaultTableAttributes(string $source): array
    {
        // Return all of them by default
        $availableTableAttributes = static::tableAttributes();

        return array_keys($availableTableAttributes);
    }

    // Methods for customizing element queries
    // -------------------------------------------------------------------------

    /**
     * @inheritdoc
     */
    public static function eagerLoadingMap(array $sourceElements, string $handle)
    {
        // Eager-loading descendants or direct children?
        if ($handle === 'descendants' || $handle === 'children') {
            // Get the source element IDs
            $sourceElementIds = ArrayHelper::getColumn($sourceElements, 'id');

            // Get the structure data for these elements
            $selectColumns = ['structureId', 'elementId', 'lft', 'rgt'];

            if ($handle === 'children') {
                $selectColumns[] = 'level';
            }

            $structureData = (new Query())
                ->select($selectColumns)
                ->from([Table::STRUCTUREELEMENTS])
                ->where(['elementId' => $sourceElementIds])
                ->all();

            $db = Craft::$app->getDb();
            $qb = $db->getQueryBuilder();
            $query = new Query();
            $sourceSelectSql = '(CASE';
            $condition = ['or'];

            foreach ($structureData as $i => $elementStructureData) {
                $thisElementCondition = [
                    'and',
                    ['structureId' => $elementStructureData['structureId']],
                    ['>', 'lft', $elementStructureData['lft']],
                    ['<', 'rgt', $elementStructureData['rgt']],
                ];

                if ($handle === 'children') {
                    $thisElementCondition[] = ['level' => $elementStructureData['level'] + 1];
                }

                $condition[] = $thisElementCondition;
                $sourceSelectSql .= ' WHEN ' .
                    $qb->buildCondition(
                        [
                            'and',
                            ['structureId' => $elementStructureData['structureId']],
                            ['>', 'lft', $elementStructureData['lft']],
                            ['<', 'rgt', $elementStructureData['rgt']]
                        ],
                        $query->params) .
                    " THEN :sourceId{$i}";
                $query->params[':sourceId' . $i] = $elementStructureData['elementId'];
            }

            $sourceSelectSql .= ' END) as source';

            // Return any child elements
            $map = $query
                ->select([$sourceSelectSql, 'elementId as target'])
                ->from([Table::STRUCTUREELEMENTS])
                ->where($condition)
                ->orderBy(['structureId' => SORT_ASC, 'lft' => SORT_ASC])
                ->all();

            return [
                'elementType' => static::class,
                'map' => $map
            ];
        }

        // Is $handle a custom field handle?
        // (Leave it up to the extended class to set the field context, if it shouldn't be 'global')
        $field = Craft::$app->getFields()->getFieldByHandle($handle);

        if ($field) {
            if ($field instanceof EagerLoadingFieldInterface) {
                return $field->getEagerLoadingMap($sourceElements);
            }
        }

        // Give plugins a chance to provide custom mappings
        $event = new DefineEagerLoadingMapEvent([
            'sourceElements' => $sourceElements,
            'handle' => $handle
        ]);
        Event::trigger(static::class, self::EVENT_DEFINE_EAGER_LOADING_MAP, $event);

        if ($event->elementType !== null) {
            return [
                'elementType' => $event->elementType,
                'map' => $event->map,
                'criteria' => $event->criteria,
            ];
        }

        return false;
    }

    /**
     * Preps the element criteria for a given table attribute
     *
     * @param ElementQueryInterface $elementQuery
     * @param string $attribute
     */
    protected static function prepElementQueryForTableAttribute(ElementQueryInterface $elementQuery, string $attribute)
    {
        /** @var ElementQuery $elementQuery */
        // Is this a custom field?
        if (preg_match('/^field:(\d+)$/', $attribute, $matches)) {
            $fieldId = $matches[1];
            $field = Craft::$app->getFields()->getFieldById($fieldId);

            if ($field) {
                $field->modifyElementIndexQuery($elementQuery);
            }
        }
    }

    /**
     * Returns the orderBy value for element indexes
     *
     * @param array $viewState
     * @return array|false
     */
    private static function _indexOrderBy(array $viewState)
    {
        // Define the available sort attribute/option pairs
        $sortOptions = [];
        foreach (static::sortOptions() as $key => $sortOption) {
            if (is_string($key)) {
                // Shorthand syntax
                $sortOptions[$key] = $key;
            } else {
                if (!isset($sortOption['orderBy'])) {
                    throw new InvalidValueException('Sort options must specify an orderBy value');
                }
                $attribute = $sortOption['attribute'] ?? $sortOption['orderBy'];
                $sortOptions[$attribute] = $sortOption['orderBy'];
            }
        }
        $sortOptions['score'] = 'score';

        if (!empty($viewState['order']) && isset($sortOptions[$viewState['order']])) {
            $columns = $sortOptions[$viewState['order']];
        } else if (count($sortOptions) > 1) {
            $columns = reset($sortOptions);
        } else {
            return false;
        }

        // Borrowed from QueryTrait::normalizeOrderBy()
        $columns = preg_split('/\s*,\s*/', trim($columns), -1, PREG_SPLIT_NO_EMPTY);
        $result = [];
        foreach ($columns as $i => $column) {
            if ($i === 0) {
                // The first column's sort direction is always user-defined
                $result[$column] = !empty($viewState['sort']) && strcasecmp($viewState['sort'], 'desc') ? SORT_ASC : SORT_DESC;
            } else if (preg_match('/^(.*?)\s+(asc|desc)$/i', $column, $matches)) {
                $result[$matches[1]] = strcasecmp($matches[2], 'desc') ? SORT_ASC : SORT_DESC;
            } else {
                $result[$column] = SORT_ASC;
            }
        }

        return $result;
    }

    // Properties
    // =========================================================================

    /**
     * @var string|null Revision notes to be saved
     * @see setRevisionNotes()
     */
    protected $revisionNotes;

    /**
     * @var
     */
    private $_fieldsByHandle;

    /**
     * @var
     */
    private $_fieldParamNamePrefix;

    /**
     * @var array|null Record of the fields whose values have already been normalized
     */
    private $_normalizedFieldValues;

    /**
     * @var
     */
    private $_nextElement;

    /**
     * @var
     */
    private $_prevElement;

    /**
     * @var
     */
    private $_parent;

    /**
     * @var
     */
    private $_prevSibling;

    /**
     * @var
     */
    private $_nextSibling;

    /**
     * @var ElementInterface[]|null
     */
    private $_eagerLoadedElements;

    /**
     * @var ElementInterface|false
     * @see getCurrentRevision()
     */
    private $_currentRevision;

    // Public Methods
    // =========================================================================

    /**
     * Returns the string representation of the element.
     *
     * @return string
     */
    public function __toString()
    {
        if ($this->title) {
            return (string)$this->title;
        }
        return (string)$this->id ?: static::class;
    }

    /**
     * Checks if a property is set.
     *
     * This method will check if $name is one of the following:
     * - "title"
     * - a magic property supported by [[\yii\base\Component::__isset()]]
     * - a custom field handle
     *
     * @param string $name The property name
     * @return bool Whether the property is set
     */
    public function __isset($name): bool
    {
        // Is this the "field:handle" syntax?
        if (strncmp($name, 'field:', 6) === 0) {
            return $this->fieldByHandle(substr($name, 6)) !== null;
        }

        return $name === 'title' || $this->hasEagerLoadedElements($name) || parent::__isset($name) || $this->fieldByHandle($name);
    }

    /**
     * @inheritdoc
     */
    public function __get($name)
    {
        if ($name === 'locale') {
            Craft::$app->getDeprecator()->log('Element::locale', 'The “locale” element property has been deprecated. Use “siteId” instead.');

            return $this->getSite()->handle;
        }

        // Is $name a set of eager-loaded elements?
        if ($this->hasEagerLoadedElements($name)) {
            return $this->getEagerLoadedElements($name);
        }

        // Is this the "field:handle" syntax?
        if (strncmp($name, 'field:', 6) === 0) {
            return $this->getFieldValue(substr($name, 6));
        }

        // If this is a field, make sure the value has been normalized before returning the ContentBehavior value
        if ($this->fieldByHandle($name) !== null) {
            $this->normalizeFieldValue($name);
        }

        return parent::__get($name);
    }

    /**
     * @inheritdoc
     */
    public function __set($name, $value)
    {
        // Is this the "field:handle" syntax?
        if (strncmp($name, 'field:', 6) === 0) {
            $this->setFieldValue(substr($name, 6), $value);
            return;
        }

        parent::__set($name, $value);
    }

    /**
     * @inheritdoc
     */
    public function __call($name, $params)
    {
        if (strncmp($name, 'isFieldEmpty:', 13) === 0) {
            return $this->isFieldEmpty(substr($name, 13));
        }

        return parent::__call($name, $params);
    }

    /**
     * @inheritdoc
     */
    public function behaviors()
    {
        $behaviors = parent::behaviors();
        $behaviors['customFields'] = ContentBehavior::class;
        return $behaviors;
    }

    /**
     * @inheritdoc
     */
    public function init()
    {
        parent::init();

        if ($this->siteId === null && Craft::$app->getIsInstalled()) {
            $this->siteId = Craft::$app->getSites()->getPrimarySite()->id;
        }
    }

    /**
     * @inheritdoc
     */
    public function attributes()
    {
        $names = parent::attributes();

        if (!$this->structureId) {
            ArrayHelper::removeValue($names, 'structureId');
            ArrayHelper::removeValue($names, 'root');
            ArrayHelper::removeValue($names, 'lft');
            ArrayHelper::removeValue($names, 'rgt');
            ArrayHelper::removeValue($names, 'level');
        }

        ArrayHelper::removeValue($names, 'searchScore');
        ArrayHelper::removeValue($names, 'awaitingFieldValues');
        ArrayHelper::removeValue($names, 'propagating');

        $names[] = 'hasDescendants';
        $names[] = 'ref';
        $names[] = 'status';
        $names[] = 'structureId';
        $names[] = 'totalDescendants';
        $names[] = 'url';

        // Include custom field handles
        if (static::hasContent() && ($fieldLayout = $this->getFieldLayout()) !== null) {
            foreach ($fieldLayout->getFields() as $field) {
                /** @var Field $field */
                $names[] = $field->handle;
            }
        }

        // In case there are any field handles that had the same name as an existing property
        return array_unique($names);
    }

    /**
     * @inheritdoc
     */
    public function extraFields()
    {
        return [
            'ancestors',
            'children',
            'descendants',
            'next',
            'nextSibling',
            'parent',
            'prev',
            'prevSibling',
            'siblings',
            'site',
        ];
    }

    /**
     * @inheritdoc
     */
    public function getAttributeLabel($attribute)
    {
        // Is this the "field:handle" syntax?
        if (strncmp($attribute, 'field:', 6) === 0) {
            $attribute = substr($attribute, 6);
        }

        return parent::getAttributeLabel($attribute);
    }

    /**
     * @inheritdoc
     */
    public function attributeLabels()
    {
        $labels = [
            'dateCreated' => Craft::t('app', 'Date Created'),
            'dateUpdated' => Craft::t('app', 'Date Updated'),
            'id' => Craft::t('app', 'ID'),
            'slug' => Craft::t('app', 'Slug'),
            'title' => Craft::t('app', 'Title'),
            'uid' => Craft::t('app', 'UID'),
            'uri' => Craft::t('app', 'URI'),
        ];

        if (Craft::$app->getIsInstalled()) {
            $layout = $this->getFieldLayout();

            if ($layout !== null) {
                foreach ($layout->getFields() as $field) {
                    /** @var Field $field */
                    $labels[$field->handle] = Craft::t('site', $field->name);
                }
            }
        }

        return $labels;
    }

    /**
     * @inheritdoc
     */
    public function rules()
    {
        $rules = parent::rules();
        $rules[] = [['id', 'contentId', 'root', 'lft', 'rgt', 'level'], 'number', 'integerOnly' => true, 'on' => [self::SCENARIO_DEFAULT, self::SCENARIO_LIVE]];
        $rules[] = [['siteId'], SiteIdValidator::class, 'on' => [self::SCENARIO_DEFAULT, self::SCENARIO_LIVE, self::SCENARIO_ESSENTIALS]];
        $rules[] = [['dateCreated', 'dateUpdated'], DateTimeValidator::class, 'on' => [self::SCENARIO_DEFAULT, self::SCENARIO_LIVE]];

        if (static::hasTitles()) {
            $rules[] = [['title'], 'trim', 'on' => [self::SCENARIO_DEFAULT, self::SCENARIO_LIVE]];
            $rules[] = [['title'], StringValidator::class, 'max' => 255, 'disallowMb4' => true, 'on' => [self::SCENARIO_DEFAULT, self::SCENARIO_LIVE]];
            $rules[] = [['title'], 'required', 'on' => [self::SCENARIO_DEFAULT, self::SCENARIO_LIVE]];
        }

        if (static::hasUris()) {
            try {
                $language = $this->getSite()->language;
            } catch (InvalidConfigException $e) {
                $language = null;
            }

            $rules[] = [['slug'], SlugValidator::class, 'language' => $language, 'on' => [self::SCENARIO_DEFAULT, self::SCENARIO_LIVE, self::SCENARIO_ESSENTIALS]];
            $rules[] = [['slug'], 'string', 'max' => 255, 'on' => [self::SCENARIO_DEFAULT, self::SCENARIO_LIVE, self::SCENARIO_ESSENTIALS]];
            $rules[] = [['uri'], ElementUriValidator::class, 'on' => [self::SCENARIO_DEFAULT, self::SCENARIO_LIVE, self::SCENARIO_ESSENTIALS]];
        }

        // Are we validating custom fields?
        if (static::hasContent() && Craft::$app->getIsInstalled() && $fieldLayout = $this->getFieldLayout()) {
            $fieldsWithColumns = [];

            foreach ($fieldLayout->getFields() as $field) {
                /** @var Field $field */
                $attribute = 'field:' . $field->handle;
                $isEmpty = [$this, 'isFieldEmpty:' . $field->handle];

                if ($field->required) {
                    // Only validate required custom fields on the LIVE scenario
                    $rules[] = [[$attribute], 'required', 'isEmpty' => $isEmpty, 'on' => self::SCENARIO_LIVE];
                }

                if ($field::hasContentColumn()) {
                    $fieldsWithColumns[] = $field->handle;
                }

                foreach ($field->getElementValidationRules() as $rule) {
                    if ($rule instanceof Validator) {
                        $rules[] = $rule;
                    } else {
                        if (is_string($rule)) {
                            // "Validator" syntax
                            $rule = [$attribute, $rule, 'on' => [self::SCENARIO_DEFAULT, self::SCENARIO_LIVE]];
                        }

                        if (!is_array($rule) || !isset($rule[0])) {
                            throw new InvalidConfigException('Invalid validation rule for custom field "' . $field->handle . '".');
                        }

                        if (isset($rule[1])) {
                            // Make sure the attribute name starts with 'field:'
                            if ($rule[0] === $field->handle) {
                                $rule[0] = $attribute;
                            }
                        } else {
                            // ["Validator"] syntax
                            array_unshift($rule, $attribute);
                        }

                        if ($rule[1] instanceof \Closure || $field->hasMethod($rule[1])) {
                            // InlineValidator assumes that the closure is on the model being validated
                            // so it won’t pass a reference to the element
                            $rule = [
                                $rule[0],
                                'validateCustomFieldAttribute',
                                'params' => [
                                    $field,
                                    $rule[1],
                                    $rule['params'] ?? null,
                                ]
                            ];
                        }

                        // Set 'isEmpty' to the field's isEmpty() method by default
                        if (!array_key_exists('isEmpty', $rule)) {
                            $rule['isEmpty'] = $isEmpty;
                        }

                        // Set 'on' to the main scenarios by default
                        if (!array_key_exists('on', $rule)) {
                            $rule['on'] = [self::SCENARIO_DEFAULT, self::SCENARIO_LIVE];
                        }

                        $rules[] = $rule;
                    }
                }
            }

            if (!empty($fieldsWithColumns)) {
                $rules[] = [$fieldsWithColumns, 'validateCustomFieldContentSize', 'on' => [self::SCENARIO_DEFAULT, self::SCENARIO_LIVE]];
            }
        }

        return $rules;
    }

    /**
     * Calls a custom validation function on a custom field.
     *
     * This will be called by [[\yii\validators\InlineValidator]] if a custom field specified
     * a closure or the name of a class-level method as the validation type.
     *
     * @param string $attribute The field handle
     * @param array|null $params
     */
    public function validateCustomFieldAttribute(string $attribute, array $params = null)
    {
        /** @var Field $field */
        /** @var array|null $params */
        list($field, $method, $fieldParams) = $params;

        if (is_string($method)) {
            $method = [$field, $method];
        }

        $method($this, $fieldParams);
    }

    /**
     * Returns whether a field is empty.
     *
     * @param string $handle
     * @return bool
     */
    public function isFieldEmpty(string $handle): bool
    {
        if (
            ($fieldLayout = $this->getFieldLayout()) === null ||
            ($field = $fieldLayout->getFieldByHandle($handle)) === null
        ) {
            return true;
        }

        return $field->isValueEmpty($this->getFieldValue($handle), $this);
    }

    /**
     * Validates that the content size is going to fit within the field’s database column.
     *
     * @param string $attribute
     */
    public function validateCustomFieldContentSize(string $attribute)
    {
        $field = $this->fieldByHandle($attribute);
        $columnType = $field->getContentColumnType();
        $simpleColumnType = Db::getSimplifiedColumnType($columnType);

        if (!in_array($simpleColumnType, [Db::SIMPLE_TYPE_NUMERIC, Db::SIMPLE_TYPE_TEXTUAL], true)) {
            return;
        }

        $value = Db::prepareValueForDb($field->serializeValue($this->getFieldValue($attribute), $this));

        // Ignore empty values
        if ($value === null || $value === '') {
            return;
        }

        if ($simpleColumnType === Db::SIMPLE_TYPE_NUMERIC) {
            $validator = new NumberValidator([
                'min' => Db::getMinAllowedValueForNumericColumn($columnType) ?: null,
                'max' => Db::getMaxAllowedValueForNumericColumn($columnType) ?: null,
            ]);
        } else {
            $validator = new StringValidator([
                // Don't count multibyte characters as a single char
                'encoding' => '8bit',
                'max' => Db::getTextualColumnStorageCapacity($columnType) ?: null,
                'disallowMb4' => true,
            ]);
        }

        if (!$validator->validate($value, $error)) {
            $error = str_replace(Craft::t('yii', 'the input value'), Craft::t('site', $field->name), $error);
            $this->addError($attribute, $error);
        }
    }

    /**
     * @inheritdoc
     */
    public function addError($attribute, $error = '')
    {
        if (strncmp($attribute, 'field:', 6) === 0) {
            $attribute = substr($attribute, 6);
        }

        parent::addError($attribute, $error);
    }

    /**
     * @inheritdoc
     */
    public function getId()
    {
        return $this->id;
    }

    /**
     * @inheritdoc
     */
    public function getSourceId(): int
    {
        /** @var DraftBehavior|RevisionBehavior|null $behavior */
        $behavior = $this->getBehavior('draft') ?: $this->getBehavior('revision');
        return $behavior ? $behavior->sourceId : $this->id;
    }

    /**
     * @inheritdoc
     */
<<<<<<< HEAD
=======
    public function getSourceUid(): string
    {
        $sourceId = $this->getSourceId();
        if ($sourceId === $this->id) {
            return $this->uid;
        }
        return static::find()
            ->id($sourceId)
            ->siteId($this->siteId)
            ->anyStatus()
            ->select(['elements.uid'])
            ->scalar();
    }

    /**
     * @inheritdoc
     */
>>>>>>> e176191b
    public function getFieldLayout()
    {
        if ($this->fieldLayoutId) {
            return Craft::$app->getFields()->getLayoutById($this->fieldLayoutId);
        }

        return null;
    }

    /**
     * @inheritdoc
     */
    public function getSupportedSites(): array
    {
        if (static::isLocalized()) {
            return Craft::$app->getSites()->getAllSiteIds();
        }

        return [Craft::$app->getSites()->getPrimarySite()->id];
    }

    /**
     * @inheritdoc
     */
    public function getUriFormat()
    {
        return null;
    }

    /**
     * @inheritdoc
     */
    public function getSearchKeywords(string $attribute): string
    {
        return StringHelper::toString($this->$attribute);
    }

    /**
     * @inheritdoc
     */
    public function getRoute()
    {
        // Give plugins a chance to set this
        $event = new SetElementRouteEvent();
        $this->trigger(self::EVENT_SET_ROUTE, $event);

        if ($event->route !== null) {
            return $event->route;
        }

        return $this->route();
    }

    /**
     * @inheritdoc
     */
    public function getUrl()
    {
        if ($this->uri !== null) {
            $path = ($this->uri === '__home__') ? '' : $this->uri;

            return UrlHelper::siteUrl($path, null, null, $this->siteId);
        }

        return null;
    }

    /**
     * @inheritdoc
     */
    public function getLink()
    {
        $url = $this->getUrl();

        if ($url !== null) {
            $link = '<a href="' . $url . '">' . Html::encode($this->getUiLabel()) . '</a>';

            return Template::raw($link);
        }

        return null;
    }

    /**
     * @inheritdoc
     */
    public function getUiLabel(): string
    {
        return (string)$this;
    }

    /**
     * @inheritdoc
     */
    public function getRef()
    {
        return null;
    }

    /**
     * @inheritdoc
     */
    public function getIsEditable(): bool
    {
        return false;
    }

    /**
     * @inheritdoc
     */
    public function getCpEditUrl()
    {
        return null;
    }

    /**
     * @inheritdoc
     */
    public function getPreviewTargets(): array
    {
        if (Craft::$app->getEdition() !== Craft::Pro) {
            return [];
        }

        // Give plugins a chance to modify them
        $event = new RegisterPreviewTargetsEvent([
            'previewTargets' => $this->previewTargets(),
        ]);
        $this->trigger(self::EVENT_REGISTER_PREVIEW_TARGETS, $event);

        return $event->previewTargets;
    }

    /**
     * @inheritdoc
     */
    public function getThumbUrl(int $size)
    {
        return null;
    }

    /**
     * @inheritdoc
     */
    public function getStatus()
    {
        if ($this->archived) {
            return self::STATUS_ARCHIVED;
        }

        if (!$this->enabled || !$this->enabledForSite) {
            return self::STATUS_DISABLED;
        }

        return self::STATUS_ENABLED;
    }

    /**
     * @inheritdoc
     */
    public function getNext($criteria = false)
    {
        if ($criteria !== false || $this->_nextElement === null) {
            return $this->_getRelativeElement($criteria, 1);
        }

        if ($this->_nextElement === false) {
            return null;
        }

        return $this->_nextElement;
    }

    /**
     * @inheritdoc
     */
    public function getPrev($criteria = false)
    {
        if ($criteria !== false || $this->_prevElement === null) {
            return $this->_getRelativeElement($criteria, -1);
        }

        if ($this->_prevElement === false) {
            return null;
        }

        return $this->_prevElement;
    }

    /**
     * @inheritdoc
     */
    public function setNext($element)
    {
        $this->_nextElement = $element;
    }

    /**
     * @inheritdoc
     */
    public function setPrev($element)
    {
        $this->_prevElement = $element;
    }

    /**
     * @inheritdoc
     */
    public function getParent()
    {
        if ($this->_parent === null) {
            $this->_parent = $this->getAncestors(1)
                ->anyStatus()
                ->one();

            if ($this->_parent === null) {
                $this->_parent = false;
            }
        }

        return $this->_parent ?: null;
    }

    /**
     * @inheritdoc
     */
    public function setParent(ElementInterface $parent = null)
    {
        /** @var Element $parent */
        $this->_parent = $parent;

        if ($parent) {
            $this->level = $parent->level + 1;
        } else {
            $this->level = 1;
        }
    }

    /**
     * @inheritdoc
     */
    public function getAncestors(int $dist = null)
    {
        return static::find()
            ->structureId($this->structureId)
            ->ancestorOf($this)
            ->siteId($this->siteId)
            ->ancestorDist($dist);
    }

    /**
     * @inheritdoc
     */
    public function getDescendants(int $dist = null)
    {
        // Eager-loaded?
        if (($descendants = $this->getEagerLoadedElements('descendants')) !== null) {
            return $descendants;
        }

        return static::find()
            ->structureId($this->structureId)
            ->descendantOf($this)
            ->siteId($this->siteId)
            ->descendantDist($dist);
    }

    /**
     * @inheritdoc
     */
    public function getChildren()
    {
        // Eager-loaded?
        if (($children = $this->getEagerLoadedElements('children')) !== null) {
            return $children;
        }

        return $this->getDescendants(1);
    }

    /**
     * @inheritdoc
     */
    public function getSiblings()
    {
        return static::find()
            ->structureId($this->structureId)
            ->siblingOf($this)
            ->siteId($this->siteId);
    }

    /**
     * @inheritdoc
     */
    public function getPrevSibling()
    {
        if ($this->_prevSibling === null) {
            /** @var ElementQuery $query */
            $query = $this->_prevSibling = static::find();
            $query->structureId = $this->structureId;
            $query->prevSiblingOf = $this;
            $query->siteId = $this->siteId;
            $query->anyStatus();
            $this->_prevSibling = $query->one();

            if ($this->_prevSibling === null) {
                $this->_prevSibling = false;
            }
        }

        return $this->_prevSibling ?: null;
    }

    /**
     * @inheritdoc
     */
    public function getNextSibling()
    {
        if ($this->_nextSibling === null) {
            /** @var ElementQuery $query */
            $query = $this->_nextSibling = static::find();
            $query->structureId = $this->structureId;
            $query->nextSiblingOf = $this;
            $query->siteId = $this->siteId;
            $query->anyStatus();
            $this->_nextSibling = $query->one();

            if ($this->_nextSibling === null) {
                $this->_nextSibling = false;
            }
        }

        return $this->_nextSibling ?: null;
    }

    /**
     * @inheritdoc
     */
    public function getHasDescendants(): bool
    {
        return ($this->lft !== null && $this->rgt !== null && $this->rgt > $this->lft + 1);
    }

    /**
     * @inheritdoc
     */
    public function getTotalDescendants(): int
    {
        if ($this->getHasDescendants()) {
            return ($this->rgt - $this->lft - 1) / 2;
        }

        return 0;
    }

    /**
     * @inheritdoc
     */
    public function isAncestorOf(ElementInterface $element): bool
    {
        /** @var Element $element */
        return ($this->root == $element->root && $this->lft < $element->lft && $this->rgt > $element->rgt);
    }

    /**
     * @inheritdoc
     */
    public function isDescendantOf(ElementInterface $element): bool
    {
        /** @var Element $element */
        return ($this->root == $element->root && $this->lft > $element->lft && $this->rgt < $element->rgt);
    }

    /**
     * @inheritdoc
     */
    public function isParentOf(ElementInterface $element): bool
    {
        /** @var Element $element */
        return ($this->root == $element->root && $this->level == $element->level - 1 && $this->isAncestorOf($element));
    }

    /**
     * @inheritdoc
     */
    public function isChildOf(ElementInterface $element): bool
    {
        /** @var Element $element */
        return ($this->root == $element->root && $this->level == $element->level + 1 && $this->isDescendantOf($element));
    }

    /**
     * @inheritdoc
     */
    public function isSiblingOf(ElementInterface $element): bool
    {
        /** @var Element $element */
        if ($this->root == $element->root && $this->level !== null && $this->level == $element->level) {
            if ($this->level == 1 || $this->isPrevSiblingOf($element) || $this->isNextSiblingOf($element)) {
                return true;
            }

            $parent = $this->getParent();

            if ($parent) {
                return $element->isDescendantOf($parent);
            }
        }

        return false;
    }

    /**
     * @inheritdoc
     */
    public function isPrevSiblingOf(ElementInterface $element): bool
    {
        /** @var Element $element */
        return ($this->root == $element->root && $this->level == $element->level && $this->rgt == $element->lft - 1);
    }

    /**
     * @inheritdoc
     */
    public function isNextSiblingOf(ElementInterface $element): bool
    {
        /** @var Element $element */
        return ($this->root == $element->root && $this->level == $element->level && $this->lft == $element->rgt + 1);
    }

    /**
     * @inheritdoc
     */
    public function offsetExists($offset)
    {
        return $offset === 'title' || $this->hasEagerLoadedElements($offset) || parent::offsetExists($offset) || $this->fieldByHandle($offset);
    }

    /**
     * @inheritdoc
     */
    public function getFieldValues(array $fieldHandles = null): array
    {
        $values = [];

        foreach ($this->fieldLayoutFields() as $field) {
            if ($fieldHandles === null || in_array($field->handle, $fieldHandles, true)) {
                $values[$field->handle] = $this->getFieldValue($field->handle);
            }
        }

        return $values;
    }

    /**
     * @inheritdoc
     */
    public function getSerializedFieldValues(array $fieldHandles = null): array
    {
        $serializedValues = [];

        foreach ($this->fieldLayoutFields() as $field) {
            if ($fieldHandles === null || in_array($field->handle, $fieldHandles, true)) {
                $value = $this->getFieldValue($field->handle);
                $serializedValues[$field->handle] = $field->serializeValue($value, $this);
            }
        }

        return $serializedValues;
    }

    /**
     * @inheritdoc
     */
    public function setFieldValues(array $values)
    {
        foreach ($values as $fieldHandle => $value) {
            $this->setFieldValue($fieldHandle, $value);
        }
    }

    /**
     * @inheritdoc
     */
    public function getFieldValue(string $fieldHandle)
    {
        // Make sure the value has been normalized
        $this->normalizeFieldValue($fieldHandle);

        return $this->getBehavior('customFields')->$fieldHandle;
    }

    /**
     * @inheritdoc
     */
    public function setFieldValue(string $fieldHandle, $value)
    {
        $behavior = $this->getBehavior('customFields');
        $behavior->$fieldHandle = $value;

        // Don't assume that $value has been normalized
        unset($this->_normalizedFieldValues[$fieldHandle]);
    }

    /**
     * @inheritdoc
     */
    public function setFieldValuesFromRequest(string $paramNamespace = '')
    {
        $this->setFieldParamNamespace($paramNamespace);
        $values = Craft::$app->getRequest()->getBodyParam($paramNamespace, []);

        foreach ($this->fieldLayoutFields() as $field) {
            // Do we have any post data for this field?
            if (isset($values[$field->handle])) {
                $value = $values[$field->handle];
            } else if (!empty($this->_fieldParamNamePrefix) && UploadedFile::getInstancesByName($this->_fieldParamNamePrefix . '.' . $field->handle)) {
                // A file was uploaded for this field
                $value = null;
            } else {
                continue;
            }

            $this->setFieldValue($field->handle, $value);

            // Normalize it now in case the system language changes later
            $this->normalizeFieldValue($field->handle);
        }
    }

    /**
     * @inheritdoc
     */
    public function getFieldParamNamespace()
    {
        return $this->_fieldParamNamePrefix;
    }

    /**
     * @inheritdoc
     */
    public function setFieldParamNamespace(string $namespace)
    {
        $this->_fieldParamNamePrefix = $namespace;
    }

    /**
     * @inheritdoc
     */
    public function getContentTable(): string
    {
        return Craft::$app->getContent()->contentTable;
    }

    /**
     * @inheritdoc
     */
    public function getFieldColumnPrefix(): string
    {
        return Craft::$app->getContent()->fieldColumnPrefix;
    }

    /**
     * @inheritdoc
     */
    public function getFieldContext(): string
    {
        return Craft::$app->getContent()->fieldContext;
    }

    /**
     * Returns whether elements have been eager-loaded with a given handle.
     *
     * @param string $handle The handle of the eager-loaded elements
     * @return bool Whether elements have been eager-loaded with the given handle
     */
    public function hasEagerLoadedElements(string $handle): bool
    {
        return isset($this->_eagerLoadedElements[$handle]);
    }

    /**
     * Returns the eager-loaded elements for a given handle.
     *
     * @param string $handle The handle of the eager-loaded elements
     * @return ElementInterface[]|null The eager-loaded elements, or null
     */
    public function getEagerLoadedElements(string $handle)
    {
        if (!isset($this->_eagerLoadedElements[$handle])) {
            return null;
        }

        ElementHelper::setNextPrevOnElements($this->_eagerLoadedElements[$handle]);

        return $this->_eagerLoadedElements[$handle];
    }

    /**
     * Sets some eager-loaded elements on a given handle.
     *
     * @param string $handle The handle to load the elements with in the future
     * @param ElementInterface[] $elements The eager-loaded elements
     */
    public function setEagerLoadedElements(string $handle, array $elements)
    {
        $this->_eagerLoadedElements[$handle] = $elements;
    }

    /**
     * @inheritdoc
     */
    public function getHasFreshContent(): bool
    {
        return ($this->contentId === null && !$this->hasErrors());
    }

    /**
     * @inheritdoc
     */
    public function setRevisionNotes(string $notes = null)
    {
        $this->revisionNotes = $notes;
    }

    /**
     * @inheritdoc
     */
    public function getCurrentRevision()
    {
        if (!$this->id) {
            return null;
        }

        if ($this->_currentRevision === null) {
            $this->_currentRevision = static::find()
                ->revisionOf($this->getSourceId())
                ->dateCreated($this->dateUpdated)
                ->anyStatus()
                ->orderBy(['num' => SORT_DESC])
                ->one() ?: false;
        }

        return $this->_currentRevision ?: null;
    }

    // Indexes, etc.
    // -------------------------------------------------------------------------

    /**
     * @inheritdoc
     */
    public function getHtmlAttributes(string $context): array
    {
        $htmlAttributes = $this->htmlAttributes($context);

        // Give plugins a chance to modify them
        $event = new RegisterElementHtmlAttributesEvent([
            'htmlAttributes' => $htmlAttributes
        ]);
        $this->trigger(self::EVENT_REGISTER_HTML_ATTRIBUTES, $event);

        return $event->htmlAttributes;
    }

    /**
     * @inheritdoc
     */
    public function getTableAttributeHtml(string $attribute): string
    {
        // Give plugins a chance to set this
        $event = new SetElementTableAttributeHtmlEvent([
            'attribute' => $attribute
        ]);
        $this->trigger(self::EVENT_SET_TABLE_ATTRIBUTE_HTML, $event);

        if ($event->html !== null) {
            return $event->html;
        }

        return $this->tableAttributeHtml($attribute);
    }

    /**
     * @inheritdoc
     */
    public function getEditorHtml(): string
    {
        $html = '';

        $fieldLayout = $this->getFieldLayout();
        $view = Craft::$app->getView();

        if ($fieldLayout) {
            $originalNamespace = $view->getNamespace();
            $namespace = $view->namespaceInputName('fields', $originalNamespace);
            $view->setNamespace($namespace);

            foreach ($fieldLayout->getFields() as $field) {
                $fieldHtml = $view->renderTemplate('_includes/field', [
                    'element' => $this,
                    'field' => $field,
                    'required' => $field->required
                ]);

                $html .= $view->namespaceInputs($fieldHtml, 'fields');
            }

            Craft::$app->getView()->setNamespace($originalNamespace);

            $html .= '<input type="hidden" name="fieldLayoutId" value="' . $fieldLayout->id . '">';
        }

        return $html;
    }

    // Events
    // -------------------------------------------------------------------------

    /**
     * @inheritdoc
     */
    public function beforeSave(bool $isNew): bool
    {
        // Tell the fields about it
        foreach ($this->fieldLayoutFields() as $field) {
            if (!$field->beforeElementSave($this, $isNew)) {
                return false;
            }
        }

        // Trigger a 'beforeSave' event
        $event = new ModelEvent([
            'isNew' => $isNew,
        ]);
        $this->trigger(self::EVENT_BEFORE_SAVE, $event);

        return $event->isValid;
    }

    /**
     * @inheritdoc
     */
    public function afterSave(bool $isNew)
    {
        // Tell the fields about it
        foreach ($this->fieldLayoutFields() as $field) {
            $field->afterElementSave($this, $isNew);
        }

        // Trigger an 'afterSave' event
        if ($this->hasEventHandlers(self::EVENT_AFTER_SAVE)) {
            $this->trigger(self::EVENT_AFTER_SAVE, new ModelEvent([
                'isNew' => $isNew,
            ]));
        }
    }

    /**
     * @inheritdoc
     */
    public function afterPropagate(bool $isNew)
    {
        // Tell the fields about it
        foreach ($this->fieldLayoutFields() as $field) {
            $field->afterElementPropagate($this, $isNew);
        }

        // Trigger an 'afterPropagate' event
        if ($this->hasEventHandlers(self::EVENT_AFTER_PROPAGATE)) {
            $this->trigger(self::EVENT_AFTER_PROPAGATE, new ModelEvent([
                'isNew' => $isNew,
            ]));
        }
    }

    /**
     * @inheritdoc
     */
    public function beforeDelete(): bool
    {
        // Tell the fields about it
        foreach ($this->fieldLayoutFields() as $field) {
            if (!$field->beforeElementDelete($this)) {
                return false;
            }
        }

        // Trigger a 'beforeDelete' event
        $event = new ModelEvent();
        $this->trigger(self::EVENT_BEFORE_DELETE, $event);

        return $event->isValid;
    }

    /**
     * @inheritdoc
     */
    public function afterDelete()
    {
        // Tell the fields about it
        foreach ($this->fieldLayoutFields() as $field) {
            $field->afterElementDelete($this);
        }

        // Trigger an 'afterDelete' event
        if ($this->hasEventHandlers(self::EVENT_AFTER_DELETE)) {
            $this->trigger(self::EVENT_AFTER_DELETE);
        }
    }

    /**
     * @inheritdoc
     */
    public function beforeRestore(): bool
    {
        // Tell the fields about it
        foreach ($this->fieldLayoutFields() as $field) {
            if (!$field->beforeElementRestore($this)) {
                return false;
            }
        }

        // Trigger a 'beforeRestore' event
        $event = new ModelEvent();
        $this->trigger(self::EVENT_BEFORE_RESTORE, $event);

        return $event->isValid;
    }

    /**
     * @inheritdoc
     */
    public function afterRestore()
    {
        // Tell the fields about it
        foreach ($this->fieldLayoutFields() as $field) {
            $field->afterElementRestore($this);
        }

        // Trigger an 'afterRestore' event
        if ($this->hasEventHandlers(self::EVENT_AFTER_RESTORE)) {
            $this->trigger(self::EVENT_AFTER_RESTORE);
        }
    }

    /**
     * @inheritdoc
     */
    public function beforeMoveInStructure(int $structureId): bool
    {
        // Trigger a 'beforeMoveInStructure' event
        $event = new ElementStructureEvent([
            'structureId' => $structureId,
        ]);
        $this->trigger(self::EVENT_BEFORE_MOVE_IN_STRUCTURE, $event);

        return $event->isValid;
    }

    /**
     * @inheritdoc
     */
    public function afterMoveInStructure(int $structureId)
    {
        // Trigger an 'afterMoveInStructure' event
        if ($this->hasEventHandlers(self::EVENT_AFTER_MOVE_IN_STRUCTURE)) {
            $this->trigger(self::EVENT_AFTER_MOVE_IN_STRUCTURE, new ElementStructureEvent([
                'structureId' => $structureId,
            ]));
        }
    }

    // Protected Methods
    // =========================================================================

    /**
     * Normalizes a field’s value.
     *
     * @param string $fieldHandle The field handle
     * @throws Exception if there is no field with the handle $fieldValue
     */
    protected function normalizeFieldValue(string $fieldHandle)
    {
        // Have we already normalized this value?
        if (isset($this->_normalizedFieldValues[$fieldHandle])) {
            return;
        }

        $field = $this->fieldByHandle($fieldHandle);

        if (!$field) {
            throw new Exception('Invalid field handle: ' . $fieldHandle);
        }

        $behavior = $this->getBehavior('customFields');
        $behavior->$fieldHandle = $field->normalizeValue($behavior->$fieldHandle, $this);
        $this->_normalizedFieldValues[$fieldHandle] = true;
    }

    /**
     * Finds Element instance(s) by the given condition.
     *
     * This method is internally called by [[findOne()]] and [[findAll()]].
     *
     * @param mixed $criteria Refer to [[findOne()]] and [[findAll()]] for the explanation of this parameter
     * @param bool $one Whether this method is called by [[findOne()]] or [[findAll()]]
     * @return static|static[]|null
     */
    protected static function findByCondition($criteria, bool $one)
    {
        /** @var ElementQueryInterface $query */
        $query = static::find();

        if ($criteria !== null) {
            if (!ArrayHelper::isAssociative($criteria)) {
                $criteria = ['id' => $criteria];
            }
            Craft::configure($query, $criteria);
        }

        if ($one) {
            /** @var Element|null $result */
            $result = $query->one();
        } else {
            /** @var Element[] $result */
            $result = $query->all();
        }

        return $result;
    }

    /**
     * Returns the field with a given handle.
     *
     * @param string $handle
     * @return Field|null
     */
    protected function fieldByHandle(string $handle)
    {
        if ($this->_fieldsByHandle !== null && array_key_exists($handle, $this->_fieldsByHandle)) {
            return $this->_fieldsByHandle[$handle];
        }

        $contentService = Craft::$app->getContent();
        $originalFieldContext = $contentService->fieldContext;
        $contentService->fieldContext = $this->getFieldContext();
        $fieldLayout = $this->getFieldLayout();
        $this->_fieldsByHandle[$handle] = $fieldLayout ? $fieldLayout->getFieldByHandle($handle) : null;
        $contentService->fieldContext = $originalFieldContext;

        return $this->_fieldsByHandle[$handle];
    }

    /**
     * Returns each of this element’s fields.
     *
     * @return Field[] This element’s fields
     */
    protected function fieldLayoutFields(): array
    {
        $fieldLayout = $this->getFieldLayout();

        if ($fieldLayout) {
            return $fieldLayout->getFields();
        }

        return [];
    }

    /**
     * Returns the site the element is associated with.
     *
     * @return Site
     * @throws InvalidConfigException if [[siteId]] is invalid
     */
    public function getSite(): Site
    {
        if ($this->siteId !== null) {
            $site = Craft::$app->getSites()->getSiteById($this->siteId);
        }

        if (empty($site)) {
            throw new InvalidConfigException('Invalid site ID: ' . $this->siteId);
        }

        return $site;
    }

    /**
     * Returns the HTML that should be shown for a given attribute in Table View.
     *
     * @param string $attribute The attribute name.
     * @return string The HTML that should be shown for a given attribute in Table View.
     * @see getTableAttributeHtml()
     */
    protected function tableAttributeHtml(string $attribute): string
    {
        switch ($attribute) {
            case 'link':
                $url = $this->getUrl();

                if ($url !== null) {
                    return '<a href="' . $url . '" rel="noopener" target="_blank" data-icon="world" title="' . Craft::t('app', 'Visit webpage') . '"></a>';
                }

                return '';

            case 'uri':
                $url = $this->getUrl();

                if ($url !== null) {
                    $value = $this->uri;

                    if ($value === '__home__') {
                        $value = '<span data-icon="home" title="' . Craft::t('app', 'Homepage') . '"></span>';
                    } else {
                        // Add some <wbr> tags in there so it doesn't all have to be on one line
                        $find = ['/'];
                        $replace = ['/<wbr>'];

                        $wordSeparator = Craft::$app->getConfig()->getGeneral()->slugWordSeparator;

                        if ($wordSeparator) {
                            $find[] = $wordSeparator;
                            $replace[] = $wordSeparator . '<wbr>';
                        }

                        $value = str_replace($find, $replace, $value);
                    }

                    return '<a href="' . $url . '" rel="noopener" target="_blank" class="go" title="' . Craft::t('app', 'Visit webpage') . '"><span dir="ltr">' . $value . '</span></a>';
                }

                return '';

            default:
                // Is this a custom field?
                if (preg_match('/^field:(\d+)$/', $attribute, $matches)) {
                    $fieldId = $matches[1];
                    $field = Craft::$app->getFields()->getFieldById($fieldId);

                    if ($field) {
                        /** @var Field $field */
                        if ($field instanceof PreviewableFieldInterface) {
                            // Was this field value eager-loaded?
                            if ($field instanceof EagerLoadingFieldInterface && $this->hasEagerLoadedElements($field->handle)) {
                                $value = $this->getEagerLoadedElements($field->handle);
                            } else {
                                // The field might not actually belong to this element
                                try {
                                    $value = $this->getFieldValue($field->handle);
                                } catch (\Throwable $e) {
                                    $value = $field->normalizeValue(null);
                                }
                            }

                            return $field->getTableAttributeHtml($value, $this);
                        }
                    }

                    return '';
                }

                $value = $this->$attribute;

                if ($value instanceof DateTime) {
                    $formatter = Craft::$app->getFormatter();

                    return '<span title="' . $formatter->asDatetime($value, Locale::LENGTH_SHORT) . '">' . $formatter->asTimestamp($value, Locale::LENGTH_SHORT) . '</span>';
                }

                return Html::encode($value);
        }
    }

    /**
     * Returns the route that should be used when the element’s URI is requested.
     *
     * @return mixed The route that the request should use, or null if no special action should be taken
     * @see getRoute()
     */
    protected function route()
    {
        return null;
    }

    /**
     * Returns the additional locations that should be available for previewing the element, besides its primary [[getUrl()|URL]].
     *
     * Each target should be represented by a sub-array with `'label'` and `'url'` keys.
     *
     * @return array
     * @see getPreviewTargets()
     * @since 3.2
     */
    protected function previewTargets(): array
    {
        return [];
    }

    /**
     * Returns any attributes that should be included in the element’s DOM representation in the Control Panel.
     *
     * @param string $context The context that the element is being rendered in ('index', 'field', etc.)
     * @return array
     * @see getHtmlAttributes()
     */
    protected function htmlAttributes(string $context): array
    {
        return [];
    }

    // Private Methods
    // =========================================================================

    /**
     * Returns an element right before/after this one, from a given set of criteria.
     *
     * @param mixed $criteria
     * @param int $dir
     * @return ElementInterface|null
     */
    private function _getRelativeElement($criteria, int $dir)
    {
        if ($this->id === null) {
            return null;
        }

        if ($criteria instanceof ElementQueryInterface) {
            /** @var ElementQuery $criteria */
            $query = clone $criteria;
        } else {
            $query = static::find()
                ->siteId($this->siteId);

            if ($criteria) {
                Craft::configure($query, $criteria);
            }
        }

        /** @var ElementQuery $query */
        $elementIds = $query->ids();
        $key = array_search($this->id, $elementIds, false);

        if ($key === false || !isset($elementIds[$key + $dir])) {
            return null;
        }

        return $query
            ->id($elementIds[$key + $dir])
            ->one();
    }
}<|MERGE_RESOLUTION|>--- conflicted
+++ resolved
@@ -1240,8 +1240,6 @@
     /**
      * @inheritdoc
      */
-<<<<<<< HEAD
-=======
     public function getSourceUid(): string
     {
         $sourceId = $this->getSourceId();
@@ -1259,7 +1257,6 @@
     /**
      * @inheritdoc
      */
->>>>>>> e176191b
     public function getFieldLayout()
     {
         if ($this->fieldLayoutId) {
