<?php
/**
 * @link https://craftcms.com/
 * @copyright Copyright (c) Pixel & Tonic, Inc.
 * @license https://craftcms.github.io/license/
 */

namespace craft\base;

use ArrayIterator;
use Craft;
use craft\behaviors\CustomFieldBehavior;
use craft\behaviors\DraftBehavior;
use craft\behaviors\RevisionBehavior;
use craft\db\Connection;
use craft\db\Query;
use craft\db\Table;
use craft\elements\actions\Delete;
use craft\elements\actions\DeleteActionInterface;
use craft\elements\actions\Duplicate;
use craft\elements\actions\Edit;
use craft\elements\actions\SetStatus;
use craft\elements\actions\View;
use craft\elements\conditions\ElementCondition;
use craft\elements\conditions\ElementConditionInterface;
use craft\elements\db\ElementQuery;
use craft\elements\db\ElementQueryInterface;
use craft\elements\ElementCollection;
use craft\elements\exporters\Expanded;
use craft\elements\exporters\Raw;
use craft\elements\User;
use craft\errors\InvalidFieldException;
use craft\events\AuthorizationCheckEvent;
use craft\events\DefineAttributeKeywordsEvent;
use craft\events\DefineEagerLoadingMapEvent;
use craft\events\DefineHtmlEvent;
use craft\events\DefineMetadataEvent;
use craft\events\DefineUrlEvent;
use craft\events\DefineValueEvent;
use craft\events\ElementIndexTableAttributeEvent;
use craft\events\ElementStructureEvent;
use craft\events\ModelEvent;
use craft\events\RegisterElementActionsEvent;
use craft\events\RegisterElementDefaultTableAttributesEvent;
use craft\events\RegisterElementExportersEvent;
use craft\events\RegisterElementFieldLayoutsEvent;
use craft\events\RegisterElementHtmlAttributesEvent;
use craft\events\RegisterElementSearchableAttributesEvent;
use craft\events\RegisterElementSortOptionsEvent;
use craft\events\RegisterElementSourcesEvent;
use craft\events\RegisterElementTableAttributesEvent;
use craft\events\RegisterPreviewTargetsEvent;
use craft\events\SetEagerLoadedElementsEvent;
use craft\events\SetElementRouteEvent;
use craft\events\SetElementTableAttributeHtmlEvent;
use craft\fieldlayoutelements\BaseField;
use craft\helpers\App;
use craft\helpers\ArrayHelper;
use craft\helpers\Cp;
use craft\helpers\Db;
use craft\helpers\ElementHelper;
use craft\helpers\Html;
use craft\helpers\Json;
use craft\helpers\StringHelper;
use craft\helpers\Template;
use craft\helpers\UrlHelper;
use craft\i18n\Formatter;
use craft\models\FieldLayout;
use craft\models\Site;
use craft\validators\DateTimeValidator;
use craft\validators\ElementUriValidator;
use craft\validators\SiteIdValidator;
use craft\validators\SlugValidator;
use craft\validators\StringValidator;
use craft\web\UploadedFile;
use DateTime;
use Illuminate\Support\Collection;
use Throwable;
use Traversable;
use Twig\Markup;
use UnitEnum;
use yii\base\ErrorHandler;
use yii\base\Event;
use yii\base\InvalidCallException;
use yii\base\InvalidConfigException;
use yii\base\NotSupportedException;
use yii\base\UnknownPropertyException;
use yii\db\Expression;
use yii\db\ExpressionInterface;
use yii\validators\BooleanValidator;
use yii\validators\NumberValidator;
use yii\validators\RequiredValidator;
use yii\validators\Validator;
use yii\web\Response;

/**
 * Element is the base class for classes representing elements in terms of objects.
 *
 * @mixin CustomFieldBehavior
 * @property int|null $canonicalId The element’s canonical ID
 * @property-read string $canonicalUid The element’s canonical UID
 * @property-read bool $isCanonical Whether this is the canonical element
 * @property-read bool $isDerivative Whether this is a derivative element, such as a draft or revision
 * @property ElementQueryInterface $ancestors The element’s ancestors
 * @property ElementQueryInterface $children The element’s children
 * @property string $contentTable The name of the table this element’s content is stored in
 * @property string|null $cpEditUrl The element’s edit URL in the control panel
 * @property ElementQueryInterface $descendants The element’s descendants
 * @property string $editorHtml The HTML for the element’s editor HUD
 * @property bool $enabledForSite Whether the element is enabled for this site
 * @property string $fieldColumnPrefix The field column prefix this element’s content uses
 * @property string $fieldContext The field context this element’s content uses
 * @property FieldLayout|null $fieldLayout The field layout used by this element
 * @property array $fieldParamNamespace The namespace used by custom field params on the request
 * @property array $fieldValues The element’s normalized custom field values, indexed by their handles
 * @property bool $hasDescendants Whether the element has descendants
 * @property array $htmlAttributes Any attributes that should be included in the element’s DOM representation in the control panel
 * @property Markup|null $link An anchor pre-filled with this element’s URL and title
 * @property ElementInterface|null $canonical The canonical element, if one exists for the current site
 * @property ElementInterface|null $next The next element relative to this one, from a given set of criteria
 * @property ElementInterface|null $nextSibling The element’s next sibling
 * @property ElementInterface|null $parent The element’s parent
 * @property int|null $parentId The element’s parent’s ID
 * @property ElementInterface|null $prev The previous element relative to this one, from a given set of criteria
 * @property ElementInterface|null $prevSibling The element’s previous sibling
 * @property string|null $ref The reference string to this element
 * @property mixed $route The route that should be used when the element’s URI is requested
 * @property array $serializedFieldValues Array of the element’s serialized custom field values, indexed by their handles
 * @property ElementQueryInterface $siblings All of the element’s siblings
 * @property Site $site Site the element is associated with
 * @property string|null $status The element’s status
 * @property int[]|array $supportedSites The sites this element is associated with
 * @property int $totalDescendants The total number of descendants that the element has
 * @property string|null $uriFormat The URI format used to generate this element’s URL
 * @property string|null $url The element’s full URL
 * @property-write int|null $revisionCreatorId revision creator ID to be saved
 * @property-write string|null $revisionNotes revision notes to be saved
 * @author Pixel & Tonic, Inc. <support@pixelandtonic.com>
 * @since 3.0.0
 */
abstract class Element extends Component implements ElementInterface
{
    use ElementTrait;

    /**
     * @since 3.3.6
     */
    public const HOMEPAGE_URI = '__home__';

    // Statuses
    // -------------------------------------------------------------------------

    public const STATUS_ENABLED = 'enabled';
    public const STATUS_DISABLED = 'disabled';
    public const STATUS_ARCHIVED = 'archived';

    // Validation scenarios
    // -------------------------------------------------------------------------

    public const SCENARIO_ESSENTIALS = 'essentials';
    public const SCENARIO_LIVE = 'live';

    // Attribute/Field Statuses
    // -------------------------------------------------------------------------

    public const ATTR_STATUS_MODIFIED = 'modified';
    public const ATTR_STATUS_OUTDATED = 'outdated';

    // Events
    // -------------------------------------------------------------------------

    /**
     * @event RegisterElementSourcesEvent The event that is triggered when registering the available sources for the element type.
     */
    public const EVENT_REGISTER_SOURCES = 'registerSources';

    /**
     * @event RegisterElementFieldLayoutsEvent The event that is triggered when registering all of the field layouts
     * associated with elements from a given source.
     * @see fieldLayouts()
     * @since 3.5.0
     */
    public const EVENT_REGISTER_FIELD_LAYOUTS = 'registerFieldLayouts';

    /**
     * @event RegisterElementActionsEvent The event that is triggered when registering the available actions for the element type.
     */
    public const EVENT_REGISTER_ACTIONS = 'registerActions';

    /**
     * @event RegisterElementExportersEvent The event that is triggered when registering the available exporters for the element type.
     * @since 3.4.0
     */
    public const EVENT_REGISTER_EXPORTERS = 'registerExporters';

    /**
     * @event RegisterElementSearchableAttributesEvent The event that is triggered when registering the searchable attributes for the element type.
     */
    public const EVENT_REGISTER_SEARCHABLE_ATTRIBUTES = 'registerSearchableAttributes';

    /**
     * @event RegisterElementSortOptionsEvent The event that is triggered when registering the sort options for the element type.
     */
    public const EVENT_REGISTER_SORT_OPTIONS = 'registerSortOptions';

    /**
     * @event RegisterElementTableAttributesEvent The event that is triggered when registering the table attributes for the element type.
     */
    public const EVENT_REGISTER_TABLE_ATTRIBUTES = 'registerTableAttributes';

    /**
     * @event RegisterElementTableAttributesEvent The event that is triggered when registering the table attributes for the element type.
     */
    public const EVENT_REGISTER_DEFAULT_TABLE_ATTRIBUTES = 'registerDefaultTableAttributes';

    /**
     * @event ElementIndexTableAttributeEvent The event that is triggered when preparing an element query for an element index, for each
     * attribute present in the table.
     *
     * Paired with [[EVENT_REGISTER_TABLE_ATTRIBUTES]] and [[EVENT_SET_TABLE_ATTRIBUTE_HTML]], this allows optimization of queries on element indexes.
     *
     * ```php
     * use craft\base\Element;
     * use craft\elements\Entry;
     * use craft\events\PrepareElementQueryForTableAttributeEvent;
     * use craft\events\RegisterElementTableAttributesEvent;
     * use craft\events\SetElementTableAttributeHtmlEvent;
     * use craft\helpers\Cp;
     * use yii\base\Event;
     *
     * Event::on(
     *     Entry::class,
     *     Element::EVENT_REGISTER_TABLE_ATTRIBUTES,
     *     function(RegisterElementTableAttributesEvent $e) {
     *         $e->attributes[] = 'authorExpertise';
     *     }
     * );
     *
     * Event::on(
     *     Entry::class,
     *     Element::EVENT_PREP_QUERY_FOR_TABLE_ATTRIBUTE,
     *     function(PrepareElementQueryForTableAttributeEvent $e) {
     *         $query = $e->query;
     *         $attr = $e->attribute;
     *
     *         if ($attr === 'authorExpertise') {
     *             $query->andWith(['author.areasOfExpertiseCategoryField']);
     *         }
     *     }
     * );
     *
     * Event::on(
     *     Entry::class,
     *     Element::EVENT_SET_TABLE_ATTRIBUTE_HTML,
     *     function(SetElementTableAttributeHtmlEvent $e) {
     *         $attribute = $e->attribute;
     *
     *         if ($attribute !== 'authorExpertise') {
     *             return;
     *         }
     *
     *         // The field data is eager-loaded!
     *         $author = $e->sender->getAuthor();
     *         $categories = $author->areasOfExpertiseCategoryField;
     *
     *         $e->html = Cp::elementPreviewHtml($categories);
     *     }
     * );
     * ```
     *
     * @since 3.7.14
     */
    public const EVENT_PREP_QUERY_FOR_TABLE_ATTRIBUTE = 'prepQueryForTableAttribute';

    /**
     * @event DefineEagerLoadingMapEvent The event that is triggered when defining an eager-loading map.
     *
     * ```php
     * use craft\base\Element;
     * use craft\db\Query;
     * use craft\elements\Entry;
     * use craft\events\DefineEagerLoadingMapEvent;
     * use craft\helpers\ArrayHelper;
     * use yii\base\Event;
     *
     * // Add support for `with(['bookClub'])` to entries
     * Event::on(
     *     Entry::class,
     *     Element::EVENT_DEFINE_EAGER_LOADING_MAP,
     *     function(DefineEagerLoadingMapEvent $e) {
     *         if ($e->handle === 'bookClub') {
     *             $bookEntryIds = ArrayHelper::getColumn($e->elements, 'id');
     *             $e->elementType = \my\plugin\BookClub::class,
     *             $e->map = (new Query)
     *                 ->select(['source' => 'bookId', 'target' => 'clubId'])
     *                 ->from('{{%bookclub_books}}')
     *                 ->where(['bookId' => $bookEntryIds])
     *                 ->all();
     *             $e->handled = true;
     *         }
     *     }
     * );
     * ```
     *
     * @since 3.1.0
     */
    public const EVENT_DEFINE_EAGER_LOADING_MAP = 'defineEagerLoadingMap';

    /**
     * @event SetEagerLoadedElementsEvent The event that is triggered when setting eager-loaded elements.
     *
     * Set [[Event::$handled]] to `true` to prevent the elements from getting stored to the private
     * `$_eagerLoadedElements` array.
     *
     * @since 3.5.0
     */
    public const EVENT_SET_EAGER_LOADED_ELEMENTS = 'setEagerLoadedElements';

    /**
     * @event RegisterPreviewTargetsEvent The event that is triggered when registering the element’s preview targets.
     * @since 3.2.0
     */
    public const EVENT_REGISTER_PREVIEW_TARGETS = 'registerPreviewTargets';

    /**
     * @event SetElementTableAttributeHtmlEvent The event that is triggered when defining the HTML to represent a table attribute.
     */
    public const EVENT_SET_TABLE_ATTRIBUTE_HTML = 'setTableAttributeHtml';

    /**
     * @event RegisterElementHtmlAttributesEvent The event that is triggered when registering the HTML attributes that should be included in the element’s DOM representation in the control panel.
     */
    public const EVENT_REGISTER_HTML_ATTRIBUTES = 'registerHtmlAttributes';

    /**
     * @event DefineHtmlEvent The event that is triggered when defining additional buttons that should be shown at the top of the element’s edit page.
     * @see getAdditionalButtons()
     * @since 4.0.0
     */
    public const EVENT_DEFINE_ADDITIONAL_BUTTONS = 'defineAdditionalButtons';

    /**
     * @event DefineHtmlEvent The event that is triggered when defining the HTML for the editor sidebar.
     * @see getSidebarHtml()
     * @since 3.7.0
     */
    public const EVENT_DEFINE_SIDEBAR_HTML = 'defineSidebarHtml';

    /**
     * @event DefineHtmlEvent The event that is triggered when defining the HTML for meta fields within the editor sidebar.
     * @see metaFieldsHtml()
     * @since 3.7.0
     */
    public const EVENT_DEFINE_META_FIELDS_HTML = 'defineMetaFieldsHtml';

    /**
     * @event DefineMetadataEvent The event that is triggered when defining the element’s metadata info.
     * @see getMetadata()
     * @since 3.7.0
     */
    public const EVENT_DEFINE_METADATA = 'defineMetadata';

    /**
     * @event AuthorizationCheckEvent The event that is triggered when determining whether a user is authorized to view the element’s edit page.
     *
     * To authorize the user, set [[AuthorizationCheckEvent::$authorized]] to `true`.
     *
     * ```php
     * Event::on(
     *     Entry::class,
     *     Element::EVENT_AUTHORIZE_VIEW,
     *     function(AuthorizationCheckEvent $event) {
     *         $event->authorized = true;
     *     }
     * );
     * ```
     *
     * @see canView()
     * @since 4.0.0
     * @deprecated in 4.3.0. [[\craft\services\Elements::EVENT_AUTHORIZE_VIEW]] should be used instead.
     */
    public const EVENT_AUTHORIZE_VIEW = 'authorizeView';

    /**
     * @event AuthorizationCheckEvent The event that is triggered when determining whether a user is authorized to save the element in its current state.
     *
     * To authorize the user, set [[AuthorizationCheckEvent::$authorized]] to `true`.
     *
     * ```php
     * Event::on(
     *     Entry::class,
     *     Element::EVENT_AUTHORIZE_SAVE,
     *     function(AuthorizationCheckEvent $event) {
     *         $event->authorized = true;
     *     }
     * );
     * ```
     *
     * @see canSave()
     * @since 4.0.0
     * @deprecated in 4.3.0. [[\craft\services\Elements::EVENT_AUTHORIZE_SAVE]] should be used instead.
     */
    public const EVENT_AUTHORIZE_SAVE = 'authorizeSave';

    /**
     * @event AuthorizationCheckEvent The event that is triggered when determining whether a user is authorized to create drafts for the element.
     *
     * To authorize the user, set [[AuthorizationCheckEvent::$authorized]] to `true`.
     *
     * ```php
     * Event::on(
     *     Entry::class,
     *     Element::EVENT_AUTHORIZE_CREATE_DRAFTS,
     *     function(AuthorizationCheckEvent $event) {
     *         $event->authorized = true;
     *     }
     * );
     * ```
     *
     * @see canCreateDrafts()
     * @since 4.0.0
     * @deprecated in 4.3.0. [[\craft\services\Elements::EVENT_AUTHORIZE_CREATE_DRAFTS]] should be used instead.
     */
    public const EVENT_AUTHORIZE_CREATE_DRAFTS = 'authorizeCreateDrafts';

    /**
     * @event AuthorizationCheckEvent The event that is triggered when determining whether a user is authorized to duplicate the element.
     *
     * To authorize the user, set [[AuthorizationCheckEvent::$authorized]] to `true`.
     *
     * ```php
     * Event::on(
     *     Entry::class,
     *     Element::EVENT_AUTHORIZE_DUPLICATE,
     *     function(AuthorizationCheckEvent $event) {
     *         $event->authorized = true;
     *     }
     * );
     * ```
     *
     * @see canDuplicate()
     * @since 4.0.0
     * @deprecated in 4.3.0. [[\craft\services\Elements::EVENT_AUTHORIZE_DUPLICATE]] should be used instead.
     */
    public const EVENT_AUTHORIZE_DUPLICATE = 'authorizeDuplicate';

    /**
     * @event AuthorizationCheckEvent The event that is triggered when determining whether a user is authorized to delete the element.
     *
     * To authorize the user, set [[AuthorizationCheckEvent::$authorized]] to `true`.
     *
     * ```php
     * Event::on(
     *     Entry::class,
     *     Element::EVENT_AUTHORIZE_DELETE,
     *     function(AuthorizationCheckEvent $event) {
     *         $event->authorized = true;
     *     }
     * );
     * ```
     *
     * @see canDelete()
     * @since 4.0.0
     * @deprecated in 4.3.0. [[\craft\services\Elements::EVENT_AUTHORIZE_DELETE]] should be used instead.
     */
    public const EVENT_AUTHORIZE_DELETE = 'authorizeDelete';

    /**
     * @event AuthorizationCheckEvent The event that is triggered when determining whether a user is authorized to delete the element for its current site.
     *
     * To authorize the user, set [[AuthorizationCheckEvent::$authorized]] to `true`.
     *
     * ```php
     * Event::on(
     *     Entry::class,
     *     Element::EVENT_AUTHORIZE_DELETE_FOR_SITE,
     *     function(AuthorizationCheckEvent $event) {
     *         $event->authorized = true;
     *     }
     * );
     * ```
     *
     * @see canDeleteForSite()
     * @since 4.0.0
     * @deprecated in 4.3.0. [[\craft\services\Elements::EVENT_AUTHORIZE_DELETE_FOR_SITE]] should be used instead.
     */
    public const EVENT_AUTHORIZE_DELETE_FOR_SITE = 'authorizeDeleteForSite';

    /**
     * @event SetElementRouteEvent The event that is triggered when defining the route that should be used when this element’s URL is requested.
     *
     * Set [[Event::$handled]] to `true` to explicitly tell the element that a route has been set (even if you’re
     * setting it to `null`).
     *
     * ```php
     * Event::on(craft\elements\Entry::class, craft\base\Element::EVENT_SET_ROUTE, function(craft\events\SetElementRouteEvent $e) {
     *     // @var craft\elements\Entry $entry
     *     $entry = $e->sender;
     *
     *     if ($entry->uri === 'pricing') {
     *         $e->route = 'module/pricing/index';
     *
     *         // Explicitly tell the element that a route has been set,
     *         // and prevent other event handlers from running, and tell
     *         $e->handled = true;
     *     }
     * });
     * ```
     */
    public const EVENT_SET_ROUTE = 'setRoute';

    /**
     * @event DefineValueEvent The event that is triggered when defining the cache tags that should be cleared when
     * this element is saved.
     * @see getCacheTags()
     * @since 4.1.0
     */
    public const EVENT_DEFINE_CACHE_TAGS = 'defineCacheTags';

    /**
     * @event DefineAttributeKeywordsEvent The event that is triggered when defining the search keywords for an
     * element attribute.
     *
     * Note that you _must_ set [[Event::$handled]] to `true` if you want the element to accept your custom
     * [[DefineAttributeKeywordsEvent::$keywords|$keywords]] value.
     *
     * ```php
     * Event::on(
     *     craft\elements\Entry::class,
     *     craft\base\Element::EVENT_DEFINE_KEYWORDS,
     *     function(craft\events\DefineAttributeKeywordsEvent $e
     * ) {
     *     // @var craft\elements\Entry $entry
     *     $entry = $e->sender;
     *
     *     // Prevent entry titles in the Parts section from getting search keywords
     *     if ($entry->section->handle === 'parts' && $e->attribute === 'title') {
     *         $e->keywords = '';
     *         $e->handled = true;
     *     }
     * });
     * ```
     *
     * @since 3.5.0
     */
    public const EVENT_DEFINE_KEYWORDS = 'defineKeywords';

    /**
     * @event DefineUrlEvent The event that is triggered before defining the element’s URL.
     *
     * It can be used to provide a custom URL, completely bypassing the default URL generation.
     *
     * ```php
     * use craft\base\Element;
     * use craft\elements\Entry;
     * use craft\events\DefineUrlEvent;
     * use craft\helpers\UrlHelper;
     * use yii\base\Event;
     *
     * Event::on(
     *     Entry::class,
     *     Element::EVENT_BEFORE_DEFINE_URL,
     *     function(DefineUrlEvent $e
     * ) {
     *     // @var Entry $entry
     *     $entry = $e->sender;
     *
     *     $event->url = '...';
     * });
     * ```
     *
     * To prevent the element from getting a URL, ensure `$event->url` is set to `null`,
     * and set `$event->handled` to `true`.
     *
     * Note that [[EVENT_DEFINE_URL]] will still be called regardless of what happens with this event.
     *
     * @since 4.4.6
     * @see getUrl()
     */
    public const EVENT_BEFORE_DEFINE_URL = 'beforeDefineUrl';

    /**
     * @event DefineUrlEvent The event that is triggered when defining the element’s URL.
     *
     * ```php
     * use craft\base\Element;
     * use craft\elements\Entry;
     * use craft\events\DefineUrlEvent;
     * use craft\helpers\UrlHelper;
     * use yii\base\Event;
     *
     * Event::on(
     *     Entry::class,
     *     Element::EVENT_DEFINE_URL,
     *     function(DefineUrlEvent $e
     * ) {
     *     // @var Entry $entry
     *     $entry = $e->sender;
     *
     *     // Add a custom query string param to the URL
     *     if ($event->value !== null) {
     *         $event->url = UrlHelper::urlWithParams($event->url, [
     *             'foo' => 'bar',
     *         ]);
     *     }
     * });
     * ```
     *
     * To prevent the element from getting a URL, ensure `$event->url` is set to `null`,
     * and set `$event->handled` to `true`.
     *
     * @since 4.3.0
     * @see getUrl()
     */
    public const EVENT_DEFINE_URL = 'defineUrl';

    /**
     * @event ModelEvent The event that is triggered before the element is saved.
     *
     * You may set [[\yii\base\ModelEvent::$isValid]] to `false` to prevent the element from getting saved.
     *
     * If you want to ignore events for drafts or revisions, call [[\craft\helpers\ElementHelper::isDraftOrRevision()]]
     * from your event handler:
     *
     * ```php
     * use craft\base\Element;
     * use craft\elements\Entry;
     * use craft\events\ModelEvent;
     * use craft\helpers\ElementHelper;
     * use yii\base\Event;
     *
     * Event::on(Entry::class, Element::EVENT_BEFORE_SAVE, function(ModelEvent $e) {
     *     // @var Entry $entry
     *     $entry = $e->sender;
     *
     *     if (ElementHelper::isDraftOrRevision($entry)) {
     *         return;
     *     }
     *
     *     // ...
     * });
     * ```
     */
    public const EVENT_BEFORE_SAVE = 'beforeSave';

    /**
     * @event ModelEvent The event that is triggered after the element is saved.
     *
     * If you want to ignore events for drafts or revisions, call [[\craft\helpers\ElementHelper::isDraftOrRevision()]]
     * from your event handler:
     *
     * ```php
     * use craft\base\Element;
     * use craft\elements\Entry;
     * use craft\events\ModelEvent;
     * use craft\helpers\ElementHelper;
     * use yii\base\Event;
     *
     * Event::on(Entry::class, Element::EVENT_AFTER_SAVE, function(ModelEvent $e) {
     *     // @var Entry $entry
     *     $entry = $e->sender;
     *
     *     if (ElementHelper::isDraftOrRevision($entry)) {
     *         return;
     *     }
     *
     *     // ...
     * });
     * ```
     */
    public const EVENT_AFTER_SAVE = 'afterSave';

    /**
     * @event ModelEvent The event that is triggered after the element is fully saved and propagated to other sites.
     *
     * If you want to ignore events for drafts or revisions, call [[\craft\helpers\ElementHelper::isDraftOrRevision()]]
     * from your event handler:
     *
     * ```php
     * use craft\base\Element;
     * use craft\elements\Entry;
     * use craft\events\ModelEvent;
     * use craft\helpers\ElementHelper;
     * use yii\base\Event;
     *
     * Event::on(Entry::class, Element::EVENT_AFTER_PROPAGATE, function(ModelEvent $e) {
     *     // @var Entry $entry
     *     $entry = $e->sender;
     *
     *     if (ElementHelper::isDraftOrRevision($entry) {
     *         return;
     *     }
     *
     *     // ...
     * });
     * ```
     *
     * @since 3.2.0
     */
    public const EVENT_AFTER_PROPAGATE = 'afterPropagate';

    /**
     * @event ModelEvent The event that is triggered before the element is deleted.
     *
     * You may set [[\yii\base\ModelEvent::$isValid]] to `false` to prevent the element from getting deleted.
     */
    public const EVENT_BEFORE_DELETE = 'beforeDelete';

    /**
     * @event \yii\base\Event The event that is triggered after the element is deleted.
     */
    public const EVENT_AFTER_DELETE = 'afterDelete';

    /**
     * @event ModelEvent The event that is triggered before the element is restored.
     *
     * You may set [[\yii\base\ModelEvent::$isValid]] to `false` to prevent the element from getting restored.
     * @since 3.1.0
     */
    public const EVENT_BEFORE_RESTORE = 'beforeRestore';

    /**
     * @event \yii\base\Event The event that is triggered after the element is restored.
     * @since 3.1.0
     */
    public const EVENT_AFTER_RESTORE = 'afterRestore';

    /**
     * @event ElementStructureEvent The event that is triggered before the element is moved in a structure.
     *
     * You may set [[\yii\base\ModelEvent::$isValid]] to `false` to prevent the element from getting moved.
     *
     * @deprecated in 4.5.0. [[\craft\services\Structures::EVENT_BEFORE_INSERT_ELEMENT]] or
     * [[\craft\services\Structures::EVENT_BEFORE_MOVE_ELEMENT|EVENT_BEFORE_MOVE_ELEMENT]]
     * should be used instead.
     */
    public const EVENT_BEFORE_MOVE_IN_STRUCTURE = 'beforeMoveInStructure';

    /**
     * @event ElementStructureEvent The event that is triggered after the element is moved in a structure.
     * @deprecated in 4.5.0. [[\craft\services\Structures::EVENT_AFTER_INSERT_ELEMENT]] or
     * [[\craft\services\Structures::EVENT_AFTER_MOVE_ELEMENT|EVENT_AFTER_MOVE_ELEMENT]]
     * should be used instead.
     */
    public const EVENT_AFTER_MOVE_IN_STRUCTURE = 'afterMoveInStructure';

    /**
     * @inheritdoc
     */
    public static function displayName(): string
    {
        return Craft::t('app', 'Element');
    }

    /**
     * @inheritdoc
     */
    public static function lowerDisplayName(): string
    {
        return StringHelper::toLowerCase(static::displayName());
    }

    /**
     * @inheritdoc
     */
    public static function pluralDisplayName(): string
    {
        return Craft::t('app', 'Elements');
    }

    /**
     * @inheritdoc
     */
    public static function pluralLowerDisplayName(): string
    {
        return StringHelper::toLowerCase(static::pluralDisplayName());
    }

    /**
     * @inheritdoc
     */
    public static function refHandle(): ?string
    {
        return null;
    }

    /**
     * @inheritdoc
     */
    public static function trackChanges(): bool
    {
        return false;
    }

    /**
     * @inheritdoc
     */
    public static function hasContent(): bool
    {
        return false;
    }

    /**
     * @inheritdoc
     */
    public static function hasTitles(): bool
    {
        return false;
    }

    /**
     * @inheritdoc
     */
    public static function hasUris(): bool
    {
        return false;
    }

    /**
     * @inheritdoc
     */
    public static function isLocalized(): bool
    {
        return false;
    }

    /**
     * @inheritdoc
     */
    public static function hasStatuses(): bool
    {
        return false;
    }

    /**
     * @inheritdoc
     */
    public static function statuses(): array
    {
        return [
            self::STATUS_ENABLED => Craft::t('app', 'Enabled'),
            self::STATUS_DISABLED => Craft::t('app', 'Disabled'),
        ];
    }

    /**
     * @inheritdoc
     * @return ElementQueryInterface
     */
    public static function find(): ElementQueryInterface
    {
        return new ElementQuery(static::class);
    }

    /**
     * @inheritdoc
     */
    public static function findOne(mixed $criteria = null): ?static
    {
        return static::findByCondition($criteria, true);
    }

    /**
     * @inheritdoc
     */
    public static function findAll(mixed $criteria = null): array
    {
        return static::findByCondition($criteria, false);
    }

    /**
     * @inheritdoc
     */
    public static function createCondition(): ElementConditionInterface
    {
        return Craft::createObject(ElementCondition::class, [static::class]);
    }

    /**
     * @inheritdoc
     */
    public static function sources(string $context): array
    {
        $sources = static::defineSources($context);

        // Give plugins a chance to modify them
        $event = new RegisterElementSourcesEvent([
            'context' => $context,
            'sources' => $sources,
        ]);
        Event::trigger(static::class, self::EVENT_REGISTER_SOURCES, $event);

        return $event->sources;
    }

    /**
     * Defines the sources that elements of this type may belong to.
     *
     * @param string $context The context ('index', 'modal', 'field', or 'settings').
     * @return array The sources.
     * @see sources()
     */
    protected static function defineSources(string $context): array
    {
        return [];
    }

    /**
     * @inheritdoc
     */
    public static function findSource(string $sourceKey, ?string $context = null): ?array
    {
        return null;
    }

    /**
     * @inheritdoc
     */
    public static function sourcePath(string $sourceKey, string $stepKey, ?string $context): ?array
    {
        return null;
    }

    /**
     * @inheritdoc
     */
    public static function modifyCustomSource(array $config): array
    {
        return $config;
    }

    /**
     * @inheritdoc
     * @since 3.5.0
     */
    public static function fieldLayouts(string $source): array
    {
        $fieldLayouts = static::defineFieldLayouts($source);

        // Give plugins a chance to modify them
        $event = new RegisterElementFieldLayoutsEvent([
            'source' => $source,
            'fieldLayouts' => $fieldLayouts,
        ]);
        Event::trigger(static::class, self::EVENT_REGISTER_FIELD_LAYOUTS, $event);

        return $event->fieldLayouts;
    }

    /**
     * Defines the field layouts associated with elements for a given source.
     *
     * @param string $source The selected source’s key, if any
     * @return FieldLayout[] The associated field layouts
     * @see fieldLayouts()
     * @since 3.5.0
     */
    protected static function defineFieldLayouts(string $source): array
    {
        // Default to all of the field layouts associated with this element type
        return Craft::$app->getFields()->getLayoutsByType(static::class);
    }

    /**
     * @inheritdoc
     */
    public static function actions(string $source): array
    {
        $actions = Collection::make(static::defineActions($source));

        $hasActionType = fn(string $type) => $actions->contains(
            fn($action) => (
                $action === $type ||
                $action instanceof $type ||
                is_subclass_of($action, $type) ||
                (
                    is_array($action) &&
                    isset($action['type']) &&
                    ($action['type'] === $type || is_subclass_of($action['type'], $type))
                )
            )
        );

        // Prepend Duplicate?
        if (!$hasActionType(Duplicate::class)) {
            $actions->prepend(Duplicate::class);
        }

        // Prepend Edit?
        if (!$hasActionType(Edit::class)) {
            $actions->prepend([
                'type' => Edit::class,
                'label' => Craft::t('app', 'Edit {type}', [
                    'type' => static::lowerDisplayName(),
                ]),
            ]);
        }

        // Prepend View?
        if (static::hasUris() && !$hasActionType(View::class)) {
            $actions->prepend([
                'type' => View::class,
                'label' => Craft::t('app', 'View {type}', [
                    'type' => static::lowerDisplayName(),
                ]),
            ]);
        }

        // Prepend Set Status?
        if (static::includeSetStatusAction() && !$hasActionType(SetStatus::class)) {
            $actions->prepend(SetStatus::class);
        }

        // Append Delete?
        if (!$hasActionType(DeleteActionInterface::class)) {
            $actions->push(Delete::class);
        }

        // Give plugins a chance to modify them
        $event = new RegisterElementActionsEvent([
            'source' => $source,
            'actions' => $actions->all(),
        ]);
        Event::trigger(static::class, self::EVENT_REGISTER_ACTIONS, $event);

        return $event->actions;
    }

    /**
     * Returns whether the Set Status action should be included in [[actions()]] automatically.
     *
     * @return bool
     * @since 4.3.2
     */
    protected static function includeSetStatusAction(): bool
    {
        return false;
    }

    /**
     * Defines the available element actions for a given source.
     *
     * @param string $source The selected source’s key, if any.
     * @return array The available element actions.
     * @see actions()
     */
    protected static function defineActions(string $source): array
    {
        return [];
    }

    /**
     * @inheritdoc
     */
    public static function exporters(string $source): array
    {
        $exporters = static::defineExporters($source);

        // Give plugins a chance to modify them
        $event = new RegisterElementExportersEvent([
            'source' => $source,
            'exporters' => $exporters,
        ]);
        Event::trigger(static::class, self::EVENT_REGISTER_EXPORTERS, $event);

        return $event->exporters;
    }

    /**
     * Defines the available element exporters for a given source.
     *
     * @param string $source The selected source’s key
     * @return array The available element exporters
     * @see exporters()
     * @since 3.4.0
     */
    protected static function defineExporters(string $source): array
    {
        return [
            Raw::class,
            Expanded::class,
        ];
    }

    /**
     * @inheritdoc
     */
    public static function searchableAttributes(): array
    {
        $attributes = static::defineSearchableAttributes();

        // Give plugins a chance to modify them
        $event = new RegisterElementSearchableAttributesEvent([
            'attributes' => $attributes,
        ]);
        Event::trigger(static::class, self::EVENT_REGISTER_SEARCHABLE_ATTRIBUTES, $event);

        return $event->attributes;
    }

    /**
     * Defines which element attributes should be searchable.
     *
     * @return string[] The element attributes that should be searchable
     * @see searchableAttributes()
     */
    protected static function defineSearchableAttributes(): array
    {
        return [];
    }

    // Element index methods
    // -------------------------------------------------------------------------

    /**
     * @inheritdoc
     */
    public static function indexHtml(ElementQueryInterface $elementQuery, ?array $disabledElementIds, array $viewState, ?string $sourceKey, ?string $context, bool $includeContainer, bool $showCheckboxes): string
    {
        $variables = [
            'viewMode' => $viewState['mode'],
            'context' => $context,
            'disabledElementIds' => $disabledElementIds,
            'collapsedElementIds' => Craft::$app->getRequest()->getParam('collapsedElementIds'),
            'showCheckboxes' => $showCheckboxes,
            'tableName' => static::pluralDisplayName(),
        ];

        $db = Craft::$app->getDb();

        if (!empty($viewState['order'])) {
            // Special case for sorting by structure
            if ($viewState['order'] === 'structure') {
                $source = ElementHelper::findSource(static::class, $sourceKey, $context);

                if (isset($source['structureId'])) {
                    $elementQuery->orderBy(['lft' => SORT_ASC]);
                    $variables['structure'] = Craft::$app->getStructures()->getStructureById($source['structureId']);

                    // Are they allowed to make changes to this structure?
                    if ($context === 'index' && $variables['structure'] && !empty($source['structureEditable'])) {
                        $variables['structureEditable'] = true;

                        // Let StructuresController know that this user can make changes to the structure
                        Craft::$app->getSession()->authorize('editStructure:' . $variables['structure']->id);
                    }
                } else {
                    unset($viewState['order']);
                }
            } elseif ($orderBy = self::_indexOrderBy($sourceKey, $viewState['order'], $viewState['sort'] ?? 'asc', $db)) {
                $elementQuery->orderBy($orderBy);

                if ((!is_array($orderBy) || !isset($orderBy['score'])) && !empty($viewState['orderHistory'])) {
                    foreach ($viewState['orderHistory'] as $order) {
                        if ($order[0] && $orderBy = self::_indexOrderBy($sourceKey, $order[0], $order[1], $db)) {
                            $elementQuery->addOrderBy($orderBy);
                        } else {
                            break;
                        }
                    }
                }
            }
        }

        if ($viewState['mode'] === 'table') {
            // Get the table columns
            $variables['attributes'] = Craft::$app->getElementSources()->getTableAttributes(
                static::class,
                $sourceKey,
                $viewState['tableColumns'] ?? null
            );

            // Give each attribute a chance to modify the criteria
            foreach ($variables['attributes'] as $attribute) {
                $event = new ElementIndexTableAttributeEvent([
                    'query' => $elementQuery,
                    'attribute' => $attribute[0],
                ]);

                Event::trigger(static::class, self::EVENT_PREP_QUERY_FOR_TABLE_ATTRIBUTE, $event);

                if (!$event->handled) {
                    static::prepElementQueryForTableAttribute($elementQuery, $attribute[0]);
                }
            }
        }

        // Only cache if there's no search term
        if (!$elementQuery->search) {
            $elementQuery->cache();
        }

        $variables['elements'] = static::indexElements($elementQuery, $sourceKey);

        $template = '_elements/' . $viewState['mode'] . 'view/' . ($includeContainer ? 'container' : 'elements');

        return Craft::$app->getView()->renderTemplate($template, $variables);
    }

    /**
     * Prepares an element query for an element index that includes a given table attribute.
     *
     * @param ElementQueryInterface $elementQuery
     * @param string $attribute
     */
    protected static function prepElementQueryForTableAttribute(ElementQueryInterface $elementQuery, string $attribute): void
    {
        switch ($attribute) {
            case 'ancestors':
                $elementQuery->andWith(['ancestors', ['status' => null]]);
                break;
            case 'parent':
                $elementQuery->andWith(['parent', ['status' => null]]);
                break;
            case 'revisionNotes':
                $elementQuery->andWith('currentRevision');
                break;
            case 'revisionCreator':
                $elementQuery->andWith('currentRevision.revisionCreator');
                break;
            case 'drafts':
                $elementQuery->andWith(['drafts', ['status' => null, 'orderBy' => ['dateUpdated' => SORT_DESC]]]);
                break;
            default:
                // Is this a custom field?
                if (preg_match('/^field:(.+)/', $attribute, $matches)) {
                    $fieldUid = $matches[1];
                    Craft::$app->getFields()->getFieldByUid($fieldUid)?->modifyElementIndexQuery($elementQuery);
                }
        }
    }

    /**
     * Returns the resulting elements for an element index.
     *
     * @param ElementQueryInterface $elementQuery
     * @param string|null $sourceKey
     * @return ElementInterface[]
     * @since 4.4.0
     */
    protected static function indexElements(ElementQueryInterface $elementQuery, ?string $sourceKey): array
    {
        return $elementQuery->all();
    }

    /**
     * @inheritdoc
     */
    public static function indexElementCount(ElementQueryInterface $elementQuery, ?string $sourceKey): int
    {
        return (int)$elementQuery
            ->select(new Expression('1'))
            ->count();
    }

    /**
     * @inheritdoc
     */
    public static function sortOptions(): array
    {
        $sortOptions = static::defineSortOptions();

        // Give plugins a chance to modify them
        $event = new RegisterElementSortOptionsEvent([
            'sortOptions' => $sortOptions,
        ]);
        Event::trigger(static::class, self::EVENT_REGISTER_SORT_OPTIONS, $event);

        return $event->sortOptions;
    }

    /**
     * Returns the sort options for the element type.
     *
     * @return array The attributes that elements can be sorted by
     * @see sortOptions()
     */
    protected static function defineSortOptions(): array
    {
        // Default to the available table attributes
        $tableAttributes = Craft::$app->getElementSources()->getAvailableTableAttributes(static::class);
        $sortOptions = [];

        foreach ($tableAttributes as $key => $labelInfo) {
            $sortOptions[$key] = $labelInfo['label'];
        }

        return $sortOptions;
    }

    /**
     * @inheritdoc
     */
    public static function tableAttributes(): array
    {
        $tableAttributes = static::defineTableAttributes();

        // Give plugins a chance to modify them
        $event = new RegisterElementTableAttributesEvent([
            'tableAttributes' => $tableAttributes,
        ]);
        Event::trigger(static::class, self::EVENT_REGISTER_TABLE_ATTRIBUTES, $event);

        return $event->tableAttributes;
    }

    /**
     * Defines all of the available columns that can be shown in table views.
     *
     * @return array The table attributes.
     * @see tableAttributes()
     */
    protected static function defineTableAttributes(): array
    {
        return [];
    }

    /**
     * @inheritdoc
     */
    public static function defaultTableAttributes(string $source): array
    {
        $tableAttributes = static::defineDefaultTableAttributes($source);

        // Give plugins a chance to modify them
        $event = new RegisterElementDefaultTableAttributesEvent([
            'source' => $source,
            'tableAttributes' => $tableAttributes,
        ]);
        Event::trigger(static::class, self::EVENT_REGISTER_DEFAULT_TABLE_ATTRIBUTES, $event);

        return $event->tableAttributes;
    }

    /**
     * Returns the list of table attribute keys that should be shown by default.
     *
     * @param string $source The selected source’s key
     * @return string[] The table attributes.
     * @see defaultTableAttributes()
     * @see tableAttributes()
     */
    protected static function defineDefaultTableAttributes(string $source): array
    {
        // Return all of them by default
        $availableTableAttributes = static::tableAttributes();

        return array_keys($availableTableAttributes);
    }

    // Methods for customizing element queries
    // -------------------------------------------------------------------------

    /**
     * @inheritdoc
     */
    public static function eagerLoadingMap(array $sourceElements, string $handle): array|null|false
    {
        switch ($handle) {
            case 'descendants':
            case 'children':
                return self::_mapDescendants($sourceElements, $handle === 'children');
            case 'ancestors':
            case 'parent':
                return self::_mapAncestors($sourceElements, $handle === 'parent');
            case 'localized':
                return self::_mapLocalized($sourceElements);
            case 'currentRevision':
                return self::_mapCurrentRevisions($sourceElements);
            case 'drafts':
                return self::_mapDrafts($sourceElements);
            case 'revisions':
                return self::_mapRevisions($sourceElements);
            case 'draftCreator':
                return self::_mapDraftCreators($sourceElements);
            case 'revisionCreator':
                return self::_mapRevisionCreators($sourceElements);
        }

        // Is $handle a custom field handle?
        // (Leave it up to the extended class to set the field context, if it shouldn't be 'global')
        $field = Craft::$app->getFields()->getFieldByHandle($handle);
        if ($field && $field instanceof EagerLoadingFieldInterface) {
            // filter out elements, if field is not part of its layout
            // https://github.com/craftcms/cms/issues/12539
            $sourceElements = array_values(
                array_filter($sourceElements, function($sourceElement) use ($handle) {
                    $fieldLayout = $sourceElement->getFieldLayout();
                    return !$fieldLayout || $fieldLayout->getFieldByHandle($handle) !== null;
                })
            );

            if (empty($sourceElements)) {
                return false;
            }

            return $field->getEagerLoadingMap($sourceElements);
        }

        // Give plugins a chance to provide custom mappings
        $event = new DefineEagerLoadingMapEvent([
            'sourceElements' => $sourceElements,
            'handle' => $handle,
        ]);
        Event::trigger(static::class, self::EVENT_DEFINE_EAGER_LOADING_MAP, $event);
        if ($event->elementType !== null) {
            return [
                'elementType' => $event->elementType,
                'map' => $event->map,
                'criteria' => $event->criteria,
            ];
        }

        return false;
    }

    /**
     * Returns an eager-loading map for the source elements’ descendants.
     *
     * @param ElementInterface[] $sourceElements An array of the source elements
     * @param bool $children Whether only direct children should be included
     * @return array|null The eager-loading element ID mappings, or null if the result should be ignored
     */
    private static function _mapDescendants(array $sourceElements, bool $children): ?array
    {
        // Get the source element IDs
        $sourceElementIds = ArrayHelper::getColumn($sourceElements, 'id');

        // Get the structure data for these elements
        $selectColumns = ['structureId', 'elementId', 'lft', 'rgt'];

        if ($children) {
            $selectColumns[] = 'level';
        }

        $elementStructureData = (new Query())
            ->select($selectColumns)
            ->from([Table::STRUCTUREELEMENTS])
            ->where(['elementId' => $sourceElementIds])
            ->all();

        if (empty($elementStructureData)) {
            return null;
        }

        // Build the descendant condition & params
        $condition = ['or'];

        foreach ($elementStructureData as $elementStructureDatum) {
            $thisElementCondition = [
                'and',
                ['structureId' => $elementStructureDatum['structureId']],
                ['>', 'lft', $elementStructureDatum['lft']],
                ['<', 'rgt', $elementStructureDatum['rgt']],
            ];

            if ($children) {
                $thisElementCondition[] = ['level' => $elementStructureDatum['level'] + 1];
            }

            $condition[] = $thisElementCondition;
        }

        // Fetch the descendant data
        $descendantStructureQuery = (new Query())
            ->select(['structureId', 'lft', 'rgt', 'elementId'])
            ->from([Table::STRUCTUREELEMENTS])
            ->where($condition)
            ->orderBy(['lft' => SORT_ASC]);

        if ($children) {
            $descendantStructureQuery->addSelect('level');
        }

        $descendantStructureData = $descendantStructureQuery->all();

        // Map the elements to their descendants
        $map = [];
        foreach ($elementStructureData as $elementStructureDatum) {
            foreach ($descendantStructureData as $descendantStructureDatum) {
                if (
                    $descendantStructureDatum['structureId'] === $elementStructureDatum['structureId'] &&
                    $descendantStructureDatum['lft'] > $elementStructureDatum['lft'] &&
                    $descendantStructureDatum['rgt'] < $elementStructureDatum['rgt'] &&
                    (!$children || $descendantStructureDatum['level'] == $elementStructureDatum['level'] + 1)
                ) {
                    if ($descendantStructureDatum['elementId']) {
                        $map[] = [
                            'source' => $elementStructureDatum['elementId'],
                            'target' => $descendantStructureDatum['elementId'],
                        ];
                    }
                }
            }
        }

        return [
            'elementType' => static::class,
            'map' => $map,
        ];
    }

    /**
     * Returns an eager-loading map for the source elements’ ancestors.
     *
     * @param ElementInterface[] $sourceElements An array of the source elements
     * @param bool $parents Whether only direct parents should be included
     * @return array|null The eager-loading element ID mappings, or null if the result should be ignored
     */
    private static function _mapAncestors(array $sourceElements, bool $parents): ?array
    {
        // Get the source element IDs
        $sourceElementIds = ArrayHelper::getColumn($sourceElements, 'id');

        // Get the structure data for these elements
        $selectColumns = ['structureId', 'elementId', 'lft', 'rgt'];

        if ($parents) {
            $selectColumns[] = 'level';
        }

        $elementStructureData = (new Query())
            ->select($selectColumns)
            ->from([Table::STRUCTUREELEMENTS])
            ->where(['elementId' => $sourceElementIds])
            ->all();

        if (empty($elementStructureData)) {
            return null;
        }

        // Build the ancestor condition & params
        $condition = ['or'];

        foreach ($elementStructureData as $elementStructureDatum) {
            $thisElementCondition = [
                'and',
                ['structureId' => $elementStructureDatum['structureId']],
                ['<', 'lft', $elementStructureDatum['lft']],
                ['>', 'rgt', $elementStructureDatum['rgt']],
            ];

            if ($parents) {
                $thisElementCondition[] = ['level' => $elementStructureDatum['level'] - 1];
            }

            $condition[] = $thisElementCondition;
        }

        // Fetch the ancestor data
        $ancestorStructureQuery = (new Query())
            ->select(['structureId', 'lft', 'rgt', 'elementId'])
            ->from([Table::STRUCTUREELEMENTS])
            ->where($condition)
            ->orderBy(['lft' => SORT_ASC]);

        if ($parents) {
            $ancestorStructureQuery->addSelect('level');
        }

        $ancestorStructureData = $ancestorStructureQuery->all();

        // Map the elements to their ancestors
        $map = [];
        foreach ($elementStructureData as $elementStructureDatum) {
            foreach ($ancestorStructureData as $ancestorStructureDatum) {
                if (
                    $ancestorStructureDatum['structureId'] === $elementStructureDatum['structureId'] &&
                    $ancestorStructureDatum['lft'] < $elementStructureDatum['lft'] &&
                    $ancestorStructureDatum['rgt'] > $elementStructureDatum['rgt'] &&
                    (!$parents || $ancestorStructureDatum['level'] == $elementStructureDatum['level'] - 1)
                ) {
                    if ($ancestorStructureDatum['elementId']) {
                        $map[] = [
                            'source' => $elementStructureDatum['elementId'],
                            'target' => $ancestorStructureDatum['elementId'],
                        ];
                    }

                    // If we're just fetching the parents, then we're done with this element
                    if ($parents) {
                        break;
                    }
                }
            }
        }

        return [
            'elementType' => static::class,
            'map' => $map,
        ];
    }

    /**
     * Returns an eager-loading map for the source elements in other locales.
     *
     * @param ElementInterface[] $sourceElements An array of the source elements
     * @return array The eager-loading element ID mappings
     */
    private static function _mapLocalized(array $sourceElements): array
    {
        $sourceSiteId = $sourceElements[0]->siteId;
        $otherSiteIds = [];
        foreach (Craft::$app->getSites()->getAllSites() as $site) {
            if ($site->id != $sourceSiteId) {
                $otherSiteIds[] = $site->id;
            }
        }

        // Map the source elements to themselves
        $map = [];
        if (!empty($otherSiteIds)) {
            foreach ($sourceElements as $element) {
                $map[] = [
                    'source' => $element->id,
                    'target' => $element->id,
                ];
            }
        }

        return [
            'elementType' => static::class,
            'map' => $map,
            'criteria' => [
                'siteId' => $otherSiteIds,
            ],
        ];
    }

    /**
     * Returns an eager-loading map for the source elements’ current revisions.
     *
     * @param ElementInterface[] $sourceElements An array of the source elements
     * @return array The eager-loading element ID mappings
     */
    private static function _mapCurrentRevisions(array $sourceElements): array
    {
        // Get the source element IDs
        $sourceElementIds = ArrayHelper::getColumn($sourceElements, 'id');

        $map = (new Query())
            ->select([
                'source' => 'se.id',
                'target' => 're.id',
            ])
            ->from(['re' => Table::ELEMENTS])
            ->innerJoin(['r' => Table::REVISIONS], '[[r.id]] = [[re.revisionId]]')
            ->innerJoin(['se' => Table::ELEMENTS], '[[se.id]] = [[r.canonicalId]]')
            ->where('[[re.dateCreated]] = [[se.dateUpdated]]')
            ->andWhere(['se.id' => $sourceElementIds])
            ->all();

        return [
            'elementType' => static::class,
            'map' => $map,
            'criteria' => ['revisions' => true, 'status' => null],
        ];
    }

    /**
     * Returns an eager-loading map for the source elements’ current drafts.
     *
     * @param ElementInterface[] $sourceElements An array of the source elements
     * @return array The eager-loading element ID mappings
     */
    private static function _mapDrafts(array $sourceElements): array
    {
        // Get the source element IDs
        $sourceElementIds = ArrayHelper::getColumn($sourceElements, 'id');

        $map = (new Query())
            ->select([
                'source' => 'd.canonicalId',
                'target' => 'e.id',
            ])
            ->from(['d' => Table::DRAFTS])
            ->innerJoin(['e' => Table::ELEMENTS], '[[e.draftId]] = [[d.id]]')
            ->where(['d.canonicalId' => $sourceElementIds])
            ->all();

        return [
            'elementType' => static::class,
            'map' => $map,
            'criteria' => ['drafts' => true],
        ];
    }

    /**
     * Returns an eager-loading map for the source elements’ current revisions.
     *
     * @param ElementInterface[] $sourceElements An array of the source elements
     * @return array The eager-loading element ID mappings
     */
    private static function _mapRevisions(array $sourceElements): array
    {
        // Get the source element IDs
        $sourceElementIds = ArrayHelper::getColumn($sourceElements, 'id');

        $map = (new Query())
            ->select([
                'source' => 'r.canonicalId',
                'target' => 'e.id',
            ])
            ->from(['r' => Table::REVISIONS])
            ->innerJoin(['e' => Table::ELEMENTS], '[[e.revisionId]] = [[r.id]]')
            ->where(['r.canonicalId' => $sourceElementIds])
            ->all();

        return [
            'elementType' => static::class,
            'map' => $map,
            'criteria' => ['revisions' => true],
        ];
    }

    /**
     * Returns an eager-loading map for the source elements’ draft creators.
     *
     * @param ElementInterface[] $sourceElements An array of the source elements
     * @return array The eager-loading element ID mappings
     */
    private static function _mapDraftCreators(array $sourceElements): array
    {
        // Get the source element IDs
        $sourceElementIds = ArrayHelper::getColumn($sourceElements, 'id');

        $map = (new Query())
            ->select([
                'source' => 'e.id',
                'target' => 'd.creatorId',
            ])
            ->from(['e' => Table::ELEMENTS])
            ->innerJoin(['d' => Table::DRAFTS], '[[d.id]] = [[e.draftId]]')
            ->where(['e.id' => $sourceElementIds])
            ->andWhere(['not', ['d.creatorId' => null]])
            ->all();

        return [
            'elementType' => User::class,
            'map' => $map,
        ];
    }

    /**
     * Returns an eager-loading map for the source elements’ revision creators.
     *
     * @param ElementInterface[] $sourceElements An array of the source elements
     * @return array The eager-loading element ID mappings
     */
    private static function _mapRevisionCreators(array $sourceElements): array
    {
        // Get the source element IDs
        $sourceElementIds = ArrayHelper::getColumn($sourceElements, 'id');

        $map = (new Query())
            ->select([
                'source' => 'e.id',
                'target' => 'r.creatorId',
            ])
            ->from(['e' => Table::ELEMENTS])
            ->innerJoin(['r' => Table::REVISIONS], '[[r.id]] = [[e.revisionId]]')
            ->where(['e.id' => $sourceElementIds])
            ->andWhere(['not', ['r.creatorId' => null]])
            ->all();

        return [
            'elementType' => User::class,
            'map' => $map,
        ];
    }

    /**
     * @inheritdoc
     * @since 3.3.0
     */
    public static function gqlTypeNameByContext(mixed $context): string
    {
        // Default to the same type
        return 'Element';
    }

    /**
     * @inheritdoc
     * @since 3.5.0
     */
    public static function gqlMutationNameByContext(mixed $context): string
    {
        // Default to the same type
        return 'saveElement';
    }

    /**
     * @inheritdoc
     * @since 3.3.0
     */
    public static function gqlScopesByContext(mixed $context): array
    {
        // Default to no scopes required
        return [];
    }

    /**
     * Returns the orderBy value for element indexes
     *
     * @param string $sourceKey
     * @param string $attribute
     * @param string $dir `asc` or `desc`
     * @param Connection $db
     * @return array|ExpressionInterface|false
     */
    private static function _indexOrderBy(
        string $sourceKey,
        string $attribute,
        string $dir,
        Connection $db,
    ): ExpressionInterface|array|false {
        $dir = strcasecmp($dir, 'desc') === 0 ? SORT_DESC : SORT_ASC;
        $columns = self::_indexOrderByColumns($sourceKey, $attribute, $dir, $db);

        if ($columns === false || $columns instanceof ExpressionInterface) {
            return $columns;
        }

        // Borrowed from QueryTrait::normalizeOrderBy()
        if (is_string($columns)) {
            $columns = preg_split('/\s*,\s*/', trim($columns), -1, PREG_SPLIT_NO_EMPTY);
        }

        $result = [];

        foreach ($columns as $i => $column) {
            if ($i === 0) {
                // The first column's sort direction is always user-defined
                $result[$column] = $dir;
            } elseif (preg_match('/^(.*?)\s+(asc|desc)$/i', $column, $matches)) {
                $result[$matches[1]] = strcasecmp($matches[2], 'desc') ? SORT_ASC : SORT_DESC;
            } else {
                $result[$column] = SORT_ASC;
            }
        }

        return $result;
    }

    /**
     * @param string $sourceKey
     * @param string $attribute
     * @param int $dir
     * @param Connection $db
     * @return bool|string|array|ExpressionInterface
     */
    private static function _indexOrderByColumns(
        string $sourceKey,
        string $attribute,
        int $dir,
        Connection $db,
    ): ExpressionInterface|bool|array|string {
        if (!$attribute) {
            return false;
        }

        if ($attribute === 'score') {
            return 'score';
        }

        foreach (static::sortOptions() as $key => $sortOption) {
            if (is_array($sortOption)) {
                $a = $sortOption['attribute'] ?? $sortOption['orderBy'];
                if ($a === $attribute) {
                    if (is_callable($sortOption['orderBy'])) {
                        return $sortOption['orderBy']($dir, $db);
                    }
                    return $sortOption['orderBy'];
                }
            } elseif ($key === $attribute) {
                return $key;
            }
        }

        // See if it's a source-specific sort option
        foreach (Craft::$app->getElementSources()->getSourceSortOptions(static::class, $sourceKey) as $sortOption) {
            if ($sortOption['attribute'] === $attribute) {
                return $sortOption['orderBy'];
            }
        }

        return false;
    }

    /**
     * @var int|null Revision creator ID to be saved
     * @see setRevisionCreatorId()
     */
    protected ?int $revisionCreatorId = null;

    /**
     * @var string|null Revision notes to be saved
     * @see setRevisionNotes()
     */
    protected ?string $revisionNotes = null;

    /**
     * @var array<string,int>|null
     * @see validate()
     */
    private ?array $_attributeNames;

    /**
     * @var int|null
     * @see getCanonicalId()
     * @see setCanonicalId()
     * @see getIsCanonical()
     * @see getIsDerivative()
     */
    private ?int $_canonicalId = null;

    /**
     * @var ElementInterface|false|null
     * @see getCanonical()
     */
    private ElementInterface|false|null $_canonical = null;

    /**
     * @var ElementInterface|false|null
     * @see getCanonical()
     */
    private ElementInterface|false|null $_canonicalAnySite = null;

    /**
     * @var string|null
     * @see getCanonicalUid()
     */
    private ?string $_canonicalUid = null;

    /**
     * @var array|null
     * @see _outdatedAttributes()
     */
    private ?array $_outdatedAttributes = null;

    /**
     * @var array|null
     * @see _modifiedAttributes()
     */
    private ?array $_modifiedAttributes = null;

    /**
     * @var array|null
     * @see _outdatedFields()
     */
    private ?array $_outdatedFields = null;

    /**
     * @var array|null
     * @see _modifiedFields()
     */
    private ?array $_modifiedFields = null;

    /**
     * @var bool
     */
    private bool $_initialized = false;

    /**
     * @var FieldInterface[]|null[]
     */
    private array $_fieldsByHandle = [];

    /**
     * @var string|null
     */
    private ?string $_fieldParamNamePrefix = null;

    /**
     * @var array|null Record of the fields whose values have already been normalized
     */
    private ?array $_normalizedFieldValues = null;

    /**
     * @var bool Whether all attributes and field values should be considered dirty.
     * @see getDirtyAttributes()
     * @see getDirtyFields()
     * @see isFieldDirty()
     */
    private bool $_allDirty = false;

    /**
     * @var string[]|null Record of dirty attributes.
     * @see getDirtyAttributes()
     * @see isAttributeDirty()
     */
    private ?array $_dirtyAttributes = [];

    /**
     * @var string|null The initial title value, if there was one.
     * @see getDirtyAttributes()
     */
    private ?string $_savedTitle = null;

    /**
     * @var array Record of dirty fields.
     * @see getDirtyFields()
     * @see isFieldDirty()
     */
    private array $_dirtyFields = [];

    /**
     * @var ElementInterface|false
     */
    private ElementInterface|false $_nextElement;

    /**
     * @var ElementInterface|false
     */
    private ElementInterface|false $_prevElement;

    /**
     * @var int|false|null Parent ID
     * @see getParentId()
     * @see setParentId()
     */
    private int|false|null $_parentId = null;

    /**
     * @var ElementInterface|false|null
     * @see getParent()
     * @see setParent()
     */
    private ElementInterface|false|null $_parent = null;

    /**
     * @var bool|null
     * @see hasNewParent()
     */
    private ?bool $_hasNewParent = null;

    /**
     * @var ElementInterface|false|null
     * @see getPrevSibling()
     */
    private ElementInterface|false|null $_prevSibling = null;

    /**
     * @var ElementInterface|false|null
     * @see getNextSibling()
     */
    private ElementInterface|false|null $_nextSibling = null;

    /**
     * @var array<string,Collection>
     * @see getEagerLoadedElements()
     * @see setEagerLoadedElements()
     */
    private array $_eagerLoadedElements = [];

    /**
     * @var array<string,int>
     * @see getEagerLoadedElementCount()
     * @see setEagerLoadedElementCount
     */
    private array $_eagerLoadedElementCounts = [];

    /**
     * @var ElementInterface|false|null
     * @see getCurrentRevision()
     */
    private ElementInterface|false|null $_currentRevision = null;

    /**
     * @var bool|bool[]
     * @see getEnabledForSite()
     * @see setEnabledForSite()
     */
    private array|bool $_enabledForSite = true;

    /**
     * @var string|null
     * @see getUiLabel()
     * @see setUiLabel()
     */
    private ?string $_uiLabel = null;

    /**
     * @var string[]
     * @see getUiLabelPath()
     * @see setUiLabelPath()
     */
    private array $_uiLabelPath = [];

    /**
     * @var bool|null
     * @see getIsFresh()
     * @see setIsFresh()
     */
    private ?bool $_isFresh = null;

    /**
     * @inheritdoc
     */
    public function __construct($config = [])
    {
        // Make sure the field layout ID is set before any custom fields
        if (isset($config['fieldLayoutId'])) {
            $config = ['fieldLayoutId' => $config['fieldLayoutId']] + $config;
        }

        parent::__construct($config);
    }

    /**
     * @inheritdoc
     */
    public function __clone()
    {
        parent::__clone();

        // Mark all fields as dirty
        $this->_allDirty = true;
        $this->_hasNewParent = null;
    }

    /**
     * Returns the string representation of the element.
     *
     * @return string
     * @noinspection PhpInconsistentReturnPointsInspection
     */
    public function __toString(): string
    {
        if (isset($this->title) && $this->title !== '') {
            return (string)$this->title;
        }

        if ($this->id) {
            return (string)$this->id;
        }

        try {
            return static::displayName();
        } catch (Throwable $e) {
            ErrorHandler::convertExceptionToError($e);
        }
    }

    /**
     * Checks if a property is set.
     *
     * This method will check if $name is one of the following:
     * - "title"
     * - a magic property supported by [[\yii\base\Component::__isset()]]
     * - a custom field handle
     *
     * @param string $name The property name
     * @return bool Whether the property is set
     */
    public function __isset($name): bool
    {
        // Is this the "field:handle" syntax?
        if (strncmp($name, 'field:', 6) === 0) {
            return $this->fieldByHandle(substr($name, 6)) !== null;
        }

        return $name === 'title' || $this->hasEagerLoadedElements($name) || parent::__isset($name) || $this->fieldByHandle($name);
    }

    /**
     * @inheritdoc
     */
    public function __get($name)
    {
        // Is $name a set of eager-loaded elements?
        if ($this->hasEagerLoadedElements($name)) {
            return $this->getEagerLoadedElements($name);
        }

        // Is this the "field:handle" syntax?
        if (strncmp($name, 'field:', 6) === 0) {
            return $this->getFieldValue(substr($name, 6));
        }

        // If this is a field, make sure the value has been normalized before returning the CustomFieldBehavior value
        if ($this->fieldByHandle($name) !== null) {
<<<<<<< HEAD
            $value = $this->getFieldValue($name);
            if (is_object($value) && !$value instanceof UnitEnum) {
                $value = clone $value;
            }
            return $value;
=======
            return $this->clonedFieldValue($name);
>>>>>>> 18e5e152
        }

        return parent::__get($name);
    }

    /**
     * @inheritdoc
     */
    public function __set($name, $value)
    {
        // Is this the "field:handle" syntax?
        if (strncmp($name, 'field:', 6) === 0) {
            $this->setFieldValue(substr($name, 6), $value);
            return;
        }

        try {
            parent::__set($name, $value);
        } catch (InvalidCallException|UnknownPropertyException $e) {
            // Is this is a field?
            if ($this->fieldByHandle($name) !== null) {
                $this->setFieldValue($name, $value);
            } else {
                throw $e;
            }
        }
    }

    /**
     * @inheritdoc
     */
    public function __call($name, $params)
    {
        if (strncmp($name, 'isFieldEmpty:', 13) === 0) {
            return $this->isFieldEmpty(substr($name, 13));
        }

        return parent::__call($name, $params);
    }

    /**
     * @inheritdoc
     */
    protected function defineBehaviors(): array
    {
        return [
            'customFields' => [
                'class' => CustomFieldBehavior::class,
            ],
        ];
    }

    /**
     * @inheritdoc
     */
    public function init(): void
    {
        parent::init();

        if (!isset($this->siteId) && Craft::$app->getIsInstalled()) {
            $this->siteId = Craft::$app->getSites()->getPrimarySite()->id;
        }

        if (static::hasTitles()) {
            $this->_savedTitle = $this->title;
        }

        $this->_initialized = true;

        // Stop allowing setting custom field values directly on the behavior
        /** @var CustomFieldBehavior $behavior */
        $behavior = $this->getBehavior('customFields');
        $behavior->canSetProperties = false;
    }

    /**
     * @inheritdoc
     */
    public function attributes(): array
    {
        $names = parent::attributes();

        if ($this->structureId) {
            $names[] = 'parentId';
        } else {
            ArrayHelper::removeValue($names, 'structureId');
            ArrayHelper::removeValue($names, 'root');
            ArrayHelper::removeValue($names, 'lft');
            ArrayHelper::removeValue($names, 'rgt');
            ArrayHelper::removeValue($names, 'level');
        }

        ArrayHelper::removeValue($names, 'searchScore');
        ArrayHelper::removeValue($names, 'awaitingFieldValues');
        ArrayHelper::removeValue($names, 'firstSave');
        ArrayHelper::removeValue($names, 'propagating');
        ArrayHelper::removeValue($names, 'propagateAll');
        ArrayHelper::removeValue($names, 'newSiteIds');
        ArrayHelper::removeValue($names, 'resaving');
        ArrayHelper::removeValue($names, 'duplicateOf');
        ArrayHelper::removeValue($names, 'mergingCanonicalChanges');
        ArrayHelper::removeValue($names, 'updatingFromDerivative');
        ArrayHelper::removeValue($names, 'previewing');
        ArrayHelper::removeValue($names, 'hardDelete');

        $names[] = 'canonicalId';
        $names[] = 'isDraft';
        $names[] = 'isRevision';
        $names[] = 'isUnpublishedDraft';
        $names[] = 'ref';
        $names[] = 'status';
        $names[] = 'structureId';
        $names[] = 'url';

        return $names;
    }

    /**
     * @inheritdoc
     */
    public function fields(): array
    {
        $fields = parent::fields();

        // Include custom fields
        if (static::hasContent() && ($fieldLayout = $this->getFieldLayout()) !== null) {
            foreach ($fieldLayout->getCustomFieldElements() as $layoutElement) {
                $field = $layoutElement->getField();
                if (!isset($fields[$field->handle])) {
                    $fields[$field->handle] = fn() => $this->clonedFieldValue($field->handle);
                }
            }
        }

        return $fields;
    }

    /**
     * @inheritdoc
     */
    public function extraFields(): array
    {
        return [
            'ancestors',
            'canonical',
            'canonicalUid',
            'children',
            'descendants',
            'hasDescendants',
            'next',
            'nextSibling',
            'parent',
            'prev',
            'prevSibling',
            'siblings',
            'site',
            'totalDescendants',
        ];
    }

    /**
     * @inheritdoc
     */
    public function getIterator(): Traversable
    {
        $attributes = $this->getAttributes();

        // Include custom fields
        if (static::hasContent() && ($fieldLayout = $this->getFieldLayout()) !== null) {
            foreach ($fieldLayout->getCustomFieldElements() as $layoutElement) {
                $field = $layoutElement->getField();
                if (!isset($attributes[$field->handle])) {
                    $attributes[$field->handle] = $this->getFieldValue($field->handle);
                }
            }
        }

        return new ArrayIterator($attributes);
    }

    /**
     * @inheritdoc
     */
    public function getAttributeLabel($attribute): string
    {
        // Is this the "field:handle" syntax?
        if (strncmp($attribute, 'field:', 6) === 0) {
            $attribute = substr($attribute, 6);
        }

        return parent::getAttributeLabel($attribute);
    }

    /**
     * @inheritdoc
     */
    public function attributeLabels(): array
    {
        $labels = [
            'dateCreated' => Craft::t('app', 'Date Created'),
            'dateUpdated' => Craft::t('app', 'Date Updated'),
            'id' => Craft::t('app', 'ID'),
            'slug' => Craft::t('app', 'Slug'),
            'title' => Craft::t('app', 'Title'),
            'uid' => Craft::t('app', 'UID'),
            'uri' => Craft::t('app', 'URI'),
        ];

        if (Craft::$app->getIsInstalled()) {
            $layout = $this->getFieldLayout();

            if ($layout !== null) {
                foreach ($layout->getTabs() as $tab) {
                    foreach ($tab->getElements() as $layoutElement) {
                        if ($layoutElement instanceof BaseField && ($label = $layoutElement->label()) !== null) {
                            $labels[$layoutElement->attribute()] = $label;
                        }
                    }
                }
            }
        }

        return $labels;
    }

    /**
     * @inheritdoc
     */
    protected function defineRules(): array
    {
        $rules = parent::defineRules();
        $rules[] = [['id', 'contentId', 'parentId', 'root', 'lft', 'rgt', 'level'], 'number', 'integerOnly' => true, 'on' => [self::SCENARIO_DEFAULT, self::SCENARIO_LIVE]];
        $rules[] = [
            ['siteId'],
            SiteIdValidator::class,
            'allowDisabled' => true,
            'on' => [self::SCENARIO_DEFAULT, self::SCENARIO_LIVE, self::SCENARIO_ESSENTIALS],
        ];
        $rules[] = [['dateCreated', 'dateUpdated'], DateTimeValidator::class, 'on' => [self::SCENARIO_DEFAULT, self::SCENARIO_LIVE]];
        $rules[] = [['isFresh'], BooleanValidator::class];

        if (static::hasTitles()) {
            $rules[] = [['title'], 'trim', 'on' => [self::SCENARIO_DEFAULT, self::SCENARIO_LIVE]];
            $rules[] = [['title'], StringValidator::class, 'max' => 255, 'disallowMb4' => true, 'on' => [self::SCENARIO_DEFAULT, self::SCENARIO_LIVE]];
            $rules[] = [['title'], 'required', 'on' => [self::SCENARIO_DEFAULT, self::SCENARIO_LIVE]];
        }

        if (static::hasUris()) {
            try {
                $language = $this->getSite()->language;
            } catch (InvalidConfigException) {
                $language = null;
            }

            $rules[] = [['slug'], SlugValidator::class, 'language' => $language, 'on' => [self::SCENARIO_DEFAULT, self::SCENARIO_LIVE, self::SCENARIO_ESSENTIALS]];
            $rules[] = [['slug'], 'string', 'max' => 255, 'on' => [self::SCENARIO_DEFAULT, self::SCENARIO_LIVE, self::SCENARIO_ESSENTIALS]];
            $rules[] = [['uri'], ElementUriValidator::class, 'on' => [self::SCENARIO_DEFAULT, self::SCENARIO_LIVE, self::SCENARIO_ESSENTIALS]];
        }

        return $rules;
    }

    /**
     * @inheritdoc
     */
    public function validate($attributeNames = null, $clearErrors = true)
    {
        $this->_attributeNames = $attributeNames ? array_flip((array)$attributeNames) : null;
        $result = parent::validate($attributeNames, $clearErrors);
        $this->_attributeNames = null;
        return $result;
    }

    /**
     * @inheritdoc
     */
    public function afterValidate(): void
    {
        if (
            static::hasContent() &&
            Craft::$app->getIsInstalled() &&
            $fieldLayout = $this->getFieldLayout()
        ) {
            $scenario = $this->getScenario();
            $layoutElements = $fieldLayout->getVisibleCustomFieldElements($this);

            foreach ($layoutElements as $layoutElement) {
                $field = $layoutElement->getField();
                $attribute = "field:$field->handle";

                if (isset($this->_attributeNames) && !isset($this->_attributeNames[$attribute])) {
                    continue;
                }

                $isEmpty = fn() => $field->isValueEmpty($this->getFieldValue($field->handle), $this);

                if ($scenario === self::SCENARIO_LIVE && $layoutElement->required) {
                    (new RequiredValidator(['isEmpty' => $isEmpty]))
                        ->validateAttribute($this, $attribute);
                }

                foreach ($field->getElementValidationRules() as $rule) {
                    $validator = $this->_normalizeFieldValidator($attribute, $rule, $field, $isEmpty);
                    if (
                        in_array($scenario, $validator->on) ||
                        (empty($validator->on) && !in_array($scenario, $validator->except))
                    ) {
                        $validator->validateAttributes($this);
                    }
                }

                if ($field::hasContentColumn()) {
                    $columnType = $field->getContentColumnType();
                    $value = $field->serializeValue($this->getFieldValue($field->handle), $this);

                    if (is_array($columnType)) {
                        foreach ($columnType as $key => $type) {
                            $this->_validateCustomFieldContentSizeInternal($attribute, $field, $type, $value[$key] ?? null);
                        }
                    } else {
                        $this->_validateCustomFieldContentSizeInternal($attribute, $field, $columnType, $value);
                    }
                }
            }
        }

        parent::afterValidate();
    }

    /**
     * Normalizes a field’s validation rule.
     *
     * @param string $attribute
     * @param mixed $rule
     * @param FieldInterface $field
     * @param callable $isEmpty
     * @return Validator
     * @throws InvalidConfigException
     */
    private function _normalizeFieldValidator(string $attribute, mixed $rule, FieldInterface $field, callable $isEmpty): Validator
    {
        if ($rule instanceof Validator) {
            return $rule;
        }

        if (is_string($rule)) {
            // "Validator" syntax
            $rule = [$attribute, $rule, 'on' => [self::SCENARIO_DEFAULT, self::SCENARIO_LIVE]];
        }

        if (!is_array($rule) || !isset($rule[0])) {
            throw new InvalidConfigException('Invalid validation rule for custom field "' . $field->handle . '".');
        }

        if (isset($rule[1])) {
            // Make sure the attribute name starts with 'field:'
            if ($rule[0] === $field->handle) {
                $rule[0] = $attribute;
            }
        } else {
            // ["Validator"] syntax
            array_unshift($rule, $attribute);
        }

        if (is_callable($rule[1]) || $field->hasMethod($rule[1])) {
            // InlineValidator assumes that the closure is on the model being validated
            // so it won’t pass a reference to the element
            $rule['params'] = [
                $field,
                $rule[1],
                $rule['params'] ?? null,
            ];
            $rule[1] = 'validateCustomFieldAttribute';
        }

        // Set 'isEmpty' to the field's isEmpty() method by default
        if (!array_key_exists('isEmpty', $rule)) {
            $rule['isEmpty'] = $isEmpty;
        }

        // Set 'on' to the main scenarios by default
        if (!array_key_exists('on', $rule)) {
            $rule['on'] = [self::SCENARIO_DEFAULT, self::SCENARIO_LIVE];
        }

        return Validator::createValidator($rule[1], $this, (array)$rule[0], array_slice($rule, 2));
    }

    /**
     * Calls a custom validation function on a custom field.
     *
     * This will be called by [[\yii\validators\InlineValidator]] if a custom field specified
     * a closure or the name of a class-level method as the validation type.
     *
     * @param string $attribute The field handle
     * @param array|null $params
     */
    public function validateCustomFieldAttribute(string $attribute, ?array $params = null): void
    {
        /** @var array|null $params */
        [$field, $method, $fieldParams] = $params;

        if (is_string($method) && !is_callable($method)) {
            $method = [$field, $method];
        }

        $method($this, $fieldParams);
    }

    /**
     * @inheritdoc
     */
    public function isFieldEmpty(string $handle): bool
    {
        if (
            ($fieldLayout = $this->getFieldLayout()) === null ||
            ($field = $fieldLayout->getFieldByHandle($handle)) === null
        ) {
            return true;
        }

        return $field->isValueEmpty($this->getFieldValue($handle), $this);
    }

    /**
     * @param string $attribute
     * @param FieldInterface $field
     * @param string $columnType
     * @param mixed $value
     */
    private function _validateCustomFieldContentSizeInternal(string $attribute, FieldInterface $field, string $columnType, mixed $value): void
    {
        $simpleColumnType = Db::getSimplifiedColumnType($columnType);

        if (!in_array($simpleColumnType, [Db::SIMPLE_TYPE_NUMERIC, Db::SIMPLE_TYPE_TEXTUAL], true)) {
            return;
        }

        $value = Db::prepareValueForDb($value);

        // Ignore empty values
        if ($value === null || $value === '') {
            return;
        }

        if ($simpleColumnType === Db::SIMPLE_TYPE_NUMERIC) {
            $validator = new NumberValidator([
                'min' => Db::getMinAllowedValueForNumericColumn($columnType) ?: null,
                'max' => Db::getMaxAllowedValueForNumericColumn($columnType) ?: null,
            ]);
        } else {
            $validator = new StringValidator([
                // Don't count multibyte characters as a single char
                'encoding' => '8bit',
                'max' => Db::getTextualColumnStorageCapacity($columnType) ?: null,
                'disallowMb4' => true,
            ]);
        }

        if (!$validator->validate($value, $error)) {
            $error = str_replace(Craft::t('yii', 'the input value'), Craft::t('site', $field->name), $error);
            $this->addError($attribute, $error);
        }
    }

    /**
     * @inheritdoc
     */
    public function addError($attribute, $error = ''): void
    {
        if (strncmp($attribute, 'field:', 6) === 0) {
            $attribute = substr($attribute, 6);
        }

        parent::addError($attribute, $error);
    }

    /**
     * @inheritdoc
     */
    public function getId(): ?int
    {
        return $this->id;
    }

    /**
     * @inheritdoc
     */
    public function getIsDraft(): bool
    {
        return !empty($this->draftId);
    }

    /**
     * @inheritdoc
     */
    public function getIsRevision(): bool
    {
        return !empty($this->revisionId);
    }

    /**
     * @inheritdoc
     */
    public function getIsCanonical(): bool
    {
        return !isset($this->_canonicalId);
    }

    /**
     * @inheritdoc
     */
    public function getIsDerivative(): bool
    {
        return !$this->getIsCanonical();
    }

    /**
     * @inheritdoc
     */
    public function getCanonical(bool $anySite = false): ElementInterface
    {
        if ($this->getIsCanonical()) {
            return $this;
        }

        $prop = $anySite ? '_canonicalAnySite' : '_canonical';

        if (!isset($this->$prop)) {
            $this->$prop = static::find()
                    ->id($this->_canonicalId)
                    ->siteId($anySite ? '*' : $this->siteId)
                    ->preferSites([$this->siteId])
                    ->structureId($this->structureId)
                    ->unique()
                    ->status(null)
                    ->trashed(null)
                    ->ignorePlaceholders()
                    ->one() ?? false;
        }

        return $this->$prop ?: $this;
    }

    /**
     * @inheritdoc
     */
    public function setCanonical(ElementInterface $element): void
    {
        if ($this->getIsCanonical()) {
            throw new NotSupportedException('setCanonical() can only be called on a derivative element.');
        }

        $this->_canonical = $element;
    }

    /**
     * @inheritdoc
     */
    public function getCanonicalId(): ?int
    {
        return $this->_canonicalId ?? $this->id;
    }

    /**
     * @inheritdoc
     */
    public function setCanonicalId(?int $canonicalId): void
    {
        if ($canonicalId != $this->id) {
            $this->_canonicalId = $canonicalId;
        } else {
            $this->_canonicalId = null;
        }

        $this->_canonical = null;
    }

    /**
     * @inheritdoc
     */
    public function getCanonicalUid(): ?string
    {
        // If this is the canonical element, return its UUID
        if ($this->getIsCanonical()) {
            return $this->uid;
        }

        // If the canonical element is already memoized via getCanonical(), go with its UUID
        if (isset($this->_canonical) && $this->_canonical) {
            return $this->_canonical->uid;
        }

        // Just fetch that one value ourselves
        if (!isset($this->_canonicalUid)) {
            $this->_canonicalUid = static::find()
                ->id($this->_canonicalId)
                ->site('*')
                ->status(null)
                ->ignorePlaceholders()
                ->select(['elements.uid'])
                ->scalar();
        }

        return $this->_canonicalUid;
    }

    /**
     * Returns the element’s canonical ID.
     *
     * @return int|null
     * @since 3.2.0
     * @deprecated in 3.7.0. Use [[getCanonicalId()]] instead.
     */
    public function getSourceId(): ?int
    {
        Craft::$app->getDeprecator()->log(__METHOD__, 'Elements’ `getSourceId()` method has been deprecated. Use `getCanonicalId()` instead.');
        return $this->getCanonicalId();
    }

    /**
     * Returns the element’s canonical UID.
     *
     * @return string
     * @since 3.2.0
     * @deprecated in 3.7.0. Use [[getCanonicalUid()]] instead.
     */
    public function getSourceUid(): string
    {
        Craft::$app->getDeprecator()->log(__METHOD__, 'Elements’ `getSourceUid()` method has been deprecated. Use `getCanonicalUid()` instead.');
        return $this->getCanonicalUid();
    }

    /**
     * @inheritdoc
     */
    public function getIsUnpublishedDraft(): bool
    {
        return $this->getIsDraft() && $this->getIsCanonical();
    }

    /**
     * @inheritdoc
     */
    public function mergeCanonicalChanges(): void
    {
        if (($canonical = $this->getCanonical()) === $this) {
            return;
        }

        // Update any attributes that were modified upstream
        foreach ($this->getOutdatedAttributes() as $attribute) {
            if (!$this->isAttributeModified($attribute)) {
                $this->$attribute = $canonical->$attribute;
            }
        }

        foreach ($this->getOutdatedFields() as $fieldHandle) {
            if (
                !$this->isFieldModified($fieldHandle) &&
                ($field = $this->fieldByHandle($fieldHandle)) !== null
            ) {
                $field->copyValue($canonical, $this);
            }
        }
    }

    /**
     * @inheritdoc
     */
    public function getFieldLayout(): ?FieldLayout
    {
        if ($this->fieldLayoutId) {
            return Craft::$app->getFields()->getLayoutById($this->fieldLayoutId);
        }

        return null;
    }

    /**
     * @inheritdoc
     */
    public function getSupportedSites(): array
    {
        if (static::isLocalized()) {
            return Craft::$app->getSites()->getAllSiteIds();
        }

        return [Craft::$app->getSites()->getPrimarySite()->id];
    }

    /**
     * @inheritdoc
     * @since 3.5.0
     */
    public function getCacheTags(): array
    {
        $cacheTags = static::cacheTags();

        if ($this->hasEventHandlers(self::EVENT_DEFINE_CACHE_TAGS)) {
            $event = new DefineValueEvent([
                'value' => $cacheTags,
            ]);
            $this->trigger(self::EVENT_DEFINE_CACHE_TAGS, $event);
            return $event->value;
        }

        return $cacheTags;
    }

    /**
     * Returns the cache tags that should be cleared when this element is saved.
     *
     * @return string[]
     * @since 4.1.0
     */
    protected function cacheTags(): array
    {
        return [];
    }

    /**
     * @inheritdoc
     */
    public function getUriFormat(): ?string
    {
        return null;
    }

    /**
     * @inheritdoc
     */
    public function getSearchKeywords(string $attribute): string
    {
        // Give plugins/modules a chance to define custom keywords
        if ($this->hasEventHandlers(self::EVENT_DEFINE_KEYWORDS)) {
            $event = new DefineAttributeKeywordsEvent([
                'attribute' => $attribute,
            ]);
            $this->trigger(self::EVENT_DEFINE_KEYWORDS, $event);
            if ($event->handled) {
                return $event->keywords ?? '';
            }
        }
        return $this->searchKeywords($attribute);
    }

    /**
     * Returns the search keywords for a given search attribute.
     *
     * @param string $attribute
     * @return string
     * @since 3.5.0
     */
    protected function searchKeywords(string $attribute): string
    {
        return StringHelper::toString($this->$attribute);
    }

    /**
     * @inheritdoc
     */
    public function getRoute(): mixed
    {
        // Give plugins a chance to set this
        if ($this->hasEventHandlers(self::EVENT_SET_ROUTE)) {
            $event = new SetElementRouteEvent();
            $this->trigger(self::EVENT_SET_ROUTE, $event);

            if ($event->handled || $event->route !== null) {
                return $event->route ?: null;
            }
        }

        return $this->route();
    }

    /**
     * Returns the route that should be used when the element’s URI is requested.
     *
     * @return string|array|null The route that the request should use, or null if no special action should be taken
     * @see getRoute()
     */
    protected function route(): array|string|null
    {
        return null;
    }

    /**
     * @inheritdoc
     */
    public function getIsHomepage(): bool
    {
        return $this->uri === self::HOMEPAGE_URI;
    }

    /**
     * @inheritdoc
     */
    public function getUrl(): ?string
    {
        // Give plugins/modules a chance to provide a custom URL
        $event = new DefineUrlEvent();
        $this->trigger(self::EVENT_BEFORE_DEFINE_URL, $event);
        $url = $event->url;

        // If DefineAssetUrlEvent::$url is set to null, only respect that if $handled is true
        if ($url === null && !$event->handled && isset($this->uri)) {
            $path = $this->getIsHomepage() ? '' : $this->uri;
            $url = UrlHelper::siteUrl($path, null, null, $this->siteId);
        }

        // Give plugins/modules a chance to customize it
        if ($this->hasEventHandlers(self::EVENT_DEFINE_URL)) {
            $event = new DefineUrlEvent([
                'url' => $url,
            ]);
            $this->trigger(self::EVENT_DEFINE_URL, $event);
            // If DefineAssetUrlEvent::$url is set to null, only respect that if $handled is true
            if ($event->url !== null || $event->handled) {
                $url = $event->url;
            }
        }

        return $url !== null ? Html::encodeSpaces($url) : $url;
    }

    /**
     * @inheritdoc
     */
    public function getLink(): ?Markup
    {
        if (($url = $this->getUrl()) === null) {
            return null;
        }

        $a = Html::a(Html::encode($this->getUiLabel()), $url);
        return Template::raw($a);
    }

    /**
     * @inheritdoc
     */
    public function getUiLabel(): string
    {
        return $this->_uiLabel ?? $this->uiLabel() ?? (string)$this;
    }

    /**
     * @inheritdoc
     */
    public function setUiLabel(?string $label): void
    {
        $this->_uiLabel = $label;
    }

    /**
     * @inheritdoc
     */
    public function getUiLabelPath(): array
    {
        return $this->_uiLabelPath;
    }

    /**
     * @inheritdoc
     */
    public function setUiLabelPath(array $path): void
    {
        $this->_uiLabelPath = $path;
    }

    /**
     * Returns what the element should be called within the control panel.
     *
     * @return string|null
     * @since 3.6.4
     */
    protected function uiLabel(): ?string
    {
        return null;
    }

    /**
     * @inheritdoc
     */
    public function getRef(): ?string
    {
        return null;
    }

    /**
     * @inheritdoc
     */
    public function createAnother(): ?ElementInterface
    {
        return null;
    }

    /**
     * @inheritdoc
     */
    public function canView(User $user): bool
    {
        if (!$this->hasEventHandlers(self::EVENT_AUTHORIZE_VIEW)) {
            return false;
        }

        $event = new AuthorizationCheckEvent($user);
        $this->trigger(self::EVENT_AUTHORIZE_VIEW, $event);
        return $event->authorized;
    }

    /**
     * @inheritdoc
     */
    public function canSave(User $user): bool
    {
        if (!$this->hasEventHandlers(self::EVENT_AUTHORIZE_SAVE)) {
            return false;
        }

        $event = new AuthorizationCheckEvent($user);
        $this->trigger(self::EVENT_AUTHORIZE_SAVE, $event);
        return $event->authorized;
    }

    /**
     * @inheritdoc
     */
    public function canDuplicate(User $user): bool
    {
        if (!$this->hasEventHandlers(self::EVENT_AUTHORIZE_DUPLICATE)) {
            return false;
        }

        $event = new AuthorizationCheckEvent($user);
        $this->trigger(self::EVENT_AUTHORIZE_DUPLICATE, $event);
        return $event->authorized;
    }

    /**
     * @inheritdoc
     */
    public function canDelete(User $user): bool
    {
        if (!$this->hasEventHandlers(self::EVENT_AUTHORIZE_DELETE)) {
            return false;
        }

        $event = new AuthorizationCheckEvent($user);
        $this->trigger(self::EVENT_AUTHORIZE_DELETE, $event);
        return $event->authorized;
    }

    /**
     * @inheritdoc
     */
    public function canDeleteForSite(User $user): bool
    {
        if (!$this->hasEventHandlers(self::EVENT_AUTHORIZE_DELETE_FOR_SITE)) {
            return false;
        }

        $event = new AuthorizationCheckEvent($user);
        $this->trigger(self::EVENT_AUTHORIZE_DELETE_FOR_SITE, $event);
        return $event->authorized;
    }

    /**
     * @inheritdoc
     */
    public function canCreateDrafts(User $user): bool
    {
        if (!$this->hasEventHandlers(self::EVENT_AUTHORIZE_CREATE_DRAFTS)) {
            return false;
        }

        $event = new AuthorizationCheckEvent($user);
        $this->trigger(self::EVENT_AUTHORIZE_CREATE_DRAFTS, $event);
        return $event->authorized;
    }

    /**
     * @inheritdoc
     */
    public function hasRevisions(): bool
    {
        return false;
    }

    /**
     * @inheritdoc
     */
    public function prepareEditScreen(Response $response, string $containerId): void
    {
    }

    /**
     * @inheritdoc
     */
    public function getCpEditUrl(): ?string
    {
        $cpEditUrl = $this->cpEditUrl();

        if (!$cpEditUrl) {
            return null;
        }

        $params = [];

        if (Craft::$app->getIsMultiSite()) {
            $params['site'] = $this->getSite()->handle;
        }

        if ($this->getIsDraft() && !$this->isProvisionalDraft) {
            $params['draftId'] = $this->draftId;
        } elseif ($this->getIsRevision()) {
            $params['revisionId'] = $this->revisionId;
        }

        return UrlHelper::cpUrl($cpEditUrl, $params);
    }

    /**
     * Returns the element’s edit URL in the control panel.
     *
     * @return string|null
     * @since 3.7.0
     */
    protected function cpEditUrl(): ?string
    {
        return null;
    }

    /**
     * @inheritdoc
     */
    public function getPostEditUrl(): ?string
    {
        return null;
    }

    /**
     * @inheritdoc
     */
    public function getCpRevisionsUrl(): ?string
    {
        $cpEditUrl = $this->cpRevisionsUrl();

        if (!$cpEditUrl) {
            return null;
        }

        $params = [];

        if (Craft::$app->getIsMultiSite()) {
            $params['site'] = $this->getSite()->handle;
        }

        return UrlHelper::cpUrl($cpEditUrl, $params);
    }

    /**
     * Returns the element’s revisions index URL in the control panel.
     *
     * @return string|null
     * @since 4.4.0
     */
    protected function cpRevisionsUrl(): ?string
    {
        return null;
    }

    /**
     * @inheritdoc
     */
    public function getAdditionalButtons(): string
    {
        // Fire a defineAdditionalButtons event
        $event = new DefineHtmlEvent();
        $this->trigger(self::EVENT_DEFINE_ADDITIONAL_BUTTONS, $event);
        return $event->html;
    }

    /**
     * @inheritdoc
     */
    public function getPreviewTargets(): array
    {
        if (Craft::$app->getEdition() === Craft::Pro) {
            $previewTargets = $this->previewTargets();
            // Give plugins a chance to modify them
            if ($this->hasEventHandlers(self::EVENT_REGISTER_PREVIEW_TARGETS)) {
                $event = new RegisterPreviewTargetsEvent([
                    'previewTargets' => $previewTargets,
                ]);
                $this->trigger(self::EVENT_REGISTER_PREVIEW_TARGETS, $event);
                $previewTargets = $event->previewTargets;
            }
        } elseif ($url = $this->getUrl()) {
            $previewTargets = [
                [
                    'label' => Craft::t('app', 'Primary {type} page', [
                        'type' => static::lowerDisplayName(),
                    ]),
                    'url' => $url,
                ],
            ];
        } else {
            return [];
        }

        // Normalize the targets
        $normalized = [];
        $view = Craft::$app->getView();

        foreach ($previewTargets as $previewTarget) {
            if (isset($previewTarget['urlFormat'])) {
                $url = trim($view->renderObjectTemplate(App::parseEnv($previewTarget['urlFormat']), $this));
                if ($url !== '') {
                    $previewTarget['url'] = $url;
                    unset($previewTarget['urlFormat']);
                }
            }
            if (!isset($previewTarget['url'])) {
                // No URL, no preview target
                continue;
            }
            $previewTarget['url'] = UrlHelper::siteUrl($previewTarget['url']);
            if (!isset($previewTarget['refresh'])) {
                $previewTarget['refresh'] = true;
            }
            $normalized[] = $previewTarget;
        }

        return $normalized;
    }

    /**
     * Returns the additional locations that should be available for previewing the element, besides its primary [[getUrl()|URL]].
     *
     * Each target should be represented by a sub-array with `'label'` and `'url'` keys.
     *
     * @return array
     * @see getPreviewTargets()
     * @since 3.2.0
     */
    protected function previewTargets(): array
    {
        return [];
    }

    /**
     * @inheritdoc
     */
    public function getThumbHtml(int $size): ?string
    {
        $thumbUrl = $this->getThumbUrl($size);

        if ($thumbUrl !== null) {
            return Html::tag('div', '', [
                'class' => array_filter([
                    'elementthumb',
                    $this->getHasCheckeredThumb() ? 'checkered' : null,
                ]),
                'data' => [
                    'sizes' => sprintf('%spx', $size),
                    'srcset' => sprintf('%s %sw, %s %sw', $thumbUrl, $size, $this->getThumbUrl($size * 2), $size * 2),
                    'alt' => $this->getThumbAlt(),
                ],
            ]);
        }

        $thumbSvg = $this->thumbSvg();
        if ($thumbSvg !== null) {
            $thumbSvg = Html::svg($thumbSvg, false, true);
            $alt = $this->getThumbAlt();
            if ($alt !== null) {
                $thumbSvg = Html::prependToTag($thumbSvg, Html::tag('title', Html::encode($alt)));
            }
            $thumbSvg = Html::modifyTagAttributes($thumbSvg, ['role' => 'img']);
            return Html::tag('div', $thumbSvg, [
                'class' => 'elementthumb',
            ]);
        }

        return null;
    }

    /**
     * @inheritdoc
     */
    public function getThumbUrl(int $size): ?string
    {
        return null;
    }

    /**
     * Returns the element’s thumbnail SVG contents, which should be used as a fallback when [[getThumbUrl()]]
     * returns `null`.
     *
     * @return string|null
     * @since 4.5.0
     */
    protected function thumbSvg(): ?string
    {
        return null;
    }

    /**
     * @inheritdoc
     */
    public function getThumbAlt(): ?string
    {
        return null;
    }

    /**
     * @inheritdoc
     */
    public function getHasCheckeredThumb(): bool
    {
        return false;
    }

    /**
     * @inheritdoc
     */
    public function getHasRoundedThumb(): bool
    {
        return false;
    }

    /**
     * @inheritdoc
     */
    public function getEnabledForSite(?int $siteId = null): ?bool
    {
        if ($siteId === null) {
            $siteId = $this->siteId;
        }
        if (is_array($this->_enabledForSite)) {
            return $this->_enabledForSite[$siteId] ?? ($siteId == $this->siteId ? true : null);
        }
        if ($siteId == $this->siteId) {
            return $this->_enabledForSite;
        }
        return null;
    }

    /**
     * @inheritdoc
     */
    public function setEnabledForSite(array|bool $enabledForSite): void
    {
        if (is_array($enabledForSite)) {
            $this->_enabledForSite = array_map(fn($value) => (bool)$value, $enabledForSite);
        } else {
            $this->_enabledForSite = $enabledForSite;
        }
    }

    /**
     * @inheritdoc
     */
    public function getStatus(): ?string
    {
        if ($this->archived) {
            return self::STATUS_ARCHIVED;
        }

        if (!$this->enabled || !$this->getEnabledForSite()) {
            return self::STATUS_DISABLED;
        }

        return self::STATUS_ENABLED;
    }

    /**
     * @inheritdoc
     * @since 3.5.0
     */
    public function getLocalized(): ElementQueryInterface|Collection
    {
        // Eager-loaded?
        if (($localized = $this->getEagerLoadedElements('localized')) !== null) {
            return $localized;
        }

        return static::find()
            ->id($this->id ?: false)
            ->structureId($this->structureId)
            ->siteId(['not', $this->siteId])
            ->drafts($this->getIsDraft())
            ->provisionalDrafts($this->isProvisionalDraft)
            ->revisions($this->getIsRevision());
    }

    /**
     * @inheritdoc
     */
    public function getNext($criteria = false): ?ElementInterface
    {
        if ($criteria !== false || !isset($this->_nextElement)) {
            return $this->_getRelativeElement($criteria, 1);
        }

        if ($this->_nextElement === false) {
            return null;
        }

        return $this->_nextElement;
    }

    /**
     * @inheritdoc
     */
    public function getPrev($criteria = false): ?ElementInterface
    {
        if ($criteria !== false || !isset($this->_prevElement)) {
            return $this->_getRelativeElement($criteria, -1);
        }

        if ($this->_prevElement === false) {
            return null;
        }

        return $this->_prevElement;
    }

    /**
     * @inheritdoc
     */
    public function setNext($element): void
    {
        $this->_nextElement = $element;
    }

    /**
     * @inheritdoc
     */
    public function setPrev($element): void
    {
        $this->_prevElement = $element;
    }

    /**
     * Returns the parent ID.
     *
     * @return int|null
     * @since 4.0.0
     */
    public function getParentId(): ?int
    {
        if (isset($this->_parentId)) {
            // If it's false, then we've been explicitly told there's no parent
            return $this->_parentId ?: null;
        }

        return $this->getParent()?->id;
    }

    /**
     * Sets the parent ID.
     *
     * @param int|int[]|string|false|null $parentId
     * @since 4.0.0
     */
    public function setParentId(mixed $parentId): void
    {
        if (is_array($parentId)) {
            $parentId = reset($parentId);
        }

        $this->_parentId = $parentId ?: false;
        $this->_parent = null;
    }

    /**
     * @inheritdoc
     */
    public function getParent(): ?ElementInterface
    {
        if (!isset($this->_parent)) {
            if (isset($this->_parentId)) {
                if ($this->_parentId === false) {
                    return null;
                }

                $this->_parent = static::find()
                        ->id($this->_parentId)
                        ->structureId($this->structureId)
                        ->siteId($this->siteId)
                        ->status(null)
                        ->one() ?? false;
            } else {
                $ancestors = $this->getAncestors(1);
                // Eager-loaded?
                if ($ancestors instanceof Collection) {
                    $this->_parent = $ancestors->first();
                } else {
                    $this->_parent = $ancestors
                            ->status(null)
                            ->one() ?? false;
                }
            }
        }

        return $this->_parent ?: null;
    }

    /**
     * @inheritdoc
     */
    public function getParentUri(): ?string
    {
        $parent = $this->getParent();
        if ($parent && $parent->uri !== self::HOMEPAGE_URI) {
            return $parent->uri;
        }
        return null;
    }

    /**
     * @inheritdoc
     */
    public function setParent(?ElementInterface $parent = null): void
    {
        $this->_parent = $parent;

        if ($parent) {
            $this->level = $parent->level + 1;
            $this->_parentId = $parent->id;
        } else {
            $this->level = 1;
            $this->_parentId = false;
        }
    }

    /**
     * Returns whether the element has been assigned a new parent.
     *
     * @return bool
     */
    protected function hasNewParent(): bool
    {
        if (!isset($this->_hasNewParent)) {
            $this->_hasNewParent = $this->_checkForNewParent();
        }

        return $this->_hasNewParent;
    }

    /**
     * Checks if the element has been assigned a new parent.
     *
     * @return bool
     * @see hasNewParent()
     */
    private function _checkForNewParent(): bool
    {
        // Make sure this is a structured element, and that it’s either canonical or a provisional draft
        if (
            !$this->structureId ||
            (!$this->getIsCanonical() && !$this->isProvisionalDraft)
        ) {
            return false;
        }

        // Is it a brand new (non-provisional) element?
        if (!isset($this->id) && !$this->isProvisionalDraft) {
            return true;
        }

        // Was a new parent ID actually submitted?
        if (!isset($this->_parentId)) {
            return false;
        }

        // If this is a provisional draft, but doesn't actually exist in the structure yet, check based on the canonical element
        if ($this->isProvisionalDraft && !isset($this->lft)) {
            $element = $this->getCanonical(true);
        } else {
            $element = $this;
        }

        // Is it set to the top level now, but it hadn't been before?
        if (!$this->_parentId && $element->level !== 1) {
            return true;
        }

        // Is it set to be under a parent now, but didn't have one before?
        if ($this->_parentId && $element->level === 1) {
            return true;
        }

        // Is the parentId set to a different element ID than its previous parent?
        return $this->_parentId != static::find()
                ->ancestorOf($element)
                ->ancestorDist(1)
                ->siteId($element->siteId)
                ->status(null)
                ->select('elements.id')
                ->scalar();
    }

    /**
     * @inheritdoc
     */
    public function getAncestors(?int $dist = null): ElementQueryInterface|Collection
    {
        // Eager-loaded?
        if (($ancestors = $this->getEagerLoadedElements('ancestors')) !== null) {
            if ($dist === null) {
                return $ancestors;
            }
            return $ancestors->filter(fn(self $element) => $element->level >= $this->level - $dist);
        }

        return static::find()
            ->structureId($this->structureId)
            ->ancestorOf($this)
            ->siteId($this->siteId)
            ->ancestorDist($dist);
    }

    /**
     * @inheritdoc
     */
    public function getDescendants(?int $dist = null): ElementQueryInterface|Collection
    {
        // Eager-loaded?
        if (($descendants = $this->getEagerLoadedElements('descendants')) !== null) {
            if ($dist === null) {
                return $descendants;
            }
            return $descendants->filter(fn(self $element) => $element->level <= $this->level + $dist);
        }

        return static::find()
            ->structureId($this->structureId)
            ->descendantOf($this)
            ->siteId($this->siteId)
            ->descendantDist($dist);
    }

    /**
     * @inheritdoc
     */
    public function getChildren(): ElementQueryInterface|Collection
    {
        // Eager-loaded?
        if (($children = $this->getEagerLoadedElements('children')) !== null) {
            return $children;
        }

        return $this->getDescendants(1);
    }

    /**
     * @inheritdoc
     */
    public function getSiblings(): ElementQueryInterface|Collection
    {
        return static::find()
            ->structureId($this->structureId)
            ->siblingOf($this)
            ->siteId($this->siteId);
    }

    /**
     * @inheritdoc
     */
    public function getPrevSibling(): ?ElementInterface
    {
        if (!isset($this->_prevSibling)) {
            /** @var ElementQuery $query */
            $query = static::find();
            $query->structureId = $this->structureId;
            $query->prevSiblingOf = $this;
            $query->siteId = $this->siteId;
            $query->status(null);
            $this->_prevSibling = $query->one();

            if (!isset($this->_prevSibling)) {
                $this->_prevSibling = false;
            }
        }

        return $this->_prevSibling ?: null;
    }

    /**
     * @inheritdoc
     */
    public function getNextSibling(): ?ElementInterface
    {
        if (!isset($this->_nextSibling)) {
            /** @var ElementQuery $query */
            $query = static::find();
            $query->structureId = $this->structureId;
            $query->nextSiblingOf = $this;
            $query->siteId = $this->siteId;
            $query->status(null);
            $this->_nextSibling = $query->one();

            if (!isset($this->_nextSibling)) {
                $this->_nextSibling = false;
            }
        }

        return $this->_nextSibling ?: null;
    }

    /**
     * @inheritdoc
     */
    public function getHasDescendants(): bool
    {
        $descendants = $this->getDescendants();
        if ($descendants instanceof Collection) {
            return $descendants->isNotEmpty();
        }
        return $descendants->exists();
    }

    /**
     * @inheritdoc
     */
    public function getTotalDescendants(): int
    {
        $descendants = $this->getDescendants();
        if ($descendants instanceof Collection) {
            return $descendants->count();
        }
        return $descendants->count();
    }

    /**
     * @inheritdoc
     */
    public function isAncestorOf(ElementInterface $element): bool
    {
        $canonical = $this->getCanonical();
        return ($canonical->root == $element->root && $canonical->lft < $element->lft && $canonical->rgt > $element->rgt);
    }

    /**
     * @inheritdoc
     */
    public function isDescendantOf(ElementInterface $element): bool
    {
        return ($this->root == $element->root && $this->lft > $element->lft && $this->rgt < $element->rgt);
    }

    /**
     * @inheritdoc
     */
    public function isParentOf(ElementInterface $element): bool
    {
        $canonical = $this->getCanonical();
        return ($canonical->root == $element->root && $canonical->level == $element->level - 1 && $canonical->isAncestorOf($element));
    }

    /**
     * @inheritdoc
     */
    public function isChildOf(ElementInterface $element): bool
    {
        return ($this->root == $element->root && $this->level == $element->level + 1 && $this->isDescendantOf($element));
    }

    /**
     * @inheritdoc
     */
    public function isSiblingOf(ElementInterface $element): bool
    {
        if ($this->root == $element->root && isset($this->level) && $this->level == $element->level) {
            if ($this->level == 1 || $this->isPrevSiblingOf($element) || $this->isNextSiblingOf($element)) {
                return true;
            }

            $parent = $this->getParent();

            if ($parent) {
                return $element->isDescendantOf($parent);
            }
        }

        return false;
    }

    /**
     * @inheritdoc
     */
    public function isPrevSiblingOf(ElementInterface $element): bool
    {
        return ($this->root == $element->root && $this->level == $element->level && $this->rgt == $element->lft - 1);
    }

    /**
     * @inheritdoc
     */
    public function isNextSiblingOf(ElementInterface $element): bool
    {
        return ($this->root == $element->root && $this->level == $element->level && $this->lft == $element->rgt + 1);
    }

    /**
     * @inheritdoc
     * @phpstan-ignore-next-line
     */
    public function offsetExists($offset): bool
    {
        /** @phpstan-ignore-next-line */
        return $offset === 'title' || $this->hasEagerLoadedElements($offset) || parent::offsetExists($offset) || $this->fieldByHandle($offset);
    }

    /**
     * @inheritdoc
     */
    public function getAttributeStatus(string $attribute): ?array
    {
        if ($this->isAttributeModified($attribute)) {
            return [
                self::ATTR_STATUS_MODIFIED,
                Craft::t('app', 'This field has been modified.'),
            ];
        }

        if ($this->isAttributeOutdated($attribute)) {
            return [
                self::ATTR_STATUS_OUTDATED,
                Craft::t('app', 'This field was updated in the Current revision.'),
            ];
        }

        return null;
    }

    /**
     * @inheritdoc
     */
    public function getOutdatedAttributes(): array
    {
        return array_keys($this->_outdatedAttributes());
    }

    /**
     * @inheritdoc
     */
    public function isAttributeOutdated(string $name): bool
    {
        return isset($this->_outdatedAttributes()[$name]);
    }

    /**
     * @inheritdoc
     */
    public function getModifiedAttributes(): array
    {
        return array_keys($this->_modifiedAttributes());
    }

    /**
     * @inheritdoc
     */
    public function isAttributeModified(string $name): bool
    {
        return isset($this->_modifiedAttributes()[$name]);
    }

    /**
     * @return array The attribute names that have been modified for this element
     */
    private function _outdatedAttributes(): array
    {
        if (!static::trackChanges() || $this->getIsCanonical()) {
            return [];
        }

        if (!isset($this->_outdatedAttributes)) {
            $query = (new Query())
                ->select(['attribute'])
                ->from([Table::CHANGEDATTRIBUTES])
                ->where([
                    'elementId' => $this->getCanonicalId(),
                    'siteId' => $this->siteId,
                ]);

            if ($this->dateLastMerged) {
                $query->andWhere(['>=', 'dateUpdated', Db::prepareDateForDb($this->dateLastMerged)]);
            } else {
                $query->andWhere(['>=', 'dateUpdated', Db::prepareDateForDb($this->dateCreated)]);
            }

            $this->_outdatedAttributes = array_flip($query->column());
        }

        return $this->_outdatedAttributes;
    }

    /**
     * @return array The attribute names that have been modified for this element
     */
    private function _modifiedAttributes(): array
    {
        if (!static::trackChanges() || $this->getIsCanonical()) {
            return [];
        }

        if (!isset($this->_modifiedAttributes)) {
            $this->_modifiedAttributes = array_flip((new Query())
                ->select(['attribute'])
                ->from([Table::CHANGEDATTRIBUTES])
                ->where([
                    'elementId' => $this->id,
                    'siteId' => $this->siteId,
                ])
                ->column());
        }

        return $this->_modifiedAttributes;
    }

    /**
     * @inheritdoc
     */
    public function isAttributeDirty(string $name): bool
    {
        return $this->_allDirty() || isset($this->_dirtyAttributes[$name]);
    }

    /**
     * @inheritdoc
     */
    public function getDirtyAttributes(): array
    {
        if (static::hasTitles() && $this->title !== $this->_savedTitle) {
            $this->_dirtyAttributes['title'] = true;
        }
        return array_keys($this->_dirtyAttributes);
    }

    /**
     * @inheritdoc
     */
    public function setDirtyAttributes(array $names, bool $merge = true): void
    {
        if ($merge && !empty($this->_dirtyAttributes)) {
            $this->_dirtyAttributes = array_merge($this->_dirtyAttributes, array_flip($names));
        } else {
            $this->_dirtyAttributes = array_flip($names);
        }
    }

    /**
     * @inheritdoc
     */
    public function getIsTitleTranslatable(): bool
    {
        return true;
    }

    /**
     * @inheritdoc
     */
    public function getTitleTranslationDescription(): ?string
    {
        return ElementHelper::translationDescription(Field::TRANSLATION_METHOD_SITE);
    }

    /**
     * @inheritdoc
     */
    public function getTitleTranslationKey(): string
    {
        return ElementHelper::translationKey($this, Field::TRANSLATION_METHOD_SITE);
    }

    /**
     * @inheritdoc
     */
    public function getFieldValues(?array $fieldHandles = null): array
    {
        $values = [];

        foreach ($this->fieldLayoutFields() as $field) {
            if ($fieldHandles === null || in_array($field->handle, $fieldHandles, true)) {
                $values[$field->handle] = $this->getFieldValue($field->handle);
            }
        }

        return $values;
    }

    /**
     * @inheritdoc
     */
    public function getSerializedFieldValues(?array $fieldHandles = null): array
    {
        $serializedValues = [];

        foreach ($this->fieldLayoutFields() as $field) {
            if ($fieldHandles === null || in_array($field->handle, $fieldHandles, true)) {
                $value = $this->getFieldValue($field->handle);
                $serializedValues[$field->handle] = $field->serializeValue($value, $this);
            }
        }

        return $serializedValues;
    }

    /**
     * @inheritdoc
     */
    public function setFieldValues(array $values): void
    {
        foreach ($values as $fieldHandle => $value) {
            $this->setFieldValue($fieldHandle, $value);
        }
    }

    private function clonedFieldValue(string $fieldHandle): mixed
    {
        $value = $this->getFieldValue($fieldHandle);
        if (is_object($value) && (!interface_exists(UnitEnum::class) || !$value instanceof UnitEnum)) {
            return clone $value;
        }
        return $value;
    }

    /**
     * @inheritdoc
     */
    public function getFieldValue(string $fieldHandle): mixed
    {
        // Was this field’s value eager-loaded?
        if ($this->hasEagerLoadedElements($fieldHandle)) {
            return $this->getEagerLoadedElements($fieldHandle);
        }

        // Make sure the value has been normalized
        $this->normalizeFieldValue($fieldHandle);

        return $this->getBehavior('customFields')->$fieldHandle;
    }

    /**
     * @inheritdoc
     */
    public function setFieldValue(string $fieldHandle, mixed $value): void
    {
        $behavior = $this->getBehavior('customFields');
        $behavior->$fieldHandle = $value;

        // Don't assume that $value has been normalized
        unset($this->_normalizedFieldValues[$fieldHandle]);

        // If the element is fully initialized, mark the value as dirty
        if ($this->_initialized) {
            $this->_dirtyFields[$fieldHandle] = true;
        }

        // If the field value was previously eager-loaded, undo that
        unset($this->_eagerLoadedElements[$fieldHandle]);
        unset($this->_eagerLoadedElementCounts[$fieldHandle]);
    }

    /**
     * @inheritdoc
     */
    public function setFieldValueFromRequest(string $fieldHandle, mixed $value): void
    {
        $field = $this->fieldByHandle($fieldHandle);

        if (!$field) {
            throw new InvalidFieldException($fieldHandle);
        }

        // Normalize it now in case the system language changes later
        // (we'll do this with the value directly rather than using setFieldValue() + normalizeFieldValue(),
        // because it's slightly more efficient, and to workaround an infinite loop bug caused by Matrix
        // needing to render an object template on the owner element during normalization, which would in turn
        // cause the Matrix field value to be (re-)normalized based on the POST data, and on and on...)
        $value = $field->normalizeValueFromRequest($value, $this);
        $this->setFieldValue($field->handle, $value);
        $this->_normalizedFieldValues[$field->handle] = true;
    }

    /**
     * @inheritdoc
     */
    public function getOutdatedFields(): array
    {
        return array_keys($this->_outdatedFields());
    }

    /**
     * @inheritdoc
     */
    public function isFieldOutdated(string $fieldHandle): bool
    {
        return isset($this->_outdatedFields()[$fieldHandle]);
    }

    /**
     * @inheritdoc
     */
    public function getModifiedFields(bool $anySite = false): array
    {
        return array_keys($this->_modifiedFields($anySite));
    }

    /**
     * @inheritdoc
     */
    public function isFieldModified(string $fieldHandle, bool $anySite = false): bool
    {
        return isset($this->_modifiedFields($anySite)[$fieldHandle]);
    }

    /**
     * @return array The field handles that have been modified for this element
     */
    private function _outdatedFields(): array
    {
        if (!static::trackChanges() || !$this->getIsDraft() || $this->getIsCanonical()) {
            return [];
        }

        if (!isset($this->_outdatedFields)) {
            $query = (new Query())
                ->select(['f.handle'])
                ->from(['f' => Table::FIELDS])
                ->innerJoin(['cf' => Table::CHANGEDFIELDS], '[[cf.fieldId]] = [[f.id]]')
                ->where([
                    'cf.elementId' => $this->getCanonicalId(),
                    'cf.siteId' => $this->siteId,
                ]);

            if ($this->dateLastMerged) {
                $query->andWhere(['>=', 'cf.dateUpdated', Db::prepareDateForDb($this->dateLastMerged)]);
            } else {
                $query->andWhere(['>=', 'cf.dateUpdated', Db::prepareDateForDb($this->dateCreated)]);
            }

            $this->_outdatedFields = array_flip($query->column());
        }

        return $this->_outdatedFields;
    }

    /**
     * @param bool $anySite
     * @return array The field handles that have been modified for this element
     */
    private function _modifiedFields(bool $anySite): array
    {
        if (!static::trackChanges() || $this->getIsCanonical()) {
            return [];
        }

        $key = $anySite ? 'any' : 'this';

        if (!isset($this->_modifiedFields[$key])) {
            $query = (new Query())
                ->select(['f.handle'])
                ->from(['f' => Table::FIELDS])
                ->innerJoin(['cf' => Table::CHANGEDFIELDS], '[[cf.fieldId]] = [[f.id]]')
                ->where(['cf.elementId' => $this->id]);

            if (!$anySite) {
                $query->andWhere(['cf.siteId' => $this->siteId]);
            }

            $this->_modifiedFields[$key] = array_flip($query->column());
        }

        return $this->_modifiedFields[$key];
    }

    /**
     * @inheritdoc
     */
    public function isFieldDirty(string $fieldHandle): bool
    {
        return $this->_allDirty() || isset($this->_dirtyFields[$fieldHandle]);
    }

    /**
     * @inheritdoc
     */
    public function getDirtyFields(): array
    {
        if ($this->_allDirty()) {
            return ArrayHelper::getColumn($this->fieldLayoutFields(), 'handle');
        }

        return array_keys($this->_dirtyFields);
    }

    /**
     * @inheritdoc
     */
    public function setDirtyFields(array $fieldHandles, bool $merge = true): void
    {
        if ($merge && !empty($this->_dirtyFields)) {
            $this->_dirtyFields = array_merge($this->_dirtyFields, array_flip($fieldHandles));
        } else {
            $this->_dirtyFields = array_flip($fieldHandles);
        }

        $this->_allDirty = false;
    }

    /**
     * Returns whether all fields and attributes should be considered dirty.
     *
     * @return bool
     */
    private function _allDirty(): bool
    {
        return $this->_allDirty || $this->resaving;
    }

    /**
     * @inheritdoc
     */
    public function markAsDirty(): void
    {
        $this->_allDirty = true;
    }

    /**
     * @inheritdoc
     */
    public function markAsClean(): void
    {
        $this->_allDirty = false;
        $this->_dirtyAttributes = [];
        $this->_dirtyFields = [];

        if (static::hasTitles()) {
            $this->_savedTitle = $this->title;
        }
    }

    /**
     * @inheritdoc
     */
    public function setFieldValuesFromRequest(string $paramNamespace = ''): void
    {
        $this->setFieldParamNamespace($paramNamespace);

        if (isset($this->_fieldParamNamePrefix)) {
            $values = Craft::$app->getRequest()->getBodyParam($paramNamespace, []);
        } else {
            $values = Craft::$app->getRequest()->getBodyParams();
        }

        // Run through this multiple times, in case any fields become visible as a result of other field value changes
        $processedFields = [];
        do {
            $processedAnyFields = false;

            foreach ($this->fieldLayoutFields(true) as $field) {
                // Have we already processed this field?
                if (isset($processedFields[$field->id])) {
                    continue;
                }

                $processedFields[$field->id] = true;
                $processedAnyFields = true;

                // Do we have any post data for this field?
                if (isset($values[$field->handle])) {
                    $value = $values[$field->handle];
                } elseif (
                    isset($this->_fieldParamNamePrefix) &&
                    UploadedFile::getInstancesByName("$this->_fieldParamNamePrefix.$field->handle")
                ) {
                    // A file was uploaded for this field
                    $value = null;
                } else {
                    continue;
                }

                $this->setFieldValueFromRequest($field->handle, $value);
            }
        } while ($processedAnyFields);
    }

    /**
     * @inheritdoc
     */
    public function getFieldParamNamespace(): ?string
    {
        return $this->_fieldParamNamePrefix;
    }

    /**
     * @inheritdoc
     */
    public function setFieldParamNamespace(string $namespace): void
    {
        $this->_fieldParamNamePrefix = $namespace !== '' ? $namespace : null;
    }

    /**
     * @inheritdoc
     */
    public function getContentTable(): string
    {
        return Craft::$app->getContent()->contentTable;
    }

    /**
     * @inheritdoc
     */
    public function getFieldColumnPrefix(): string
    {
        return Craft::$app->getContent()->fieldColumnPrefix;
    }

    /**
     * @inheritdoc
     */
    public function getFieldContext(): string
    {
        return Craft::$app->getContent()->fieldContext;
    }

    /**
     * @inheritdoc
     */
    public function hasEagerLoadedElements(string $handle): bool
    {
        return isset($this->_eagerLoadedElements[$handle]);
    }

    /**
     * @inheritdoc
     */
    public function getEagerLoadedElements(string $handle): ?Collection
    {
        if (!isset($this->_eagerLoadedElements[$handle])) {
            return null;
        }

        $elements = $this->_eagerLoadedElements[$handle];
        ElementHelper::setNextPrevOnElements($elements);
        return $elements;
    }

    /**
     * @inheritdoc
     */
    public function setEagerLoadedElements(string $handle, array $elements): void
    {
        switch ($handle) {
            case 'parent':
                $this->_parent = $elements[0] ?? false;
                break;
            case 'currentRevision':
                $this->_currentRevision = $elements[0] ?? false;
                break;
            case 'draftCreator':
                if ($behavior = $this->getBehavior('draft')) {
                    /** @var DraftBehavior $behavior */
                    /** @var User[] $elements */
                    $behavior->setCreator($elements[0] ?? null);
                }
                break;
            case 'revisionCreator':
                if ($behavior = $this->getBehavior('revision')) {
                    /** @var RevisionBehavior $behavior */
                    /** @var User[] $elements */
                    $behavior->setCreator($elements[0] ?? null);
                }
                break;
            default:
                // Give plugins a chance to store this
                $event = new SetEagerLoadedElementsEvent([
                    'handle' => $handle,
                    'elements' => $elements,
                ]);
                $this->trigger(self::EVENT_SET_EAGER_LOADED_ELEMENTS, $event);
                if (!$event->handled) {
                    // No takers. Just store it in the internal array then.
                    $this->_eagerLoadedElements[$handle] = ElementCollection::make($elements);
                }
        }
    }

    /**
     * @inheritdoc
     */
    public function getEagerLoadedElementCount(string $handle): int
    {
        return $this->_eagerLoadedElementCounts[$handle] ?? 0;
    }

    /**
     * @inheritdoc
     */
    public function setEagerLoadedElementCount(string $handle, int $count): void
    {
        $this->_eagerLoadedElementCounts[$handle] = $count;
    }

    /**
     * @inheritdoc
     */
    public function getIsFresh(): bool
    {
        if ($this->hasErrors()) {
            return false;
        }

        if (!isset($this->contentId)) {
            return true;
        }

        if (isset($this->_isFresh)) {
            return $this->_isFresh;
        }

        return false;
    }

    /**
     * @inheritdoc
     */
    public function setIsFresh(bool $isFresh = true): void
    {
        $this->_isFresh = $isFresh;
    }

    /**
     * @inheritdoc
     */
    public function setRevisionCreatorId(?int $creatorId = null): void
    {
        $this->revisionCreatorId = $creatorId;
    }

    /**
     * @inheritdoc
     */
    public function setRevisionNotes(?string $notes = null): void
    {
        $this->revisionNotes = $notes;
    }

    /**
     * @inheritdoc
     */
    public function getCurrentRevision(): ?ElementInterface
    {
        if (!$this->id) {
            return null;
        }

        if (!isset($this->_currentRevision)) {
            $canonical = $this->getCanonical(true);
            $this->_currentRevision = static::find()
                ->siteId($canonical->siteId)
                ->revisionOf($canonical->id)
                ->dateCreated($canonical->dateUpdated)
                ->status(null)
                ->orderBy(['num' => SORT_DESC])
                ->one() ?: false;
        }

        return $this->_currentRevision ?: null;
    }

    // Indexes, etc.
    // -------------------------------------------------------------------------

    /**
     * @inheritdoc
     */
    public function getHtmlAttributes(string $context): array
    {
        $htmlAttributes = $this->htmlAttributes($context);

        // Give plugins a chance to modify them
        $event = new RegisterElementHtmlAttributesEvent([
            'htmlAttributes' => $htmlAttributes,
        ]);
        $this->trigger(self::EVENT_REGISTER_HTML_ATTRIBUTES, $event);

        return $event->htmlAttributes;
    }

    /**
     * Returns any attributes that should be included in the element’s DOM representation in the control panel.
     *
     * @param string $context The context that the element is being rendered in ('index', 'modal', 'field', or 'settings'.)
     * @return array
     * @see getHtmlAttributes()
     */
    protected function htmlAttributes(string $context): array
    {
        return [];
    }

    /**
     * @inheritdoc
     */
    public function getTableAttributeHtml(string $attribute): string
    {
        // Give plugins a chance to set this
        $event = new SetElementTableAttributeHtmlEvent([
            'attribute' => $attribute,
        ]);
        $this->trigger(self::EVENT_SET_TABLE_ATTRIBUTE_HTML, $event);

        if ($event->html !== null) {
            return $event->html;
        }

        return $this->tableAttributeHtml($attribute);
    }

    /**
     * Returns the HTML that should be shown for a given attribute in Table View.
     *
     * This method can be used to completely customize what actually shows up within the table’s body for a given
     * attribute, rather than simply showing the attribute’s raw value.
     *
     * For example, if your elements have an `email` attribute that you want to wrap in a `mailto:` link, your
     * getTableAttributesHtml() method could do this:
     *
     * ```php
     * switch ($attribute) {
     *     case 'email':
     *         return $this->email ? Html::mailto(Html::encode($this->email)) : '';
     *     // ...
     * }
     * return parent::tableAttributeHtml($attribute);
     * ```
     *
     * ::: warning
     * All untrusted text should be passed through [[Html::encode()]] to prevent XSS attacks.
     * :::
     *
     * By default the following will be returned:
     *
     * - If the attribute name is `link` or `uri`, it will be linked to the front-end URL.
     * - If the attribute is a custom field handle, it will pass the responsibility off to the field type.
     * - If the attribute value is a [[DateTime]] object, the date will be formatted with a localized date format.
     * - For anything else, it will output the attribute value as a string.
     *
     * @param string $attribute The attribute name.
     * @return string The HTML that should be shown for a given attribute in Table View.
     * @throws InvalidConfigException
     * @see getTableAttributeHtml()
     */
    protected function tableAttributeHtml(string $attribute): string
    {
        switch ($attribute) {
            case 'ancestors':
                $ancestors = $this->getAncestors();
                if (!$ancestors instanceof Collection || $ancestors->isEmpty()) {
                    return '';
                }
                $html = Html::beginTag('ul', ['class' => 'path']);
                foreach ($ancestors as $ancestor) {
                    $html .= Html::tag('li', Cp::elementHtml($ancestor));
                }
                return $html . Html::endTag('ul');

            case 'parent':
                $parent = $this->getParent();
                return $parent ? Cp::elementHtml($parent) : '';

            case 'link':
                if (ElementHelper::isDraftOrRevision($this)) {
                    return '';
                }

                $url = $this->getUrl();

                if ($url !== null) {
                    return Html::a('', $url, [
                        'rel' => 'noopener',
                        'target' => '_blank',
                        'data-icon' => 'world',
                        'title' => Craft::t('app', 'Visit webpage'),
                        'aria-label' => Craft::t('app', 'View'),
                    ]);
                }

                return '';

            case 'uri':
                if ($this->getIsDraft() && ElementHelper::isTempSlug($this->slug)) {
                    return '';
                }

                $url = $this->getUrl();

                if ($url !== null) {
                    if ($this->getIsHomepage()) {
                        $value = Html::tag('span', '', [
                            'data-icon' => 'home',
                            'title' => Craft::t('app', 'Homepage'),
                        ]);
                    } else {
                        // Add some <wbr> tags in there so it doesn't all have to be on one line
                        $find = ['/'];
                        $replace = ['/<wbr>'];

                        $wordSeparator = Craft::$app->getConfig()->getGeneral()->slugWordSeparator;

                        if ($wordSeparator) {
                            $find[] = $wordSeparator;
                            $replace[] = $wordSeparator . '<wbr>';
                        }

                        $value = str_replace($find, $replace, $this->uri);
                    }

                    return Html::a(Html::tag('span', $value, ['dir' => 'ltr']), $url, [
                        'href' => $url,
                        'rel' => 'noopener',
                        'target' => '_blank',
                        'class' => 'go',
                        'title' => Craft::t('app', 'Visit webpage'),
                    ]);
                }

                return '';

            case 'slug':
                if ($this->getIsDraft() && ElementHelper::isTempSlug($this->slug)) {
                    return '';
                }

                return Html::encode($this->slug);

            case 'revisionNotes':
                $revision = $this->getCurrentRevision();
                if (!$revision) {
                    return '';
                }
                /** @var RevisionBehavior|null $behavior */
                $behavior = $revision->getBehavior('revision');
                if (!$behavior) {
                    return '';
                }
                return Html::encode($behavior->revisionNotes);

            case 'revisionCreator':
                $revision = $this->getCurrentRevision();
                if (!$revision) {
                    return '';
                }
                /** @var RevisionBehavior|null $behavior */
                $behavior = $revision->getBehavior('revision');
                if (!$behavior) {
                    return '';
                }
                $creator = $behavior->getCreator();
                return $creator ? Cp::elementHtml($creator) : '';

            case 'drafts':
                if (!$this->hasEagerLoadedElements('drafts')) {
                    return '';
                }

                $drafts = $this->getEagerLoadedElements('drafts')->all();

                foreach ($drafts as $draft) {
                    /** @var ElementInterface|DraftBehavior $draft */
                    $draft->setUiLabel($draft->draftName);
                }

                return Cp::elementPreviewHtml($drafts, Cp::ELEMENT_SIZE_SMALL, true, false, true, false);

            default:
                // Is this a custom field?
                if (preg_match('/^field:(.+)/', $attribute, $matches)) {
                    $fieldUid = $matches[1];
                    $field = Craft::$app->getFields()->getFieldByUid($fieldUid);

                    if ($field) {
                        if ($field instanceof PreviewableFieldInterface) {
                            // Was this field value eager-loaded?
                            if ($field instanceof EagerLoadingFieldInterface && $this->hasEagerLoadedElements($field->handle)) {
                                $value = $this->getEagerLoadedElements($field->handle);
                            } else {
                                // The field might not actually belong to this element
                                try {
                                    $value = $this->getFieldValue($field->handle);
                                } catch (InvalidFieldException) {
                                    return '';
                                }
                            }

                            return $field->getTableAttributeHtml($value, $this);
                        }
                    }

                    return '';
                }

                return ElementHelper::attributeHtml($this->$attribute);
        }
    }

    /**
     * @inheritdoc
     */
    public function getSidebarHtml(bool $static): string
    {
        $components = [];

        $metaFieldsHtml = $this->metaFieldsHtml($static);
        if ($metaFieldsHtml !== '') {
            $components[] = Html::tag('div', $metaFieldsHtml, ['class' => 'meta']) .
                Html::tag('h2', Craft::t('app', 'Metadata'), ['class' => 'visually-hidden']);
        }

        if (!$static && static::hasStatuses()) {
            // Is this a multi-site element?
            $components[] = $this->statusFieldHtml();
        }

        if ($this->hasRevisions() && !$this->getIsRevision()) {
            $components[] = $this->notesFieldHtml();
        }

        // Fire a defineSidebarHtml event
        $event = new DefineHtmlEvent([
            'html' => implode("\n", $components),
        ]);
        $this->trigger(self::EVENT_DEFINE_SIDEBAR_HTML, $event);
        return $event->html;
    }

    /**
     * Returns the HTML for any meta fields that should be shown within the editor sidebar.
     *
     * @param bool $static Whether the fields should be static (non-interactive)
     * @return string
     * @since 3.7.0
     */
    protected function metaFieldsHtml(bool $static): string
    {
        // Fire a defineMetaFieldsHtml event
        $event = new DefineHtmlEvent([
            'static' => $static,
        ]);
        $this->trigger(self::EVENT_DEFINE_META_FIELDS_HTML, $event);
        return $event->html;
    }

    /**
     * Returns the HTML for the element’s Slug field.
     *
     * @param bool $static Whether the fields should be static (non-interactive)
     * @return string
     * @since 3.7.0
     */
    protected function slugFieldHtml(bool $static): string
    {
        $slug = isset($this->slug) && !ElementHelper::isTempSlug($this->slug) ? $this->slug : null;

        if (!$slug && !$static) {
            $view = Craft::$app->getView();
            $site = $this->getSite();
            $charMapJs = Json::encode($site->language !== Craft::$app->language
                ? StringHelper::asciiCharMap(true, $site->language)
                : null
            );

            Craft::$app->getView()->registerJsWithVars(
                fn($titleSelector, $slugSelector) => <<<JS
new Craft.SlugGenerator($titleSelector, $slugSelector, {
    charMap: $charMapJs,
})
JS,
                [
                    sprintf('#%s', $view->namespaceInputId('title')),
                    sprintf('#%s', $view->namespaceInputId('slug')),
                ]
            );
        }

        return Cp::textFieldHtml([
            'label' => Craft::t('app', 'Slug'),
            'siteId' => $this->siteId,
            'translationDescription' => Craft::t('app', 'This field is translated for each site.'),
            'id' => 'slug',
            'name' => 'slug',
            'autocorrect' => false,
            'autocapitalize' => false,
            'value' => $slug,
            'disabled' => $static,
            'errors' => array_merge($this->getErrors('slug'), $this->getErrors('uri')),
        ]);
    }

    /**
     * Returns the status field HTML for the sidebar.
     *
     * @return string
     * @since 4.0.0
     */
    protected function statusFieldHtml(): string
    {
        $supportedSites = ElementHelper::supportedSitesForElement($this, true);
        $allEditableSiteIds = Craft::$app->getSites()->getEditableSiteIds();
        $propSites = array_values(array_filter($supportedSites, fn($site) => $site['propagate']));
        $propSiteIds = array_column($propSites, 'siteId');
        $propEditableSiteIds = array_intersect($propSiteIds, $allEditableSiteIds);
        $addlEditableSites = array_values(array_filter($supportedSites, fn($site) => !$site['propagate'] && in_array($site['siteId'], $allEditableSiteIds)));

        if (count($supportedSites) > 1) {
            $expandStatusBtn = (count($propEditableSiteIds) > 1 || $addlEditableSites)
                ? Html::button('', [
                    'class' => ['expand-status-btn', 'btn'],
                    'data' => [
                        'icon' => 'ellipsis',
                    ],
                    'title' => Craft::t('app', 'Update status for individual sites'),
                    'aria' => [
                        'expanded' => 'false',
                        'label' => Craft::t('app', 'Update status for individual sites'),
                    ],
                ])
                : '';
            $statusField = Cp::lightswitchFieldHtml([
                'fieldClass' => "enabled-for-site-$this->siteId-field",
                'label' => Craft::t('site', $this->getSite()->getName()),
                'headingSuffix' => $expandStatusBtn,
                'name' => "enabledForSite[$this->siteId]",
                'on' => $this->enabled && $this->getEnabledForSite(),
                'status' => $this->getAttributeStatus('enabled'),
            ]);
        } else {
            $statusField = Cp::lightswitchFieldHtml([
                'id' => 'enabled',
                'label' => Craft::t('app', 'Enabled'),
                'name' => 'enabled',
                'on' => $this->enabled,
                'disabled' => $this->getIsRevision(),
                'status' => $this->getAttributeStatus('enabled'),
            ]);
        }

        return Html::beginTag('fieldset') .
            Html::tag('legend', Craft::t('app', 'Status'), ['class' => 'h6']) .
            Html::tag('div', $statusField, ['class' => 'meta']) .
            Html::endTag('fieldset');
    }

    /**
     * Returns the notes field HTML for the sidebar.
     *
     * @return string
     * @since 4.0.0
     */
    protected function notesFieldHtml(): string
    {
        // todo: this should accept a $static arg
        /** @var static|DraftBehavior $this */
        return Cp::textareaFieldHtml([
            'label' => Craft::t('app', 'Notes about your changes'),
            'labelClass' => 'h6',
            'class' => ['nicetext', 'notes'],
            'name' => 'notes',
            'value' => $this->getIsDraft() ? $this->draftNotes : $this->revisionNotes,
            'rows' => 1,
            'inputAttributes' => [
                'aria' => [
                    'label' => Craft::t('app', 'Notes about your changes'),
                ],
            ],
        ]);
    }

    /**
     * Returns whether the element has a field layout with at least one tab.
     *
     * @return bool Returns whether the element has a field layout with at least one tab.
     * @since 3.7.0
     */
    protected function hasFieldLayout(): bool
    {
        $fieldLayout = $this->getFieldLayout();
        return $fieldLayout && !empty($fieldLayout->getTabs());
    }

    /**
     * @inheritdoc
     */
    public function getMetadata(): array
    {
        $metadata = $this->metadata();

        // Fire a defineMetadata event
        $event = new DefineMetadataEvent([
            'metadata' => $metadata,
        ]);
        $this->trigger(self::EVENT_DEFINE_METADATA, $event);

        $formatter = Craft::$app->getFormatter();

        return array_merge([
            Craft::t('app', 'ID') => function() {
                return $this->id ?? false;
            },
            Craft::t('app', 'Status') => function() {
                if (!static::hasStatuses()) {
                    return false;
                }
                if ($this->getIsUnpublishedDraft()) {
                    $icon = Html::tag('span', '', [
                        'data' => ['icon' => 'draft'],
                        'aria' => ['hidden' => 'true'],
                    ]);
                    $label = Craft::t('app', 'Draft');
                } else {
                    $status = $this->getStatus();
                    $statusDef = static::statuses()[$status] ?? null;
                    $icon = Html::tag('span', '', ['class' => ['status', $statusDef['color'] ?? $status]]);
                    $label = $statusDef['label'] ?? $statusDef ?? ucfirst($status);
                }
                return $icon . Html::tag('span', $label);
            },
        ], $event->metadata, [
            Craft::t('app', 'Created at') => $this->dateCreated
                ? $formatter->asDatetime($this->dateCreated, Formatter::FORMAT_WIDTH_SHORT)
                : false,
            Craft::t('app', 'Updated at') => $this->dateUpdated
                ? $formatter->asDatetime($this->dateUpdated, Formatter::FORMAT_WIDTH_SHORT)
                : false,
            Craft::t('app', 'Notes') => function() {
                if ($this->getIsRevision()) {
                    $revision = $this;
                } elseif ($this->getIsCanonical() || $this->isProvisionalDraft) {
                    $element = $this->getCanonical(true);
                    $revision = $element->getCurrentRevision();
                }
                if (!isset($revision)) {
                    return false;
                }
                /** @var RevisionBehavior $behavior */
                $behavior = $revision->getBehavior('revision');
                if ($behavior->revisionNotes === null || $behavior->revisionNotes === '') {
                    return false;
                }
                return Html::encode($behavior->revisionNotes);
            },
        ]);
    }

    /**
     * Returns element metadata that should be shown within the editor sidebar.
     *
     * @return array The data, with keys representing the labels. The values can either be strings or callables.
     * If a value is `false`, it will be omitted.
     * @since 3.7.0
     */
    protected function metadata(): array
    {
        return [];
    }

    /**
     * @inheritdoc
     * @since 3.3.0
     */
    public function getGqlTypeName(): string
    {
        // Default to the same type
        return static::gqlTypeNameByContext(null);
    }

    // Events
    // -------------------------------------------------------------------------

    /**
     * @inheritdoc
     */
    public function beforeSave(bool $isNew): bool
    {
        // Tell the fields about it
        foreach ($this->fieldLayoutFields() as $field) {
            if (!$field->beforeElementSave($this, $isNew)) {
                return false;
            }
        }

        // Trigger a 'beforeSave' event
        $event = new ModelEvent([
            'isNew' => $isNew,
        ]);
        $this->trigger(self::EVENT_BEFORE_SAVE, $event);

        return $event->isValid;
    }

    /**
     * @inheritdoc
     */
    public function afterSave(bool $isNew): void
    {
        // Tell the fields about it
        foreach ($this->fieldLayoutFields() as $field) {
            $field->afterElementSave($this, $isNew);
        }

        // Trigger an 'afterSave' event
        if ($this->hasEventHandlers(self::EVENT_AFTER_SAVE)) {
            $this->trigger(self::EVENT_AFTER_SAVE, new ModelEvent([
                'isNew' => $isNew,
            ]));
        }
    }

    /**
     * @inheritdoc
     */
    public function afterPropagate(bool $isNew): void
    {
        // Tell the fields about it
        foreach ($this->fieldLayoutFields() as $field) {
            $field->afterElementPropagate($this, $isNew);
        }

        // Trigger an 'afterPropagate' event
        if ($this->hasEventHandlers(self::EVENT_AFTER_PROPAGATE)) {
            $this->trigger(self::EVENT_AFTER_PROPAGATE, new ModelEvent([
                'isNew' => $isNew,
            ]));
        }
    }

    /**
     * @inheritdoc
     */
    public function beforeDelete(): bool
    {
        // Tell the fields about it
        foreach ($this->fieldLayoutFields() as $field) {
            if (!$field->beforeElementDelete($this)) {
                return false;
            }
        }

        // Trigger a 'beforeDelete' event
        $event = new ModelEvent();
        $this->trigger(self::EVENT_BEFORE_DELETE, $event);

        return $event->isValid;
    }

    /**
     * @inheritdoc
     */
    public function afterDelete(): void
    {
        // Tell the fields about it
        foreach ($this->fieldLayoutFields() as $field) {
            $field->afterElementDelete($this);
        }

        // Trigger an 'afterDelete' event
        if ($this->hasEventHandlers(self::EVENT_AFTER_DELETE)) {
            $this->trigger(self::EVENT_AFTER_DELETE);
        }
    }

    /**
     * @inheritdoc
     */
    public function beforeRestore(): bool
    {
        // Tell the fields about it
        foreach ($this->fieldLayoutFields() as $field) {
            if (!$field->beforeElementRestore($this)) {
                return false;
            }
        }

        // Trigger a 'beforeRestore' event
        $event = new ModelEvent();
        $this->trigger(self::EVENT_BEFORE_RESTORE, $event);

        return $event->isValid;
    }

    /**
     * @inheritdoc
     */
    public function afterRestore(): void
    {
        // Tell the fields about it
        foreach ($this->fieldLayoutFields() as $field) {
            $field->afterElementRestore($this);
        }

        // Trigger an 'afterRestore' event
        if ($this->hasEventHandlers(self::EVENT_AFTER_RESTORE)) {
            $this->trigger(self::EVENT_AFTER_RESTORE);
        }
    }

    /**
     * @inheritdoc
     */
    public function beforeMoveInStructure(int $structureId): bool
    {
        // Trigger a 'beforeMoveInStructure' event
        $event = new ElementStructureEvent([
            'structureId' => $structureId,
        ]);
        $this->trigger(self::EVENT_BEFORE_MOVE_IN_STRUCTURE, $event);

        return $event->isValid;
    }

    /**
     * @inheritdoc
     */
    public function afterMoveInStructure(int $structureId): void
    {
        // Trigger an 'afterMoveInStructure' event
        if ($this->hasEventHandlers(self::EVENT_AFTER_MOVE_IN_STRUCTURE)) {
            $this->trigger(self::EVENT_AFTER_MOVE_IN_STRUCTURE, new ElementStructureEvent([
                'structureId' => $structureId,
            ]));
        }

        // Invalidate caches for this element
        Craft::$app->getElements()->invalidateCachesForElement($this);
    }

    /**
     * Normalizes a field’s value.
     *
     * @param string $fieldHandle The field handle
     * @throws InvalidFieldException if the element doesn’t have a field with the handle specified by `$fieldHandle`
     */
    protected function normalizeFieldValue(string $fieldHandle): void
    {
        // Have we already normalized this value?
        if (isset($this->_normalizedFieldValues[$fieldHandle])) {
            return;
        }

        $field = $this->fieldByHandle($fieldHandle);

        if (!$field) {
            throw new InvalidFieldException($fieldHandle);
        }

        $behavior = $this->getBehavior('customFields');
        $behavior->$fieldHandle = $field->normalizeValue($behavior->$fieldHandle, $this);
        $this->_normalizedFieldValues[$fieldHandle] = true;
    }

    /**
     * Finds Element instance(s) by the given condition.
     *
     * This method is internally called by [[findOne()]] and [[findAll()]].
     *
     * @param mixed $criteria Refer to [[findOne()]] and [[findAll()]] for the explanation of this parameter
     * @param bool $one Whether this method is called by [[findOne()]] or [[findAll()]]
     * @return static|static[]|null
     */
    protected static function findByCondition(mixed $criteria, bool $one): array|static|null
    {
        $query = static::find();

        if ($criteria !== null) {
            if (!ArrayHelper::isAssociative($criteria)) {
                $criteria = ['id' => $criteria];
            }
            Craft::configure($query, $criteria);
        }

        if ($one) {
            $result = $query->one();
        } else {
            $result = $query->all();
        }

        return $result;
    }

    /**
     * Returns the field with a given handle.
     *
     * @param string $handle
     * @return FieldInterface|null
     */
    protected function fieldByHandle(string $handle): ?FieldInterface
    {
        // ignore if it's not a custom field handle
        if (!isset(CustomFieldBehavior::$fieldHandles[$handle])) {
            return null;
        }

        if (array_key_exists($handle, $this->_fieldsByHandle)) {
            return $this->_fieldsByHandle[$handle];
        }

        $contentService = Craft::$app->getContent();
        $originalFieldContext = $contentService->fieldContext;
        $contentService->fieldContext = $this->getFieldContext();
        $fieldLayout = $this->getFieldLayout();
        $this->_fieldsByHandle[$handle] = $fieldLayout?->getFieldByHandle($handle);

        // nullify values for custom fields that are not part of this layout
        // https://github.com/craftcms/cms/issues/12539
        if ($fieldLayout && $this->_fieldsByHandle[$handle] === null) {
            $behavior = $this->getBehavior('customFields');
            if (isset($behavior->$handle)) {
                $behavior->$handle = null;
            }
        }

        $contentService->fieldContext = $originalFieldContext;

        return $this->_fieldsByHandle[$handle];
    }

    /**
     * Returns each of this element’s fields.
     *
     * @param bool $visibleOnly Whether to only return fields that are visible for this element
     * @return FieldInterface[] This element’s fields
     */
    protected function fieldLayoutFields(bool $visibleOnly = false): array
    {
        try {
            $fieldLayout = $this->getFieldLayout();
        } catch (InvalidConfigException $e) {
            return [];
        }

        if ($fieldLayout) {
            return $visibleOnly ? $fieldLayout->getVisibleCustomFields($this) : $fieldLayout->getCustomFields();
        }

        return [];
    }

    /**
     * @inheritdoc
     * @throws InvalidConfigException if [[siteId]] is invalid
     */
    public function getSite(): Site
    {
        if (isset($this->siteId)) {
            $site = Craft::$app->getSites()->getSiteById($this->siteId, true);
        }

        if (empty($site)) {
            throw new InvalidConfigException('Invalid site ID: ' . $this->siteId);
        }

        return $site;
    }

    /**
     * @inheritdoc
     * @since 3.5.0
     */
    public function getLanguage(): string
    {
        return $this->getSite()->language;
    }

    /**
     * Returns an element right before/after this one, from a given set of criteria.
     *
     * @param mixed $criteria
     * @param int $dir
     * @return ElementInterface|null
     */
    private function _getRelativeElement(mixed $criteria, int $dir): ?ElementInterface
    {
        if (!isset($this->id)) {
            return null;
        }

        if ($criteria instanceof ElementQueryInterface) {
            /** @var ElementQuery $criteria */
            $query = clone $criteria;
        } else {
            $query = static::find()
                ->siteId($this->siteId);

            if ($criteria) {
                Craft::configure($query, $criteria);
            }
        }

        /** @var ElementQuery $query */
        $elementIds = $query->ids();
        $key = array_search($this->getCanonicalId(), $elementIds, false);

        if ($key === false || !isset($elementIds[$key + $dir])) {
            return null;
        }

        return $query
            ->id($elementIds[$key + $dir])
            ->one();
    }
}<|MERGE_RESOLUTION|>--- conflicted
+++ resolved
@@ -2180,15 +2180,7 @@
 
         // If this is a field, make sure the value has been normalized before returning the CustomFieldBehavior value
         if ($this->fieldByHandle($name) !== null) {
-<<<<<<< HEAD
-            $value = $this->getFieldValue($name);
-            if (is_object($value) && !$value instanceof UnitEnum) {
-                $value = clone $value;
-            }
-            return $value;
-=======
             return $this->clonedFieldValue($name);
->>>>>>> 18e5e152
         }
 
         return parent::__get($name);
@@ -4116,7 +4108,7 @@
     private function clonedFieldValue(string $fieldHandle): mixed
     {
         $value = $this->getFieldValue($fieldHandle);
-        if (is_object($value) && (!interface_exists(UnitEnum::class) || !$value instanceof UnitEnum)) {
+        if (is_object($value) && !$value instanceof UnitEnum) {
             return clone $value;
         }
         return $value;
