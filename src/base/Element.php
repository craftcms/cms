--- conflicted
+++ resolved
@@ -3337,14 +3337,10 @@
             }
             $thumbSvg = Html::modifyTagAttributes($thumbSvg, ['role' => 'img']);
             return Html::tag('div', $thumbSvg, [
-<<<<<<< HEAD
-                'class' => 'thumb',
-=======
                 'class' => array_filter([
-                    'elementthumb',
+                    'thumb',
                     $this->hasRoundedThumb() ? 'rounded' : null,
                 ]),
->>>>>>> 8be71b0a
             ]);
         }
 
