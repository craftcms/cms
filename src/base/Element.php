<?php
/**
 * @link https://craftcms.com/
 * @copyright Copyright (c) Pixel & Tonic, Inc.
 * @license https://craftcms.github.io/license/
 */

namespace craft\base;

use Closure;
use Craft;
use craft\behaviors\CustomFieldBehavior;
use craft\behaviors\DraftBehavior;
use craft\behaviors\RevisionBehavior;
use craft\db\Query;
use craft\db\Table;
use craft\elements\conditions\ElementCondition;
use craft\elements\conditions\ElementConditionInterface;
use craft\elements\db\ElementQuery;
use craft\elements\db\ElementQueryInterface;
use craft\elements\exporters\Expanded;
use craft\elements\exporters\Raw;
use craft\elements\User;
use craft\errors\InvalidFieldException;
use craft\events\AuthorizationCheckEvent;
use craft\events\DefineAttributeKeywordsEvent;
use craft\events\DefineEagerLoadingMapEvent;
use craft\events\DefineHtmlEvent;
use craft\events\DefineMetadataEvent;
use craft\events\ElementIndexTableAttributeEvent;
use craft\events\ElementStructureEvent;
use craft\events\ModelEvent;
use craft\events\RegisterElementActionsEvent;
use craft\events\RegisterElementDefaultTableAttributesEvent;
use craft\events\RegisterElementExportersEvent;
use craft\events\RegisterElementFieldLayoutsEvent;
use craft\events\RegisterElementHtmlAttributesEvent;
use craft\events\RegisterElementSearchableAttributesEvent;
use craft\events\RegisterElementSortOptionsEvent;
use craft\events\RegisterElementSourcesEvent;
use craft\events\RegisterElementTableAttributesEvent;
use craft\events\RegisterPreviewTargetsEvent;
use craft\events\SetEagerLoadedElementsEvent;
use craft\events\SetElementRouteEvent;
use craft\events\SetElementTableAttributeHtmlEvent;
use craft\fieldlayoutelements\BaseField;
use craft\helpers\App;
use craft\helpers\ArrayHelper;
use craft\helpers\Cp;
use craft\helpers\Db;
use craft\helpers\ElementHelper;
use craft\helpers\Html;
use craft\helpers\Json;
use craft\helpers\StringHelper;
use craft\helpers\Template;
use craft\helpers\UrlHelper;
use craft\i18n\Formatter;
use craft\i18n\Locale;
use craft\models\FieldLayout;
use craft\models\Site;
use craft\validators\DateTimeValidator;
use craft\validators\ElementUriValidator;
use craft\validators\SiteIdValidator;
use craft\validators\SlugValidator;
use craft\validators\StringValidator;
use craft\web\UploadedFile;
use DateTime;
use Illuminate\Support\Collection;
use Throwable;
use Twig\Markup;
use yii\base\ErrorHandler;
use yii\base\Event;
use yii\base\InvalidCallException;
use yii\base\InvalidConfigException;
use yii\base\NotSupportedException;
use yii\base\UnknownPropertyException;
use yii\db\ExpressionInterface;
use yii\validators\BooleanValidator;
use yii\validators\NumberValidator;
use yii\validators\RequiredValidator;
use yii\validators\Validator;

/**
 * Element is the base class for classes representing elements in terms of objects.
 *
 * @property int|null $canonicalId The element’s canonical ID
 * @property-read string $canonicalUid The element’s canonical UID
 * @property-read bool $isCanonical Whether this is the canonical element
 * @property-read bool $isDerivative Whether this is a derivative element, such as a draft or revision
 * @property ElementQueryInterface $ancestors The element’s ancestors
 * @property ElementQueryInterface $children The element’s children
 * @property string $contentTable The name of the table this element’s content is stored in
 * @property string|null $cpEditUrl The element’s edit URL in the control panel
 * @property ElementQueryInterface $descendants The element’s descendants
 * @property string $editorHtml The HTML for the element’s editor HUD
 * @property bool $enabledForSite Whether the element is enabled for this site
 * @property string $fieldColumnPrefix The field column prefix this element’s content uses
 * @property string $fieldContext The field context this element’s content uses
 * @property FieldLayout|null $fieldLayout The field layout used by this element
 * @property array $fieldParamNamespace The namespace used by custom field params on the request
 * @property array $fieldValues The element’s normalized custom field values, indexed by their handles
 * @property bool $hasDescendants Whether the element has descendants
 * @property array $htmlAttributes Any attributes that should be included in the element’s DOM representation in the control panel
 * @property Markup|null $link An anchor pre-filled with this element’s URL and title
 * @property ElementInterface|null $canonical The canonical element, if one exists for the current site
 * @property ElementInterface|null $next The next element relative to this one, from a given set of criteria
 * @property ElementInterface|null $nextSibling The element’s next sibling
 * @property ElementInterface|null $parent The element’s parent
 * @property int|null $parentId The element’s parent’s ID
 * @property ElementInterface|null $prev The previous element relative to this one, from a given set of criteria
 * @property ElementInterface|null $prevSibling The element’s previous sibling
 * @property string|null $ref The reference string to this element
 * @property mixed $route The route that should be used when the element’s URI is requested
 * @property array $serializedFieldValues Array of the element’s serialized custom field values, indexed by their handles
 * @property ElementQueryInterface $siblings All of the element’s siblings
 * @property Site $site Site the element is associated with
 * @property string|null $status The element’s status
 * @property int[]|array $supportedSites The sites this element is associated with
 * @property int $totalDescendants The total number of descendants that the element has
 * @property string|null $uriFormat The URI format used to generate this element’s URL
 * @property string|null $url The element’s full URL
 * @property-write int|null $revisionCreatorId revision creator ID to be saved
 * @property-write string|null $revisionNotes revision notes to be saved
 * @author Pixel & Tonic, Inc. <support@pixelandtonic.com>
 * @since 3.0.0
 */
abstract class Element extends Component implements ElementInterface
{
    use ElementTrait;

    /**
     * @since 3.3.6
     */
    public const HOMEPAGE_URI = '__home__';

    // Statuses
    // -------------------------------------------------------------------------

    public const STATUS_ENABLED = 'enabled';
    public const STATUS_DISABLED = 'disabled';
    public const STATUS_ARCHIVED = 'archived';

    // Validation scenarios
    // -------------------------------------------------------------------------

    public const SCENARIO_ESSENTIALS = 'essentials';
    public const SCENARIO_LIVE = 'live';

    // Attribute/Field Statuses
    // -------------------------------------------------------------------------

    public const ATTR_STATUS_MODIFIED = 'modified';
    public const ATTR_STATUS_OUTDATED = 'outdated';

    // Events
    // -------------------------------------------------------------------------

    /**
     * @event RegisterElementSourcesEvent The event that is triggered when registering the available sources for the element type.
     */
    public const EVENT_REGISTER_SOURCES = 'registerSources';

    /**
     * @event RegisterElementFieldLayoutsEvent The event that is triggered when registering all of the field layouts
     * associated with elements from a given source.
     * @see fieldLayouts()
     * @since 3.5.0
     */
    public const EVENT_REGISTER_FIELD_LAYOUTS = 'registerFieldLayouts';

    /**
     * @event RegisterElementActionsEvent The event that is triggered when registering the available actions for the element type.
     */
    public const EVENT_REGISTER_ACTIONS = 'registerActions';

    /**
     * @event RegisterElementExportersEvent The event that is triggered when registering the available exporters for the element type.
     * @since 3.4.0
     */
    public const EVENT_REGISTER_EXPORTERS = 'registerExporters';

    /**
     * @event RegisterElementSearchableAttributesEvent The event that is triggered when registering the searchable attributes for the element type.
     */
    public const EVENT_REGISTER_SEARCHABLE_ATTRIBUTES = 'registerSearchableAttributes';

    /**
     * @event RegisterElementSortOptionsEvent The event that is triggered when registering the sort options for the element type.
     */
    public const EVENT_REGISTER_SORT_OPTIONS = 'registerSortOptions';

    /**
     * @event RegisterElementTableAttributesEvent The event that is triggered when registering the table attributes for the element type.
     */
    public const EVENT_REGISTER_TABLE_ATTRIBUTES = 'registerTableAttributes';

    /**
     * @event RegisterElementTableAttributesEvent The event that is triggered when registering the table attributes for the element type.
     */
    public const EVENT_REGISTER_DEFAULT_TABLE_ATTRIBUTES = 'registerDefaultTableAttributes';

    /**
     * @event ElementIndexTableAttributeEvent The event that is triggered when preparing an element query for an element index, for each
     * attribute present in the table.
     *
     * Paired with [[EVENT_REGISTER_TABLE_ATTRIBUTES]] and [[EVENT_SET_TABLE_ATTRIBUTE_HTML]], this allows optimization of queries on element indexes.
     *
     * ```php
     * use craft\base\Element;
     * use craft\elements\Entry;
     * use craft\events\PrepareElementQueryForTableAttributeEvent;
     * use craft\events\RegisterElementTableAttributesEvent;
     * use craft\events\SetElementTableAttributeHtmlEvent;
     * use craft\helpers\Cp;
     * use yii\base\Event;
     *
     * Event::on(
     *     Entry::class,
     *     Element::EVENT_REGISTER_TABLE_ATTRIBUTES,
     *     function(RegisterElementTableAttributesEvent $e) {
     *         $e->attributes[] = 'authorExpertise';
     *     }
     * );
     *
     * Event::on(
     *     Entry::class,
     *     Element::EVENT_PREP_QUERY_FOR_TABLE_ATTRIBUTE,
     *     function(PrepareElementQueryForTableAttributeEvent $e) {
     *         $query = $e->query;
     *         $attr = $e->attribute;
     *
     *         if ($attr === 'authorExpertise') {
     *             $query->andWith(['author.areasOfExpertiseCategoryField']);
     *         }
     *     }
     * );
     *
     * Event::on(
     *     Entry::class,
     *     Element::EVENT_SET_TABLE_ATTRIBUTE_HTML,
     *     function(SetElementTableAttributeHtmlEvent $e) {
     *         $attribute = $e->attribute;
     *
     *         if ($attribute !== 'authorExpertise') {
     *             return;
     *         }
     *
     *         // The field data is eager-loaded!
     *         $author = $e->sender->getAuthor();
     *         $categories = $author->areasOfExpertiseCategoryField;
     *
     *         $e->html = Cp::elementPreviewHtml($categories);
     *     }
     * );
     * ```
     *
     * @since 3.7.14
     */
    public const EVENT_PREP_QUERY_FOR_TABLE_ATTRIBUTE = 'prepQueryForTableAttribute';

    /**
     * @event DefineEagerLoadingMapEvent The event that is triggered when defining an eager-loading map.
     *
     * ```php
     * use craft\base\Element;
     * use craft\db\Query;
     * use craft\elements\Entry;
     * use craft\events\DefineEagerLoadingMapEvent;
     * use craft\helpers\ArrayHelper;
     * use yii\base\Event;
     *
     * // Add support for `with(['bookClub'])` to entries
     * Event::on(
     *     Entry::class,
     *     Element::EVENT_DEFINE_EAGER_LOADING_MAP,
     *     function(DefineEagerLoadingMapEvent $e) {
     *         if ($e->handle === 'bookClub') {
     *             $bookEntryIds = ArrayHelper::getColumn($e->elements, 'id');
     *             $e->elementType = \my\plugin\BookClub::class,
     *             $e->map = (new Query)
     *                 ->select(['source' => 'bookId', 'target' => 'clubId'])
     *                 ->from('{{%bookclub_books}}')
     *                 ->where(['bookId' => $bookEntryIds])
     *                 ->all();
     *             $e->handled = true;
     *         }
     *     }
     * );
     * ```
     *
     * @since 3.1.0
     */
    public const EVENT_DEFINE_EAGER_LOADING_MAP = 'defineEagerLoadingMap';

    /**
     * @event SetEagerLoadedElementsEvent The event that is triggered when setting eager-loaded elements.
     *
     * Set [[Event::$handled]] to `true` to prevent the elements from getting stored to the private
     * `$_eagerLoadedElements` array.
     *
     * @since 3.5.0
     */
    public const EVENT_SET_EAGER_LOADED_ELEMENTS = 'setEagerLoadedElements';

    /**
     * @event RegisterPreviewTargetsEvent The event that is triggered when registering the element’s preview targets.
     * @since 3.2.0
     */
    public const EVENT_REGISTER_PREVIEW_TARGETS = 'registerPreviewTargets';

    /**
     * @event SetElementTableAttributeHtmlEvent The event that is triggered when defining the HTML to represent a table attribute.
     */
    public const EVENT_SET_TABLE_ATTRIBUTE_HTML = 'setTableAttributeHtml';

    /**
     * @event RegisterElementHtmlAttributesEvent The event that is triggered when registering the HTML attributes that should be included in the element’s DOM representation in the control panel.
     */
    public const EVENT_REGISTER_HTML_ATTRIBUTES = 'registerHtmlAttributes';

    /**
     * @event DefineHtmlEvent The event that is triggered when defining additional buttons that should be shown at the top of the element’s edit page.
     * @see getAddlButtons()
     * @since 4.0.0
     */
    public const EVENT_DEFINE_ADDL_BUTTONS = 'defineAddlButtons';

    /**
     * @event DefineHtmlEvent The event that is triggered when defining the HTML for the editor sidebar.
     * @see getSidebarHtml()
     * @since 3.7.0
     */
    public const EVENT_DEFINE_SIDEBAR_HTML = 'defineSidebarHtml';

    /**
     * @event DefineHtmlEvent The event that is triggered when defining the HTML for meta fields within the editor sidebar.
     * @see metaFieldsHtml()
     * @since 3.7.0
     */
    public const EVENT_DEFINE_META_FIELDS_HTML = 'defineMetaFieldsHtml';

    /**
     * @event DefineMetadataEvent The event that is triggered when defining the element’s metadata info.
     * @see getMetadata()
     * @since 3.7.0
     */
    public const EVENT_DEFINE_METADATA = 'defineMetadata';

    /**
     * @event AuthorizeUserEvent The event that is triggered when determining whether a user is authorized to view the element’s edit page.
     *
     * To authorize the user, set [[AuthorizeUserEvent::$authorized]] to `true`.
     *
     * ```php
     * Event::on(
     *     Entry::class,
     *     Element::EVENT_AUTHORIZE_VIEW,
     *     function(AuthorizeUserEvent $event) {
     *         $event->authorized = true;
     *     }
     * );
     * ```
     *
     * @see canView()
     * @since 4.0.0
     */
    public const EVENT_AUTHORIZE_VIEW = 'authorizeView';

    /**
     * @event AuthorizeUserEvent The event that is triggered when determining whether a user is authorized to save the element in its current state.
     *
     * To authorize the user, set [[AuthorizeUserEvent::$authorized]] to `true`.
     *
     * ```php
     * Event::on(
     *     Entry::class,
     *     Element::EVENT_AUTHORIZE_SAVE,
     *     function(AuthorizeUserEvent $event) {
     *         $event->authorized = true;
     *     }
     * );
     * ```
     *
     * @see canSave()
     * @since 4.0.0
     */
    public const EVENT_AUTHORIZE_SAVE = 'authorizeSave';

    /**
     * @event AuthorizeUserEvent The event that is triggered when determining whether a user is authorized to create drafts for the element.
     *
     * To authorize the user, set [[AuthorizeUserEvent::$authorized]] to `true`.
     *
     * ```php
     * Event::on(
     *     Entry::class,
     *     Element::EVENT_AUTHORIZE_CREATE_DRAFTS,
     *     function(AuthorizeUserEvent $event) {
     *         $event->authorized = true;
     *     }
     * );
     * ```
     *
     * @see canCreateDrafts()
     * @since 4.0.0
     */
    public const EVENT_AUTHORIZE_CREATE_DRAFTS = 'authorizeCreateDrafts';

    /**
     * @event AuthorizeUserEvent The event that is triggered when determining whether a user is authorized to duplicate the element.
     *
     * To authorize the user, set [[AuthorizeUserEvent::$authorized]] to `true`.
     *
     * ```php
     * Event::on(
     *     Entry::class,
     *     Element::EVENT_AUTHORIZE_DUPLICATE,
     *     function(AuthorizeUserEvent $event) {
     *         $event->authorized = true;
     *     }
     * );
     * ```
     *
     * @see canDuplicate()
     * @since 4.0.0
     */
    public const EVENT_AUTHORIZE_DUPLICATE = 'authorizeDuplicate';

    /**
     * @event AuthorizeUserEvent The event that is triggered when determining whether a user is authorized to delete the element.
     *
     * To authorize the user, set [[AuthorizeUserEvent::$authorized]] to `true`.
     *
     * ```php
     * Event::on(
     *     Entry::class,
     *     Element::EVENT_AUTHORIZE_DELETE,
     *     function(AuthorizeUserEvent $event) {
     *         $event->authorized = true;
     *     }
     * );
     * ```
     *
     * @see canDelete()
     * @since 4.0.0
     */
    public const EVENT_AUTHORIZE_DELETE = 'authorizeDelete';

    /**
     * @event AuthorizeUserEvent The event that is triggered when determining whether a user is authorized to delete the element for its current site.
     *
     * To authorize the user, set [[AuthorizeUserEvent::$authorized]] to `true`.
     *
     * ```php
     * Event::on(
     *     Entry::class,
     *     Element::EVENT_AUTHORIZE_DELETE_FOR_SITE,
     *     function(AuthorizeUserEvent $event) {
     *         $event->authorized = true;
     *     }
     * );
     * ```
     *
     * @see canDelete()
     * @since 4.0.0
     */
    public const EVENT_AUTHORIZE_DELETE_FOR_SITE = 'authorizeDeleteForSite';

    /**
     * @event SetElementRouteEvent The event that is triggered when defining the route that should be used when this element’s URL is requested.
     *
     * Set [[Event::$handled]] to `true` to explicitly tell the element that a route has been set (even if you’re
     * setting it to `null`).
     *
     * ```php
     * Event::on(craft\elements\Entry::class, craft\base\Element::EVENT_SET_ROUTE, function(craft\events\SetElementRouteEvent $e) {
     *     // @var craft\elements\Entry $entry
     *     $entry = $e->sender;
     *
     *     if ($entry->uri === 'pricing') {
     *         $e->route = 'module/pricing/index';
     *
     *         // Explicitly tell the element that a route has been set,
     *         // and prevent other event handlers from running, and tell
     *         $e->handled = true;
     *     }
     * });
     * ```
     */
    public const EVENT_SET_ROUTE = 'setRoute';

    /**
     * @event DefineAttributeKeywordsEvent The event that is triggered when defining the search keywords for an
     * element attribute.
     *
     * Note that you _must_ set [[Event::$handled]] to `true` if you want the element to accept your custom
     * [[DefineAttributeKeywordsEvent::$keywords|$keywords]] value.
     *
     * ```php
     * Event::on(
     *     craft\elements\Entry::class,
     *     craft\base\Element::EVENT_DEFINE_KEYWORDS,
     *     function(craft\events\DefineAttributeKeywordsEvent $e
     * ) {
     *     // @var craft\elements\Entry $entry
     *     $entry = $e->sender;
     *
     *     // Prevent entry titles in the Parts section from getting search keywords
     *     if ($entry->section->handle === 'parts' && $e->attribute === 'title') {
     *         $e->keywords = '';
     *         $e->handled = true;
     *     }
     * });
     * ```
     *
     * @since 3.5.0
     */
    public const EVENT_DEFINE_KEYWORDS = 'defineKeywords';

    /**
     * @event ModelEvent The event that is triggered before the element is saved.
     *
     * You may set [[\yii\base\ModelEvent::$isValid]] to `false` to prevent the element from getting saved.
     *
     * If you want to ignore events for drafts or revisions, call [[\craft\helpers\ElementHelper::isDraftOrRevision()]]
     * from your event handler:
     *
     * ```php
     * use craft\base\Element;
     * use craft\elements\Entry;
     * use craft\events\ModelEvent;
     * use craft\helpers\ElementHelper;
     * use yii\base\Event;
     *
     * Event::on(Entry::class, Element::EVENT_BEFORE_SAVE, function(ModelEvent $e) {
     *     // @var Entry $entry
     *     $entry = $e->sender;
     *
     *     if (ElementHelper::isDraftOrRevision($entry)) {
     *         return;
     *     }
     *
     *     // ...
     * });
     * ```
     */
    public const EVENT_BEFORE_SAVE = 'beforeSave';

    /**
     * @event ModelEvent The event that is triggered after the element is saved.
     *
     * If you want to ignore events for drafts or revisions, call [[\craft\helpers\ElementHelper::isDraftOrRevision()]]
     * from your event handler:
     *
     * ```php
     * use craft\base\Element;
     * use craft\elements\Entry;
     * use craft\events\ModelEvent;
     * use craft\helpers\ElementHelper;
     * use yii\base\Event;
     *
     * Event::on(Entry::class, Element::EVENT_AFTER_SAVE, function(ModelEvent $e) {
     *     // @var Entry $entry
     *     $entry = $e->sender;
     *
     *     if (ElementHelper::isDraftOrRevision($entry)) {
     *         return;
     *     }
     *
     *     // ...
     * });
     * ```
     */
    public const EVENT_AFTER_SAVE = 'afterSave';

    /**
     * @event ModelEvent The event that is triggered after the element is fully saved and propagated to other sites.
     *
     * If you want to ignore events for drafts or revisions, call [[\craft\helpers\ElementHelper::isDraftOrRevision()]]
     * from your event handler:
     *
     * ```php
     * use craft\base\Element;
     * use craft\elements\Entry;
     * use craft\events\ModelEvent;
     * use craft\helpers\ElementHelper;
     * use yii\base\Event;
     *
     * Event::on(Entry::class, Element::EVENT_AFTER_PROPAGATE, function(ModelEvent $e) {
     *     // @var Entry $entry
     *     $entry = $e->sender;
     *
     *     if (ElementHelper::isDraftOrRevision($entry) {
     *         return;
     *     }
     *
     *     // ...
     * });
     * ```
     *
     * @since 3.2.0
     */
    public const EVENT_AFTER_PROPAGATE = 'afterPropagate';

    /**
     * @event ModelEvent The event that is triggered before the element is deleted.
     *
     * You may set [[\yii\base\ModelEvent::$isValid]] to `false` to prevent the element from getting deleted.
     */
    public const EVENT_BEFORE_DELETE = 'beforeDelete';

    /**
     * @event \yii\base\Event The event that is triggered after the element is deleted.
     */
    public const EVENT_AFTER_DELETE = 'afterDelete';

    /**
     * @event ModelEvent The event that is triggered before the element is restored.
     *
     * You may set [[\yii\base\ModelEvent::$isValid]] to `false` to prevent the element from getting restored.
     * @since 3.1.0
     */
    public const EVENT_BEFORE_RESTORE = 'beforeRestore';

    /**
     * @event \yii\base\Event The event that is triggered after the element is restored.
     * @since 3.1.0
     */
    public const EVENT_AFTER_RESTORE = 'afterRestore';

    /**
     * @event ElementStructureEvent The event that is triggered before the element is moved in a structure.
     *
     * You may set [[\yii\base\ModelEvent::$isValid]] to `false` to prevent the element from getting moved.
     */
    public const EVENT_BEFORE_MOVE_IN_STRUCTURE = 'beforeMoveInStructure';

    /**
     * @event ElementStructureEvent The event that is triggered after the element is moved in a structure.
     */
    public const EVENT_AFTER_MOVE_IN_STRUCTURE = 'afterMoveInStructure';

    /**
     * @inheritdoc
     */
    public static function displayName(): string
    {
        return Craft::t('app', 'Element');
    }

    /**
     * @inheritdoc
     */
    public static function lowerDisplayName(): string
    {
        return StringHelper::toLowerCase(static::displayName());
    }

    /**
     * @inheritdoc
     */
    public static function pluralDisplayName(): string
    {
        return Craft::t('app', 'Elements');
    }

    /**
     * @inheritdoc
     */
    public static function pluralLowerDisplayName(): string
    {
        return StringHelper::toLowerCase(static::pluralDisplayName());
    }

    /**
     * @inheritdoc
     */
    public static function refHandle(): ?string
    {
        return null;
    }

    /**
     * @inheritdoc
     */
    public static function trackChanges(): bool
    {
        return false;
    }

    /**
     * @inheritdoc
     */
    public static function hasContent(): bool
    {
        return false;
    }

    /**
     * @inheritdoc
     */
    public static function hasTitles(): bool
    {
        return false;
    }

    /**
     * @inheritdoc
     */
    public static function hasUris(): bool
    {
        return false;
    }

    /**
     * @inheritdoc
     */
    public static function isLocalized(): bool
    {
        return false;
    }

    /**
     * @inheritdoc
     */
    public static function hasStatuses(): bool
    {
        return false;
    }

    /**
     * @inheritdoc
     */
    public static function statuses(): array
    {
        return [
            self::STATUS_ENABLED => Craft::t('app', 'Enabled'),
            self::STATUS_DISABLED => Craft::t('app', 'Disabled'),
        ];
    }

    /**
     * @inheritdoc
     * @return ElementQueryInterface
     */
    public static function find(): ElementQueryInterface
    {
        return new ElementQuery(static::class);
    }

    /**
     * @inheritdoc
     */
    public static function findOne($criteria = null): ?ElementInterface
    {
        return static::findByCondition($criteria, true);
    }

    /**
     * @inheritdoc
     */
    public static function findAll($criteria = null): array
    {
        return static::findByCondition($criteria, false);
    }

    /**
     * @inheritdoc
     */
    public static function createCondition(): ElementConditionInterface
    {
        return Craft::createObject(ElementCondition::class, [static::class]);
    }

    /**
     * @inheritdoc
     */
    public static function sources(string $context): array
    {
        $sources = static::defineSources($context);

        // Give plugins a chance to modify them
        $event = new RegisterElementSourcesEvent([
            'context' => $context,
            'sources' => $sources,
        ]);
        Event::trigger(static::class, self::EVENT_REGISTER_SOURCES, $event);

        return $event->sources;
    }

    /**
     * Defines the sources that elements of this type may belong to.
     *
     * @param string $context The context ('index', 'modal', 'field', or 'settings').
     * @return array The sources.
     * @see sources()
     */
    protected static function defineSources(string $context): array
    {
        return [];
    }

    /**
     * @inheritdoc
     * @since 3.5.0
     */
    public static function fieldLayouts(string $source): array
    {
        $fieldLayouts = static::defineFieldLayouts($source);

        // Give plugins a chance to modify them
        $event = new RegisterElementFieldLayoutsEvent([
            'source' => $source,
            'fieldLayouts' => $fieldLayouts,
        ]);
        Event::trigger(static::class, self::EVENT_REGISTER_FIELD_LAYOUTS, $event);

        return $event->fieldLayouts;
    }

    /**
     * Defines the field layouts associated with elements for a given source.
     *
     * @param string $source The selected source’s key, if any
     * @return FieldLayout[] The associated field layouts
     * @see fieldLayouts()
     * @since 3.5.0
     */
    protected static function defineFieldLayouts(string $source): array
    {
        // Default to all of the field layouts associated with this element type
        return Craft::$app->getFields()->getLayoutsByType(static::class);
    }

    /**
     * @inheritdoc
     */
    public static function actions(string $source): array
    {
        $actions = static::defineActions($source);

        // Give plugins a chance to modify them
        $event = new RegisterElementActionsEvent([
            'source' => $source,
            'actions' => $actions,
        ]);
        Event::trigger(static::class, self::EVENT_REGISTER_ACTIONS, $event);

        return $event->actions;
    }

    /**
     * Defines the available element actions for a given source.
     *
     * @param string $source The selected source’s key, if any.
     * @return array The available element actions.
     * @see actions()
     */
    protected static function defineActions(string $source): array
    {
        return [];
    }

    /**
     * @inheritdoc
     */
    public static function exporters(string $source): array
    {
        $exporters = static::defineExporters($source);

        // Give plugins a chance to modify them
        $event = new RegisterElementExportersEvent([
            'source' => $source,
            'exporters' => $exporters,
        ]);
        Event::trigger(static::class, self::EVENT_REGISTER_EXPORTERS, $event);

        return $event->exporters;
    }

    /**
     * Defines the available element exporters for a given source.
     *
     * @param string $source The selected source’s key
     * @return array The available element exporters
     * @see exporters()
     * @since 3.4.0
     */
    protected static function defineExporters(string $source): array
    {
        return [
            Raw::class,
            Expanded::class,
        ];
    }

    /**
     * @inheritdoc
     */
    public static function searchableAttributes(): array
    {
        $attributes = static::defineSearchableAttributes();

        // Give plugins a chance to modify them
        $event = new RegisterElementSearchableAttributesEvent([
            'attributes' => $attributes,
        ]);
        Event::trigger(static::class, self::EVENT_REGISTER_SEARCHABLE_ATTRIBUTES, $event);

        return $event->attributes;
    }

    /**
     * Defines which element attributes should be searchable.
     *
     * @return string[] The element attributes that should be searchable
     * @see searchableAttributes()
     */
    protected static function defineSearchableAttributes(): array
    {
        return [];
    }

    // Element index methods
    // -------------------------------------------------------------------------

    /**
     * @inheritdoc
     */
    public static function indexHtml(ElementQueryInterface $elementQuery, ?array $disabledElementIds, array $viewState, ?string $sourceKey, ?string $context, bool $includeContainer, bool $showCheckboxes): string
    {
        $variables = [
            'viewMode' => $viewState['mode'],
            'context' => $context,
            'disabledElementIds' => $disabledElementIds,
            'collapsedElementIds' => Craft::$app->getRequest()->getParam('collapsedElementIds'),
            'showCheckboxes' => $showCheckboxes,
        ];

        if (!empty($viewState['order'])) {
            // Special case for sorting by structure
            if (isset($viewState['order']) && $viewState['order'] === 'structure') {
                $source = ElementHelper::findSource(static::class, $sourceKey, $context);

                if (isset($source['structureId'])) {
                    $elementQuery->orderBy(['lft' => SORT_ASC]);
                    $variables['structure'] = Craft::$app->getStructures()->getStructureById($source['structureId']);

                    // Are they allowed to make changes to this structure?
                    if ($context === 'index' && $variables['structure'] && !empty($source['structureEditable'])) {
                        $variables['structureEditable'] = true;

                        // Let StructuresController know that this user can make changes to the structure
                        Craft::$app->getSession()->authorize('editStructure:' . $variables['structure']->id);
                    }
                } else {
                    unset($viewState['order']);
                }
            } else if ($orderBy = self::_indexOrderBy($sourceKey, $viewState['order'], $viewState['sort'] ?? 'asc')) {
                $elementQuery->orderBy($orderBy);

                if ((!is_array($orderBy) || !isset($orderBy['score'])) && !empty($viewState['orderHistory'])) {
                    foreach ($viewState['orderHistory'] as $order) {
                        if ($order[0] && $orderBy = self::_indexOrderBy($sourceKey, $order[0], $order[1])) {
                            $elementQuery->addOrderBy($orderBy);
                        } else {
                            break;
                        }
                    }
                }
            }
        }

        if ($viewState['mode'] === 'table') {
            // Get the table columns
            $variables['attributes'] = Craft::$app->getElementSources()->getTableAttributes(static::class, $sourceKey);

            // Give each attribute a chance to modify the criteria
            foreach ($variables['attributes'] as $attribute) {
                $event = new ElementIndexTableAttributeEvent([
                    'query' => $elementQuery,
                    'attribute' => $attribute[0],
                ]);

                Event::trigger(static::class, self::EVENT_PREP_QUERY_FOR_TABLE_ATTRIBUTE, $event);

                if (!$event->handled) {
                    static::prepElementQueryForTableAttribute($elementQuery, $attribute[0]);
                }
            }
        }

        $variables['elements'] = $elementQuery->cache()->all();

        $template = '_elements/' . $viewState['mode'] . 'view/' . ($includeContainer ? 'container' : 'elements');

        return Craft::$app->getView()->renderTemplate($template, $variables);
    }

    /**
     * Preps the element criteria for a given table attribute
     *
     * @param ElementQueryInterface $elementQuery
     * @param string $attribute
     */
    protected static function prepElementQueryForTableAttribute(ElementQueryInterface $elementQuery, string $attribute): void
    {
        /** @var ElementQuery $elementQuery */
        // Is this a custom field?
        if (preg_match('/^field:(\d+)$/', $attribute, $matches)) {
            $fieldId = $matches[1];
            $field = Craft::$app->getFields()->getFieldById($fieldId);

            if ($field) {
                $field->modifyElementIndexQuery($elementQuery);
            }
        }
    }

    /**
     * @inheritdoc
     */
    public static function sortOptions(): array
    {
        $sortOptions = static::defineSortOptions();

        // Give plugins a chance to modify them
        $event = new RegisterElementSortOptionsEvent([
            'sortOptions' => $sortOptions,
        ]);
        Event::trigger(static::class, self::EVENT_REGISTER_SORT_OPTIONS, $event);

        return $event->sortOptions;
    }

    /**
     * Returns the sort options for the element type.
     *
     * @return array The attributes that elements can be sorted by
     * @see sortOptions()
     */
    protected static function defineSortOptions(): array
    {
        // Default to the available table attributes
        $tableAttributes = Craft::$app->getElementSources()->getAvailableTableAttributes(static::class);
        $sortOptions = [];

        foreach ($tableAttributes as $key => $labelInfo) {
            $sortOptions[$key] = $labelInfo['label'];
        }

        return $sortOptions;
    }

    /**
     * @inheritdoc
     */
    public static function tableAttributes(): array
    {
        $tableAttributes = static::defineTableAttributes();

        // Give plugins a chance to modify them
        $event = new RegisterElementTableAttributesEvent([
            'tableAttributes' => $tableAttributes,
        ]);
        Event::trigger(static::class, self::EVENT_REGISTER_TABLE_ATTRIBUTES, $event);

        return $event->tableAttributes;
    }

    /**
     * Defines all of the available columns that can be shown in table views.
     *
     * @return array The table attributes.
     * @see tableAttributes()
     */
    protected static function defineTableAttributes(): array
    {
        return [];
    }

    /**
     * @inheritdoc
     */
    public static function defaultTableAttributes(string $source): array
    {
        $tableAttributes = static::defineDefaultTableAttributes($source);

        // Give plugins a chance to modify them
        $event = new RegisterElementDefaultTableAttributesEvent([
            'source' => $source,
            'tableAttributes' => $tableAttributes,
        ]);
        Event::trigger(static::class, self::EVENT_REGISTER_DEFAULT_TABLE_ATTRIBUTES, $event);

        return $event->tableAttributes;
    }

    /**
     * Returns the list of table attribute keys that should be shown by default.
     *
     * @param string $source The selected source’s key
     * @return string[] The table attributes.
     * @see defaultTableAttributes()
     * @see tableAttributes()
     */
    protected static function defineDefaultTableAttributes(string $source): array
    {
        // Return all of them by default
        $availableTableAttributes = static::tableAttributes();

        return array_keys($availableTableAttributes);
    }

    // Methods for customizing element queries
    // -------------------------------------------------------------------------

    /**
     * @inheritdoc
     */
    public static function eagerLoadingMap(array $sourceElements, string $handle)
    {
        switch ($handle) {
            case 'descendants':
            case 'children':
                return self::_mapDescendants($sourceElements, $handle === 'children');
            case 'ancestors':
            case 'parent':
                return self::_mapAncestors($sourceElements, $handle === 'parent');
            case 'localized':
                return self::_mapLocalized($sourceElements);
            case 'currentRevision':
                return self::_mapCurrentRevisions($sourceElements);
            case 'drafts':
                return self::_mapDrafts($sourceElements);
            case 'revisions':
                return self::_mapRevisions($sourceElements);
            case 'draftCreator':
                return self::_mapDraftCreators($sourceElements);
            case 'revisionCreator':
                return self::_mapRevisionCreators($sourceElements);
        }

        // Is $handle a custom field handle?
        // (Leave it up to the extended class to set the field context, if it shouldn't be 'global')
        $field = Craft::$app->getFields()->getFieldByHandle($handle);
        if ($field && $field instanceof EagerLoadingFieldInterface) {
            return $field->getEagerLoadingMap($sourceElements);
        }

        // Give plugins a chance to provide custom mappings
        $event = new DefineEagerLoadingMapEvent([
            'sourceElements' => $sourceElements,
            'handle' => $handle,
        ]);
        Event::trigger(static::class, self::EVENT_DEFINE_EAGER_LOADING_MAP, $event);
        if ($event->elementType !== null) {
            return [
                'elementType' => $event->elementType,
                'map' => $event->map,
                'criteria' => $event->criteria,
            ];
        }

        return false;
    }

    /**
     * Returns an eager-loading map for the source elements’ descendants.
     *
     * @param ElementInterface[] $sourceElements An array of the source elements
     * @param bool $children Whether only direct children should be included
     * @return array|null The eager-loading element ID mappings, or null if the result should be ignored
     */
    private static function _mapDescendants(array $sourceElements, bool $children): ?array
    {
        // Get the source element IDs
        $sourceElementIds = ArrayHelper::getColumn($sourceElements, 'id');

        // Get the structure data for these elements
        $selectColumns = ['structureId', 'elementId', 'lft', 'rgt'];

        if ($children) {
            $selectColumns[] = 'level';
        }

        $elementStructureData = (new Query())
            ->select($selectColumns)
            ->from([Table::STRUCTUREELEMENTS])
            ->where(['elementId' => $sourceElementIds])
            ->all();

        if (empty($elementStructureData)) {
            return null;
        }

        // Build the descendant condition & params
        $condition = ['or'];
        $params = [];

        foreach ($elementStructureData as $i => $elementStructureDatum) {
            $thisElementCondition = [
                'and',
                ['structureId' => $elementStructureDatum['structureId']],
                ['>', 'lft', $elementStructureDatum['lft']],
                ['<', 'rgt', $elementStructureDatum['rgt']],
            ];

            if ($children) {
                $thisElementCondition[] = ['level' => $elementStructureDatum['level'] + 1];
            }

            $condition[] = $thisElementCondition;
            $params[":sourceId$i"] = $elementStructureDatum['elementId'];
        }

        // Fetch the descendant data
        $descendantStructureQuery = (new Query())
            ->select(['structureId', 'lft', 'rgt', 'elementId'])
            ->from([Table::STRUCTUREELEMENTS])
            ->where($condition)
            ->orderBy(['lft' => SORT_ASC]);

        if ($children) {
            $descendantStructureQuery->addSelect('level');
        }

        $descendantStructureData = $descendantStructureQuery->all();

        // Map the elements to their descendants
        $map = [];
        foreach ($elementStructureData as $elementStructureDatum) {
            foreach ($descendantStructureData as $descendantStructureDatum) {
                if (
                    $descendantStructureDatum['structureId'] === $elementStructureDatum['structureId'] &&
                    $descendantStructureDatum['lft'] > $elementStructureDatum['lft'] &&
                    $descendantStructureDatum['rgt'] < $elementStructureDatum['rgt'] &&
                    (!$children || $descendantStructureDatum['level'] == $elementStructureDatum['level'] + 1)
                ) {
                    if ($descendantStructureDatum['elementId']) {
                        $map[] = [
                            'source' => $elementStructureDatum['elementId'],
                            'target' => $descendantStructureDatum['elementId'],
                        ];
                    }
                }
            }
        }

        return [
            'elementType' => static::class,
            'map' => $map,
        ];
    }

    /**
     * Returns an eager-loading map for the source elements’ ancestors.
     *
     * @param ElementInterface[] $sourceElements An array of the source elements
     * @param bool $parents Whether only direct parents should be included
     * @return array|null The eager-loading element ID mappings, or null if the result should be ignored
     */
    private static function _mapAncestors(array $sourceElements, bool $parents): ?array
    {
        // Get the source element IDs
        $sourceElementIds = ArrayHelper::getColumn($sourceElements, 'id');

        // Get the structure data for these elements
        $selectColumns = ['structureId', 'elementId', 'lft', 'rgt'];

        if ($parents) {
            $selectColumns[] = 'level';
        }

        $elementStructureData = (new Query())
            ->select($selectColumns)
            ->from([Table::STRUCTUREELEMENTS])
            ->where(['elementId' => $sourceElementIds])
            ->all();

        if (empty($elementStructureData)) {
            return null;
        }

        // Build the ancestor condition & params
        $condition = ['or'];
        $params = [];

        foreach ($elementStructureData as $i => $elementStructureDatum) {
            $thisElementCondition = [
                'and',
                ['structureId' => $elementStructureDatum['structureId']],
                ['<', 'lft', $elementStructureDatum['lft']],
                ['>', 'rgt', $elementStructureDatum['rgt']],
            ];

            if ($parents) {
                $thisElementCondition[] = ['level' => $elementStructureDatum['level'] - 1];
            }

            $condition[] = $thisElementCondition;
            $params[":sourceId$i"] = $elementStructureDatum['elementId'];
        }

        // Fetch the ancestor data
        $ancestorStructureQuery = (new Query())
            ->select(['structureId', 'lft', 'rgt', 'elementId'])
            ->from([Table::STRUCTUREELEMENTS])
            ->where($condition)
            ->orderBy(['lft' => SORT_ASC]);

        if ($parents) {
            $ancestorStructureQuery->addSelect('level');
        }

        $ancestorStructureData = $ancestorStructureQuery->all();

        // Map the elements to their ancestors
        $map = [];
        foreach ($elementStructureData as $elementStructureDatum) {
            foreach ($ancestorStructureData as $ancestorStructureDatum) {
                if (
                    $ancestorStructureDatum['structureId'] === $elementStructureDatum['structureId'] &&
                    $ancestorStructureDatum['lft'] < $elementStructureDatum['lft'] &&
                    $ancestorStructureDatum['rgt'] > $elementStructureDatum['rgt'] &&
                    (!$parents || $ancestorStructureDatum['level'] == $elementStructureDatum['level'] - 1)
                ) {
                    if ($ancestorStructureDatum['elementId']) {
                        $map[] = [
                            'source' => $elementStructureDatum['elementId'],
                            'target' => $ancestorStructureDatum['elementId'],
                        ];
                    }

                    // If we're just fetching the parents, then we're done with this element
                    if ($parents) {
                        break;
                    }
                }
            }
        }

        return [
            'elementType' => static::class,
            'map' => $map,
        ];
    }

    /**
     * Returns an eager-loading map for the source elements in other locales.
     *
     * @param ElementInterface[] $sourceElements An array of the source elements
     * @return array The eager-loading element ID mappings
     */
    private static function _mapLocalized(array $sourceElements): array
    {
        $sourceSiteId = $sourceElements[0]->siteId;
        $otherSiteIds = [];
        foreach (Craft::$app->getSites()->getAllSites() as $site) {
            if ($site->id != $sourceSiteId) {
                $otherSiteIds[] = $site->id;
            }
        }

        // Map the source elements to themselves
        $map = [];
        if (!empty($otherSiteIds)) {
            foreach ($sourceElements as $element) {
                $map[] = [
                    'source' => $element->id,
                    'target' => $element->id,
                ];
            }
        }

        return [
            'elementType' => static::class,
            'map' => $map,
            'criteria' => [
                'siteId' => $otherSiteIds,
            ],
        ];
    }

    /**
     * Returns an eager-loading map for the source elements’ current revisions.
     *
     * @param ElementInterface[] $sourceElements An array of the source elements
     * @return array The eager-loading element ID mappings
     */
    private static function _mapCurrentRevisions(array $sourceElements): array
    {
        // Get the source element IDs
        $sourceElementIds = ArrayHelper::getColumn($sourceElements, 'id');

        $map = (new Query)
            ->select([
                'source' => 'se.id',
                'target' => 're.id',
            ])
            ->from(['re' => Table::ELEMENTS])
            ->innerJoin(['r' => Table::REVISIONS], '[[r.id]] = [[re.revisionId]]')
            ->innerJoin(['se' => Table::ELEMENTS], '[[se.id]] = [[r.canonicalId]]')
            ->where('[[re.dateCreated]] = [[se.dateUpdated]]')
            ->andWhere(['se.id' => $sourceElementIds])
            ->all();

        return [
            'elementType' => static::class,
            'map' => $map,
            'criteria' => ['revisions' => true],
        ];
    }

    /**
     * Returns an eager-loading map for the source elements’ current drafts.
     *
     * @param ElementInterface[] $sourceElements An array of the source elements
     * @return array The eager-loading element ID mappings
     */
    private static function _mapDrafts(array $sourceElements): array
    {
        // Get the source element IDs
        $sourceElementIds = ArrayHelper::getColumn($sourceElements, 'id');

        $map = (new Query())
            ->select([
                'source' => 'd.canonicalId',
                'target' => 'e.id',
            ])
            ->from(['d' => Table::DRAFTS])
            ->innerJoin(['e' => Table::ELEMENTS], '[[e.draftId]] = [[d.id]]')
            ->where(['d.canonicalId' => $sourceElementIds])
            ->all();

        return [
            'elementType' => static::class,
            'map' => $map,
            'criteria' => ['drafts' => true],
        ];
    }

    /**
     * Returns an eager-loading map for the source elements’ current revisions.
     *
     * @param ElementInterface[] $sourceElements An array of the source elements
     * @return array The eager-loading element ID mappings
     */
    private static function _mapRevisions(array $sourceElements): array
    {
        // Get the source element IDs
        $sourceElementIds = ArrayHelper::getColumn($sourceElements, 'id');

        $map = (new Query())
            ->select([
                'source' => 'r.canonicalId',
                'target' => 'e.id',
            ])
            ->from(['r' => Table::REVISIONS])
            ->innerJoin(['e' => Table::ELEMENTS], '[[e.revisionId]] = [[r.id]]')
            ->where(['r.canonicalId' => $sourceElementIds])
            ->all();

        return [
            'elementType' => static::class,
            'map' => $map,
            'criteria' => ['revisions' => true],
        ];
    }

    /**
     * Returns an eager-loading map for the source elements’ draft creators.
     *
     * @param ElementInterface[] $sourceElements An array of the source elements
     * @return array The eager-loading element ID mappings
     */
    private static function _mapDraftCreators(array $sourceElements): array
    {
        // Get the source element IDs
        $sourceElementIds = ArrayHelper::getColumn($sourceElements, 'id');

        $map = (new Query())
            ->select([
                'source' => 'e.id',
                'target' => 'd.creatorId',
            ])
            ->from(['e' => Table::ELEMENTS])
            ->innerJoin(['d' => Table::DRAFTS], '[[d.id]] = [[e.draftId]]')
            ->where(['e.id' => $sourceElementIds])
            ->andWhere(['not', ['d.creatorId' => null]])
            ->all();

        return [
            'elementType' => User::class,
            'map' => $map,
        ];
    }

    /**
     * Returns an eager-loading map for the source elements’ revision creators.
     *
     * @param ElementInterface[] $sourceElements An array of the source elements
     * @return array The eager-loading element ID mappings
     */
    private static function _mapRevisionCreators(array $sourceElements): array
    {
        // Get the source element IDs
        $sourceElementIds = ArrayHelper::getColumn($sourceElements, 'id');

        $map = (new Query())
            ->select([
                'source' => 'e.id',
                'target' => 'r.creatorId',
            ])
            ->from(['e' => Table::ELEMENTS])
            ->innerJoin(['r' => Table::REVISIONS], '[[r.id]] = [[e.revisionId]]')
            ->where(['e.id' => $sourceElementIds])
            ->andWhere(['not', ['r.creatorId' => null]])
            ->all();

        return [
            'elementType' => User::class,
            'map' => $map,
        ];
    }

    /**
     * @inheritdoc
     * @since 3.3.0
     */
    public static function gqlTypeNameByContext($context): string
    {
        // Default to the same type
        return 'Element';
    }

    /**
     * @inheritdoc
     * @since 3.5.0
     */
    public static function gqlMutationNameByContext($context): string
    {
        // Default to the same type
        return 'saveElement';
    }

    /**
     * @inheritdoc
     * @since 3.3.0
     */
    public static function gqlScopesByContext($context): array
    {
        // Default to no scopes required
        return [];
    }

    /**
     * Returns the orderBy value for element indexes
     *
     * @param string $sourceKey
     * @param string $attribute
     * @param string $dir `asc` or `desc`
     * @return array|ExpressionInterface|false
     */
    private static function _indexOrderBy(string $sourceKey, string $attribute, string $dir)
    {
        $dir = strcasecmp($dir, 'desc') === 0 ? SORT_DESC : SORT_ASC;
        $columns = self::_indexOrderByColumns($sourceKey, $attribute, $dir);

        if ($columns === false || $columns instanceof ExpressionInterface) {
            return $columns;
        }

        // Borrowed from QueryTrait::normalizeOrderBy()
        if (is_string($columns)) {
            $columns = preg_split('/\s*,\s*/', trim($columns), -1, PREG_SPLIT_NO_EMPTY);
        }

        $result = [];

        foreach ($columns as $i => $column) {
            if ($i === 0) {
                // The first column's sort direction is always user-defined
                $result[$column] = $dir;
            } else if (preg_match('/^(.*?)\s+(asc|desc)$/i', $column, $matches)) {
                $result[$matches[1]] = strcasecmp($matches[2], 'desc') ? SORT_ASC : SORT_DESC;
            } else {
                $result[$column] = SORT_ASC;
            }
        }

        return $result;
    }

    /**
     * @param string $sourceKey
     * @param string $attribute
     * @param int $dir
     * @return bool|string|array|ExpressionInterface
     */
    private static function _indexOrderByColumns(string $sourceKey, string $attribute, int $dir)
    {
        if (!$attribute) {
            return false;
        }

        if ($attribute === 'score') {
            return 'score';
        }

        foreach (static::sortOptions() as $key => $sortOption) {
            if (is_array($sortOption)) {
                $a = $sortOption['attribute'] ?? $sortOption['orderBy'];
                if ($a === $attribute) {
                    if (is_callable($sortOption['orderBy'])) {
                        return $sortOption['orderBy']($dir);
                    }
                    return $sortOption['orderBy'];
                }
            } else if ($key === $attribute) {
                return $key;
            }
        }

        // See if it's a source-specific sort option
        foreach (Craft::$app->getElementSources()->getSourceSortOptions(static::class, $sourceKey) as $sortOption) {
            if ($sortOption['attribute'] === $attribute) {
                return $sortOption['orderBy'];
            }
        }

        return false;
    }

    /**
     * @var string|null Revision creator ID to be saved
     * @see setRevisionCreatorId()
     */
    protected ?string $revisionCreatorId = null;

    /**
     * @var string|null Revision notes to be saved
     * @see setRevisionNotes()
     */
    protected ?string $revisionNotes = null;

    /**
     * @var int|null
     * @see getCanonicalId()
     * @see setCanonicalId()
     * @see getIsCanonical()
     * @see getIsDerivative()
     */
    private ?int $_canonicalId = null;

    /**
     * @var static|false
     * @see getCanonical()
     */
    private $_canonical;

    /**
     * @var static|null
     * @see getCanonical()
     */
    private $_canonicalAnySite;

    /**
     * @var string|null
     * @see getCanonicalUid()
     */
    private ?string $_canonicalUid = null;

    /**
     * @var array|null
     * @see _outdatedAttributes()
     */
    private ?array $_outdatedAttributes = null;

    /**
     * @var array|null
     * @see _modifiedAttributes()
     */
    private ?array $_modifiedAttributes = null;

    /**
     * @var array|null
     * @see _outdatedFields()
     */
    private ?array $_outdatedFields = null;

    /**
     * @var array|null
     * @see _modifiedFields()
     */
    private ?array $_modifiedFields = null;

    /**
     * @var bool
     */
    private bool $_initialized = false;

    /**
     * @var FieldInterface[]|null[]
     */
    private array $_fieldsByHandle = [];

    /**
     * @var string|null
     */
    private ?string $_fieldParamNamePrefix = null;

    /**
     * @var array|null Record of the fields whose values have already been normalized
     */
    private ?array $_normalizedFieldValues = null;

    /**
     * @var bool Whether all attributes and field values should be considered dirty.
     * @see getDirtyAttributes()
     * @see getDirtyFields()
     * @see isFieldDirty()
     */
    private bool $_allDirty = false;

    /**
     * @var string[]|null Record of dirty attributes.
     * @see getDirtyAttributes()
     * @see isAttributeDirty()
     */
    private ?array $_dirtyAttributes = [];

    /**
     * @var string|null The initial title value, if there was one.
     * @see getDirtyAttributes()
     */
    private ?string $_savedTitle = null;

    /**
     * @var array Record of dirty fields.
     * @see getDirtyFields()
     * @see isFieldDirty()
     */
    private array $_dirtyFields = [];

    /**
     * @var static|false
     */
    private $_nextElement;

    /**
     * @var static|false
     */
    private $_prevElement;

    /**
     * @var int|false|null Parent ID
     * @see getParentId()
     * @see setParentId()
     */
    private $_parentId;

    /**
     * @var static|false|null
     * @see getParent()
     * @see setParent()
     */
    private $_parent;

    /**
     * @var bool|null
     * @see hasNewParent()
     */
    private ?bool $_hasNewParent = null;

    /**
     * @var static|false|null
     * @see getPrevSibling()
     */
    private $_prevSibling;

    /**
     * @var static|false|null
     * @see getNextSibling()
     */
    private $_nextSibling;

    /**
     * @var Collection[]
     * @see getEagerLoadedElements()
     * @see setEagerLoadedElements()
     */
    private array $_eagerLoadedElements = [];

    /**
     * @var array
     * @see getEagerLoadedElementCount()
     * @see setEagerLoadedElementCount
     */
    private array $_eagerLoadedElementCounts = [];

    /**
     * @var static|false
     * @see getCurrentRevision()
     */
    private $_currentRevision;

    /**
     * @var bool|bool[]
     * @see getEnabledForSite()
     * @see setEnabledForSite()
     */
    private $_enabledForSite = true;

    /**
     * @var string|null
     * @see getUiLabel()
     * @see setUiLabel()
     */
    private ?string $_uiLabel = null;

    /**
     * @var bool|null
     * @see getIsFresh()
     * @see setIsFresh()
     */
    private ?bool $_isFresh = null;

    /**
     * @inheritdoc
     */
    public function __construct($config = [])
    {
        // Make sure the field layout ID is set before any custom fields
        if (isset($config['fieldLayoutId'])) {
            $config = ['fieldLayoutId' => $config['fieldLayoutId']] + $config;
        }

        parent::__construct($config);
    }

    /**
     * @inheritdoc
     */
    public function __clone()
    {
        parent::__clone();

        // Mark all fields as dirty
        $this->_allDirty = true;
        $this->_hasNewParent = null;
    }

    /**
     * Returns the string representation of the element.
     *
     * @return string
     */
    public function __toString(): string
    {
        if (isset($this->title) && $this->title !== '') {
            return (string)$this->title;
        }

        if ($this->id) {
            return (string)$this->id;
        }

        try {
            return static::displayName();
        } catch (Throwable $e) {
            ErrorHandler::convertExceptionToError($e);
        }
    }

    /**
     * Checks if a property is set.
     *
     * This method will check if $name is one of the following:
     * - "title"
     * - a magic property supported by [[\yii\base\Component::__isset()]]
     * - a custom field handle
     *
     * @param string $name The property name
     * @return bool Whether the property is set
     */
    public function __isset($name): bool
    {
        // Is this the "field:handle" syntax?
        if (strncmp($name, 'field:', 6) === 0) {
            return $this->fieldByHandle(substr($name, 6)) !== null;
        }

        return $name === 'title' || $this->hasEagerLoadedElements($name) || parent::__isset($name) || $this->fieldByHandle($name);
    }

    /**
     * @inheritdoc
     */
    public function __get($name)
    {
        if ($name === 'locale') {
            Craft::$app->getDeprecator()->log('Element::locale', 'The `locale` element property has been deprecated. Use `siteId` instead.');

            return $this->getSite()->handle;
        }

        // Is $name a set of eager-loaded elements?
        if ($this->hasEagerLoadedElements($name)) {
            return $this->getEagerLoadedElements($name);
        }

        // Is this the "field:handle" syntax?
        if (strncmp($name, 'field:', 6) === 0) {
            return $this->getFieldValue(substr($name, 6));
        }

        // If this is a field, make sure the value has been normalized before returning the CustomFieldBehavior value
        if ($this->fieldByHandle($name) !== null) {
            $value = $this->getFieldValue($name);
            if (is_object($value)) {
                $value = clone $value;
            }
            return $value;
        }

        return parent::__get($name);
    }

    /**
     * @inheritdoc
     */
    public function __set($name, $value)
    {
        // Is this the "field:handle" syntax?
        if (strncmp($name, 'field:', 6) === 0) {
            $this->setFieldValue(substr($name, 6), $value);
            return;
        }

        try {
            parent::__set($name, $value);
        } catch (InvalidCallException | UnknownPropertyException $e) {
            // Is this is a field?
            if ($this->fieldByHandle($name) !== null) {
                $this->setFieldValue($name, $value);
            } else {
                throw $e;
            }
        }
    }

    /**
     * @inheritdoc
     */
    public function __call($name, $params)
    {
        if (strncmp($name, 'isFieldEmpty:', 13) === 0) {
            return $this->isFieldEmpty(substr($name, 13));
        }

        return parent::__call($name, $params);
    }

    /**
     * @inheritdoc
     */
    public function behaviors(): array
    {
        $behaviors = parent::behaviors();
        $behaviors['customFields'] = [
            'class' => CustomFieldBehavior::class,
            'canSetProperties' => false,
        ];
        return $behaviors;
    }

    /**
     * @inheritdoc
     */
    public function init(): void
    {
        parent::init();

        if (!isset($this->siteId) && Craft::$app->getIsInstalled()) {
            $this->siteId = Craft::$app->getSites()->getPrimarySite()->id;
        }

        if (static::hasTitles()) {
            $this->_savedTitle = $this->title;
        }

        $this->_initialized = true;
    }

    /**
     * @inheritdoc
     */
    public function attributes(): array
    {
        $names = parent::attributes();

        if ($this->structureId) {
            $names[] = 'parentId';
        } else {
            ArrayHelper::removeValue($names, 'structureId');
            ArrayHelper::removeValue($names, 'root');
            ArrayHelper::removeValue($names, 'lft');
            ArrayHelper::removeValue($names, 'rgt');
            ArrayHelper::removeValue($names, 'level');
        }

        ArrayHelper::removeValue($names, 'searchScore');
        ArrayHelper::removeValue($names, 'awaitingFieldValues');
        ArrayHelper::removeValue($names, 'firstSave');
        ArrayHelper::removeValue($names, 'propagating');
        ArrayHelper::removeValue($names, 'propagateAll');
        ArrayHelper::removeValue($names, 'newSiteIds');
        ArrayHelper::removeValue($names, 'resaving');
        ArrayHelper::removeValue($names, 'duplicateOf');
        ArrayHelper::removeValue($names, 'mergingCanonicalChanges');
        ArrayHelper::removeValue($names, 'updatingFromDerivative');
        ArrayHelper::removeValue($names, 'previewing');
        ArrayHelper::removeValue($names, 'hardDelete');

        $names[] = 'canonicalId';
        $names[] = 'isDraft';
        $names[] = 'isRevision';
        $names[] = 'isUnpublishedDraft';
        $names[] = 'ref';
        $names[] = 'status';
        $names[] = 'structureId';
        $names[] = 'url';

        return $names;
    }

    /**
     * @inheritdoc
     */
    public function fields(): array
    {
        $fields = parent::fields();

        // Include custom fields
        if (static::hasContent() && ($fieldLayout = $this->getFieldLayout()) !== null) {
            foreach ($fieldLayout->getCustomFieldElements() as $layoutElement) {
                $field = $layoutElement->getField();
                if (!isset($fields[$field->handle])) {
                    $fields[$field->handle] = fn() => $this->getFieldValue($field->handle);
                }
            }
        }

        return $fields;
    }

    /**
     * @inheritdoc
     */
    public function extraFields(): array
    {
        return [
            'ancestors',
            'canonical',
            'canonicalUid',
            'children',
            'descendants',
            'hasDescendants',
            'next',
            'nextSibling',
            'parent',
            'prev',
            'prevSibling',
            'siblings',
            'site',
            'totalDescendants',
        ];
    }

    /**
     * @inheritdoc
     */
    public function getAttributeLabel($attribute): string
    {
        // Is this the "field:handle" syntax?
        if (strncmp($attribute, 'field:', 6) === 0) {
            $attribute = substr($attribute, 6);
        }

        return parent::getAttributeLabel($attribute);
    }

    /**
     * @inheritdoc
     */
    public function attributeLabels(): array
    {
        $labels = [
            'dateCreated' => Craft::t('app', 'Date Created'),
            'dateUpdated' => Craft::t('app', 'Date Updated'),
            'id' => Craft::t('app', 'ID'),
            'slug' => Craft::t('app', 'Slug'),
            'title' => Craft::t('app', 'Title'),
            'uid' => Craft::t('app', 'UID'),
            'uri' => Craft::t('app', 'URI'),
        ];

        if (Craft::$app->getIsInstalled()) {
            $layout = $this->getFieldLayout();

            if ($layout !== null) {
                foreach ($layout->getTabs() as $tab) {
                    foreach ($tab->getElements() as $layoutElement) {
                        if ($layoutElement instanceof BaseField && ($label = $layoutElement->label()) !== null) {
                            $labels[$layoutElement->attribute()] = $label;
                        }
                    }
                }
            }
        }

        return $labels;
    }

    /**
     * @inheritdoc
     */
    protected function defineRules(): array
    {
        $rules = parent::defineRules();
<<<<<<< HEAD
        $rules[] = [['id', 'contentId', 'parentId', 'root', 'lft', 'rgt', 'level'], 'number', 'integerOnly' => true, 'on' => [self::SCENARIO_DEFAULT, self::SCENARIO_LIVE]];
        $rules[] = [['siteId'], SiteIdValidator::class, 'on' => [self::SCENARIO_DEFAULT, self::SCENARIO_LIVE, self::SCENARIO_ESSENTIALS]];
=======
        $rules[] = [['id', 'contentId', 'root', 'lft', 'rgt', 'level'], 'number', 'integerOnly' => true, 'on' => [self::SCENARIO_DEFAULT, self::SCENARIO_LIVE]];
        $rules[] = [
            ['siteId'],
            SiteIdValidator::class,
            'allowDisabled' => $this->propagating ?: null,
            'on' => [self::SCENARIO_DEFAULT, self::SCENARIO_LIVE, self::SCENARIO_ESSENTIALS],
        ];
>>>>>>> 39d003ee
        $rules[] = [['dateCreated', 'dateUpdated'], DateTimeValidator::class, 'on' => [self::SCENARIO_DEFAULT, self::SCENARIO_LIVE]];
        $rules[] = [['isFresh'], BooleanValidator::class];

        if (static::hasTitles()) {
            $rules[] = [['title'], 'trim', 'on' => [self::SCENARIO_DEFAULT, self::SCENARIO_LIVE]];
            $rules[] = [['title'], StringValidator::class, 'max' => 255, 'disallowMb4' => true, 'on' => [self::SCENARIO_DEFAULT, self::SCENARIO_LIVE]];
            $rules[] = [['title'], 'required', 'on' => [self::SCENARIO_DEFAULT, self::SCENARIO_LIVE]];
        }

        if (static::hasUris()) {
            try {
                $language = $this->getSite()->language;
            } catch (InvalidConfigException $e) {
                $language = null;
            }

            $rules[] = [['slug'], SlugValidator::class, 'language' => $language, 'on' => [self::SCENARIO_DEFAULT, self::SCENARIO_LIVE, self::SCENARIO_ESSENTIALS]];
            $rules[] = [['slug'], 'string', 'max' => 255, 'on' => [self::SCENARIO_DEFAULT, self::SCENARIO_LIVE, self::SCENARIO_ESSENTIALS]];
            $rules[] = [['uri'], ElementUriValidator::class, 'on' => [self::SCENARIO_DEFAULT, self::SCENARIO_LIVE, self::SCENARIO_ESSENTIALS]];
        }

        return $rules;
    }

    /**
     * @inheritdoc
     */
    public function afterValidate(): void
    {
        if (
            static::hasContent() &&
            Craft::$app->getIsInstalled() &&
            $fieldLayout = $this->getFieldLayout()
        ) {
            $scenario = $this->getScenario();

            foreach ($fieldLayout->getVisibleFields($this) as $field) {
                $attribute = "field:$field->handle";
                $isEmpty = fn() => $field->isValueEmpty($this->getFieldValue($field->handle), $this);

                if ($scenario === self::SCENARIO_LIVE && $field->required) {
                    (new RequiredValidator(['isEmpty' => $isEmpty]))
                        ->validateAttribute($this, $attribute);
                }

                foreach ($field->getElementValidationRules() as $rule) {
                    $validator = $this->_normalizeFieldValidator($attribute, $rule, $field, $isEmpty);
                    if (
                        in_array($scenario, $validator->on) ||
                        (empty($validator->on) && !in_array($scenario, $validator->except))
                    ) {
                        $validator->validateAttributes($this);
                    }
                }

                if ($field::hasContentColumn()) {
                    $columnType = $field->getContentColumnType();
                    $value = $field->serializeValue($this->getFieldValue($field->handle), $this);

                    if (is_array($columnType)) {
                        foreach ($columnType as $key => $type) {
                            $this->_validateCustomFieldContentSizeInternal($attribute, $field, $type, $value[$key] ?? null);
                        }
                    } else {
                        $this->_validateCustomFieldContentSizeInternal($attribute, $field, $columnType, $value);
                    }
                }
            }
        }

        parent::afterValidate();
    }

    /**
     * @inheritdoc
     */
    public function datetimeAttributes(): array
    {
        $attributes = parent::datetimeAttributes();
        $attributes[] = 'dateLastMerged';
        return $attributes;
    }

    /**
     * Normalizes a field’s validation rule.
     *
     * @param string $attribute
     * @param mixed $rule
     * @param FieldInterface $field
     * @param callable $isEmpty
     * @return Validator
     * @throws InvalidConfigException
     */
    private function _normalizeFieldValidator(string $attribute, $rule, FieldInterface $field, callable $isEmpty): Validator
    {
        if ($rule instanceof Validator) {
            return $rule;
        }

        if (is_string($rule)) {
            // "Validator" syntax
            $rule = [$attribute, $rule, 'on' => [self::SCENARIO_DEFAULT, self::SCENARIO_LIVE]];
        }

        if (!is_array($rule) || !isset($rule[0])) {
            throw new InvalidConfigException('Invalid validation rule for custom field "' . $field->handle . '".');
        }

        if (isset($rule[1])) {
            // Make sure the attribute name starts with 'field:'
            if ($rule[0] === $field->handle) {
                $rule[0] = $attribute;
            }
        } else {
            // ["Validator"] syntax
            array_unshift($rule, $attribute);
        }

        if ($rule[1] instanceof Closure || $field->hasMethod($rule[1])) {
            // InlineValidator assumes that the closure is on the model being validated
            // so it won’t pass a reference to the element
            $rule['params'] = [
                $field,
                $rule[1],
                $rule['params'] ?? null,
            ];
            $rule[1] = 'validateCustomFieldAttribute';
        }

        // Set 'isEmpty' to the field's isEmpty() method by default
        if (!array_key_exists('isEmpty', $rule)) {
            $rule['isEmpty'] = $isEmpty;
        }

        // Set 'on' to the main scenarios by default
        if (!array_key_exists('on', $rule)) {
            $rule['on'] = [self::SCENARIO_DEFAULT, self::SCENARIO_LIVE];
        }

        return Validator::createValidator($rule[1], $this, (array)$rule[0], array_slice($rule, 2));
    }

    /**
     * Calls a custom validation function on a custom field.
     *
     * This will be called by [[\yii\validators\InlineValidator]] if a custom field specified
     * a closure or the name of a class-level method as the validation type.
     *
     * @param string $attribute The field handle
     * @param array|null $params
     */
    public function validateCustomFieldAttribute(string $attribute, ?array $params = null): void
    {
        /** @var array|null $params */
        [$field, $method, $fieldParams] = $params;

        if (is_string($method)) {
            $method = [$field, $method];
        }

        $method($this, $fieldParams);
    }

    /**
     * @inheritdoc
     */
    public function isFieldEmpty(string $handle): bool
    {
        if (
            ($fieldLayout = $this->getFieldLayout()) === null ||
            ($field = $fieldLayout->getFieldByHandle($handle)) === null
        ) {
            return true;
        }

        return $field->isValueEmpty($this->getFieldValue($handle), $this);
    }

    /**
     * @param string $attribute
     * @param FieldInterface $field
     * @param string $columnType
     * @param mixed $value
     */
    private function _validateCustomFieldContentSizeInternal(string $attribute, FieldInterface $field, string $columnType, $value): void
    {
        $simpleColumnType = Db::getSimplifiedColumnType($columnType);

        if (!in_array($simpleColumnType, [Db::SIMPLE_TYPE_NUMERIC, Db::SIMPLE_TYPE_TEXTUAL], true)) {
            return;
        }

        $value = Db::prepareValueForDb($value);

        // Ignore empty values
        if ($value === null || $value === '') {
            return;
        }

        if ($simpleColumnType === Db::SIMPLE_TYPE_NUMERIC) {
            $validator = new NumberValidator([
                'min' => Db::getMinAllowedValueForNumericColumn($columnType) ?: null,
                'max' => Db::getMaxAllowedValueForNumericColumn($columnType) ?: null,
            ]);
        } else {
            $validator = new StringValidator([
                // Don't count multibyte characters as a single char
                'encoding' => '8bit',
                'max' => Db::getTextualColumnStorageCapacity($columnType) ?: null,
                'disallowMb4' => true,
            ]);
        }

        if (!$validator->validate($value, $error)) {
            $error = str_replace(Craft::t('yii', 'the input value'), Craft::t('site', $field->name), $error);
            $this->addError($attribute, $error);
        }
    }

    /**
     * @inheritdoc
     */
    public function addError($attribute, $error = ''): void
    {
        if (strncmp($attribute, 'field:', 6) === 0) {
            $attribute = substr($attribute, 6);
        }

        parent::addError($attribute, $error);
    }

    /**
     * @inheritdoc
     */
    public function getId(): ?int
    {
        return $this->id;
    }

    /**
     * @inheritdoc
     */
    public function getIsDraft(): bool
    {
        return !empty($this->draftId);
    }

    /**
     * @inheritdoc
     */
    public function getIsRevision(): bool
    {
        return !empty($this->revisionId);
    }

    /**
     * @inheritdoc
     */
    public function getIsCanonical(): bool
    {
        return !isset($this->_canonicalId);
    }

    /**
     * @inheritdoc
     */
    public function getIsDerivative(): bool
    {
        return !$this->getIsCanonical();
    }

    /**
     * @inheritdoc
     */
    public function getCanonical(bool $anySite = false): ElementInterface
    {
        if ($this->getIsCanonical()) {
            return $this;
        }

        $prop = $anySite ? '_canonicalAnySite' : '_canonical';

        if (!isset($this->$prop)) {
            $this->$prop = static::find()
                    ->id($this->_canonicalId)
                    ->siteId($anySite ? '*' : $this->siteId)
                    ->preferSites([$this->siteId])
                    ->structureId($this->structureId)
                    ->unique()
                    ->status(null)
                    ->trashed(null)
                    ->ignorePlaceholders()
                    ->one() ?? false;
        }

        return $this->$prop ?: $this;
    }

    /**
     * @inheritdoc
     */
    public function setCanonical(ElementInterface $element): void
    {
        if ($this->getIsCanonical()) {
            throw new NotSupportedException('setCanonical() can only be called on a derivative element.');
        }

        $this->_canonical = $element;
    }

    /**
     * @inheritdoc
     */
    public function getCanonicalId(): ?int
    {
        return $this->_canonicalId ?? $this->id;
    }

    /**
     * @inheritdoc
     */
    public function setCanonicalId(?int $canonicalId): void
    {
        if ($canonicalId != $this->id) {
            $this->_canonicalId = $canonicalId;
        } else {
            $this->_canonicalId = null;
        }

        $this->_canonical = null;
    }

    /**
     * @inheritdoc
     */
    public function getCanonicalUid(): ?string
    {
        // If this is the canonical element, return its UUID
        if ($this->getIsCanonical()) {
            return $this->uid;
        }

        // If the canonical element is already memoized via getCanonical(), go with its UUID
        if (isset($this->_canonical)) {
            return $this->_canonical->uid;
        }

        // Just fetch that one value ourselves
        if (!isset($this->_canonicalUid)) {
            $this->_canonicalUid = static::find()
                ->select(['elements.uid'])
                ->id($this->_canonicalId)
                ->site('*')
                ->status(null)
                ->ignorePlaceholders()
                ->scalar();
        }

        return $this->_canonicalUid;
    }

    /**
     * Returns the element’s canonical ID.
     *
     * @return int|null
     * @since 3.2.0
     * @deprecated in 3.7.0. Use [[getCanonicalId()]] instead.
     */
    public function getSourceId(): ?int
    {
        Craft::$app->getDeprecator()->log(__METHOD__, 'Elements’ `getSourceId()` method has been deprecated. Use `getCanonicalId()` instead.');
        return $this->getCanonicalId();
    }

    /**
     * Returns the element’s canonical UID.
     *
     * @return string
     * @since 3.2.0
     * @deprecated in 3.7.0. Use [[getCanonicalUid()]] instead.
     */
    public function getSourceUid(): string
    {
        Craft::$app->getDeprecator()->log(__METHOD__, 'Elements’ `getSourceUid()` method has been deprecated. Use `getCanonicalUid()` instead.');
        return $this->getCanonicalUid();
    }

    /**
     * @inheritdoc
     */
    public function getIsUnpublishedDraft(): bool
    {
        return $this->getIsDraft() && $this->getIsCanonical();
    }

    /**
     * @inheritdoc
     */
    public function mergeCanonicalChanges(): void
    {
        if (($canonical = $this->getCanonical()) === null) {
            return;
        }

        // Update any attributes that were modified upstream
        foreach ($this->getOutdatedAttributes() as $attribute) {
            if (!$this->isAttributeModified($attribute)) {
                $this->$attribute = $canonical->$attribute;
            }
        }

        foreach ($this->getOutdatedFields() as $fieldHandle) {
            if (
                !$this->isFieldModified($fieldHandle) &&
                ($field = $this->fieldByHandle($fieldHandle)) !== null
            ) {
                $field->copyValue($canonical, $this);
            }
        }
    }

    /**
     * @inheritdoc
     */
    public function getFieldLayout(): ?FieldLayout
    {
        if ($this->fieldLayoutId) {
            return Craft::$app->getFields()->getLayoutById($this->fieldLayoutId);
        }

        return null;
    }

    /**
     * @inheritdoc
     */
    public function getSupportedSites(): array
    {
        if (static::isLocalized()) {
            return Craft::$app->getSites()->getAllSiteIds();
        }

        return [Craft::$app->getSites()->getPrimarySite()->id];
    }

    /**
     * @inheritdoc
     * @since 3.5.0
     */
    public function getCacheTags(): array
    {
        return [];
    }

    /**
     * @inheritdoc
     */
    public function getUriFormat(): ?string
    {
        return null;
    }

    /**
     * @inheritdoc
     */
    public function getSearchKeywords(string $attribute): string
    {
        // Give plugins/modules a chance to define custom keywords
        if ($this->hasEventHandlers(self::EVENT_DEFINE_KEYWORDS)) {
            $event = new DefineAttributeKeywordsEvent([
                'attribute' => $attribute,
            ]);
            $this->trigger(self::EVENT_DEFINE_KEYWORDS, $event);
            if ($event->handled) {
                return $event->keywords ?? '';
            }
        }
        return $this->searchKeywords($attribute);
    }

    /**
     * Returns the search keywords for a given search attribute.
     *
     * @param string $attribute
     * @return string
     * @since 3.5.0
     */
    protected function searchKeywords(string $attribute): string
    {
        return StringHelper::toString($this->$attribute);
    }

    /**
     * @inheritdoc
     */
    public function getRoute()
    {
        // Give plugins a chance to set this
        if ($this->hasEventHandlers(self::EVENT_SET_ROUTE)) {
            $event = new SetElementRouteEvent();
            $this->trigger(self::EVENT_SET_ROUTE, $event);

            if ($event->handled || $event->route !== null) {
                return $event->route ?: null;
            }
        }

        return $this->route();
    }

    /**
     * Returns the route that should be used when the element’s URI is requested.
     *
     * @return string|array|null The route that the request should use, or null if no special action should be taken
     * @see getRoute()
     */
    protected function route()
    {
        return null;
    }

    /**
     * @inheritdoc
     */
    public function getIsHomepage(): bool
    {
        return $this->uri === self::HOMEPAGE_URI;
    }

    /**
     * @inheritdoc
     */
    public function getUrl(): ?string
    {
        if (!isset($this->uri)) {
            return null;
        }

        $path = $this->getIsHomepage() ? '' : $this->uri;
        return UrlHelper::siteUrl($path, null, null, $this->siteId);
    }

    /**
     * @inheritdoc
     */
    public function getLink(): ?Markup
    {
        if (($url = $this->getUrl()) === null) {
            return null;
        }

        $a = Html::a(Html::encode($this->getUiLabel()), $url);
        return Template::raw($a);
    }

    /**
     * @inheritdoc
     */
    public function getUiLabel(): string
    {
        return $this->_uiLabel ?? $this->uiLabel() ?? (string)$this;
    }

    /**
     * @inheritdoc
     */
    public function setUiLabel(?string $label): void
    {
        $this->_uiLabel = $label;
    }

    /**
     * Returns what the element should be called within the control panel.
     *
     * @return string|null
     * @since 3.6.4
     */
    protected function uiLabel(): ?string
    {
        return null;
    }

    /**
     * @inheritdoc
     */
    public function getRef(): ?string
    {
        return null;
    }

    /**
     * @inheritdoc
     */
    public function createAnother(): ?ElementInterface
    {
        return null;
    }

    /**
     * @inheritdoc
     */
    public function canView(User $user): bool
    {
        $event = new AuthorizationCheckEvent($user);
        $this->trigger(self::EVENT_AUTHORIZE_VIEW, $event);
        return $event->authorized;
    }

    /**
     * @inheritdoc
     */
    public function canSave(User $user): bool
    {
        $event = new AuthorizationCheckEvent($user);
        $this->trigger(self::EVENT_AUTHORIZE_SAVE, $event);
        return $event->authorized;
    }

    /**
     * @inheritdoc
     */
    public function canDuplicate(User $user): bool
    {
        $event = new AuthorizationCheckEvent($user);
        $this->trigger(self::EVENT_AUTHORIZE_DUPLICATE, $event);
        return $event->authorized;
    }

    /**
     * @inheritdoc
     */
    public function canDelete(User $user): bool
    {
        $event = new AuthorizationCheckEvent($user);
        $this->trigger(self::EVENT_AUTHORIZE_DELETE, $event);
        return $event->authorized;
    }

    /**
     * @inheritdoc
     */
    public function canDeleteForSite(User $user): bool
    {
        $event = new AuthorizationCheckEvent($user);
        $this->trigger(self::EVENT_AUTHORIZE_DELETE_FOR_SITE, $event);
        return $event->authorized;
    }

    /**
     * @inheritdoc
     */
    public function canCreateDrafts(User $user): bool
    {
        $event = new AuthorizationCheckEvent($user);
        $this->trigger(self::EVENT_AUTHORIZE_CREATE_DRAFTS, $event);
        return $event->authorized;
    }

    /**
     * @inheritdoc
     */
    public function hasRevisions(): bool
    {
        return false;
    }

    /**
     * @inheritdoc
     */
    public function getCpEditRoute(): ?string
    {

    }

    /**
     * @inheritdoc
     */
    public function getCpEditUrl(): ?string
    {
        $cpEditUrl = $this->cpEditUrl();

        if (!$cpEditUrl) {
            return null;
        }

        $params = [];

        if (Craft::$app->getIsMultiSite()) {
            $params['site'] = $this->getSite()->handle;
        }

        if ($this->getIsDraft() && !$this->isProvisionalDraft) {
            $params['draftId'] = $this->draftId;
        } else if ($this->getIsRevision()) {
            $params['revisionId'] = $this->revisionId;
        }

        return UrlHelper::urlWithParams($cpEditUrl, $params);
    }

    /**
     * Returns the element’s edit URL in the control panel.
     *
     * @return string|null
     * @since 3.7.0
     */
    protected function cpEditUrl(): ?string
    {
        return null;
    }

    /**
     * @inheritdoc
     */
    public function getPostEditUrl(): ?string
    {
        return null;
    }

    /**
     * @inheritdoc
     */
    public function getCrumbs(): array
    {
        return [];
    }

    /**
     * @inheritdoc
     */
    public function getAddlButtons(): string
    {
        // Fire a defineAddlButtons event
        $event = new DefineHtmlEvent();
        $this->trigger(self::EVENT_DEFINE_ADDL_BUTTONS, $event);
        return $event->html;
    }

    /**
     * @inheritdoc
     */
    public function getPreviewTargets(): array
    {
        if (Craft::$app->getEdition() === Craft::Pro) {
            $previewTargets = $this->previewTargets();
            // Give plugins a chance to modify them
            if ($this->hasEventHandlers(self::EVENT_REGISTER_PREVIEW_TARGETS)) {
                $event = new RegisterPreviewTargetsEvent([
                    'previewTargets' => $previewTargets,
                ]);
                $this->trigger(self::EVENT_REGISTER_PREVIEW_TARGETS, $event);
                $previewTargets = $event->previewTargets;
            }
        } else if ($url = $this->getUrl()) {
            $previewTargets = [
                [
                    'label' => Craft::t('app', 'Primary {type} page', [
                        'type' => static::lowerDisplayName(),
                    ]),
                    'url' => $url,
                ],
            ];
        } else {
            return [];
        }

        // Normalize the targets
        $normalized = [];
        $view = Craft::$app->getView();

        foreach ($previewTargets as $previewTarget) {
            if (isset($previewTarget['urlFormat'])) {
                $url = trim($view->renderObjectTemplate(App::parseEnv($previewTarget['urlFormat']), $this));
                if ($url !== '') {
                    $previewTarget['url'] = $url;
                    unset($previewTarget['urlFormat']);
                }
            }
            if (!isset($previewTarget['url'])) {
                // No URL, no preview target
                continue;
            }
            $previewTarget['url'] = UrlHelper::siteUrl($previewTarget['url']);
            if (!isset($previewTarget['refresh'])) {
                $previewTarget['refresh'] = true;
            }
            $normalized[] = $previewTarget;
        }

        return $normalized;
    }

    /**
     * Returns the additional locations that should be available for previewing the element, besides its primary [[getUrl()|URL]].
     *
     * Each target should be represented by a sub-array with `'label'` and `'url'` keys.
     *
     * @return array
     * @see getPreviewTargets()
     * @since 3.2.0
     */
    protected function previewTargets(): array
    {
        return [];
    }

    /**
     * @inheritdoc
     */
    public function getThumbUrl(int $size): ?string
    {
        return null;
    }

    /**
     * @inheritdoc
     */
    public function getThumbAlt(): ?string
    {
        return null;
    }

    /**
     * @inheritdoc
     */
    public function getHasCheckeredThumb(): bool
    {
        return false;
    }

    /**
     * @inheritdoc
     */
    public function getHasRoundedThumb(): bool
    {
        return false;
    }

    /**
     * @inheritdoc
     */
    public function getEnabledForSite(?int $siteId = null): ?bool
    {
        if ($siteId === null) {
            $siteId = $this->siteId;
        }
        if (is_array($this->_enabledForSite)) {
            return $this->_enabledForSite[$siteId] ?? ($siteId == $this->siteId ? true : null);
        }
        if ($siteId == $this->siteId) {
            return is_bool($this->_enabledForSite) ? $this->_enabledForSite : true;
        }
        return null;
    }

    /**
     * @inheritdoc
     */
    public function setEnabledForSite($enabledForSite): void
    {
        if (is_array($enabledForSite)) {
            foreach ($enabledForSite as &$value) {
                $value = (bool)$value;
            }
        } else {
            $enabledForSite = (bool)$enabledForSite;
        }
        $this->_enabledForSite = $enabledForSite;
    }

    /**
     * @inheritdoc
     */
    public function getStatus(): ?string
    {
        if ($this->archived) {
            return self::STATUS_ARCHIVED;
        }

        if (!$this->enabled || !$this->getEnabledForSite()) {
            return self::STATUS_DISABLED;
        }

        return self::STATUS_ENABLED;
    }

    /**
     * @inheritdoc
     * @since 3.5.0
     */
    public function getLocalized()
    {
        // Eager-loaded?
        if (($localized = $this->getEagerLoadedElements('localized')) !== null) {
            return $localized;
        }

        return static::find()
            ->id($this->id ?: false)
            ->structureId($this->structureId)
            ->siteId(['not', $this->siteId])
            ->drafts($this->getIsDraft())
            ->provisionalDrafts($this->isProvisionalDraft)
            ->revisions($this->getIsRevision());
    }

    /**
     * @inheritdoc
     */
    public function getNext($criteria = false): ?ElementInterface
    {
        if ($criteria !== false || !isset($this->_nextElement)) {
            return $this->_getRelativeElement($criteria, 1);
        }

        if ($this->_nextElement === false) {
            return null;
        }

        return $this->_nextElement;
    }

    /**
     * @inheritdoc
     */
    public function getPrev($criteria = false): ?ElementInterface
    {
        if ($criteria !== false || !isset($this->_prevElement)) {
            return $this->_getRelativeElement($criteria, -1);
        }

        if ($this->_prevElement === false) {
            return null;
        }

        return $this->_prevElement;
    }

    /**
     * @inheritdoc
     */
    public function setNext($element): void
    {
        $this->_nextElement = $element;
    }

    /**
     * @inheritdoc
     */
    public function setPrev($element): void
    {
        $this->_prevElement = $element;
    }

    /**
     * Returns the parent ID.
     *
     * @return int|null
     * @since 4.0.0
     */
    public function getParentId(): ?int
    {
        if (isset($this->_parentId)) {
            // If it's false, then we've been explicitly told there's no parent
            return $this->_parentId ?: null;
        }

        $parent = $this->getParent();
        return $parent ? $parent->id : null;
    }

    /**
     * Sets the parent ID.
     *
     * @param int|int[]|string|false|null $parentId
     * @since 4.0.0
     */
    public function setParentId($parentId): void
    {
        if (is_array($parentId)) {
            $parentId = reset($parentId);
        }

        $this->_parentId = $parentId ?: false;
        $this->_parent = null;
    }

    /**
     * @inheritdoc
     */
    public function getParent(): ?ElementInterface
    {
        if (!isset($this->_parent)) {
            if (isset($this->_parentId)) {
                if ($this->_parentId === false) {
                    return null;
                }

                $this->_parent = static::find()
                        ->id($this->_parentId)
                        ->structureId($this->structureId)
                        ->siteId($this->siteId)
                        ->status(null)
                        ->one() ?? false;
            } else {
                $ancestors = $this->getAncestors(1);
                // Eager-loaded?
                if (is_array($ancestors)) {
                    $this->_parent = reset($ancestors);
                } else {
                    $this->_parent = $ancestors
                            ->status(null)
                            ->one() ?? false;
                }
            }
        }

        return $this->_parent ?: null;
    }

    /**
     * @inheritdoc
     */
    public function getParentUri(): ?string
    {
        $parent = $this->getParent();
        if ($parent && $parent->uri !== self::HOMEPAGE_URI) {
            return $parent->uri;
        }
        return null;
    }

    /**
     * @inheritdoc
     */
    public function setParent(?ElementInterface $parent = null): void
    {
        $this->_parent = $parent;

        if ($parent) {
            $this->level = $parent->level + 1;
            $this->_parentId = $parent->id;
        } else {
            $this->level = 1;
            $this->_parentId = false;
        }
    }

    /**
     * Returns whether the element has been assigned a new parent.
     *
     * @return bool
     */
    protected function hasNewParent(): bool
    {
        if (!isset($this->_hasNewParent)) {
            $this->_hasNewParent = $this->_checkForNewParent();
        }

        return $this->_hasNewParent;
    }

    /**
     * Checks if the element has been assigned a new parent.
     *
     * @return bool
     * @see hasNewParent()
     */
    private function _checkForNewParent(): bool
    {
        // Make sure this is a structured element, and that it’s either canonical or a provisional draft
        if (
            !$this->structureId ||
            (!$this->getIsCanonical() && !$this->isProvisionalDraft)
        ) {
            return false;
        }

        // Is it a brand new (non-provisional) element?
        if (!isset($this->id) && !$this->isProvisionalDraft) {
            return true;
        }

        // Was a new parent ID actually submitted?
        if (!isset($this->_parentId)) {
            return false;
        }

        // If this is a provisional draft, but doesn't actually exist in the structure yet, check based on the canonical element
        if ($this->isProvisionalDraft && !isset($this->lft)) {
            $element = $this->getCanonical(true);
        } else {
            $element = $this;
        }

        // Is it set to the top level now, but it hadn't been before?
        if (!$this->_parentId && $element->level !== 1) {
            return true;
        }

        // Is it set to be under a parent now, but didn't have one before?
        if ($this->_parentId && $element->level === 1) {
            return true;
        }

        // Is the parentId set to a different element ID than its previous parent?
        return $this->_parentId != static::find()
                ->ancestorOf($element)
                ->ancestorDist(1)
                ->siteId($element->siteId)
                ->status(null)
                ->select('elements.id')
                ->scalar();
    }

    /**
     * @inheritdoc
     */
    public function getAncestors(?int $dist = null)
    {
        // Eager-loaded?
        if (($ancestors = $this->getEagerLoadedElements('ancestors')) !== null) {
            if ($dist === null) {
                return $ancestors;
            }
            return ArrayHelper::where($ancestors, function(self $element) use ($dist) {
                return $element->level >= $this->level - $dist;
            }, true, true, false);
        }

        return static::find()
            ->structureId($this->structureId)
            ->ancestorOf($this)
            ->siteId($this->siteId)
            ->ancestorDist($dist);
    }

    /**
     * @inheritdoc
     */
    public function getDescendants(?int $dist = null)
    {
        // Eager-loaded?
        if (($descendants = $this->getEagerLoadedElements('descendants')) !== null) {
            if ($dist === null) {
                return $descendants;
            }
            return ArrayHelper::where($descendants, function(self $element) use ($dist) {
                return $element->level <= $this->level + $dist;
            }, true, true, false);
        }

        return static::find()
            ->structureId($this->structureId)
            ->descendantOf($this)
            ->siteId($this->siteId)
            ->descendantDist($dist);
    }

    /**
     * @inheritdoc
     */
    public function getChildren()
    {
        // Eager-loaded?
        if (($children = $this->getEagerLoadedElements('children')) !== null) {
            return $children;
        }

        return $this->getDescendants(1);
    }

    /**
     * @inheritdoc
     */
    public function getSiblings()
    {
        return static::find()
            ->structureId($this->structureId)
            ->siblingOf($this)
            ->siteId($this->siteId);
    }

    /**
     * @inheritdoc
     */
    public function getPrevSibling(): ?ElementInterface
    {
        if (!isset($this->_prevSibling)) {
            /** @var ElementQuery $query */
            $query = $this->_prevSibling = static::find();
            $query->structureId = $this->structureId;
            $query->prevSiblingOf = $this;
            $query->siteId = $this->siteId;
            $query->status(null);
            $this->_prevSibling = $query->one();

            if (!isset($this->_prevSibling)) {
                $this->_prevSibling = false;
            }
        }

        return $this->_prevSibling ?: null;
    }

    /**
     * @inheritdoc
     */
    public function getNextSibling(): ?ElementInterface
    {
        if (!isset($this->_nextSibling)) {
            /** @var ElementQuery $query */
            $query = $this->_nextSibling = static::find();
            $query->structureId = $this->structureId;
            $query->nextSiblingOf = $this;
            $query->siteId = $this->siteId;
            $query->status(null);
            $this->_nextSibling = $query->one();

            if (!isset($this->_nextSibling)) {
                $this->_nextSibling = false;
            }
        }

        return $this->_nextSibling ?: null;
    }

    /**
     * @inheritdoc
     */
    public function getHasDescendants(): bool
    {
        $descendants = $this->getDescendants();
        if (is_array($descendants)) {
            return (bool)$descendants;
        }
        return $descendants->exists();
    }

    /**
     * @inheritdoc
     */
    public function getTotalDescendants(): int
    {
        $descendants = $this->getDescendants();
        if (is_array($descendants)) {
            return count($descendants);
        }
        return $descendants->count();
    }

    /**
     * @inheritdoc
     */
    public function isAncestorOf(ElementInterface $element): bool
    {
        $canonical = $this->getCanonical();
        return ($canonical->root == $element->root && $canonical->lft < $element->lft && $canonical->rgt > $element->rgt);
    }

    /**
     * @inheritdoc
     */
    public function isDescendantOf(ElementInterface $element): bool
    {
        return ($this->root == $element->root && $this->lft > $element->lft && $this->rgt < $element->rgt);
    }

    /**
     * @inheritdoc
     */
    public function isParentOf(ElementInterface $element): bool
    {
        $canonical = $this->getCanonical();
        return ($canonical->root == $element->root && $canonical->level == $element->level - 1 && $canonical->isAncestorOf($element));
    }

    /**
     * @inheritdoc
     */
    public function isChildOf(ElementInterface $element): bool
    {
        return ($this->root == $element->root && $this->level == $element->level + 1 && $this->isDescendantOf($element));
    }

    /**
     * @inheritdoc
     */
    public function isSiblingOf(ElementInterface $element): bool
    {
        if ($this->root == $element->root && isset($this->level) && $this->level == $element->level) {
            if ($this->level == 1 || $this->isPrevSiblingOf($element) || $this->isNextSiblingOf($element)) {
                return true;
            }

            $parent = $this->getParent();

            if ($parent) {
                return $element->isDescendantOf($parent);
            }
        }

        return false;
    }

    /**
     * @inheritdoc
     */
    public function isPrevSiblingOf(ElementInterface $element): bool
    {
        return ($this->root == $element->root && $this->level == $element->level && $this->rgt == $element->lft - 1);
    }

    /**
     * @inheritdoc
     */
    public function isNextSiblingOf(ElementInterface $element): bool
    {
        return ($this->root == $element->root && $this->level == $element->level && $this->lft == $element->rgt + 1);
    }

    /**
     * @inheritdoc
     */
    public function offsetExists($offset): bool
    {
        return $offset === 'title' || $this->hasEagerLoadedElements($offset) || parent::offsetExists($offset) || $this->fieldByHandle($offset);
    }

    /**
     * @inheritdoc
     */
    function getAttributeStatus(string $attribute): ?array
    {
        if ($this->isAttributeModified($attribute)) {
            return [
                self::ATTR_STATUS_MODIFIED,
                Craft::t('app', 'This field has been modified.'),
            ];
        }

        if ($this->isAttributeOutdated($attribute)) {
            return [
                self::ATTR_STATUS_OUTDATED,
                Craft::t('app', 'This field was updated in the Current revision.'),
            ];
        }

        return null;
    }

    /**
     * @inheritdoc
     */
    public function getOutdatedAttributes(): array
    {
        return array_keys($this->_outdatedAttributes());
    }

    /**
     * @inheritdoc
     */
    public function isAttributeOutdated(string $name): bool
    {
        return isset($this->_outdatedAttributes()[$name]);
    }

    /**
     * @inheritdoc
     */
    public function getModifiedAttributes(): array
    {
        return array_keys($this->_modifiedAttributes());
    }

    /**
     * @inheritdoc
     */
    public function isAttributeModified(string $name): bool
    {
        return isset($this->_modifiedAttributes()[$name]);
    }

    /**
     * @return array The attribute names that have been modified for this element
     */
    private function _outdatedAttributes(): array
    {
        if (!static::trackChanges() || $this->getIsCanonical()) {
            return [];
        }

        if (!isset($this->_outdatedAttributes)) {
            $query = (new Query())
                ->select(['attribute'])
                ->from([Table::CHANGEDATTRIBUTES])
                ->where([
                    'elementId' => $this->getCanonicalId(),
                    'siteId' => $this->siteId,
                ]);

            if ($this->dateLastMerged) {
                $query->andWhere(['>=', 'dateUpdated', Db::prepareDateForDb($this->dateLastMerged)]);
            } else {
                $query->andWhere(['>=', 'dateUpdated', Db::prepareDateForDb($this->dateCreated)]);
            }

            $this->_outdatedAttributes = array_flip($query->column());
        }

        return $this->_outdatedAttributes;
    }

    /**
     * @return array The attribute names that have been modified for this element
     */
    private function _modifiedAttributes(): array
    {
        if (!static::trackChanges() || $this->getIsCanonical()) {
            return [];
        }

        if (!isset($this->_modifiedAttributes)) {
            $this->_modifiedAttributes = array_flip((new Query())
                ->select(['attribute'])
                ->from([Table::CHANGEDATTRIBUTES])
                ->where([
                    'elementId' => $this->id,
                    'siteId' => $this->siteId,
                ])
                ->column());
        }

        return $this->_modifiedAttributes;
    }

    /**
     * @inheritdoc
     */
    public function isAttributeDirty(string $name): bool
    {
        return $this->_allDirty() || isset($this->_dirtyAttributes[$name]);
    }

    /**
     * @inheritdoc
     */
    public function getDirtyAttributes(): array
    {
        if (static::hasTitles() && $this->title !== $this->_savedTitle) {
            $this->_dirtyAttributes['title'] = true;
        }
        return array_keys($this->_dirtyAttributes);
    }

    /**
     * @inheritdoc
     */
    public function setDirtyAttributes(array $names, bool $merge = true): void
    {
        if ($merge) {
            $this->_dirtyAttributes = array_merge($this->_dirtyAttributes, array_flip($names));
        } else {
            $this->_dirtyAttributes = array_flip($names);
        }
    }

    /**
     * @inheritdoc
     */
    public function getIsTitleTranslatable(): bool
    {
        return true;
    }

    /**
     * @inheritdoc
     */
    public function getTitleTranslationDescription(): ?string
    {
        return ElementHelper::translationDescription(Field::TRANSLATION_METHOD_SITE);
    }

    /**
     * @inheritdoc
     */
    public function getTitleTranslationKey(): string
    {
        return ElementHelper::translationKey($this, Field::TRANSLATION_METHOD_SITE);
    }

    /**
     * @inheritdoc
     */
    public function getFieldValues(?array $fieldHandles = null): array
    {
        $values = [];

        foreach ($this->fieldLayoutFields() as $field) {
            if ($fieldHandles === null || in_array($field->handle, $fieldHandles, true)) {
                $values[$field->handle] = $this->getFieldValue($field->handle);
            }
        }

        return $values;
    }

    /**
     * @inheritdoc
     */
    public function getSerializedFieldValues(?array $fieldHandles = null): array
    {
        $serializedValues = [];

        foreach ($this->fieldLayoutFields() as $field) {
            if ($fieldHandles === null || in_array($field->handle, $fieldHandles, true)) {
                $value = $this->getFieldValue($field->handle);
                $serializedValues[$field->handle] = $field->serializeValue($value, $this);
            }
        }

        return $serializedValues;
    }

    /**
     * @inheritdoc
     */
    public function setFieldValues(array $values): void
    {
        foreach ($values as $fieldHandle => $value) {
            $this->setFieldValue($fieldHandle, $value);
        }
    }

    /**
     * @inheritdoc
     */
    public function getFieldValue(string $fieldHandle)
    {
        // Was this field’s value eager-loaded?
        if ($this->hasEagerLoadedElements($fieldHandle)) {
            return $this->getEagerLoadedElements($fieldHandle);
        }

        // Make sure the value has been normalized
        $this->normalizeFieldValue($fieldHandle);

        return $this->getBehavior('customFields')->$fieldHandle;
    }

    /**
     * @inheritdoc
     */
    public function setFieldValue(string $fieldHandle, $value): void
    {
        $behavior = $this->getBehavior('customFields');
        $behavior->$fieldHandle = $value;

        // Don't assume that $value has been normalized
        unset($this->_normalizedFieldValues[$fieldHandle]);

        // If the element is fully initialized, mark the value as dirty
        if ($this->_initialized) {
            $this->_dirtyFields[$fieldHandle] = true;
        }
    }

    /**
     * @inheritdoc
     */
    public function getOutdatedFields(): array
    {
        return array_keys($this->_outdatedFields());
    }

    /**
     * @inheritdoc
     */
    public function isFieldOutdated(string $fieldHandle): bool
    {
        return isset($this->_outdatedFields()[$fieldHandle]);
    }

    /**
     * @inheritdoc
     */
    public function getModifiedFields(bool $anySite = false): array
    {
        return array_keys($this->_modifiedFields($anySite));
    }

    /**
     * @inheritdoc
     */
    public function isFieldModified(string $fieldHandle, bool $anySite = false): bool
    {
        return isset($this->_modifiedFields($anySite)[$fieldHandle]);
    }

    /**
     * @return array The field handles that have been modified for this element
     */
    private function _outdatedFields(): array
    {
        if (!static::trackChanges() || $this->getIsCanonical()) {
            return [];
        }

        if (!isset($this->_outdatedFields)) {
            $query = (new Query())
                ->select(['f.handle'])
                ->from(['f' => Table::FIELDS])
                ->innerJoin(['cf' => Table::CHANGEDFIELDS], '[[cf.fieldId]] = [[f.id]]')
                ->where([
                    'cf.elementId' => $this->getCanonicalId(),
                    'cf.siteId' => $this->siteId,
                ]);

            if ($this->dateLastMerged) {
                $query->andWhere(['>=', 'cf.dateUpdated', Db::prepareDateForDb($this->dateLastMerged)]);
            } else {
                $query->andWhere(['>=', 'cf.dateUpdated', Db::prepareDateForDb($this->dateCreated)]);
            }

            $this->_outdatedFields = array_flip($query->column());
        }

        return $this->_outdatedFields;
    }

    /**
     * @param bool $anySite
     * @return array The field handles that have been modified for this element
     */
    private function _modifiedFields(bool $anySite): array
    {
        if (!static::trackChanges() || $this->getIsCanonical()) {
            return [];
        }

        $key = $anySite ? 'any' : 'this';

        if (!isset($this->_modifiedFields[$key])) {
            $query = (new Query())
                ->select(['f.handle'])
                ->from(['f' => Table::FIELDS])
                ->innerJoin(['cf' => Table::CHANGEDFIELDS], '[[cf.fieldId]] = [[f.id]]')
                ->where(['cf.elementId' => $this->id]);

            if (!$anySite) {
                $query->andWhere(['cf.siteId' => $this->siteId]);
            }

            $this->_modifiedFields[$key] = array_flip($query->column());
        }

        return $this->_modifiedFields[$key];
    }

    /**
     * @inheritdoc
     */
    public function isFieldDirty(string $fieldHandle): bool
    {
        return $this->_allDirty() || isset($this->_dirtyFields[$fieldHandle]);
    }

    /**
     * @inheritdoc
     */
    public function getDirtyFields(): array
    {
        if ($this->_allDirty()) {
            return ArrayHelper::getColumn($this->fieldLayoutFields(), 'handle');
        }

        return array_keys($this->_dirtyFields);
    }

    /**
     * Returns whether all fields and attributes should be considered dirty.
     *
     * @return bool
     */
    private function _allDirty(): bool
    {
        return $this->_allDirty || $this->resaving;
    }

    /**
     * @inheritdoc
     */
    public function markAsDirty(): void
    {
        $this->_allDirty = true;
    }

    /**
     * @inheritdoc
     */
    public function markAsClean(): void
    {
        $this->_allDirty = false;
        $this->_dirtyAttributes = [];
        $this->_dirtyFields = [];

        if (static::hasTitles()) {
            $this->_savedTitle = $this->title;
        }
    }

    /**
     * @inheritdoc
     */
    public function setFieldValuesFromRequest(string $paramNamespace = ''): void
    {
        $this->setFieldParamNamespace($paramNamespace);
        $values = Craft::$app->getRequest()->getBodyParam($paramNamespace, []);

        foreach ($this->fieldLayoutFields(true) as $field) {
            // Do we have any post data for this field?
            if (isset($values[$field->handle])) {
                $value = $values[$field->handle];
            } else if (
                isset($this->_fieldParamNamePrefix) &&
                $this->_fieldParamNamePrefix !== '' &&
                UploadedFile::getInstancesByName("$this->_fieldParamNamePrefix.$field->handle")
            ) {
                // A file was uploaded for this field
                $value = null;
            } else {
                continue;
            }

            $this->setFieldValue($field->handle, $value);

            // Normalize it now in case the system language changes later
            $this->normalizeFieldValue($field->handle);
        }
    }

    /**
     * @inheritdoc
     */
    public function getFieldParamNamespace(): ?string
    {
        return $this->_fieldParamNamePrefix;
    }

    /**
     * @inheritdoc
     */
    public function setFieldParamNamespace(string $namespace): void
    {
        $this->_fieldParamNamePrefix = $namespace;
    }

    /**
     * @inheritdoc
     */
    public function getContentTable(): string
    {
        return Craft::$app->getContent()->contentTable;
    }

    /**
     * @inheritdoc
     */
    public function getFieldColumnPrefix(): string
    {
        return Craft::$app->getContent()->fieldColumnPrefix;
    }

    /**
     * @inheritdoc
     */
    public function getFieldContext(): string
    {
        return Craft::$app->getContent()->fieldContext;
    }

    /**
     * @inheritdoc
     */
    public function hasEagerLoadedElements(string $handle): bool
    {
        return isset($this->_eagerLoadedElements[$handle]);
    }

    /**
     * @inheritdoc
     */
    public function getEagerLoadedElements(string $handle): ?Collection
    {
        if (!isset($this->_eagerLoadedElements[$handle])) {
            return null;
        }

        $elements = $this->_eagerLoadedElements[$handle];
        ElementHelper::setNextPrevOnElements($elements);
        return $elements;
    }

    /**
     * @inheritdoc
     */
    public function setEagerLoadedElements(string $handle, array $elements): void
    {
        switch ($handle) {
            case 'parent':
                $this->_parent = $elements[0] ?? false;
                break;
            case 'currentRevision':
                $this->_currentRevision = $elements[0] ?? false;
                break;
            case 'draftCreator':
                if ($behavior = $this->getBehavior('draft')) {
                    /** @var DraftBehavior $behavior */
                    $behavior->setCreator($elements[0] ?? null);
                }
                break;
            case 'revisionCreator':
                if ($behavior = $this->getBehavior('revision')) {
                    /** @var RevisionBehavior $behavior */
                    $behavior->setCreator($elements[0] ?? null);
                }
                break;
            default:
                // Give plugins a chance to store this
                $event = new SetEagerLoadedElementsEvent([
                    'handle' => $handle,
                    'elements' => $elements,
                ]);
                $this->trigger(self::EVENT_SET_EAGER_LOADED_ELEMENTS, $event);
                if (!$event->handled) {
                    // No takers. Just store it in the internal array then.
                    $this->_eagerLoadedElements[$handle] = new Collection($elements);
                }
        }
    }

    /**
     * @inheritdoc
     */
    public function getEagerLoadedElementCount(string $handle): int
    {
        return $this->_eagerLoadedElementCounts[$handle] ?? 0;
    }

    /**
     * @inheritdoc
     */
    public function setEagerLoadedElementCount(string $handle, int $count): void
    {
        $this->_eagerLoadedElementCounts[$handle] = $count;
    }

    /**
     * @inheritdoc
     */
    public function getIsFresh(): bool
    {
        if ($this->hasErrors()) {
            return false;
        }

        if (!isset($this->contentId)) {
            return true;
        }

        if (isset($this->_isFresh)) {
            return $this->_isFresh;
        }

        return false;
    }

    /**
     * @inheritdoc
     */
    public function setIsFresh(bool $isFresh = true): void
    {
        $this->_isFresh = $isFresh;
    }

    /**
     * @inheritdoc
     */
    public function setRevisionCreatorId(?int $creatorId = null): void
    {
        $this->revisionCreatorId = $creatorId;
    }

    /**
     * @inheritdoc
     */
    public function setRevisionNotes(?string $notes = null): void
    {
        $this->revisionNotes = $notes;
    }

    /**
     * @inheritdoc
     */
    public function getCurrentRevision(): ?ElementInterface
    {
        if (!$this->id) {
            return null;
        }

        if (!isset($this->_currentRevision)) {
            $canonical = $this->getCanonical(true);
            $this->_currentRevision = static::find()
                ->revisionOf($canonical->id)
                ->dateCreated($canonical->dateUpdated)
                ->status(null)
                ->orderBy(['num' => SORT_DESC])
                ->one() ?: false;
        }

        return $this->_currentRevision ?: null;
    }

    // Indexes, etc.
    // -------------------------------------------------------------------------

    /**
     * @inheritdoc
     */
    public function getHtmlAttributes(string $context): array
    {
        $htmlAttributes = $this->htmlAttributes($context);

        // Give plugins a chance to modify them
        $event = new RegisterElementHtmlAttributesEvent([
            'htmlAttributes' => $htmlAttributes,
        ]);
        $this->trigger(self::EVENT_REGISTER_HTML_ATTRIBUTES, $event);

        return $event->htmlAttributes;
    }

    /**
     * Returns any attributes that should be included in the element’s DOM representation in the control panel.
     *
     * @param string $context The context that the element is being rendered in ('index', 'modal', 'field', or 'settings'.)
     * @return array
     * @see getHtmlAttributes()
     */
    protected function htmlAttributes(string $context): array
    {
        return [];
    }

    /**
     * @inheritdoc
     */
    public function getTableAttributeHtml(string $attribute): string
    {
        // Give plugins a chance to set this
        $event = new SetElementTableAttributeHtmlEvent([
            'attribute' => $attribute,
        ]);
        $this->trigger(self::EVENT_SET_TABLE_ATTRIBUTE_HTML, $event);

        if ($event->html !== null) {
            return $event->html;
        }

        return $this->tableAttributeHtml($attribute);
    }

    /**
     * Returns the HTML that should be shown for a given attribute in Table View.
     *
     * This method can be used to completely customize what actually shows up within the table’s body for a given
     * attribute, rather than simply showing the attribute’s raw value.
     *
     * For example, if your elements have an `email` attribute that you want to wrap in a `mailto:` link, your
     * getTableAttributesHtml() method could do this:
     *
     * ```php
     * switch ($attribute) {
     *     case 'email':
     *         return $this->email ? Html::mailto(Html::encode($this->email)) : '';
     *     // ...
     * }
     * return parent::tableAttributeHtml($attribute);
     * ```
     *
     * ::: warning
     * All untrusted text should be passed through [[Html::encode()]] to prevent XSS attacks.
     * :::
     *
     * By default the following will be returned:
     *
     * - If the attribute name is `link` or `uri`, it will be linked to the front-end URL.
     * - If the attribute is a custom field handle, it will pass the responsibility off to the field type.
     * - If the attribute value is a [[DateTime]] object, the date will be formatted with a localized date format.
     * - For anything else, it will output the attribute value as a string.
     *
     * @param string $attribute The attribute name.
     * @return string The HTML that should be shown for a given attribute in Table View.
     * @throws InvalidConfigException
     * @see getTableAttributeHtml()
     */
    protected function tableAttributeHtml(string $attribute): string
    {
        switch ($attribute) {
            case 'link':
                if (ElementHelper::isDraftOrRevision($this)) {
                    return '';
                }

                $url = $this->getUrl();

                if ($url !== null) {
                    return Html::a('', $url, [
                        'rel' => 'noopener',
                        'target' => '_blank',
                        'data-icon' => 'world',
                        'title' => Craft::t('app', 'Visit webpage'),
                    ]);
                }

                return '';

            case 'uri':
                if ($this->getIsDraft() && ElementHelper::isTempSlug($this->slug)) {
                    return '';
                }

                $url = $this->getUrl();

                if ($url !== null) {
                    if ($this->getIsHomepage()) {
                        $value = Html::tag('span', '', [
                            'data-icon' => 'home',
                            'title' => Craft::t('app', 'Homepage'),
                        ]);
                    } else {
                        // Add some <wbr> tags in there so it doesn't all have to be on one line
                        $find = ['/'];
                        $replace = ['/<wbr>'];

                        $wordSeparator = Craft::$app->getConfig()->getGeneral()->slugWordSeparator;

                        if ($wordSeparator) {
                            $find[] = $wordSeparator;
                            $replace[] = $wordSeparator . '<wbr>';
                        }

                        $value = str_replace($find, $replace, $this->uri);
                    }

                    return Html::a(Html::tag('span', $value, ['dir' => 'ltr']), $url, [
                        'href' => $url,
                        'rel' => 'noopener',
                        'target' => '_blank',
                        'class' => 'go',
                        'title' => Craft::t('app', 'Visit webpage'),
                    ]);
                }

                return '';

            case 'slug':
                if ($this->getIsDraft() && ElementHelper::isTempSlug($this->slug)) {
                    return '';
                }

                return Html::encode($this->slug);

            default:
                // Is this a custom field?
                if (preg_match('/^field:(\d+)$/', $attribute, $matches)) {
                    $fieldId = $matches[1];
                    $field = Craft::$app->getFields()->getFieldById($fieldId);

                    if ($field) {
                        if ($field instanceof PreviewableFieldInterface) {
                            // Was this field value eager-loaded?
                            if ($field instanceof EagerLoadingFieldInterface && $this->hasEagerLoadedElements($field->handle)) {
                                $value = $this->getEagerLoadedElements($field->handle);
                            } else {
                                // The field might not actually belong to this element
                                try {
                                    $value = $this->getFieldValue($field->handle);
                                } catch (InvalidFieldException $e) {
                                    return '';
                                }
                            }

                            return $field->getTableAttributeHtml($value, $this);
                        }
                    }

                    return '';
                }

                $value = $this->$attribute;

                if ($value instanceof DateTime) {
                    $formatter = Craft::$app->getFormatter();
                    return Html::tag('span', $formatter->asTimestamp($value, Locale::LENGTH_SHORT), [
                        'title' => $formatter->asDatetime($value, Locale::LENGTH_SHORT),
                    ]);
                }

                return Html::encode($value);
        }
    }

    /**
     * @inheritdoc
     */
    public function getSidebarHtml(bool $static): string
    {
        $components = [];

        $metaFieldsHtml = $this->metaFieldsHtml($static);
        if ($metaFieldsHtml !== '') {
            $components[] = Html::tag('div', $metaFieldsHtml, ['class' => 'meta']);
        }

        if (!$static && static::hasStatuses()) {
            // Is this a multi-site element?
            $components[] = '<!-- STATUS -->';
        }

        // Fire a defineSidebarHtml event
        $event = new DefineHtmlEvent([
            'html' => implode("\n", $components),
        ]);
        $this->trigger(self::EVENT_DEFINE_SIDEBAR_HTML, $event);
        return $event->html;
    }

    /**
     * Returns the HTML for any meta fields that should be shown within the editor sidebar.
     *
     * @param bool $static Whether the fields should be static (non-interactive)
     * @return string
     * @since 3.7.0
     */
    protected function metaFieldsHtml(bool $static): string
    {
        // Fire a defineMetaFieldsHtml event
        $event = new DefineHtmlEvent([
            'static' => $static,
        ]);
        $this->trigger(self::EVENT_DEFINE_META_FIELDS_HTML, $event);
        return $event->html;
    }

    /**
     * Returns the HTML for the element’s Slug field.
     *
     * @param bool $static Whether the fields should be static (non-interactive)
     * @return string
     * @since 3.7.0
     */
    protected function slugFieldHtml(bool $static): string
    {
        $slug = isset($this->slug) && !ElementHelper::isTempSlug($this->slug) ? $this->slug : null;

        if (!$slug && !$static) {
            $view = Craft::$app->getView();
            $site = $this->getSite();
            $charMapJs = Json::encode($site->language !== Craft::$app->language
                ? StringHelper::asciiCharMap(true, $site->language)
                : null
            );

            Craft::$app->getView()->registerJsWithVars(
                fn($titleSelector, $slugSelector) => <<<JS
new Craft.SlugGenerator($titleSelector, $slugSelector, {
    charMap: $charMapJs,
})
JS,
                [
                    sprintf('#%s', $view->namespaceInputId('title')),
                    sprintf('#%s', $view->namespaceInputId('slug')),
                ]
            );
        }

        return Cp::textFieldHtml([
            'label' => Craft::t('app', 'Slug'),
            'siteId' => $this->siteId,
            'translationDescription' => Craft::t('app', 'This field is translated for each site.'),
            'id' => 'slug',
            'name' => 'slug',
            'autocorrect' => false,
            'autocapitalize' => false,
            'value' => $slug,
            'disabled' => $static,
            'errors' => array_merge($this->getErrors('slug'), $this->getErrors('uri')),
        ]);
    }

    /**
     * Returns whether the element has a field layout with at least one tab.
     *
     * @return bool Returns whether the element has a field layout with at least one tab.
     * @since 3.7.0
     */
    protected function hasFieldLayout(): bool
    {
        $fieldLayout = $this->getFieldLayout();
        return $fieldLayout && !empty($fieldLayout->getTabs());
    }

    /**
     * @inheritdoc
     */
    public function getMetadata(): array
    {
        $metadata = $this->metadata();

        // Fire a defineMetadata event
        $event = new DefineMetadataEvent([
            'metadata' => $metadata,
        ]);
        $this->trigger(self::EVENT_DEFINE_METADATA, $event);

        $formatter = Craft::$app->getFormatter();

        return array_merge([
            Craft::t('app', 'Status') => function() {
                if (!static::hasStatuses()) {
                    return false;
                }
                if ($this->getIsUnpublishedDraft()) {
                    $icon = Html::tag('span', '', ['data' => ['icon' => 'draft']]);
                    $label = Craft::t('app', 'Draft');
                } else {
                    $status = $this->getStatus();
                    $statusDef = static::statuses()[$status] ?? null;
                    $icon = Html::tag('span', '', ['class' => ['status', $statusDef['color'] ?? $status]]);
                    $label = $statusDef['label'] ?? $statusDef ?? ucfirst($status);
                }
                return $icon . Html::tag('span', $label);
            },
        ], $event->metadata, [
            Craft::t('app', 'Created at') => $this->dateCreated
                ? $formatter->asDatetime($this->dateCreated, Formatter::FORMAT_WIDTH_SHORT)
                : false,
            Craft::t('app', 'Updated at') => $this->dateUpdated
                ? $formatter->asDatetime($this->dateUpdated, Formatter::FORMAT_WIDTH_SHORT)
                : false,
            Craft::t('app', 'Notes') => function() {
                if ($this->getIsRevision()) {
                    $revision = $this;
                } else if ($this->getIsCanonical() || $this->isProvisionalDraft) {
                    $element = $this->getCanonical(true);
                    $revision = $element->getCurrentRevision();
                }
                if (!isset($revision)) {
                    return false;
                }
                /** @var RevisionBehavior $behavior */
                $behavior = $revision->getBehavior('revision');
                return $behavior->revisionNotes ?: false;
            },
        ]);
    }

    /**
     * Returns element metadata that should be shown within the editor sidebar.
     *
     * @return array The data, with keys representing the labels. The values can either be strings or callables.
     * If a value is `false`, it will be omitted.
     * @since 3.7.0
     */
    protected function metadata(): array
    {
        return [];
    }

    /**
     * @inheritdoc
     * @since 3.3.0
     */
    public function getGqlTypeName(): string
    {
        // Default to the same type
        return static::gqlTypeNameByContext(null);
    }

    // Events
    // -------------------------------------------------------------------------

    /**
     * @inheritdoc
     */
    public function beforeSave(bool $isNew): bool
    {
        // Tell the fields about it
        foreach ($this->fieldLayoutFields() as $field) {
            if (!$field->beforeElementSave($this, $isNew)) {
                return false;
            }
        }

        // Trigger a 'beforeSave' event
        $event = new ModelEvent([
            'isNew' => $isNew,
        ]);
        $this->trigger(self::EVENT_BEFORE_SAVE, $event);

        return $event->isValid;
    }

    /**
     * @inheritdoc
     */
    public function afterSave(bool $isNew): void
    {
        // Tell the fields about it
        foreach ($this->fieldLayoutFields() as $field) {
            $field->afterElementSave($this, $isNew);
        }

        // Trigger an 'afterSave' event
        if ($this->hasEventHandlers(self::EVENT_AFTER_SAVE)) {
            $this->trigger(self::EVENT_AFTER_SAVE, new ModelEvent([
                'isNew' => $isNew,
            ]));
        }
    }

    /**
     * @inheritdoc
     */
    public function afterPropagate(bool $isNew): void
    {
        // Tell the fields about it
        foreach ($this->fieldLayoutFields() as $field) {
            $field->afterElementPropagate($this, $isNew);
        }

        // Trigger an 'afterPropagate' event
        if ($this->hasEventHandlers(self::EVENT_AFTER_PROPAGATE)) {
            $this->trigger(self::EVENT_AFTER_PROPAGATE, new ModelEvent([
                'isNew' => $isNew,
            ]));
        }
    }

    /**
     * @inheritdoc
     */
    public function beforeDelete(): bool
    {
        // Tell the fields about it
        foreach ($this->fieldLayoutFields() as $field) {
            if (!$field->beforeElementDelete($this)) {
                return false;
            }
        }

        // Trigger a 'beforeDelete' event
        $event = new ModelEvent();
        $this->trigger(self::EVENT_BEFORE_DELETE, $event);

        return $event->isValid;
    }

    /**
     * @inheritdoc
     */
    public function afterDelete(): void
    {
        // Tell the fields about it
        foreach ($this->fieldLayoutFields() as $field) {
            $field->afterElementDelete($this);
        }

        // Trigger an 'afterDelete' event
        if ($this->hasEventHandlers(self::EVENT_AFTER_DELETE)) {
            $this->trigger(self::EVENT_AFTER_DELETE);
        }
    }

    /**
     * @inheritdoc
     */
    public function beforeRestore(): bool
    {
        // Tell the fields about it
        foreach ($this->fieldLayoutFields() as $field) {
            if (!$field->beforeElementRestore($this)) {
                return false;
            }
        }

        // Trigger a 'beforeRestore' event
        $event = new ModelEvent();
        $this->trigger(self::EVENT_BEFORE_RESTORE, $event);

        return $event->isValid;
    }

    /**
     * @inheritdoc
     */
    public function afterRestore(): void
    {
        // Tell the fields about it
        foreach ($this->fieldLayoutFields() as $field) {
            $field->afterElementRestore($this);
        }

        // Trigger an 'afterRestore' event
        if ($this->hasEventHandlers(self::EVENT_AFTER_RESTORE)) {
            $this->trigger(self::EVENT_AFTER_RESTORE);
        }
    }

    /**
     * @inheritdoc
     */
    public function beforeMoveInStructure(int $structureId): bool
    {
        // Trigger a 'beforeMoveInStructure' event
        $event = new ElementStructureEvent([
            'structureId' => $structureId,
        ]);
        $this->trigger(self::EVENT_BEFORE_MOVE_IN_STRUCTURE, $event);

        return $event->isValid;
    }

    /**
     * @inheritdoc
     */
    public function afterMoveInStructure(int $structureId): void
    {
        // Trigger an 'afterMoveInStructure' event
        if ($this->hasEventHandlers(self::EVENT_AFTER_MOVE_IN_STRUCTURE)) {
            $this->trigger(self::EVENT_AFTER_MOVE_IN_STRUCTURE, new ElementStructureEvent([
                'structureId' => $structureId,
            ]));
        }

        // Invalidate caches for this element
        Craft::$app->getElements()->invalidateCachesForElement($this);
    }

    /**
     * Normalizes a field’s value.
     *
     * @param string $fieldHandle The field handle
     * @throws InvalidFieldException if the element doesn’t have a field with the handle specified by `$fieldHandle`
     */
    protected function normalizeFieldValue(string $fieldHandle): void
    {
        // Have we already normalized this value?
        if (isset($this->_normalizedFieldValues[$fieldHandle])) {
            return;
        }

        $field = $this->fieldByHandle($fieldHandle);

        if (!$field) {
            throw new InvalidFieldException($fieldHandle);
        }

        $behavior = $this->getBehavior('customFields');
        $behavior->$fieldHandle = $field->normalizeValue($behavior->$fieldHandle, $this);
        $this->_normalizedFieldValues[$fieldHandle] = true;
    }

    /**
     * Finds Element instance(s) by the given condition.
     *
     * This method is internally called by [[findOne()]] and [[findAll()]].
     *
     * @param mixed $criteria Refer to [[findOne()]] and [[findAll()]] for the explanation of this parameter
     * @param bool $one Whether this method is called by [[findOne()]] or [[findAll()]]
     * @return self|self[]|null
     */
    protected static function findByCondition($criteria, bool $one)
    {
        $query = static::find();

        if ($criteria !== null) {
            if (!ArrayHelper::isAssociative($criteria)) {
                $criteria = ['id' => $criteria];
            }
            Craft::configure($query, $criteria);
        }

        if ($one) {
            $result = $query->one();
        } else {
            $result = $query->all();
        }

        return $result;
    }

    /**
     * Returns the field with a given handle.
     *
     * @param string $handle
     * @return FieldInterface|null
     */
    protected function fieldByHandle(string $handle): ?FieldInterface
    {
        if (array_key_exists($handle, $this->_fieldsByHandle)) {
            return $this->_fieldsByHandle[$handle];
        }

        $contentService = Craft::$app->getContent();
        $originalFieldContext = $contentService->fieldContext;
        $contentService->fieldContext = $this->getFieldContext();
        $fieldLayout = $this->getFieldLayout();
        $this->_fieldsByHandle[$handle] = $fieldLayout ? $fieldLayout->getFieldByHandle($handle) : null;
        $contentService->fieldContext = $originalFieldContext;

        return $this->_fieldsByHandle[$handle];
    }

    /**
     * Returns each of this element’s fields.
     *
     * @param bool $visibleOnly Whether to only return fields that are visible for this element
     * @return FieldInterface[] This element’s fields
     */
    protected function fieldLayoutFields(bool $visibleOnly = false): array
    {
        $fieldLayout = $this->getFieldLayout();

        if ($fieldLayout) {
            return $visibleOnly ? $fieldLayout->getVisibleFields($this) : $fieldLayout->getFields();
        }

        return [];
    }

    /**
     * @inheritdoc
     * @throws InvalidConfigException if [[siteId]] is invalid
     */
    public function getSite(): Site
    {
        if (isset($this->siteId)) {
            $site = Craft::$app->getSites()->getSiteById($this->siteId, true);
        }

        if (empty($site)) {
            throw new InvalidConfigException('Invalid site ID: ' . $this->siteId);
        }

        return $site;
    }

    /**
     * @inheritdoc
     * @since 3.5.0
     */
    public function getLanguage(): string
    {
        return $this->getSite()->language;
    }

    /**
     * Returns an element right before/after this one, from a given set of criteria.
     *
     * @param mixed $criteria
     * @param int $dir
     * @return ElementInterface|null
     */
    private function _getRelativeElement($criteria, int $dir): ?ElementInterface
    {
        if (!isset($this->id)) {
            return null;
        }

        if ($criteria instanceof ElementQueryInterface) {
            /** @var ElementQuery $criteria */
            $query = clone $criteria;
        } else {
            $query = static::find()
                ->siteId($this->siteId);

            if ($criteria) {
                Craft::configure($query, $criteria);
            }
        }

        /** @var ElementQuery $query */
        $elementIds = $query->ids();
        $key = array_search($this->getCanonicalId(), $elementIds, false);

        if ($key === false || !isset($elementIds[$key + $dir])) {
            return null;
        }

        return $query
            ->id($elementIds[$key + $dir])
            ->one();
    }
}<|MERGE_RESOLUTION|>--- conflicted
+++ resolved
@@ -2130,18 +2130,13 @@
     protected function defineRules(): array
     {
         $rules = parent::defineRules();
-<<<<<<< HEAD
         $rules[] = [['id', 'contentId', 'parentId', 'root', 'lft', 'rgt', 'level'], 'number', 'integerOnly' => true, 'on' => [self::SCENARIO_DEFAULT, self::SCENARIO_LIVE]];
-        $rules[] = [['siteId'], SiteIdValidator::class, 'on' => [self::SCENARIO_DEFAULT, self::SCENARIO_LIVE, self::SCENARIO_ESSENTIALS]];
-=======
-        $rules[] = [['id', 'contentId', 'root', 'lft', 'rgt', 'level'], 'number', 'integerOnly' => true, 'on' => [self::SCENARIO_DEFAULT, self::SCENARIO_LIVE]];
         $rules[] = [
             ['siteId'],
             SiteIdValidator::class,
             'allowDisabled' => $this->propagating ?: null,
             'on' => [self::SCENARIO_DEFAULT, self::SCENARIO_LIVE, self::SCENARIO_ESSENTIALS],
         ];
->>>>>>> 39d003ee
         $rules[] = [['dateCreated', 'dateUpdated'], DateTimeValidator::class, 'on' => [self::SCENARIO_DEFAULT, self::SCENARIO_LIVE]];
         $rules[] = [['isFresh'], BooleanValidator::class];
 
