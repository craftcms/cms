<?php
/**
 * @link https://craftcms.com/
 * @copyright Copyright (c) Pixel & Tonic, Inc.
 * @license https://craftcms.github.io/license/
 */

namespace craft\base;

use Closure;
use Craft;
use craft\behaviors\CustomFieldBehavior;
use craft\behaviors\DraftBehavior;
use craft\behaviors\RevisionBehavior;
use craft\db\Query;
use craft\db\Table;
use craft\elements\conditions\ElementCondition;
use craft\elements\conditions\ElementConditionInterface;
use craft\elements\db\ElementQuery;
use craft\elements\db\ElementQueryInterface;
use craft\elements\exporters\Expanded;
use craft\elements\exporters\Raw;
use craft\elements\User;
use craft\errors\InvalidFieldException;
use craft\events\DefineAttributeKeywordsEvent;
use craft\events\DefineEagerLoadingMapEvent;
use craft\events\DefineHtmlEvent;
use craft\events\DefineMetadataEvent;
use craft\events\DefineValueEvent;
use craft\events\ElementIndexTableAttributeEvent;
use craft\events\ElementStructureEvent;
use craft\events\ModelEvent;
use craft\events\RegisterElementActionsEvent;
use craft\events\RegisterElementDefaultTableAttributesEvent;
use craft\events\RegisterElementExportersEvent;
use craft\events\RegisterElementFieldLayoutsEvent;
use craft\events\RegisterElementHtmlAttributesEvent;
use craft\events\RegisterElementSearchableAttributesEvent;
use craft\events\RegisterElementSortOptionsEvent;
use craft\events\RegisterElementSourcesEvent;
use craft\events\RegisterElementTableAttributesEvent;
use craft\events\RegisterPreviewTargetsEvent;
use craft\events\SetEagerLoadedElementsEvent;
use craft\events\SetElementRouteEvent;
use craft\events\SetElementTableAttributeHtmlEvent;
use craft\fieldlayoutelements\BaseField;
use craft\helpers\ArrayHelper;
use craft\helpers\Cp;
use craft\helpers\Db;
use craft\helpers\ElementHelper;
use craft\helpers\Html;
use craft\helpers\StringHelper;
use craft\helpers\Template;
use craft\helpers\UrlHelper;
use craft\i18n\Formatter;
use craft\i18n\Locale;
use craft\models\FieldLayout;
use craft\models\Site;
use craft\validators\DateTimeValidator;
use craft\validators\ElementUriValidator;
use craft\validators\SiteIdValidator;
use craft\validators\SlugValidator;
use craft\validators\StringValidator;
use craft\web\UploadedFile;
use DateTime;
use Illuminate\Support\Collection;
use Throwable;
use Twig\Markup;
use yii\base\ErrorHandler;
use yii\base\Event;
use yii\base\InvalidCallException;
use yii\base\InvalidConfigException;
use yii\base\NotSupportedException;
use yii\base\UnknownPropertyException;
use yii\db\ExpressionInterface;
use yii\validators\NumberValidator;
use yii\validators\Validator;

/**
 * Element is the base class for classes representing elements in terms of objects.
 *
 * @property int|null $canonicalId The element’s canonical ID
 * @property-read string $canonicalUid The element’s canonical UID
 * @property-read bool $isCanonical Whether this is the canonical element
 * @property-read bool $isDerivative Whether this is a derivative element, such as a draft or revision
 * @property ElementQueryInterface $ancestors The element’s ancestors
 * @property ElementQueryInterface $children The element’s children
 * @property string $contentTable The name of the table this element’s content is stored in
 * @property string|null $cpEditUrl The element’s edit URL in the control panel
 * @property ElementQueryInterface $descendants The element’s descendants
 * @property string $editorHtml The HTML for the element’s editor HUD
 * @property bool $enabledForSite Whether the element is enabled for this site
 * @property string $fieldColumnPrefix The field column prefix this element’s content uses
 * @property string $fieldContext The field context this element’s content uses
 * @property FieldLayout|null $fieldLayout The field layout used by this element
 * @property array $fieldParamNamespace The namespace used by custom field params on the request
 * @property array $fieldValues The element’s normalized custom field values, indexed by their handles
 * @property bool $hasDescendants Whether the element has descendants
 * @property array $htmlAttributes Any attributes that should be included in the element’s DOM representation in the control panel
 * @property bool $isEditable Whether the current user can edit the element
 * @property Markup|null $link An anchor pre-filled with this element’s URL and title
 * @property ElementInterface|null $canonical The canonical element, if one exists for the current site
 * @property ElementInterface|null $next The next element relative to this one, from a given set of criteria
 * @property ElementInterface|null $nextSibling The element’s next sibling
 * @property ElementInterface|null $parent The element’s parent
 * @property ElementInterface|null $prev The previous element relative to this one, from a given set of criteria
 * @property ElementInterface|null $prevSibling The element’s previous sibling
 * @property string|null $ref The reference string to this element
 * @property mixed $route The route that should be used when the element’s URI is requested
 * @property array $serializedFieldValues Array of the element’s serialized custom field values, indexed by their handles
 * @property ElementQueryInterface $siblings All of the element’s siblings
 * @property Site $site Site the element is associated with
 * @property string|null $status The element’s status
 * @property int[]|array $supportedSites The sites this element is associated with
 * @property int $totalDescendants The total number of descendants that the element has
 * @property string|null $uriFormat The URI format used to generate this element’s URL
 * @property string|null $url The element’s full URL
 * @property-write int|null $revisionCreatorId revision creator ID to be saved
 * @property-write string|null $revisionNotes revision notes to be saved
 * @author Pixel & Tonic, Inc. <support@pixelandtonic.com>
 * @since 3.0.0
 */
abstract class Element extends Component implements ElementInterface
{
    use ElementTrait;

    /**
     * @since 3.3.6
     */
    public const HOMEPAGE_URI = '__home__';

    // Statuses
    // -------------------------------------------------------------------------

    public const STATUS_ENABLED = 'enabled';
    public const STATUS_DISABLED = 'disabled';
    public const STATUS_ARCHIVED = 'archived';

    // Validation scenarios
    // -------------------------------------------------------------------------

    public const SCENARIO_ESSENTIALS = 'essentials';
    public const SCENARIO_LIVE = 'live';

    // Attribute/Field Statuses
    // -------------------------------------------------------------------------

    public const ATTR_STATUS_MODIFIED = 'modified';
    public const ATTR_STATUS_OUTDATED = 'outdated';

    // Events
    // -------------------------------------------------------------------------

    /**
     * @event RegisterElementSourcesEvent The event that is triggered when registering the available sources for the element type.
     */
    public const EVENT_REGISTER_SOURCES = 'registerSources';

    /**
     * @event RegisterElementFieldLayoutsEvent The event that is triggered when registering all of the field layouts
     * associated with elements from a given source.
     * @see fieldLayouts()
     * @since 3.5.0
     */
    public const EVENT_REGISTER_FIELD_LAYOUTS = 'registerFieldLayouts';

    /**
     * @event RegisterElementActionsEvent The event that is triggered when registering the available actions for the element type.
     */
    public const EVENT_REGISTER_ACTIONS = 'registerActions';

    /**
     * @event RegisterElementExportersEvent The event that is triggered when registering the available exporters for the element type.
     * @since 3.4.0
     */
    public const EVENT_REGISTER_EXPORTERS = 'registerExporters';

    /**
     * @event RegisterElementSearchableAttributesEvent The event that is triggered when registering the searchable attributes for the element type.
     */
    public const EVENT_REGISTER_SEARCHABLE_ATTRIBUTES = 'registerSearchableAttributes';

    /**
     * @event RegisterElementSortOptionsEvent The event that is triggered when registering the sort options for the element type.
     */
    public const EVENT_REGISTER_SORT_OPTIONS = 'registerSortOptions';

    /**
     * @event RegisterElementTableAttributesEvent The event that is triggered when registering the table attributes for the element type.
     */
    public const EVENT_REGISTER_TABLE_ATTRIBUTES = 'registerTableAttributes';

    /**
     * @event RegisterElementTableAttributesEvent The event that is triggered when registering the table attributes for the element type.
     */
    public const EVENT_REGISTER_DEFAULT_TABLE_ATTRIBUTES = 'registerDefaultTableAttributes';

    /**
     * @event ElementIndexTableAttributeEvent The event that is triggered when preparing an element query for an element index, for each
     * attribute present in the table.
     *
     * Paired with [[EVENT_REGISTER_TABLE_ATTRIBUTES]] and [[EVENT_SET_TABLE_ATTRIBUTE_HTML]], this allows optimization of queries on element indexes.
     *
     * ```php
     * use craft\base\Element;
     * use craft\elements\Entry;
     * use craft\events\PrepareElementQueryForTableAttributeEvent;
     * use craft\events\RegisterElementTableAttributesEvent;
     * use craft\events\SetElementTableAttributeHtmlEvent;
     * use craft\helpers\Cp;
     * use yii\base\Event;
     *
     * Event::on(
     *     Entry::class,
     *     Element::EVENT_REGISTER_TABLE_ATTRIBUTES,
     *     function(RegisterElementTableAttributesEvent $e) {
     *         $e->attributes[] = 'authorExpertise';
     *     }
     * );
     *
     * Event::on(
     *     Entry::class,
     *     Element::EVENT_PREP_QUERY_FOR_TABLE_ATTRIBUTE,
     *     function(PrepareElementQueryForTableAttributeEvent $e) {
     *         $query = $e->query;
     *         $attr = $e->attribute;
     *
     *         if ($attr === 'authorExpertise') {
     *             $query->andWith(['author.areasOfExpertiseCategoryField']);
     *         }
     *     }
     * );
     *
     * Event::on(
     *     Entry::class,
     *     Element::EVENT_SET_TABLE_ATTRIBUTE_HTML,
     *     function(SetElementTableAttributeHtmlEvent $e) {
     *         $attribute = $e->attribute;
     *
     *         if ($attribute !== 'authorExpertise') {
     *             return;
     *         }
     *
     *         // The field data is eager-loaded!
     *         $author = $e->sender->getAuthor();
     *         $categories = $author->areasOfExpertiseCategoryField;
     *
     *         $e->html = Cp::elementPreviewHtml($categories);
     *     }
     * );
     * ```
     *
     * @since 3.7.14
     */
    public const EVENT_PREP_QUERY_FOR_TABLE_ATTRIBUTE = 'prepQueryForTableAttribute';

    /**
     * @event DefineEagerLoadingMapEvent The event that is triggered when defining an eager-loading map.
     *
     * ```php
     * use craft\base\Element;
     * use craft\db\Query;
     * use craft\elements\Entry;
     * use craft\events\DefineEagerLoadingMapEvent;
     * use craft\helpers\ArrayHelper;
     * use yii\base\Event;
     *
     * // Add support for `with(['bookClub'])` to entries
     * Event::on(
     *     Entry::class,
     *     Element::EVENT_DEFINE_EAGER_LOADING_MAP,
     *     function(DefineEagerLoadingMapEvent $e) {
     *         if ($e->handle === 'bookClub') {
     *             $bookEntryIds = ArrayHelper::getColumn($e->elements, 'id');
     *             $e->elementType = \my\plugin\BookClub::class,
     *             $e->map = (new Query)
     *                 ->select(['source' => 'bookId', 'target' => 'clubId'])
     *                 ->from('{{%bookclub_books}}')
     *                 ->where(['bookId' => $bookEntryIds])
     *                 ->all();
     *             $e->handled = true;
     *         }
     *     }
     * );
     * ```
     *
     * @since 3.1.0
     */
    public const EVENT_DEFINE_EAGER_LOADING_MAP = 'defineEagerLoadingMap';

    /**
     * @event SetEagerLoadedElementsEvent The event that is triggered when setting eager-loaded elements.
     *
     * Set [[Event::$handled]] to `true` to prevent the elements from getting stored to the private
     * `$_eagerLoadedElements` array.
     *
     * @since 3.5.0
     */
    public const EVENT_SET_EAGER_LOADED_ELEMENTS = 'setEagerLoadedElements';

    /**
     * @event RegisterPreviewTargetsEvent The event that is triggered when registering the element’s preview targets.
     * @since 3.2.0
     */
    public const EVENT_REGISTER_PREVIEW_TARGETS = 'registerPreviewTargets';

    /**
     * @event SetElementTableAttributeHtmlEvent The event that is triggered when defining the HTML to represent a table attribute.
     */
    public const EVENT_SET_TABLE_ATTRIBUTE_HTML = 'setTableAttributeHtml';

    /**
     * @event RegisterElementHtmlAttributesEvent The event that is triggered when registering the HTML attributes that should be included in the element’s DOM representation in the control panel.
     */
    public const EVENT_REGISTER_HTML_ATTRIBUTES = 'registerHtmlAttributes';

    /**
     * @event DefineHtmlEvent The event that is triggered when defining the HTML for the element’s editor slideout sidebar.
     * @see getSidebarHtml()
     * @since 3.7.0
     */
    public const EVENT_DEFINE_SIDEBAR_HTML = 'defineSidebarHtml';

    /**
     * @event DefineHtmlEvent The event that is triggered when defining the HTML for meta fields within the element’s editor slideout sidebar.
     * @see metaFieldsHtml()
     * @since 3.7.0
     */
    public const EVENT_DEFINE_META_FIELDS_HTML = 'defineMetaFieldsHtml';

    /**
     * @event DefineMetadataEvent The event that is triggered when defining the element’s metadata info.
     * @see getMetadata()
     * @since 3.7.0
     */
    public const EVENT_DEFINE_METADATA = 'defineMetadata';

    /**
     * @event DefineValueEvent The event that is triggered when determining whether the element should be editable by the current user.
     * @see getIsEditable()
     * @since 3.7.0
     */
    public const EVENT_DEFINE_IS_EDITABLE = 'defineIsEditable';

    /**
     * @event DefineValueEvent The event that is triggered when determining whether the element should be deletable by the current user.
     * @see getIsDeletable()
     * @since 3.7.0
     */
    public const EVENT_DEFINE_IS_DELETABLE = 'defineIsDeletable';

    /**
     * @event SetElementRouteEvent The event that is triggered when defining the route that should be used when this element’s URL is requested.
     *
     * Set [[Event::$handled]] to `true` to explicitly tell the element that a route has been set (even if you’re
     * setting it to `null`).
     *
     * ```php
     * Event::on(craft\elements\Entry::class, craft\base\Element::EVENT_SET_ROUTE, function(craft\events\SetElementRouteEvent $e) {
     *     // @var craft\elements\Entry $entry
     *     $entry = $e->sender;
     *
     *     if ($entry->uri === 'pricing') {
     *         $e->route = 'module/pricing/index';
     *
     *         // Explicitly tell the element that a route has been set,
     *         // and prevent other event handlers from running, and tell
     *         $e->handled = true;
     *     }
     * });
     * ```
     */
    public const EVENT_SET_ROUTE = 'setRoute';

    /**
     * @event DefineAttributeKeywordsEvent The event that is triggered when defining the search keywords for an
     * element attribute.
     *
     * Note that you _must_ set [[Event::$handled]] to `true` if you want the element to accept your custom
     * [[DefineAttributeKeywordsEvent::$keywords|$keywords]] value.
     *
     * ```php
     * Event::on(
     *     craft\elements\Entry::class,
     *     craft\base\Element::EVENT_DEFINE_KEYWORDS,
     *     function(craft\events\DefineAttributeKeywordsEvent $e
     * ) {
     *     // @var craft\elements\Entry $entry
     *     $entry = $e->sender;
     *
     *     // Prevent entry titles in the Parts section from getting search keywords
     *     if ($entry->section->handle === 'parts' && $e->attribute === 'title') {
     *         $e->keywords = '';
     *         $e->handled = true;
     *     }
     * });
     * ```
     *
     * @since 3.5.0
     */
    public const EVENT_DEFINE_KEYWORDS = 'defineKeywords';

    /**
     * @event ModelEvent The event that is triggered before the element is saved.
     *
     * You may set [[\yii\base\ModelEvent::$isValid]] to `false` to prevent the element from getting saved.
     *
     * If you want to ignore events for drafts or revisions, call [[\craft\helpers\ElementHelper::isDraftOrRevision()]]
     * from your event handler:
     *
     * ```php
     * use craft\base\Element;
     * use craft\elements\Entry;
     * use craft\events\ModelEvent;
     * use craft\helpers\ElementHelper;
     * use yii\base\Event;
     *
     * Event::on(Entry::class, Element::EVENT_BEFORE_SAVE, function(ModelEvent $e) {
     *     // @var Entry $entry
     *     $entry = $e->sender;
     *
     *     if (ElementHelper::isDraftOrRevision($entry)) {
     *         return;
     *     }
     *
     *     // ...
     * });
     * ```
     */
    public const EVENT_BEFORE_SAVE = 'beforeSave';

    /**
     * @event ModelEvent The event that is triggered after the element is saved.
     *
     * If you want to ignore events for drafts or revisions, call [[\craft\helpers\ElementHelper::isDraftOrRevision()]]
     * from your event handler:
     *
     * ```php
     * use craft\base\Element;
     * use craft\elements\Entry;
     * use craft\events\ModelEvent;
     * use craft\helpers\ElementHelper;
     * use yii\base\Event;
     *
     * Event::on(Entry::class, Element::EVENT_AFTER_SAVE, function(ModelEvent $e) {
     *     // @var Entry $entry
     *     $entry = $e->sender;
     *
     *     if (ElementHelper::isDraftOrRevision($entry)) {
     *         return;
     *     }
     *
     *     // ...
     * });
     * ```
     */
    public const EVENT_AFTER_SAVE = 'afterSave';

    /**
     * @event ModelEvent The event that is triggered after the element is fully saved and propagated to other sites.
     *
     * If you want to ignore events for drafts or revisions, call [[\craft\helpers\ElementHelper::isDraftOrRevision()]]
     * from your event handler:
     *
     * ```php
     * use craft\base\Element;
     * use craft\elements\Entry;
     * use craft\events\ModelEvent;
     * use craft\helpers\ElementHelper;
     * use yii\base\Event;
     *
     * Event::on(Entry::class, Element::EVENT_AFTER_PROPAGATE, function(ModelEvent $e) {
     *     // @var Entry $entry
     *     $entry = $e->sender;
     *
     *     if (ElementHelper::isDraftOrRevision($entry) {
     *         return;
     *     }
     *
     *     // ...
     * });
     * ```
     *
     * @since 3.2.0
     */
    public const EVENT_AFTER_PROPAGATE = 'afterPropagate';

    /**
     * @event ModelEvent The event that is triggered before the element is deleted.
     *
     * You may set [[\yii\base\ModelEvent::$isValid]] to `false` to prevent the element from getting deleted.
     */
    public const EVENT_BEFORE_DELETE = 'beforeDelete';

    /**
     * @event \yii\base\Event The event that is triggered after the element is deleted.
     */
    public const EVENT_AFTER_DELETE = 'afterDelete';

    /**
     * @event ModelEvent The event that is triggered before the element is restored.
     *
     * You may set [[\yii\base\ModelEvent::$isValid]] to `false` to prevent the element from getting restored.
     * @since 3.1.0
     */
    public const EVENT_BEFORE_RESTORE = 'beforeRestore';

    /**
     * @event \yii\base\Event The event that is triggered after the element is restored.
     * @since 3.1.0
     */
    public const EVENT_AFTER_RESTORE = 'afterRestore';

    /**
     * @event ElementStructureEvent The event that is triggered before the element is moved in a structure.
     *
     * You may set [[\yii\base\ModelEvent::$isValid]] to `false` to prevent the element from getting moved.
     */
    public const EVENT_BEFORE_MOVE_IN_STRUCTURE = 'beforeMoveInStructure';

    /**
     * @event ElementStructureEvent The event that is triggered after the element is moved in a structure.
     */
    public const EVENT_AFTER_MOVE_IN_STRUCTURE = 'afterMoveInStructure';

    /**
     * @inheritdoc
     */
    public static function displayName(): string
    {
        return Craft::t('app', 'Element');
    }

    /**
     * @inheritdoc
     */
    public static function lowerDisplayName(): string
    {
        return StringHelper::toLowerCase(static::displayName());
    }

    /**
     * @inheritdoc
     */
    public static function pluralDisplayName(): string
    {
        return Craft::t('app', 'Elements');
    }

    /**
     * @inheritdoc
     */
    public static function pluralLowerDisplayName(): string
    {
        return StringHelper::toLowerCase(static::pluralDisplayName());
    }

    /**
     * @inheritdoc
     */
    public static function refHandle(): ?string
    {
        return null;
    }

    /**
     * @inheritdoc
     */
    public static function trackChanges(): bool
    {
        return false;
    }

    /**
     * @inheritdoc
     */
    public static function hasContent(): bool
    {
        return false;
    }

    /**
     * @inheritdoc
     */
    public static function hasTitles(): bool
    {
        return false;
    }

    /**
     * @inheritdoc
     */
    public static function hasUris(): bool
    {
        return false;
    }

    /**
     * @inheritdoc
     */
    public static function isLocalized(): bool
    {
        return false;
    }

    /**
     * @inheritdoc
     */
    public static function hasStatuses(): bool
    {
        return false;
    }

    /**
     * @inheritdoc
     */
    public static function statuses(): array
    {
        return [
            self::STATUS_ENABLED => Craft::t('app', 'Enabled'),
            self::STATUS_DISABLED => Craft::t('app', 'Disabled'),
        ];
    }

    /**
     * @inheritdoc
     * @return ElementQueryInterface
     */
    public static function find(): ElementQueryInterface
    {
        return new ElementQuery(static::class);
    }

    /**
     * @inheritdoc
     */
    public static function findOne($criteria = null): ?ElementInterface
    {
        return static::findByCondition($criteria, true);
    }

    /**
     * @inheritdoc
     */
    public static function findAll($criteria = null): array
    {
        return static::findByCondition($criteria, false);
    }

    /**
     * @inheritdoc
     */
    public static function createCondition(): ElementConditionInterface
    {
        return Craft::createObject(ElementCondition::class, [static::class]);
    }

    /**
     * @inheritdoc
     */
    public static function sources(string $context): array
    {
        $sources = static::defineSources($context);

        // Give plugins a chance to modify them
        $event = new RegisterElementSourcesEvent([
            'context' => $context,
            'sources' => $sources,
        ]);
        Event::trigger(static::class, self::EVENT_REGISTER_SOURCES, $event);

        return $event->sources;
    }

    /**
     * Defines the sources that elements of this type may belong to.
     *
     * @param string $context The context ('index', 'modal', or 'settings').
     * @return array The sources.
     * @see sources()
     */
    protected static function defineSources(string $context): array
    {
        return [];
    }

    /**
     * @inheritdoc
     * @since 3.5.0
     */
    public static function fieldLayouts(string $source): array
    {
        $fieldLayouts = static::defineFieldLayouts($source);

        // Give plugins a chance to modify them
        $event = new RegisterElementFieldLayoutsEvent([
            'source' => $source,
            'fieldLayouts' => $fieldLayouts,
        ]);
        Event::trigger(static::class, self::EVENT_REGISTER_FIELD_LAYOUTS, $event);

        return $event->fieldLayouts;
    }

    /**
     * Defines the field layouts associated with elements for a given source.
     *
     * @param string $source The selected source’s key, if any
     * @return FieldLayout[] The associated field layouts
     * @see fieldLayouts()
     * @since 3.5.0
     */
    protected static function defineFieldLayouts(string $source): array
    {
        // Default to all of the field layouts associated with this element type
        return Craft::$app->getFields()->getLayoutsByType(static::class);
    }

    /**
     * @inheritdoc
     */
    public static function actions(string $source): array
    {
        $actions = static::defineActions($source);

        // Give plugins a chance to modify them
        $event = new RegisterElementActionsEvent([
            'source' => $source,
            'actions' => $actions,
        ]);
        Event::trigger(static::class, self::EVENT_REGISTER_ACTIONS, $event);

        return $event->actions;
    }

    /**
     * Defines the available element actions for a given source.
     *
     * @param string $source The selected source’s key, if any.
     * @return array The available element actions.
     * @see actions()
     */
    protected static function defineActions(string $source): array
    {
        return [];
    }

    /**
     * @inheritdoc
     */
    public static function exporters(string $source): array
    {
        $exporters = static::defineExporters($source);

        // Give plugins a chance to modify them
        $event = new RegisterElementExportersEvent([
            'source' => $source,
            'exporters' => $exporters,
        ]);
        Event::trigger(static::class, self::EVENT_REGISTER_EXPORTERS, $event);

        return $event->exporters;
    }

    /**
     * Defines the available element exporters for a given source.
     *
     * @param string $source The selected source’s key
     * @return array The available element exporters
     * @see exporters()
     * @since 3.4.0
     */
    protected static function defineExporters(string $source): array
    {
        return [
            Raw::class,
            Expanded::class,
        ];
    }

    /**
     * @inheritdoc
     */
    public static function searchableAttributes(): array
    {
        $attributes = static::defineSearchableAttributes();

        // Give plugins a chance to modify them
        $event = new RegisterElementSearchableAttributesEvent([
            'attributes' => $attributes,
        ]);
        Event::trigger(static::class, self::EVENT_REGISTER_SEARCHABLE_ATTRIBUTES, $event);

        return $event->attributes;
    }

    /**
     * Defines which element attributes should be searchable.
     *
     * @return string[] The element attributes that should be searchable
     * @see searchableAttributes()
     */
    protected static function defineSearchableAttributes(): array
    {
        return [];
    }

    // Element index methods
    // -------------------------------------------------------------------------

    /**
     * @inheritdoc
     */
    public static function indexHtml(ElementQueryInterface $elementQuery, ?array $disabledElementIds, array $viewState, ?string $sourceKey, ?string $context, bool $includeContainer, bool $showCheckboxes): string
    {
        $variables = [
            'viewMode' => $viewState['mode'],
            'context' => $context,
            'disabledElementIds' => $disabledElementIds,
            'collapsedElementIds' => Craft::$app->getRequest()->getParam('collapsedElementIds'),
            'showCheckboxes' => $showCheckboxes,
        ];

        if (!empty($viewState['order'])) {
            // Special case for sorting by structure
            if (isset($viewState['order']) && $viewState['order'] === 'structure') {
                $source = ElementHelper::findSource(static::class, $sourceKey, $context);

                if (isset($source['structureId'])) {
                    $elementQuery->orderBy(['lft' => SORT_ASC]);
                    $variables['structure'] = Craft::$app->getStructures()->getStructureById($source['structureId']);

                    // Are they allowed to make changes to this structure?
                    if ($context === 'index' && $variables['structure'] && !empty($source['structureEditable'])) {
                        $variables['structureEditable'] = true;

                        // Let StructuresController know that this user can make changes to the structure
                        Craft::$app->getSession()->authorize('editStructure:' . $variables['structure']->id);
                    }
                } else {
                    unset($viewState['order']);
                }
            } else if ($orderBy = self::_indexOrderBy($sourceKey, $viewState['order'], $viewState['sort'] ?? 'asc')) {
                $elementQuery->orderBy($orderBy);

                if ((!is_array($orderBy) || !isset($orderBy['score'])) && !empty($viewState['orderHistory'])) {
                    foreach ($viewState['orderHistory'] as $order) {
                        if ($order[0] && $orderBy = self::_indexOrderBy($sourceKey, $order[0], $order[1])) {
                            $elementQuery->addOrderBy($orderBy);
                        } else {
                            break;
                        }
                    }
                }
            }
        }

        if ($viewState['mode'] === 'table') {
            // Get the table columns
            $variables['attributes'] = Craft::$app->getElementSources()->getTableAttributes(static::class, $sourceKey);

            // Give each attribute a chance to modify the criteria
            foreach ($variables['attributes'] as $attribute) {
                $event = new ElementIndexTableAttributeEvent([
                    'query' => $elementQuery,
                    'attribute' => $attribute[0],
                ]);

                Event::trigger(static::class, self::EVENT_PREP_QUERY_FOR_TABLE_ATTRIBUTE, $event);

                if (!$event->handled) {
                    static::prepElementQueryForTableAttribute($elementQuery, $attribute[0]);
                }
            }
        }

        $variables['elements'] = $elementQuery->cache()->all();

        $template = '_elements/' . $viewState['mode'] . 'view/' . ($includeContainer ? 'container' : 'elements');

        return Craft::$app->getView()->renderTemplate($template, $variables);
    }

    /**
     * Preps the element criteria for a given table attribute
     *
     * @param ElementQueryInterface $elementQuery
     * @param string $attribute
     */
    protected static function prepElementQueryForTableAttribute(ElementQueryInterface $elementQuery, string $attribute): void
    {
        /** @var ElementQuery $elementQuery */
        // Is this a custom field?
        if (preg_match('/^field:(\d+)$/', $attribute, $matches)) {
            $fieldId = $matches[1];
            $field = Craft::$app->getFields()->getFieldById($fieldId);

            if ($field) {
                $field->modifyElementIndexQuery($elementQuery);
            }
        }
    }

    /**
     * @inheritdoc
     */
    public static function sortOptions(): array
    {
        $sortOptions = static::defineSortOptions();

        // Give plugins a chance to modify them
        $event = new RegisterElementSortOptionsEvent([
            'sortOptions' => $sortOptions,
        ]);
        Event::trigger(static::class, self::EVENT_REGISTER_SORT_OPTIONS, $event);

        return $event->sortOptions;
    }

    /**
     * Returns the sort options for the element type.
     *
     * @return array The attributes that elements can be sorted by
     * @see sortOptions()
     */
    protected static function defineSortOptions(): array
    {
        // Default to the available table attributes
        $tableAttributes = Craft::$app->getElementSources()->getAvailableTableAttributes(static::class);
        $sortOptions = [];

        foreach ($tableAttributes as $key => $labelInfo) {
            $sortOptions[$key] = $labelInfo['label'];
        }

        return $sortOptions;
    }

    /**
     * @inheritdoc
     */
    public static function tableAttributes(): array
    {
        $tableAttributes = static::defineTableAttributes();

        // Give plugins a chance to modify them
        $event = new RegisterElementTableAttributesEvent([
            'tableAttributes' => $tableAttributes,
        ]);
        Event::trigger(static::class, self::EVENT_REGISTER_TABLE_ATTRIBUTES, $event);

        return $event->tableAttributes;
    }

    /**
     * Defines all of the available columns that can be shown in table views.
     *
     * @return array The table attributes.
     * @see tableAttributes()
     */
    protected static function defineTableAttributes(): array
    {
        return [];
    }

    /**
     * @inheritdoc
     */
    public static function defaultTableAttributes(string $source): array
    {
        $tableAttributes = static::defineDefaultTableAttributes($source);

        // Give plugins a chance to modify them
        $event = new RegisterElementDefaultTableAttributesEvent([
            'source' => $source,
            'tableAttributes' => $tableAttributes,
        ]);
        Event::trigger(static::class, self::EVENT_REGISTER_DEFAULT_TABLE_ATTRIBUTES, $event);

        return $event->tableAttributes;
    }

    /**
     * Returns the list of table attribute keys that should be shown by default.
     *
     * @param string $source The selected source’s key
     * @return string[] The table attributes.
     * @see defaultTableAttributes()
     * @see tableAttributes()
     */
    protected static function defineDefaultTableAttributes(string $source): array
    {
        // Return all of them by default
        $availableTableAttributes = static::tableAttributes();

        return array_keys($availableTableAttributes);
    }

    // Methods for customizing element queries
    // -------------------------------------------------------------------------

    /**
     * @inheritdoc
     */
    public static function eagerLoadingMap(array $sourceElements, string $handle)
    {
        switch ($handle) {
            case 'descendants':
            case 'children':
                return self::_mapDescendants($sourceElements, $handle === 'children');
            case 'ancestors':
            case 'parent':
                return self::_mapAncestors($sourceElements, $handle === 'parent');
            case 'localized':
                return self::_mapLocalized($sourceElements);
            case 'currentRevision':
                return self::_mapCurrentRevisions($sourceElements);
            case 'drafts':
                return self::_mapDrafts($sourceElements);
            case 'revisions':
                return self::_mapRevisions($sourceElements);
            case 'draftCreator':
                return self::_mapDraftCreators($sourceElements);
            case 'revisionCreator':
                return self::_mapRevisionCreators($sourceElements);
        }

        // Is $handle a custom field handle?
        // (Leave it up to the extended class to set the field context, if it shouldn't be 'global')
        $field = Craft::$app->getFields()->getFieldByHandle($handle);
        if ($field && $field instanceof EagerLoadingFieldInterface) {
            return $field->getEagerLoadingMap($sourceElements);
        }

        // Give plugins a chance to provide custom mappings
        $event = new DefineEagerLoadingMapEvent([
            'sourceElements' => $sourceElements,
            'handle' => $handle,
        ]);
        Event::trigger(static::class, self::EVENT_DEFINE_EAGER_LOADING_MAP, $event);
        if ($event->elementType !== null) {
            return [
                'elementType' => $event->elementType,
                'map' => $event->map,
                'criteria' => $event->criteria,
            ];
        }

        return false;
    }

    /**
     * Returns an eager-loading map for the source elements’ descendants.
     *
     * @param ElementInterface[] $sourceElements An array of the source elements
     * @param bool $children Whether only direct children should be included
     * @return array|null The eager-loading element ID mappings, or null if the result should be ignored
     */
    private static function _mapDescendants(array $sourceElements, bool $children): ?array
    {
        // Get the source element IDs
        $sourceElementIds = ArrayHelper::getColumn($sourceElements, 'id');

        // Get the structure data for these elements
        $selectColumns = ['structureId', 'elementId', 'lft', 'rgt'];

        if ($children) {
            $selectColumns[] = 'level';
        }

        $elementStructureData = (new Query())
            ->select($selectColumns)
            ->from([Table::STRUCTUREELEMENTS])
            ->where(['elementId' => $sourceElementIds])
            ->all();

        if (empty($elementStructureData)) {
            return null;
        }

        // Build the descendant condition & params
        $condition = ['or'];
        $params = [];

        foreach ($elementStructureData as $i => $elementStructureDatum) {
            $thisElementCondition = [
                'and',
                ['structureId' => $elementStructureDatum['structureId']],
                ['>', 'lft', $elementStructureDatum['lft']],
                ['<', 'rgt', $elementStructureDatum['rgt']],
            ];

            if ($children) {
                $thisElementCondition[] = ['level' => $elementStructureDatum['level'] + 1];
            }

            $condition[] = $thisElementCondition;
            $params[":sourceId$i"] = $elementStructureDatum['elementId'];
        }

        // Fetch the descendant data
        $descendantStructureQuery = (new Query())
            ->select(['structureId', 'lft', 'rgt', 'elementId'])
            ->from([Table::STRUCTUREELEMENTS])
            ->where($condition)
            ->orderBy(['lft' => SORT_ASC]);

        if ($children) {
            $descendantStructureQuery->addSelect('level');
        }

        $descendantStructureData = $descendantStructureQuery->all();

        // Map the elements to their descendants
        $map = [];
        foreach ($elementStructureData as $elementStructureDatum) {
            foreach ($descendantStructureData as $descendantStructureDatum) {
                if (
                    $descendantStructureDatum['structureId'] === $elementStructureDatum['structureId'] &&
                    $descendantStructureDatum['lft'] > $elementStructureDatum['lft'] &&
                    $descendantStructureDatum['rgt'] < $elementStructureDatum['rgt'] &&
                    (!$children || $descendantStructureDatum['level'] == $elementStructureDatum['level'] + 1)
                ) {
                    if ($descendantStructureDatum['elementId']) {
                        $map[] = [
                            'source' => $elementStructureDatum['elementId'],
                            'target' => $descendantStructureDatum['elementId'],
                        ];
                    }
                }
            }
        }

        return [
            'elementType' => static::class,
            'map' => $map,
        ];
    }

    /**
     * Returns an eager-loading map for the source elements’ ancestors.
     *
     * @param ElementInterface[] $sourceElements An array of the source elements
     * @param bool $parents Whether only direct parents should be included
     * @return array|null The eager-loading element ID mappings, or null if the result should be ignored
     */
    private static function _mapAncestors(array $sourceElements, bool $parents): ?array
    {
        // Get the source element IDs
        $sourceElementIds = ArrayHelper::getColumn($sourceElements, 'id');

        // Get the structure data for these elements
        $selectColumns = ['structureId', 'elementId', 'lft', 'rgt'];

        if ($parents) {
            $selectColumns[] = 'level';
        }

        $elementStructureData = (new Query())
            ->select($selectColumns)
            ->from([Table::STRUCTUREELEMENTS])
            ->where(['elementId' => $sourceElementIds])
            ->all();

        if (empty($elementStructureData)) {
            return null;
        }

        // Build the ancestor condition & params
        $condition = ['or'];
        $params = [];

        foreach ($elementStructureData as $i => $elementStructureDatum) {
            $thisElementCondition = [
                'and',
                ['structureId' => $elementStructureDatum['structureId']],
                ['<', 'lft', $elementStructureDatum['lft']],
                ['>', 'rgt', $elementStructureDatum['rgt']],
            ];

            if ($parents) {
                $thisElementCondition[] = ['level' => $elementStructureDatum['level'] - 1];
            }

            $condition[] = $thisElementCondition;
            $params[":sourceId$i"] = $elementStructureDatum['elementId'];
        }

        // Fetch the ancestor data
        $ancestorStructureQuery = (new Query())
            ->select(['structureId', 'lft', 'rgt', 'elementId'])
            ->from([Table::STRUCTUREELEMENTS])
            ->where($condition)
            ->orderBy(['lft' => SORT_ASC]);

        if ($parents) {
            $ancestorStructureQuery->addSelect('level');
        }

        $ancestorStructureData = $ancestorStructureQuery->all();

        // Map the elements to their ancestors
        $map = [];
        foreach ($elementStructureData as $elementStructureDatum) {
            foreach ($ancestorStructureData as $ancestorStructureDatum) {
                if (
                    $ancestorStructureDatum['structureId'] === $elementStructureDatum['structureId'] &&
                    $ancestorStructureDatum['lft'] < $elementStructureDatum['lft'] &&
                    $ancestorStructureDatum['rgt'] > $elementStructureDatum['rgt'] &&
                    (!$parents || $ancestorStructureDatum['level'] == $elementStructureDatum['level'] - 1)
                ) {
                    if ($ancestorStructureDatum['elementId']) {
                        $map[] = [
                            'source' => $elementStructureDatum['elementId'],
                            'target' => $ancestorStructureDatum['elementId'],
                        ];
                    }

                    // If we're just fetching the parents, then we're done with this element
                    if ($parents) {
                        break;
                    }
                }
            }
        }

        return [
            'elementType' => static::class,
            'map' => $map,
        ];
    }

    /**
     * Returns an eager-loading map for the source elements in other locales.
     *
     * @param ElementInterface[] $sourceElements An array of the source elements
     * @return array The eager-loading element ID mappings
     */
    private static function _mapLocalized(array $sourceElements): array
    {
        $sourceSiteId = $sourceElements[0]->siteId;
        $otherSiteIds = [];
        foreach (Craft::$app->getSites()->getAllSites() as $site) {
            if ($site->id != $sourceSiteId) {
                $otherSiteIds[] = $site->id;
            }
        }

        // Map the source elements to themselves
        $map = [];
        if (!empty($otherSiteIds)) {
            foreach ($sourceElements as $element) {
                $map[] = [
                    'source' => $element->id,
                    'target' => $element->id,
                ];
            }
        }

        return [
            'elementType' => static::class,
            'map' => $map,
            'criteria' => [
                'siteId' => $otherSiteIds,
            ],
        ];
    }

    /**
     * Returns an eager-loading map for the source elements’ current revisions.
     *
     * @param ElementInterface[] $sourceElements An array of the source elements
     * @return array The eager-loading element ID mappings
     */
    private static function _mapCurrentRevisions(array $sourceElements): array
    {
        // Get the source element IDs
        $sourceElementIds = ArrayHelper::getColumn($sourceElements, 'id');

        $map = (new Query)
            ->select([
                'source' => 'se.id',
                'target' => 're.id',
            ])
            ->from(['re' => Table::ELEMENTS])
            ->innerJoin(['r' => Table::REVISIONS], '[[r.id]] = [[re.revisionId]]')
            ->innerJoin(['se' => Table::ELEMENTS], '[[se.id]] = [[r.canonicalId]]')
            ->where('[[re.dateCreated]] = [[se.dateUpdated]]')
            ->andWhere(['se.id' => $sourceElementIds])
            ->all();

        return [
            'elementType' => static::class,
            'map' => $map,
            'criteria' => ['revisions' => true],
        ];
    }

    /**
     * Returns an eager-loading map for the source elements’ current drafts.
     *
     * @param ElementInterface[] $sourceElements An array of the source elements
     * @return array The eager-loading element ID mappings
     */
    private static function _mapDrafts(array $sourceElements): array
    {
        // Get the source element IDs
        $sourceElementIds = ArrayHelper::getColumn($sourceElements, 'id');

        $map = (new Query())
            ->select([
                'source' => 'd.canonicalId',
                'target' => 'e.id',
            ])
            ->from(['d' => Table::DRAFTS])
            ->innerJoin(['e' => Table::ELEMENTS], '[[e.draftId]] = [[d.id]]')
            ->where(['d.canonicalId' => $sourceElementIds])
            ->all();

        return [
            'elementType' => static::class,
            'map' => $map,
            'criteria' => ['drafts' => true],
        ];
    }

    /**
     * Returns an eager-loading map for the source elements’ current revisions.
     *
     * @param ElementInterface[] $sourceElements An array of the source elements
     * @return array The eager-loading element ID mappings
     */
    private static function _mapRevisions(array $sourceElements): array
    {
        // Get the source element IDs
        $sourceElementIds = ArrayHelper::getColumn($sourceElements, 'id');

        $map = (new Query())
            ->select([
                'source' => 'r.canonicalId',
                'target' => 'e.id',
            ])
            ->from(['r' => Table::REVISIONS])
            ->innerJoin(['e' => Table::ELEMENTS], '[[e.revisionId]] = [[r.id]]')
            ->where(['r.canonicalId' => $sourceElementIds])
            ->all();

        return [
            'elementType' => static::class,
            'map' => $map,
            'criteria' => ['revisions' => true],
        ];
    }

    /**
     * Returns an eager-loading map for the source elements’ draft creators.
     *
     * @param ElementInterface[] $sourceElements An array of the source elements
     * @return array The eager-loading element ID mappings
     */
    private static function _mapDraftCreators(array $sourceElements): array
    {
        // Get the source element IDs
        $sourceElementIds = ArrayHelper::getColumn($sourceElements, 'id');

        $map = (new Query())
            ->select([
                'source' => 'e.id',
                'target' => 'd.creatorId',
            ])
            ->from(['e' => Table::ELEMENTS])
            ->innerJoin(['d' => Table::DRAFTS], '[[d.id]] = [[e.draftId]]')
            ->where(['e.id' => $sourceElementIds])
            ->andWhere(['not', ['d.creatorId' => null]])
            ->all();

        return [
            'elementType' => User::class,
            'map' => $map,
        ];
    }

    /**
     * Returns an eager-loading map for the source elements’ revision creators.
     *
     * @param ElementInterface[] $sourceElements An array of the source elements
     * @return array The eager-loading element ID mappings
     */
    private static function _mapRevisionCreators(array $sourceElements): array
    {
        // Get the source element IDs
        $sourceElementIds = ArrayHelper::getColumn($sourceElements, 'id');

        $map = (new Query())
            ->select([
                'source' => 'e.id',
                'target' => 'r.creatorId',
            ])
            ->from(['e' => Table::ELEMENTS])
            ->innerJoin(['r' => Table::REVISIONS], '[[r.id]] = [[e.revisionId]]')
            ->where(['e.id' => $sourceElementIds])
            ->andWhere(['not', ['r.creatorId' => null]])
            ->all();

        return [
            'elementType' => User::class,
            'map' => $map,
        ];
    }

    /**
     * @inheritdoc
     * @since 3.3.0
     */
    public static function gqlTypeNameByContext($context): string
    {
        // Default to the same type
        return 'Element';
    }

    /**
     * @inheritdoc
     * @since 3.5.0
     */
    public static function gqlMutationNameByContext($context): string
    {
        // Default to the same type
        return 'saveElement';
    }

    /**
     * @inheritdoc
     * @since 3.3.0
     */
    public static function gqlScopesByContext($context): array
    {
        // Default to no scopes required
        return [];
    }

    /**
     * Returns the orderBy value for element indexes
     *
     * @param string $sourceKey
     * @param string $attribute
     * @param string $dir `asc` or `desc`
     * @return array|ExpressionInterface|false
     */
    private static function _indexOrderBy(string $sourceKey, string $attribute, string $dir)
    {
        $dir = strcasecmp($dir, 'desc') === 0 ? SORT_DESC : SORT_ASC;
        $columns = self::_indexOrderByColumns($sourceKey, $attribute, $dir);

        if ($columns === false || $columns instanceof ExpressionInterface) {
            return $columns;
        }

        // Borrowed from QueryTrait::normalizeOrderBy()
        if (is_string($columns)) {
            $columns = preg_split('/\s*,\s*/', trim($columns), -1, PREG_SPLIT_NO_EMPTY);
        }

        $result = [];

        foreach ($columns as $i => $column) {
            if ($i === 0) {
                // The first column's sort direction is always user-defined
                $result[$column] = $dir;
            } else if (preg_match('/^(.*?)\s+(asc|desc)$/i', $column, $matches)) {
                $result[$matches[1]] = strcasecmp($matches[2], 'desc') ? SORT_ASC : SORT_DESC;
            } else {
                $result[$column] = SORT_ASC;
            }
        }

        return $result;
    }

    /**
     * @param string $sourceKey
     * @param string $attribute
     * @param int $dir
     * @return bool|string|array|ExpressionInterface
     */
    private static function _indexOrderByColumns(string $sourceKey, string $attribute, int $dir)
    {
        if (!$attribute) {
            return false;
        }

        if ($attribute === 'score') {
            return 'score';
        }

        foreach (static::sortOptions() as $key => $sortOption) {
            if (is_array($sortOption)) {
                $a = $sortOption['attribute'] ?? $sortOption['orderBy'];
                if ($a === $attribute) {
                    if (is_callable($sortOption['orderBy'])) {
                        return $sortOption['orderBy']($dir);
                    }
                    return $sortOption['orderBy'];
                }
            } else if ($key === $attribute) {
                return $key;
            }
        }

        // See if it's a source-specific sort option
        foreach (Craft::$app->getElementSources()->getSourceSortOptions(static::class, $sourceKey) as $sortOption) {
            if ($sortOption['attribute'] === $attribute) {
                return $sortOption['orderBy'];
            }
        }

        return false;
    }

    /**
     * @var string|null Revision creator ID to be saved
     * @see setRevisionCreatorId()
     */
    protected ?string $revisionCreatorId = null;

    /**
     * @var string|null Revision notes to be saved
     * @see setRevisionNotes()
     */
    protected ?string $revisionNotes = null;

    /**
     * @var int|null
     * @see getCanonicalId()
     * @see setCanonicalId()
     * @see getIsCanonical()
     * @see getIsDerivative()
     */
    private ?int $_canonicalId = null;

    /**
     * @var static|false
     * @see getCanonical()
     */
    private $_canonical;

    /**
     * @var string|null
     * @see getCanonicalUid()
     */
    private ?string $_canonicalUid = null;

    /**
     * @var array|null
     * @see _outdatedAttributes()
     */
    private ?array $_outdatedAttributes = null;

    /**
     * @var array|null
     * @see _modifiedAttributes()
     */
    private ?array $_modifiedAttributes = null;

    /**
     * @var array|null
     * @see _outdatedFields()
     */
    private ?array $_outdatedFields = null;

    /**
     * @var array|null
     * @see _modifiedFields()
     */
    private ?array $_modifiedFields = null;

    /**
     * @var bool
     */
    private bool $_initialized = false;

    /**
     * @var FieldInterface[]|null[]
     */
    private array $_fieldsByHandle = [];

    /**
     * @var string|null
     */
    private ?string $_fieldParamNamePrefix = null;

    /**
     * @var array|null Record of the fields whose values have already been normalized
     */
    private ?array $_normalizedFieldValues = null;

    /**
     * @var bool Whether all attributes and field values should be considered dirty.
     * @see getDirtyAttributes()
     * @see getDirtyFields()
     * @see isFieldDirty()
     */
    private bool $_allDirty = false;

    /**
     * @var string[]|null Record of dirty attributes.
     * @see getDirtyAttributes()
     * @see isAttributeDirty()
     */
    private ?array $_dirtyAttributes = [];

    /**
     * @var string|null The initial title value, if there was one.
     * @see getDirtyAttributes()
     */
    private ?string $_savedTitle = null;

    /**
     * @var array Record of dirty fields.
     * @see getDirtyFields()
     * @see isFieldDirty()
     */
    private array $_dirtyFields = [];

    /**
     * @var static|false
     */
    private $_nextElement;

    /**
     * @var static|false
     */
    private $_prevElement;

    /**
     * @var static|false
     */
    private $_parent;

    /**
     * @var static|false
     */
    private $_prevSibling;

    /**
     * @var static|false
     */
    private $_nextSibling;

    /**
     * @var Collection[]
     */
    private array $_eagerLoadedElements = [];

    /**
     * @var array
     */
    private array $_eagerLoadedElementCounts = [];

    /**
     * @var static|false
     * @see getCurrentRevision()
     */
    private $_currentRevision;

    /**
     * @var bool|bool[]
     * @see getEnabledForSite()
     * @see setEnabledForSite()
     */
    private $_enabledForSite = true;

    /**
     * @var string|null
     * @see getUiLabel()
     * @see setUiLabel()
     */
    private ?string $_uiLabel = null;

    /**
     * @var bool|null
     * @see getIsFresh()
     * @see setIsFresh()
     */
    private ?bool $_isFresh = null;

    /**
     * @inheritdoc
     */
    public function __construct($config = [])
    {
        // Make sure the field layout ID is set before any custom fields
        if (isset($config['fieldLayoutId'])) {
            $config = ['fieldLayoutId' => $config['fieldLayoutId']] + $config;
        }

        parent::__construct($config);
    }

    /**
     * @inheritdoc
     */
    public function __clone()
    {
        // Mark all fields as dirty
        $this->_allDirty = true;
        parent::__clone();
    }

    /**
     * Returns the string representation of the element.
     *
     * @return string
     */
    public function __toString(): string
    {
        if (isset($this->title) && $this->title !== '') {
            return (string)$this->title;
        }

        if ($this->id) {
            return (string)$this->id;
        }

        try {
            return static::displayName();
        } catch (Throwable $e) {
            ErrorHandler::convertExceptionToError($e);
        }
    }

    /**
     * Checks if a property is set.
     *
     * This method will check if $name is one of the following:
     * - "title"
     * - a magic property supported by [[\yii\base\Component::__isset()]]
     * - a custom field handle
     *
     * @param string $name The property name
     * @return bool Whether the property is set
     */
    public function __isset($name): bool
    {
        // Is this the "field:handle" syntax?
        if (strncmp($name, 'field:', 6) === 0) {
            return $this->fieldByHandle(substr($name, 6)) !== null;
        }

        return $name === 'title' || $this->hasEagerLoadedElements($name) || parent::__isset($name) || $this->fieldByHandle($name);
    }

    /**
     * @inheritdoc
     */
    public function __get($name)
    {
        if ($name === 'locale') {
            Craft::$app->getDeprecator()->log('Element::locale', 'The `locale` element property has been deprecated. Use `siteId` instead.');

            return $this->getSite()->handle;
        }

        // Is $name a set of eager-loaded elements?
        if ($this->hasEagerLoadedElements($name)) {
            return $this->getEagerLoadedElements($name);
        }

        // Is this the "field:handle" syntax?
        if (strncmp($name, 'field:', 6) === 0) {
            return $this->getFieldValue(substr($name, 6));
        }

        // If this is a field, make sure the value has been normalized before returning the CustomFieldBehavior value
        if ($this->fieldByHandle($name) !== null) {
            $value = $this->getFieldValue($name);
            if (is_object($value)) {
                $value = clone $value;
            }
            return $value;
        }

        return parent::__get($name);
    }

    /**
     * @inheritdoc
     */
    public function __set($name, $value)
    {
        // Is this the "field:handle" syntax?
        if (strncmp($name, 'field:', 6) === 0) {
            $this->setFieldValue(substr($name, 6), $value);
            return;
        }

        try {
            parent::__set($name, $value);
        } catch (InvalidCallException | UnknownPropertyException $e) {
            // Is this is a field?
            if ($this->fieldByHandle($name) !== null) {
                $this->setFieldValue($name, $value);
            } else {
                throw $e;
            }
        }
    }

    /**
     * @inheritdoc
     */
    public function __call($name, $params)
    {
        if (strncmp($name, 'isFieldEmpty:', 13) === 0) {
            return $this->isFieldEmpty(substr($name, 13));
        }

        return parent::__call($name, $params);
    }

    /**
     * @inheritdoc
     */
    public function behaviors(): array
    {
        $behaviors = parent::behaviors();
        $behaviors['customFields'] = [
            'class' => CustomFieldBehavior::class,
            'canSetProperties' => false,
        ];
        return $behaviors;
    }

    /**
     * @inheritdoc
     */
    public function init(): void
    {
        parent::init();

        if (!isset($this->siteId) && Craft::$app->getIsInstalled()) {
            $this->siteId = Craft::$app->getSites()->getPrimarySite()->id;
        }

        if (static::hasTitles()) {
            $this->_savedTitle = $this->title;
        }

        $this->_initialized = true;
    }

    /**
     * @inheritdoc
     */
    public function attributes(): array
    {
        $names = parent::attributes();

        if (!$this->structureId) {
            ArrayHelper::removeValue($names, 'structureId');
            ArrayHelper::removeValue($names, 'root');
            ArrayHelper::removeValue($names, 'lft');
            ArrayHelper::removeValue($names, 'rgt');
            ArrayHelper::removeValue($names, 'level');
        }

        ArrayHelper::removeValue($names, 'searchScore');
        ArrayHelper::removeValue($names, 'awaitingFieldValues');
        ArrayHelper::removeValue($names, 'firstSave');
        ArrayHelper::removeValue($names, 'propagating');
        ArrayHelper::removeValue($names, 'propagateAll');
        ArrayHelper::removeValue($names, 'newSiteIds');
        ArrayHelper::removeValue($names, 'resaving');
        ArrayHelper::removeValue($names, 'duplicateOf');
        ArrayHelper::removeValue($names, 'mergingCanonicalChanges');
        ArrayHelper::removeValue($names, 'updatingFromDerivative');
        ArrayHelper::removeValue($names, 'previewing');
        ArrayHelper::removeValue($names, 'hardDelete');

        $names[] = 'canonicalId';
        $names[] = 'ref';
        $names[] = 'status';
        $names[] = 'structureId';
        $names[] = 'url';

        // Include custom field handles
        if (static::hasContent() && ($fieldLayout = $this->getFieldLayout()) !== null) {
            foreach ($fieldLayout->getFields() as $field) {
                $names[] = $field->handle;
            }
        }

        // In case there are any field handles that had the same name as an existing property
        return array_unique($names);
    }

    /**
     * @inheritdoc
     */
    public function extraFields(): array
    {
        return [
            'ancestors',
            'canonical',
            'canonicalUid',
            'children',
            'descendants',
            'hasDescendants',
            'next',
            'nextSibling',
            'parent',
            'prev',
            'prevSibling',
            'siblings',
            'site',
            'totalDescendants',
        ];
    }

    /**
     * @inheritdoc
     */
    public function getAttributeLabel($attribute): string
    {
        // Is this the "field:handle" syntax?
        if (strncmp($attribute, 'field:', 6) === 0) {
            $attribute = substr($attribute, 6);
        }

        return parent::getAttributeLabel($attribute);
    }

    /**
     * @inheritdoc
     */
    public function attributeLabels(): array
    {
        $labels = [
            'dateCreated' => Craft::t('app', 'Date Created'),
            'dateUpdated' => Craft::t('app', 'Date Updated'),
            'id' => Craft::t('app', 'ID'),
            'slug' => Craft::t('app', 'Slug'),
            'title' => Craft::t('app', 'Title'),
            'uid' => Craft::t('app', 'UID'),
            'uri' => Craft::t('app', 'URI'),
        ];

        if (Craft::$app->getIsInstalled()) {
            $layout = $this->getFieldLayout();

            if ($layout !== null) {
                foreach ($layout->getTabs() as $tab) {
                    if ($tab->elements) {
                        foreach ($tab->elements as $layoutElement) {
                            if ($layoutElement instanceof BaseField && ($label = $layoutElement->label()) !== null) {
                                $labels[$layoutElement->attribute()] = $label;
                            }
                        }
                    }
                }
            }
        }

        return $labels;
    }

    /**
     * @inheritdoc
     */
    protected function defineRules(): array
    {
        $rules = parent::defineRules();
        $rules[] = [['id', 'contentId', 'root', 'lft', 'rgt', 'level'], 'number', 'integerOnly' => true, 'on' => [self::SCENARIO_DEFAULT, self::SCENARIO_LIVE]];
        $rules[] = [['siteId'], SiteIdValidator::class, 'on' => [self::SCENARIO_DEFAULT, self::SCENARIO_LIVE, self::SCENARIO_ESSENTIALS]];
        $rules[] = [['dateCreated', 'dateUpdated'], DateTimeValidator::class, 'on' => [self::SCENARIO_DEFAULT, self::SCENARIO_LIVE]];

        if (static::hasTitles()) {
            $rules[] = [['title'], 'trim', 'on' => [self::SCENARIO_DEFAULT, self::SCENARIO_LIVE]];
            $rules[] = [['title'], StringValidator::class, 'max' => 255, 'disallowMb4' => true, 'on' => [self::SCENARIO_DEFAULT, self::SCENARIO_LIVE]];
            $rules[] = [['title'], 'required', 'on' => [self::SCENARIO_DEFAULT, self::SCENARIO_LIVE]];
        }

        if (static::hasUris()) {
            try {
                $language = $this->getSite()->language;
            } catch (InvalidConfigException $e) {
                $language = null;
            }

            $rules[] = [['slug'], SlugValidator::class, 'language' => $language, 'on' => [self::SCENARIO_DEFAULT, self::SCENARIO_LIVE, self::SCENARIO_ESSENTIALS]];
            $rules[] = [['slug'], 'string', 'max' => 255, 'on' => [self::SCENARIO_DEFAULT, self::SCENARIO_LIVE, self::SCENARIO_ESSENTIALS]];
            $rules[] = [['uri'], ElementUriValidator::class, 'on' => [self::SCENARIO_DEFAULT, self::SCENARIO_LIVE, self::SCENARIO_ESSENTIALS]];
        }

        // Are we validating custom fields?
        if (static::hasContent() && Craft::$app->getIsInstalled() && $fieldLayout = $this->getFieldLayout()) {
            $fieldsWithColumns = [];

            foreach ($fieldLayout->getFields() as $field) {
                $attribute = 'field:' . $field->handle;
                $isEmpty = [$this, 'isFieldEmpty:' . $field->handle];

                if ($field->required) {
                    // Only validate required custom fields on the LIVE scenario
                    $rules[] = [[$attribute], 'required', 'isEmpty' => $isEmpty, 'on' => self::SCENARIO_LIVE];
                }

                if ($field::hasContentColumn()) {
                    $fieldsWithColumns[] = $field->handle;
                }

                foreach ($field->getElementValidationRules() as $rule) {
                    $rules[] = $this->_normalizeFieldRule($attribute, $rule, $field, $isEmpty);
                }
            }

            if (!empty($fieldsWithColumns)) {
                $rules[] = [$fieldsWithColumns, 'validateCustomFieldContentSize', 'on' => [self::SCENARIO_DEFAULT, self::SCENARIO_LIVE, self::SCENARIO_ESSENTIALS]];
            }
        }

        return $rules;
    }

    /**
     * @inheritdoc
     */
    public function datetimeAttributes(): array
    {
        $attributes = parent::datetimeAttributes();
        $attributes[] = 'dateLastMerged';
        return $attributes;
    }

    /**
     * Normalizes a field’s validation rule.
     *
     * @param string $attribute
     * @param mixed $rule
     * @param FieldInterface $field
     * @param callable $isEmpty
     * @return Validator|array
     * @throws InvalidConfigException
     */
    private function _normalizeFieldRule(string $attribute, $rule, FieldInterface $field, callable $isEmpty)
    {
        if ($rule instanceof Validator) {
            return $rule;
        }

        if (is_string($rule)) {
            // "Validator" syntax
            $rule = [$attribute, $rule, 'on' => [self::SCENARIO_DEFAULT, self::SCENARIO_LIVE]];
        }

        if (!is_array($rule) || !isset($rule[0])) {
            throw new InvalidConfigException('Invalid validation rule for custom field "' . $field->handle . '".');
        }

        if (isset($rule[1])) {
            // Make sure the attribute name starts with 'field:'
            if ($rule[0] === $field->handle) {
                $rule[0] = $attribute;
            }
        } else {
            // ["Validator"] syntax
            array_unshift($rule, $attribute);
        }

        if ($rule[1] instanceof Closure || $field->hasMethod($rule[1])) {
            // InlineValidator assumes that the closure is on the model being validated
            // so it won’t pass a reference to the element
            $rule['params'] = [
                $field,
                $rule[1],
                $rule['params'] ?? null,
            ];
            $rule[1] = 'validateCustomFieldAttribute';
        }

        // Set 'isEmpty' to the field's isEmpty() method by default
        if (!array_key_exists('isEmpty', $rule)) {
            $rule['isEmpty'] = $isEmpty;
        }

        // Set 'on' to the main scenarios by default
        if (!array_key_exists('on', $rule)) {
            $rule['on'] = [self::SCENARIO_DEFAULT, self::SCENARIO_LIVE];
        }

        return $rule;
    }

    /**
     * Calls a custom validation function on a custom field.
     *
     * This will be called by [[\yii\validators\InlineValidator]] if a custom field specified
     * a closure or the name of a class-level method as the validation type.
     *
     * @param string $attribute The field handle
     * @param array|null $params
     */
    public function validateCustomFieldAttribute(string $attribute, ?array $params = null): void
    {
        /** @var array|null $params */
        [$field, $method, $fieldParams] = $params;

        if (is_string($method)) {
            $method = [$field, $method];
        }

        $method($this, $fieldParams);
    }

    /**
     * @inheritdoc
     */
    public function isFieldEmpty(string $handle): bool
    {
        if (
            ($fieldLayout = $this->getFieldLayout()) === null ||
            ($field = $fieldLayout->getFieldByHandle($handle)) === null
        ) {
            return true;
        }

        return $field->isValueEmpty($this->getFieldValue($handle), $this);
    }

    /**
     * Validates that the content size is going to fit within the field’s database column.
     *
     * @param string $attribute
     */
    public function validateCustomFieldContentSize(string $attribute): void
    {
        $field = $this->fieldByHandle($attribute);
        $columnType = $field->getContentColumnType();
        $value = $field->serializeValue($this->getFieldValue($attribute), $this);

        if (is_array($columnType)) {
            foreach ($columnType as $key => $type) {
                $this->_validateCustomFieldContentSizeInternal($attribute, $field, $type, $value[$key] ?? null);
            }
        } else {
            $this->_validateCustomFieldContentSizeInternal($attribute, $field, $columnType, $value);
        }
    }

    /**
     * @param string $attribute
     * @param FieldInterface $field
     * @param string $columnType
     * @param mixed $value
     */
    private function _validateCustomFieldContentSizeInternal(string $attribute, FieldInterface $field, string $columnType, $value): void
    {
        $simpleColumnType = Db::getSimplifiedColumnType($columnType);

        if (!in_array($simpleColumnType, [Db::SIMPLE_TYPE_NUMERIC, Db::SIMPLE_TYPE_TEXTUAL], true)) {
            return;
        }

        $value = Db::prepareValueForDb($value);

        // Ignore empty values
        if ($value === null || $value === '') {
            return;
        }

        if ($simpleColumnType === Db::SIMPLE_TYPE_NUMERIC) {
            $validator = new NumberValidator([
                'min' => Db::getMinAllowedValueForNumericColumn($columnType) ?: null,
                'max' => Db::getMaxAllowedValueForNumericColumn($columnType) ?: null,
            ]);
        } else {
            $validator = new StringValidator([
                // Don't count multibyte characters as a single char
                'encoding' => '8bit',
                'max' => Db::getTextualColumnStorageCapacity($columnType) ?: null,
                'disallowMb4' => true,
            ]);
        }

        if (!$validator->validate($value, $error)) {
            $error = str_replace(Craft::t('yii', 'the input value'), Craft::t('site', $field->name), $error);
            $this->addError($attribute, $error);
        }
    }

    /**
     * @inheritdoc
     */
    public function addError($attribute, $error = ''): void
    {
        if (strncmp($attribute, 'field:', 6) === 0) {
            $attribute = substr($attribute, 6);
        }

        parent::addError($attribute, $error);
    }

    /**
     * @inheritdoc
     */
    public function getId(): ?int
    {
        return $this->id;
    }

    /**
     * @inheritdoc
     */
    public function getIsDraft(): bool
    {
        return !empty($this->draftId);
    }

    /**
     * @inheritdoc
     */
    public function getIsRevision(): bool
    {
        return !empty($this->revisionId);
    }

    /**
     * @inheritdoc
     */
    public function getIsCanonical(): bool
    {
        return !isset($this->_canonicalId);
    }

    /**
     * @inheritdoc
     */
    public function getIsDerivative(): bool
    {
        return !$this->getIsCanonical();
    }

    /**
     * @inheritdoc
     */
    public function getCanonical(bool $anySite = false): ElementInterface
    {
        if ($this->getIsCanonical()) {
            return $this;
        }

        if (!isset($this->_canonical)) {
            $this->_canonical = static::find()
                    ->id($this->_canonicalId)
                    ->siteId($anySite ? '*' : $this->siteId)
                    ->preferSites([$this->siteId])
                    ->structureId($this->structureId)
                    ->unique()
<<<<<<< HEAD
                    ->status(null)
=======
                    ->anyStatus()
                    ->trashed(null)
>>>>>>> cee3fc7d
                    ->ignorePlaceholders()
                    ->one() ?? false;
        }

        return $this->_canonical ?: $this;
    }

    /**
     * @inheritdoc
     */
    public function setCanonical(ElementInterface $element): void
    {
        if ($this->getIsCanonical()) {
            throw new NotSupportedException('setCanonical() can only be called on a derivative element.');
        }

        $this->_canonical = $element;
    }

    /**
     * @inheritdoc
     */
    public function getCanonicalId(): ?int
    {
        return $this->_canonicalId ?? $this->id;
    }

    /**
     * @inheritdoc
     */
    public function setCanonicalId(?int $canonicalId): void
    {
        if ($canonicalId != $this->id) {
            $this->_canonicalId = $canonicalId;
        } else {
            $this->_canonicalId = null;
        }

        $this->_canonical = null;
    }

    /**
     * @inheritdoc
     */
    public function getCanonicalUid(): ?string
    {
        // If this is the canonical element, return its UUID
        if ($this->getIsCanonical()) {
            return $this->uid;
        }

        // If the canonical element is already memoized via getCanonical(), go with its UUID
        if (isset($this->_canonical)) {
            return $this->_canonical->uid;
        }

        // Just fetch that one value ourselves
        if (!isset($this->_canonicalUid)) {
            $this->_canonicalUid = static::find()
                ->select(['elements.uid'])
                ->id($this->_canonicalId)
                ->site('*')
                ->status(null)
                ->ignorePlaceholders()
                ->scalar();
        }

        return $this->_canonicalUid;
    }

    /**
     * Returns the element’s canonical ID.
     *
     * @return int|null
     * @since 3.2.0
     * @deprecated in 3.7.0. Use [[getCanonicalId()]] instead.
     */
    public function getSourceId(): ?int
    {
        Craft::$app->getDeprecator()->log(__METHOD__, 'Elements’ `getSourceId()` method has been deprecated. Use `getCanonicalId()` instead.');
        return $this->getCanonicalId();
    }

    /**
     * Returns the element’s canonical UID.
     *
     * @return string
     * @since 3.2.0
     * @deprecated in 3.7.0. Use [[getCanonicalUid()]] instead.
     */
    public function getSourceUid(): string
    {
        Craft::$app->getDeprecator()->log(__METHOD__, 'Elements’ `getSourceUid()` method has been deprecated. Use `getCanonicalUid()` instead.');
        return $this->getCanonicalUid();
    }

    /**
     * @inheritdoc
     */
    public function getIsUnpublishedDraft(): bool
    {
        return $this->getIsDraft() && $this->getIsCanonical();
    }

    /**
     * @inheritdoc
     */
    public function mergeCanonicalChanges(): void
    {
        if (($canonical = $this->getCanonical()) === null) {
            return;
        }

        // Update any attributes that were modified upstream
        foreach ($this->getOutdatedAttributes() as $attribute) {
            if (!$this->isAttributeModified($attribute)) {
                $this->$attribute = $canonical->$attribute;
            }
        }

        foreach ($this->getOutdatedFields() as $fieldHandle) {
            if (
                !$this->isFieldModified($fieldHandle) &&
                ($field = $this->fieldByHandle($fieldHandle)) !== null
            ) {
                $field->copyValue($canonical, $this);
            }
        }
    }

    /**
     * @inheritdoc
     */
    public function getFieldLayout(): ?FieldLayout
    {
        if ($this->fieldLayoutId) {
            return Craft::$app->getFields()->getLayoutById($this->fieldLayoutId);
        }

        return null;
    }

    /**
     * @inheritdoc
     */
    public function getSupportedSites(): array
    {
        if (static::isLocalized()) {
            return Craft::$app->getSites()->getAllSiteIds();
        }

        return [Craft::$app->getSites()->getPrimarySite()->id];
    }

    /**
     * @inheritdoc
     * @since 3.5.0
     */
    public function getCacheTags(): array
    {
        return [];
    }

    /**
     * @inheritdoc
     */
    public function getUriFormat(): ?string
    {
        return null;
    }

    /**
     * @inheritdoc
     */
    public function getSearchKeywords(string $attribute): string
    {
        // Give plugins/modules a chance to define custom keywords
        if ($this->hasEventHandlers(self::EVENT_DEFINE_KEYWORDS)) {
            $event = new DefineAttributeKeywordsEvent([
                'attribute' => $attribute,
            ]);
            $this->trigger(self::EVENT_DEFINE_KEYWORDS, $event);
            if ($event->handled) {
                return $event->keywords ?? '';
            }
        }
        return $this->searchKeywords($attribute);
    }

    /**
     * Returns the search keywords for a given search attribute.
     *
     * @param string $attribute
     * @return string
     * @since 3.5.0
     */
    protected function searchKeywords(string $attribute): string
    {
        return StringHelper::toString($this->$attribute);
    }

    /**
     * @inheritdoc
     */
    public function getRoute()
    {
        // Give plugins a chance to set this
        if ($this->hasEventHandlers(self::EVENT_SET_ROUTE)) {
            $event = new SetElementRouteEvent();
            $this->trigger(self::EVENT_SET_ROUTE, $event);

            if ($event->handled || $event->route !== null) {
                return $event->route ?: null;
            }
        }

        return $this->route();
    }

    /**
     * Returns the route that should be used when the element’s URI is requested.
     *
     * @return string|array|null The route that the request should use, or null if no special action should be taken
     * @see getRoute()
     */
    protected function route()
    {
        return null;
    }

    /**
     * @inheritdoc
     */
    public function getIsHomepage(): bool
    {
        return $this->uri === self::HOMEPAGE_URI;
    }

    /**
     * @inheritdoc
     */
    public function getUrl(): ?string
    {
        if (!isset($this->uri)) {
            return null;
        }

        $path = $this->getIsHomepage() ? '' : $this->uri;
        return UrlHelper::siteUrl($path, null, null, $this->siteId);
    }

    /**
     * @inheritdoc
     */
    public function getLink(): ?Markup
    {
        if (($url = $this->getUrl()) === null) {
            return null;
        }

        $a = Html::a(Html::encode($this->getUiLabel()), $url);
        return Template::raw($a);
    }

    /**
     * @inheritdoc
     */
    public function getUiLabel(): string
    {
        return $this->_uiLabel ?? $this->uiLabel() ?? (string)$this;
    }

    /**
     * @inheritdoc
     */
    public function setUiLabel(?string $label): void
    {
        $this->_uiLabel = $label;
    }

    /**
     * Returns what the element should be called within the control panel.
     *
     * @return string|null
     * @since 3.6.4
     */
    protected function uiLabel(): ?string
    {
        return null;
    }

    /**
     * @inheritdoc
     */
    public function getRef(): ?string
    {
        return null;
    }

    /**
     * @inheritdoc
     */
    public function getIsEditable(): bool
    {
        $event = new DefineValueEvent([
            'value' => $this->isEditable(),
        ]);
        $this->trigger(self::EVENT_DEFINE_IS_EDITABLE, $event);
        return $event->value;
    }

    /**
     * Returns whether the current user can edit the element.
     *
     * @return bool
     * @since 3.7.0
     */
    protected function isEditable(): bool
    {
        return false;
    }

    /**
     * @inheritdoc
     */
    public function getIsDeletable(): bool
    {
        $event = new DefineValueEvent([
            'value' => $this->isDeletable(),
        ]);
        $this->trigger(self::EVENT_DEFINE_IS_DELETABLE, $event);
        return $event->value;
    }

    /**
     * Returns whether the current user can delete the element.
     *
     * @return bool
     * @since 3.5.12
     */
    protected function isDeletable(): bool
    {
        return false;
    }

    /**
     * @inheritdoc
     */
    public function getCpEditUrl(): ?string
    {
        $cpEditUrl = $this->cpEditUrl();

        if (!$cpEditUrl) {
            return null;
        }

        $params = [];

        if (Craft::$app->getIsMultiSite()) {
            $params['site'] = $this->getSite()->handle;
        }

        if ($this->getIsDraft() && !$this->isProvisionalDraft) {
            $params['draftId'] = $this->draftId;
        } else if ($this->getIsRevision()) {
            $params['revisionId'] = $this->revisionId;
        }

        return UrlHelper::urlWithParams($cpEditUrl, $params);
    }

    /**
     * Returns the element’s edit URL in the control panel.
     *
     * @return string|null
     * @since 3.7.0
     */
    protected function cpEditUrl(): ?string
    {
        return null;
    }

    /**
     * @inheritdoc
     */
    public function getPreviewTargets(): array
    {
        if (Craft::$app->getEdition() === Craft::Pro) {
            $previewTargets = $this->previewTargets();
            // Give plugins a chance to modify them
            if ($this->hasEventHandlers(self::EVENT_REGISTER_PREVIEW_TARGETS)) {
                $event = new RegisterPreviewTargetsEvent([
                    'previewTargets' => $previewTargets,
                ]);
                $this->trigger(self::EVENT_REGISTER_PREVIEW_TARGETS, $event);
                $previewTargets = $event->previewTargets;
            }
        } else if ($url = $this->getUrl()) {
            $previewTargets = [
                [
                    'label' => Craft::t('app', 'Primary {type} page', [
                        'type' => static::lowerDisplayName(),
                    ]),
                    'url' => $url,
                ],
            ];
        } else {
            return [];
        }

        // Normalize the targets
        $normalized = [];
        $view = Craft::$app->getView();

        foreach ($previewTargets as $previewTarget) {
            if (isset($previewTarget['urlFormat'])) {
                $url = trim($view->renderObjectTemplate(Craft::parseEnv($previewTarget['urlFormat']), $this));
                if ($url !== '') {
                    $previewTarget['url'] = $url;
                    unset($previewTarget['urlFormat']);
                }
            }
            if (!isset($previewTarget['url'])) {
                // No URL, no preview target
                continue;
            }
            $previewTarget['url'] = UrlHelper::siteUrl($previewTarget['url']);
            if (!isset($previewTarget['refresh'])) {
                $previewTarget['refresh'] = true;
            }
            $normalized[] = $previewTarget;
        }

        return $normalized;
    }

    /**
     * Returns the additional locations that should be available for previewing the element, besides its primary [[getUrl()|URL]].
     *
     * Each target should be represented by a sub-array with `'label'` and `'url'` keys.
     *
     * @return array
     * @see getPreviewTargets()
     * @since 3.2.0
     */
    protected function previewTargets(): array
    {
        return [];
    }

    /**
     * @inheritdoc
     */
    public function getThumbUrl(int $size): ?string
    {
        return null;
    }

    /**
     * @inheritdoc
     */
    public function getHasCheckeredThumb(): bool
    {
        return false;
    }

    /**
     * @inheritdoc
     */
    public function getHasRoundedThumb(): bool
    {
        return false;
    }

    /**
     * @inheritdoc
     */
    public function getEnabledForSite(?int $siteId = null): ?bool
    {
        if ($siteId === null) {
            $siteId = $this->siteId;
        }
        if (is_array($this->_enabledForSite)) {
            return $this->_enabledForSite[$siteId] ?? ($siteId == $this->siteId ? true : null);
        }
        if ($siteId == $this->siteId) {
            return is_bool($this->_enabledForSite) ? $this->_enabledForSite : true;
        }
        return null;
    }

    /**
     * @inheritdoc
     */
    public function setEnabledForSite($enabledForSite): void
    {
        if (is_array($enabledForSite)) {
            foreach ($enabledForSite as &$value) {
                $value = (bool)$value;
            }
        } else {
            $enabledForSite = (bool)$enabledForSite;
        }
        $this->_enabledForSite = $enabledForSite;
    }

    /**
     * @inheritdoc
     */
    public function getStatus(): ?string
    {
        if ($this->archived) {
            return self::STATUS_ARCHIVED;
        }

        if (!$this->enabled || !$this->getEnabledForSite()) {
            return self::STATUS_DISABLED;
        }

        return self::STATUS_ENABLED;
    }

    /**
     * @inheritdoc
     * @since 3.5.0
     */
    public function getLocalized()
    {
        // Eager-loaded?
        if (($localized = $this->getEagerLoadedElements('localized')) !== null) {
            return $localized;
        }

        return static::find()
            ->id($this->id ?: false)
            ->structureId($this->structureId)
            ->siteId(['not', $this->siteId])
            ->drafts($this->getIsDraft())
            ->provisionalDrafts($this->isProvisionalDraft)
            ->revisions($this->getIsRevision());
    }

    /**
     * @inheritdoc
     */
    public function getNext($criteria = false): ?ElementInterface
    {
        if ($criteria !== false || !isset($this->_nextElement)) {
            return $this->_getRelativeElement($criteria, 1);
        }

        if ($this->_nextElement === false) {
            return null;
        }

        return $this->_nextElement;
    }

    /**
     * @inheritdoc
     */
    public function getPrev($criteria = false): ?ElementInterface
    {
        if ($criteria !== false || !isset($this->_prevElement)) {
            return $this->_getRelativeElement($criteria, -1);
        }

        if ($this->_prevElement === false) {
            return null;
        }

        return $this->_prevElement;
    }

    /**
     * @inheritdoc
     */
    public function setNext($element): void
    {
        $this->_nextElement = $element;
    }

    /**
     * @inheritdoc
     */
    public function setPrev($element): void
    {
        $this->_prevElement = $element;
    }

    /**
     * @inheritdoc
     */
    public function getParent(): ?ElementInterface
    {
        if (!isset($this->_parent)) {
            $ancestors = $this->getAncestors(1);

            // Eager-loaded?
            if (is_array($ancestors)) {
                $this->_parent = reset($ancestors);
            } else {
                $this->_parent = $ancestors
                        ->status(null)
                        ->one()
                    ?? false;
            }
        }

        return $this->_parent ?: null;
    }

    /**
     * @inheritdoc
     */
    public function getParentUri(): ?string
    {
        $parent = $this->getParent();
        if ($parent && $parent->uri !== self::HOMEPAGE_URI) {
            return $parent->uri;
        }
        return null;
    }

    /**
     * @inheritdoc
     */
    public function setParent(?ElementInterface $parent = null): void
    {
        $this->_parent = $parent;

        if ($parent) {
            $this->level = $parent->level + 1;
        } else {
            $this->level = 1;
        }
    }

    /**
     * @inheritdoc
     */
    public function getAncestors(?int $dist = null)
    {
        // Eager-loaded?
        if (($ancestors = $this->getEagerLoadedElements('ancestors')) !== null) {
            if ($dist === null) {
                return $ancestors;
            }
            return ArrayHelper::where($ancestors, function(self $element) use ($dist) {
                return $element->level >= $this->level - $dist;
            }, true, true, false);
        }

        return static::find()
            ->structureId($this->structureId)
            ->ancestorOf($this)
            ->siteId($this->siteId)
            ->ancestorDist($dist);
    }

    /**
     * @inheritdoc
     */
    public function getDescendants(?int $dist = null)
    {
        // Eager-loaded?
        if (($descendants = $this->getEagerLoadedElements('descendants')) !== null) {
            if ($dist === null) {
                return $descendants;
            }
            return ArrayHelper::where($descendants, function(self $element) use ($dist) {
                return $element->level <= $this->level + $dist;
            }, true, true, false);
        }

        return static::find()
            ->structureId($this->structureId)
            ->descendantOf($this)
            ->siteId($this->siteId)
            ->descendantDist($dist);
    }

    /**
     * @inheritdoc
     */
    public function getChildren()
    {
        // Eager-loaded?
        if (($children = $this->getEagerLoadedElements('children')) !== null) {
            return $children;
        }

        return $this->getDescendants(1);
    }

    /**
     * @inheritdoc
     */
    public function getSiblings()
    {
        return static::find()
            ->structureId($this->structureId)
            ->siblingOf($this)
            ->siteId($this->siteId);
    }

    /**
     * @inheritdoc
     */
    public function getPrevSibling(): ?ElementInterface
    {
        if (!isset($this->_prevSibling)) {
            /** @var ElementQuery $query */
            $query = $this->_prevSibling = static::find();
            $query->structureId = $this->structureId;
            $query->prevSiblingOf = $this;
            $query->siteId = $this->siteId;
            $query->status(null);
            $this->_prevSibling = $query->one();

            if (!isset($this->_prevSibling)) {
                $this->_prevSibling = false;
            }
        }

        return $this->_prevSibling ?: null;
    }

    /**
     * @inheritdoc
     */
    public function getNextSibling(): ?ElementInterface
    {
        if (!isset($this->_nextSibling)) {
            /** @var ElementQuery $query */
            $query = $this->_nextSibling = static::find();
            $query->structureId = $this->structureId;
            $query->nextSiblingOf = $this;
            $query->siteId = $this->siteId;
            $query->status(null);
            $this->_nextSibling = $query->one();

            if (!isset($this->_nextSibling)) {
                $this->_nextSibling = false;
            }
        }

        return $this->_nextSibling ?: null;
    }

    /**
     * @inheritdoc
     */
    public function getHasDescendants(): bool
    {
        $descendants = $this->getDescendants();
        if (is_array($descendants)) {
            return (bool)$descendants;
        }
        return $descendants->exists();
    }

    /**
     * @inheritdoc
     */
    public function getTotalDescendants(): int
    {
        $descendants = $this->getDescendants();
        if (is_array($descendants)) {
            return count($descendants);
        }
        return $descendants->count();
    }

    /**
     * @inheritdoc
     */
    public function isAncestorOf(ElementInterface $element): bool
    {
        $canonical = $this->getCanonical();
        return ($canonical->root == $element->root && $canonical->lft < $element->lft && $canonical->rgt > $element->rgt);
    }

    /**
     * @inheritdoc
     */
    public function isDescendantOf(ElementInterface $element): bool
    {
        return ($this->root == $element->root && $this->lft > $element->lft && $this->rgt < $element->rgt);
    }

    /**
     * @inheritdoc
     */
    public function isParentOf(ElementInterface $element): bool
    {
        $canonical = $this->getCanonical();
        return ($canonical->root == $element->root && $canonical->level == $element->level - 1 && $canonical->isAncestorOf($element));
    }

    /**
     * @inheritdoc
     */
    public function isChildOf(ElementInterface $element): bool
    {
        return ($this->root == $element->root && $this->level == $element->level + 1 && $this->isDescendantOf($element));
    }

    /**
     * @inheritdoc
     */
    public function isSiblingOf(ElementInterface $element): bool
    {
        if ($this->root == $element->root && isset($this->level) && $this->level == $element->level) {
            if ($this->level == 1 || $this->isPrevSiblingOf($element) || $this->isNextSiblingOf($element)) {
                return true;
            }

            $parent = $this->getParent();

            if ($parent) {
                return $element->isDescendantOf($parent);
            }
        }

        return false;
    }

    /**
     * @inheritdoc
     */
    public function isPrevSiblingOf(ElementInterface $element): bool
    {
        return ($this->root == $element->root && $this->level == $element->level && $this->rgt == $element->lft - 1);
    }

    /**
     * @inheritdoc
     */
    public function isNextSiblingOf(ElementInterface $element): bool
    {
        return ($this->root == $element->root && $this->level == $element->level && $this->lft == $element->rgt + 1);
    }

    /**
     * @inheritdoc
     */
    public function offsetExists($offset): bool
    {
        return $offset === 'title' || $this->hasEagerLoadedElements($offset) || parent::offsetExists($offset) || $this->fieldByHandle($offset);
    }

    /**
     * @inheritdoc
     */
    function getAttributeStatus(string $attribute): ?array
    {
        if ($this->isAttributeModified($attribute)) {
            return [
                self::ATTR_STATUS_MODIFIED,
                Craft::t('app', 'This field has been modified.'),
            ];
        }

        if ($this->isAttributeOutdated($attribute)) {
            return [
                self::ATTR_STATUS_OUTDATED,
                Craft::t('app', 'This field was updated in the Current revision.'),
            ];
        }

        return null;
    }

    /**
     * @inheritdoc
     */
    public function getOutdatedAttributes(): array
    {
        return array_keys($this->_outdatedAttributes());
    }

    /**
     * @inheritdoc
     */
    public function isAttributeOutdated(string $name): bool
    {
        return isset($this->_outdatedAttributes()[$name]);
    }

    /**
     * @inheritdoc
     */
    public function getModifiedAttributes(): array
    {
        return array_keys($this->_modifiedAttributes());
    }

    /**
     * @inheritdoc
     */
    public function isAttributeModified(string $name): bool
    {
        return isset($this->_modifiedAttributes()[$name]);
    }

    /**
     * @return array The attribute names that have been modified for this element
     */
    private function _outdatedAttributes(): array
    {
        if (!static::trackChanges() || $this->getIsCanonical()) {
            return [];
        }

        if (!isset($this->_outdatedAttributes)) {
            $query = (new Query())
                ->select(['attribute'])
                ->from([Table::CHANGEDATTRIBUTES])
                ->where([
                    'elementId' => $this->getCanonicalId(),
                    'siteId' => $this->siteId,
                ]);

            if ($this->dateLastMerged) {
                $query->andWhere(['>=', 'dateUpdated', Db::prepareDateForDb($this->dateLastMerged)]);
            } else {
                $query->andWhere(['>=', 'dateUpdated', Db::prepareDateForDb($this->dateCreated)]);
            }

            $this->_outdatedAttributes = array_flip($query->column());
        }

        return $this->_outdatedAttributes;
    }

    /**
     * @return array The attribute names that have been modified for this element
     */
    private function _modifiedAttributes(): array
    {
        if (!static::trackChanges() || $this->getIsCanonical()) {
            return [];
        }

        if (!isset($this->_modifiedAttributes)) {
            $this->_modifiedAttributes = array_flip((new Query())
                ->select(['attribute'])
                ->from([Table::CHANGEDATTRIBUTES])
                ->where([
                    'elementId' => $this->id,
                    'siteId' => $this->siteId,
                ])
                ->column());
        }

        return $this->_modifiedAttributes;
    }

    /**
     * @inheritdoc
     */
    public function isAttributeDirty(string $name): bool
    {
        return $this->_allDirty() || isset($this->_dirtyAttributes[$name]);
    }

    /**
     * @inheritdoc
     */
    public function getDirtyAttributes(): array
    {
        if (static::hasTitles() && $this->title !== $this->_savedTitle) {
            $this->_dirtyAttributes['title'] = true;
        }
        return array_keys($this->_dirtyAttributes);
    }

    /**
     * @inheritdoc
     */
    public function setDirtyAttributes(array $names, bool $merge = true): void
    {
        if ($merge) {
            $this->_dirtyAttributes = array_merge($this->_dirtyAttributes, array_flip($names));
        } else {
            $this->_dirtyAttributes = array_flip($names);
        }
    }

    /**
     * @inheritdoc
     */
    public function getIsTitleTranslatable(): bool
    {
        return true;
    }

    /**
     * @inheritdoc
     */
    public function getTitleTranslationDescription(): ?string
    {
        return ElementHelper::translationDescription(Field::TRANSLATION_METHOD_SITE);
    }

    /**
     * @inheritdoc
     */
    public function getTitleTranslationKey(): string
    {
        return ElementHelper::translationKey($this, Field::TRANSLATION_METHOD_SITE);
    }

    /**
     * @inheritdoc
     */
    public function getFieldValues(?array $fieldHandles = null): array
    {
        $values = [];

        foreach ($this->fieldLayoutFields() as $field) {
            if ($fieldHandles === null || in_array($field->handle, $fieldHandles, true)) {
                $values[$field->handle] = $this->getFieldValue($field->handle);
            }
        }

        return $values;
    }

    /**
     * @inheritdoc
     */
    public function getSerializedFieldValues(?array $fieldHandles = null): array
    {
        $serializedValues = [];

        foreach ($this->fieldLayoutFields() as $field) {
            if ($fieldHandles === null || in_array($field->handle, $fieldHandles, true)) {
                $value = $this->getFieldValue($field->handle);
                $serializedValues[$field->handle] = $field->serializeValue($value, $this);
            }
        }

        return $serializedValues;
    }

    /**
     * @inheritdoc
     */
    public function setFieldValues(array $values): void
    {
        foreach ($values as $fieldHandle => $value) {
            $this->setFieldValue($fieldHandle, $value);
        }
    }

    /**
     * @inheritdoc
     */
    public function getFieldValue(string $fieldHandle)
    {
        // Was this field’s value eager-loaded?
        if ($this->hasEagerLoadedElements($fieldHandle)) {
            return $this->getEagerLoadedElements($fieldHandle);
        }

        // Make sure the value has been normalized
        $this->normalizeFieldValue($fieldHandle);

        return $this->getBehavior('customFields')->$fieldHandle;
    }

    /**
     * @inheritdoc
     */
    public function setFieldValue(string $fieldHandle, $value): void
    {
        $behavior = $this->getBehavior('customFields');
        $behavior->$fieldHandle = $value;

        // Don't assume that $value has been normalized
        unset($this->_normalizedFieldValues[$fieldHandle]);

        // If the element is fully initialized, mark the value as dirty
        if ($this->_initialized) {
            $this->_dirtyFields[$fieldHandle] = true;
        }
    }

    /**
     * @inheritdoc
     */
    public function getOutdatedFields(): array
    {
        return array_keys($this->_outdatedFields());
    }

    /**
     * @inheritdoc
     */
    public function isFieldOutdated(string $fieldHandle): bool
    {
        return isset($this->_outdatedFields()[$fieldHandle]);
    }

    /**
     * @inheritdoc
     */
    public function getModifiedFields(bool $anySite = false): array
    {
        return array_keys($this->_modifiedFields($anySite));
    }

    /**
     * @inheritdoc
     */
    public function isFieldModified(string $fieldHandle, bool $anySite = false): bool
    {
        return isset($this->_modifiedFields($anySite)[$fieldHandle]);
    }

    /**
     * @return array The field handles that have been modified for this element
     */
    private function _outdatedFields(): array
    {
        if (!static::trackChanges() || $this->getIsCanonical()) {
            return [];
        }

        if (!isset($this->_outdatedFields)) {
            $query = (new Query())
                ->select(['f.handle'])
                ->from(['f' => Table::FIELDS])
                ->innerJoin(['cf' => Table::CHANGEDFIELDS], '[[cf.fieldId]] = [[f.id]]')
                ->where([
                    'cf.elementId' => $this->getCanonicalId(),
                    'cf.siteId' => $this->siteId,
                ]);

            if ($this->dateLastMerged) {
                $query->andWhere(['>=', 'cf.dateUpdated', Db::prepareDateForDb($this->dateLastMerged)]);
            } else {
                $query->andWhere(['>=', 'cf.dateUpdated', Db::prepareDateForDb($this->dateCreated)]);
            }

            $this->_outdatedFields = array_flip($query->column());
        }

        return $this->_outdatedFields;
    }

    /**
     * @param bool $anySite
     * @return array The field handles that have been modified for this element
     */
    private function _modifiedFields(bool $anySite): array
    {
        if (!static::trackChanges() || $this->getIsCanonical()) {
            return [];
        }

        $key = $anySite ? 'any' : 'this';

        if (!isset($this->_modifiedFields[$key])) {
            $query = (new Query())
                ->select(['f.handle'])
                ->from(['f' => Table::FIELDS])
                ->innerJoin(['cf' => Table::CHANGEDFIELDS], '[[cf.fieldId]] = [[f.id]]')
                ->where(['cf.elementId' => $this->id]);

            if (!$anySite) {
                $query->andWhere(['cf.siteId' => $this->siteId]);
            }

            $this->_modifiedFields[$key] = array_flip($query->column());
        }

        return $this->_modifiedFields[$key];
    }

    /**
     * @inheritdoc
     */
    public function isFieldDirty(string $fieldHandle): bool
    {
        return $this->_allDirty() || isset($this->_dirtyFields[$fieldHandle]);
    }

    /**
     * @inheritdoc
     */
    public function getDirtyFields(): array
    {
        if ($this->_allDirty()) {
            return ArrayHelper::getColumn($this->fieldLayoutFields(), 'handle');
        }

        return array_keys($this->_dirtyFields);
    }

    /**
     * Returns whether all fields and attributes should be considered dirty.
     *
     * @return bool
     */
    private function _allDirty(): bool
    {
        return $this->_allDirty || $this->resaving;
    }

    /**
     * @inheritdoc
     */
    public function markAsDirty(): void
    {
        $this->_allDirty = true;
    }

    /**
     * @inheritdoc
     */
    public function markAsClean(): void
    {
        $this->_allDirty = false;
        $this->_dirtyAttributes = [];
        $this->_dirtyFields = [];

        if (static::hasTitles()) {
            $this->_savedTitle = $this->title;
        }
    }

    /**
     * @inheritdoc
     */
    public function setFieldValuesFromRequest(string $paramNamespace = ''): void
    {
        $this->setFieldParamNamespace($paramNamespace);
        $values = Craft::$app->getRequest()->getBodyParam($paramNamespace, []);

        foreach ($this->fieldLayoutFields() as $field) {
            // Do we have any post data for this field?
            if (isset($values[$field->handle])) {
                $value = $values[$field->handle];
            } else if (
                isset($this->_fieldParamNamePrefix) &&
                $this->_fieldParamNamePrefix !== '' &&
                UploadedFile::getInstancesByName("$this->_fieldParamNamePrefix.$field->handle")
            ) {
                // A file was uploaded for this field
                $value = null;
            } else {
                continue;
            }

            $this->setFieldValue($field->handle, $value);

            // Normalize it now in case the system language changes later
            $this->normalizeFieldValue($field->handle);
        }
    }

    /**
     * @inheritdoc
     */
    public function getFieldParamNamespace(): ?string
    {
        return $this->_fieldParamNamePrefix;
    }

    /**
     * @inheritdoc
     */
    public function setFieldParamNamespace(string $namespace): void
    {
        $this->_fieldParamNamePrefix = $namespace;
    }

    /**
     * @inheritdoc
     */
    public function getContentTable(): string
    {
        return Craft::$app->getContent()->contentTable;
    }

    /**
     * @inheritdoc
     */
    public function getFieldColumnPrefix(): string
    {
        return Craft::$app->getContent()->fieldColumnPrefix;
    }

    /**
     * @inheritdoc
     */
    public function getFieldContext(): string
    {
        return Craft::$app->getContent()->fieldContext;
    }

    /**
     * @inheritdoc
     */
    public function hasEagerLoadedElements(string $handle): bool
    {
        return isset($this->_eagerLoadedElements[$handle]);
    }

    /**
     * @inheritdoc
     */
    public function getEagerLoadedElements(string $handle): ?Collection
    {
        if (!isset($this->_eagerLoadedElements[$handle])) {
            return null;
        }

        $elements = $this->_eagerLoadedElements[$handle];
        ElementHelper::setNextPrevOnElements($elements);
        return $elements;
    }

    /**
     * @inheritdoc
     */
    public function setEagerLoadedElements(string $handle, array $elements): void
    {
        switch ($handle) {
            case 'parent':
                $this->_parent = $elements[0] ?? false;
                break;
            case 'currentRevision':
                $this->_currentRevision = $elements[0] ?? false;
                break;
            case 'draftCreator':
                if ($behavior = $this->getBehavior('draft')) {
                    /** @var DraftBehavior $behavior */
                    $behavior->setCreator($elements[0] ?? null);
                }
                break;
            case 'revisionCreator':
                if ($behavior = $this->getBehavior('revision')) {
                    /** @var RevisionBehavior $behavior */
                    $behavior->setCreator($elements[0] ?? null);
                }
                break;
            default:
                // Give plugins a chance to store this
                $event = new SetEagerLoadedElementsEvent([
                    'handle' => $handle,
                    'elements' => $elements,
                ]);
                $this->trigger(self::EVENT_SET_EAGER_LOADED_ELEMENTS, $event);
                if (!$event->handled) {
                    // No takers. Just store it in the internal array then.
                    $this->_eagerLoadedElements[$handle] = new Collection($elements);
                }
        }
    }

    /**
     * @inheritdoc
     */
    public function getEagerLoadedElementCount(string $handle): int
    {
        return $this->_eagerLoadedElementCounts[$handle] ?? 0;
    }

    /**
     * @inheritdoc
     */
    public function setEagerLoadedElementCount(string $handle, int $count): void
    {
        $this->_eagerLoadedElementCounts[$handle] = $count;
    }

    /**
     * @inheritdoc
     */
    public function getIsFresh(): bool
    {
        if ($this->hasErrors()) {
            return false;
        }

        if (!isset($this->contentId)) {
            return true;
        }

        if (isset($this->_isFresh)) {
            return $this->_isFresh;
        }

        return false;
    }

    /**
     * @inheritdoc
     */
    public function setIsFresh(bool $isFresh = true): void
    {
        $this->_isFresh = $isFresh;
    }

    /**
     * @inheritdoc
     */
    public function setRevisionCreatorId(?int $creatorId = null): void
    {
        $this->revisionCreatorId = $creatorId;
    }

    /**
     * @inheritdoc
     */
    public function setRevisionNotes(?string $notes = null): void
    {
        $this->revisionNotes = $notes;
    }

    /**
     * @inheritdoc
     */
    public function getCurrentRevision(): ?ElementInterface
    {
        if (!$this->id) {
            return null;
        }

        if (!isset($this->_currentRevision)) {
            $canonical = $this->getCanonical(true);
            $this->_currentRevision = static::find()
                ->revisionOf($canonical->id)
                ->dateCreated($canonical->dateUpdated)
                ->status(null)
                ->orderBy(['num' => SORT_DESC])
                ->one() ?: false;
        }

        return $this->_currentRevision ?: null;
    }

    // Indexes, etc.
    // -------------------------------------------------------------------------

    /**
     * @inheritdoc
     */
    public function getHtmlAttributes(string $context): array
    {
        $htmlAttributes = $this->htmlAttributes($context);

        // Give plugins a chance to modify them
        $event = new RegisterElementHtmlAttributesEvent([
            'htmlAttributes' => $htmlAttributes,
        ]);
        $this->trigger(self::EVENT_REGISTER_HTML_ATTRIBUTES, $event);

        return $event->htmlAttributes;
    }

    /**
     * Returns any attributes that should be included in the element’s DOM representation in the control panel.
     *
     * @param string $context The context that the element is being rendered in ('index', 'field', etc.)
     * @return array
     * @see getHtmlAttributes()
     */
    protected function htmlAttributes(string $context): array
    {
        return [];
    }

    /**
     * @inheritdoc
     */
    public function getTableAttributeHtml(string $attribute): string
    {
        // Give plugins a chance to set this
        $event = new SetElementTableAttributeHtmlEvent([
            'attribute' => $attribute,
        ]);
        $this->trigger(self::EVENT_SET_TABLE_ATTRIBUTE_HTML, $event);

        if ($event->html !== null) {
            return $event->html;
        }

        return $this->tableAttributeHtml($attribute);
    }

    /**
     * Returns the HTML that should be shown for a given attribute in Table View.
     *
     * This method can be used to completely customize what actually shows up within the table’s body for a given
     * attribute, rather than simply showing the attribute’s raw value.
     *
     * For example, if your elements have an `email` attribute that you want to wrap in a `mailto:` link, your
     * getTableAttributesHtml() method could do this:
     *
     * ```php
     * switch ($attribute) {
     *     case 'email':
     *         return $this->email ? Html::mailto(Html::encode($this->email)) : '';
     *     // ...
     * }
     * return parent::tableAttributeHtml($attribute);
     * ```
     *
     * ::: warning
     * All untrusted text should be passed through [[Html::encode()]] to prevent XSS attacks.
     * :::
     *
     * By default the following will be returned:
     *
     * - If the attribute name is `link` or `uri`, it will be linked to the front-end URL.
     * - If the attribute is a custom field handle, it will pass the responsibility off to the field type.
     * - If the attribute value is a [[DateTime]] object, the date will be formatted with a localized date format.
     * - For anything else, it will output the attribute value as a string.
     *
     * @param string $attribute The attribute name.
     * @return string The HTML that should be shown for a given attribute in Table View.
     * @throws InvalidConfigException
     * @see getTableAttributeHtml()
     */
    protected function tableAttributeHtml(string $attribute): string
    {
        switch ($attribute) {
            case 'link':
                if (ElementHelper::isDraftOrRevision($this)) {
                    return '';
                }

                $url = $this->getUrl();

                if ($url !== null) {
                    return Html::a('', $url, [
                        'rel' => 'noopener',
                        'target' => '_blank',
                        'data-icon' => 'world',
                        'title' => Craft::t('app', 'Visit webpage'),
                    ]);
                }

                return '';

            case 'uri':
                if ($this->getIsDraft() && ElementHelper::isTempSlug($this->slug)) {
                    return '';
                }

                $url = $this->getUrl();

                if ($url !== null) {
                    if ($this->getIsHomepage()) {
                        $value = Html::tag('span', '', [
                            'data-icon' => 'home',
                            'title' => Craft::t('app', 'Homepage'),
                        ]);
                    } else {
                        // Add some <wbr> tags in there so it doesn't all have to be on one line
                        $find = ['/'];
                        $replace = ['/<wbr>'];

                        $wordSeparator = Craft::$app->getConfig()->getGeneral()->slugWordSeparator;

                        if ($wordSeparator) {
                            $find[] = $wordSeparator;
                            $replace[] = $wordSeparator . '<wbr>';
                        }

                        $value = str_replace($find, $replace, $this->uri);
                    }

                    return Html::a(Html::tag('span', $value, ['dir' => 'ltr']), $url, [
                        'href' => $url,
                        'rel' => 'noopener',
                        'target' => '_blank',
                        'class' => 'go',
                        'title' => Craft::t('app', 'Visit webpage'),
                    ]);
                }

                return '';

            case 'slug':
                if ($this->getIsDraft() && ElementHelper::isTempSlug($this->slug)) {
                    return '';
                }

                return Html::encode($this->slug);

            default:
                // Is this a custom field?
                if (preg_match('/^field:(\d+)$/', $attribute, $matches)) {
                    $fieldId = $matches[1];
                    $field = Craft::$app->getFields()->getFieldById($fieldId);

                    if ($field) {
                        if ($field instanceof PreviewableFieldInterface) {
                            // Was this field value eager-loaded?
                            if ($field instanceof EagerLoadingFieldInterface && $this->hasEagerLoadedElements($field->handle)) {
                                $value = $this->getEagerLoadedElements($field->handle);
                            } else {
                                // The field might not actually belong to this element
                                try {
                                    $value = $this->getFieldValue($field->handle);
                                } catch (InvalidFieldException $e) {
                                    return '';
                                }
                            }

                            return $field->getTableAttributeHtml($value, $this);
                        }
                    }

                    return '';
                }

                $value = $this->$attribute;

                if ($value instanceof DateTime) {
                    $formatter = Craft::$app->getFormatter();
                    return Html::tag('span', $formatter->asTimestamp($value, Locale::LENGTH_SHORT), [
                        'title' => $formatter->asDatetime($value, Locale::LENGTH_SHORT),
                    ]);
                }

                return Html::encode($value);
        }
    }

    /**
     * @inheritdoc
     */
    public function getEditorHtml(): string
    {
        if (!$this->hasFieldLayout()) {
            // No field layout, so show the meta fields here instead
            return $this->metaFieldsHtml();
        }

        // Return a placeholder for displaying the custom fields. If this is *all* that’s returned,
        // we can safely use the full field layout form render. Otherwise there may be other
        // fields intermingled by the child method, so only the custom fields should be shown.
        return '<!-- FIELD LAYOUT -->';
    }

    /**
     * @inheritdoc
     */
    public function getSidebarHtml(): string
    {
        $components = [];

        if ($this->hasFieldLayout()) {
            // The main editor body is reserved for the field layout
            $metaFieldsHtml = $this->metaFieldsHtml();
            if ($metaFieldsHtml !== '') {
                $components[] = Html::tag('div', $metaFieldsHtml, ['class' => 'meta']);
            }
        }

        if ($this->id) {
            $components[] = Cp::metadataHtml($this->getMetadata());
        }

        // Fire a defineSidebarHtml event
        $event = new DefineHtmlEvent([
            'html' => implode("\n", $components),
        ]);
        $this->trigger(self::EVENT_DEFINE_SIDEBAR_HTML, $event);
        return $event->html;
    }

    /**
     * Returns the HTML for any meta fields that should be shown within the sidebar of element editor
     * slideouts. Or if the element doesn’t have a field layout, they’ll be shown in the main body of the slideout.
     *
     * @return string
     * @since 3.7.0
     */
    protected function metaFieldsHtml(): string
    {
        // Fire a defineMetaFieldsHtml event
        $event = new DefineHtmlEvent();
        $this->trigger(self::EVENT_DEFINE_META_FIELDS_HTML, $event);
        return $event->html;
    }

    /**
     * Returns the HTML for the element’s Slug field.
     *
     * @return string
     * @since 3.7.0
     */
    protected function slugFieldHtml(): string
    {
        return Cp::textFieldHtml([
            'label' => Craft::t('app', 'Slug'),
            'siteId' => $this->siteId,
            'translationDescription' => Craft::t('app', 'This field is translated for each site.'),
            'id' => 'slug',
            'name' => 'slug',
            'autocorrect' => false,
            'autocapitalize' => false,
            'value' => isset($this->slug) && !ElementHelper::isTempSlug($this->slug) ? $this->slug : '',
            'errors' => array_merge($this->getErrors('slug'), $this->getErrors('uri')),
        ]);
    }

    /**
     * Returns whether the element has a field layout with at least one tab.
     *
     * @return bool Returns whether the element has a field layout with at least one tab.
     * @since 3.7.0
     */
    protected function hasFieldLayout(): bool
    {
        $fieldLayout = $this->getFieldLayout();
        return $fieldLayout && !empty($fieldLayout->getTabs());
    }

    /**
     * @inheritdoc
     */
    public function getMetadata(): array
    {
        $metadata = $this->metadata();

        // Fire a defineMetadata event
        $event = new DefineMetadataEvent([
            'metadata' => $metadata,
        ]);
        $this->trigger(self::EVENT_DEFINE_METADATA, $event);

        $formatter = Craft::$app->getFormatter();

        return array_merge([
            Craft::t('app', 'Status') => function() {
                if (!static::hasStatuses()) {
                    return false;
                }
                if ($this->getIsUnpublishedDraft()) {
                    $icon = Html::tag('span', '', ['data' => ['icon' => 'draft']]);
                    $label = Craft::t('app', 'Draft');
                } else {
                    $status = $this->getStatus();
                    $statusDef = static::statuses()[$status] ?? null;
                    $icon = Html::tag('span', '', ['class' => ['status', $statusDef['color'] ?? $status]]);
                    $label = $statusDef['label'] ?? $statusDef ?? ucfirst($status);
                }
                return $icon . Html::tag('span', $label);
            },
        ], $event->metadata, [
            Craft::t('app', 'Created at') => $this->dateCreated
                ? $formatter->asDatetime($this->dateCreated, Formatter::FORMAT_WIDTH_SHORT)
                : false,
            Craft::t('app', 'Updated at') => $this->dateUpdated
                ? $formatter->asDatetime($this->dateUpdated, Formatter::FORMAT_WIDTH_SHORT)
                : false,
            Craft::t('app', 'Notes') => function() {
                if ($this->getIsRevision()) {
                    $revision = $this;
                } else if ($this->getIsCanonical() || $this->isProvisionalDraft) {
                    $element = $this->getCanonical(true);
                    $revision = $element->getCurrentRevision();
                }
                if (!isset($revision)) {
                    return false;
                }
                /** @var RevisionBehavior $behavior */
                $behavior = $revision->getBehavior('revision');
                return $behavior->revisionNotes ?: false;
            },
        ]);
    }

    /**
     * Returns element metadata that can be shown on its edit page or within element editor slideouts.
     *
     * @return array The data, with keys representing the labels. The values can either be strings or callables.
     * If a value is `false`, it will be omitted.
     * @since 3.7.0
     */
    protected function metadata(): array
    {
        return [];
    }

    /**
     * @inheritdoc
     * @since 3.3.0
     */
    public function getGqlTypeName(): string
    {
        // Default to the same type
        return static::gqlTypeNameByContext(null);
    }

    // Events
    // -------------------------------------------------------------------------

    /**
     * @inheritdoc
     */
    public function beforeSave(bool $isNew): bool
    {
        // Tell the fields about it
        foreach ($this->fieldLayoutFields() as $field) {
            if (!$field->beforeElementSave($this, $isNew)) {
                return false;
            }
        }

        // Trigger a 'beforeSave' event
        $event = new ModelEvent([
            'isNew' => $isNew,
        ]);
        $this->trigger(self::EVENT_BEFORE_SAVE, $event);

        return $event->isValid;
    }

    /**
     * @inheritdoc
     */
    public function afterSave(bool $isNew): void
    {
        // Tell the fields about it
        foreach ($this->fieldLayoutFields() as $field) {
            $field->afterElementSave($this, $isNew);
        }

        // Trigger an 'afterSave' event
        if ($this->hasEventHandlers(self::EVENT_AFTER_SAVE)) {
            $this->trigger(self::EVENT_AFTER_SAVE, new ModelEvent([
                'isNew' => $isNew,
            ]));
        }
    }

    /**
     * @inheritdoc
     */
    public function afterPropagate(bool $isNew): void
    {
        // Tell the fields about it
        foreach ($this->fieldLayoutFields() as $field) {
            $field->afterElementPropagate($this, $isNew);
        }

        // Trigger an 'afterPropagate' event
        if ($this->hasEventHandlers(self::EVENT_AFTER_PROPAGATE)) {
            $this->trigger(self::EVENT_AFTER_PROPAGATE, new ModelEvent([
                'isNew' => $isNew,
            ]));
        }
    }

    /**
     * @inheritdoc
     */
    public function beforeDelete(): bool
    {
        // Tell the fields about it
        foreach ($this->fieldLayoutFields() as $field) {
            if (!$field->beforeElementDelete($this)) {
                return false;
            }
        }

        // Trigger a 'beforeDelete' event
        $event = new ModelEvent();
        $this->trigger(self::EVENT_BEFORE_DELETE, $event);

        return $event->isValid;
    }

    /**
     * @inheritdoc
     */
    public function afterDelete(): void
    {
        // Tell the fields about it
        foreach ($this->fieldLayoutFields() as $field) {
            $field->afterElementDelete($this);
        }

        // Trigger an 'afterDelete' event
        if ($this->hasEventHandlers(self::EVENT_AFTER_DELETE)) {
            $this->trigger(self::EVENT_AFTER_DELETE);
        }
    }

    /**
     * @inheritdoc
     */
    public function beforeRestore(): bool
    {
        // Tell the fields about it
        foreach ($this->fieldLayoutFields() as $field) {
            if (!$field->beforeElementRestore($this)) {
                return false;
            }
        }

        // Trigger a 'beforeRestore' event
        $event = new ModelEvent();
        $this->trigger(self::EVENT_BEFORE_RESTORE, $event);

        return $event->isValid;
    }

    /**
     * @inheritdoc
     */
    public function afterRestore(): void
    {
        // Tell the fields about it
        foreach ($this->fieldLayoutFields() as $field) {
            $field->afterElementRestore($this);
        }

        // Trigger an 'afterRestore' event
        if ($this->hasEventHandlers(self::EVENT_AFTER_RESTORE)) {
            $this->trigger(self::EVENT_AFTER_RESTORE);
        }
    }

    /**
     * @inheritdoc
     */
    public function beforeMoveInStructure(int $structureId): bool
    {
        // Trigger a 'beforeMoveInStructure' event
        $event = new ElementStructureEvent([
            'structureId' => $structureId,
        ]);
        $this->trigger(self::EVENT_BEFORE_MOVE_IN_STRUCTURE, $event);

        return $event->isValid;
    }

    /**
     * @inheritdoc
     */
    public function afterMoveInStructure(int $structureId): void
    {
        // Trigger an 'afterMoveInStructure' event
        if ($this->hasEventHandlers(self::EVENT_AFTER_MOVE_IN_STRUCTURE)) {
            $this->trigger(self::EVENT_AFTER_MOVE_IN_STRUCTURE, new ElementStructureEvent([
                'structureId' => $structureId,
            ]));
        }

        // Invalidate caches for this element
        Craft::$app->getElements()->invalidateCachesForElement($this);
    }

    /**
     * Normalizes a field’s value.
     *
     * @param string $fieldHandle The field handle
     * @throws InvalidFieldException if the element doesn’t have a field with the handle specified by `$fieldHandle`
     */
    protected function normalizeFieldValue(string $fieldHandle): void
    {
        // Have we already normalized this value?
        if (isset($this->_normalizedFieldValues[$fieldHandle])) {
            return;
        }

        $field = $this->fieldByHandle($fieldHandle);

        if (!$field) {
            throw new InvalidFieldException($fieldHandle);
        }

        $behavior = $this->getBehavior('customFields');
        $behavior->$fieldHandle = $field->normalizeValue($behavior->$fieldHandle, $this);
        $this->_normalizedFieldValues[$fieldHandle] = true;
    }

    /**
     * Finds Element instance(s) by the given condition.
     *
     * This method is internally called by [[findOne()]] and [[findAll()]].
     *
     * @param mixed $criteria Refer to [[findOne()]] and [[findAll()]] for the explanation of this parameter
     * @param bool $one Whether this method is called by [[findOne()]] or [[findAll()]]
     * @return self|self[]|null
     */
    protected static function findByCondition($criteria, bool $one)
    {
        $query = static::find();

        if ($criteria !== null) {
            if (!ArrayHelper::isAssociative($criteria)) {
                $criteria = ['id' => $criteria];
            }
            Craft::configure($query, $criteria);
        }

        if ($one) {
            $result = $query->one();
        } else {
            $result = $query->all();
        }

        return $result;
    }

    /**
     * Returns the field with a given handle.
     *
     * @param string $handle
     * @return FieldInterface|null
     */
    protected function fieldByHandle(string $handle): ?FieldInterface
    {
        if (array_key_exists($handle, $this->_fieldsByHandle)) {
            return $this->_fieldsByHandle[$handle];
        }

        $contentService = Craft::$app->getContent();
        $originalFieldContext = $contentService->fieldContext;
        $contentService->fieldContext = $this->getFieldContext();
        $fieldLayout = $this->getFieldLayout();
        $this->_fieldsByHandle[$handle] = $fieldLayout ? $fieldLayout->getFieldByHandle($handle) : null;
        $contentService->fieldContext = $originalFieldContext;

        return $this->_fieldsByHandle[$handle];
    }

    /**
     * Returns each of this element’s fields.
     *
     * @return FieldInterface[] This element’s fields
     */
    protected function fieldLayoutFields(): array
    {
        $fieldLayout = $this->getFieldLayout();

        if ($fieldLayout) {
            return $fieldLayout->getFields();
        }

        return [];
    }

    /**
     * @inheritdoc
     * @throws InvalidConfigException if [[siteId]] is invalid
     */
    public function getSite(): Site
    {
        if (isset($this->siteId)) {
            $site = Craft::$app->getSites()->getSiteById($this->siteId);
        }

        if (empty($site)) {
            throw new InvalidConfigException('Invalid site ID: ' . $this->siteId);
        }

        return $site;
    }

    /**
     * @inheritdoc
     * @since 3.5.0
     */
    public function getLanguage(): string
    {
        return $this->getSite()->language;
    }

    /**
     * Returns an element right before/after this one, from a given set of criteria.
     *
     * @param mixed $criteria
     * @param int $dir
     * @return ElementInterface|null
     */
    private function _getRelativeElement($criteria, int $dir): ?ElementInterface
    {
        if (!isset($this->id)) {
            return null;
        }

        if ($criteria instanceof ElementQueryInterface) {
            /** @var ElementQuery $criteria */
            $query = clone $criteria;
        } else {
            $query = static::find()
                ->siteId($this->siteId);

            if ($criteria) {
                Craft::configure($query, $criteria);
            }
        }

        /** @var ElementQuery $query */
        $elementIds = $query->ids();
        $key = array_search($this->getCanonicalId(), $elementIds, false);

        if ($key === false || !isset($elementIds[$key + $dir])) {
            return null;
        }

        return $query
            ->id($elementIds[$key + $dir])
            ->one();
    }
}<|MERGE_RESOLUTION|>--- conflicted
+++ resolved
@@ -2255,12 +2255,8 @@
                     ->preferSites([$this->siteId])
                     ->structureId($this->structureId)
                     ->unique()
-<<<<<<< HEAD
                     ->status(null)
-=======
-                    ->anyStatus()
                     ->trashed(null)
->>>>>>> cee3fc7d
                     ->ignorePlaceholders()
                     ->one() ?? false;
         }
