<?php
/**
 * @link https://craftcms.com/
 * @copyright Copyright (c) Pixel & Tonic, Inc.
 * @license https://craftcms.github.io/license/
 */

namespace craft\base;

use Craft;
use craft\behaviors\CustomFieldBehavior;
use craft\behaviors\DraftBehavior;
use craft\behaviors\RevisionBehavior;
use craft\db\Query;
use craft\db\Table;
use craft\elements\db\ElementQuery;
use craft\elements\db\ElementQueryInterface;
use craft\elements\exporters\Expanded;
use craft\elements\exporters\Raw;
use craft\elements\User;
use craft\events\DefineAttributeKeywordsEvent;
use craft\events\DefineEagerLoadingMapEvent;
use craft\events\ElementStructureEvent;
use craft\events\ModelEvent;
use craft\events\RegisterElementActionsEvent;
use craft\events\RegisterElementDefaultTableAttributesEvent;
use craft\events\RegisterElementExportersEvent;
use craft\events\RegisterElementHtmlAttributesEvent;
use craft\events\RegisterElementSearchableAttributesEvent;
use craft\events\RegisterElementSortOptionsEvent;
use craft\events\RegisterElementSourcesEvent;
use craft\events\RegisterElementTableAttributesEvent;
use craft\events\RegisterPreviewTargetsEvent;
use craft\events\SetEagerLoadedElementsEvent;
use craft\events\SetElementRouteEvent;
use craft\events\SetElementTableAttributeHtmlEvent;
use craft\helpers\ArrayHelper;
use craft\helpers\Db;
use craft\helpers\ElementHelper;
use craft\helpers\Html;
use craft\helpers\StringHelper;
use craft\helpers\Template;
use craft\helpers\UrlHelper;
use craft\i18n\Locale;
use craft\models\FieldLayout;
use craft\models\Site;
use craft\validators\DateTimeValidator;
use craft\validators\ElementUriValidator;
use craft\validators\SiteIdValidator;
use craft\validators\SlugValidator;
use craft\validators\StringValidator;
use craft\web\UploadedFile;
use DateTime;
use Twig\Markup;
use yii\base\Event;
use yii\base\Exception;
use yii\base\InvalidConfigException;
use yii\base\InvalidValueException;
use yii\validators\NumberValidator;
use yii\validators\Validator;

/**
 * Element is the base class for classes representing elements in terms of objects.
 *
 * @property ElementQueryInterface $ancestors The element’s ancestors
 * @property ElementQueryInterface $children The element’s children
 * @property string $contentTable The name of the table this element’s content is stored in
 * @property string|null $cpEditUrl The element’s edit URL in the control panel
 * @property ElementQueryInterface $descendants The element’s descendants
 * @property string $editorHtml The HTML for the element’s editor HUD
 * @property bool $enabledForSite Whether the element is enabled for this site
 * @property string $fieldColumnPrefix The field column prefix this element’s content uses
 * @property string $fieldContext The field context this element’s content uses
 * @property FieldLayout|null $fieldLayout The field layout used by this element
 * @property array $fieldParamNamespace The namespace used by custom field params on the request
 * @property array $fieldValues The element’s normalized custom field values, indexed by their handles
 * @property bool $hasDescendants Whether the element has descendants
 * @property bool $hasFreshContent Whether the element’s content is "fresh" (unsaved and without validation errors)
 * @property array $htmlAttributes Any attributes that should be included in the element’s DOM representation in the control panel
 * @property bool $isEditable Whether the current user can edit the element
 * @property Markup|null $link An anchor pre-filled with this element’s URL and title
 * @property ElementInterface|null $next The next element relative to this one, from a given set of criteria
 * @property ElementInterface|null $nextSibling The element’s next sibling
 * @property ElementInterface|null $parent The element’s parent
 * @property ElementInterface|null $prev The previous element relative to this one, from a given set of criteria
 * @property ElementInterface|null $prevSibling The element’s previous sibling
 * @property string|null $ref The reference string to this element
 * @property mixed $route The route that should be used when the element’s URI is requested
 * @property array $serializedFieldValues Array of the element’s serialized custom field values, indexed by their handles
 * @property ElementQueryInterface $siblings All of the element’s siblings
 * @property Site $site Site the element is associated with
 * @property string|null $status The element’s status
 * @property int[]|array $supportedSites The sites this element is associated with
 * @property int $totalDescendants The total number of descendants that the element has
 * @property string|null $uriFormat The URI format used to generate this element’s URL
 * @property string|null $url The element’s full URL
 * @property-write int|null $revisionCreatorId revision creator ID to be saved
 * @property-write string|null $revisionNotes revision notes to be saved
 * @mixin CustomFieldBehavior
 * @author Pixel & Tonic, Inc. <support@pixelandtonic.com>
 * @since 3.0.0
 */
abstract class Element extends Component implements ElementInterface
{
    use ElementTrait;

    /**
     * @since 3.3.6
     */
    const HOMEPAGE_URI = '__home__';

    // Statuses
    // -------------------------------------------------------------------------

    const STATUS_ENABLED = 'enabled';
    const STATUS_DISABLED = 'disabled';
    const STATUS_ARCHIVED = 'archived';

    // Validation scenarios
    // -------------------------------------------------------------------------

    const SCENARIO_ESSENTIALS = 'essentials';
    const SCENARIO_LIVE = 'live';

    // Attribute/Field Statuses
    // -------------------------------------------------------------------------

    const ATTR_STATUS_MODIFIED = 'modified';
    const ATTR_STATUS_OUTDATED = 'outdated';
    const ATTR_STATUS_CONFLICTED = 'conflicted';

    // Events
    // -------------------------------------------------------------------------

    /**
     * @event RegisterElementSourcesEvent The event that is triggered when registering the available sources for the element type.
     */
    const EVENT_REGISTER_SOURCES = 'registerSources';

    /**
     * @event RegisterElementActionsEvent The event that is triggered when registering the available actions for the element type.
     */
    const EVENT_REGISTER_ACTIONS = 'registerActions';

    /**
     * @event RegisterElementExportersEvent The event that is triggered when registering the available exporters for the element type.
     * @since 3.4.0
     */
    const EVENT_REGISTER_EXPORTERS = 'registerExporters';

    /**
     * @event RegisterElementSearchableAttributesEvent The event that is triggered when registering the searchable attributes for the element type.
     */
    const EVENT_REGISTER_SEARCHABLE_ATTRIBUTES = 'registerSearchableAttributes';

    /**
     * @event RegisterElementSortOptionsEvent The event that is triggered when registering the sort options for the element type.
     */
    const EVENT_REGISTER_SORT_OPTIONS = 'registerSortOptions';

    /**
     * @event RegisterElementTableAttributesEvent The event that is triggered when registering the table attributes for the element type.
     */
    const EVENT_REGISTER_TABLE_ATTRIBUTES = 'registerTableAttributes';

    /**
     * @event RegisterElementTableAttributesEvent The event that is triggered when registering the table attributes for the element type.
     */
    const EVENT_REGISTER_DEFAULT_TABLE_ATTRIBUTES = 'registerDefaultTableAttributes';

    /**
     * @event DefineEagerLoadingMapEvent The event that is triggered when defining an eager-loading map.
     * @since 3.1.0
     */
    const EVENT_DEFINE_EAGER_LOADING_MAP = 'defineEagerLoadingMap';

    /**
     * @event SetEagerLoadedElementsEvent The event that is triggered when setting eager-loaded elements.
     *
     * Set [[Event::$handled]] to `true` to prevent the elements from getting stored to the private
     * `$_eagerLoadedElements` array.
     *
     * @since 3.5.0
     */
    const EVENT_SET_EAGER_LOADED_ELEMENTS = 'setEagerLoadedElements';

    /**
     * @event RegisterPreviewTargetsEvent The event that is triggered when registering the element’s preview targets.
     * @since 3.2.0
     */
    const EVENT_REGISTER_PREVIEW_TARGETS = 'registerPreviewTargets';

    /**
     * @event SetElementTableAttributeHtmlEvent The event that is triggered when defining the HTML to represent a table attribute.
     */
    const EVENT_SET_TABLE_ATTRIBUTE_HTML = 'setTableAttributeHtml';

    /**
     * @event RegisterElementHtmlAttributesEvent The event that is triggered when registering the HTML attributes that should be included in the element’s DOM representation in the control panel.
     */
    const EVENT_REGISTER_HTML_ATTRIBUTES = 'registerHtmlAttributes';

    /**
     * @event SetElementRouteEvent The event that is triggered when defining the route that should be used when this element’s URL is requested
     *
     * Set [[Event::$handled]] to `true` to explicitly tell the element that a route has been set (even if you’re
     * setting it to `null`).
     *
     * ```php
     * Event::on(craft\elements\Entry::class, craft\base\Element::EVENT_SET_ROUTE, function(craft\events\SetElementRouteEvent $e) {
     *     // @var craft\elements\Entry $entry
     *     $entry = $e->sender;
     *
     *     if ($entry->uri === 'pricing') {
     *         $e->route = 'module/pricing/index';
     *
     *         // Explicitly tell the element that a route has been set,
     *         // and prevent other event handlers from running, and tell
     *         $e->handled = true;
     *     }
     * });
     * ```
     */
    const EVENT_SET_ROUTE = 'setRoute';

    /**
     * @event DefineAttributeKeywordsEvent The event that is triggered when defining the search keywords for an
     * element attribute.
     *
     * Note that you _must_ set [[Event::$handled]] to `true` if you want the element to accept your custom
     * [[DefineAttributeKeywordsEvent::$keywords|$keywords]] value.
     *
     * ```php
     * Event::on(
     *     craft\elements\Entry::class,
     *     craft\base\Element::EVENT_DEFINE_KEYWORDS,
     *     function(craft\events\DefineAttributeKeywordsEvent $e
     * ) {
     *     // @var craft\elements\Entry $entry
     *     $entry = $e->sender;
     *
     *     // Prevent entry titles in the Parts section from getting search keywords
     *     if ($entry->section->handle === 'parts' && $e->attribute === 'title') {
     *         $e->keywords = '';
     *         $e->handled = true;
     *     }
     * });
     * ```
     *
     * @since 3.5.0
     */
    const EVENT_DEFINE_KEYWORDS = 'defineKeywords';

    /**
     * @event ModelEvent The event that is triggered before the element is saved
     * You may set [[ModelEvent::isValid]] to `false` to prevent the element from getting saved.
     *
     * If you want to ignore events for drafts or revisions, call [[\craft\helpers\ElementHelper::isDraftOrRevision()]]
     * from your event handler:
     *
     * ```php
     * use craft\base\Element;
     * use craft\elements\Entry;
     * use craft\events\ModelEvent;
     * use craft\helpers\ElementHelper;
     * use yii\base\Event;
     *
     * Event::on(Entry::class, Element::EVENT_BEFORE_SAVE, function(ModelEvent $e) {
     *     // @var Entry $entry
     *     $entry = $e->sender;
     *
     *     if (ElementHelper::isDraftOrRevision($entry)) {
     *         return;
     *     }
     *
     *     // ...
     * });
     * ```
     */
    const EVENT_BEFORE_SAVE = 'beforeSave';

    /**
     * @event ModelEvent The event that is triggered after the element is saved
     *
     * If you want to ignore events for drafts or revisions, call [[\craft\helpers\ElementHelper::isDraftOrRevision()]]
     * from your event handler:
     *
     * ```php
     * use craft\base\Element;
     * use craft\elements\Entry;
     * use craft\events\ModelEvent;
     * use craft\helpers\ElementHelper;
     * use yii\base\Event;
     *
     * Event::on(Entry::class, Element::EVENT_AFTER_SAVE, function(ModelEvent $e) {
     *     // @var Entry $entry
     *     $entry = $e->sender;
     *
     *     if (ElementHelper::isDraftOrRevision($entry)) {
     *         return;
     *     }
     *
     *     // ...
     * });
     * ```
     */
    const EVENT_AFTER_SAVE = 'afterSave';

    /**
     * @event ModelEvent The event that is triggered after the element is fully saved and propagated to other sites
     *
     * If you want to ignore events for drafts or revisions, call [[\craft\helpers\ElementHelper::isDraftOrRevision()]]
     * from your event handler:
     *
     * ```php
     * use craft\base\Element;
     * use craft\elements\Entry;
     * use craft\events\ModelEvent;
     * use craft\helpers\ElementHelper;
     * use yii\base\Event;
     *
     * Event::on(Entry::class, Element::EVENT_AFTER_PROPAGATE, function(ModelEvent $e) {
     *     // @var Entry $entry
     *     $entry = $e->sender;
     *
     *     if (ElementHelper::isDraftOrRevision($entry) {
     *         return;
     *     }
     *
     *     // ...
     * });
     * ```
     *
     * @since 3.2.0
     */
    const EVENT_AFTER_PROPAGATE = 'afterPropagate';

    /**
     * @event ModelEvent The event that is triggered before the element is deleted
     * You may set [[ModelEvent::isValid]] to `false` to prevent the element from getting deleted.
     */
    const EVENT_BEFORE_DELETE = 'beforeDelete';

    /**
     * @event \yii\base\Event The event that is triggered after the element is deleted
     */
    const EVENT_AFTER_DELETE = 'afterDelete';

    /**
     * @event ModelEvent The event that is triggered before the element is restored
     * You may set [[ModelEvent::isValid]] to `false` to prevent the element from getting restored.
     * @since 3.1.0
     */
    const EVENT_BEFORE_RESTORE = 'beforeRestore';

    /**
     * @event \yii\base\Event The event that is triggered after the element is restored
     * @since 3.1.0
     */
    const EVENT_AFTER_RESTORE = 'afterRestore';

    /**
     * @event ElementStructureEvent The event that is triggered before the element is moved in a structure.
     *
     * You may set [[ElementStructureEvent::isValid]] to `false` to prevent the element from getting moved.
     */
    const EVENT_BEFORE_MOVE_IN_STRUCTURE = 'beforeMoveInStructure';

    /**
     * @event ElementStructureEvent The event that is triggered after the element is moved in a structure.
     */
    const EVENT_AFTER_MOVE_IN_STRUCTURE = 'afterMoveInStructure';

    /**
     * @inheritdoc
     */
    public static function displayName(): string
    {
        return Craft::t('app', 'Element');
    }

    /**
     * @inheritdoc
     */
    public static function lowerDisplayName(): string
    {
        return StringHelper::toLowerCase(static::displayName());
    }

    /**
     * @inheritdoc
     */
    public static function pluralDisplayName(): string
    {
        return Craft::t('app', 'Elements');
    }

    /**
     * @inheritdoc
     */
    public static function pluralLowerDisplayName(): string
    {
        return StringHelper::toLowerCase(static::pluralDisplayName());
    }

    /**
     * @inheritdoc
     */
    public static function refHandle()
    {
        return null;
    }

    /**
     * @inheritdoc
     */
    public static function trackChanges(): bool
    {
        return false;
    }

    /**
     * @inheritdoc
     */
    public static function hasContent(): bool
    {
        return false;
    }

    /**
     * @inheritdoc
     */
    public static function hasTitles(): bool
    {
        return false;
    }

    /**
     * @inheritdoc
     */
    public static function hasUris(): bool
    {
        return false;
    }

    /**
     * @inheritdoc
     */
    public static function isLocalized(): bool
    {
        return false;
    }

    /**
     * @inheritdoc
     */
    public static function hasStatuses(): bool
    {
        return false;
    }

    /**
     * @inheritdoc
     */
    public static function statuses(): array
    {
        return [
            self::STATUS_ENABLED => Craft::t('app', 'Enabled'),
            self::STATUS_DISABLED => Craft::t('app', 'Disabled')
        ];
    }

    /**
     * @inheritdoc
     * @return ElementQueryInterface
     */
    public static function find(): ElementQueryInterface
    {
        return new ElementQuery(static::class);
    }

    /**
     * @inheritdoc
     */
    public static function findOne($criteria = null)
    {
        return static::findByCondition($criteria, true);
    }

    /**
     * @inheritdoc
     */
    public static function findAll($criteria = null): array
    {
        return static::findByCondition($criteria, false);
    }

    /**
     * @inheritdoc
     */
    public static function sources(string $context = null): array
    {
        $sources = static::defineSources($context);

        // Give plugins a chance to modify them
        $event = new RegisterElementSourcesEvent([
            'context' => $context,
            'sources' => $sources
        ]);
        Event::trigger(static::class, self::EVENT_REGISTER_SOURCES, $event);

        return $event->sources;
    }

    /**
     * Defines the sources that elements of this type may belong to.
     *
     * @param string|null $context The context ('index' or 'modal').
     * @return array The sources.
     * @see sources()
     */
    protected static function defineSources(string $context = null): array
    {
        return [];
    }

    /**
     * @inheritdoc
     */
    public static function actions(string $source): array
    {
        $actions = static::defineActions($source);

        // Give plugins a chance to modify them
        $event = new RegisterElementActionsEvent([
            'source' => $source,
            'actions' => $actions
        ]);
        Event::trigger(static::class, self::EVENT_REGISTER_ACTIONS, $event);

        return $event->actions;
    }

    /**
     * Defines the available element actions for a given source.
     *
     * @param string|null $source The selected source’s key, if any.
     * @return array The available element actions.
     * @see actions()
     * @todo this shouldn't allow null in Craft 4
     */
    protected static function defineActions(string $source = null): array
    {
        return [];
    }

    /**
     * @inheritdoc
     */
    public static function exporters(string $source): array
    {
        $exporters = static::defineExporters($source);

        // Give plugins a chance to modify them
        $event = new RegisterElementExportersEvent([
            'source' => $source,
            'exporters' => $exporters
        ]);
        Event::trigger(static::class, self::EVENT_REGISTER_EXPORTERS, $event);

        return $event->exporters;
    }

    /**
     * Defines the available element exporters for a given source.
     *
     * @param string $source The selected source’s key
     * @return array The available element exporters
     * @see exporters()
     * @since 3.4.0
     */
    protected static function defineExporters(string $source): array
    {
        return [
            Raw::class,
            Expanded::class,
        ];
    }

    /**
     * @inheritdoc
     */
    public static function searchableAttributes(): array
    {
        $attributes = static::defineSearchableAttributes();

        // Give plugins a chance to modify them
        $event = new RegisterElementSearchableAttributesEvent([
            'attributes' => $attributes
        ]);
        Event::trigger(static::class, self::EVENT_REGISTER_SEARCHABLE_ATTRIBUTES, $event);

        return $event->attributes;
    }

    /**
     * Defines which element attributes should be searchable.
     *
     * @return string[] The element attributes that should be searchable
     * @see searchableAttributes()
     */
    protected static function defineSearchableAttributes(): array
    {
        return [];
    }

    // Element index methods
    // -------------------------------------------------------------------------

    /**
     * @inheritdoc
     */
    public static function indexHtml(ElementQueryInterface $elementQuery, array $disabledElementIds = null, array $viewState, string $sourceKey = null, string $context = null, bool $includeContainer, bool $showCheckboxes): string
    {
        $variables = [
            'viewMode' => $viewState['mode'],
            'context' => $context,
            'disabledElementIds' => $disabledElementIds,
            'collapsedElementIds' => Craft::$app->getRequest()->getParam('collapsedElementIds'),
            'showCheckboxes' => $showCheckboxes,
        ];

        // Special case for sorting by structure
        if (isset($viewState['order']) && $viewState['order'] === 'structure') {
            $source = ElementHelper::findSource(static::class, $sourceKey, $context);

            if (isset($source['structureId'])) {
                $elementQuery->orderBy(['lft' => SORT_ASC]);
                $variables['structure'] = Craft::$app->getStructures()->getStructureById($source['structureId']);

                // Are they allowed to make changes to this structure?
                if ($context === 'index' && $variables['structure'] && !empty($source['structureEditable'])) {
                    $variables['structureEditable'] = true;

                    // Let StructuresController know that this user can make changes to the structure
                    Craft::$app->getSession()->authorize('editStructure:' . $variables['structure']->id);
                }
            } else {
                unset($viewState['order']);
            }
        } else {
            $orderBy = self::_indexOrderBy($viewState);
            if ($orderBy !== false) {
                $elementQuery->orderBy($orderBy);
            }
        }

        if ($viewState['mode'] === 'table') {
            // Get the table columns
            $variables['attributes'] = Craft::$app->getElementIndexes()->getTableAttributes(static::class, $sourceKey);

            // Give each attribute a chance to modify the criteria
            foreach ($variables['attributes'] as $attribute) {
                static::prepElementQueryForTableAttribute($elementQuery, $attribute[0]);
            }
        }

        $variables['elements'] = $elementQuery->all();

        $template = '_elements/' . $viewState['mode'] . 'view/' . ($includeContainer ? 'container' : 'elements');

        return Craft::$app->getView()->renderTemplate($template, $variables);
    }

    /**
     * Preps the element criteria for a given table attribute
     *
     * @param ElementQueryInterface $elementQuery
     * @param string $attribute
     */
    protected static function prepElementQueryForTableAttribute(ElementQueryInterface $elementQuery, string $attribute)
    {
        /** @var ElementQuery $elementQuery */
        // Is this a custom field?
        if (preg_match('/^field:(\d+)$/', $attribute, $matches)) {
            $fieldId = $matches[1];
            $field = Craft::$app->getFields()->getFieldById($fieldId);

            if ($field) {
                $field->modifyElementIndexQuery($elementQuery);
            }
        }
    }

    /**
     * @inheritdoc
     */
    public static function sortOptions(): array
    {
        $sortOptions = static::defineSortOptions();

        // Add custom fields to the fix
        foreach (Craft::$app->getFields()->getFieldsByElementType(static::class) as $field) {
            if ($field instanceof SortableFieldInterface) {
                $sortOptions[] = $field->getSortOption();
            }
        }

        // Give plugins a chance to modify them
        $event = new RegisterElementSortOptionsEvent([
            'sortOptions' => $sortOptions
        ]);
        Event::trigger(static::class, self::EVENT_REGISTER_SORT_OPTIONS, $event);

        return $event->sortOptions;
    }

    /**
     * Returns the sort options for the element type.
     *
     * @return array The attributes that elements can be sorted by
     * @see sortOptions()
     */
    protected static function defineSortOptions(): array
    {
        // Default to the available table attributes
        $tableAttributes = Craft::$app->getElementIndexes()->getAvailableTableAttributes(static::class);
        $sortOptions = [];

        foreach ($tableAttributes as $key => $labelInfo) {
            $sortOptions[$key] = $labelInfo['label'];
        }

        return $sortOptions;
    }

    /**
     * @inheritdoc
     */
    public static function tableAttributes(): array
    {
        $tableAttributes = static::defineTableAttributes();

        // Give plugins a chance to modify them
        $event = new RegisterElementTableAttributesEvent([
            'tableAttributes' => $tableAttributes
        ]);
        Event::trigger(static::class, self::EVENT_REGISTER_TABLE_ATTRIBUTES, $event);

        return $event->tableAttributes;
    }

    /**
     * Defines all of the available columns that can be shown in table views.
     *
     * @return array The table attributes.
     * @see tableAttributes()
     */
    protected static function defineTableAttributes(): array
    {
        return [];
    }

    /**
     * @inheritdoc
     */
    public static function defaultTableAttributes(string $source): array
    {
        $tableAttributes = static::defineDefaultTableAttributes($source);

        // Give plugins a chance to modify them
        $event = new RegisterElementDefaultTableAttributesEvent([
            'source' => $source,
            'tableAttributes' => $tableAttributes
        ]);
        Event::trigger(static::class, self::EVENT_REGISTER_DEFAULT_TABLE_ATTRIBUTES, $event);

        return $event->tableAttributes;
    }

    /**
<<<<<<< HEAD
=======
     * Returns the sort options for the element type.
     *
     * @return array The attributes that elements can be sorted by
     * @see sortOptions()
     */
    protected static function defineSortOptions(): array
    {
        // Default to the available table attributes
        $tableAttributes = Craft::$app->getElementIndexes()->getAvailableTableAttributes(static::class, false);
        $sortOptions = [];

        foreach ($tableAttributes as $key => $labelInfo) {
            $sortOptions[$key] = $labelInfo['label'];
        }

        return $sortOptions;
    }

    /**
     * Defines all of the available columns that can be shown in table views.
     *
     * @return array The table attributes.
     * @see tableAttributes()
     */
    protected static function defineTableAttributes(): array
    {
        return [];
    }

    /**
>>>>>>> 5a4f1372
     * Returns the list of table attribute keys that should be shown by default.
     *
     * @param string $source The selected source’s key
     * @return string[] The table attributes.
     * @see defaultTableAttributes()
     * @see tableAttributes()
     */
    protected static function defineDefaultTableAttributes(string $source): array
    {
        // Return all of them by default
        $availableTableAttributes = static::tableAttributes();

        return array_keys($availableTableAttributes);
    }

    // Methods for customizing element queries
    // -------------------------------------------------------------------------

    /**
     * @inheritdoc
     */
    public static function eagerLoadingMap(array $sourceElements, string $handle)
    {
        switch ($handle) {
            case 'descendants':
            case 'children':
                // Get the source element IDs
                $sourceElementIds = ArrayHelper::getColumn($sourceElements, 'id');

                // Get the structure data for these elements
                $selectColumns = ['structureId', 'elementId', 'lft', 'rgt'];

                if ($handle === 'children') {
                    $selectColumns[] = 'level';
                }

                $structureData = (new Query())
                    ->select($selectColumns)
                    ->from([Table::STRUCTUREELEMENTS])
                    ->where(['elementId' => $sourceElementIds])
                    ->all();

                if (empty($structureData)) {
                    return null;
                }

                $qb = Craft::$app->getDb()->getQueryBuilder();
                $query = new Query();
                $sourceSelectSql = '(CASE';
                $condition = ['or'];

                foreach ($structureData as $i => $elementStructureData) {
                    $thisElementCondition = [
                        'and',
                        ['structureId' => $elementStructureData['structureId']],
                        ['>', 'lft', $elementStructureData['lft']],
                        ['<', 'rgt', $elementStructureData['rgt']],
                    ];

                    if ($handle === 'children') {
                        $thisElementCondition[] = ['level' => $elementStructureData['level'] + 1];
                    }

                    $condition[] = $thisElementCondition;
                    $sourceSelectSql .= ' WHEN ' .
                        $qb->buildCondition(
                            [
                                'and',
                                ['structureId' => $elementStructureData['structureId']],
                                ['>', 'lft', $elementStructureData['lft']],
                                ['<', 'rgt', $elementStructureData['rgt']]
                            ],
                            $query->params) .
                        " THEN :sourceId{$i}";
                    $query->params[':sourceId' . $i] = $elementStructureData['elementId'];
                }

                $sourceSelectSql .= ' END) as source';

                // Return any child elements
                $map = $query
                    ->select([$sourceSelectSql, 'elementId as target'])
                    ->from([Table::STRUCTUREELEMENTS])
                    ->where($condition)
                    ->orderBy(['structureId' => SORT_ASC, 'lft' => SORT_ASC])
                    ->all();

                return [
                    'elementType' => static::class,
                    'map' => $map
                ];

            case 'ancestors':
            case 'parent':
                // Get the source element IDs
                $sourceElementIds = ArrayHelper::getColumn($sourceElements, 'id');

                // Get the structure data for these elements
                $selectColumns = ['structureId', 'elementId', 'lft', 'rgt'];

                if ($handle === 'parent') {
                    $selectColumns[] = 'level';
                }

                $structureData = (new Query())
                    ->select($selectColumns)
                    ->from([Table::STRUCTUREELEMENTS])
                    ->where(['elementId' => $sourceElementIds])
                    ->all();

                if (empty($structureData)) {
                    return null;
                }

                $qb = Craft::$app->getDb()->getQueryBuilder();
                $query = new Query();
                $sourceSelectSql = '(CASE';
                $condition = ['or'];

                foreach ($structureData as $i => $elementStructureData) {
                    $thisElementCondition = [
                        'and',
                        ['structureId' => $elementStructureData['structureId']],
                        ['<', 'lft', $elementStructureData['lft']],
                        ['>', 'rgt', $elementStructureData['rgt']],
                    ];

                    if ($handle === 'parent') {
                        $thisElementCondition[] = ['level' => $elementStructureData['level'] - 1];
                    }

                    $condition[] = $thisElementCondition;
                    $sourceSelectSql .= ' WHEN ' .
                        $qb->buildCondition(
                            [
                                'and',
                                ['structureId' => $elementStructureData['structureId']],
                                ['<', 'lft', $elementStructureData['lft']],
                                ['>', 'rgt', $elementStructureData['rgt']]
                            ],
                            $query->params) .
                        " THEN :sourceId{$i}";
                    $query->params[':sourceId' . $i] = $elementStructureData['elementId'];
                }

                $sourceSelectSql .= ' END) as source';

                // Return any child elements
                $map = $query
                    ->select([$sourceSelectSql, 'elementId as target'])
                    ->from([Table::STRUCTUREELEMENTS])
                    ->where($condition)
                    ->orderBy(['structureId' => SORT_ASC, 'lft' => SORT_ASC])
                    ->all();

                return [
                    'elementType' => static::class,
                    'map' => $map
                ];

            case 'localized':
                $sourceSiteId = $sourceElements[0]->siteId;
                $otherSiteIds = [];
                foreach (Craft::$app->getSites()->getAllSites() as $site) {
                    if ($site->id != $sourceSiteId) {
                        $otherSiteIds[] = $site->id;
                    }
                }

                // Map the source elements to themselves
                $map = [];
                if (!empty($otherSiteIds)) {
                    foreach ($sourceElements as $element) {
                        $map[] = [
                            'source' => $element->id,
                            'target' => $element->id,
                        ];
                    }
                }

                return [
                    'elementType' => static::class,
                    'map' => $map,
                    'criteria' => [
                        'siteId' => $otherSiteIds,
                    ]
                ];

            case 'currentRevision':
                // Get the source element IDs
                $sourceElementIds = ArrayHelper::getColumn($sourceElements, 'id');

                $map = (new Query)
                    ->select([
                        'source' => 'se.id',
                        'target' => 're.id',
                    ])
                    ->from(['re' => Table::ELEMENTS])
                    ->innerJoin(['r' => Table::REVISIONS], '[[r.id]] = [[re.revisionId]]')
                    ->innerJoin(['se' => Table::ELEMENTS], '[[se.id]] = [[r.sourceId]]')
                    ->where('[[re.dateCreated]] = [[se.dateUpdated]]')
                    ->andWhere(['se.id' => $sourceElementIds])
                    ->all();

                return [
                    'elementType' => static::class,
                    'map' => $map,
                    'criteria' => ['revisions' => true],
                ];

            case 'draftCreator':
                // Get the source element IDs
                $sourceElementIds = ArrayHelper::getColumn($sourceElements, 'id');

                $map = (new Query())
                    ->select([
                        'source' => 'e.id',
                        'target' => 'd.creatorId',
                    ])
                    ->from(['e' => Table::ELEMENTS])
                    ->innerJoin(['d' => Table::DRAFTS], '[[d.id]] = [[e.draftId]]')
                    ->where(['e.id' => $sourceElementIds])
                    ->andWhere(['not', ['d.creatorId' => null]])
                    ->all();

                return [
                    'elementType' => User::class,
                    'map' => $map,
                ];

            case 'revisionCreator':
                // Get the source element IDs
                $sourceElementIds = ArrayHelper::getColumn($sourceElements, 'id');

                $map = (new Query())
                    ->select([
                        'source' => 'e.id',
                        'target' => 'r.creatorId',
                    ])
                    ->from(['e' => Table::ELEMENTS])
                    ->innerJoin(['r' => Table::REVISIONS], '[[r.id]] = [[e.revisionId]]')
                    ->where(['e.id' => $sourceElementIds])
                    ->andWhere(['not', ['r.creatorId' => null]])
                    ->all();

                return [
                    'elementType' => User::class,
                    'map' => $map,
                ];
        }

        // Is $handle a custom field handle?
        // (Leave it up to the extended class to set the field context, if it shouldn't be 'global')
        $field = Craft::$app->getFields()->getFieldByHandle($handle);
        if ($field && $field instanceof EagerLoadingFieldInterface) {
            return $field->getEagerLoadingMap($sourceElements);
        }

        // Give plugins a chance to provide custom mappings
        $event = new DefineEagerLoadingMapEvent([
            'sourceElements' => $sourceElements,
            'handle' => $handle
        ]);
        Event::trigger(static::class, self::EVENT_DEFINE_EAGER_LOADING_MAP, $event);
        if ($event->elementType !== null) {
            return [
                'elementType' => $event->elementType,
                'map' => $event->map,
                'criteria' => $event->criteria,
            ];
        }

        return false;
    }

    /**
     * @inheritdoc
     * @since 3.3.0
     */
    public static function gqlTypeNameByContext($context): string
    {
        // Default to the same type
        return 'Element';
    }

    /**
     * @inheritdoc
     */
    public static function gqlMutationNameByContext($context): string
    {
        // Default to the same type
        return 'saveElement';
    }

    /**
     * @inheritdoc
     * @since 3.3.0
     */
    public static function gqlScopesByContext($context): array
    {
        // Default to no scopes required
        return [];
    }

    /**
     * Returns the orderBy value for element indexes
     *
     * @param array $viewState
     * @return array|false
     */
    private static function _indexOrderBy(array $viewState)
    {
        // Define the available sort attribute/option pairs
        $sortOptions = [];
        foreach (static::sortOptions() as $key => $sortOption) {
            if (is_string($key)) {
                // Shorthand syntax
                $sortOptions[$key] = $key;
            } else {
                if (!isset($sortOption['orderBy'])) {
                    throw new InvalidValueException('Sort options must specify an orderBy value');
                }
                $attribute = $sortOption['attribute'] ?? $sortOption['orderBy'];
                $sortOptions[$attribute] = $sortOption['orderBy'];
            }
        }
        $sortOptions['score'] = 'score';

        if (!empty($viewState['order']) && isset($sortOptions[$viewState['order']])) {
            $columns = $sortOptions[$viewState['order']];
        } else if (count($sortOptions) > 1) {
            $columns = reset($sortOptions);
        } else {
            return false;
        }

        // Borrowed from QueryTrait::normalizeOrderBy()
        $columns = preg_split('/\s*,\s*/', trim($columns), -1, PREG_SPLIT_NO_EMPTY);
        $result = [];
        foreach ($columns as $i => $column) {
            if ($i === 0) {
                // The first column's sort direction is always user-defined
                $result[$column] = !empty($viewState['sort']) && strcasecmp($viewState['sort'], 'desc') ? SORT_ASC : SORT_DESC;
            } else if (preg_match('/^(.*?)\s+(asc|desc)$/i', $column, $matches)) {
                $result[$matches[1]] = strcasecmp($matches[2], 'desc') ? SORT_ASC : SORT_DESC;
            } else {
                $result[$column] = SORT_ASC;
            }
        }

        return $result;
    }

    /**
     * @var string|null Revision creator ID to be saved
     * @see setRevisionCreatorId()
     */
    protected $revisionCreatorId;

    /**
     * @var string|null Revision notes to be saved
     * @see setRevisionNotes()
     */
    protected $revisionNotes;

    /**
     * @var bool
     */
    private $_initialized = false;

    /**
     * @var
     */
    private $_fieldsByHandle;

    /**
     * @var
     */
    private $_fieldParamNamePrefix;

    /**
     * @var array|null Record of the fields whose values have already been normalized
     */
    private $_normalizedFieldValues;

    /**
     * @var bool Whether all attributes and field values should be considered dirty.
     * @see getDirtyAttributes()
     * @see getDirtyFields()
     * @see isFieldDirty()
     */
    private $_allDirty = false;

    /**
     * @var string[]|null Record of dirty attributes.
     * @see getDirtyAttributes()
     */
    private $_dirtyAttributes;

    /**
     * @var string|null The initial title value, if there was one.
     * @see getDirtyAttributes()
     */
    private $_savedTitle;

    /**
     * @var array Record of dirty fields.
     * @see getDirtyFields()
     * @see isFieldDirty()
     */
    private $_dirtyFields;

    /**
     * @var
     */
    private $_nextElement;

    /**
     * @var
     */
    private $_prevElement;

    /**
     * @var
     */
    private $_parent;

    /**
     * @var
     */
    private $_prevSibling;

    /**
     * @var
     */
    private $_nextSibling;

    /**
     * @var array|null
     */
    private $_eagerLoadedElements;

    /**
     * @var array|null
     */
    private $_eagerLoadedElementCounts;

    /**
     * @var ElementInterface|false
     * @see getCurrentRevision()
     */
    private $_currentRevision;

    /**
     * @var bool|bool[]
     * @see getEnabledForSite()
     * @see setEnabledForSite()
     */
    private $_enabledForSite = true;

    /**
     * @inheritdoc
     */
    public function __clone()
    {
        // Mark all fields as dirty
        $this->_allDirty = true;
        parent::__clone();
    }

    /**
     * Returns the string representation of the element.
     *
     * @return string
     */
    public function __toString()
    {
        if ($this->title !== null && $this->title !== '') {
            return (string)$this->title;
        }
        return (string)$this->id ?: static::class;
    }

    /**
     * Checks if a property is set.
     *
     * This method will check if $name is one of the following:
     * - "title"
     * - a magic property supported by [[\yii\base\Component::__isset()]]
     * - a custom field handle
     *
     * @param string $name The property name
     * @return bool Whether the property is set
     */
    public function __isset($name): bool
    {
        // Is this the "field:handle" syntax?
        if (strncmp($name, 'field:', 6) === 0) {
            return $this->fieldByHandle(substr($name, 6)) !== null;
        }

        return $name === 'title' || $this->hasEagerLoadedElements($name) || parent::__isset($name) || $this->fieldByHandle($name);
    }

    /**
     * @inheritdoc
     */
    public function __get($name)
    {
        if ($name === 'locale') {
            Craft::$app->getDeprecator()->log('Element::locale', 'The “locale” element property has been deprecated. Use “siteId” instead.');

            return $this->getSite()->handle;
        }

        // Is $name a set of eager-loaded elements?
        if ($this->hasEagerLoadedElements($name)) {
            return $this->getEagerLoadedElements($name);
        }

        // Is this the "field:handle" syntax?
        if (strncmp($name, 'field:', 6) === 0) {
            return $this->getFieldValue(substr($name, 6));
        }

        // If this is a field, make sure the value has been normalized before returning the CustomFieldBehavior value
        if ($this->fieldByHandle($name) !== null) {
            $this->normalizeFieldValue($name);
        }

        return parent::__get($name);
    }

    /**
     * @inheritdoc
     */
    public function __set($name, $value)
    {
        // Is this the "field:handle" syntax?
        if (strncmp($name, 'field:', 6) === 0) {
            $this->setFieldValue(substr($name, 6), $value);
            return;
        }

        parent::__set($name, $value);
    }

    /**
     * @inheritdoc
     */
    public function __call($name, $params)
    {
        if (strncmp($name, 'isFieldEmpty:', 13) === 0) {
            return $this->isFieldEmpty(substr($name, 13));
        }

        return parent::__call($name, $params);
    }

    /**
     * @inheritdoc
     */
    public function behaviors()
    {
        $behaviors = parent::behaviors();
        $behaviors['customFields'] = CustomFieldBehavior::class;
        return $behaviors;
    }

    /**
     * @inheritdoc
     */
    public function init()
    {
        // Typecast DB values
        $this->id = (int)$this->id ?: null;
        $this->draftId = (int)$this->draftId ?: null;
        $this->revisionId = (int)$this->revisionId ?: null;
        $this->elementSiteId = (int)$this->elementSiteId ?: null;
        $this->fieldLayoutId = (int)$this->fieldLayoutId ?: null;
        $this->structureId = (int)$this->structureId ?: null;
        $this->contentId = (int)$this->contentId ?: null;
        $this->enabled = (bool)$this->enabled;
        $this->archived = (bool)$this->archived;
        $this->siteId = (int)$this->siteId ?: null;
        $this->root = (int)$this->root ?: null;
        $this->lft = (int)$this->lft ?: null;
        $this->rgt = (int)$this->rgt ?: null;
        $this->level = (int)$this->level ?: null;
        $this->searchScore = (int)$this->searchScore ?: null;
        $this->trashed = (bool)$this->trashed;

        parent::init();

        if ($this->siteId === null && Craft::$app->getIsInstalled()) {
            $this->siteId = Craft::$app->getSites()->getPrimarySite()->id;
        }

        if (static::hasTitles()) {
            $this->_savedTitle = $this->title;
        }

        $this->_initialized = true;
    }

    /**
     * @inheritdoc
     */
    public function attributes()
    {
        $names = parent::attributes();

        if (!$this->structureId) {
            ArrayHelper::removeValue($names, 'structureId');
            ArrayHelper::removeValue($names, 'root');
            ArrayHelper::removeValue($names, 'lft');
            ArrayHelper::removeValue($names, 'rgt');
            ArrayHelper::removeValue($names, 'level');
        }

        ArrayHelper::removeValue($names, 'searchScore');
        ArrayHelper::removeValue($names, 'awaitingFieldValues');
        ArrayHelper::removeValue($names, 'propagating');

        $names[] = 'ref';
        $names[] = 'status';
        $names[] = 'structureId';
        $names[] = 'url';

        // Include custom field handles
        if (static::hasContent() && ($fieldLayout = $this->getFieldLayout()) !== null) {
            foreach ($fieldLayout->getFields() as $field) {
                $names[] = $field->handle;
            }
        }

        // In case there are any field handles that had the same name as an existing property
        return array_unique($names);
    }

    /**
     * @inheritdoc
     */
    public function extraFields()
    {
        return [
            'ancestors',
            'children',
            'descendants',
            'hasDescendants',
            'next',
            'nextSibling',
            'parent',
            'prev',
            'prevSibling',
            'siblings',
            'site',
            'totalDescendants',
        ];
    }

    /**
     * @inheritdoc
     */
    public function getAttributeLabel($attribute)
    {
        // Is this the "field:handle" syntax?
        if (strncmp($attribute, 'field:', 6) === 0) {
            $attribute = substr($attribute, 6);
        }

        return parent::getAttributeLabel($attribute);
    }

    /**
     * @inheritdoc
     */
    public function attributeLabels()
    {
        $labels = [
            'dateCreated' => Craft::t('app', 'Date Created'),
            'dateUpdated' => Craft::t('app', 'Date Updated'),
            'id' => Craft::t('app', 'ID'),
            'slug' => Craft::t('app', 'Slug'),
            'title' => Craft::t('app', 'Title'),
            'uid' => Craft::t('app', 'UID'),
            'uri' => Craft::t('app', 'URI'),
        ];

        if (Craft::$app->getIsInstalled()) {
            $layout = $this->getFieldLayout();

            if ($layout !== null) {
                foreach ($layout->getFields() as $field) {
                    $labels[$field->handle] = Craft::t('site', $field->name);
                }
            }
        }

        return $labels;
    }

    /**
     * @inheritdoc
     */
    protected function defineRules(): array
    {
        $rules = parent::defineRules();
        $rules[] = [['id', 'contentId', 'root', 'lft', 'rgt', 'level'], 'number', 'integerOnly' => true, 'on' => [self::SCENARIO_DEFAULT, self::SCENARIO_LIVE]];
        $rules[] = [['siteId'], SiteIdValidator::class, 'on' => [self::SCENARIO_DEFAULT, self::SCENARIO_LIVE, self::SCENARIO_ESSENTIALS]];
        $rules[] = [['dateCreated', 'dateUpdated'], DateTimeValidator::class, 'on' => [self::SCENARIO_DEFAULT, self::SCENARIO_LIVE]];

        if (static::hasTitles()) {
            $rules[] = [['title'], 'trim', 'on' => [self::SCENARIO_DEFAULT, self::SCENARIO_LIVE]];
            $rules[] = [['title'], StringValidator::class, 'max' => 255, 'disallowMb4' => true, 'on' => [self::SCENARIO_DEFAULT, self::SCENARIO_LIVE]];
            $rules[] = [['title'], 'required', 'on' => [self::SCENARIO_DEFAULT, self::SCENARIO_LIVE]];
        }

        if (static::hasUris()) {
            try {
                $language = $this->getSite()->language;
            } catch (InvalidConfigException $e) {
                $language = null;
            }

            $rules[] = [['slug'], SlugValidator::class, 'language' => $language, 'on' => [self::SCENARIO_DEFAULT, self::SCENARIO_LIVE, self::SCENARIO_ESSENTIALS]];
            $rules[] = [['slug'], 'string', 'max' => 255, 'on' => [self::SCENARIO_DEFAULT, self::SCENARIO_LIVE, self::SCENARIO_ESSENTIALS]];
            $rules[] = [['uri'], ElementUriValidator::class, 'on' => [self::SCENARIO_DEFAULT, self::SCENARIO_LIVE, self::SCENARIO_ESSENTIALS]];
        }

        // Are we validating custom fields?
        if (static::hasContent() && Craft::$app->getIsInstalled() && $fieldLayout = $this->getFieldLayout()) {
            $fieldsWithColumns = [];

            foreach ($fieldLayout->getFields() as $field) {
                $attribute = 'field:' . $field->handle;
                $isEmpty = [$this, 'isFieldEmpty:' . $field->handle];

                if ($field->required) {
                    // Only validate required custom fields on the LIVE scenario
                    $rules[] = [[$attribute], 'required', 'isEmpty' => $isEmpty, 'on' => self::SCENARIO_LIVE];
                }

                if ($field::hasContentColumn()) {
                    $fieldsWithColumns[] = $field->handle;
                }

                foreach ($field->getElementValidationRules() as $rule) {
                    if ($rule instanceof Validator) {
                        $rules[] = $rule;
                    } else {
                        if (is_string($rule)) {
                            // "Validator" syntax
                            $rule = [$attribute, $rule, 'on' => [self::SCENARIO_DEFAULT, self::SCENARIO_LIVE]];
                        }

                        if (!is_array($rule) || !isset($rule[0])) {
                            throw new InvalidConfigException('Invalid validation rule for custom field "' . $field->handle . '".');
                        }

                        if (isset($rule[1])) {
                            // Make sure the attribute name starts with 'field:'
                            if ($rule[0] === $field->handle) {
                                $rule[0] = $attribute;
                            }
                        } else {
                            // ["Validator"] syntax
                            array_unshift($rule, $attribute);
                        }

                        if ($rule[1] instanceof \Closure || $field->hasMethod($rule[1])) {
                            // InlineValidator assumes that the closure is on the model being validated
                            // so it won’t pass a reference to the element
                            $rule = [
                                $rule[0],
                                'validateCustomFieldAttribute',
                                'params' => [
                                    $field,
                                    $rule[1],
                                    $rule['params'] ?? null,
                                ]
                            ];
                        }

                        // Set 'isEmpty' to the field's isEmpty() method by default
                        if (!array_key_exists('isEmpty', $rule)) {
                            $rule['isEmpty'] = $isEmpty;
                        }

                        // Set 'on' to the main scenarios by default
                        if (!array_key_exists('on', $rule)) {
                            $rule['on'] = [self::SCENARIO_DEFAULT, self::SCENARIO_LIVE];
                        }

                        $rules[] = $rule;
                    }
                }
            }

            if (!empty($fieldsWithColumns)) {
                $rules[] = [$fieldsWithColumns, 'validateCustomFieldContentSize', 'on' => [self::SCENARIO_DEFAULT, self::SCENARIO_LIVE, self::SCENARIO_ESSENTIALS]];
            }
        }

        return $rules;
    }

    /**
     * Calls a custom validation function on a custom field.
     *
     * This will be called by [[\yii\validators\InlineValidator]] if a custom field specified
     * a closure or the name of a class-level method as the validation type.
     *
     * @param string $attribute The field handle
     * @param array|null $params
     */
    public function validateCustomFieldAttribute(string $attribute, array $params = null)
    {
        /** @var array|null $params */
        list($field, $method, $fieldParams) = $params;

        if (is_string($method)) {
            $method = [$field, $method];
        }

        $method($this, $fieldParams);
    }

    /**
     * Returns whether a field is empty.
     *
     * @param string $handle
     * @return bool
     */
    public function isFieldEmpty(string $handle): bool
    {
        if (
            ($fieldLayout = $this->getFieldLayout()) === null ||
            ($field = $fieldLayout->getFieldByHandle($handle)) === null
        ) {
            return true;
        }

        return $field->isValueEmpty($this->getFieldValue($handle), $this);
    }

    /**
     * Validates that the content size is going to fit within the field’s database column.
     *
     * @param string $attribute
     */
    public function validateCustomFieldContentSize(string $attribute)
    {
        $field = $this->fieldByHandle($attribute);
        $columnType = $field->getContentColumnType();
        $simpleColumnType = Db::getSimplifiedColumnType($columnType);

        if (!in_array($simpleColumnType, [Db::SIMPLE_TYPE_NUMERIC, Db::SIMPLE_TYPE_TEXTUAL], true)) {
            return;
        }

        $value = Db::prepareValueForDb($field->serializeValue($this->getFieldValue($attribute), $this));

        // Ignore empty values
        if ($value === null || $value === '') {
            return;
        }

        if ($simpleColumnType === Db::SIMPLE_TYPE_NUMERIC) {
            $validator = new NumberValidator([
                'min' => Db::getMinAllowedValueForNumericColumn($columnType) ?: null,
                'max' => Db::getMaxAllowedValueForNumericColumn($columnType) ?: null,
            ]);
        } else {
            $validator = new StringValidator([
                // Don't count multibyte characters as a single char
                'encoding' => '8bit',
                'max' => Db::getTextualColumnStorageCapacity($columnType) ?: null,
                'disallowMb4' => true,
            ]);
        }

        if (!$validator->validate($value, $error)) {
            $error = str_replace(Craft::t('yii', 'the input value'), Craft::t('site', $field->name), $error);
            $this->addError($attribute, $error);
        }
    }

    /**
     * @inheritdoc
     */
    public function addError($attribute, $error = '')
    {
        if (strncmp($attribute, 'field:', 6) === 0) {
            $attribute = substr($attribute, 6);
        }

        parent::addError($attribute, $error);
    }

    /**
     * @inheritdoc
     */
    public function getId()
    {
        return $this->id;
    }

    /**
     * @inheritdoc
     */
    public function getIsDraft(): bool
    {
        return !empty($this->draftId);
    }

    /**
     * @inheritdoc
     */
    public function getIsRevision(): bool
    {
        return !empty($this->revisionId);
    }

    /**
     * @inheritdoc
     */
    public function getSourceId()
    {
        /** @var DraftBehavior|RevisionBehavior|null $behavior */
        $behavior = $this->getBehavior('draft') ?: $this->getBehavior('revision');
        return $behavior->sourceId ?? $this->id;
    }

    /**
     * @inheritdoc
     */
    public function getSourceUid(): string
    {
        $sourceId = $this->getSourceId();
        if ($sourceId === $this->id) {
            return $this->uid;
        }
        return static::find()
            ->id($sourceId)
            ->siteId($this->siteId)
            ->anyStatus()
            ->select(['elements.uid'])
            ->scalar();
    }

    /**
     * @inheritdoc
     */
    public function getIsUnsavedDraft(): bool
    {
        if (!$this->getIsDraft()) {
            return false;
        }
        $sourceId = $this->getSourceId();
        return !$sourceId || $sourceId == $this->id;
    }

    /**
     * @inheritdoc
     */
    public function getFieldLayout()
    {
        if ($this->fieldLayoutId) {
            return Craft::$app->getFields()->getLayoutById($this->fieldLayoutId);
        }

        return null;
    }

    /**
     * @inheritdoc
     */
    public function getSupportedSites(): array
    {
        if (static::isLocalized()) {
            return Craft::$app->getSites()->getAllSiteIds();
        }

        return [Craft::$app->getSites()->getPrimarySite()->id];
    }

    /**
     * @inheritdoc
     */
    public function getUriFormat()
    {
        return null;
    }

    /**
     * @inheritdoc
     */
    public function getSearchKeywords(string $attribute): string
    {
        // Give plugins/modules a chance to define custom keywords
        if ($this->hasEventHandlers(self::EVENT_DEFINE_KEYWORDS)) {
            $event = new DefineAttributeKeywordsEvent([
                'attribute' => $attribute,
            ]);
            $this->trigger(self::EVENT_DEFINE_KEYWORDS, $event);
            if ($event->handled) {
                return $event->keywords ?? '';
            }
        }
        return $this->searchKeywords($attribute);
    }

    /**
     * Returns the search keywords for a given search attribute.
     *
     * @param string $attribute
     * @return string
     * @since 3.5.0
     */
    protected function searchKeywords(string $attribute): string
    {
        return StringHelper::toString($this->$attribute);
    }

    /**
     * @inheritdoc
     */
    public function getRoute()
    {
        // Give plugins a chance to set this
        if ($this->hasEventHandlers(self::EVENT_SET_ROUTE)) {
            $event = new SetElementRouteEvent();
            $this->trigger(self::EVENT_SET_ROUTE, $event);

            // todo: stop checking if $event->route !== null in v4
            if ($event->handled || $event->route !== null) {
                return $event->route ?: null;
            }
        }

        return $this->route();
    }

    /**
     * Returns the route that should be used when the element’s URI is requested.
     *
     * @return mixed The route that the request should use, or null if no special action should be taken
     * @see getRoute()
     */
    protected function route()
    {
        return null;
    }

    /**
     * @inheritdoc
     */
    public function getIsHomepage(): bool
    {
        return $this->uri === self::HOMEPAGE_URI;
    }

    /**
     * @inheritdoc
     */
    public function getUrl()
    {
        if ($this->uri === null) {
            return null;
        }

        $path = $this->getIsHomepage() ? '' : $this->uri;
        return UrlHelper::siteUrl($path, null, null, $this->siteId);
    }

    /**
     * @inheritdoc
     */
    public function getLink()
    {
        if (($url = $this->getUrl()) === null) {
            return null;
        }

        $a = Html::a(Html::encode($this->getUiLabel()), $url);
        return Template::raw($a);
    }

    /**
     * @inheritdoc
     */
    public function getUiLabel(): string
    {
        return (string)$this;
    }

    /**
     * @inheritdoc
     */
    public function getRef()
    {
        return null;
    }

    /**
     * @inheritdoc
     */
    public function getIsEditable(): bool
    {
        return false;
    }

    /**
     * @inheritdoc
     */
    public function getCpEditUrl()
    {
        return null;
    }

    /**
     * @inheritdoc
     */
    public function getPreviewTargets(): array
    {
        if (Craft::$app->getEdition() === Craft::Pro) {
            $previewTargets = $this->previewTargets();
            // Give plugins a chance to modify them
            if ($this->hasEventHandlers(self::EVENT_REGISTER_PREVIEW_TARGETS)) {
                $event = new RegisterPreviewTargetsEvent([
                    'previewTargets' => $previewTargets,
                ]);
                $this->trigger(self::EVENT_REGISTER_PREVIEW_TARGETS, $event);
                $previewTargets = $event->previewTargets;
            }
        } else if ($url = $this->getUrl()) {
            $previewTargets = [
                [
                    'label' => Craft::t('app', 'Primary {type} page', [
                        'type' => static::lowerDisplayName(),
                    ]),
                    'url' => $url,
                ],
            ];
        } else {
            return [];
        }

        // Normalize the targets
        $normalized = [];
        $view = Craft::$app->getView();

        foreach ($previewTargets as $previewTarget) {
            if (isset($previewTarget['urlFormat'])) {
                $url = trim($view->renderObjectTemplate(Craft::parseEnv($previewTarget['urlFormat']), $this));
                if ($url !== '') {
                    $previewTarget['url'] = $url;
                    unset($previewTarget['urlFormat']);
                }
            }
            if (!isset($previewTarget['url'])) {
                // No URL, no preview target
                continue;
            }
            $previewTarget['url'] = UrlHelper::siteUrl($previewTarget['url']);
            if (!isset($previewTarget['refresh'])) {
                $previewTarget['refresh'] = true;
            }
            $normalized[] = $previewTarget;
        }

        return $normalized;
    }

    /**
     * Returns the additional locations that should be available for previewing the element, besides its primary [[getUrl()|URL]].
     *
     * Each target should be represented by a sub-array with `'label'` and `'url'` keys.
     *
     * @return array
     * @see getPreviewTargets()
     * @since 3.2.0
     */
    protected function previewTargets(): array
    {
        return [];
    }

    /**
     * @inheritdoc
     */
    public function getThumbUrl(int $size)
    {
        return null;
    }

    /**
     * @inheritdoc
     */
    public function getEnabledForSite(int $siteId = null)
    {
        if ($siteId === null) {
            $siteId = $this->siteId;
        }
        if (is_array($this->_enabledForSite)) {
            return $this->_enabledForSite[$siteId] ?? ($siteId == $this->siteId ? true : null);
        }
        if ($siteId == $this->siteId) {
            return is_bool($this->_enabledForSite) ? $this->_enabledForSite : true;
        }
        return null;
    }

    /**
     * @inheritdoc
     */
    public function setEnabledForSite($enabledForSite)
    {
        if (is_array($enabledForSite)) {
            foreach ($enabledForSite as &$value) {
                $value = (bool)$value;
            }
        } else {
            $enabledForSite = (bool)$enabledForSite;
        }
        $this->_enabledForSite = $enabledForSite;
    }

    /**
     * @inheritdoc
     */
    public function getStatus()
    {
        if ($this->archived) {
            return self::STATUS_ARCHIVED;
        }

        if (!$this->enabled || !$this->enabledForSite) {
            return self::STATUS_DISABLED;
        }

        return self::STATUS_ENABLED;
    }

    /**
     * @inheritdoc
     * @since 3.5.0
     */
    public function getLocalized()
    {
        // Eager-loaded?
        if (($localized = $this->getEagerLoadedElements('localized')) !== null) {
            return $localized;
        }

        return static::find()
            ->id($this->id ?: false)
            ->structureId($this->structureId)
            ->siteId(['not', $this->siteId]);
    }

    /**
     * @inheritdoc
     */
    public function getNext($criteria = false)
    {
        if ($criteria !== false || $this->_nextElement === null) {
            return $this->_getRelativeElement($criteria, 1);
        }

        if ($this->_nextElement === false) {
            return null;
        }

        return $this->_nextElement;
    }

    /**
     * @inheritdoc
     */
    public function getPrev($criteria = false)
    {
        if ($criteria !== false || $this->_prevElement === null) {
            return $this->_getRelativeElement($criteria, -1);
        }

        if ($this->_prevElement === false) {
            return null;
        }

        return $this->_prevElement;
    }

    /**
     * @inheritdoc
     */
    public function setNext($element)
    {
        $this->_nextElement = $element;
    }

    /**
     * @inheritdoc
     */
    public function setPrev($element)
    {
        $this->_prevElement = $element;
    }

    /**
     * @inheritdoc
     */
    public function getParent()
    {
        if ($this->_parent === null) {
            $ancestors = $this->getAncestors(1);

            // Eager-loaded?
            if (is_array($ancestors)) {
                $this->_parent = reset($ancestors);
            } else {
                $this->_parent = $ancestors
                        ->anyStatus()
                        ->one()
                    ?? false;
            }
        }

        return $this->_parent ?: null;
    }

    /**
     * @inheritdoc
     */
    public function setParent(ElementInterface $parent = null)
    {
        $this->_parent = $parent;

        if ($parent) {
            $this->level = $parent->level + 1;
        } else {
            $this->level = 1;
        }
    }

    /**
     * @inheritdoc
     */
    public function getAncestors(int $dist = null)
    {
        // Eager-loaded?
        if (($ancestors = $this->getEagerLoadedElements('ancestors')) !== null) {
            if ($dist === null) {
                return $ancestors;
            }
            return ArrayHelper::where($ancestors, function(self $element) use ($dist) {
                return $element->level >= $this->level - $dist;
            });
        }

        return static::find()
            ->structureId($this->structureId)
            ->ancestorOf(ElementHelper::sourceElement($this))
            ->siteId($this->siteId)
            ->ancestorDist($dist);
    }

    /**
     * @inheritdoc
     */
    public function getDescendants(int $dist = null)
    {
        // Eager-loaded?
        if (($descendants = $this->getEagerLoadedElements('descendants')) !== null) {
            if ($dist === null) {
                return $descendants;
            }
            return ArrayHelper::where($descendants, function(self $element) use ($dist) {
                return $element->level <= $this->level + $dist;
            });
        }

        return static::find()
            ->structureId($this->structureId)
            ->descendantOf(ElementHelper::sourceElement($this))
            ->siteId($this->siteId)
            ->descendantDist($dist);
    }

    /**
     * @inheritdoc
     */
    public function getChildren()
    {
        // Eager-loaded?
        if (($children = $this->getEagerLoadedElements('children')) !== null) {
            return $children;
        }

        return $this->getDescendants(1);
    }

    /**
     * @inheritdoc
     */
    public function getSiblings()
    {
        return static::find()
            ->structureId($this->structureId)
            ->siblingOf(ElementHelper::sourceElement($this))
            ->siteId($this->siteId);
    }

    /**
     * @inheritdoc
     */
    public function getPrevSibling()
    {
        if ($this->_prevSibling === null) {
            /** @var ElementQuery $query */
            $query = $this->_prevSibling = static::find();
            $query->structureId = $this->structureId;
            $query->prevSiblingOf = ElementHelper::sourceElement($this);
            $query->siteId = $this->siteId;
            $query->anyStatus();
            $this->_prevSibling = $query->one();

            if ($this->_prevSibling === null) {
                $this->_prevSibling = false;
            }
        }

        return $this->_prevSibling ?: null;
    }

    /**
     * @inheritdoc
     */
    public function getNextSibling()
    {
        if ($this->_nextSibling === null) {
            /** @var ElementQuery $query */
            $query = $this->_nextSibling = static::find();
            $query->structureId = $this->structureId;
            $query->nextSiblingOf = ElementHelper::sourceElement($this);
            $query->siteId = $this->siteId;
            $query->anyStatus();
            $this->_nextSibling = $query->one();

            if ($this->_nextSibling === null) {
                $this->_nextSibling = false;
            }
        }

        return $this->_nextSibling ?: null;
    }

    /**
     * @inheritdoc
     */
    public function getHasDescendants(): bool
    {
        $descendants = $this->getDescendants();
        if (is_array($descendants)) {
            return !empty($descendants);
        }
        return $descendants->exists();
    }

    /**
     * @inheritdoc
     */
    public function getTotalDescendants(): int
    {
        $descendants = $this->getDescendants();
        if (is_array($descendants)) {
            return count($descendants);
        }
        return $descendants->count();
    }

    /**
     * @inheritdoc
     */
    public function isAncestorOf(ElementInterface $element): bool
    {
        $source = ElementHelper::sourceElement($this);
        return ($source->root == $element->root && $source->lft < $element->lft && $source->rgt > $element->rgt);
    }

    /**
     * @inheritdoc
     */
    public function isDescendantOf(ElementInterface $element): bool
    {
        $source = ElementHelper::sourceElement($this);
        return ($source->root == $element->root && $source->lft > $element->lft && $source->rgt < $element->rgt);
    }

    /**
     * @inheritdoc
     */
    public function isParentOf(ElementInterface $element): bool
    {
        $source = ElementHelper::sourceElement($this);
        return ($source->root == $element->root && $source->level == $element->level - 1 && $source->isAncestorOf($element));
    }

    /**
     * @inheritdoc
     */
    public function isChildOf(ElementInterface $element): bool
    {
        $source = ElementHelper::sourceElement($this);
        return ($source->root == $element->root && $source->level == $element->level + 1 && $source->isDescendantOf($element));
    }

    /**
     * @inheritdoc
     */
    public function isSiblingOf(ElementInterface $element): bool
    {
        $source = ElementHelper::sourceElement($this);
        if ($source->root == $element->root && $source->level !== null && $source->level == $element->level) {
            if ($source->level == 1 || $source->isPrevSiblingOf($element) || $source->isNextSiblingOf($element)) {
                return true;
            }

            $parent = $source->getParent();

            if ($parent) {
                return $element->isDescendantOf($parent);
            }
        }

        return false;
    }

    /**
     * @inheritdoc
     */
    public function isPrevSiblingOf(ElementInterface $element): bool
    {
        $source = ElementHelper::sourceElement($this);
        return ($source->root == $element->root && $source->level == $element->level && $source->rgt == $element->lft - 1);
    }

    /**
     * @inheritdoc
     */
    public function isNextSiblingOf(ElementInterface $element): bool
    {
        $source = ElementHelper::sourceElement($this);
        return ($source->root == $element->root && $source->level == $element->level && $source->lft == $element->rgt + 1);
    }

    /**
     * @inheritdoc
     */
    public function offsetExists($offset)
    {
        return $offset === 'title' || $this->hasEagerLoadedElements($offset) || parent::offsetExists($offset) || $this->fieldByHandle($offset);
    }

    /**
     * @inheritdoc
     */
    function getAttributeStatus(string $attribute)
    {
        if (!$this->getIsDraft()) {
            return null;
        }

        /** @var DraftBehavior $behavior */
        $behavior = $this->getBehavior('draft');
        $modified = $behavior->isAttributeModified($attribute);
        $outdated = $behavior->isAttributeOutdated($attribute);
        if ($modified && !$outdated) {
            return [self::ATTR_STATUS_MODIFIED, Craft::t('app', 'Modified in draft')];
        }
        if ($outdated && !$modified) {
            return [
                self::ATTR_STATUS_OUTDATED, Craft::t('app', 'Modified in source {type}', [
                    'type' => static::lowerDisplayName(),
                ])
            ];
        }
        if ($outdated && $modified) {
            return [
                self::ATTR_STATUS_CONFLICTED, Craft::t('app', 'Modified in draft and source {type}', [
                    'type' => static::lowerDisplayName(),
                ])
            ];
        }
        return null;
    }

    /**
     * @inheritdoc
     */
    public function getDirtyAttributes(): array
    {
        $dirtyAttributes = $this->_dirtyAttributes ?? [];
        if (static::hasTitles() && $this->title !== $this->_savedTitle) {
            $dirtyAttributes[] = 'title';
        }
        return $dirtyAttributes;
    }

    /**
     * Sets the list of dirty attribute names.
     *
     * @param string[] $names
     * @see getDirtyAttributes()
     */
    public function setDirtyAttributes(array $names)
    {
        $this->_dirtyAttributes = $names;
    }

    /**
     * @inheritdoc
     */
    public function getFieldValues(array $fieldHandles = null): array
    {
        $values = [];

        foreach ($this->fieldLayoutFields() as $field) {
            if ($fieldHandles === null || in_array($field->handle, $fieldHandles, true)) {
                $values[$field->handle] = $this->getFieldValue($field->handle);
            }
        }

        return $values;
    }

    /**
     * @inheritdoc
     */
    public function getSerializedFieldValues(array $fieldHandles = null): array
    {
        $serializedValues = [];

        foreach ($this->fieldLayoutFields() as $field) {
            if ($fieldHandles === null || in_array($field->handle, $fieldHandles, true)) {
                $value = $this->getFieldValue($field->handle);
                $serializedValues[$field->handle] = $field->serializeValue($value, $this);
            }
        }

        return $serializedValues;
    }

    /**
     * @inheritdoc
     */
    public function setFieldValues(array $values)
    {
        foreach ($values as $fieldHandle => $value) {
            $this->setFieldValue($fieldHandle, $value);
        }
    }

    /**
     * @inheritdoc
     */
    public function getFieldValue(string $fieldHandle)
    {
        // Make sure the value has been normalized
        $this->normalizeFieldValue($fieldHandle);

        return $this->getBehavior('customFields')->$fieldHandle;
    }

    /**
     * @inheritdoc
     */
    public function setFieldValue(string $fieldHandle, $value)
    {
        $behavior = $this->getBehavior('customFields');
        $behavior->$fieldHandle = $value;

        // Don't assume that $value has been normalized
        unset($this->_normalizedFieldValues[$fieldHandle]);

        // If the element is fully initialized, mark the value as dirty
        if ($this->_initialized) {
            $this->_dirtyFields[$fieldHandle] = true;
        }
    }

    /**
     * @inheritdoc
     */
    function getFieldStatus(string $fieldHandle)
    {
        if (!$this->getIsDraft()) {
            return null;
        }

        /** @var DraftBehavior $behavior */
        $behavior = $this->getBehavior('draft');
        $modified = $behavior->isFieldModified($fieldHandle);
        $outdated = $behavior->isFieldOutdated($fieldHandle);
        if ($modified && !$outdated) {
            return [self::ATTR_STATUS_MODIFIED, Craft::t('app', 'Modified in draft')];
        }
        if ($outdated && !$modified) {
            return [
                self::ATTR_STATUS_OUTDATED, Craft::t('app', 'Modified in source {type}', [
                    'type' => static::lowerDisplayName(),
                ])
            ];
        }
        if ($outdated && $modified) {
            return [
                self::ATTR_STATUS_CONFLICTED, Craft::t('app', 'Modified in draft and source {type}', [
                    'type' => static::lowerDisplayName(),
                ])
            ];
        }
        return null;
    }

    /**
     * @inheritdoc
     */
    public function isFieldDirty(string $fieldHandle): bool
    {
        return $this->_allDirty() || isset($this->_dirtyFields[$fieldHandle]);
    }

    /**
     * @inheritdoc
     */
    public function getDirtyFields(): array
    {
        if ($this->_allDirty()) {
            return ArrayHelper::getColumn($this->fieldLayoutFields(), 'handle');
        }
        if ($this->_dirtyFields) {
            return array_keys($this->_dirtyFields);
        }
        return [];
    }

    /**
     * Returns whether all fields should be considered dirty.
     *
     * @return bool
     */
    private function _allDirty(): bool
    {
        return $this->_allDirty || $this->resaving;
    }

    /**
     * @inheritdoc
     */
    public function markAsDirty()
    {
        $this->_allDirty = true;
    }

    /**
     * @inheritdoc
     */
    public function markAsClean()
    {
        $this->_allDirty = false;
        $this->_dirtyAttributes = null;
        $this->_dirtyFields = null;
        if (static::hasTitles()) {
            $this->_savedTitle = $this->title;
        }
    }

    /**
     * @inheritdoc
     */
    public function setFieldValuesFromRequest(string $paramNamespace = '')
    {
        $this->setFieldParamNamespace($paramNamespace);
        $values = Craft::$app->getRequest()->getBodyParam($paramNamespace, []);

        foreach ($this->fieldLayoutFields() as $field) {
            // Do we have any post data for this field?
            if (isset($values[$field->handle])) {
                $value = $values[$field->handle];
            } else if (!empty($this->_fieldParamNamePrefix) && UploadedFile::getInstancesByName($this->_fieldParamNamePrefix . '.' . $field->handle)) {
                // A file was uploaded for this field
                $value = null;
            } else {
                continue;
            }

            $this->setFieldValue($field->handle, $value);

            // Normalize it now in case the system language changes later
            $this->normalizeFieldValue($field->handle);
        }
    }

    /**
     * @inheritdoc
     */
    public function getFieldParamNamespace()
    {
        return $this->_fieldParamNamePrefix;
    }

    /**
     * @inheritdoc
     */
    public function setFieldParamNamespace(string $namespace)
    {
        $this->_fieldParamNamePrefix = $namespace;
    }

    /**
     * @inheritdoc
     */
    public function getContentTable(): string
    {
        return Craft::$app->getContent()->contentTable;
    }

    /**
     * @inheritdoc
     */
    public function getFieldColumnPrefix(): string
    {
        return Craft::$app->getContent()->fieldColumnPrefix;
    }

    /**
     * @inheritdoc
     */
    public function getFieldContext(): string
    {
        return Craft::$app->getContent()->fieldContext;
    }

    /**
     * @inheritdoc
     */
    public function hasEagerLoadedElements(string $handle): bool
    {
        return isset($this->_eagerLoadedElements[$handle]);
    }

    /**
     * @inheritdoc
     */
    public function getEagerLoadedElements(string $handle)
    {
        if (!isset($this->_eagerLoadedElements[$handle])) {
            return null;
        }

        /** @var ElementInterface[] $elements */
        $elements = $this->_eagerLoadedElements[$handle];
        ElementHelper::setNextPrevOnElements($elements);
        return $elements;
    }

    /**
     * @inheritdoc
     */
    public function setEagerLoadedElements(string $handle, array $elements)
    {
        switch ($handle) {
            case 'parent':
                $this->_parent = $elements[0] ?? false;
                break;
            case 'currentRevision':
                $this->_currentRevision = $elements[0] ?? false;
                break;
            case 'draftCreator':
                /** @var DraftBehavior|null $behavior */
                if ($behavior = $this->getBehavior('draft')) {
                    $behavior->setCreator($elements[0] ?? null);
                }
                break;
            case 'revisionCreator':
                /** @var RevisionBehavior|null $behavior */
                if ($behavior = $this->getBehavior('revision')) {
                    $behavior->setCreator($elements[0] ?? null);
                }
                break;
            default:
                // Give plugins a chance to store this
                $event = new SetEagerLoadedElementsEvent([
                    'handle' => $handle,
                    'elements' => $elements,
                ]);
                Event::trigger(static::class, self::EVENT_SET_EAGER_LOADED_ELEMENTS, $event);
                if (!$event->handled) {
                    // No takers. Just store it in the internal array then.
                    $this->_eagerLoadedElements[$handle] = $elements;
                }
        }
    }

    /**
     * @inheritdoc
     */
    public function getEagerLoadedElementCount(string $handle): int
    {
        return $this->_eagerLoadedElementCounts[$handle] ?? 0;
    }

    /**
     * @inheritdoc
     */
    public function setEagerLoadedElementCount(string $handle, int $count)
    {
        $this->_eagerLoadedElementCounts[$handle] = $count;
    }

    /**
     * @inheritdoc
     */
    public function getHasFreshContent(): bool
    {
        return ($this->contentId === null && !$this->hasErrors());
    }

    /**
     * @inheritdoc
     */
    public function setRevisionCreatorId(int $creatorId = null)
    {
        $this->revisionCreatorId = $creatorId;
    }

    /**
     * @inheritdoc
     */
    public function setRevisionNotes(string $notes = null)
    {
        $this->revisionNotes = $notes;
    }

    /**
     * @inheritdoc
     */
    public function getCurrentRevision()
    {
        if (!$this->id) {
            return null;
        }

        if ($this->_currentRevision === null) {
            $source = ElementHelper::sourceElement($this, true);
            $this->_currentRevision = static::find()
                ->revisionOf($source->id)
                ->dateCreated($source->dateUpdated)
                ->anyStatus()
                ->orderBy(['num' => SORT_DESC])
                ->one() ?: false;
        }

        return $this->_currentRevision ?: null;
    }

    // Indexes, etc.
    // -------------------------------------------------------------------------

    /**
     * @inheritdoc
     */
    public function getHtmlAttributes(string $context): array
    {
        $htmlAttributes = $this->htmlAttributes($context);

        // Give plugins a chance to modify them
        $event = new RegisterElementHtmlAttributesEvent([
            'htmlAttributes' => $htmlAttributes
        ]);
        $this->trigger(self::EVENT_REGISTER_HTML_ATTRIBUTES, $event);

        return $event->htmlAttributes;
    }

    /**
     * Returns any attributes that should be included in the element’s DOM representation in the control panel.
     *
     * @param string $context The context that the element is being rendered in ('index', 'field', etc.)
     * @return array
     * @see getHtmlAttributes()
     */
    protected function htmlAttributes(string $context): array
    {
        return [];
    }

    /**
     * @inheritdoc
     */
    public function getTableAttributeHtml(string $attribute): string
    {
        // Give plugins a chance to set this
        $event = new SetElementTableAttributeHtmlEvent([
            'attribute' => $attribute
        ]);
        $this->trigger(self::EVENT_SET_TABLE_ATTRIBUTE_HTML, $event);

        if ($event->html !== null) {
            return $event->html;
        }

        return $this->tableAttributeHtml($attribute);
    }

    /**
     * Returns the HTML that should be shown for a given attribute in Table View.
     *
     * This method can be used to completely customize what actually shows up within the table’s body for a given
     * attribute, rather than simply showing the attribute’s raw value.
     *
     * For example, if your elements have an `email` attribute that you want to wrap in a `mailto:` link, your
     * getTableAttributesHtml() method could do this:
     *
     * ```php
     * switch ($attribute) {
     *     case 'email':
     *         return $this->email ? Html::mailto(Html::encode($this->email)) : '';
     *     // ...
     * }
     * return parent::tableAttributeHtml($attribute);
     * ```
     *
     * ::: warning
     * All untrusted text should be passed through [[Html::encode()]] to prevent XSS attacks.
     * :::
     *
     * By default the following will be returned:
     *
     * - If the attribute name is `link` or `uri`, it will be linked to the front-end URL.
     * - If the attribute is a custom field handle, it will pass the responsibility off to the field type.
     * - If the attribute value is a [[DateTime]] object, the date will be formatted with a localized date format.
     * - For anything else, it will output the attribute value as a string.
     *
     * @param string $attribute The attribute name.
     * @return string The HTML that should be shown for a given attribute in Table View.
     * @throws InvalidConfigException
     * @see getTableAttributeHtml()
     */
    protected function tableAttributeHtml(string $attribute): string
    {
        switch ($attribute) {
            case 'link':
                $url = $this->getUrl();

                if ($url !== null) {
                    return Html::a('', $url, [
                        'rel' => 'noopener',
                        'target' => '_blank',
                        'data-icon' => 'world',
                        'title' => Craft::t('app', 'Visit webpage'),
                    ]);
                }

                return '';

            case 'uri':
                $url = $this->getUrl();

                if ($url !== null) {
                    if ($this->getIsHomepage()) {
                        $value = Html::tag('span', '', [
                            'data-icon' => 'home',
                            'title' => Craft::t('app', 'Homepage'),
                        ]);
                    } else {
                        // Add some <wbr> tags in there so it doesn't all have to be on one line
                        $find = ['/'];
                        $replace = ['/<wbr>'];

                        $wordSeparator = Craft::$app->getConfig()->getGeneral()->slugWordSeparator;

                        if ($wordSeparator) {
                            $find[] = $wordSeparator;
                            $replace[] = $wordSeparator . '<wbr>';
                        }

                        $value = str_replace($find, $replace, $this->uri);
                    }

                    return Html::a(Html::tag('span', $value, ['dir' => 'ltr']), $url, [
                        'href' => $url,
                        'rel' => 'noopener',
                        'target' => '_blank',
                        'class' => 'go',
                        'title' => Craft::t('app', 'Visit webpage'),
                    ]);
                }

                return '';

            default:
                // Is this a custom field?
                if (preg_match('/^field:(\d+)$/', $attribute, $matches)) {
                    $fieldId = $matches[1];
                    $field = Craft::$app->getFields()->getFieldById($fieldId);

                    if ($field) {
                        if ($field instanceof PreviewableFieldInterface) {
                            // Was this field value eager-loaded?
                            if ($field instanceof EagerLoadingFieldInterface && $this->hasEagerLoadedElements($field->handle)) {
                                $value = $this->getEagerLoadedElements($field->handle);
                            } else {
                                // The field might not actually belong to this element
                                try {
                                    $value = $this->getFieldValue($field->handle);
                                } catch (\Throwable $e) {
                                    $value = $field->normalizeValue(null);
                                }
                            }

                            return $field->getTableAttributeHtml($value, $this);
                        }
                    }

                    return '';
                }

                $value = $this->$attribute;

                if ($value instanceof DateTime) {
                    $formatter = Craft::$app->getFormatter();
                    return Html::tag('span', $formatter->asTimestamp($value, Locale::LENGTH_SHORT), [
                        'title' => $formatter->asDatetime($value, Locale::LENGTH_SHORT)
                    ]);
                }

                return Html::encode($value);
        }
    }

    /**
     * @inheritdoc
     */
    public function getEditorHtml(): string
    {
        $html = '';

        $fieldLayout = $this->getFieldLayout();
        $view = Craft::$app->getView();

        if ($fieldLayout) {
            $namespace = $view->getNamespace();
            $view->setNamespace($view->namespaceInputName('fields'));
            $view->setIsDeltaRegistrationActive(true);

            foreach ($fieldLayout->getFields() as $field) {
                $fieldHtml = $view->renderTemplate('_includes/field', [
                    'element' => $this,
                    'field' => $field,
                    'required' => $field->required,
                    'registerDeltas' => true,
                ]);

                $html .= Html::namespaceHtml($fieldHtml, 'fields');
            }

            $view->setNamespace($namespace);
            $view->setIsDeltaRegistrationActive(false);

            $html .= Html::hiddenInput('fieldLayoutId', $fieldLayout->id);
        }

        return $html;
    }

    /**
     * @inheritdoc
     * @since 3.3.0
     */
    public function getGqlTypeName(): string
    {
        // Default to the same type
        return static::gqlTypeNameByContext(null);
    }

    // Events
    // -------------------------------------------------------------------------

    /**
     * @inheritdoc
     */
    public function beforeSave(bool $isNew): bool
    {
        // Tell the fields about it
        foreach ($this->fieldLayoutFields() as $field) {
            if (!$field->beforeElementSave($this, $isNew)) {
                return false;
            }
        }

        // Trigger a 'beforeSave' event
        $event = new ModelEvent([
            'isNew' => $isNew,
        ]);
        $this->trigger(self::EVENT_BEFORE_SAVE, $event);

        return $event->isValid;
    }

    /**
     * @inheritdoc
     */
    public function afterSave(bool $isNew)
    {
        // Tell the fields about it
        foreach ($this->fieldLayoutFields() as $field) {
            $field->afterElementSave($this, $isNew);
        }

        // Trigger an 'afterSave' event
        if ($this->hasEventHandlers(self::EVENT_AFTER_SAVE)) {
            $this->trigger(self::EVENT_AFTER_SAVE, new ModelEvent([
                'isNew' => $isNew,
            ]));
        }
    }

    /**
     * @inheritdoc
     */
    public function afterPropagate(bool $isNew)
    {
        // Tell the fields about it
        foreach ($this->fieldLayoutFields() as $field) {
            $field->afterElementPropagate($this, $isNew);
        }

        // Trigger an 'afterPropagate' event
        if ($this->hasEventHandlers(self::EVENT_AFTER_PROPAGATE)) {
            $this->trigger(self::EVENT_AFTER_PROPAGATE, new ModelEvent([
                'isNew' => $isNew,
            ]));
        }
    }

    /**
     * @inheritdoc
     */
    public function beforeDelete(): bool
    {
        // Tell the fields about it
        foreach ($this->fieldLayoutFields() as $field) {
            if (!$field->beforeElementDelete($this)) {
                return false;
            }
        }

        // Trigger a 'beforeDelete' event
        $event = new ModelEvent();
        $this->trigger(self::EVENT_BEFORE_DELETE, $event);

        return $event->isValid;
    }

    /**
     * @inheritdoc
     */
    public function afterDelete()
    {
        // Tell the fields about it
        foreach ($this->fieldLayoutFields() as $field) {
            $field->afterElementDelete($this);
        }

        // Trigger an 'afterDelete' event
        if ($this->hasEventHandlers(self::EVENT_AFTER_DELETE)) {
            $this->trigger(self::EVENT_AFTER_DELETE);
        }
    }

    /**
     * @inheritdoc
     */
    public function beforeRestore(): bool
    {
        // Tell the fields about it
        foreach ($this->fieldLayoutFields() as $field) {
            if (!$field->beforeElementRestore($this)) {
                return false;
            }
        }

        // Trigger a 'beforeRestore' event
        $event = new ModelEvent();
        $this->trigger(self::EVENT_BEFORE_RESTORE, $event);

        return $event->isValid;
    }

    /**
     * @inheritdoc
     */
    public function afterRestore()
    {
        // Tell the fields about it
        foreach ($this->fieldLayoutFields() as $field) {
            $field->afterElementRestore($this);
        }

        // Trigger an 'afterRestore' event
        if ($this->hasEventHandlers(self::EVENT_AFTER_RESTORE)) {
            $this->trigger(self::EVENT_AFTER_RESTORE);
        }
    }

    /**
     * @inheritdoc
     */
    public function beforeMoveInStructure(int $structureId): bool
    {
        // Trigger a 'beforeMoveInStructure' event
        $event = new ElementStructureEvent([
            'structureId' => $structureId,
        ]);
        $this->trigger(self::EVENT_BEFORE_MOVE_IN_STRUCTURE, $event);

        return $event->isValid;
    }

    /**
     * @inheritdoc
     */
    public function afterMoveInStructure(int $structureId)
    {
        // Trigger an 'afterMoveInStructure' event
        if ($this->hasEventHandlers(self::EVENT_AFTER_MOVE_IN_STRUCTURE)) {
            $this->trigger(self::EVENT_AFTER_MOVE_IN_STRUCTURE, new ElementStructureEvent([
                'structureId' => $structureId,
            ]));
        }
    }

    /**
     * Normalizes a field’s value.
     *
     * @param string $fieldHandle The field handle
     * @throws Exception if there is no field with the handle $fieldValue
     */
    protected function normalizeFieldValue(string $fieldHandle)
    {
        // Have we already normalized this value?
        if (isset($this->_normalizedFieldValues[$fieldHandle])) {
            return;
        }

        $field = $this->fieldByHandle($fieldHandle);

        if (!$field) {
            throw new Exception('Invalid field handle: ' . $fieldHandle);
        }

        $behavior = $this->getBehavior('customFields');
        $behavior->$fieldHandle = $field->normalizeValue($behavior->$fieldHandle, $this);
        $this->_normalizedFieldValues[$fieldHandle] = true;
    }

    /**
     * Finds Element instance(s) by the given condition.
     *
     * This method is internally called by [[findOne()]] and [[findAll()]].
     *
     * @param mixed $criteria Refer to [[findOne()]] and [[findAll()]] for the explanation of this parameter
     * @param bool $one Whether this method is called by [[findOne()]] or [[findAll()]]
     * @return static|static[]|null
     */
    protected static function findByCondition($criteria, bool $one)
    {
        /** @var ElementQueryInterface $query */
        $query = static::find();

        if ($criteria !== null) {
            if (!ArrayHelper::isAssociative($criteria)) {
                $criteria = ['id' => $criteria];
            }
            Craft::configure($query, $criteria);
        }

        if ($one) {
            $result = $query->one();
        } else {
            $result = $query->all();
        }

        return $result;
    }

    /**
     * Returns the field with a given handle.
     *
     * @param string $handle
     * @return FieldInterface|null
     */
    protected function fieldByHandle(string $handle)
    {
        if ($this->_fieldsByHandle !== null && array_key_exists($handle, $this->_fieldsByHandle)) {
            return $this->_fieldsByHandle[$handle];
        }

        $contentService = Craft::$app->getContent();
        $originalFieldContext = $contentService->fieldContext;
        $contentService->fieldContext = $this->getFieldContext();
        $fieldLayout = $this->getFieldLayout();
        $this->_fieldsByHandle[$handle] = $fieldLayout ? $fieldLayout->getFieldByHandle($handle) : null;
        $contentService->fieldContext = $originalFieldContext;

        return $this->_fieldsByHandle[$handle];
    }

    /**
     * Returns each of this element’s fields.
     *
     * @return FieldInterface[] This element’s fields
     */
    protected function fieldLayoutFields(): array
    {
        $fieldLayout = $this->getFieldLayout();

        if ($fieldLayout) {
            return $fieldLayout->getFields();
        }

        return [];
    }

    /**
     * Returns the site the element is associated with.
     *
     * @return Site
     * @throws InvalidConfigException if [[siteId]] is invalid
     */
    public function getSite(): Site
    {
        if ($this->siteId !== null) {
            $site = Craft::$app->getSites()->getSiteById($this->siteId);
        }

        if (empty($site)) {
            throw new InvalidConfigException('Invalid site ID: ' . $this->siteId);
        }

        return $site;
    }

    /**
     * Returns an element right before/after this one, from a given set of criteria.
     *
     * @param mixed $criteria
     * @param int $dir
     * @return ElementInterface|null
     */
    private function _getRelativeElement($criteria, int $dir)
    {
        if ($this->id === null) {
            return null;
        }

        if ($criteria instanceof ElementQueryInterface) {
            /** @var ElementQuery $criteria */
            $query = clone $criteria;
        } else {
            $query = static::find()
                ->siteId($this->siteId);

            if ($criteria) {
                Craft::configure($query, $criteria);
            }
        }

        /** @var ElementQuery $query */
        $elementIds = $query->ids();
        $key = array_search($this->getSourceId(), $elementIds, false);

        if ($key === false || !isset($elementIds[$key + $dir])) {
            return null;
        }

        return $query
            ->id($elementIds[$key + $dir])
            ->one();
    }
}<|MERGE_RESOLUTION|>--- conflicted
+++ resolved
@@ -724,7 +724,7 @@
     protected static function defineSortOptions(): array
     {
         // Default to the available table attributes
-        $tableAttributes = Craft::$app->getElementIndexes()->getAvailableTableAttributes(static::class);
+        $tableAttributes = Craft::$app->getElementIndexes()->getAvailableTableAttributes(static::class, false);
         $sortOptions = [];
 
         foreach ($tableAttributes as $key => $labelInfo) {
@@ -779,39 +779,6 @@
     }
 
     /**
-<<<<<<< HEAD
-=======
-     * Returns the sort options for the element type.
-     *
-     * @return array The attributes that elements can be sorted by
-     * @see sortOptions()
-     */
-    protected static function defineSortOptions(): array
-    {
-        // Default to the available table attributes
-        $tableAttributes = Craft::$app->getElementIndexes()->getAvailableTableAttributes(static::class, false);
-        $sortOptions = [];
-
-        foreach ($tableAttributes as $key => $labelInfo) {
-            $sortOptions[$key] = $labelInfo['label'];
-        }
-
-        return $sortOptions;
-    }
-
-    /**
-     * Defines all of the available columns that can be shown in table views.
-     *
-     * @return array The table attributes.
-     * @see tableAttributes()
-     */
-    protected static function defineTableAttributes(): array
-    {
-        return [];
-    }
-
-    /**
->>>>>>> 5a4f1372
      * Returns the list of table attribute keys that should be shown by default.
      *
      * @param string $source The selected source’s key
