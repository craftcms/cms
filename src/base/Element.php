<?php
/**
 * @link https://craftcms.com/
 * @copyright Copyright (c) Pixel & Tonic, Inc.
 * @license https://craftcms.github.io/license/
 */

namespace craft\base;

use Craft;
use craft\behaviors\CustomFieldBehavior;
use craft\behaviors\DraftBehavior;
use craft\behaviors\RevisionBehavior;
use craft\db\Connection;
use craft\db\Query;
use craft\db\Table;
use craft\elements\actions\Delete;
use craft\elements\actions\DeleteActionInterface;
use craft\elements\actions\Edit;
use craft\elements\actions\SetStatus;
use craft\elements\actions\View;
use craft\elements\conditions\ElementCondition;
use craft\elements\conditions\ElementConditionInterface;
use craft\elements\db\ElementQuery;
use craft\elements\db\ElementQueryInterface;
use craft\elements\exporters\Expanded;
use craft\elements\exporters\Raw;
use craft\elements\User;
use craft\errors\InvalidFieldException;
use craft\events\AuthorizationCheckEvent;
use craft\events\DefineAttributeKeywordsEvent;
use craft\events\DefineEagerLoadingMapEvent;
use craft\events\DefineHtmlEvent;
use craft\events\DefineMetadataEvent;
use craft\events\DefineValueEvent;
use craft\events\ElementIndexTableAttributeEvent;
use craft\events\ElementStructureEvent;
use craft\events\ModelEvent;
use craft\events\RegisterElementActionsEvent;
use craft\events\RegisterElementDefaultTableAttributesEvent;
use craft\events\RegisterElementExportersEvent;
use craft\events\RegisterElementFieldLayoutsEvent;
use craft\events\RegisterElementHtmlAttributesEvent;
use craft\events\RegisterElementSearchableAttributesEvent;
use craft\events\RegisterElementSortOptionsEvent;
use craft\events\RegisterElementSourcesEvent;
use craft\events\RegisterElementTableAttributesEvent;
use craft\events\RegisterPreviewTargetsEvent;
use craft\events\SetEagerLoadedElementsEvent;
use craft\events\SetElementRouteEvent;
use craft\events\SetElementTableAttributeHtmlEvent;
use craft\fieldlayoutelements\BaseField;
use craft\helpers\App;
use craft\helpers\ArrayHelper;
use craft\helpers\Cp;
use craft\helpers\Db;
use craft\helpers\ElementHelper;
use craft\helpers\Html;
use craft\helpers\Json;
use craft\helpers\StringHelper;
use craft\helpers\Template;
use craft\helpers\UrlHelper;
use craft\i18n\Formatter;
use craft\i18n\Locale;
use craft\models\FieldLayout;
use craft\models\Site;
use craft\validators\DateTimeValidator;
use craft\validators\ElementUriValidator;
use craft\validators\SiteIdValidator;
use craft\validators\SlugValidator;
use craft\validators\StringValidator;
use craft\web\UploadedFile;
use DateTime;
use Illuminate\Support\Collection;
use Throwable;
use Twig\Markup;
use yii\base\ErrorHandler;
use yii\base\Event;
use yii\base\InvalidCallException;
use yii\base\InvalidConfigException;
use yii\base\NotSupportedException;
use yii\base\UnknownPropertyException;
use yii\db\ExpressionInterface;
use yii\validators\BooleanValidator;
use yii\validators\NumberValidator;
use yii\validators\RequiredValidator;
use yii\validators\Validator;
use yii\web\Response;

/**
 * Element is the base class for classes representing elements in terms of objects.
 *
 * @property int|null $canonicalId The element’s canonical ID
 * @property-read string $canonicalUid The element’s canonical UID
 * @property-read bool $isCanonical Whether this is the canonical element
 * @property-read bool $isDerivative Whether this is a derivative element, such as a draft or revision
 * @property ElementQueryInterface $ancestors The element’s ancestors
 * @property ElementQueryInterface $children The element’s children
 * @property string $contentTable The name of the table this element’s content is stored in
 * @property string|null $cpEditUrl The element’s edit URL in the control panel
 * @property ElementQueryInterface $descendants The element’s descendants
 * @property string $editorHtml The HTML for the element’s editor HUD
 * @property bool $enabledForSite Whether the element is enabled for this site
 * @property string $fieldColumnPrefix The field column prefix this element’s content uses
 * @property string $fieldContext The field context this element’s content uses
 * @property FieldLayout|null $fieldLayout The field layout used by this element
 * @property array $fieldParamNamespace The namespace used by custom field params on the request
 * @property array $fieldValues The element’s normalized custom field values, indexed by their handles
 * @property bool $hasDescendants Whether the element has descendants
 * @property array $htmlAttributes Any attributes that should be included in the element’s DOM representation in the control panel
 * @property Markup|null $link An anchor pre-filled with this element’s URL and title
 * @property ElementInterface|null $canonical The canonical element, if one exists for the current site
 * @property ElementInterface|null $next The next element relative to this one, from a given set of criteria
 * @property ElementInterface|null $nextSibling The element’s next sibling
 * @property ElementInterface|null $parent The element’s parent
 * @property int|null $parentId The element’s parent’s ID
 * @property ElementInterface|null $prev The previous element relative to this one, from a given set of criteria
 * @property ElementInterface|null $prevSibling The element’s previous sibling
 * @property string|null $ref The reference string to this element
 * @property mixed $route The route that should be used when the element’s URI is requested
 * @property array $serializedFieldValues Array of the element’s serialized custom field values, indexed by their handles
 * @property ElementQueryInterface $siblings All of the element’s siblings
 * @property Site $site Site the element is associated with
 * @property string|null $status The element’s status
 * @property int[]|array $supportedSites The sites this element is associated with
 * @property int $totalDescendants The total number of descendants that the element has
 * @property string|null $uriFormat The URI format used to generate this element’s URL
 * @property string|null $url The element’s full URL
 * @property-write int|null $revisionCreatorId revision creator ID to be saved
 * @property-write string|null $revisionNotes revision notes to be saved
 * @author Pixel & Tonic, Inc. <support@pixelandtonic.com>
 * @since 3.0.0
 */
abstract class Element extends Component implements ElementInterface
{
    use ElementTrait;

    /**
     * @since 3.3.6
     */
    public const HOMEPAGE_URI = '__home__';

    // Statuses
    // -------------------------------------------------------------------------

    public const STATUS_ENABLED = 'enabled';
    public const STATUS_DISABLED = 'disabled';
    public const STATUS_ARCHIVED = 'archived';

    // Validation scenarios
    // -------------------------------------------------------------------------

    public const SCENARIO_ESSENTIALS = 'essentials';
    public const SCENARIO_LIVE = 'live';

    // Attribute/Field Statuses
    // -------------------------------------------------------------------------

    public const ATTR_STATUS_MODIFIED = 'modified';
    public const ATTR_STATUS_OUTDATED = 'outdated';

    // Events
    // -------------------------------------------------------------------------

    /**
     * @event RegisterElementSourcesEvent The event that is triggered when registering the available sources for the element type.
     */
    public const EVENT_REGISTER_SOURCES = 'registerSources';

    /**
     * @event RegisterElementFieldLayoutsEvent The event that is triggered when registering all of the field layouts
     * associated with elements from a given source.
     * @see fieldLayouts()
     * @since 3.5.0
     */
    public const EVENT_REGISTER_FIELD_LAYOUTS = 'registerFieldLayouts';

    /**
     * @event RegisterElementActionsEvent The event that is triggered when registering the available actions for the element type.
     */
    public const EVENT_REGISTER_ACTIONS = 'registerActions';

    /**
     * @event RegisterElementExportersEvent The event that is triggered when registering the available exporters for the element type.
     * @since 3.4.0
     */
    public const EVENT_REGISTER_EXPORTERS = 'registerExporters';

    /**
     * @event RegisterElementSearchableAttributesEvent The event that is triggered when registering the searchable attributes for the element type.
     */
    public const EVENT_REGISTER_SEARCHABLE_ATTRIBUTES = 'registerSearchableAttributes';

    /**
     * @event RegisterElementSortOptionsEvent The event that is triggered when registering the sort options for the element type.
     */
    public const EVENT_REGISTER_SORT_OPTIONS = 'registerSortOptions';

    /**
     * @event RegisterElementTableAttributesEvent The event that is triggered when registering the table attributes for the element type.
     */
    public const EVENT_REGISTER_TABLE_ATTRIBUTES = 'registerTableAttributes';

    /**
     * @event RegisterElementTableAttributesEvent The event that is triggered when registering the table attributes for the element type.
     */
    public const EVENT_REGISTER_DEFAULT_TABLE_ATTRIBUTES = 'registerDefaultTableAttributes';

    /**
     * @event ElementIndexTableAttributeEvent The event that is triggered when preparing an element query for an element index, for each
     * attribute present in the table.
     *
     * Paired with [[EVENT_REGISTER_TABLE_ATTRIBUTES]] and [[EVENT_SET_TABLE_ATTRIBUTE_HTML]], this allows optimization of queries on element indexes.
     *
     * ```php
     * use craft\base\Element;
     * use craft\elements\Entry;
     * use craft\events\PrepareElementQueryForTableAttributeEvent;
     * use craft\events\RegisterElementTableAttributesEvent;
     * use craft\events\SetElementTableAttributeHtmlEvent;
     * use craft\helpers\Cp;
     * use yii\base\Event;
     *
     * Event::on(
     *     Entry::class,
     *     Element::EVENT_REGISTER_TABLE_ATTRIBUTES,
     *     function(RegisterElementTableAttributesEvent $e) {
     *         $e->attributes[] = 'authorExpertise';
     *     }
     * );
     *
     * Event::on(
     *     Entry::class,
     *     Element::EVENT_PREP_QUERY_FOR_TABLE_ATTRIBUTE,
     *     function(PrepareElementQueryForTableAttributeEvent $e) {
     *         $query = $e->query;
     *         $attr = $e->attribute;
     *
     *         if ($attr === 'authorExpertise') {
     *             $query->andWith(['author.areasOfExpertiseCategoryField']);
     *         }
     *     }
     * );
     *
     * Event::on(
     *     Entry::class,
     *     Element::EVENT_SET_TABLE_ATTRIBUTE_HTML,
     *     function(SetElementTableAttributeHtmlEvent $e) {
     *         $attribute = $e->attribute;
     *
     *         if ($attribute !== 'authorExpertise') {
     *             return;
     *         }
     *
     *         // The field data is eager-loaded!
     *         $author = $e->sender->getAuthor();
     *         $categories = $author->areasOfExpertiseCategoryField;
     *
     *         $e->html = Cp::elementPreviewHtml($categories);
     *     }
     * );
     * ```
     *
     * @since 3.7.14
     */
    public const EVENT_PREP_QUERY_FOR_TABLE_ATTRIBUTE = 'prepQueryForTableAttribute';

    /**
     * @event DefineEagerLoadingMapEvent The event that is triggered when defining an eager-loading map.
     *
     * ```php
     * use craft\base\Element;
     * use craft\db\Query;
     * use craft\elements\Entry;
     * use craft\events\DefineEagerLoadingMapEvent;
     * use craft\helpers\ArrayHelper;
     * use yii\base\Event;
     *
     * // Add support for `with(['bookClub'])` to entries
     * Event::on(
     *     Entry::class,
     *     Element::EVENT_DEFINE_EAGER_LOADING_MAP,
     *     function(DefineEagerLoadingMapEvent $e) {
     *         if ($e->handle === 'bookClub') {
     *             $bookEntryIds = ArrayHelper::getColumn($e->elements, 'id');
     *             $e->elementType = \my\plugin\BookClub::class,
     *             $e->map = (new Query)
     *                 ->select(['source' => 'bookId', 'target' => 'clubId'])
     *                 ->from('{{%bookclub_books}}')
     *                 ->where(['bookId' => $bookEntryIds])
     *                 ->all();
     *             $e->handled = true;
     *         }
     *     }
     * );
     * ```
     *
     * @since 3.1.0
     */
    public const EVENT_DEFINE_EAGER_LOADING_MAP = 'defineEagerLoadingMap';

    /**
     * @event SetEagerLoadedElementsEvent The event that is triggered when setting eager-loaded elements.
     *
     * Set [[Event::$handled]] to `true` to prevent the elements from getting stored to the private
     * `$_eagerLoadedElements` array.
     *
     * @since 3.5.0
     */
    public const EVENT_SET_EAGER_LOADED_ELEMENTS = 'setEagerLoadedElements';

    /**
     * @event RegisterPreviewTargetsEvent The event that is triggered when registering the element’s preview targets.
     * @since 3.2.0
     */
    public const EVENT_REGISTER_PREVIEW_TARGETS = 'registerPreviewTargets';

    /**
     * @event SetElementTableAttributeHtmlEvent The event that is triggered when defining the HTML to represent a table attribute.
     */
    public const EVENT_SET_TABLE_ATTRIBUTE_HTML = 'setTableAttributeHtml';

    /**
     * @event RegisterElementHtmlAttributesEvent The event that is triggered when registering the HTML attributes that should be included in the element’s DOM representation in the control panel.
     */
    public const EVENT_REGISTER_HTML_ATTRIBUTES = 'registerHtmlAttributes';

    /**
     * @event DefineHtmlEvent The event that is triggered when defining additional buttons that should be shown at the top of the element’s edit page.
     * @see getAdditionalButtons()
     * @since 4.0.0
     */
    public const EVENT_DEFINE_ADDITIONAL_BUTTONS = 'defineAdditionalButtons';

    /**
     * @event DefineHtmlEvent The event that is triggered when defining the HTML for the editor sidebar.
     * @see getSidebarHtml()
     * @since 3.7.0
     */
    public const EVENT_DEFINE_SIDEBAR_HTML = 'defineSidebarHtml';

    /**
     * @event DefineHtmlEvent The event that is triggered when defining the HTML for meta fields within the editor sidebar.
     * @see metaFieldsHtml()
     * @since 3.7.0
     */
    public const EVENT_DEFINE_META_FIELDS_HTML = 'defineMetaFieldsHtml';

    /**
     * @event DefineMetadataEvent The event that is triggered when defining the element’s metadata info.
     * @see getMetadata()
     * @since 3.7.0
     */
    public const EVENT_DEFINE_METADATA = 'defineMetadata';

    /**
     * @event AuthorizationCheckEvent The event that is triggered when determining whether a user is authorized to view the element’s edit page.
     *
     * To authorize the user, set [[AuthorizationCheckEvent::$authorized]] to `true`.
     *
     * ```php
     * Event::on(
     *     Entry::class,
     *     Element::EVENT_AUTHORIZE_VIEW,
     *     function(AuthorizationCheckEvent $event) {
     *         $event->authorized = true;
     *     }
     * );
     * ```
     *
     * @see canView()
     * @since 4.0.0
     */
    public const EVENT_AUTHORIZE_VIEW = 'authorizeView';

    /**
     * @event AuthorizationCheckEvent The event that is triggered when determining whether a user is authorized to save the element in its current state.
     *
     * To authorize the user, set [[AuthorizationCheckEvent::$authorized]] to `true`.
     *
     * ```php
     * Event::on(
     *     Entry::class,
     *     Element::EVENT_AUTHORIZE_SAVE,
     *     function(AuthorizationCheckEvent $event) {
     *         $event->authorized = true;
     *     }
     * );
     * ```
     *
     * @see canSave()
     * @since 4.0.0
     */
    public const EVENT_AUTHORIZE_SAVE = 'authorizeSave';

    /**
     * @event AuthorizationCheckEvent The event that is triggered when determining whether a user is authorized to create drafts for the element.
     *
     * To authorize the user, set [[AuthorizationCheckEvent::$authorized]] to `true`.
     *
     * ```php
     * Event::on(
     *     Entry::class,
     *     Element::EVENT_AUTHORIZE_CREATE_DRAFTS,
     *     function(AuthorizationCheckEvent $event) {
     *         $event->authorized = true;
     *     }
     * );
     * ```
     *
     * @see canCreateDrafts()
     * @since 4.0.0
     */
    public const EVENT_AUTHORIZE_CREATE_DRAFTS = 'authorizeCreateDrafts';

    /**
     * @event AuthorizationCheckEvent The event that is triggered when determining whether a user is authorized to duplicate the element.
     *
     * To authorize the user, set [[AuthorizationCheckEvent::$authorized]] to `true`.
     *
     * ```php
     * Event::on(
     *     Entry::class,
     *     Element::EVENT_AUTHORIZE_DUPLICATE,
     *     function(AuthorizationCheckEvent $event) {
     *         $event->authorized = true;
     *     }
     * );
     * ```
     *
     * @see canDuplicate()
     * @since 4.0.0
     */
    public const EVENT_AUTHORIZE_DUPLICATE = 'authorizeDuplicate';

    /**
     * @event AuthorizationCheckEvent The event that is triggered when determining whether a user is authorized to delete the element.
     *
     * To authorize the user, set [[AuthorizationCheckEvent::$authorized]] to `true`.
     *
     * ```php
     * Event::on(
     *     Entry::class,
     *     Element::EVENT_AUTHORIZE_DELETE,
     *     function(AuthorizationCheckEvent $event) {
     *         $event->authorized = true;
     *     }
     * );
     * ```
     *
     * @see canDelete()
     * @since 4.0.0
     */
    public const EVENT_AUTHORIZE_DELETE = 'authorizeDelete';

    /**
     * @event AuthorizationCheckEvent The event that is triggered when determining whether a user is authorized to delete the element for its current site.
     *
     * To authorize the user, set [[AuthorizationCheckEvent::$authorized]] to `true`.
     *
     * ```php
     * Event::on(
     *     Entry::class,
     *     Element::EVENT_AUTHORIZE_DELETE_FOR_SITE,
     *     function(AuthorizationCheckEvent $event) {
     *         $event->authorized = true;
     *     }
     * );
     * ```
     *
     * @see canDelete()
     * @since 4.0.0
     */
    public const EVENT_AUTHORIZE_DELETE_FOR_SITE = 'authorizeDeleteForSite';

    /**
     * @event SetElementRouteEvent The event that is triggered when defining the route that should be used when this element’s URL is requested.
     *
     * Set [[Event::$handled]] to `true` to explicitly tell the element that a route has been set (even if you’re
     * setting it to `null`).
     *
     * ```php
     * Event::on(craft\elements\Entry::class, craft\base\Element::EVENT_SET_ROUTE, function(craft\events\SetElementRouteEvent $e) {
     *     // @var craft\elements\Entry $entry
     *     $entry = $e->sender;
     *
     *     if ($entry->uri === 'pricing') {
     *         $e->route = 'module/pricing/index';
     *
     *         // Explicitly tell the element that a route has been set,
     *         // and prevent other event handlers from running, and tell
     *         $e->handled = true;
     *     }
     * });
     * ```
     */
    public const EVENT_SET_ROUTE = 'setRoute';

    /**
     * @event DefineValueEvent The event that is triggered when defining the cache tags that should be cleared when
     * this element is saved.
     * @see getCacheTags()
     * @since 4.1.0
     */
    public const EVENT_DEFINE_CACHE_TAGS = 'defineCacheTags';

    /**
     * @event DefineAttributeKeywordsEvent The event that is triggered when defining the search keywords for an
     * element attribute.
     *
     * Note that you _must_ set [[Event::$handled]] to `true` if you want the element to accept your custom
     * [[DefineAttributeKeywordsEvent::$keywords|$keywords]] value.
     *
     * ```php
     * Event::on(
     *     craft\elements\Entry::class,
     *     craft\base\Element::EVENT_DEFINE_KEYWORDS,
     *     function(craft\events\DefineAttributeKeywordsEvent $e
     * ) {
     *     // @var craft\elements\Entry $entry
     *     $entry = $e->sender;
     *
     *     // Prevent entry titles in the Parts section from getting search keywords
     *     if ($entry->section->handle === 'parts' && $e->attribute === 'title') {
     *         $e->keywords = '';
     *         $e->handled = true;
     *     }
     * });
     * ```
     *
     * @since 3.5.0
     */
    public const EVENT_DEFINE_KEYWORDS = 'defineKeywords';

    /**
     * @event ModelEvent The event that is triggered before the element is saved.
     *
     * You may set [[\yii\base\ModelEvent::$isValid]] to `false` to prevent the element from getting saved.
     *
     * If you want to ignore events for drafts or revisions, call [[\craft\helpers\ElementHelper::isDraftOrRevision()]]
     * from your event handler:
     *
     * ```php
     * use craft\base\Element;
     * use craft\elements\Entry;
     * use craft\events\ModelEvent;
     * use craft\helpers\ElementHelper;
     * use yii\base\Event;
     *
     * Event::on(Entry::class, Element::EVENT_BEFORE_SAVE, function(ModelEvent $e) {
     *     // @var Entry $entry
     *     $entry = $e->sender;
     *
     *     if (ElementHelper::isDraftOrRevision($entry)) {
     *         return;
     *     }
     *
     *     // ...
     * });
     * ```
     */
    public const EVENT_BEFORE_SAVE = 'beforeSave';

    /**
     * @event ModelEvent The event that is triggered after the element is saved.
     *
     * If you want to ignore events for drafts or revisions, call [[\craft\helpers\ElementHelper::isDraftOrRevision()]]
     * from your event handler:
     *
     * ```php
     * use craft\base\Element;
     * use craft\elements\Entry;
     * use craft\events\ModelEvent;
     * use craft\helpers\ElementHelper;
     * use yii\base\Event;
     *
     * Event::on(Entry::class, Element::EVENT_AFTER_SAVE, function(ModelEvent $e) {
     *     // @var Entry $entry
     *     $entry = $e->sender;
     *
     *     if (ElementHelper::isDraftOrRevision($entry)) {
     *         return;
     *     }
     *
     *     // ...
     * });
     * ```
     */
    public const EVENT_AFTER_SAVE = 'afterSave';

    /**
     * @event ModelEvent The event that is triggered after the element is fully saved and propagated to other sites.
     *
     * If you want to ignore events for drafts or revisions, call [[\craft\helpers\ElementHelper::isDraftOrRevision()]]
     * from your event handler:
     *
     * ```php
     * use craft\base\Element;
     * use craft\elements\Entry;
     * use craft\events\ModelEvent;
     * use craft\helpers\ElementHelper;
     * use yii\base\Event;
     *
     * Event::on(Entry::class, Element::EVENT_AFTER_PROPAGATE, function(ModelEvent $e) {
     *     // @var Entry $entry
     *     $entry = $e->sender;
     *
     *     if (ElementHelper::isDraftOrRevision($entry) {
     *         return;
     *     }
     *
     *     // ...
     * });
     * ```
     *
     * @since 3.2.0
     */
    public const EVENT_AFTER_PROPAGATE = 'afterPropagate';

    /**
     * @event ModelEvent The event that is triggered before the element is deleted.
     *
     * You may set [[\yii\base\ModelEvent::$isValid]] to `false` to prevent the element from getting deleted.
     */
    public const EVENT_BEFORE_DELETE = 'beforeDelete';

    /**
     * @event \yii\base\Event The event that is triggered after the element is deleted.
     */
    public const EVENT_AFTER_DELETE = 'afterDelete';

    /**
     * @event ModelEvent The event that is triggered before the element is restored.
     *
     * You may set [[\yii\base\ModelEvent::$isValid]] to `false` to prevent the element from getting restored.
     * @since 3.1.0
     */
    public const EVENT_BEFORE_RESTORE = 'beforeRestore';

    /**
     * @event \yii\base\Event The event that is triggered after the element is restored.
     * @since 3.1.0
     */
    public const EVENT_AFTER_RESTORE = 'afterRestore';

    /**
     * @event ElementStructureEvent The event that is triggered before the element is moved in a structure.
     *
     * You may set [[\yii\base\ModelEvent::$isValid]] to `false` to prevent the element from getting moved.
     */
    public const EVENT_BEFORE_MOVE_IN_STRUCTURE = 'beforeMoveInStructure';

    /**
     * @event ElementStructureEvent The event that is triggered after the element is moved in a structure.
     */
    public const EVENT_AFTER_MOVE_IN_STRUCTURE = 'afterMoveInStructure';

    /**
     * @inheritdoc
     */
    public static function displayName(): string
    {
        return Craft::t('app', 'Element');
    }

    /**
     * @inheritdoc
     */
    public static function lowerDisplayName(): string
    {
        return StringHelper::toLowerCase(static::displayName());
    }

    /**
     * @inheritdoc
     */
    public static function pluralDisplayName(): string
    {
        return Craft::t('app', 'Elements');
    }

    /**
     * @inheritdoc
     */
    public static function pluralLowerDisplayName(): string
    {
        return StringHelper::toLowerCase(static::pluralDisplayName());
    }

    /**
     * @inheritdoc
     */
    public static function refHandle(): ?string
    {
        return null;
    }

    /**
     * @inheritdoc
     */
    public static function trackChanges(): bool
    {
        return false;
    }

    /**
     * @inheritdoc
     */
    public static function hasContent(): bool
    {
        return false;
    }

    /**
     * @inheritdoc
     */
    public static function hasTitles(): bool
    {
        return false;
    }

    /**
     * @inheritdoc
     */
    public static function hasUris(): bool
    {
        return false;
    }

    /**
     * @inheritdoc
     */
    public static function isLocalized(): bool
    {
        return false;
    }

    /**
     * @inheritdoc
     */
    public static function hasStatuses(): bool
    {
        return false;
    }

    /**
     * @inheritdoc
     */
    public static function statuses(): array
    {
        return [
            self::STATUS_ENABLED => Craft::t('app', 'Enabled'),
            self::STATUS_DISABLED => Craft::t('app', 'Disabled'),
        ];
    }

    /**
     * @inheritdoc
     * @return ElementQueryInterface
     */
    public static function find(): ElementQueryInterface
    {
        return new ElementQuery(static::class);
    }

    /**
     * @inheritdoc
     */
    public static function findOne(mixed $criteria = null): ?static
    {
        return static::findByCondition($criteria, true);
    }

    /**
     * @inheritdoc
     */
    public static function findAll(mixed $criteria = null): array
    {
        return static::findByCondition($criteria, false);
    }

    /**
     * @inheritdoc
     */
    public static function createCondition(): ElementConditionInterface
    {
        return Craft::createObject(ElementCondition::class, [static::class]);
    }

    /**
     * @inheritdoc
     */
    public static function sources(string $context): array
    {
        $sources = static::defineSources($context);

        // Give plugins a chance to modify them
        $event = new RegisterElementSourcesEvent([
            'context' => $context,
            'sources' => $sources,
        ]);
        Event::trigger(static::class, self::EVENT_REGISTER_SOURCES, $event);

        return $event->sources;
    }

    /**
     * Defines the sources that elements of this type may belong to.
     *
     * @param string $context The context ('index', 'modal', 'field', or 'settings').
     * @return array The sources.
     * @see sources()
     */
    protected static function defineSources(string $context): array
    {
        return [];
    }

    /**
     * @inheritdoc
     * @since 3.5.0
     */
    public static function fieldLayouts(string $source): array
    {
        $fieldLayouts = static::defineFieldLayouts($source);

        // Give plugins a chance to modify them
        $event = new RegisterElementFieldLayoutsEvent([
            'source' => $source,
            'fieldLayouts' => $fieldLayouts,
        ]);
        Event::trigger(static::class, self::EVENT_REGISTER_FIELD_LAYOUTS, $event);

        return $event->fieldLayouts;
    }

    /**
     * Defines the field layouts associated with elements for a given source.
     *
     * @param string $source The selected source’s key, if any
     * @return FieldLayout[] The associated field layouts
     * @see fieldLayouts()
     * @since 3.5.0
     */
    protected static function defineFieldLayouts(string $source): array
    {
        // Default to all of the field layouts associated with this element type
        return Craft::$app->getFields()->getLayoutsByType(static::class);
    }

    /**
     * @inheritdoc
     */
    public static function actions(string $source): array
    {
        $actions = Collection::make(static::defineActions($source));

        $hasActionType = fn(string $type) => $actions->contains(
            fn($action) => (
                $action === $type ||
                $action instanceof $type ||
                is_subclass_of($action, $type) ||
                (
                    is_array($action) &&
                    isset($action['type']) &&
                    ($action['type'] === $type || is_subclass_of($action['type'], $type))
                )
            )
        );

        // Prepend Edit?
        if (!$hasActionType(Edit::class)) {
            $actions->prepend([
                'type' => Edit::class,
                'label' => Craft::t('app', 'Edit {type}', [
                    'type' => static::lowerDisplayName(),
                ]),
            ]);
        }

        // Prepend View?
        if (static::hasUris() && !$hasActionType(View::class)) {
            $actions->prepend([
                'type' => View::class,
                'label' => Craft::t('app', 'View {type}', [
                    'type' => static::lowerDisplayName(),
                ]),
            ]);
        }

        // Prepend Set Status?
        if (static::hasStatuses() && !$hasActionType(SetStatus::class)) {
            $actions->prepend(SetStatus::class);
        }

        // Append Delete?
        if (!$hasActionType(DeleteActionInterface::class)) {
            $actions->push(Delete::class);
        }

        // Give plugins a chance to modify them
        $event = new RegisterElementActionsEvent([
            'source' => $source,
            'actions' => $actions->all(),
        ]);
        Event::trigger(static::class, self::EVENT_REGISTER_ACTIONS, $event);

        return $event->actions;
    }

    /**
     * Defines the available element actions for a given source.
     *
     * @param string $source The selected source’s key, if any.
     * @return array The available element actions.
     * @see actions()
     */
    protected static function defineActions(string $source): array
    {
        return [];
    }

    /**
     * @inheritdoc
     */
    public static function exporters(string $source): array
    {
        $exporters = static::defineExporters($source);

        // Give plugins a chance to modify them
        $event = new RegisterElementExportersEvent([
            'source' => $source,
            'exporters' => $exporters,
        ]);
        Event::trigger(static::class, self::EVENT_REGISTER_EXPORTERS, $event);

        return $event->exporters;
    }

    /**
     * Defines the available element exporters for a given source.
     *
     * @param string $source The selected source’s key
     * @return array The available element exporters
     * @see exporters()
     * @since 3.4.0
     */
    protected static function defineExporters(string $source): array
    {
        return [
            Raw::class,
            Expanded::class,
        ];
    }

    /**
     * @inheritdoc
     */
    public static function searchableAttributes(): array
    {
        $attributes = static::defineSearchableAttributes();

        // Give plugins a chance to modify them
        $event = new RegisterElementSearchableAttributesEvent([
            'attributes' => $attributes,
        ]);
        Event::trigger(static::class, self::EVENT_REGISTER_SEARCHABLE_ATTRIBUTES, $event);

        return $event->attributes;
    }

    /**
     * Defines which element attributes should be searchable.
     *
     * @return string[] The element attributes that should be searchable
     * @see searchableAttributes()
     */
    protected static function defineSearchableAttributes(): array
    {
        return [];
    }

    // Element index methods
    // -------------------------------------------------------------------------

    /**
     * @inheritdoc
     */
    public static function indexHtml(ElementQueryInterface $elementQuery, ?array $disabledElementIds, array $viewState, ?string $sourceKey, ?string $context, bool $includeContainer, bool $showCheckboxes): string
    {
        $variables = [
            'viewMode' => $viewState['mode'],
            'context' => $context,
            'disabledElementIds' => $disabledElementIds,
            'collapsedElementIds' => Craft::$app->getRequest()->getParam('collapsedElementIds'),
            'showCheckboxes' => $showCheckboxes,
            'tableName' => static::pluralDisplayName(),
        ];

        $db = Craft::$app->getDb();

        if (!empty($viewState['order'])) {
            // Special case for sorting by structure
            if (isset($viewState['order']) && $viewState['order'] === 'structure') {
                $source = ElementHelper::findSource(static::class, $sourceKey, $context);

                if (isset($source['structureId'])) {
                    $elementQuery->orderBy(['lft' => SORT_ASC]);
                    $variables['structure'] = Craft::$app->getStructures()->getStructureById($source['structureId']);

                    // Are they allowed to make changes to this structure?
                    if ($context === 'index' && $variables['structure'] && !empty($source['structureEditable'])) {
                        $variables['structureEditable'] = true;

                        // Let StructuresController know that this user can make changes to the structure
                        Craft::$app->getSession()->authorize('editStructure:' . $variables['structure']->id);
                    }
                } else {
                    unset($viewState['order']);
                }
            } elseif ($orderBy = self::_indexOrderBy($sourceKey, $viewState['order'], $viewState['sort'] ?? 'asc', $db)) {
                $elementQuery->orderBy($orderBy);

                if ((!is_array($orderBy) || !isset($orderBy['score'])) && !empty($viewState['orderHistory'])) {
                    foreach ($viewState['orderHistory'] as $order) {
                        if ($order[0] && $orderBy = self::_indexOrderBy($sourceKey, $order[0], $order[1], $db)) {
                            $elementQuery->addOrderBy($orderBy);
                        } else {
                            break;
                        }
                    }
                }
            }
        }

        if ($viewState['mode'] === 'table') {
            // Get the table columns
            $variables['attributes'] = Craft::$app->getElementSources()->getTableAttributes(static::class, $sourceKey);

            // Give each attribute a chance to modify the criteria
            foreach ($variables['attributes'] as $attribute) {
                $event = new ElementIndexTableAttributeEvent([
                    'query' => $elementQuery,
                    'attribute' => $attribute[0],
                ]);

                Event::trigger(static::class, self::EVENT_PREP_QUERY_FOR_TABLE_ATTRIBUTE, $event);

                if (!$event->handled) {
                    static::prepElementQueryForTableAttribute($elementQuery, $attribute[0]);
                }
            }
        }

<<<<<<< HEAD
        $variables['elements'] = $elementQuery->cache()->all($db);
=======
        // Only cache if there's no search term
        if (!$elementQuery->search) {
            $elementQuery->cache();
        }

        $variables['elements'] = $elementQuery->all();
>>>>>>> f1203e7b

        $template = '_elements/' . $viewState['mode'] . 'view/' . ($includeContainer ? 'container' : 'elements');

        return Craft::$app->getView()->renderTemplate($template, $variables);
    }

    /**
     * Preps the element criteria for a given table attribute
     *
     * @param ElementQueryInterface $elementQuery
     * @param string $attribute
     */
    protected static function prepElementQueryForTableAttribute(ElementQueryInterface $elementQuery, string $attribute): void
    {
        /** @var ElementQuery $elementQuery */
        // Is this a custom field?
        if (preg_match('/^field:(.+)/', $attribute, $matches)) {
            $fieldUid = $matches[1];
            Craft::$app->getFields()->getFieldByUid($fieldUid)?->modifyElementIndexQuery($elementQuery);
        }
    }

    /**
     * @inheritdoc
     */
    public static function sortOptions(): array
    {
        $sortOptions = static::defineSortOptions();

        // Give plugins a chance to modify them
        $event = new RegisterElementSortOptionsEvent([
            'sortOptions' => $sortOptions,
        ]);
        Event::trigger(static::class, self::EVENT_REGISTER_SORT_OPTIONS, $event);

        return $event->sortOptions;
    }

    /**
     * Returns the sort options for the element type.
     *
     * @return array The attributes that elements can be sorted by
     * @see sortOptions()
     */
    protected static function defineSortOptions(): array
    {
        // Default to the available table attributes
        $tableAttributes = Craft::$app->getElementSources()->getAvailableTableAttributes(static::class);
        $sortOptions = [];

        foreach ($tableAttributes as $key => $labelInfo) {
            $sortOptions[$key] = $labelInfo['label'];
        }

        return $sortOptions;
    }

    /**
     * @inheritdoc
     */
    public static function tableAttributes(): array
    {
        $tableAttributes = static::defineTableAttributes();

        // Give plugins a chance to modify them
        $event = new RegisterElementTableAttributesEvent([
            'tableAttributes' => $tableAttributes,
        ]);
        Event::trigger(static::class, self::EVENT_REGISTER_TABLE_ATTRIBUTES, $event);

        return $event->tableAttributes;
    }

    /**
     * Defines all of the available columns that can be shown in table views.
     *
     * @return array The table attributes.
     * @see tableAttributes()
     */
    protected static function defineTableAttributes(): array
    {
        return [];
    }

    /**
     * @inheritdoc
     */
    public static function defaultTableAttributes(string $source): array
    {
        $tableAttributes = static::defineDefaultTableAttributes($source);

        // Give plugins a chance to modify them
        $event = new RegisterElementDefaultTableAttributesEvent([
            'source' => $source,
            'tableAttributes' => $tableAttributes,
        ]);
        Event::trigger(static::class, self::EVENT_REGISTER_DEFAULT_TABLE_ATTRIBUTES, $event);

        return $event->tableAttributes;
    }

    /**
     * Returns the list of table attribute keys that should be shown by default.
     *
     * @param string $source The selected source’s key
     * @return string[] The table attributes.
     * @see defaultTableAttributes()
     * @see tableAttributes()
     */
    protected static function defineDefaultTableAttributes(string $source): array
    {
        // Return all of them by default
        $availableTableAttributes = static::tableAttributes();

        return array_keys($availableTableAttributes);
    }

    // Methods for customizing element queries
    // -------------------------------------------------------------------------

    /**
     * @inheritdoc
     */
    public static function eagerLoadingMap(array $sourceElements, string $handle): array|null|false
    {
        switch ($handle) {
            case 'descendants':
            case 'children':
                return self::_mapDescendants($sourceElements, $handle === 'children');
            case 'ancestors':
            case 'parent':
                return self::_mapAncestors($sourceElements, $handle === 'parent');
            case 'localized':
                return self::_mapLocalized($sourceElements);
            case 'currentRevision':
                return self::_mapCurrentRevisions($sourceElements);
            case 'drafts':
                return self::_mapDrafts($sourceElements);
            case 'revisions':
                return self::_mapRevisions($sourceElements);
            case 'draftCreator':
                return self::_mapDraftCreators($sourceElements);
            case 'revisionCreator':
                return self::_mapRevisionCreators($sourceElements);
        }

        // Is $handle a custom field handle?
        // (Leave it up to the extended class to set the field context, if it shouldn't be 'global')
        $field = Craft::$app->getFields()->getFieldByHandle($handle);
        if ($field && $field instanceof EagerLoadingFieldInterface) {
            return $field->getEagerLoadingMap($sourceElements);
        }

        // Give plugins a chance to provide custom mappings
        $event = new DefineEagerLoadingMapEvent([
            'sourceElements' => $sourceElements,
            'handle' => $handle,
        ]);
        Event::trigger(static::class, self::EVENT_DEFINE_EAGER_LOADING_MAP, $event);
        if ($event->elementType !== null) {
            return [
                'elementType' => $event->elementType,
                'map' => $event->map,
                'criteria' => $event->criteria,
            ];
        }

        return false;
    }

    /**
     * Returns an eager-loading map for the source elements’ descendants.
     *
     * @param ElementInterface[] $sourceElements An array of the source elements
     * @param bool $children Whether only direct children should be included
     * @return array|null The eager-loading element ID mappings, or null if the result should be ignored
     */
    private static function _mapDescendants(array $sourceElements, bool $children): ?array
    {
        // Get the source element IDs
        $sourceElementIds = ArrayHelper::getColumn($sourceElements, 'id');

        // Get the structure data for these elements
        $selectColumns = ['structureId', 'elementId', 'lft', 'rgt'];

        if ($children) {
            $selectColumns[] = 'level';
        }

        $elementStructureData = (new Query())
            ->select($selectColumns)
            ->from([Table::STRUCTUREELEMENTS])
            ->where(['elementId' => $sourceElementIds])
            ->all();

        if (empty($elementStructureData)) {
            return null;
        }

        // Build the descendant condition & params
        $condition = ['or'];

        foreach ($elementStructureData as $elementStructureDatum) {
            $thisElementCondition = [
                'and',
                ['structureId' => $elementStructureDatum['structureId']],
                ['>', 'lft', $elementStructureDatum['lft']],
                ['<', 'rgt', $elementStructureDatum['rgt']],
            ];

            if ($children) {
                $thisElementCondition[] = ['level' => $elementStructureDatum['level'] + 1];
            }

            $condition[] = $thisElementCondition;
        }

        // Fetch the descendant data
        $descendantStructureQuery = (new Query())
            ->select(['structureId', 'lft', 'rgt', 'elementId'])
            ->from([Table::STRUCTUREELEMENTS])
            ->where($condition)
            ->orderBy(['lft' => SORT_ASC]);

        if ($children) {
            $descendantStructureQuery->addSelect('level');
        }

        $descendantStructureData = $descendantStructureQuery->all();

        // Map the elements to their descendants
        $map = [];
        foreach ($elementStructureData as $elementStructureDatum) {
            foreach ($descendantStructureData as $descendantStructureDatum) {
                if (
                    $descendantStructureDatum['structureId'] === $elementStructureDatum['structureId'] &&
                    $descendantStructureDatum['lft'] > $elementStructureDatum['lft'] &&
                    $descendantStructureDatum['rgt'] < $elementStructureDatum['rgt'] &&
                    (!$children || $descendantStructureDatum['level'] == $elementStructureDatum['level'] + 1)
                ) {
                    if ($descendantStructureDatum['elementId']) {
                        $map[] = [
                            'source' => $elementStructureDatum['elementId'],
                            'target' => $descendantStructureDatum['elementId'],
                        ];
                    }
                }
            }
        }

        return [
            'elementType' => static::class,
            'map' => $map,
        ];
    }

    /**
     * Returns an eager-loading map for the source elements’ ancestors.
     *
     * @param ElementInterface[] $sourceElements An array of the source elements
     * @param bool $parents Whether only direct parents should be included
     * @return array|null The eager-loading element ID mappings, or null if the result should be ignored
     */
    private static function _mapAncestors(array $sourceElements, bool $parents): ?array
    {
        // Get the source element IDs
        $sourceElementIds = ArrayHelper::getColumn($sourceElements, 'id');

        // Get the structure data for these elements
        $selectColumns = ['structureId', 'elementId', 'lft', 'rgt'];

        if ($parents) {
            $selectColumns[] = 'level';
        }

        $elementStructureData = (new Query())
            ->select($selectColumns)
            ->from([Table::STRUCTUREELEMENTS])
            ->where(['elementId' => $sourceElementIds])
            ->all();

        if (empty($elementStructureData)) {
            return null;
        }

        // Build the ancestor condition & params
        $condition = ['or'];

        foreach ($elementStructureData as $elementStructureDatum) {
            $thisElementCondition = [
                'and',
                ['structureId' => $elementStructureDatum['structureId']],
                ['<', 'lft', $elementStructureDatum['lft']],
                ['>', 'rgt', $elementStructureDatum['rgt']],
            ];

            if ($parents) {
                $thisElementCondition[] = ['level' => $elementStructureDatum['level'] - 1];
            }

            $condition[] = $thisElementCondition;
        }

        // Fetch the ancestor data
        $ancestorStructureQuery = (new Query())
            ->select(['structureId', 'lft', 'rgt', 'elementId'])
            ->from([Table::STRUCTUREELEMENTS])
            ->where($condition)
            ->orderBy(['lft' => SORT_ASC]);

        if ($parents) {
            $ancestorStructureQuery->addSelect('level');
        }

        $ancestorStructureData = $ancestorStructureQuery->all();

        // Map the elements to their ancestors
        $map = [];
        foreach ($elementStructureData as $elementStructureDatum) {
            foreach ($ancestorStructureData as $ancestorStructureDatum) {
                if (
                    $ancestorStructureDatum['structureId'] === $elementStructureDatum['structureId'] &&
                    $ancestorStructureDatum['lft'] < $elementStructureDatum['lft'] &&
                    $ancestorStructureDatum['rgt'] > $elementStructureDatum['rgt'] &&
                    (!$parents || $ancestorStructureDatum['level'] == $elementStructureDatum['level'] - 1)
                ) {
                    if ($ancestorStructureDatum['elementId']) {
                        $map[] = [
                            'source' => $elementStructureDatum['elementId'],
                            'target' => $ancestorStructureDatum['elementId'],
                        ];
                    }

                    // If we're just fetching the parents, then we're done with this element
                    if ($parents) {
                        break;
                    }
                }
            }
        }

        return [
            'elementType' => static::class,
            'map' => $map,
        ];
    }

    /**
     * Returns an eager-loading map for the source elements in other locales.
     *
     * @param ElementInterface[] $sourceElements An array of the source elements
     * @return array The eager-loading element ID mappings
     */
    private static function _mapLocalized(array $sourceElements): array
    {
        $sourceSiteId = $sourceElements[0]->siteId;
        $otherSiteIds = [];
        foreach (Craft::$app->getSites()->getAllSites() as $site) {
            if ($site->id != $sourceSiteId) {
                $otherSiteIds[] = $site->id;
            }
        }

        // Map the source elements to themselves
        $map = [];
        if (!empty($otherSiteIds)) {
            foreach ($sourceElements as $element) {
                $map[] = [
                    'source' => $element->id,
                    'target' => $element->id,
                ];
            }
        }

        return [
            'elementType' => static::class,
            'map' => $map,
            'criteria' => [
                'siteId' => $otherSiteIds,
            ],
        ];
    }

    /**
     * Returns an eager-loading map for the source elements’ current revisions.
     *
     * @param ElementInterface[] $sourceElements An array of the source elements
     * @return array The eager-loading element ID mappings
     */
    private static function _mapCurrentRevisions(array $sourceElements): array
    {
        // Get the source element IDs
        $sourceElementIds = ArrayHelper::getColumn($sourceElements, 'id');

        $map = (new Query())
            ->select([
                'source' => 'se.id',
                'target' => 're.id',
            ])
            ->from(['re' => Table::ELEMENTS])
            ->innerJoin(['r' => Table::REVISIONS], '[[r.id]] = [[re.revisionId]]')
            ->innerJoin(['se' => Table::ELEMENTS], '[[se.id]] = [[r.canonicalId]]')
            ->where('[[re.dateCreated]] = [[se.dateUpdated]]')
            ->andWhere(['se.id' => $sourceElementIds])
            ->all();

        return [
            'elementType' => static::class,
            'map' => $map,
            'criteria' => ['revisions' => true],
        ];
    }

    /**
     * Returns an eager-loading map for the source elements’ current drafts.
     *
     * @param ElementInterface[] $sourceElements An array of the source elements
     * @return array The eager-loading element ID mappings
     */
    private static function _mapDrafts(array $sourceElements): array
    {
        // Get the source element IDs
        $sourceElementIds = ArrayHelper::getColumn($sourceElements, 'id');

        $map = (new Query())
            ->select([
                'source' => 'd.canonicalId',
                'target' => 'e.id',
            ])
            ->from(['d' => Table::DRAFTS])
            ->innerJoin(['e' => Table::ELEMENTS], '[[e.draftId]] = [[d.id]]')
            ->where(['d.canonicalId' => $sourceElementIds])
            ->all();

        return [
            'elementType' => static::class,
            'map' => $map,
            'criteria' => ['drafts' => true],
        ];
    }

    /**
     * Returns an eager-loading map for the source elements’ current revisions.
     *
     * @param ElementInterface[] $sourceElements An array of the source elements
     * @return array The eager-loading element ID mappings
     */
    private static function _mapRevisions(array $sourceElements): array
    {
        // Get the source element IDs
        $sourceElementIds = ArrayHelper::getColumn($sourceElements, 'id');

        $map = (new Query())
            ->select([
                'source' => 'r.canonicalId',
                'target' => 'e.id',
            ])
            ->from(['r' => Table::REVISIONS])
            ->innerJoin(['e' => Table::ELEMENTS], '[[e.revisionId]] = [[r.id]]')
            ->where(['r.canonicalId' => $sourceElementIds])
            ->all();

        return [
            'elementType' => static::class,
            'map' => $map,
            'criteria' => ['revisions' => true],
        ];
    }

    /**
     * Returns an eager-loading map for the source elements’ draft creators.
     *
     * @param ElementInterface[] $sourceElements An array of the source elements
     * @return array The eager-loading element ID mappings
     */
    private static function _mapDraftCreators(array $sourceElements): array
    {
        // Get the source element IDs
        $sourceElementIds = ArrayHelper::getColumn($sourceElements, 'id');

        $map = (new Query())
            ->select([
                'source' => 'e.id',
                'target' => 'd.creatorId',
            ])
            ->from(['e' => Table::ELEMENTS])
            ->innerJoin(['d' => Table::DRAFTS], '[[d.id]] = [[e.draftId]]')
            ->where(['e.id' => $sourceElementIds])
            ->andWhere(['not', ['d.creatorId' => null]])
            ->all();

        return [
            'elementType' => User::class,
            'map' => $map,
        ];
    }

    /**
     * Returns an eager-loading map for the source elements’ revision creators.
     *
     * @param ElementInterface[] $sourceElements An array of the source elements
     * @return array The eager-loading element ID mappings
     */
    private static function _mapRevisionCreators(array $sourceElements): array
    {
        // Get the source element IDs
        $sourceElementIds = ArrayHelper::getColumn($sourceElements, 'id');

        $map = (new Query())
            ->select([
                'source' => 'e.id',
                'target' => 'r.creatorId',
            ])
            ->from(['e' => Table::ELEMENTS])
            ->innerJoin(['r' => Table::REVISIONS], '[[r.id]] = [[e.revisionId]]')
            ->where(['e.id' => $sourceElementIds])
            ->andWhere(['not', ['r.creatorId' => null]])
            ->all();

        return [
            'elementType' => User::class,
            'map' => $map,
        ];
    }

    /**
     * @inheritdoc
     * @since 3.3.0
     */
    public static function gqlTypeNameByContext(mixed $context): string
    {
        // Default to the same type
        return 'Element';
    }

    /**
     * @inheritdoc
     * @since 3.5.0
     */
    public static function gqlMutationNameByContext(mixed $context): string
    {
        // Default to the same type
        return 'saveElement';
    }

    /**
     * @inheritdoc
     * @since 3.3.0
     */
    public static function gqlScopesByContext(mixed $context): array
    {
        // Default to no scopes required
        return [];
    }

    /**
     * Returns the orderBy value for element indexes
     *
     * @param string $sourceKey
     * @param string $attribute
     * @param string $dir `asc` or `desc`
     * @param Connection $db
     * @return array|ExpressionInterface|false
     */
    private static function _indexOrderBy(
        string $sourceKey,
        string $attribute,
        string $dir,
        Connection $db,
    ): ExpressionInterface|array|false {
        $dir = strcasecmp($dir, 'desc') === 0 ? SORT_DESC : SORT_ASC;
        $columns = self::_indexOrderByColumns($sourceKey, $attribute, $dir, $db);

        if ($columns === false || $columns instanceof ExpressionInterface) {
            return $columns;
        }

        // Borrowed from QueryTrait::normalizeOrderBy()
        if (is_string($columns)) {
            $columns = preg_split('/\s*,\s*/', trim($columns), -1, PREG_SPLIT_NO_EMPTY);
        }

        $result = [];

        foreach ($columns as $i => $column) {
            if ($i === 0) {
                // The first column's sort direction is always user-defined
                $result[$column] = $dir;
            } elseif (preg_match('/^(.*?)\s+(asc|desc)$/i', $column, $matches)) {
                $result[$matches[1]] = strcasecmp($matches[2], 'desc') ? SORT_ASC : SORT_DESC;
            } else {
                $result[$column] = SORT_ASC;
            }
        }

        return $result;
    }

    /**
     * @param string $sourceKey
     * @param string $attribute
     * @param int $dir
     * @param Connection $db
     * @return bool|string|array|ExpressionInterface
     */
    private static function _indexOrderByColumns(
        string $sourceKey,
        string $attribute,
        int $dir,
        Connection $db,
    ): ExpressionInterface|bool|array|string {
        if (!$attribute) {
            return false;
        }

        if ($attribute === 'score') {
            return 'score';
        }

        foreach (static::sortOptions() as $key => $sortOption) {
            if (is_array($sortOption)) {
                $a = $sortOption['attribute'] ?? $sortOption['orderBy'];
                if ($a === $attribute) {
                    if (is_callable($sortOption['orderBy'])) {
                        return $sortOption['orderBy']($dir, $db);
                    }
                    return $sortOption['orderBy'];
                }
            } elseif ($key === $attribute) {
                return $key;
            }
        }

        // See if it's a source-specific sort option
        foreach (Craft::$app->getElementSources()->getSourceSortOptions(static::class, $sourceKey) as $sortOption) {
            if ($sortOption['attribute'] === $attribute) {
                return $sortOption['orderBy'];
            }
        }

        return false;
    }

    /**
     * @var int|null Revision creator ID to be saved
     * @see setRevisionCreatorId()
     */
    protected ?int $revisionCreatorId = null;

    /**
     * @var string|null Revision notes to be saved
     * @see setRevisionNotes()
     */
    protected ?string $revisionNotes = null;

    /**
     * @var int|null
     * @see getCanonicalId()
     * @see setCanonicalId()
     * @see getIsCanonical()
     * @see getIsDerivative()
     */
    private ?int $_canonicalId = null;

    /**
     * @var ElementInterface|false|null
     * @see getCanonical()
     */
    private ElementInterface|false|null $_canonical = null;

    /**
     * @var ElementInterface|null
     * @see getCanonical()
     */
    private ElementInterface|null $_canonicalAnySite = null;

    /**
     * @var string|null
     * @see getCanonicalUid()
     */
    private ?string $_canonicalUid = null;

    /**
     * @var array|null
     * @see _outdatedAttributes()
     */
    private ?array $_outdatedAttributes = null;

    /**
     * @var array|null
     * @see _modifiedAttributes()
     */
    private ?array $_modifiedAttributes = null;

    /**
     * @var array|null
     * @see _outdatedFields()
     */
    private ?array $_outdatedFields = null;

    /**
     * @var array|null
     * @see _modifiedFields()
     */
    private ?array $_modifiedFields = null;

    /**
     * @var bool
     */
    private bool $_initialized = false;

    /**
     * @var FieldInterface[]|null[]
     */
    private array $_fieldsByHandle = [];

    /**
     * @var string|null
     */
    private ?string $_fieldParamNamePrefix = null;

    /**
     * @var array|null Record of the fields whose values have already been normalized
     */
    private ?array $_normalizedFieldValues = null;

    /**
     * @var bool Whether all attributes and field values should be considered dirty.
     * @see getDirtyAttributes()
     * @see getDirtyFields()
     * @see isFieldDirty()
     */
    private bool $_allDirty = false;

    /**
     * @var string[]|null Record of dirty attributes.
     * @see getDirtyAttributes()
     * @see isAttributeDirty()
     */
    private ?array $_dirtyAttributes = [];

    /**
     * @var string|null The initial title value, if there was one.
     * @see getDirtyAttributes()
     */
    private ?string $_savedTitle = null;

    /**
     * @var array Record of dirty fields.
     * @see getDirtyFields()
     * @see isFieldDirty()
     */
    private array $_dirtyFields = [];

    /**
     * @var ElementInterface|false
     */
    private ElementInterface|false $_nextElement;

    /**
     * @var ElementInterface|false
     */
    private ElementInterface|false $_prevElement;

    /**
     * @var int|false|null Parent ID
     * @see getParentId()
     * @see setParentId()
     */
    private int|false|null $_parentId = null;

    /**
     * @var ElementInterface|false|null
     * @see getParent()
     * @see setParent()
     */
    private ElementInterface|false|null $_parent = null;

    /**
     * @var bool|null
     * @see hasNewParent()
     */
    private ?bool $_hasNewParent = null;

    /**
     * @var ElementInterface|false|null
     * @see getPrevSibling()
     */
    private ElementInterface|false|null $_prevSibling = null;

    /**
     * @var ElementInterface|false|null
     * @see getNextSibling()
     */
    private ElementInterface|false|null $_nextSibling = null;

    /**
     * @var Collection[]
     * @see getEagerLoadedElements()
     * @see setEagerLoadedElements()
     */
    private array $_eagerLoadedElements = [];

    /**
     * @var array
     * @see getEagerLoadedElementCount()
     * @see setEagerLoadedElementCount
     */
    private array $_eagerLoadedElementCounts = [];

    /**
     * @var ElementInterface|false|null
     * @see getCurrentRevision()
     */
    private ElementInterface|false|null $_currentRevision = null;

    /**
     * @var bool|bool[]
     * @see getEnabledForSite()
     * @see setEnabledForSite()
     */
    private array|bool $_enabledForSite = true;

    /**
     * @var string|null
     * @see getUiLabel()
     * @see setUiLabel()
     */
    private ?string $_uiLabel = null;

    /**
     * @var bool|null
     * @see getIsFresh()
     * @see setIsFresh()
     */
    private ?bool $_isFresh = null;

    /**
     * @inheritdoc
     */
    public function __construct($config = [])
    {
        // Make sure the field layout ID is set before any custom fields
        if (isset($config['fieldLayoutId'])) {
            $config = ['fieldLayoutId' => $config['fieldLayoutId']] + $config;
        }

        parent::__construct($config);
    }

    /**
     * @inheritdoc
     */
    public function __clone()
    {
        parent::__clone();

        // Mark all fields as dirty
        $this->_allDirty = true;
        $this->_hasNewParent = null;
    }

    /**
     * Returns the string representation of the element.
     *
     * @return string
     * @noinspection PhpInconsistentReturnPointsInspection
     */
    public function __toString(): string
    {
        if (isset($this->title) && $this->title !== '') {
            return (string)$this->title;
        }

        if ($this->id) {
            return (string)$this->id;
        }

        try {
            return static::displayName();
        } catch (Throwable $e) {
            ErrorHandler::convertExceptionToError($e);
        }
    }

    /**
     * Checks if a property is set.
     *
     * This method will check if $name is one of the following:
     * - "title"
     * - a magic property supported by [[\yii\base\Component::__isset()]]
     * - a custom field handle
     *
     * @param string $name The property name
     * @return bool Whether the property is set
     */
    public function __isset($name): bool
    {
        // Is this the "field:handle" syntax?
        if (strncmp($name, 'field:', 6) === 0) {
            return $this->fieldByHandle(substr($name, 6)) !== null;
        }

        return $name === 'title' || $this->hasEagerLoadedElements($name) || parent::__isset($name) || $this->fieldByHandle($name);
    }

    /**
     * @inheritdoc
     */
    public function __get($name)
    {
        // Is $name a set of eager-loaded elements?
        if ($this->hasEagerLoadedElements($name)) {
            return $this->getEagerLoadedElements($name);
        }

        // Is this the "field:handle" syntax?
        if (strncmp($name, 'field:', 6) === 0) {
            return $this->getFieldValue(substr($name, 6));
        }

        // If this is a field, make sure the value has been normalized before returning the CustomFieldBehavior value
        if ($this->fieldByHandle($name) !== null) {
            $value = $this->getFieldValue($name);
            if (is_object($value)) {
                $value = clone $value;
            }
            return $value;
        }

        return parent::__get($name);
    }

    /**
     * @inheritdoc
     */
    public function __set($name, $value)
    {
        // Is this the "field:handle" syntax?
        if (strncmp($name, 'field:', 6) === 0) {
            $this->setFieldValue(substr($name, 6), $value);
            return;
        }

        try {
            parent::__set($name, $value);
        } catch (InvalidCallException|UnknownPropertyException $e) {
            // Is this is a field?
            if ($this->fieldByHandle($name) !== null) {
                $this->setFieldValue($name, $value);
            } else {
                throw $e;
            }
        }
    }

    /**
     * @inheritdoc
     */
    public function __call($name, $params)
    {
        if (strncmp($name, 'isFieldEmpty:', 13) === 0) {
            return $this->isFieldEmpty(substr($name, 13));
        }

        return parent::__call($name, $params);
    }

    /**
     * @inheritdoc
     */
    protected function defineBehaviors(): array
    {
        return [
            'customFields' => [
                'class' => CustomFieldBehavior::class,
            ],
        ];
    }

    /**
     * @inheritdoc
     */
    public function init(): void
    {
        parent::init();

        if (!isset($this->siteId) && Craft::$app->getIsInstalled()) {
            $this->siteId = Craft::$app->getSites()->getPrimarySite()->id;
        }

        if (static::hasTitles()) {
            $this->_savedTitle = $this->title;
        }

        $this->_initialized = true;

        // Stop allowing setting custom field values directly on the behavior
        /** @var CustomFieldBehavior $behavior */
        $behavior = $this->getBehavior('customFields');
        $behavior->canSetProperties = false;
    }

    /**
     * @inheritdoc
     */
    public function attributes(): array
    {
        $names = parent::attributes();

        if ($this->structureId) {
            $names[] = 'parentId';
        } else {
            ArrayHelper::removeValue($names, 'structureId');
            ArrayHelper::removeValue($names, 'root');
            ArrayHelper::removeValue($names, 'lft');
            ArrayHelper::removeValue($names, 'rgt');
            ArrayHelper::removeValue($names, 'level');
        }

        ArrayHelper::removeValue($names, 'searchScore');
        ArrayHelper::removeValue($names, 'awaitingFieldValues');
        ArrayHelper::removeValue($names, 'firstSave');
        ArrayHelper::removeValue($names, 'propagating');
        ArrayHelper::removeValue($names, 'propagateAll');
        ArrayHelper::removeValue($names, 'newSiteIds');
        ArrayHelper::removeValue($names, 'resaving');
        ArrayHelper::removeValue($names, 'duplicateOf');
        ArrayHelper::removeValue($names, 'mergingCanonicalChanges');
        ArrayHelper::removeValue($names, 'updatingFromDerivative');
        ArrayHelper::removeValue($names, 'previewing');
        ArrayHelper::removeValue($names, 'hardDelete');

        $names[] = 'canonicalId';
        $names[] = 'isDraft';
        $names[] = 'isRevision';
        $names[] = 'isUnpublishedDraft';
        $names[] = 'ref';
        $names[] = 'status';
        $names[] = 'structureId';
        $names[] = 'url';

        return $names;
    }

    /**
     * @inheritdoc
     */
    public function fields(): array
    {
        $fields = parent::fields();

        // Include custom fields
        if (static::hasContent() && ($fieldLayout = $this->getFieldLayout()) !== null) {
            foreach ($fieldLayout->getCustomFieldElements() as $layoutElement) {
                $field = $layoutElement->getField();
                if (!isset($fields[$field->handle])) {
                    $fields[$field->handle] = fn() => $this->getFieldValue($field->handle);
                }
            }
        }

        return $fields;
    }

    /**
     * @inheritdoc
     */
    public function extraFields(): array
    {
        return [
            'ancestors',
            'canonical',
            'canonicalUid',
            'children',
            'descendants',
            'hasDescendants',
            'next',
            'nextSibling',
            'parent',
            'prev',
            'prevSibling',
            'siblings',
            'site',
            'totalDescendants',
        ];
    }

    /**
     * @inheritdoc
     */
    public function getAttributeLabel($attribute): string
    {
        // Is this the "field:handle" syntax?
        if (strncmp($attribute, 'field:', 6) === 0) {
            $attribute = substr($attribute, 6);
        }

        return parent::getAttributeLabel($attribute);
    }

    /**
     * @inheritdoc
     */
    public function attributeLabels(): array
    {
        $labels = [
            'dateCreated' => Craft::t('app', 'Date Created'),
            'dateUpdated' => Craft::t('app', 'Date Updated'),
            'id' => Craft::t('app', 'ID'),
            'slug' => Craft::t('app', 'Slug'),
            'title' => Craft::t('app', 'Title'),
            'uid' => Craft::t('app', 'UID'),
            'uri' => Craft::t('app', 'URI'),
        ];

        if (Craft::$app->getIsInstalled()) {
            $layout = $this->getFieldLayout();

            if ($layout !== null) {
                foreach ($layout->getTabs() as $tab) {
                    foreach ($tab->getElements() as $layoutElement) {
                        if ($layoutElement instanceof BaseField && ($label = $layoutElement->label()) !== null) {
                            $labels[$layoutElement->attribute()] = $label;
                        }
                    }
                }
            }
        }

        return $labels;
    }

    /**
     * @inheritdoc
     */
    protected function defineRules(): array
    {
        $rules = parent::defineRules();
        $rules[] = [['id', 'contentId', 'parentId', 'root', 'lft', 'rgt', 'level'], 'number', 'integerOnly' => true, 'on' => [self::SCENARIO_DEFAULT, self::SCENARIO_LIVE]];
        $rules[] = [
            ['siteId'],
            SiteIdValidator::class,
            'allowDisabled' => true,
            'on' => [self::SCENARIO_DEFAULT, self::SCENARIO_LIVE, self::SCENARIO_ESSENTIALS],
        ];
        $rules[] = [['dateCreated', 'dateUpdated'], DateTimeValidator::class, 'on' => [self::SCENARIO_DEFAULT, self::SCENARIO_LIVE]];
        $rules[] = [['isFresh'], BooleanValidator::class];

        if (static::hasTitles()) {
            $rules[] = [['title'], 'trim', 'on' => [self::SCENARIO_DEFAULT, self::SCENARIO_LIVE]];
            $rules[] = [['title'], StringValidator::class, 'max' => 255, 'disallowMb4' => true, 'on' => [self::SCENARIO_DEFAULT, self::SCENARIO_LIVE]];
            $rules[] = [['title'], 'required', 'on' => [self::SCENARIO_DEFAULT, self::SCENARIO_LIVE]];
        }

        if (static::hasUris()) {
            try {
                $language = $this->getSite()->language;
            } catch (InvalidConfigException) {
                $language = null;
            }

            $rules[] = [['slug'], SlugValidator::class, 'language' => $language, 'on' => [self::SCENARIO_DEFAULT, self::SCENARIO_LIVE, self::SCENARIO_ESSENTIALS]];
            $rules[] = [['slug'], 'string', 'max' => 255, 'on' => [self::SCENARIO_DEFAULT, self::SCENARIO_LIVE, self::SCENARIO_ESSENTIALS]];
            $rules[] = [['uri'], ElementUriValidator::class, 'on' => [self::SCENARIO_DEFAULT, self::SCENARIO_LIVE, self::SCENARIO_ESSENTIALS]];
        }

        return $rules;
    }

    /**
     * @inheritdoc
     */
    public function afterValidate(): void
    {
        if (
            static::hasContent() &&
            Craft::$app->getIsInstalled() &&
            $fieldLayout = $this->getFieldLayout()
        ) {
            $scenario = $this->getScenario();

            foreach ($fieldLayout->getVisibleCustomFields($this) as $field) {
                $attribute = "field:$field->handle";
                $isEmpty = fn() => $field->isValueEmpty($this->getFieldValue($field->handle), $this);

                if ($scenario === self::SCENARIO_LIVE && $field->required) {
                    (new RequiredValidator(['isEmpty' => $isEmpty]))
                        ->validateAttribute($this, $attribute);
                }

                foreach ($field->getElementValidationRules() as $rule) {
                    $validator = $this->_normalizeFieldValidator($attribute, $rule, $field, $isEmpty);
                    if (
                        in_array($scenario, $validator->on) ||
                        (empty($validator->on) && !in_array($scenario, $validator->except))
                    ) {
                        $validator->validateAttributes($this);
                    }
                }

                if ($field::hasContentColumn()) {
                    $columnType = $field->getContentColumnType();
                    $value = $field->serializeValue($this->getFieldValue($field->handle), $this);

                    if (is_array($columnType)) {
                        foreach ($columnType as $key => $type) {
                            $this->_validateCustomFieldContentSizeInternal($attribute, $field, $type, $value[$key] ?? null);
                        }
                    } else {
                        $this->_validateCustomFieldContentSizeInternal($attribute, $field, $columnType, $value);
                    }
                }
            }
        }

        parent::afterValidate();
    }

    /**
     * Normalizes a field’s validation rule.
     *
     * @param string $attribute
     * @param mixed $rule
     * @param FieldInterface $field
     * @param callable $isEmpty
     * @return Validator
     * @throws InvalidConfigException
     */
    private function _normalizeFieldValidator(string $attribute, mixed $rule, FieldInterface $field, callable $isEmpty): Validator
    {
        if ($rule instanceof Validator) {
            return $rule;
        }

        if (is_string($rule)) {
            // "Validator" syntax
            $rule = [$attribute, $rule, 'on' => [self::SCENARIO_DEFAULT, self::SCENARIO_LIVE]];
        }

        if (!is_array($rule) || !isset($rule[0])) {
            throw new InvalidConfigException('Invalid validation rule for custom field "' . $field->handle . '".');
        }

        if (isset($rule[1])) {
            // Make sure the attribute name starts with 'field:'
            if ($rule[0] === $field->handle) {
                $rule[0] = $attribute;
            }
        } else {
            // ["Validator"] syntax
            array_unshift($rule, $attribute);
        }

        if (is_callable($rule[1]) || $field->hasMethod($rule[1])) {
            // InlineValidator assumes that the closure is on the model being validated
            // so it won’t pass a reference to the element
            $rule['params'] = [
                $field,
                $rule[1],
                $rule['params'] ?? null,
            ];
            $rule[1] = 'validateCustomFieldAttribute';
        }

        // Set 'isEmpty' to the field's isEmpty() method by default
        if (!array_key_exists('isEmpty', $rule)) {
            $rule['isEmpty'] = $isEmpty;
        }

        // Set 'on' to the main scenarios by default
        if (!array_key_exists('on', $rule)) {
            $rule['on'] = [self::SCENARIO_DEFAULT, self::SCENARIO_LIVE];
        }

        return Validator::createValidator($rule[1], $this, (array)$rule[0], array_slice($rule, 2));
    }

    /**
     * Calls a custom validation function on a custom field.
     *
     * This will be called by [[\yii\validators\InlineValidator]] if a custom field specified
     * a closure or the name of a class-level method as the validation type.
     *
     * @param string $attribute The field handle
     * @param array|null $params
     */
    public function validateCustomFieldAttribute(string $attribute, ?array $params = null): void
    {
        /** @var array|null $params */
        [$field, $method, $fieldParams] = $params;

        if (is_string($method) && !is_callable($method)) {
            $method = [$field, $method];
        }

        $method($this, $fieldParams);
    }

    /**
     * @inheritdoc
     */
    public function isFieldEmpty(string $handle): bool
    {
        if (
            ($fieldLayout = $this->getFieldLayout()) === null ||
            ($field = $fieldLayout->getFieldByHandle($handle)) === null
        ) {
            return true;
        }

        return $field->isValueEmpty($this->getFieldValue($handle), $this);
    }

    /**
     * @param string $attribute
     * @param FieldInterface $field
     * @param string $columnType
     * @param mixed $value
     */
    private function _validateCustomFieldContentSizeInternal(string $attribute, FieldInterface $field, string $columnType, mixed $value): void
    {
        $simpleColumnType = Db::getSimplifiedColumnType($columnType);

        if (!in_array($simpleColumnType, [Db::SIMPLE_TYPE_NUMERIC, Db::SIMPLE_TYPE_TEXTUAL], true)) {
            return;
        }

        $value = Db::prepareValueForDb($value);

        // Ignore empty values
        if ($value === null || $value === '') {
            return;
        }

        if ($simpleColumnType === Db::SIMPLE_TYPE_NUMERIC) {
            $validator = new NumberValidator([
                'min' => Db::getMinAllowedValueForNumericColumn($columnType) ?: null,
                'max' => Db::getMaxAllowedValueForNumericColumn($columnType) ?: null,
            ]);
        } else {
            $validator = new StringValidator([
                // Don't count multibyte characters as a single char
                'encoding' => '8bit',
                'max' => Db::getTextualColumnStorageCapacity($columnType) ?: null,
                'disallowMb4' => true,
            ]);
        }

        if (!$validator->validate($value, $error)) {
            $error = str_replace(Craft::t('yii', 'the input value'), Craft::t('site', $field->name), $error);
            $this->addError($attribute, $error);
        }
    }

    /**
     * @inheritdoc
     */
    public function addError($attribute, $error = ''): void
    {
        if (strncmp($attribute, 'field:', 6) === 0) {
            $attribute = substr($attribute, 6);
        }

        parent::addError($attribute, $error);
    }

    /**
     * @inheritdoc
     */
    public function getId(): ?int
    {
        return $this->id;
    }

    /**
     * @inheritdoc
     */
    public function getIsDraft(): bool
    {
        return !empty($this->draftId);
    }

    /**
     * @inheritdoc
     */
    public function getIsRevision(): bool
    {
        return !empty($this->revisionId);
    }

    /**
     * @inheritdoc
     */
    public function getIsCanonical(): bool
    {
        return !isset($this->_canonicalId);
    }

    /**
     * @inheritdoc
     */
    public function getIsDerivative(): bool
    {
        return !$this->getIsCanonical();
    }

    /**
     * @inheritdoc
     */
    public function getCanonical(bool $anySite = false): ElementInterface
    {
        if ($this->getIsCanonical()) {
            return $this;
        }

        $prop = $anySite ? '_canonicalAnySite' : '_canonical';

        if (!isset($this->$prop)) {
            $this->$prop = static::find()
                    ->id($this->_canonicalId)
                    ->siteId($anySite ? '*' : $this->siteId)
                    ->preferSites([$this->siteId])
                    ->structureId($this->structureId)
                    ->unique()
                    ->status(null)
                    ->trashed(null)
                    ->ignorePlaceholders()
                    ->one() ?? false;
        }

        return $this->$prop ?: $this;
    }

    /**
     * @inheritdoc
     */
    public function setCanonical(ElementInterface $element): void
    {
        if ($this->getIsCanonical()) {
            throw new NotSupportedException('setCanonical() can only be called on a derivative element.');
        }

        $this->_canonical = $element;
    }

    /**
     * @inheritdoc
     */
    public function getCanonicalId(): ?int
    {
        return $this->_canonicalId ?? $this->id;
    }

    /**
     * @inheritdoc
     */
    public function setCanonicalId(?int $canonicalId): void
    {
        if ($canonicalId != $this->id) {
            $this->_canonicalId = $canonicalId;
        } else {
            $this->_canonicalId = null;
        }

        $this->_canonical = null;
    }

    /**
     * @inheritdoc
     */
    public function getCanonicalUid(): ?string
    {
        // If this is the canonical element, return its UUID
        if ($this->getIsCanonical()) {
            return $this->uid;
        }

        // If the canonical element is already memoized via getCanonical(), go with its UUID
        if (isset($this->_canonical)) {
            return $this->_canonical->uid;
        }

        // Just fetch that one value ourselves
        if (!isset($this->_canonicalUid)) {
            $this->_canonicalUid = static::find()
                ->id($this->_canonicalId)
                ->site('*')
                ->status(null)
                ->ignorePlaceholders()
                ->select(['elements.uid'])
                ->scalar();
        }

        return $this->_canonicalUid;
    }

    /**
     * Returns the element’s canonical ID.
     *
     * @return int|null
     * @since 3.2.0
     * @deprecated in 3.7.0. Use [[getCanonicalId()]] instead.
     */
    public function getSourceId(): ?int
    {
        Craft::$app->getDeprecator()->log(__METHOD__, 'Elements’ `getSourceId()` method has been deprecated. Use `getCanonicalId()` instead.');
        return $this->getCanonicalId();
    }

    /**
     * Returns the element’s canonical UID.
     *
     * @return string
     * @since 3.2.0
     * @deprecated in 3.7.0. Use [[getCanonicalUid()]] instead.
     */
    public function getSourceUid(): string
    {
        Craft::$app->getDeprecator()->log(__METHOD__, 'Elements’ `getSourceUid()` method has been deprecated. Use `getCanonicalUid()` instead.');
        return $this->getCanonicalUid();
    }

    /**
     * @inheritdoc
     */
    public function getIsUnpublishedDraft(): bool
    {
        return $this->getIsDraft() && $this->getIsCanonical();
    }

    /**
     * @inheritdoc
     */
    public function mergeCanonicalChanges(): void
    {
        if (($canonical = $this->getCanonical()) === $this) {
            return;
        }

        // Update any attributes that were modified upstream
        foreach ($this->getOutdatedAttributes() as $attribute) {
            if (!$this->isAttributeModified($attribute)) {
                $this->$attribute = $canonical->$attribute;
            }
        }

        foreach ($this->getOutdatedFields() as $fieldHandle) {
            if (
                !$this->isFieldModified($fieldHandle) &&
                ($field = $this->fieldByHandle($fieldHandle)) !== null
            ) {
                $field->copyValue($canonical, $this);
            }
        }
    }

    /**
     * @inheritdoc
     */
    public function getFieldLayout(): ?FieldLayout
    {
        if ($this->fieldLayoutId) {
            return Craft::$app->getFields()->getLayoutById($this->fieldLayoutId);
        }

        return null;
    }

    /**
     * @inheritdoc
     */
    public function getSupportedSites(): array
    {
        if (static::isLocalized()) {
            return Craft::$app->getSites()->getAllSiteIds();
        }

        return [Craft::$app->getSites()->getPrimarySite()->id];
    }

    /**
     * @inheritdoc
     * @since 3.5.0
     */
    public function getCacheTags(): array
    {
        $cacheTags = static::cacheTags();

        if ($this->hasEventHandlers(self::EVENT_DEFINE_CACHE_TAGS)) {
            $event = new DefineValueEvent([
                'value' => $cacheTags,
            ]);
            $this->trigger(self::EVENT_DEFINE_CACHE_TAGS, $event);
            return $event->value;
        }

        return $cacheTags;
    }

    /**
     * Returns the cache tags that should be cleared when this element is saved.
     *
     * @return string[]
     * @since 4.1.0
     */
    protected function cacheTags(): array
    {
        return [];
    }

    /**
     * @inheritdoc
     */
    public function getUriFormat(): ?string
    {
        return null;
    }

    /**
     * @inheritdoc
     */
    public function getSearchKeywords(string $attribute): string
    {
        // Give plugins/modules a chance to define custom keywords
        if ($this->hasEventHandlers(self::EVENT_DEFINE_KEYWORDS)) {
            $event = new DefineAttributeKeywordsEvent([
                'attribute' => $attribute,
            ]);
            $this->trigger(self::EVENT_DEFINE_KEYWORDS, $event);
            if ($event->handled) {
                return $event->keywords ?? '';
            }
        }
        return $this->searchKeywords($attribute);
    }

    /**
     * Returns the search keywords for a given search attribute.
     *
     * @param string $attribute
     * @return string
     * @since 3.5.0
     */
    protected function searchKeywords(string $attribute): string
    {
        return StringHelper::toString($this->$attribute);
    }

    /**
     * @inheritdoc
     */
    public function getRoute(): mixed
    {
        // Give plugins a chance to set this
        if ($this->hasEventHandlers(self::EVENT_SET_ROUTE)) {
            $event = new SetElementRouteEvent();
            $this->trigger(self::EVENT_SET_ROUTE, $event);

            if ($event->handled || $event->route !== null) {
                return $event->route ?: null;
            }
        }

        return $this->route();
    }

    /**
     * Returns the route that should be used when the element’s URI is requested.
     *
     * @return string|array|null The route that the request should use, or null if no special action should be taken
     * @see getRoute()
     */
    protected function route(): array|string|null
    {
        return null;
    }

    /**
     * @inheritdoc
     */
    public function getIsHomepage(): bool
    {
        return $this->uri === self::HOMEPAGE_URI;
    }

    /**
     * @inheritdoc
     */
    public function getUrl(): ?string
    {
        if (!isset($this->uri)) {
            return null;
        }

        $path = $this->getIsHomepage() ? '' : $this->uri;
        return UrlHelper::siteUrl($path, null, null, $this->siteId);
    }

    /**
     * @inheritdoc
     */
    public function getLink(): ?Markup
    {
        if (($url = $this->getUrl()) === null) {
            return null;
        }

        $a = Html::a(Html::encode($this->getUiLabel()), $url);
        return Template::raw($a);
    }

    /**
     * @inheritdoc
     */
    public function getUiLabel(): string
    {
        return $this->_uiLabel ?? $this->uiLabel() ?? (string)$this;
    }

    /**
     * @inheritdoc
     */
    public function setUiLabel(?string $label): void
    {
        $this->_uiLabel = $label;
    }

    /**
     * Returns what the element should be called within the control panel.
     *
     * @return string|null
     * @since 3.6.4
     */
    protected function uiLabel(): ?string
    {
        return null;
    }

    /**
     * @inheritdoc
     */
    public function getRef(): ?string
    {
        return null;
    }

    /**
     * @inheritdoc
     */
    public function createAnother(): ?ElementInterface
    {
        return null;
    }

    /**
     * @inheritdoc
     */
    public function canView(User $user): bool
    {
        $event = new AuthorizationCheckEvent($user);
        $this->trigger(self::EVENT_AUTHORIZE_VIEW, $event);
        return $event->authorized;
    }

    /**
     * @inheritdoc
     */
    public function canSave(User $user): bool
    {
        $event = new AuthorizationCheckEvent($user);
        $this->trigger(self::EVENT_AUTHORIZE_SAVE, $event);
        return $event->authorized;
    }

    /**
     * @inheritdoc
     */
    public function canDuplicate(User $user): bool
    {
        $event = new AuthorizationCheckEvent($user);
        $this->trigger(self::EVENT_AUTHORIZE_DUPLICATE, $event);
        return $event->authorized;
    }

    /**
     * @inheritdoc
     */
    public function canDelete(User $user): bool
    {
        $event = new AuthorizationCheckEvent($user);
        $this->trigger(self::EVENT_AUTHORIZE_DELETE, $event);
        return $event->authorized;
    }

    /**
     * @inheritdoc
     */
    public function canDeleteForSite(User $user): bool
    {
        $event = new AuthorizationCheckEvent($user);
        $this->trigger(self::EVENT_AUTHORIZE_DELETE_FOR_SITE, $event);
        return $event->authorized;
    }

    /**
     * @inheritdoc
     */
    public function canCreateDrafts(User $user): bool
    {
        $event = new AuthorizationCheckEvent($user);
        $this->trigger(self::EVENT_AUTHORIZE_CREATE_DRAFTS, $event);
        return $event->authorized;
    }

    /**
     * @inheritdoc
     */
    public function hasRevisions(): bool
    {
        return false;
    }

    /**
     * @inheritdoc
     */
    public function prepareEditScreen(Response $response, string $containerId): void
    {
    }

    /**
     * @inheritdoc
     */
    public function getCpEditUrl(): ?string
    {
        $cpEditUrl = $this->cpEditUrl();

        if (!$cpEditUrl) {
            return null;
        }

        $params = [];

        if (Craft::$app->getIsMultiSite()) {
            $params['site'] = $this->getSite()->handle;
        }

        if ($this->getIsDraft() && !$this->isProvisionalDraft) {
            $params['draftId'] = $this->draftId;
        } elseif ($this->getIsRevision()) {
            $params['revisionId'] = $this->revisionId;
        }

        return UrlHelper::urlWithParams($cpEditUrl, $params);
    }

    /**
     * Returns the element’s edit URL in the control panel.
     *
     * @return string|null
     * @since 3.7.0
     */
    protected function cpEditUrl(): ?string
    {
        return null;
    }

    /**
     * @inheritdoc
     */
    public function getPostEditUrl(): ?string
    {
        return null;
    }

    /**
     * @inheritdoc
     */
    public function getAdditionalButtons(): string
    {
        // Fire a defineAdditionalButtons event
        $event = new DefineHtmlEvent();
        $this->trigger(self::EVENT_DEFINE_ADDITIONAL_BUTTONS, $event);
        return $event->html;
    }

    /**
     * @inheritdoc
     */
    public function getPreviewTargets(): array
    {
        if (Craft::$app->getEdition() === Craft::Pro) {
            $previewTargets = $this->previewTargets();
            // Give plugins a chance to modify them
            if ($this->hasEventHandlers(self::EVENT_REGISTER_PREVIEW_TARGETS)) {
                $event = new RegisterPreviewTargetsEvent([
                    'previewTargets' => $previewTargets,
                ]);
                $this->trigger(self::EVENT_REGISTER_PREVIEW_TARGETS, $event);
                $previewTargets = $event->previewTargets;
            }
        } elseif ($url = $this->getUrl()) {
            $previewTargets = [
                [
                    'label' => Craft::t('app', 'Primary {type} page', [
                        'type' => static::lowerDisplayName(),
                    ]),
                    'url' => $url,
                ],
            ];
        } else {
            return [];
        }

        // Normalize the targets
        $normalized = [];
        $view = Craft::$app->getView();

        foreach ($previewTargets as $previewTarget) {
            if (isset($previewTarget['urlFormat'])) {
                $url = trim($view->renderObjectTemplate(App::parseEnv($previewTarget['urlFormat']), $this));
                if ($url !== '') {
                    $previewTarget['url'] = $url;
                    unset($previewTarget['urlFormat']);
                }
            }
            if (!isset($previewTarget['url'])) {
                // No URL, no preview target
                continue;
            }
            $previewTarget['url'] = UrlHelper::siteUrl($previewTarget['url']);
            if (!isset($previewTarget['refresh'])) {
                $previewTarget['refresh'] = true;
            }
            $normalized[] = $previewTarget;
        }

        return $normalized;
    }

    /**
     * Returns the additional locations that should be available for previewing the element, besides its primary [[getUrl()|URL]].
     *
     * Each target should be represented by a sub-array with `'label'` and `'url'` keys.
     *
     * @return array
     * @see getPreviewTargets()
     * @since 3.2.0
     */
    protected function previewTargets(): array
    {
        return [];
    }

    /**
     * @inheritdoc
     */
    public function getThumbUrl(int $size): ?string
    {
        return null;
    }

    /**
     * @inheritdoc
     */
    public function getThumbAlt(): ?string
    {
        return null;
    }

    /**
     * @inheritdoc
     */
    public function getHasCheckeredThumb(): bool
    {
        return false;
    }

    /**
     * @inheritdoc
     */
    public function getHasRoundedThumb(): bool
    {
        return false;
    }

    /**
     * @inheritdoc
     */
    public function getEnabledForSite(?int $siteId = null): ?bool
    {
        if ($siteId === null) {
            $siteId = $this->siteId;
        }
        if (is_array($this->_enabledForSite)) {
            return $this->_enabledForSite[$siteId] ?? ($siteId == $this->siteId ? true : null);
        }
        if ($siteId == $this->siteId) {
            return is_bool($this->_enabledForSite) ? $this->_enabledForSite : true;
        }
        return null;
    }

    /**
     * @inheritdoc
     */
    public function setEnabledForSite(array|bool $enabledForSite): void
    {
        if (is_array($enabledForSite)) {
            foreach ($enabledForSite as &$value) {
                $value = (bool)$value;
            }
        } else {
            $enabledForSite = (bool)$enabledForSite;
        }
        $this->_enabledForSite = $enabledForSite;
    }

    /**
     * @inheritdoc
     */
    public function getStatus(): ?string
    {
        if ($this->archived) {
            return self::STATUS_ARCHIVED;
        }

        if (!$this->enabled || !$this->getEnabledForSite()) {
            return self::STATUS_DISABLED;
        }

        return self::STATUS_ENABLED;
    }

    /**
     * @inheritdoc
     * @since 3.5.0
     */
    public function getLocalized(): ElementQueryInterface|Collection
    {
        // Eager-loaded?
        if (($localized = $this->getEagerLoadedElements('localized')) !== null) {
            return $localized;
        }

        return static::find()
            ->id($this->id ?: false)
            ->structureId($this->structureId)
            ->siteId(['not', $this->siteId])
            ->drafts($this->getIsDraft())
            ->provisionalDrafts($this->isProvisionalDraft)
            ->revisions($this->getIsRevision());
    }

    /**
     * @inheritdoc
     */
    public function getNext($criteria = false): ?ElementInterface
    {
        if ($criteria !== false || !isset($this->_nextElement)) {
            return $this->_getRelativeElement($criteria, 1);
        }

        if ($this->_nextElement === false) {
            return null;
        }

        return $this->_nextElement;
    }

    /**
     * @inheritdoc
     */
    public function getPrev($criteria = false): ?ElementInterface
    {
        if ($criteria !== false || !isset($this->_prevElement)) {
            return $this->_getRelativeElement($criteria, -1);
        }

        if ($this->_prevElement === false) {
            return null;
        }

        return $this->_prevElement;
    }

    /**
     * @inheritdoc
     */
    public function setNext($element): void
    {
        $this->_nextElement = $element;
    }

    /**
     * @inheritdoc
     */
    public function setPrev($element): void
    {
        $this->_prevElement = $element;
    }

    /**
     * Returns the parent ID.
     *
     * @return int|null
     * @since 4.0.0
     */
    public function getParentId(): ?int
    {
        if (isset($this->_parentId)) {
            // If it's false, then we've been explicitly told there's no parent
            return $this->_parentId ?: null;
        }

        return $this->getParent()?->id;
    }

    /**
     * Sets the parent ID.
     *
     * @param int|int[]|string|false|null $parentId
     * @since 4.0.0
     */
    public function setParentId(mixed $parentId): void
    {
        if (is_array($parentId)) {
            $parentId = reset($parentId);
        }

        $this->_parentId = $parentId ?: false;
        $this->_parent = null;
    }

    /**
     * @inheritdoc
     */
    public function getParent(): ?ElementInterface
    {
        if (!isset($this->_parent)) {
            if (isset($this->_parentId)) {
                if ($this->_parentId === false) {
                    return null;
                }

                $this->_parent = static::find()
                        ->id($this->_parentId)
                        ->structureId($this->structureId)
                        ->siteId($this->siteId)
                        ->status(null)
                        ->one() ?? false;
            } else {
                $ancestors = $this->getAncestors(1);
                // Eager-loaded?
                if ($ancestors instanceof Collection) {
                    $this->_parent = $ancestors->first();
                } else {
                    $this->_parent = $ancestors
                            ->status(null)
                            ->one() ?? false;
                }
            }
        }

        return $this->_parent ?: null;
    }

    /**
     * @inheritdoc
     */
    public function getParentUri(): ?string
    {
        $parent = $this->getParent();
        if ($parent && $parent->uri !== self::HOMEPAGE_URI) {
            return $parent->uri;
        }
        return null;
    }

    /**
     * @inheritdoc
     */
    public function setParent(?ElementInterface $parent = null): void
    {
        $this->_parent = $parent;

        if ($parent) {
            $this->level = $parent->level + 1;
            $this->_parentId = $parent->id;
        } else {
            $this->level = 1;
            $this->_parentId = false;
        }
    }

    /**
     * Returns whether the element has been assigned a new parent.
     *
     * @return bool
     */
    protected function hasNewParent(): bool
    {
        if (!isset($this->_hasNewParent)) {
            $this->_hasNewParent = $this->_checkForNewParent();
        }

        return $this->_hasNewParent;
    }

    /**
     * Checks if the element has been assigned a new parent.
     *
     * @return bool
     * @see hasNewParent()
     */
    private function _checkForNewParent(): bool
    {
        // Make sure this is a structured element, and that it’s either canonical or a provisional draft
        if (
            !$this->structureId ||
            (!$this->getIsCanonical() && !$this->isProvisionalDraft)
        ) {
            return false;
        }

        // Is it a brand new (non-provisional) element?
        if (!isset($this->id) && !$this->isProvisionalDraft) {
            return true;
        }

        // Was a new parent ID actually submitted?
        if (!isset($this->_parentId)) {
            return false;
        }

        // If this is a provisional draft, but doesn't actually exist in the structure yet, check based on the canonical element
        if ($this->isProvisionalDraft && !isset($this->lft)) {
            $element = $this->getCanonical(true);
        } else {
            $element = $this;
        }

        // Is it set to the top level now, but it hadn't been before?
        if (!$this->_parentId && $element->level !== 1) {
            return true;
        }

        // Is it set to be under a parent now, but didn't have one before?
        if ($this->_parentId && $element->level === 1) {
            return true;
        }

        // Is the parentId set to a different element ID than its previous parent?
        return $this->_parentId != static::find()
                ->ancestorOf($element)
                ->ancestorDist(1)
                ->siteId($element->siteId)
                ->status(null)
                ->select('elements.id')
                ->scalar();
    }

    /**
     * @inheritdoc
     */
    public function getAncestors(?int $dist = null): ElementQueryInterface|Collection
    {
        // Eager-loaded?
        if (($ancestors = $this->getEagerLoadedElements('ancestors')) !== null) {
            if ($dist === null) {
                return $ancestors;
            }
            return $ancestors->filter(fn(self $element) => $element->level >= $this->level - $dist);
        }

        return static::find()
            ->structureId($this->structureId)
            ->ancestorOf($this)
            ->siteId($this->siteId)
            ->ancestorDist($dist);
    }

    /**
     * @inheritdoc
     */
    public function getDescendants(?int $dist = null): ElementQueryInterface|Collection
    {
        // Eager-loaded?
        if (($descendants = $this->getEagerLoadedElements('descendants')) !== null) {
            if ($dist === null) {
                return $descendants;
            }
            return $descendants->filter(fn(self $element) => $element->level <= $this->level + $dist);
        }

        return static::find()
            ->structureId($this->structureId)
            ->descendantOf($this)
            ->siteId($this->siteId)
            ->descendantDist($dist);
    }

    /**
     * @inheritdoc
     */
    public function getChildren(): ElementQueryInterface|Collection
    {
        // Eager-loaded?
        if (($children = $this->getEagerLoadedElements('children')) !== null) {
            return $children;
        }

        return $this->getDescendants(1);
    }

    /**
     * @inheritdoc
     */
    public function getSiblings(): ElementQueryInterface|Collection
    {
        return static::find()
            ->structureId($this->structureId)
            ->siblingOf($this)
            ->siteId($this->siteId);
    }

    /**
     * @inheritdoc
     */
    public function getPrevSibling(): ?ElementInterface
    {
        if (!isset($this->_prevSibling)) {
            /** @var ElementQuery $query */
            $query = static::find();
            $query->structureId = $this->structureId;
            $query->prevSiblingOf = $this;
            $query->siteId = $this->siteId;
            $query->status(null);
            $this->_prevSibling = $query->one();

            if (!isset($this->_prevSibling)) {
                $this->_prevSibling = false;
            }
        }

        return $this->_prevSibling ?: null;
    }

    /**
     * @inheritdoc
     */
    public function getNextSibling(): ?ElementInterface
    {
        if (!isset($this->_nextSibling)) {
            /** @var ElementQuery $query */
            $query = static::find();
            $query->structureId = $this->structureId;
            $query->nextSiblingOf = $this;
            $query->siteId = $this->siteId;
            $query->status(null);
            $this->_nextSibling = $query->one();

            if (!isset($this->_nextSibling)) {
                $this->_nextSibling = false;
            }
        }

        return $this->_nextSibling ?: null;
    }

    /**
     * @inheritdoc
     */
    public function getHasDescendants(): bool
    {
        $descendants = $this->getDescendants();
        if ($descendants instanceof Collection) {
            return $descendants->isNotEmpty();
        }
        return $descendants->exists();
    }

    /**
     * @inheritdoc
     */
    public function getTotalDescendants(): int
    {
        $descendants = $this->getDescendants();
        if ($descendants instanceof Collection) {
            return $descendants->count();
        }
        return $descendants->count();
    }

    /**
     * @inheritdoc
     */
    public function isAncestorOf(ElementInterface $element): bool
    {
        $canonical = $this->getCanonical();
        return ($canonical->root == $element->root && $canonical->lft < $element->lft && $canonical->rgt > $element->rgt);
    }

    /**
     * @inheritdoc
     */
    public function isDescendantOf(ElementInterface $element): bool
    {
        return ($this->root == $element->root && $this->lft > $element->lft && $this->rgt < $element->rgt);
    }

    /**
     * @inheritdoc
     */
    public function isParentOf(ElementInterface $element): bool
    {
        $canonical = $this->getCanonical();
        return ($canonical->root == $element->root && $canonical->level == $element->level - 1 && $canonical->isAncestorOf($element));
    }

    /**
     * @inheritdoc
     */
    public function isChildOf(ElementInterface $element): bool
    {
        return ($this->root == $element->root && $this->level == $element->level + 1 && $this->isDescendantOf($element));
    }

    /**
     * @inheritdoc
     */
    public function isSiblingOf(ElementInterface $element): bool
    {
        if ($this->root == $element->root && isset($this->level) && $this->level == $element->level) {
            if ($this->level == 1 || $this->isPrevSiblingOf($element) || $this->isNextSiblingOf($element)) {
                return true;
            }

            $parent = $this->getParent();

            if ($parent) {
                return $element->isDescendantOf($parent);
            }
        }

        return false;
    }

    /**
     * @inheritdoc
     */
    public function isPrevSiblingOf(ElementInterface $element): bool
    {
        return ($this->root == $element->root && $this->level == $element->level && $this->rgt == $element->lft - 1);
    }

    /**
     * @inheritdoc
     */
    public function isNextSiblingOf(ElementInterface $element): bool
    {
        return ($this->root == $element->root && $this->level == $element->level && $this->lft == $element->rgt + 1);
    }

    /**
     * @inheritdoc
     */
    public function offsetExists($offset): bool
    {
        return $offset === 'title' || $this->hasEagerLoadedElements($offset) || parent::offsetExists($offset) || $this->fieldByHandle($offset);
    }

    /**
     * @inheritdoc
     */
    public function getAttributeStatus(string $attribute): ?array
    {
        if ($this->isAttributeModified($attribute)) {
            return [
                self::ATTR_STATUS_MODIFIED,
                Craft::t('app', 'This field has been modified.'),
            ];
        }

        if ($this->isAttributeOutdated($attribute)) {
            return [
                self::ATTR_STATUS_OUTDATED,
                Craft::t('app', 'This field was updated in the Current revision.'),
            ];
        }

        return null;
    }

    /**
     * @inheritdoc
     */
    public function getOutdatedAttributes(): array
    {
        return array_keys($this->_outdatedAttributes());
    }

    /**
     * @inheritdoc
     */
    public function isAttributeOutdated(string $name): bool
    {
        return isset($this->_outdatedAttributes()[$name]);
    }

    /**
     * @inheritdoc
     */
    public function getModifiedAttributes(): array
    {
        return array_keys($this->_modifiedAttributes());
    }

    /**
     * @inheritdoc
     */
    public function isAttributeModified(string $name): bool
    {
        return isset($this->_modifiedAttributes()[$name]);
    }

    /**
     * @return array The attribute names that have been modified for this element
     */
    private function _outdatedAttributes(): array
    {
        if (!static::trackChanges() || $this->getIsCanonical()) {
            return [];
        }

        if (!isset($this->_outdatedAttributes)) {
            $query = (new Query())
                ->select(['attribute'])
                ->from([Table::CHANGEDATTRIBUTES])
                ->where([
                    'elementId' => $this->getCanonicalId(),
                    'siteId' => $this->siteId,
                ]);

            if ($this->dateLastMerged) {
                $query->andWhere(['>=', 'dateUpdated', Db::prepareDateForDb($this->dateLastMerged)]);
            } else {
                $query->andWhere(['>=', 'dateUpdated', Db::prepareDateForDb($this->dateCreated)]);
            }

            $this->_outdatedAttributes = array_flip($query->column());
        }

        return $this->_outdatedAttributes;
    }

    /**
     * @return array The attribute names that have been modified for this element
     */
    private function _modifiedAttributes(): array
    {
        if (!static::trackChanges() || $this->getIsCanonical()) {
            return [];
        }

        if (!isset($this->_modifiedAttributes)) {
            $this->_modifiedAttributes = array_flip((new Query())
                ->select(['attribute'])
                ->from([Table::CHANGEDATTRIBUTES])
                ->where([
                    'elementId' => $this->id,
                    'siteId' => $this->siteId,
                ])
                ->column());
        }

        return $this->_modifiedAttributes;
    }

    /**
     * @inheritdoc
     */
    public function isAttributeDirty(string $name): bool
    {
        return $this->_allDirty() || isset($this->_dirtyAttributes[$name]);
    }

    /**
     * @inheritdoc
     */
    public function getDirtyAttributes(): array
    {
        if (static::hasTitles() && $this->title !== $this->_savedTitle) {
            $this->_dirtyAttributes['title'] = true;
        }
        return array_keys($this->_dirtyAttributes);
    }

    /**
     * @inheritdoc
     */
    public function setDirtyAttributes(array $names, bool $merge = true): void
    {
        if ($merge) {
            $this->_dirtyAttributes = array_merge($this->_dirtyAttributes, array_flip($names));
        } else {
            $this->_dirtyAttributes = array_flip($names);
        }
    }

    /**
     * @inheritdoc
     */
    public function getIsTitleTranslatable(): bool
    {
        return true;
    }

    /**
     * @inheritdoc
     */
    public function getTitleTranslationDescription(): ?string
    {
        return ElementHelper::translationDescription(Field::TRANSLATION_METHOD_SITE);
    }

    /**
     * @inheritdoc
     */
    public function getTitleTranslationKey(): string
    {
        return ElementHelper::translationKey($this, Field::TRANSLATION_METHOD_SITE);
    }

    /**
     * @inheritdoc
     */
    public function getFieldValues(?array $fieldHandles = null): array
    {
        $values = [];

        foreach ($this->fieldLayoutFields() as $field) {
            if ($fieldHandles === null || in_array($field->handle, $fieldHandles, true)) {
                $values[$field->handle] = $this->getFieldValue($field->handle);
            }
        }

        return $values;
    }

    /**
     * @inheritdoc
     */
    public function getSerializedFieldValues(?array $fieldHandles = null): array
    {
        $serializedValues = [];

        foreach ($this->fieldLayoutFields() as $field) {
            if ($fieldHandles === null || in_array($field->handle, $fieldHandles, true)) {
                $value = $this->getFieldValue($field->handle);
                $serializedValues[$field->handle] = $field->serializeValue($value, $this);
            }
        }

        return $serializedValues;
    }

    /**
     * @inheritdoc
     */
    public function setFieldValues(array $values): void
    {
        foreach ($values as $fieldHandle => $value) {
            $this->setFieldValue($fieldHandle, $value);
        }
    }

    /**
     * @inheritdoc
     */
    public function getFieldValue(string $fieldHandle): mixed
    {
        // Was this field’s value eager-loaded?
        if ($this->hasEagerLoadedElements($fieldHandle)) {
            return $this->getEagerLoadedElements($fieldHandle);
        }

        // Make sure the value has been normalized
        $this->normalizeFieldValue($fieldHandle);

        return $this->getBehavior('customFields')->$fieldHandle;
    }

    /**
     * @inheritdoc
     */
    public function setFieldValue(string $fieldHandle, mixed $value): void
    {
        $behavior = $this->getBehavior('customFields');
        $behavior->$fieldHandle = $value;

        // Don't assume that $value has been normalized
        unset($this->_normalizedFieldValues[$fieldHandle]);

        // If the element is fully initialized, mark the value as dirty
        if ($this->_initialized) {
            $this->_dirtyFields[$fieldHandle] = true;
        }

        // If the field value was previously eager-loaded, undo that
        unset($this->_eagerLoadedElements[$fieldHandle]);
        unset($this->_eagerLoadedElementCounts[$fieldHandle]);
    }

    /**
     * @inheritdoc
     */
    public function getOutdatedFields(): array
    {
        return array_keys($this->_outdatedFields());
    }

    /**
     * @inheritdoc
     */
    public function isFieldOutdated(string $fieldHandle): bool
    {
        return isset($this->_outdatedFields()[$fieldHandle]);
    }

    /**
     * @inheritdoc
     */
    public function getModifiedFields(bool $anySite = false): array
    {
        return array_keys($this->_modifiedFields($anySite));
    }

    /**
     * @inheritdoc
     */
    public function isFieldModified(string $fieldHandle, bool $anySite = false): bool
    {
        return isset($this->_modifiedFields($anySite)[$fieldHandle]);
    }

    /**
     * @return array The field handles that have been modified for this element
     */
    private function _outdatedFields(): array
    {
        if (!static::trackChanges() || !$this->getIsDraft() || $this->getIsCanonical()) {
            return [];
        }

        if (!isset($this->_outdatedFields)) {
            $query = (new Query())
                ->select(['f.handle'])
                ->from(['f' => Table::FIELDS])
                ->innerJoin(['cf' => Table::CHANGEDFIELDS], '[[cf.fieldId]] = [[f.id]]')
                ->where([
                    'cf.elementId' => $this->getCanonicalId(),
                    'cf.siteId' => $this->siteId,
                ]);

            if ($this->dateLastMerged) {
                $query->andWhere(['>=', 'cf.dateUpdated', Db::prepareDateForDb($this->dateLastMerged)]);
            } else {
                $query->andWhere(['>=', 'cf.dateUpdated', Db::prepareDateForDb($this->dateCreated)]);
            }

            $this->_outdatedFields = array_flip($query->column());
        }

        return $this->_outdatedFields;
    }

    /**
     * @param bool $anySite
     * @return array The field handles that have been modified for this element
     */
    private function _modifiedFields(bool $anySite): array
    {
        if (!static::trackChanges() || $this->getIsCanonical()) {
            return [];
        }

        $key = $anySite ? 'any' : 'this';

        if (!isset($this->_modifiedFields[$key])) {
            $query = (new Query())
                ->select(['f.handle'])
                ->from(['f' => Table::FIELDS])
                ->innerJoin(['cf' => Table::CHANGEDFIELDS], '[[cf.fieldId]] = [[f.id]]')
                ->where(['cf.elementId' => $this->id]);

            if (!$anySite) {
                $query->andWhere(['cf.siteId' => $this->siteId]);
            }

            $this->_modifiedFields[$key] = array_flip($query->column());
        }

        return $this->_modifiedFields[$key];
    }

    /**
     * @inheritdoc
     */
    public function isFieldDirty(string $fieldHandle): bool
    {
        return $this->_allDirty() || isset($this->_dirtyFields[$fieldHandle]);
    }

    /**
     * @inheritdoc
     */
    public function getDirtyFields(): array
    {
        if ($this->_allDirty()) {
            return ArrayHelper::getColumn($this->fieldLayoutFields(), 'handle');
        }

        return array_keys($this->_dirtyFields);
    }

    /**
     * Returns whether all fields and attributes should be considered dirty.
     *
     * @return bool
     */
    private function _allDirty(): bool
    {
        return $this->_allDirty || $this->resaving;
    }

    /**
     * @inheritdoc
     */
    public function markAsDirty(): void
    {
        $this->_allDirty = true;
    }

    /**
     * @inheritdoc
     */
    public function markAsClean(): void
    {
        $this->_allDirty = false;
        $this->_dirtyAttributes = [];
        $this->_dirtyFields = [];

        if (static::hasTitles()) {
            $this->_savedTitle = $this->title;
        }
    }

    /**
     * @inheritdoc
     */
    public function setFieldValuesFromRequest(string $paramNamespace = ''): void
    {
        $this->setFieldParamNamespace($paramNamespace);
        $values = Craft::$app->getRequest()->getBodyParam($paramNamespace, []);

        foreach ($this->fieldLayoutFields(true) as $field) {
            // Do we have any post data for this field?
            if (isset($values[$field->handle])) {
                $value = $values[$field->handle];
            } elseif (
                isset($this->_fieldParamNamePrefix) &&
                $this->_fieldParamNamePrefix !== '' &&
                UploadedFile::getInstancesByName("$this->_fieldParamNamePrefix.$field->handle")
            ) {
                // A file was uploaded for this field
                $value = null;
            } else {
                continue;
            }

            $this->setFieldValue($field->handle, $value);

            // Normalize it now in case the system language changes later
            $this->normalizeFieldValue($field->handle);
        }
    }

    /**
     * @inheritdoc
     */
    public function getFieldParamNamespace(): ?string
    {
        return $this->_fieldParamNamePrefix;
    }

    /**
     * @inheritdoc
     */
    public function setFieldParamNamespace(string $namespace): void
    {
        $this->_fieldParamNamePrefix = $namespace;
    }

    /**
     * @inheritdoc
     */
    public function getContentTable(): string
    {
        return Craft::$app->getContent()->contentTable;
    }

    /**
     * @inheritdoc
     */
    public function getFieldColumnPrefix(): string
    {
        return Craft::$app->getContent()->fieldColumnPrefix;
    }

    /**
     * @inheritdoc
     */
    public function getFieldContext(): string
    {
        return Craft::$app->getContent()->fieldContext;
    }

    /**
     * @inheritdoc
     */
    public function hasEagerLoadedElements(string $handle): bool
    {
        return isset($this->_eagerLoadedElements[$handle]);
    }

    /**
     * @inheritdoc
     */
    public function getEagerLoadedElements(string $handle): ?Collection
    {
        if (!isset($this->_eagerLoadedElements[$handle])) {
            return null;
        }

        $elements = $this->_eagerLoadedElements[$handle];
        ElementHelper::setNextPrevOnElements($elements);
        return $elements;
    }

    /**
     * @inheritdoc
     */
    public function setEagerLoadedElements(string $handle, array $elements): void
    {
        switch ($handle) {
            case 'parent':
                $this->_parent = $elements[0] ?? false;
                break;
            case 'currentRevision':
                $this->_currentRevision = $elements[0] ?? false;
                break;
            case 'draftCreator':
                if ($behavior = $this->getBehavior('draft')) {
                    /** @var DraftBehavior $behavior */
                    /** @var User[] $elements */
                    $behavior->setCreator($elements[0] ?? null);
                }
                break;
            case 'revisionCreator':
                if ($behavior = $this->getBehavior('revision')) {
                    /** @var RevisionBehavior $behavior */
                    /** @var User[] $elements */
                    $behavior->setCreator($elements[0] ?? null);
                }
                break;
            default:
                // Give plugins a chance to store this
                $event = new SetEagerLoadedElementsEvent([
                    'handle' => $handle,
                    'elements' => $elements,
                ]);
                $this->trigger(self::EVENT_SET_EAGER_LOADED_ELEMENTS, $event);
                if (!$event->handled) {
                    // No takers. Just store it in the internal array then.
                    $this->_eagerLoadedElements[$handle] = Collection::make($elements);
                }
        }
    }

    /**
     * @inheritdoc
     */
    public function getEagerLoadedElementCount(string $handle): int
    {
        return $this->_eagerLoadedElementCounts[$handle] ?? 0;
    }

    /**
     * @inheritdoc
     */
    public function setEagerLoadedElementCount(string $handle, int $count): void
    {
        $this->_eagerLoadedElementCounts[$handle] = $count;
    }

    /**
     * @inheritdoc
     */
    public function getIsFresh(): bool
    {
        if ($this->hasErrors()) {
            return false;
        }

        if (!isset($this->contentId)) {
            return true;
        }

        if (isset($this->_isFresh)) {
            return $this->_isFresh;
        }

        return false;
    }

    /**
     * @inheritdoc
     */
    public function setIsFresh(bool $isFresh = true): void
    {
        $this->_isFresh = $isFresh;
    }

    /**
     * @inheritdoc
     */
    public function setRevisionCreatorId(?int $creatorId = null): void
    {
        $this->revisionCreatorId = $creatorId;
    }

    /**
     * @inheritdoc
     */
    public function setRevisionNotes(?string $notes = null): void
    {
        $this->revisionNotes = $notes;
    }

    /**
     * @inheritdoc
     */
    public function getCurrentRevision(): ?ElementInterface
    {
        if (!$this->id) {
            return null;
        }

        if (!isset($this->_currentRevision)) {
            $canonical = $this->getCanonical(true);
            $this->_currentRevision = static::find()
                ->revisionOf($canonical->id)
                ->dateCreated($canonical->dateUpdated)
                ->status(null)
                ->orderBy(['num' => SORT_DESC])
                ->one() ?: false;
        }

        return $this->_currentRevision ?: null;
    }

    // Indexes, etc.
    // -------------------------------------------------------------------------

    /**
     * @inheritdoc
     */
    public function getHtmlAttributes(string $context): array
    {
        $htmlAttributes = $this->htmlAttributes($context);

        // Give plugins a chance to modify them
        $event = new RegisterElementHtmlAttributesEvent([
            'htmlAttributes' => $htmlAttributes,
        ]);
        $this->trigger(self::EVENT_REGISTER_HTML_ATTRIBUTES, $event);

        return $event->htmlAttributes;
    }

    /**
     * Returns any attributes that should be included in the element’s DOM representation in the control panel.
     *
     * @param string $context The context that the element is being rendered in ('index', 'modal', 'field', or 'settings'.)
     * @return array
     * @see getHtmlAttributes()
     */
    protected function htmlAttributes(string $context): array
    {
        return [];
    }

    /**
     * @inheritdoc
     */
    public function getTableAttributeHtml(string $attribute): string
    {
        // Give plugins a chance to set this
        $event = new SetElementTableAttributeHtmlEvent([
            'attribute' => $attribute,
        ]);
        $this->trigger(self::EVENT_SET_TABLE_ATTRIBUTE_HTML, $event);

        if ($event->html !== null) {
            return $event->html;
        }

        return $this->tableAttributeHtml($attribute);
    }

    /**
     * Returns the HTML that should be shown for a given attribute in Table View.
     *
     * This method can be used to completely customize what actually shows up within the table’s body for a given
     * attribute, rather than simply showing the attribute’s raw value.
     *
     * For example, if your elements have an `email` attribute that you want to wrap in a `mailto:` link, your
     * getTableAttributesHtml() method could do this:
     *
     * ```php
     * switch ($attribute) {
     *     case 'email':
     *         return $this->email ? Html::mailto(Html::encode($this->email)) : '';
     *     // ...
     * }
     * return parent::tableAttributeHtml($attribute);
     * ```
     *
     * ::: warning
     * All untrusted text should be passed through [[Html::encode()]] to prevent XSS attacks.
     * :::
     *
     * By default the following will be returned:
     *
     * - If the attribute name is `link` or `uri`, it will be linked to the front-end URL.
     * - If the attribute is a custom field handle, it will pass the responsibility off to the field type.
     * - If the attribute value is a [[DateTime]] object, the date will be formatted with a localized date format.
     * - For anything else, it will output the attribute value as a string.
     *
     * @param string $attribute The attribute name.
     * @return string The HTML that should be shown for a given attribute in Table View.
     * @throws InvalidConfigException
     * @see getTableAttributeHtml()
     */
    protected function tableAttributeHtml(string $attribute): string
    {
        switch ($attribute) {
            case 'link':
                if (ElementHelper::isDraftOrRevision($this)) {
                    return '';
                }

                $url = $this->getUrl();

                if ($url !== null) {
                    return Html::a('', $url, [
                        'rel' => 'noopener',
                        'target' => '_blank',
                        'data-icon' => 'world',
                        'title' => Craft::t('app', 'Visit webpage'),
                    ]);
                }

                return '';

            case 'uri':
                if ($this->getIsDraft() && ElementHelper::isTempSlug($this->slug)) {
                    return '';
                }

                $url = $this->getUrl();

                if ($url !== null) {
                    if ($this->getIsHomepage()) {
                        $value = Html::tag('span', '', [
                            'data-icon' => 'home',
                            'title' => Craft::t('app', 'Homepage'),
                        ]);
                    } else {
                        // Add some <wbr> tags in there so it doesn't all have to be on one line
                        $find = ['/'];
                        $replace = ['/<wbr>'];

                        $wordSeparator = Craft::$app->getConfig()->getGeneral()->slugWordSeparator;

                        if ($wordSeparator) {
                            $find[] = $wordSeparator;
                            $replace[] = $wordSeparator . '<wbr>';
                        }

                        $value = str_replace($find, $replace, $this->uri);
                    }

                    return Html::a(Html::tag('span', $value, ['dir' => 'ltr']), $url, [
                        'href' => $url,
                        'rel' => 'noopener',
                        'target' => '_blank',
                        'class' => 'go',
                        'title' => Craft::t('app', 'Visit webpage'),
                    ]);
                }

                return '';

            case 'slug':
                if ($this->getIsDraft() && ElementHelper::isTempSlug($this->slug)) {
                    return '';
                }

                return Html::encode($this->slug);

            default:
                // Is this a custom field?
                if (preg_match('/^field:(.+)/', $attribute, $matches)) {
                    $fieldUid = $matches[1];
                    $field = Craft::$app->getFields()->getFieldByUid($fieldUid);

                    if ($field) {
                        if ($field instanceof PreviewableFieldInterface) {
                            // Was this field value eager-loaded?
                            if ($field instanceof EagerLoadingFieldInterface && $this->hasEagerLoadedElements($field->handle)) {
                                $value = $this->getEagerLoadedElements($field->handle);
                            } else {
                                // The field might not actually belong to this element
                                try {
                                    $value = $this->getFieldValue($field->handle);
                                } catch (InvalidFieldException) {
                                    return '';
                                }
                            }

                            return $field->getTableAttributeHtml($value, $this);
                        }
                    }

                    return '';
                }

                $value = $this->$attribute;

                if ($value instanceof DateTime) {
                    $formatter = Craft::$app->getFormatter();
                    return Html::tag('span', $formatter->asTimestamp($value, Locale::LENGTH_SHORT), [
                        'title' => $formatter->asDatetime($value, Locale::LENGTH_SHORT),
                    ]);
                }

                return Html::encode($value);
        }
    }

    /**
     * @inheritdoc
     */
    public function getSidebarHtml(bool $static): string
    {
        $components = [];

        $metaFieldsHtml = $this->metaFieldsHtml($static);
        if ($metaFieldsHtml !== '') {
            $components[] = Html::tag('div', $metaFieldsHtml, ['class' => 'meta']);
        }

        if (!$static && static::hasStatuses()) {
            // Is this a multi-site element?
            $components[] = $this->statusFieldHtml();
        }

        if ($this->hasRevisions() && !$this->getIsRevision()) {
            $components[] = $this->notesFieldHtml();
        }

        // Fire a defineSidebarHtml event
        $event = new DefineHtmlEvent([
            'html' => implode("\n", $components),
        ]);
        $this->trigger(self::EVENT_DEFINE_SIDEBAR_HTML, $event);
        return $event->html;
    }

    /**
     * Returns the HTML for any meta fields that should be shown within the editor sidebar.
     *
     * @param bool $static Whether the fields should be static (non-interactive)
     * @return string
     * @since 3.7.0
     */
    protected function metaFieldsHtml(bool $static): string
    {
        // Fire a defineMetaFieldsHtml event
        $event = new DefineHtmlEvent([
            'static' => $static,
        ]);
        $this->trigger(self::EVENT_DEFINE_META_FIELDS_HTML, $event);
        return $event->html;
    }

    /**
     * Returns the HTML for the element’s Slug field.
     *
     * @param bool $static Whether the fields should be static (non-interactive)
     * @return string
     * @since 3.7.0
     */
    protected function slugFieldHtml(bool $static): string
    {
        $slug = isset($this->slug) && !ElementHelper::isTempSlug($this->slug) ? $this->slug : null;

        if (!$slug && !$static) {
            $view = Craft::$app->getView();
            $site = $this->getSite();
            $charMapJs = Json::encode($site->language !== Craft::$app->language
                ? StringHelper::asciiCharMap(true, $site->language)
                : null
            );

            Craft::$app->getView()->registerJsWithVars(
                fn($titleSelector, $slugSelector) => <<<JS
new Craft.SlugGenerator($titleSelector, $slugSelector, {
    charMap: $charMapJs,
})
JS,
                [
                    sprintf('#%s', $view->namespaceInputId('title')),
                    sprintf('#%s', $view->namespaceInputId('slug')),
                ]
            );
        }

        return Cp::textFieldHtml([
            'label' => Craft::t('app', 'Slug'),
            'siteId' => $this->siteId,
            'translationDescription' => Craft::t('app', 'This field is translated for each site.'),
            'id' => 'slug',
            'name' => 'slug',
            'autocorrect' => false,
            'autocapitalize' => false,
            'value' => $slug,
            'disabled' => $static,
            'errors' => array_merge($this->getErrors('slug'), $this->getErrors('uri')),
        ]);
    }

    /**
     * Returns the status field HTML for the sidebar.
     *
     * @return string
     * @since 4.0.0
     */
    protected function statusFieldHtml(): string
    {
        $supportedSites = ElementHelper::supportedSitesForElement($this, true);
        $allEditableSiteIds = Craft::$app->getSites()->getEditableSiteIds();
        $propSites = array_values(array_filter($supportedSites, fn($site) => $site['propagate']));
        $propSiteIds = array_column($propSites, 'siteId');
        $propEditableSiteIds = array_intersect($propSiteIds, $allEditableSiteIds);
        $addlEditableSites = array_values(array_filter($supportedSites, fn($site) => !$site['propagate'] && in_array($site['siteId'], $allEditableSiteIds)));

        if (count($supportedSites) > 1) {
            $expandStatusBtn = (count($propEditableSiteIds) > 1 || $addlEditableSites)
                ? Html::button('', [
                    'class' => ['expand-status-btn', 'btn'],
                    'data' => [
                        'icon' => 'ellipsis',
                    ],
                    'aria' => [
                        'expanded' => 'false',
                        'label' => Craft::t('app', 'Update status for individual sites'),
                    ],
                ])
                : '';
            $statusField = Cp::lightswitchFieldHtml([
                'fieldClass' => "enabled-for-site-$this->siteId-field",
                'label' => Craft::t('site', $this->getSite()->getName()) .
                    $expandStatusBtn,
                'name' => "enabledForSite[$this->siteId]",
                'on' => $this->enabled && $this->getEnabledForSite(),
                'status' => $this->getAttributeStatus('enabled'),
            ]);
        } else {
            $statusField = Cp::lightswitchFieldHtml([
                'id' => 'enabled',
                'label' => Craft::t('app', 'Enabled'),
                'name' => 'enabled',
                'on' => $this->enabled,
                'disabled' => $this->getIsRevision(),
                'status' => $this->getAttributeStatus('enabled'),
            ]);
        }

        return Html::beginTag('fieldset') .
            Html::tag('legend', Craft::t('app', 'Status'), ['class' => 'h6']) .
            Html::tag('div', $statusField, ['class' => 'meta']) .
            Html::endTag('fieldset');
    }

    /**
     * Returns the notes field HTML for the sidebar.
     *
     * @return string
     * @since 4.0.0
     */
    protected function notesFieldHtml(): string
    {
        /** @var static|DraftBehavior $this */
        return Cp::textareaFieldHtml([
            'label' => Craft::t('app', 'Notes about your changes'),
            'labelClass' => 'h6',
            'class' => ['nicetext', 'notes'],
            'name' => 'notes',
            'value' => $this->getIsCanonical() || $this->isProvisionalDraft ? $this->revisionNotes : $this->draftNotes,
            'rows' => 1,
            'inputAttributes' => [
                'aria' => [
                    'label' => Craft::t('app', 'Notes about your changes'),
                ],
            ],
        ]);
    }

    /**
     * Returns whether the element has a field layout with at least one tab.
     *
     * @return bool Returns whether the element has a field layout with at least one tab.
     * @since 3.7.0
     */
    protected function hasFieldLayout(): bool
    {
        $fieldLayout = $this->getFieldLayout();
        return $fieldLayout && !empty($fieldLayout->getTabs());
    }

    /**
     * @inheritdoc
     */
    public function getMetadata(): array
    {
        $metadata = $this->metadata();

        // Fire a defineMetadata event
        $event = new DefineMetadataEvent([
            'metadata' => $metadata,
        ]);
        $this->trigger(self::EVENT_DEFINE_METADATA, $event);

        $formatter = Craft::$app->getFormatter();

        return array_merge([
            Craft::t('app', 'Status') => function() {
                if (!static::hasStatuses()) {
                    return false;
                }
                if ($this->getIsUnpublishedDraft()) {
                    $icon = Html::tag('span', '', ['data' => ['icon' => 'draft']]);
                    $label = Craft::t('app', 'Draft');
                } else {
                    $status = $this->getStatus();
                    $statusDef = static::statuses()[$status] ?? null;
                    $icon = Html::tag('span', '', ['class' => ['status', $statusDef['color'] ?? $status]]);
                    $label = $statusDef['label'] ?? $statusDef ?? ucfirst($status);
                }
                return $icon . Html::tag('span', $label);
            },
        ], $event->metadata, [
            Craft::t('app', 'Created at') => $this->dateCreated
                ? $formatter->asDatetime($this->dateCreated, Formatter::FORMAT_WIDTH_SHORT)
                : false,
            Craft::t('app', 'Updated at') => $this->dateUpdated
                ? $formatter->asDatetime($this->dateUpdated, Formatter::FORMAT_WIDTH_SHORT)
                : false,
            Craft::t('app', 'Notes') => function() {
                if ($this->getIsRevision()) {
                    $revision = $this;
                } elseif ($this->getIsCanonical() || $this->isProvisionalDraft) {
                    $element = $this->getCanonical(true);
                    $revision = $element->getCurrentRevision();
                }
                if (!isset($revision)) {
                    return false;
                }
                /** @var RevisionBehavior $behavior */
                $behavior = $revision->getBehavior('revision');
                return $behavior->revisionNotes ?: false;
            },
        ]);
    }

    /**
     * Returns element metadata that should be shown within the editor sidebar.
     *
     * @return array The data, with keys representing the labels. The values can either be strings or callables.
     * If a value is `false`, it will be omitted.
     * @since 3.7.0
     */
    protected function metadata(): array
    {
        return [];
    }

    /**
     * @inheritdoc
     * @since 3.3.0
     */
    public function getGqlTypeName(): string
    {
        // Default to the same type
        return static::gqlTypeNameByContext(null);
    }

    // Events
    // -------------------------------------------------------------------------

    /**
     * @inheritdoc
     */
    public function beforeSave(bool $isNew): bool
    {
        // Tell the fields about it
        foreach ($this->fieldLayoutFields() as $field) {
            if (!$field->beforeElementSave($this, $isNew)) {
                return false;
            }
        }

        // Trigger a 'beforeSave' event
        $event = new ModelEvent([
            'isNew' => $isNew,
        ]);
        $this->trigger(self::EVENT_BEFORE_SAVE, $event);

        return $event->isValid;
    }

    /**
     * @inheritdoc
     */
    public function afterSave(bool $isNew): void
    {
        // Tell the fields about it
        foreach ($this->fieldLayoutFields() as $field) {
            $field->afterElementSave($this, $isNew);
        }

        // Trigger an 'afterSave' event
        if ($this->hasEventHandlers(self::EVENT_AFTER_SAVE)) {
            $this->trigger(self::EVENT_AFTER_SAVE, new ModelEvent([
                'isNew' => $isNew,
            ]));
        }
    }

    /**
     * @inheritdoc
     */
    public function afterPropagate(bool $isNew): void
    {
        // Tell the fields about it
        foreach ($this->fieldLayoutFields() as $field) {
            $field->afterElementPropagate($this, $isNew);
        }

        // Trigger an 'afterPropagate' event
        if ($this->hasEventHandlers(self::EVENT_AFTER_PROPAGATE)) {
            $this->trigger(self::EVENT_AFTER_PROPAGATE, new ModelEvent([
                'isNew' => $isNew,
            ]));
        }
    }

    /**
     * @inheritdoc
     */
    public function beforeDelete(): bool
    {
        // Tell the fields about it
        foreach ($this->fieldLayoutFields() as $field) {
            if (!$field->beforeElementDelete($this)) {
                return false;
            }
        }

        // Trigger a 'beforeDelete' event
        $event = new ModelEvent();
        $this->trigger(self::EVENT_BEFORE_DELETE, $event);

        return $event->isValid;
    }

    /**
     * @inheritdoc
     */
    public function afterDelete(): void
    {
        // Tell the fields about it
        foreach ($this->fieldLayoutFields() as $field) {
            $field->afterElementDelete($this);
        }

        // Trigger an 'afterDelete' event
        if ($this->hasEventHandlers(self::EVENT_AFTER_DELETE)) {
            $this->trigger(self::EVENT_AFTER_DELETE);
        }
    }

    /**
     * @inheritdoc
     */
    public function beforeRestore(): bool
    {
        // Tell the fields about it
        foreach ($this->fieldLayoutFields() as $field) {
            if (!$field->beforeElementRestore($this)) {
                return false;
            }
        }

        // Trigger a 'beforeRestore' event
        $event = new ModelEvent();
        $this->trigger(self::EVENT_BEFORE_RESTORE, $event);

        return $event->isValid;
    }

    /**
     * @inheritdoc
     */
    public function afterRestore(): void
    {
        // Tell the fields about it
        foreach ($this->fieldLayoutFields() as $field) {
            $field->afterElementRestore($this);
        }

        // Trigger an 'afterRestore' event
        if ($this->hasEventHandlers(self::EVENT_AFTER_RESTORE)) {
            $this->trigger(self::EVENT_AFTER_RESTORE);
        }
    }

    /**
     * @inheritdoc
     */
    public function beforeMoveInStructure(int $structureId): bool
    {
        // Trigger a 'beforeMoveInStructure' event
        $event = new ElementStructureEvent([
            'structureId' => $structureId,
        ]);
        $this->trigger(self::EVENT_BEFORE_MOVE_IN_STRUCTURE, $event);

        return $event->isValid;
    }

    /**
     * @inheritdoc
     */
    public function afterMoveInStructure(int $structureId): void
    {
        // Trigger an 'afterMoveInStructure' event
        if ($this->hasEventHandlers(self::EVENT_AFTER_MOVE_IN_STRUCTURE)) {
            $this->trigger(self::EVENT_AFTER_MOVE_IN_STRUCTURE, new ElementStructureEvent([
                'structureId' => $structureId,
            ]));
        }

        // Invalidate caches for this element
        Craft::$app->getElements()->invalidateCachesForElement($this);
    }

    /**
     * Normalizes a field’s value.
     *
     * @param string $fieldHandle The field handle
     * @throws InvalidFieldException if the element doesn’t have a field with the handle specified by `$fieldHandle`
     */
    protected function normalizeFieldValue(string $fieldHandle): void
    {
        // Have we already normalized this value?
        if (isset($this->_normalizedFieldValues[$fieldHandle])) {
            return;
        }

        $field = $this->fieldByHandle($fieldHandle);

        if (!$field) {
            throw new InvalidFieldException($fieldHandle);
        }

        $behavior = $this->getBehavior('customFields');
        $behavior->$fieldHandle = $field->normalizeValue($behavior->$fieldHandle, $this);
        $this->_normalizedFieldValues[$fieldHandle] = true;
    }

    /**
     * Finds Element instance(s) by the given condition.
     *
     * This method is internally called by [[findOne()]] and [[findAll()]].
     *
     * @param mixed $criteria Refer to [[findOne()]] and [[findAll()]] for the explanation of this parameter
     * @param bool $one Whether this method is called by [[findOne()]] or [[findAll()]]
     * @return static|static[]|null
     */
    protected static function findByCondition(mixed $criteria, bool $one): array|static|null
    {
        $query = static::find();

        if ($criteria !== null) {
            if (!ArrayHelper::isAssociative($criteria)) {
                $criteria = ['id' => $criteria];
            }
            Craft::configure($query, $criteria);
        }

        if ($one) {
            $result = $query->one();
        } else {
            $result = $query->all();
        }

        return $result;
    }

    /**
     * Returns the field with a given handle.
     *
     * @param string $handle
     * @return FieldInterface|null
     */
    protected function fieldByHandle(string $handle): ?FieldInterface
    {
        if (array_key_exists($handle, $this->_fieldsByHandle)) {
            return $this->_fieldsByHandle[$handle];
        }

        $contentService = Craft::$app->getContent();
        $originalFieldContext = $contentService->fieldContext;
        $contentService->fieldContext = $this->getFieldContext();
        $fieldLayout = $this->getFieldLayout();
        $this->_fieldsByHandle[$handle] = $fieldLayout?->getFieldByHandle($handle);
        $contentService->fieldContext = $originalFieldContext;

        return $this->_fieldsByHandle[$handle];
    }

    /**
     * Returns each of this element’s fields.
     *
     * @param bool $visibleOnly Whether to only return fields that are visible for this element
     * @return FieldInterface[] This element’s fields
     */
    protected function fieldLayoutFields(bool $visibleOnly = false): array
    {
        try {
            $fieldLayout = $this->getFieldLayout();
        } catch (InvalidConfigException $e) {
            return [];
        }

        if ($fieldLayout) {
            return $visibleOnly ? $fieldLayout->getVisibleCustomFields($this) : $fieldLayout->getCustomFields();
        }

        return [];
    }

    /**
     * @inheritdoc
     * @throws InvalidConfigException if [[siteId]] is invalid
     */
    public function getSite(): Site
    {
        if (isset($this->siteId)) {
            $site = Craft::$app->getSites()->getSiteById($this->siteId, true);
        }

        if (empty($site)) {
            throw new InvalidConfigException('Invalid site ID: ' . $this->siteId);
        }

        return $site;
    }

    /**
     * @inheritdoc
     * @since 3.5.0
     */
    public function getLanguage(): string
    {
        return $this->getSite()->language;
    }

    /**
     * Returns an element right before/after this one, from a given set of criteria.
     *
     * @param mixed $criteria
     * @param int $dir
     * @return ElementInterface|null
     */
    private function _getRelativeElement(mixed $criteria, int $dir): ?ElementInterface
    {
        if (!isset($this->id)) {
            return null;
        }

        if ($criteria instanceof ElementQueryInterface) {
            /** @var ElementQuery $criteria */
            $query = clone $criteria;
        } else {
            $query = static::find()
                ->siteId($this->siteId);

            if ($criteria) {
                Craft::configure($query, $criteria);
            }
        }

        /** @var ElementQuery $query */
        $elementIds = $query->ids();
        $key = array_search($this->getCanonicalId(), $elementIds, false);

        if ($key === false || !isset($elementIds[$key + $dir])) {
            return null;
        }

        return $query
            ->id($elementIds[$key + $dir])
            ->one();
    }
}<|MERGE_RESOLUTION|>--- conflicted
+++ resolved
@@ -1052,16 +1052,12 @@
             }
         }
 
-<<<<<<< HEAD
-        $variables['elements'] = $elementQuery->cache()->all($db);
-=======
         // Only cache if there's no search term
         if (!$elementQuery->search) {
             $elementQuery->cache();
         }
 
-        $variables['elements'] = $elementQuery->all();
->>>>>>> f1203e7b
+        $variables['elements'] = $elementQuery->all($db);
 
         $template = '_elements/' . $viewState['mode'] . 'view/' . ($includeContainer ? 'container' : 'elements');
 
