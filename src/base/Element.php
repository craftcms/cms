--- conflicted
+++ resolved
@@ -3338,47 +3338,6 @@
      * @inheritdoc
      */
     public function getThumbHtml(int $size): ?string
-<<<<<<< HEAD
-=======
-    {
-        $thumbUrl = $this->getThumbUrl($size);
-
-        if ($thumbUrl !== null) {
-            return Html::tag('div', '', [
-                'class' => array_filter([
-                    'elementthumb',
-                    $this->getHasCheckeredThumb() ? 'checkered' : null,
-                    $this->getHasRoundedThumb() ? 'rounded' : null,
-                ]),
-                'data' => [
-                    'sizes' => sprintf('%spx', $size),
-                    'srcset' => sprintf('%s %sw, %s %sw', $thumbUrl, $size, $this->getThumbUrl($size * 2), $size * 2),
-                    'alt' => $this->getThumbAlt(),
-                ],
-            ]);
-        }
-
-        $thumbSvg = $this->thumbSvg();
-        if ($thumbSvg !== null) {
-            $thumbSvg = Html::svg($thumbSvg, false, true);
-            $alt = $this->getThumbAlt();
-            if ($alt !== null) {
-                $thumbSvg = Html::prependToTag($thumbSvg, Html::tag('title', Html::encode($alt)));
-            }
-            $thumbSvg = Html::modifyTagAttributes($thumbSvg, ['role' => 'img']);
-            return Html::tag('div', $thumbSvg, [
-                'class' => 'elementthumb',
-            ]);
-        }
-
-        return null;
-    }
-
-    /**
-     * @inheritdoc
-     */
-    public function getThumbUrl(int $size): ?string
->>>>>>> 3d0a0df6
     {
         $thumbUrl = $this->thumbUrl($size);
 
@@ -3414,27 +3373,11 @@
     }
 
     /**
-<<<<<<< HEAD
      * Returns the URL to the element’s thumbnail, if it has one.
      *
      * @param int $size The maximum width and height the thumbnail should have.
      * @return string|null
      * @since 5.0.0
-=======
-     * Returns the element’s thumbnail SVG contents, which should be used as a fallback when [[getThumbUrl()]]
-     * returns `null`.
-     *
-     * @return string|null
-     * @since 4.5.0
-     */
-    protected function thumbSvg(): ?string
-    {
-        return null;
-    }
-
-    /**
-     * @inheritdoc
->>>>>>> 3d0a0df6
      */
     protected function thumbUrl(int $size): ?string
     {
