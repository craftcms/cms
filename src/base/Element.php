--- conflicted
+++ resolved
@@ -1660,7 +1660,7 @@
      * @see getIsFresh()
      * @see setIsFresh()
      */
-    private $_isFresh;
+    private ?bool $_isFresh = null;
 
     /**
      * @inheritdoc
@@ -3586,11 +3586,11 @@
             return false;
         }
 
-        if ($this->contentId === null) {
+        if (!isset($this->contentId)) {
             return true;
         }
 
-        if ($this->_isFresh !== null) {
+        if (isset($this->_isFresh)) {
             return $this->_isFresh;
         }
 
@@ -3605,9 +3605,6 @@
      */
     public function getHasFreshContent(): bool
     {
-<<<<<<< HEAD
-        return (!isset($this->contentId) && !$this->hasErrors());
-=======
         return $this->getIsFresh();
     }
 
@@ -3617,7 +3614,6 @@
     public function setIsFresh(bool $isFresh = true): void
     {
         $this->_isFresh = $isFresh;
->>>>>>> ea01242d
     }
 
     /**
