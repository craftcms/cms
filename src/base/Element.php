--- conflicted
+++ resolved
@@ -2173,15 +2173,7 @@
 
         // If this is a field, make sure the value has been normalized before returning the CustomFieldBehavior value
         if ($this->fieldByHandle($name) !== null) {
-<<<<<<< HEAD
-            $value = $this->getFieldValue($name);
-            if (is_object($value) && !$value instanceof UnitEnum) {
-                $value = clone $value;
-            }
-            return $value;
-=======
             return $this->clonedFieldValue($name);
->>>>>>> 37fe3f49
         }
 
         return parent::__get($name);
