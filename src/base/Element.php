--- conflicted
+++ resolved
@@ -2277,13 +2277,8 @@
             $this->_canonicalUid = static::find()
                 ->select(['elements.uid'])
                 ->id($this->_canonicalId)
-<<<<<<< HEAD
-                ->siteId('*')
+                ->site('*')
                 ->status(null)
-=======
-                ->site('*')
-                ->anyStatus()
->>>>>>> bcb9d58d
                 ->ignorePlaceholders()
                 ->scalar();
         }
