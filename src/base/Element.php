<?php
/**
 * @link https://craftcms.com/
 * @copyright Copyright (c) Pixel & Tonic, Inc.
 * @license https://craftcms.github.io/license/
 */

namespace craft\base;

use Craft;
use craft\behaviors\ContentBehavior;
use craft\behaviors\DraftBehavior;
use craft\behaviors\RevisionBehavior;
use craft\db\Query;
use craft\db\Table;
use craft\elements\db\ElementQuery;
use craft\elements\db\ElementQueryInterface;
use craft\events\DefineEagerLoadingMapEvent;
use craft\events\ElementStructureEvent;
use craft\events\ModelEvent;
use craft\events\RegisterElementActionsEvent;
use craft\events\RegisterElementDefaultTableAttributesEvent;
use craft\events\RegisterElementHtmlAttributesEvent;
use craft\events\RegisterElementSearchableAttributesEvent;
use craft\events\RegisterElementSortOptionsEvent;
use craft\events\RegisterElementSourcesEvent;
use craft\events\RegisterElementTableAttributesEvent;
use craft\events\RegisterPreviewTargetsEvent;
use craft\events\SetElementRouteEvent;
use craft\events\SetElementTableAttributeHtmlEvent;
use craft\helpers\ArrayHelper;
use craft\helpers\Db;
use craft\helpers\ElementHelper;
use craft\helpers\Html;
use craft\helpers\StringHelper;
use craft\helpers\Template;
use craft\helpers\UrlHelper;
use craft\i18n\Locale;
use craft\models\FieldLayout;
use craft\models\Site;
use craft\validators\DateTimeValidator;
use craft\validators\ElementUriValidator;
use craft\validators\SiteIdValidator;
use craft\validators\SlugValidator;
use craft\validators\StringValidator;
use craft\web\UploadedFile;
use DateTime;
use Twig\Markup;
use yii\base\Event;
use yii\base\Exception;
use yii\base\InvalidConfigException;
use yii\base\InvalidValueException;
use yii\validators\NumberValidator;
use yii\validators\Validator;

/**
 * Element is the base class for classes representing elements in terms of objects.
 *
 * @property ElementQueryInterface $ancestors The element’s ancestors
 * @property ElementQueryInterface $children The element’s children
 * @property string $contentTable The name of the table this element’s content is stored in
 * @property string|null $cpEditUrl The element’s CP edit URL
 * @property ElementQueryInterface $descendants The element’s descendants
 * @property string $editorHtml The HTML for the element’s editor HUD
 * @property string $fieldColumnPrefix The field column prefix this element’s content uses
 * @property string $fieldContext The field context this element’s content uses
 * @property FieldLayout|null $fieldLayout The field layout used by this element
 * @property array $fieldParamNamespace The namespace used by custom field params on the request
 * @property array $fieldValues The element’s normalized custom field values, indexed by their handles
 * @property bool $hasDescendants Whether the element has descendants
 * @property bool $hasFreshContent Whether the element’s content is "fresh" (unsaved and without validation errors)
 * @property array $htmlAttributes Any attributes that should be included in the element’s DOM representation in the Control Panel
 * @property bool $isEditable Whether the current user can edit the element
 * @property Markup|null $link An anchor pre-filled with this element’s URL and title
 * @property Element|null $next The next element relative to this one, from a given set of criteria
 * @property Element|null $nextSibling The element’s next sibling
 * @property Element|null $parent The element’s parent
 * @property Element|null $prev The previous element relative to this one, from a given set of criteria
 * @property Element|null $prevSibling The element’s previous sibling
 * @property string|null $ref The reference string to this element
 * @property mixed $route The route that should be used when the element’s URI is requested
 * @property string|null $serializedFieldValues Array of the element’s serialized custom field values, indexed by their handles
 * @property ElementQueryInterface $siblings All of the element’s siblings
 * @property Site $site Site the element is associated with
 * @property string|null $status The element’s status
 * @property int[]|array $supportedSites The sites this element is associated with
 * @property int $totalDescendants The total number of descendants that the element has
 * @property string|null $uriFormat The URI format used to generate this element’s URL
 * @property string|null $url The element’s full URL
 * @property-write int|null $revisionCreatorId revision creator ID to be saved
 * @property-write string|null $revisionNotes revision notes to be saved
 * @mixin ContentBehavior
 * @author Pixel & Tonic, Inc. <support@pixelandtonic.com>
 * @since 3.0
 */
abstract class Element extends Component implements ElementInterface
{
    // Traits
    // =========================================================================

    use ElementTrait;

    // Constants
    // =========================================================================

    const HOMEPAGE_URI = '__home__';

    // Statuses
    // -------------------------------------------------------------------------

    const STATUS_ENABLED = 'enabled';
    const STATUS_DISABLED = 'disabled';
    const STATUS_ARCHIVED = 'archived';

    // Validation scenarios
    // -------------------------------------------------------------------------

    const SCENARIO_ESSENTIALS = 'essentials';
    const SCENARIO_LIVE = 'live';

    // Events
    // -------------------------------------------------------------------------

    /**
     * @event RegisterElementSourcesEvent The event that is triggered when registering the available sources for the element type.
     */
    const EVENT_REGISTER_SOURCES = 'registerSources';

    /**
     * @event RegisterElementActionsEvent The event that is triggered when registering the available actions for the element type.
     */
    const EVENT_REGISTER_ACTIONS = 'registerActions';

    /**
     * @event RegisterElementSearchableAttributesEvent The event that is triggered when registering the searchable attributes for the element type.
     */
    const EVENT_REGISTER_SEARCHABLE_ATTRIBUTES = 'registerSearchableAttributes';

    /**
     * @event RegisterElementSortOptionsEvent The event that is triggered when registering the sort options for the element type.
     */
    const EVENT_REGISTER_SORT_OPTIONS = 'registerSortOptions';

    /**
     * @event RegisterElementTableAttributesEvent The event that is triggered when registering the table attributes for the element type.
     */
    const EVENT_REGISTER_TABLE_ATTRIBUTES = 'registerTableAttributes';

    /**
     * @event RegisterElementTableAttributesEvent The event that is triggered when registering the table attributes for the element type.
     */
    const EVENT_REGISTER_DEFAULT_TABLE_ATTRIBUTES = 'registerDefaultTableAttributes';

    /**
     * @event DefineEagerLoadingMapEvent The event that is triggered when defining an eager-loading map.
     */
    const EVENT_DEFINE_EAGER_LOADING_MAP = 'defineEagerLoadingMap';

    /**
     * @event RegisterPreviewTargetsEvent The event that is triggered when registering the element’s preview targets.
     */
    const EVENT_REGISTER_PREVIEW_TARGETS = 'registerPreviewTargets';

    /**
     * @event SetElementTableAttributeHtmlEvent The event that is triggered when defining the HTML to represent a table attribute.
     */
    const EVENT_SET_TABLE_ATTRIBUTE_HTML = 'setTableAttributeHtml';

    /**
     * @event RegisterElementHtmlAttributesEvent The event that is triggered when registering the HTML attributes that should be included in the element’s DOM representation in the Control Panel.
     */
    const EVENT_REGISTER_HTML_ATTRIBUTES = 'registerHtmlAttributes';

    /**
     * @event SetElementRouteEvent The event that is triggered when defining the route that should be used when this element’s URL is requested
     *
     * ```php
     * Event::on(craft\elements\Entry::class, craft\base\Element::EVENT_SET_ROUTE, function(craft\events\SetElementRouteEvent $e) {
     *     // @var craft\elements\Entry $entry
     *     $entry = $e->sender;
     *
     *     if ($entry->uri === 'pricing') {
     *         $e->route = 'module/pricing/index';
     *     }
     * });
     * ```
     */
    const EVENT_SET_ROUTE = 'setRoute';

    /**
     * @event ModelEvent The event that is triggered before the element is saved
     * You may set [[ModelEvent::isValid]] to `false` to prevent the element from getting saved.
     */
    const EVENT_BEFORE_SAVE = 'beforeSave';

    /**
     * @event ModelEvent The event that is triggered after the element is saved
     */
    const EVENT_AFTER_SAVE = 'afterSave';

    /**
     * @event ModelEvent The event that is triggered after the element is fully saved and propagated to other sites
     */
    const EVENT_AFTER_PROPAGATE = 'afterPropagate';

    /**
     * @event ModelEvent The event that is triggered before the element is deleted
     * You may set [[ModelEvent::isValid]] to `false` to prevent the element from getting deleted.
     */
    const EVENT_BEFORE_DELETE = 'beforeDelete';

    /**
     * @event \yii\base\Event The event that is triggered after the element is deleted
     */
    const EVENT_AFTER_DELETE = 'afterDelete';

    /**
     * @event ModelEvent The event that is triggered before the element is restored
     * You may set [[ModelEvent::isValid]] to `false` to prevent the element from getting restored.
     */
    const EVENT_BEFORE_RESTORE = 'beforeRestore';

    /**
     * @event \yii\base\Event The event that is triggered after the element is restored
     */
    const EVENT_AFTER_RESTORE = 'afterRestore';

    /**
     * @event ElementStructureEvent The event that is triggered before the element is moved in a structure.
     *
     * You may set [[ElementStructureEvent::isValid]] to `false` to prevent the element from getting moved.
     */
    const EVENT_BEFORE_MOVE_IN_STRUCTURE = 'beforeMoveInStructure';

    /**
     * @event ElementStructureEvent The event that is triggered after the element is moved in a structure.
     */
    const EVENT_AFTER_MOVE_IN_STRUCTURE = 'afterMoveInStructure';

    // Static
    // =========================================================================

    /**
     * @inheritdoc
     */
    public static function pluralDisplayName(): string
    {
        return Craft::t('app', 'Elements');
    }

    /**
     * @inheritdoc
     */
    public static function refHandle()
    {
        return null;
    }

    /**
     * @inheritdoc
     */
    public static function hasContent(): bool
    {
        return false;
    }

    /**
     * @inheritdoc
     */
    public static function hasTitles(): bool
    {
        return false;
    }

    /**
     * @inheritdoc
     */
    public static function hasUris(): bool
    {
        return false;
    }

    /**
     * @inheritdoc
     */
    public static function isLocalized(): bool
    {
        return false;
    }

    /**
     * @inheritdoc
     */
    public static function hasStatuses(): bool
    {
        return false;
    }

    /**
     * @inheritdoc
     */
    public static function statuses(): array
    {
        return [
            self::STATUS_ENABLED => Craft::t('app', 'Enabled'),
            self::STATUS_DISABLED => Craft::t('app', 'Disabled')
        ];
    }

    /**
     * @inheritdoc
     * @return ElementQueryInterface
     */
    public static function find(): ElementQueryInterface
    {
        return new ElementQuery(static::class);
    }

    /**
     * @inheritdoc
     */
    public static function findOne($criteria = null)
    {
        return static::findByCondition($criteria, true);
    }

    /**
     * @inheritdoc
     */
    public static function findAll($criteria = null): array
    {
        return static::findByCondition($criteria, false);
    }

    /**
     * @inheritdoc
     */
    public static function sources(string $context = null): array
    {
        $sources = static::defineSources($context);

        // Give plugins a chance to modify them
        $event = new RegisterElementSourcesEvent([
            'context' => $context,
            'sources' => $sources
        ]);
        Event::trigger(static::class, self::EVENT_REGISTER_SOURCES, $event);

        return $event->sources;
    }

    /**
     * @inheritdoc
     */
    public static function actions(string $source): array
    {
        $actions = static::defineActions($source);

        // Give plugins a chance to modify them
        $event = new RegisterElementActionsEvent([
            'source' => $source,
            'actions' => $actions
        ]);
        Event::trigger(static::class, self::EVENT_REGISTER_ACTIONS, $event);

        return $event->actions;
    }

    /**
     * @inheritdoc
     */
    public static function searchableAttributes(): array
    {
        $attributes = static::defineSearchableAttributes();

        // Give plugins a chance to modify them
        $event = new RegisterElementSearchableAttributesEvent([
            'attributes' => $attributes
        ]);
        Event::trigger(static::class, self::EVENT_REGISTER_SEARCHABLE_ATTRIBUTES, $event);

        return $event->attributes;
    }

    /**
     * Defines the sources that elements of this type may belong to.
     *
     * @param string|null $context The context ('index' or 'modal').
     * @return array The sources.
     * @see sources()
     */
    protected static function defineSources(string $context = null): array
    {
        return [];
    }

    /**
     * Defines the available element actions for a given source (if one is provided).
     *
     * @param string|null $source The selected source’s key, if any.
     * @return array The available element actions.
     * @see actions()
     */
    protected static function defineActions(string $source = null): array
    {
        return [];
    }

    /**
     * Defines which element attributes should be searchable.
     *
     * @return string[] The element attributes that should be searchable
     * @see searchableAttributes()
     */
    protected static function defineSearchableAttributes(): array
    {
        return [];
    }

    // Element index methods
    // -------------------------------------------------------------------------

    /**
     * @inheritdoc
     */
    public static function indexHtml(ElementQueryInterface $elementQuery, array $disabledElementIds = null, array $viewState, string $sourceKey = null, string $context = null, bool $includeContainer, bool $showCheckboxes): string
    {
        $variables = [
            'viewMode' => $viewState['mode'],
            'context' => $context,
            'disabledElementIds' => $disabledElementIds,
            'collapsedElementIds' => Craft::$app->getRequest()->getParam('collapsedElementIds'),
            'showCheckboxes' => $showCheckboxes,
        ];

        // Special case for sorting by structure
        if (isset($viewState['order']) && $viewState['order'] === 'structure') {
            $source = ElementHelper::findSource(static::class, $sourceKey, $context);

            if (isset($source['structureId'])) {
                $elementQuery->orderBy(['lft' => SORT_ASC]);
                $variables['structure'] = Craft::$app->getStructures()->getStructureById($source['structureId']);

                // Are they allowed to make changes to this structure?
                if ($context === 'index' && $variables['structure'] && !empty($source['structureEditable'])) {
                    $variables['structureEditable'] = true;

                    // Let StructuresController know that this user can make changes to the structure
                    Craft::$app->getSession()->authorize('editStructure:' . $variables['structure']->id);
                }
            } else {
                unset($viewState['order']);
            }
        } else {
            $orderBy = self::_indexOrderBy($viewState);
            if ($orderBy !== false) {
                $elementQuery->orderBy($orderBy);
            }
        }

        if ($viewState['mode'] === 'table') {
            // Get the table columns
            $variables['attributes'] = Craft::$app->getElementIndexes()->getTableAttributes(static::class, $sourceKey);

            // Give each attribute a chance to modify the criteria
            foreach ($variables['attributes'] as $attribute) {
                static::prepElementQueryForTableAttribute($elementQuery, $attribute[0]);
            }
        }

        $variables['elements'] = $elementQuery->all();

        $template = '_elements/' . $viewState['mode'] . 'view/' . ($includeContainer ? 'container' : 'elements');

        return Craft::$app->getView()->renderTemplate($template, $variables);
    }

    /**
     * @inheritdoc
     */
    public static function sortOptions(): array
    {
        $sortOptions = static::defineSortOptions();

        // Add custom fields to the fix
        foreach (Craft::$app->getFields()->getFieldsByElementType(static::class) as $field) {
            /** @var Field $field */
            if ($field instanceof SortableFieldInterface) {
                $sortOptions[] = $field->getSortOption();
            }
        }

        // Give plugins a chance to modify them
        $event = new RegisterElementSortOptionsEvent([
            'sortOptions' => $sortOptions
        ]);
        Event::trigger(static::class, self::EVENT_REGISTER_SORT_OPTIONS, $event);

        return $event->sortOptions;
    }

    /**
     * @inheritdoc
     */
    public static function tableAttributes(): array
    {
        $tableAttributes = static::defineTableAttributes();

        // Give plugins a chance to modify them
        $event = new RegisterElementTableAttributesEvent([
            'tableAttributes' => $tableAttributes
        ]);
        Event::trigger(static::class, self::EVENT_REGISTER_TABLE_ATTRIBUTES, $event);

        return $event->tableAttributes;
    }

    /**
     * @inheritdoc
     */
    public static function defaultTableAttributes(string $source): array
    {
        $tableAttributes = static::defineDefaultTableAttributes($source);

        // Give plugins a chance to modify them
        $event = new RegisterElementDefaultTableAttributesEvent([
            'source' => $source,
            'tableAttributes' => $tableAttributes
        ]);
        Event::trigger(static::class, self::EVENT_REGISTER_DEFAULT_TABLE_ATTRIBUTES, $event);

        return $event->tableAttributes;
    }

    /**
     * Returns the sort options for the element type.
     *
     * @return array The attributes that elements can be sorted by
     * @see sortOptions()
     */
    protected static function defineSortOptions(): array
    {
        // Default to the available table attributes
        $tableAttributes = Craft::$app->getElementIndexes()->getAvailableTableAttributes(static::class);
        $sortOptions = [];

        foreach ($tableAttributes as $key => $labelInfo) {
            $sortOptions[$key] = $labelInfo['label'];
        }

        return $sortOptions;
    }

    /**
     * Defines all of the available columns that can be shown in table views.
     *
     * @return array The table attributes.
     * @see tableAttributes()
     */
    protected static function defineTableAttributes(): array
    {
        return [];
    }

    /**
     * Returns the list of table attribute keys that should be shown by default.
     *
     * @param string $source The selected source’s key
     * @return string[] The table attributes.
     * @see defaultTableAttributes()
     * @see tableAttributes()
     */
    protected static function defineDefaultTableAttributes(string $source): array
    {
        // Return all of them by default
        $availableTableAttributes = static::tableAttributes();

        return array_keys($availableTableAttributes);
    }

    // Methods for customizing element queries
    // -------------------------------------------------------------------------

    /**
     * @inheritdoc
     */
    public static function eagerLoadingMap(array $sourceElements, string $handle)
    {
        // Eager-loading descendants or direct children?
        if ($handle === 'descendants' || $handle === 'children') {
            // Get the source element IDs
            $sourceElementIds = ArrayHelper::getColumn($sourceElements, 'id');

            // Get the structure data for these elements
            $selectColumns = ['structureId', 'elementId', 'lft', 'rgt'];

            if ($handle === 'children') {
                $selectColumns[] = 'level';
            }

            $structureData = (new Query())
                ->select($selectColumns)
                ->from([Table::STRUCTUREELEMENTS])
                ->where(['elementId' => $sourceElementIds])
                ->all();

            if (empty($structureData)) {
                return;
            }

            $db = Craft::$app->getDb();
            $qb = $db->getQueryBuilder();
            $query = new Query();
            $sourceSelectSql = '(CASE';
            $condition = ['or'];

            foreach ($structureData as $i => $elementStructureData) {
                $thisElementCondition = [
                    'and',
                    ['structureId' => $elementStructureData['structureId']],
                    ['>', 'lft', $elementStructureData['lft']],
                    ['<', 'rgt', $elementStructureData['rgt']],
                ];

                if ($handle === 'children') {
                    $thisElementCondition[] = ['level' => $elementStructureData['level'] + 1];
                }

                $condition[] = $thisElementCondition;
                $sourceSelectSql .= ' WHEN ' .
                    $qb->buildCondition(
                        [
                            'and',
                            ['structureId' => $elementStructureData['structureId']],
                            ['>', 'lft', $elementStructureData['lft']],
                            ['<', 'rgt', $elementStructureData['rgt']]
                        ],
                        $query->params) .
                    " THEN :sourceId{$i}";
                $query->params[':sourceId' . $i] = $elementStructureData['elementId'];
            }

            $sourceSelectSql .= ' END) as source';

            // Return any child elements
            $map = $query
                ->select([$sourceSelectSql, 'elementId as target'])
                ->from([Table::STRUCTUREELEMENTS])
                ->where($condition)
                ->orderBy(['structureId' => SORT_ASC, 'lft' => SORT_ASC])
                ->all();

            return [
                'elementType' => static::class,
                'map' => $map
            ];
        }

        // Is $handle a custom field handle?
        // (Leave it up to the extended class to set the field context, if it shouldn't be 'global')
        $field = Craft::$app->getFields()->getFieldByHandle($handle);

        if ($field) {
            if ($field instanceof EagerLoadingFieldInterface) {
                return $field->getEagerLoadingMap($sourceElements);
            }
        }

        // Give plugins a chance to provide custom mappings
        $event = new DefineEagerLoadingMapEvent([
            'sourceElements' => $sourceElements,
            'handle' => $handle
        ]);
        Event::trigger(static::class, self::EVENT_DEFINE_EAGER_LOADING_MAP, $event);

        if ($event->elementType !== null) {
            return [
                'elementType' => $event->elementType,
                'map' => $event->map,
                'criteria' => $event->criteria,
            ];
        }

        return false;
    }

    /**
     * @inheritdoc
     * @since 3.3.0
     */
    public static function gqlTypeNameByContext($context): string
    {
        // Default to the same type
        return 'Element';
    }

    /**
     * @inheritdoc
     * @since 3.3.0
     */
    public static function gqlScopesByContext($context): array
    {
        // Default to no scopes required
        return [];
    }

    /**
     * Preps the element criteria for a given table attribute
     *
     * @param ElementQueryInterface $elementQuery
     * @param string $attribute
     */
    protected static function prepElementQueryForTableAttribute(ElementQueryInterface $elementQuery, string $attribute)
    {
        /** @var ElementQuery $elementQuery */
        // Is this a custom field?
        if (preg_match('/^field:(\d+)$/', $attribute, $matches)) {
            $fieldId = $matches[1];
            $field = Craft::$app->getFields()->getFieldById($fieldId);

            if ($field) {
                $field->modifyElementIndexQuery($elementQuery);
            }
        }
    }

    /**
     * Returns the orderBy value for element indexes
     *
     * @param array $viewState
     * @return array|false
     */
    private static function _indexOrderBy(array $viewState)
    {
        // Define the available sort attribute/option pairs
        $sortOptions = [];
        foreach (static::sortOptions() as $key => $sortOption) {
            if (is_string($key)) {
                // Shorthand syntax
                $sortOptions[$key] = $key;
            } else {
                if (!isset($sortOption['orderBy'])) {
                    throw new InvalidValueException('Sort options must specify an orderBy value');
                }
                $attribute = $sortOption['attribute'] ?? $sortOption['orderBy'];
                $sortOptions[$attribute] = $sortOption['orderBy'];
            }
        }
        $sortOptions['score'] = 'score';

        if (!empty($viewState['order']) && isset($sortOptions[$viewState['order']])) {
            $columns = $sortOptions[$viewState['order']];
        } else if (count($sortOptions) > 1) {
            $columns = reset($sortOptions);
        } else {
            return false;
        }

        // Borrowed from QueryTrait::normalizeOrderBy()
        $columns = preg_split('/\s*,\s*/', trim($columns), -1, PREG_SPLIT_NO_EMPTY);
        $result = [];
        foreach ($columns as $i => $column) {
            if ($i === 0) {
                // The first column's sort direction is always user-defined
                $result[$column] = !empty($viewState['sort']) && strcasecmp($viewState['sort'], 'desc') ? SORT_ASC : SORT_DESC;
            } else if (preg_match('/^(.*?)\s+(asc|desc)$/i', $column, $matches)) {
                $result[$matches[1]] = strcasecmp($matches[2], 'desc') ? SORT_ASC : SORT_DESC;
            } else {
                $result[$column] = SORT_ASC;
            }
        }

        return $result;
    }

    // Properties
    // =========================================================================

    /**
     * @var string|null Revision creator ID to be saved
     * @see setRevisionCreatorId()
     */
    protected $revisionCreatorId;

    /**
     * @var string|null Revision notes to be saved
     * @see setRevisionNotes()
     */
    protected $revisionNotes;

    /**
     * @var
     */
    private $_fieldsByHandle;

    /**
     * @var
     */
    private $_fieldParamNamePrefix;

    /**
     * @var array|null Record of the fields whose values have already been normalized
     */
    private $_normalizedFieldValues;

    /**
     * @var
     */
    private $_nextElement;

    /**
     * @var
     */
    private $_prevElement;

    /**
     * @var
     */
    private $_parent;

    /**
     * @var
     */
    private $_prevSibling;

    /**
     * @var
     */
    private $_nextSibling;

    /**
     * @var array|null
     */
    private $_eagerLoadedElements;

    /**
     * @var ElementInterface|false
     * @see getCurrentRevision()
     */
    private $_currentRevision;

    // Public Methods
    // =========================================================================

    /**
     * Returns the string representation of the element.
     *
     * @return string
     */
    public function __toString()
    {
        if ($this->title !== null && $this->title !== '') {
            return (string)$this->title;
        }
        return (string)$this->id ?: static::class;
    }

    /**
     * Checks if a property is set.
     *
     * This method will check if $name is one of the following:
     * - "title"
     * - a magic property supported by [[\yii\base\Component::__isset()]]
     * - a custom field handle
     *
     * @param string $name The property name
     * @return bool Whether the property is set
     */
    public function __isset($name): bool
    {
        // Is this the "field:handle" syntax?
        if (strncmp($name, 'field:', 6) === 0) {
            return $this->fieldByHandle(substr($name, 6)) !== null;
        }

        return $name === 'title' || $this->hasEagerLoadedElements($name) || parent::__isset($name) || $this->fieldByHandle($name);
    }

    /**
     * @inheritdoc
     */
    public function __get($name)
    {
        if ($name === 'locale') {
            Craft::$app->getDeprecator()->log('Element::locale', 'The “locale” element property has been deprecated. Use “siteId” instead.');

            return $this->getSite()->handle;
        }

        // Is $name a set of eager-loaded elements?
        if ($this->hasEagerLoadedElements($name)) {
            return $this->getEagerLoadedElements($name);
        }

        // Is this the "field:handle" syntax?
        if (strncmp($name, 'field:', 6) === 0) {
            return $this->getFieldValue(substr($name, 6));
        }

        // If this is a field, make sure the value has been normalized before returning the ContentBehavior value
        if ($this->fieldByHandle($name) !== null) {
            $this->normalizeFieldValue($name);
        }

        return parent::__get($name);
    }

    /**
     * @inheritdoc
     */
    public function __set($name, $value)
    {
        // Is this the "field:handle" syntax?
        if (strncmp($name, 'field:', 6) === 0) {
            $this->setFieldValue(substr($name, 6), $value);
            return;
        }

        parent::__set($name, $value);
    }

    /**
     * @inheritdoc
     */
    public function __call($name, $params)
    {
        if (strncmp($name, 'isFieldEmpty:', 13) === 0) {
            return $this->isFieldEmpty(substr($name, 13));
        }

        return parent::__call($name, $params);
    }

    /**
     * @inheritdoc
     */
    public function behaviors()
    {
        $behaviors = parent::behaviors();
        $behaviors['customFields'] = ContentBehavior::class;
        return $behaviors;
    }

    /**
     * @inheritdoc
     */
    public function init()
    {
        parent::init();

        if ($this->siteId === null && Craft::$app->getIsInstalled()) {
            $this->siteId = Craft::$app->getSites()->getPrimarySite()->id;
        }
    }

    /**
     * @inheritdoc
     */
    public function attributes()
    {
        $names = parent::attributes();

        if (!$this->structureId) {
            ArrayHelper::removeValue($names, 'structureId');
            ArrayHelper::removeValue($names, 'root');
            ArrayHelper::removeValue($names, 'lft');
            ArrayHelper::removeValue($names, 'rgt');
            ArrayHelper::removeValue($names, 'level');
        }

        ArrayHelper::removeValue($names, 'searchScore');
        ArrayHelper::removeValue($names, 'awaitingFieldValues');
        ArrayHelper::removeValue($names, 'propagating');

        $names[] = 'ref';
        $names[] = 'status';
        $names[] = 'structureId';
        $names[] = 'url';

        // Include custom field handles
        if (static::hasContent() && ($fieldLayout = $this->getFieldLayout()) !== null) {
            foreach ($fieldLayout->getFields() as $field) {
                /** @var Field $field */
                $names[] = $field->handle;
            }
        }

        // In case there are any field handles that had the same name as an existing property
        return array_unique($names);
    }

    /**
     * @inheritdoc
     */
    public function extraFields()
    {
        return [
            'ancestors',
            'children',
            'descendants',
            'hasDescendants',
            'next',
            'nextSibling',
            'parent',
            'prev',
            'prevSibling',
            'siblings',
            'site',
            'totalDescendants',
        ];
    }

    /**
     * @inheritdoc
     */
    public function getAttributeLabel($attribute)
    {
        // Is this the "field:handle" syntax?
        if (strncmp($attribute, 'field:', 6) === 0) {
            $attribute = substr($attribute, 6);
        }

        return parent::getAttributeLabel($attribute);
    }

    /**
     * @inheritdoc
     */
    public function attributeLabels()
    {
        $labels = [
            'dateCreated' => Craft::t('app', 'Date Created'),
            'dateUpdated' => Craft::t('app', 'Date Updated'),
            'id' => Craft::t('app', 'ID'),
            'slug' => Craft::t('app', 'Slug'),
            'title' => Craft::t('app', 'Title'),
            'uid' => Craft::t('app', 'UID'),
            'uri' => Craft::t('app', 'URI'),
        ];

        if (Craft::$app->getIsInstalled()) {
            $layout = $this->getFieldLayout();

            if ($layout !== null) {
                foreach ($layout->getFields() as $field) {
                    /** @var Field $field */
                    $labels[$field->handle] = Craft::t('site', $field->name);
                }
            }
        }

        return $labels;
    }

    /**
     * @inheritdoc
     */
    public function rules()
    {
        $rules = parent::rules();
        $rules[] = [['id', 'contentId', 'root', 'lft', 'rgt', 'level'], 'number', 'integerOnly' => true, 'on' => [self::SCENARIO_DEFAULT, self::SCENARIO_LIVE]];
        $rules[] = [['siteId'], SiteIdValidator::class, 'on' => [self::SCENARIO_DEFAULT, self::SCENARIO_LIVE, self::SCENARIO_ESSENTIALS]];
        $rules[] = [['dateCreated', 'dateUpdated'], DateTimeValidator::class, 'on' => [self::SCENARIO_DEFAULT, self::SCENARIO_LIVE]];

        if (static::hasTitles()) {
            $rules[] = [['title'], 'trim', 'on' => [self::SCENARIO_DEFAULT, self::SCENARIO_LIVE]];
            $rules[] = [['title'], StringValidator::class, 'max' => 255, 'disallowMb4' => true, 'on' => [self::SCENARIO_DEFAULT, self::SCENARIO_LIVE]];
            $rules[] = [['title'], 'required', 'on' => [self::SCENARIO_DEFAULT, self::SCENARIO_LIVE]];
        }

        if (static::hasUris()) {
            try {
                $language = $this->getSite()->language;
            } catch (InvalidConfigException $e) {
                $language = null;
            }

            $rules[] = [['slug'], SlugValidator::class, 'language' => $language, 'on' => [self::SCENARIO_DEFAULT, self::SCENARIO_LIVE, self::SCENARIO_ESSENTIALS]];
            $rules[] = [['slug'], 'string', 'max' => 255, 'on' => [self::SCENARIO_DEFAULT, self::SCENARIO_LIVE, self::SCENARIO_ESSENTIALS]];
            $rules[] = [['uri'], ElementUriValidator::class, 'on' => [self::SCENARIO_DEFAULT, self::SCENARIO_LIVE, self::SCENARIO_ESSENTIALS]];
        }

        // Are we validating custom fields?
        if (static::hasContent() && Craft::$app->getIsInstalled() && $fieldLayout = $this->getFieldLayout()) {
            $fieldsWithColumns = [];

            foreach ($fieldLayout->getFields() as $field) {
                /** @var Field $field */
                $attribute = 'field:' . $field->handle;
                $isEmpty = [$this, 'isFieldEmpty:' . $field->handle];

                if ($field->required) {
                    // Only validate required custom fields on the LIVE scenario
                    $rules[] = [[$attribute], 'required', 'isEmpty' => $isEmpty, 'on' => self::SCENARIO_LIVE];
                }

                if ($field::hasContentColumn()) {
                    $fieldsWithColumns[] = $field->handle;
                }

                foreach ($field->getElementValidationRules() as $rule) {
                    if ($rule instanceof Validator) {
                        $rules[] = $rule;
                    } else {
                        if (is_string($rule)) {
                            // "Validator" syntax
                            $rule = [$attribute, $rule, 'on' => [self::SCENARIO_DEFAULT, self::SCENARIO_LIVE]];
                        }

                        if (!is_array($rule) || !isset($rule[0])) {
                            throw new InvalidConfigException('Invalid validation rule for custom field "' . $field->handle . '".');
                        }

                        if (isset($rule[1])) {
                            // Make sure the attribute name starts with 'field:'
                            if ($rule[0] === $field->handle) {
                                $rule[0] = $attribute;
                            }
                        } else {
                            // ["Validator"] syntax
                            array_unshift($rule, $attribute);
                        }

                        if ($rule[1] instanceof \Closure || $field->hasMethod($rule[1])) {
                            // InlineValidator assumes that the closure is on the model being validated
                            // so it won’t pass a reference to the element
                            $rule = [
                                $rule[0],
                                'validateCustomFieldAttribute',
                                'params' => [
                                    $field,
                                    $rule[1],
                                    $rule['params'] ?? null,
                                ]
                            ];
                        }

                        // Set 'isEmpty' to the field's isEmpty() method by default
                        if (!array_key_exists('isEmpty', $rule)) {
                            $rule['isEmpty'] = $isEmpty;
                        }

                        // Set 'on' to the main scenarios by default
                        if (!array_key_exists('on', $rule)) {
                            $rule['on'] = [self::SCENARIO_DEFAULT, self::SCENARIO_LIVE];
                        }

                        $rules[] = $rule;
                    }
                }
            }

            if (!empty($fieldsWithColumns)) {
                $rules[] = [$fieldsWithColumns, 'validateCustomFieldContentSize', 'on' => [self::SCENARIO_DEFAULT, self::SCENARIO_LIVE, self::SCENARIO_ESSENTIALS]];
            }
        }

        return $rules;
    }

    /**
     * Calls a custom validation function on a custom field.
     *
     * This will be called by [[\yii\validators\InlineValidator]] if a custom field specified
     * a closure or the name of a class-level method as the validation type.
     *
     * @param string $attribute The field handle
     * @param array|null $params
     */
    public function validateCustomFieldAttribute(string $attribute, array $params = null)
    {
        /** @var Field $field */
        /** @var array|null $params */
        list($field, $method, $fieldParams) = $params;

        if (is_string($method)) {
            $method = [$field, $method];
        }

        $method($this, $fieldParams);
    }

    /**
     * Returns whether a field is empty.
     *
     * @param string $handle
     * @return bool
     */
    public function isFieldEmpty(string $handle): bool
    {
        if (
            ($fieldLayout = $this->getFieldLayout()) === null ||
            ($field = $fieldLayout->getFieldByHandle($handle)) === null
        ) {
            return true;
        }

        return $field->isValueEmpty($this->getFieldValue($handle), $this);
    }

    /**
     * Validates that the content size is going to fit within the field’s database column.
     *
     * @param string $attribute
     */
    public function validateCustomFieldContentSize(string $attribute)
    {
        $field = $this->fieldByHandle($attribute);
        $columnType = $field->getContentColumnType();
        $simpleColumnType = Db::getSimplifiedColumnType($columnType);

        if (!in_array($simpleColumnType, [Db::SIMPLE_TYPE_NUMERIC, Db::SIMPLE_TYPE_TEXTUAL], true)) {
            return;
        }

        $value = Db::prepareValueForDb($field->serializeValue($this->getFieldValue($attribute), $this));

        // Ignore empty values
        if ($value === null || $value === '') {
            return;
        }

        if ($simpleColumnType === Db::SIMPLE_TYPE_NUMERIC) {
            $validator = new NumberValidator([
                'min' => Db::getMinAllowedValueForNumericColumn($columnType) ?: null,
                'max' => Db::getMaxAllowedValueForNumericColumn($columnType) ?: null,
            ]);
        } else {
            $validator = new StringValidator([
                // Don't count multibyte characters as a single char
                'encoding' => '8bit',
                'max' => Db::getTextualColumnStorageCapacity($columnType) ?: null,
                'disallowMb4' => true,
            ]);
        }

        if (!$validator->validate($value, $error)) {
            $error = str_replace(Craft::t('yii', 'the input value'), Craft::t('site', $field->name), $error);
            $this->addError($attribute, $error);
        }
    }

    /**
     * @inheritdoc
     */
    public function addError($attribute, $error = '')
    {
        if (strncmp($attribute, 'field:', 6) === 0) {
            $attribute = substr($attribute, 6);
        }

        parent::addError($attribute, $error);
    }

    /**
     * @inheritdoc
     */
    public function getId()
    {
        return $this->id;
    }

    /**
     * @inheritdoc
     */
    public function getIsDraft(): bool
    {
        return !empty($this->draftId);
    }

    /**
     * @inheritdoc
     */
    public function getIsRevision(): bool
    {
        return !empty($this->revisionId);
    }

    /**
     * @inheritdoc
     */
    public function getSourceId()
    {
        /** @var DraftBehavior|RevisionBehavior|null $behavior */
        $behavior = $this->getBehavior('draft') ?: $this->getBehavior('revision');
        return $behavior->sourceId ?? $this->id;
    }

    /**
     * @inheritdoc
     */
    public function getSourceUid(): string
    {
        $sourceId = $this->getSourceId();
        if ($sourceId === $this->id) {
            return $this->uid;
        }
        return static::find()
            ->id($sourceId)
            ->siteId($this->siteId)
            ->anyStatus()
            ->select(['elements.uid'])
            ->scalar();
    }

    /**
     * @inheritdoc
     */
    public function getIsUnsavedDraft(): bool
    {
        if (!$this->getIsDraft()) {
            return false;
        }
        $sourceId = $this->getSourceId();
        return !$sourceId || $sourceId == $this->id;
    }

    /**
     * @inheritdoc
     */
    public function getFieldLayout()
    {
        if ($this->fieldLayoutId) {
            return Craft::$app->getFields()->getLayoutById($this->fieldLayoutId);
        }

        return null;
    }

    /**
     * @inheritdoc
     */
    public function getSupportedSites(): array
    {
        if (static::isLocalized()) {
            return Craft::$app->getSites()->getAllSiteIds();
        }

        return [Craft::$app->getSites()->getPrimarySite()->id];
    }

    /**
     * @inheritdoc
     */
    public function getUriFormat()
    {
        return null;
    }

    /**
     * @inheritdoc
     */
    public function getSearchKeywords(string $attribute): string
    {
        return StringHelper::toString($this->$attribute);
    }

    /**
     * @inheritdoc
     */
    public function getRoute()
    {
        // Give plugins a chance to set this
        $event = new SetElementRouteEvent();
        $this->trigger(self::EVENT_SET_ROUTE, $event);

        if ($event->route !== null) {
            return $event->route;
        }

        return $this->route();
    }

    /**
     * @inheritdoc
     */
    public function getIsHomepage(): bool
    {
        return $this->uri === self::HOMEPAGE_URI;
    }

    /**
     * @inheritdoc
     */
    public function getUrl()
    {
        if ($this->uri === null) {
            return null;
        }

        $path = $this->getIsHomepage() ? '' : $this->uri;
        return UrlHelper::siteUrl($path, null, null, $this->siteId);
    }

    /**
     * @inheritdoc
     */
    public function getLink()
    {
        if (($url = $this->getUrl()) === null) {
            return null;
        }

        $a = Html::a(Html::encode($this->getUiLabel()), $url);
        return Template::raw($a);
    }

    /**
     * @inheritdoc
     */
    public function getUiLabel(): string
    {
        return (string)$this;
    }

    /**
     * @inheritdoc
     */
    public function getRef()
    {
        return null;
    }

    /**
     * @inheritdoc
     */
    public function getIsEditable(): bool
    {
        return false;
    }

    /**
     * @inheritdoc
     */
    public function getCpEditUrl()
    {
        return null;
    }

    /**
     * @inheritdoc
     */
    public function getPreviewTargets(): array
    {
<<<<<<< HEAD
=======
        $previewTargets = [];

        if ($this->uri) {
            $previewTargets[] = [
                'label' => Craft::t('app', 'Primary {type} page', [
                    'type' => StringHelper::toLowerCase(static::displayName()),
                ]),
                'url' => $this->getIsHomepage() ? '' : $this->uri
            ];
        }

>>>>>>> 7a563c38
        if (Craft::$app->getEdition() === Craft::Pro) {
            $previewTargets = $this->previewTargets();
            // Give plugins a chance to modify them
            if ($this->hasEventHandlers(self::EVENT_REGISTER_PREVIEW_TARGETS)) {
                $event = new RegisterPreviewTargetsEvent([
                    'previewTargets' => $previewTargets,
                ]);
                $this->trigger(self::EVENT_REGISTER_PREVIEW_TARGETS, $event);
                $previewTargets = $event->previewTargets;
            }
        } else if ($url = $this->getUrl()) {
            $previewTargets = [
                [
                    'label' => Craft::t('app', 'Primary {type} page', [
                        'type' => StringHelper::toLowerCase(static::displayName()),
                    ]),
                    'url' => $url,
                ],
            ];
        }

        // Normalize the targets
        $normalized = [];
        $view = Craft::$app->getView();

        foreach ($previewTargets as $previewTarget) {
            if (isset($previewTarget['urlFormat'])) {
                $url = trim($view->renderObjectTemplate(Craft::parseEnv($previewTarget['urlFormat']), $this));
                if ($url !== '') {
                    $previewTarget['url'] = $url;
                    unset($previewTarget['urlFormat']);
                }
            }
            if (isset($previewTarget['url'])) {
                $normalized[] = $previewTarget;
            }
        }

        return $normalized;
    }

    /**
     * @inheritdoc
     */
    public function getThumbUrl(int $size)
    {
        return null;
    }

    /**
     * @inheritdoc
     */
    public function getStatus()
    {
        if ($this->archived) {
            return self::STATUS_ARCHIVED;
        }

        if (!$this->enabled || !$this->enabledForSite) {
            return self::STATUS_DISABLED;
        }

        return self::STATUS_ENABLED;
    }

    /**
     * @inheritdoc
     */
    public function getNext($criteria = false)
    {
        if ($criteria !== false || $this->_nextElement === null) {
            return $this->_getRelativeElement($criteria, 1);
        }

        if ($this->_nextElement === false) {
            return null;
        }

        return $this->_nextElement;
    }

    /**
     * @inheritdoc
     */
    public function getPrev($criteria = false)
    {
        if ($criteria !== false || $this->_prevElement === null) {
            return $this->_getRelativeElement($criteria, -1);
        }

        if ($this->_prevElement === false) {
            return null;
        }

        return $this->_prevElement;
    }

    /**
     * @inheritdoc
     */
    public function setNext($element)
    {
        $this->_nextElement = $element;
    }

    /**
     * @inheritdoc
     */
    public function setPrev($element)
    {
        $this->_prevElement = $element;
    }

    /**
     * @inheritdoc
     */
    public function getParent()
    {
        if ($this->_parent === null) {
            $this->_parent = $this->getAncestors(1)
                ->anyStatus()
                ->one();

            if ($this->_parent === null) {
                $this->_parent = false;
            }
        }

        return $this->_parent ?: null;
    }

    /**
     * @inheritdoc
     */
    public function setParent(ElementInterface $parent = null)
    {
        /** @var Element $parent */
        $this->_parent = $parent;

        if ($parent) {
            $this->level = $parent->level + 1;
        } else {
            $this->level = 1;
        }
    }

    /**
     * @inheritdoc
     */
    public function getAncestors(int $dist = null)
    {
        return static::find()
            ->structureId($this->structureId)
            ->ancestorOf(ElementHelper::sourceElement($this))
            ->siteId($this->siteId)
            ->ancestorDist($dist);
    }

    /**
     * @inheritdoc
     */
    public function getDescendants(int $dist = null)
    {
        // Eager-loaded?
        if (($descendants = $this->getEagerLoadedElements('descendants')) !== null) {
            return $descendants;
        }

        return static::find()
            ->structureId($this->structureId)
            ->descendantOf(ElementHelper::sourceElement($this))
            ->siteId($this->siteId)
            ->descendantDist($dist);
    }

    /**
     * @inheritdoc
     */
    public function getChildren()
    {
        // Eager-loaded?
        if (($children = $this->getEagerLoadedElements('children')) !== null) {
            return $children;
        }

        return $this->getDescendants(1);
    }

    /**
     * @inheritdoc
     */
    public function getSiblings()
    {
        return static::find()
            ->structureId($this->structureId)
            ->siblingOf(ElementHelper::sourceElement($this))
            ->siteId($this->siteId);
    }

    /**
     * @inheritdoc
     */
    public function getPrevSibling()
    {
        if ($this->_prevSibling === null) {
            /** @var ElementQuery $query */
            $query = $this->_prevSibling = static::find();
            $query->structureId = $this->structureId;
            $query->prevSiblingOf = ElementHelper::sourceElement($this);
            $query->siteId = $this->siteId;
            $query->anyStatus();
            $this->_prevSibling = $query->one();

            if ($this->_prevSibling === null) {
                $this->_prevSibling = false;
            }
        }

        return $this->_prevSibling ?: null;
    }

    /**
     * @inheritdoc
     */
    public function getNextSibling()
    {
        if ($this->_nextSibling === null) {
            /** @var ElementQuery $query */
            $query = $this->_nextSibling = static::find();
            $query->structureId = $this->structureId;
            $query->nextSiblingOf = ElementHelper::sourceElement($this);
            $query->siteId = $this->siteId;
            $query->anyStatus();
            $this->_nextSibling = $query->one();

            if ($this->_nextSibling === null) {
                $this->_nextSibling = false;
            }
        }

        return $this->_nextSibling ?: null;
    }

    /**
     * @inheritdoc
     */
    public function getHasDescendants(): bool
    {
        $descendants = $this->getDescendants();
        if (is_array($descendants)) {
            return !empty($descendants);
        }
        return $descendants->exists();
    }

    /**
     * @inheritdoc
     */
    public function getTotalDescendants(): int
    {
        $descendants = $this->getDescendants();
        if (is_array($descendants)) {
            return count($descendants);
        }
        return $descendants->count();
    }

    /**
     * @inheritdoc
     */
    public function isAncestorOf(ElementInterface $element): bool
    {
        /** @var Element $source */
        $source = ElementHelper::sourceElement($this);
        /** @var Element $element */
        return ($source->root == $element->root && $source->lft < $element->lft && $source->rgt > $element->rgt);
    }

    /**
     * @inheritdoc
     */
    public function isDescendantOf(ElementInterface $element): bool
    {
        /** @var Element $source */
        $source = ElementHelper::sourceElement($this);
        /** @var Element $element */
        return ($source->root == $element->root && $source->lft > $element->lft && $source->rgt < $element->rgt);
    }

    /**
     * @inheritdoc
     */
    public function isParentOf(ElementInterface $element): bool
    {
        /** @var Element $source */
        $source = ElementHelper::sourceElement($this);
        /** @var Element $element */
        return ($source->root == $element->root && $source->level == $element->level - 1 && $source->isAncestorOf($element));
    }

    /**
     * @inheritdoc
     */
    public function isChildOf(ElementInterface $element): bool
    {
        /** @var Element $source */
        $source = ElementHelper::sourceElement($this);
        /** @var Element $element */
        return ($source->root == $element->root && $source->level == $element->level + 1 && $source->isDescendantOf($element));
    }

    /**
     * @inheritdoc
     */
    public function isSiblingOf(ElementInterface $element): bool
    {
        /** @var Element $source */
        $source = ElementHelper::sourceElement($this);
        /** @var Element $element */
        if ($source->root == $element->root && $source->level !== null && $source->level == $element->level) {
            if ($source->level == 1 || $source->isPrevSiblingOf($element) || $source->isNextSiblingOf($element)) {
                return true;
            }

            $parent = $source->getParent();

            if ($parent) {
                return $element->isDescendantOf($parent);
            }
        }

        return false;
    }

    /**
     * @inheritdoc
     */
    public function isPrevSiblingOf(ElementInterface $element): bool
    {
        /** @var Element $source */
        $source = ElementHelper::sourceElement($this);
        /** @var Element $element */
        return ($source->root == $element->root && $source->level == $element->level && $source->rgt == $element->lft - 1);
    }

    /**
     * @inheritdoc
     */
    public function isNextSiblingOf(ElementInterface $element): bool
    {
        /** @var Element $source */
        $source = ElementHelper::sourceElement($this);
        /** @var Element $element */
        return ($source->root == $element->root && $source->level == $element->level && $source->lft == $element->rgt + 1);
    }

    /**
     * @inheritdoc
     */
    public function offsetExists($offset)
    {
        return $offset === 'title' || $this->hasEagerLoadedElements($offset) || parent::offsetExists($offset) || $this->fieldByHandle($offset);
    }

    /**
     * @inheritdoc
     */
    public function getFieldValues(array $fieldHandles = null): array
    {
        $values = [];

        foreach ($this->fieldLayoutFields() as $field) {
            if ($fieldHandles === null || in_array($field->handle, $fieldHandles, true)) {
                $values[$field->handle] = $this->getFieldValue($field->handle);
            }
        }

        return $values;
    }

    /**
     * @inheritdoc
     */
    public function getSerializedFieldValues(array $fieldHandles = null): array
    {
        $serializedValues = [];

        foreach ($this->fieldLayoutFields() as $field) {
            if ($fieldHandles === null || in_array($field->handle, $fieldHandles, true)) {
                $value = $this->getFieldValue($field->handle);
                $serializedValues[$field->handle] = $field->serializeValue($value, $this);
            }
        }

        return $serializedValues;
    }

    /**
     * @inheritdoc
     */
    public function setFieldValues(array $values)
    {
        foreach ($values as $fieldHandle => $value) {
            $this->setFieldValue($fieldHandle, $value);
        }
    }

    /**
     * @inheritdoc
     */
    public function getFieldValue(string $fieldHandle)
    {
        // Make sure the value has been normalized
        $this->normalizeFieldValue($fieldHandle);

        return $this->getBehavior('customFields')->$fieldHandle;
    }

    /**
     * @inheritdoc
     */
    public function setFieldValue(string $fieldHandle, $value)
    {
        $behavior = $this->getBehavior('customFields');
        $behavior->$fieldHandle = $value;

        // Don't assume that $value has been normalized
        unset($this->_normalizedFieldValues[$fieldHandle]);
    }

    /**
     * @inheritdoc
     */
    public function setFieldValuesFromRequest(string $paramNamespace = '')
    {
        $this->setFieldParamNamespace($paramNamespace);
        $values = Craft::$app->getRequest()->getBodyParam($paramNamespace, []);

        foreach ($this->fieldLayoutFields() as $field) {
            // Do we have any post data for this field?
            if (isset($values[$field->handle])) {
                $value = $values[$field->handle];
            } else if (!empty($this->_fieldParamNamePrefix) && UploadedFile::getInstancesByName($this->_fieldParamNamePrefix . '.' . $field->handle)) {
                // A file was uploaded for this field
                $value = null;
            } else {
                continue;
            }

            $this->setFieldValue($field->handle, $value);

            // Normalize it now in case the system language changes later
            $this->normalizeFieldValue($field->handle);
        }
    }

    /**
     * @inheritdoc
     */
    public function getFieldParamNamespace()
    {
        return $this->_fieldParamNamePrefix;
    }

    /**
     * @inheritdoc
     */
    public function setFieldParamNamespace(string $namespace)
    {
        $this->_fieldParamNamePrefix = $namespace;
    }

    /**
     * @inheritdoc
     */
    public function getContentTable(): string
    {
        return Craft::$app->getContent()->contentTable;
    }

    /**
     * @inheritdoc
     */
    public function getFieldColumnPrefix(): string
    {
        return Craft::$app->getContent()->fieldColumnPrefix;
    }

    /**
     * @inheritdoc
     */
    public function getFieldContext(): string
    {
        return Craft::$app->getContent()->fieldContext;
    }

    /**
     * Returns whether elements have been eager-loaded with a given handle.
     *
     * @param string $handle The handle of the eager-loaded elements
     * @return bool Whether elements have been eager-loaded with the given handle
     */
    public function hasEagerLoadedElements(string $handle): bool
    {
        return isset($this->_eagerLoadedElements[$handle]);
    }

    /**
     * Returns the eager-loaded elements for a given handle.
     *
     * @param string $handle The handle of the eager-loaded elements
     * @return ElementInterface[]|null The eager-loaded elements, or null
     */
    public function getEagerLoadedElements(string $handle)
    {
        if (!isset($this->_eagerLoadedElements[$handle])) {
            return null;
        }

        /** @var ElementInterface[] $elements */
        $elements = $this->_eagerLoadedElements[$handle];
        ElementHelper::setNextPrevOnElements($elements);
        return $elements;
    }

    /**
     * Sets some eager-loaded elements on a given handle.
     *
     * @param string $handle The handle to load the elements with in the future
     * @param ElementInterface[] $elements The eager-loaded elements
     */
    public function setEagerLoadedElements(string $handle, array $elements)
    {
        $this->_eagerLoadedElements[$handle] = $elements;
    }

    /**
     * @inheritdoc
     */
    public function getHasFreshContent(): bool
    {
        return ($this->contentId === null && !$this->hasErrors());
    }

    /**
     * @inheritdoc
     */
    public function setRevisionCreatorId(int $creatorId = null)
    {
        $this->revisionCreatorId = $creatorId;
    }

    /**
     * @inheritdoc
     */
    public function setRevisionNotes(string $notes = null)
    {
        $this->revisionNotes = $notes;
    }

    /**
     * @inheritdoc
     */
    public function getCurrentRevision()
    {
        if (!$this->id) {
            return null;
        }

        if ($this->_currentRevision === null) {
            $this->_currentRevision = static::find()
                ->revisionOf($this->getSourceId())
                ->dateCreated($this->dateUpdated)
                ->anyStatus()
                ->orderBy(['num' => SORT_DESC])
                ->one() ?: false;
        }

        return $this->_currentRevision ?: null;
    }

    // Indexes, etc.
    // -------------------------------------------------------------------------

    /**
     * @inheritdoc
     */
    public function getHtmlAttributes(string $context): array
    {
        $htmlAttributes = $this->htmlAttributes($context);

        // Give plugins a chance to modify them
        $event = new RegisterElementHtmlAttributesEvent([
            'htmlAttributes' => $htmlAttributes
        ]);
        $this->trigger(self::EVENT_REGISTER_HTML_ATTRIBUTES, $event);

        return $event->htmlAttributes;
    }

    /**
     * @inheritdoc
     */
    public function getTableAttributeHtml(string $attribute): string
    {
        // Give plugins a chance to set this
        $event = new SetElementTableAttributeHtmlEvent([
            'attribute' => $attribute
        ]);
        $this->trigger(self::EVENT_SET_TABLE_ATTRIBUTE_HTML, $event);

        if ($event->html !== null) {
            return $event->html;
        }

        return $this->tableAttributeHtml($attribute);
    }

    /**
     * @inheritdoc
     */
    public function getEditorHtml(): string
    {
        $html = '';

        $fieldLayout = $this->getFieldLayout();
        $view = Craft::$app->getView();

        if ($fieldLayout) {
            $originalNamespace = $view->getNamespace();
            $namespace = $view->namespaceInputName('fields', $originalNamespace);
            $view->setNamespace($namespace);

            foreach ($fieldLayout->getFields() as $field) {
                $fieldHtml = $view->renderTemplate('_includes/field', [
                    'element' => $this,
                    'field' => $field,
                    'required' => $field->required
                ]);

                $html .= $view->namespaceInputs($fieldHtml, 'fields');
            }

            Craft::$app->getView()->setNamespace($originalNamespace);

            $html .= Html::hiddenInput('fieldLayoutId', $fieldLayout->id);
        }

        return $html;
    }

    /**
     * @inheritdoc
     * @since 3.3.0
     */
    public function getGqlTypeName(): string
    {
        // Default to the same type
        return static::gqlTypeNameByContext(null);
    }

    // Events
    // -------------------------------------------------------------------------

    /**
     * @inheritdoc
     */
    public function beforeSave(bool $isNew): bool
    {
        // Tell the fields about it
        foreach ($this->fieldLayoutFields() as $field) {
            if (!$field->beforeElementSave($this, $isNew)) {
                return false;
            }
        }

        // Trigger a 'beforeSave' event
        $event = new ModelEvent([
            'isNew' => $isNew,
        ]);
        $this->trigger(self::EVENT_BEFORE_SAVE, $event);

        return $event->isValid;
    }

    /**
     * @inheritdoc
     */
    public function afterSave(bool $isNew)
    {
        // Tell the fields about it
        foreach ($this->fieldLayoutFields() as $field) {
            $field->afterElementSave($this, $isNew);
        }

        // Trigger an 'afterSave' event
        if ($this->hasEventHandlers(self::EVENT_AFTER_SAVE)) {
            $this->trigger(self::EVENT_AFTER_SAVE, new ModelEvent([
                'isNew' => $isNew,
            ]));
        }
    }

    /**
     * @inheritdoc
     */
    public function afterPropagate(bool $isNew)
    {
        // Tell the fields about it
        foreach ($this->fieldLayoutFields() as $field) {
            $field->afterElementPropagate($this, $isNew);
        }

        // Trigger an 'afterPropagate' event
        if ($this->hasEventHandlers(self::EVENT_AFTER_PROPAGATE)) {
            $this->trigger(self::EVENT_AFTER_PROPAGATE, new ModelEvent([
                'isNew' => $isNew,
            ]));
        }
    }

    /**
     * @inheritdoc
     */
    public function beforeDelete(): bool
    {
        // Tell the fields about it
        foreach ($this->fieldLayoutFields() as $field) {
            if (!$field->beforeElementDelete($this)) {
                return false;
            }
        }

        // Trigger a 'beforeDelete' event
        $event = new ModelEvent();
        $this->trigger(self::EVENT_BEFORE_DELETE, $event);

        return $event->isValid;
    }

    /**
     * @inheritdoc
     */
    public function afterDelete()
    {
        // Tell the fields about it
        foreach ($this->fieldLayoutFields() as $field) {
            $field->afterElementDelete($this);
        }

        // Trigger an 'afterDelete' event
        if ($this->hasEventHandlers(self::EVENT_AFTER_DELETE)) {
            $this->trigger(self::EVENT_AFTER_DELETE);
        }
    }

    /**
     * @inheritdoc
     */
    public function beforeRestore(): bool
    {
        // Tell the fields about it
        foreach ($this->fieldLayoutFields() as $field) {
            if (!$field->beforeElementRestore($this)) {
                return false;
            }
        }

        // Trigger a 'beforeRestore' event
        $event = new ModelEvent();
        $this->trigger(self::EVENT_BEFORE_RESTORE, $event);

        return $event->isValid;
    }

    /**
     * @inheritdoc
     */
    public function afterRestore()
    {
        // Tell the fields about it
        foreach ($this->fieldLayoutFields() as $field) {
            $field->afterElementRestore($this);
        }

        // Trigger an 'afterRestore' event
        if ($this->hasEventHandlers(self::EVENT_AFTER_RESTORE)) {
            $this->trigger(self::EVENT_AFTER_RESTORE);
        }
    }

    /**
     * @inheritdoc
     */
    public function beforeMoveInStructure(int $structureId): bool
    {
        // Trigger a 'beforeMoveInStructure' event
        $event = new ElementStructureEvent([
            'structureId' => $structureId,
        ]);
        $this->trigger(self::EVENT_BEFORE_MOVE_IN_STRUCTURE, $event);

        return $event->isValid;
    }

    /**
     * @inheritdoc
     */
    public function afterMoveInStructure(int $structureId)
    {
        // Trigger an 'afterMoveInStructure' event
        if ($this->hasEventHandlers(self::EVENT_AFTER_MOVE_IN_STRUCTURE)) {
            $this->trigger(self::EVENT_AFTER_MOVE_IN_STRUCTURE, new ElementStructureEvent([
                'structureId' => $structureId,
            ]));
        }
    }

    // Protected Methods
    // =========================================================================

    /**
     * Normalizes a field’s value.
     *
     * @param string $fieldHandle The field handle
     * @throws Exception if there is no field with the handle $fieldValue
     */
    protected function normalizeFieldValue(string $fieldHandle)
    {
        // Have we already normalized this value?
        if (isset($this->_normalizedFieldValues[$fieldHandle])) {
            return;
        }

        $field = $this->fieldByHandle($fieldHandle);

        if (!$field) {
            throw new Exception('Invalid field handle: ' . $fieldHandle);
        }

        $behavior = $this->getBehavior('customFields');
        $behavior->$fieldHandle = $field->normalizeValue($behavior->$fieldHandle, $this);
        $this->_normalizedFieldValues[$fieldHandle] = true;
    }

    /**
     * Finds Element instance(s) by the given condition.
     *
     * This method is internally called by [[findOne()]] and [[findAll()]].
     *
     * @param mixed $criteria Refer to [[findOne()]] and [[findAll()]] for the explanation of this parameter
     * @param bool $one Whether this method is called by [[findOne()]] or [[findAll()]]
     * @return static|static[]|null
     */
    protected static function findByCondition($criteria, bool $one)
    {
        /** @var ElementQueryInterface $query */
        $query = static::find();

        if ($criteria !== null) {
            if (!ArrayHelper::isAssociative($criteria)) {
                $criteria = ['id' => $criteria];
            }
            Craft::configure($query, $criteria);
        }

        if ($one) {
            /** @var Element|null $result */
            $result = $query->one();
        } else {
            /** @var Element[] $result */
            $result = $query->all();
        }

        return $result;
    }

    /**
     * Returns the field with a given handle.
     *
     * @param string $handle
     * @return Field|null
     */
    protected function fieldByHandle(string $handle)
    {
        if ($this->_fieldsByHandle !== null && array_key_exists($handle, $this->_fieldsByHandle)) {
            return $this->_fieldsByHandle[$handle];
        }

        $contentService = Craft::$app->getContent();
        $originalFieldContext = $contentService->fieldContext;
        $contentService->fieldContext = $this->getFieldContext();
        $fieldLayout = $this->getFieldLayout();
        $this->_fieldsByHandle[$handle] = $fieldLayout ? $fieldLayout->getFieldByHandle($handle) : null;
        $contentService->fieldContext = $originalFieldContext;

        return $this->_fieldsByHandle[$handle];
    }

    /**
     * Returns each of this element’s fields.
     *
     * @return Field[] This element’s fields
     */
    protected function fieldLayoutFields(): array
    {
        $fieldLayout = $this->getFieldLayout();

        if ($fieldLayout) {
            return $fieldLayout->getFields();
        }

        return [];
    }

    /**
     * Returns the site the element is associated with.
     *
     * @return Site
     * @throws InvalidConfigException if [[siteId]] is invalid
     */
    public function getSite(): Site
    {
        if ($this->siteId !== null) {
            $site = Craft::$app->getSites()->getSiteById($this->siteId);
        }

        if (empty($site)) {
            throw new InvalidConfigException('Invalid site ID: ' . $this->siteId);
        }

        return $site;
    }

    /**
     * Returns the HTML that should be shown for a given attribute in Table View.
     *
     * @param string $attribute The attribute name.
     * @return string The HTML that should be shown for a given attribute in Table View.
     * @see getTableAttributeHtml()
     */
    protected function tableAttributeHtml(string $attribute): string
    {
        switch ($attribute) {
            case 'link':
                $url = $this->getUrl();

                if ($url !== null) {
                    return Html::a('', $url, [
                        'rel' => 'noopener',
                        'target' => '_blank',
                        'data-icon' => 'world',
                        'title' => Craft::t('app', 'Visit webpage'),
                    ]);
                }

                return '';

            case 'uri':
                $url = $this->getUrl();

                if ($url !== null) {
                    if ($this->getIsHomepage()) {
                        $value = Html::tag('span', '', [
                            'data-icon' => 'home',
                            'title' => Craft::t('app', 'Homepage'),
                        ]);
                    } else {
                        // Add some <wbr> tags in there so it doesn't all have to be on one line
                        $find = ['/'];
                        $replace = ['/<wbr>'];

                        $wordSeparator = Craft::$app->getConfig()->getGeneral()->slugWordSeparator;

                        if ($wordSeparator) {
                            $find[] = $wordSeparator;
                            $replace[] = $wordSeparator . '<wbr>';
                        }

                        $value = str_replace($find, $replace, $this->uri);
                    }

                    return Html::a(Html::tag('span', $value, ['dir' => 'ltr']), $url, [
                        'href' => $url,
                        'rel' => 'noopener',
                        'target' => '_blank',
                        'class' => 'go',
                        'title' => Craft::t('app', 'Visit webpage'),
                    ]);
                }

                return '';

            default:
                // Is this a custom field?
                if (preg_match('/^field:(\d+)$/', $attribute, $matches)) {
                    $fieldId = $matches[1];
                    $field = Craft::$app->getFields()->getFieldById($fieldId);

                    if ($field) {
                        /** @var Field $field */
                        if ($field instanceof PreviewableFieldInterface) {
                            // Was this field value eager-loaded?
                            if ($field instanceof EagerLoadingFieldInterface && $this->hasEagerLoadedElements($field->handle)) {
                                $value = $this->getEagerLoadedElements($field->handle);
                            } else {
                                // The field might not actually belong to this element
                                try {
                                    $value = $this->getFieldValue($field->handle);
                                } catch (\Throwable $e) {
                                    $value = $field->normalizeValue(null);
                                }
                            }

                            return $field->getTableAttributeHtml($value, $this);
                        }
                    }

                    return '';
                }

                $value = $this->$attribute;

                if ($value instanceof DateTime) {
                    $formatter = Craft::$app->getFormatter();
                    return Html::tag('span', $formatter->asTimestamp($value, Locale::LENGTH_SHORT), [
                        'title' => $formatter->asDatetime($value, Locale::LENGTH_SHORT)
                    ]);
                }

                return Html::encode($value);
        }
    }

    /**
     * Returns the route that should be used when the element’s URI is requested.
     *
     * @return mixed The route that the request should use, or null if no special action should be taken
     * @see getRoute()
     */
    protected function route()
    {
        return null;
    }

    /**
     * Returns the additional locations that should be available for previewing the element, besides its primary [[getUrl()|URL]].
     *
     * Each target should be represented by a sub-array with `'label'` and `'url'` keys.
     *
     * @return array
     * @see getPreviewTargets()
     * @since 3.2
     */
    protected function previewTargets(): array
    {
        return [];
    }

    /**
     * Returns any attributes that should be included in the element’s DOM representation in the Control Panel.
     *
     * @param string $context The context that the element is being rendered in ('index', 'field', etc.)
     * @return array
     * @see getHtmlAttributes()
     */
    protected function htmlAttributes(string $context): array
    {
        return [];
    }

    // Private Methods
    // =========================================================================

    /**
     * Returns an element right before/after this one, from a given set of criteria.
     *
     * @param mixed $criteria
     * @param int $dir
     * @return ElementInterface|null
     */
    private function _getRelativeElement($criteria, int $dir)
    {
        if ($this->id === null) {
            return null;
        }

        if ($criteria instanceof ElementQueryInterface) {
            /** @var ElementQuery $criteria */
            $query = clone $criteria;
        } else {
            $query = static::find()
                ->siteId($this->siteId);

            if ($criteria) {
                Craft::configure($query, $criteria);
            }
        }

        /** @var ElementQuery $query */
        $elementIds = $query->ids();
        $key = array_search($this->getSourceId(), $elementIds, false);

        if ($key === false || !isset($elementIds[$key + $dir])) {
            return null;
        }

        return $query
            ->id($elementIds[$key + $dir])
            ->one();
    }
}<|MERGE_RESOLUTION|>--- conflicted
+++ resolved
@@ -1442,20 +1442,6 @@
      */
     public function getPreviewTargets(): array
     {
-<<<<<<< HEAD
-=======
-        $previewTargets = [];
-
-        if ($this->uri) {
-            $previewTargets[] = [
-                'label' => Craft::t('app', 'Primary {type} page', [
-                    'type' => StringHelper::toLowerCase(static::displayName()),
-                ]),
-                'url' => $this->getIsHomepage() ? '' : $this->uri
-            ];
-        }
-
->>>>>>> 7a563c38
         if (Craft::$app->getEdition() === Craft::Pro) {
             $previewTargets = $this->previewTargets();
             // Give plugins a chance to modify them
