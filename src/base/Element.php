--- conflicted
+++ resolved
@@ -2071,13 +2071,7 @@
      */
     public function getCanonicalId(): ?int
     {
-<<<<<<< HEAD
         return $this->getSourceId();
-=======
-        /* @var DraftBehavior|RevisionBehavior|null $behavior */
-        $behavior = $this->getBehavior('draft') ?: $this->getBehavior('revision');
-        return $behavior->sourceId ?? $this->id;
->>>>>>> 3f22d51d
     }
 
     /**
@@ -2830,13 +2824,6 @@
         $modified = $this->isAttributeModified($attribute);
         $outdated = $this->isAttributeOutdated($attribute);
 
-<<<<<<< HEAD
-=======
-        /* @var DraftBehavior $behavior */
-        $behavior = $this->getBehavior('draft');
-        $modified = $behavior->isAttributeModified($attribute);
-        $outdated = $behavior->isAttributeOutdated($attribute);
->>>>>>> 3f22d51d
         if ($modified && !$outdated) {
             return [
                 self::ATTR_STATUS_MODIFIED,
@@ -3080,7 +3067,6 @@
         return null;
     }
 
-<<<<<<< HEAD
     /**
      * @inheritdoc
      */
@@ -3112,14 +3098,6 @@
     {
         if (!static::trackChanges() || $this->getIsCanonical()) {
             return [];
-=======
-        /* @var DraftBehavior $behavior */
-        $behavior = $this->getBehavior('draft');
-        $modified = $behavior->isFieldModified($fieldHandle);
-        $outdated = $behavior->isFieldOutdated($fieldHandle);
-        if ($modified && !$outdated) {
-            return [self::ATTR_STATUS_MODIFIED, Craft::t('app', 'Modified in draft')];
->>>>>>> 3f22d51d
         }
 
         if ($this->_outdatedFields === null) {
